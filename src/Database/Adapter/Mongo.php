--- conflicted
+++ resolved
@@ -631,11 +631,7 @@
 
         $filters = ['_uid' => $id];
 
-<<<<<<< HEAD
         if ($this->sharedTables) {
-=======
-        if ($this->shareTables) {
->>>>>>> a6c1cf81
             $filters['_tenant'] = (string)$this->getTenant();
         }
 
@@ -675,11 +671,7 @@
 
         $document->removeAttribute('$internalId');
 
-<<<<<<< HEAD
         if ($this->sharedTables) {
-=======
-        if ($this->shareTables) {
->>>>>>> a6c1cf81
             $document->setAttribute('$tenant', (string)$this->getTenant());
         }
 
@@ -717,11 +709,7 @@
         foreach ($documents as $document) {
             $document->removeAttribute('$internalId');
 
-<<<<<<< HEAD
             if ($this->sharedTables) {
-=======
-            if ($this->shareTables) {
->>>>>>> a6c1cf81
                 $document->setAttribute('$tenant', (string)$this->getTenant());
             }
 
@@ -758,11 +746,7 @@
 
             $filters = [];
             $filters['_uid'] = $document['_uid'];
-<<<<<<< HEAD
             if ($this->sharedTables) {
-=======
-            if ($this->shareTables) {
->>>>>>> a6c1cf81
                 $filters['_tenant'] = (string)$this->getTenant();
             }
 
@@ -797,11 +781,7 @@
 
         $filters = [];
         $filters['_uid'] = $document->getId();
-<<<<<<< HEAD
         if ($this->sharedTables) {
-=======
-        if ($this->shareTables) {
->>>>>>> a6c1cf81
             $filters['_tenant'] = (string)$this->getTenant();
         }
 
@@ -836,17 +816,9 @@
 
             $filters = [];
             $filters['_uid'] = $document['_uid'];
-<<<<<<< HEAD
             if ($this->sharedTables) {
                 $filters['_tenant'] = (string)$this->getTenant();
             }
-
-            $this->client->update($name, $filters, $document);
-=======
-            if ($this->shareTables) {
-                $filters['_tenant'] = (string)$this->getTenant();
-            }
->>>>>>> a6c1cf81
 
             $this->client->update($name, $filters, $document);
         }
@@ -871,11 +843,7 @@
         $attribute = $this->filter($attribute);
         $filters = ['_uid' => $id];
 
-<<<<<<< HEAD
         if ($this->sharedTables) {
-=======
-        if ($this->shareTables) {
->>>>>>> a6c1cf81
             $filters['_tenant'] = (string)$this->getTenant();
         }
 
@@ -911,11 +879,7 @@
 
         $filters = [];
         $filters['_uid'] = $id;
-<<<<<<< HEAD
         if ($this->sharedTables) {
-=======
-        if ($this->shareTables) {
->>>>>>> a6c1cf81
             $filters['_tenant'] = (string)$this->getTenant();
         }
 
@@ -964,11 +928,7 @@
 
         $filters = $this->buildFilters($queries);
 
-<<<<<<< HEAD
         if ($this->sharedTables) {
-=======
-        if ($this->shareTables) {
->>>>>>> a6c1cf81
             $filters['_tenant'] = (string)$this->getTenant();
         }
 
