{
    "_readme": [
        "This file locks the dependencies of your project to a known state",
        "Read more about it at https://getcomposer.org/doc/01-basic-usage.md#installing-dependencies",
        "This file is @generated automatically"
    ],
<<<<<<< HEAD
    "content-hash": "4adf56005e024ee6b5bb991e96e2ee72",
=======
    "content-hash": "1fec834c5b222e402702b7bc89a5a8a8",
>>>>>>> 02f20bd9
    "packages": [
        {
            "name": "jean85/pretty-package-versions",
            "version": "2.0.5",
            "source": {
                "type": "git",
                "url": "https://github.com/Jean85/pretty-package-versions.git",
                "reference": "ae547e455a3d8babd07b96966b17d7fd21d9c6af"
            },
            "dist": {
                "type": "zip",
                "url": "https://api.github.com/repos/Jean85/pretty-package-versions/zipball/ae547e455a3d8babd07b96966b17d7fd21d9c6af",
                "reference": "ae547e455a3d8babd07b96966b17d7fd21d9c6af",
                "shasum": ""
            },
            "require": {
                "composer-runtime-api": "^2.0.0",
                "php": "^7.1|^8.0"
            },
            "require-dev": {
                "friendsofphp/php-cs-fixer": "^2.17",
                "jean85/composer-provided-replaced-stub-package": "^1.0",
                "phpstan/phpstan": "^0.12.66",
                "phpunit/phpunit": "^7.5|^8.5|^9.4",
                "vimeo/psalm": "^4.3"
            },
            "type": "library",
            "extra": {
                "branch-alias": {
                    "dev-master": "1.x-dev"
                }
            },
            "autoload": {
                "psr-4": {
                    "Jean85\\": "src/"
                }
            },
            "notification-url": "https://packagist.org/downloads/",
            "license": [
                "MIT"
            ],
            "authors": [
                {
                    "name": "Alessandro Lai",
                    "email": "alessandro.lai85@gmail.com"
                }
            ],
            "description": "A library to get pretty versions strings of installed dependencies",
            "keywords": [
                "composer",
                "package",
                "release",
                "versions"
            ],
            "support": {
                "issues": "https://github.com/Jean85/pretty-package-versions/issues",
                "source": "https://github.com/Jean85/pretty-package-versions/tree/2.0.5"
            },
            "time": "2021-10-08T21:21:46+00:00"
        },
        {
            "name": "mongodb/mongodb",
            "version": "1.10.0",
            "source": {
                "type": "git",
                "url": "https://github.com/mongodb/mongo-php-library.git",
                "reference": "b0bbd657f84219212487d01a8ffe93a789e1e488"
            },
            "dist": {
                "type": "zip",
                "url": "https://api.github.com/repos/mongodb/mongo-php-library/zipball/b0bbd657f84219212487d01a8ffe93a789e1e488",
                "reference": "b0bbd657f84219212487d01a8ffe93a789e1e488",
                "shasum": ""
            },
            "require": {
                "ext-hash": "*",
                "ext-json": "*",
                "ext-mongodb": "^1.11.0",
                "jean85/pretty-package-versions": "^1.2 || ^2.0.1",
                "php": "^7.1 || ^8.0",
                "symfony/polyfill-php80": "^1.19"
            },
            "require-dev": {
                "doctrine/coding-standard": "^9.0",
                "squizlabs/php_codesniffer": "^3.6",
                "symfony/phpunit-bridge": "^5.2"
            },
            "type": "library",
            "extra": {
                "branch-alias": {
                    "dev-master": "1.10.x-dev"
                }
            },
            "autoload": {
                "files": [
                    "src/functions.php"
                ],
                "psr-4": {
                    "MongoDB\\": "src/"
                }
            },
            "notification-url": "https://packagist.org/downloads/",
            "license": [
                "Apache-2.0"
            ],
            "authors": [
                {
                    "name": "Andreas Braun",
                    "email": "andreas.braun@mongodb.com"
                },
                {
                    "name": "Jeremy Mikola",
                    "email": "jmikola@gmail.com"
                }
            ],
            "description": "MongoDB driver library",
            "homepage": "https://jira.mongodb.org/browse/PHPLIB",
            "keywords": [
                "database",
                "driver",
                "mongodb",
                "persistence"
            ],
            "support": {
                "issues": "https://github.com/mongodb/mongo-php-library/issues",
                "source": "https://github.com/mongodb/mongo-php-library/tree/1.10.0"
            },
            "time": "2021-10-20T22:22:37+00:00"
        },
        {
            "name": "symfony/polyfill-php80",
            "version": "v1.29.0",
            "source": {
                "type": "git",
                "url": "https://github.com/symfony/polyfill-php80.git",
                "reference": "87b68208d5c1188808dd7839ee1e6c8ec3b02f1b"
            },
            "dist": {
                "type": "zip",
                "url": "https://api.github.com/repos/symfony/polyfill-php80/zipball/87b68208d5c1188808dd7839ee1e6c8ec3b02f1b",
                "reference": "87b68208d5c1188808dd7839ee1e6c8ec3b02f1b",
                "shasum": ""
            },
            "require": {
                "php": ">=7.1"
            },
            "type": "library",
            "extra": {
                "thanks": {
                    "name": "symfony/polyfill",
                    "url": "https://github.com/symfony/polyfill"
                }
            },
            "autoload": {
                "files": [
                    "bootstrap.php"
                ],
                "psr-4": {
                    "Symfony\\Polyfill\\Php80\\": ""
                },
                "classmap": [
                    "Resources/stubs"
                ]
            },
            "notification-url": "https://packagist.org/downloads/",
            "license": [
                "MIT"
            ],
            "authors": [
                {
                    "name": "Ion Bazan",
                    "email": "ion.bazan@gmail.com"
                },
                {
                    "name": "Nicolas Grekas",
                    "email": "p@tchwork.com"
                },
                {
                    "name": "Symfony Community",
                    "homepage": "https://symfony.com/contributors"
                }
            ],
            "description": "Symfony polyfill backporting some PHP 8.0+ features to lower PHP versions",
            "homepage": "https://symfony.com",
            "keywords": [
                "compatibility",
                "polyfill",
                "portable",
                "shim"
            ],
            "support": {
                "source": "https://github.com/symfony/polyfill-php80/tree/v1.29.0"
            },
            "funding": [
                {
                    "url": "https://symfony.com/sponsor",
                    "type": "custom"
                },
                {
                    "url": "https://github.com/fabpot",
                    "type": "github"
                },
                {
                    "url": "https://tidelift.com/funding/github/packagist/symfony/symfony",
                    "type": "tidelift"
                }
            ],
            "time": "2024-01-29T20:11:03+00:00"
        },
        {
            "name": "utopia-php/cache",
            "version": "0.9.0",
            "source": {
                "type": "git",
                "url": "https://github.com/utopia-php/cache.git",
                "reference": "4fc7b4789b5f0ce74835c1ecfec4f3afe6f0e34e"
            },
            "dist": {
                "type": "zip",
                "url": "https://api.github.com/repos/utopia-php/cache/zipball/4fc7b4789b5f0ce74835c1ecfec4f3afe6f0e34e",
                "reference": "4fc7b4789b5f0ce74835c1ecfec4f3afe6f0e34e",
                "shasum": ""
            },
            "require": {
                "ext-json": "*",
                "ext-memcached": "*",
                "ext-redis": "*",
                "php": ">=8.0"
            },
            "require-dev": {
                "laravel/pint": "1.2.*",
                "phpstan/phpstan": "1.9.x-dev",
                "phpunit/phpunit": "^9.3",
                "vimeo/psalm": "4.13.1"
            },
            "type": "library",
            "autoload": {
                "psr-4": {
                    "Utopia\\Cache\\": "src/Cache"
                }
            },
            "notification-url": "https://packagist.org/downloads/",
            "license": [
                "MIT"
            ],
            "description": "A simple cache library to manage application cache storing, loading and purging",
            "keywords": [
                "cache",
                "framework",
                "php",
                "upf",
                "utopia"
            ],
            "support": {
                "issues": "https://github.com/utopia-php/cache/issues",
                "source": "https://github.com/utopia-php/cache/tree/0.9.0"
            },
            "time": "2024-01-07T18:11:23+00:00"
        },
        {
            "name": "utopia-php/fetch",
            "version": "0.1.0",
            "source": {
                "type": "git",
                "url": "https://github.com/utopia-php/fetch.git",
                "reference": "2fa214b9262acd1a3583515a364da4f35929d5c5"
            },
            "dist": {
                "type": "zip",
                "url": "https://api.github.com/repos/utopia-php/fetch/zipball/2fa214b9262acd1a3583515a364da4f35929d5c5",
                "reference": "2fa214b9262acd1a3583515a364da4f35929d5c5",
                "shasum": ""
            },
            "require": {
                "php": ">=8.0"
            },
            "require-dev": {
                "laravel/pint": "^1.5.0",
                "phpstan/phpstan": "^1.10",
                "phpunit/phpunit": "^9.5"
            },
            "type": "library",
            "autoload": {
                "psr-4": {
                    "Utopia\\Fetch\\": "src/"
                }
            },
            "notification-url": "https://packagist.org/downloads/",
            "license": [
                "MIT"
            ],
            "description": "A simple library that provides an interface for making HTTP Requests.",
            "support": {
                "issues": "https://github.com/utopia-php/fetch/issues",
                "source": "https://github.com/utopia-php/fetch/tree/0.1.0"
            },
            "time": "2023-10-10T11:58:32+00:00"
        },
        {
            "name": "utopia-php/framework",
            "version": "0.33.2",
            "source": {
                "type": "git",
                "url": "https://github.com/utopia-php/http.git",
                "reference": "b1423ca3e3b61c6c4c2e619d2cb80672809a19f3"
            },
            "dist": {
                "type": "zip",
                "url": "https://api.github.com/repos/utopia-php/http/zipball/b1423ca3e3b61c6c4c2e619d2cb80672809a19f3",
                "reference": "b1423ca3e3b61c6c4c2e619d2cb80672809a19f3",
                "shasum": ""
            },
            "require": {
                "php": ">=8.0"
            },
            "require-dev": {
                "laravel/pint": "^1.2",
                "phpbench/phpbench": "^1.2",
                "phpstan/phpstan": "^1.10",
                "phpunit/phpunit": "^9.5.25"
            },
            "type": "library",
            "autoload": {
                "psr-4": {
                    "Utopia\\": "src/"
                }
            },
            "notification-url": "https://packagist.org/downloads/",
            "license": [
                "MIT"
            ],
            "description": "A simple, light and advanced PHP framework",
            "keywords": [
                "framework",
                "php",
                "upf"
            ],
            "support": {
                "issues": "https://github.com/utopia-php/http/issues",
                "source": "https://github.com/utopia-php/http/tree/0.33.2"
            },
            "time": "2024-01-31T10:35:59+00:00"
        },
        {
            "name": "utopia-php/mongo",
            "version": "0.3.1",
            "source": {
                "type": "git",
                "url": "https://github.com/utopia-php/mongo.git",
                "reference": "52326a9a43e2d27ff0c15c48ba746dacbe9a7aee"
            },
            "dist": {
                "type": "zip",
                "url": "https://api.github.com/repos/utopia-php/mongo/zipball/52326a9a43e2d27ff0c15c48ba746dacbe9a7aee",
                "reference": "52326a9a43e2d27ff0c15c48ba746dacbe9a7aee",
                "shasum": ""
            },
            "require": {
                "ext-mongodb": "*",
                "mongodb/mongodb": "1.10.0",
                "php": ">=8.0"
            },
            "require-dev": {
                "fakerphp/faker": "^1.14",
                "laravel/pint": "1.2.*",
                "phpstan/phpstan": "1.8.*",
                "phpunit/phpunit": "^9.4",
                "swoole/ide-helper": "4.8.0"
            },
            "type": "library",
            "autoload": {
                "psr-4": {
                    "Utopia\\Mongo\\": "src"
                }
            },
            "notification-url": "https://packagist.org/downloads/",
            "license": [
                "MIT"
            ],
            "authors": [
                {
                    "name": "Eldad Fux",
                    "email": "eldad@appwrite.io"
                },
                {
                    "name": "Wess",
                    "email": "wess@appwrite.io"
                }
            ],
            "description": "A simple library to manage Mongo database",
            "keywords": [
                "database",
                "mongo",
                "php",
                "upf",
                "utopia"
            ],
            "support": {
                "issues": "https://github.com/utopia-php/mongo/issues",
                "source": "https://github.com/utopia-php/mongo/tree/0.3.1"
            },
            "time": "2023-09-01T17:25:28+00:00"
        }
    ],
    "packages-dev": [
        {
            "name": "doctrine/instantiator",
            "version": "2.0.0",
            "source": {
                "type": "git",
                "url": "https://github.com/doctrine/instantiator.git",
                "reference": "c6222283fa3f4ac679f8b9ced9a4e23f163e80d0"
            },
            "dist": {
                "type": "zip",
                "url": "https://api.github.com/repos/doctrine/instantiator/zipball/c6222283fa3f4ac679f8b9ced9a4e23f163e80d0",
                "reference": "c6222283fa3f4ac679f8b9ced9a4e23f163e80d0",
                "shasum": ""
            },
            "require": {
                "php": "^8.1"
            },
            "require-dev": {
                "doctrine/coding-standard": "^11",
                "ext-pdo": "*",
                "ext-phar": "*",
                "phpbench/phpbench": "^1.2",
                "phpstan/phpstan": "^1.9.4",
                "phpstan/phpstan-phpunit": "^1.3",
                "phpunit/phpunit": "^9.5.27",
                "vimeo/psalm": "^5.4"
            },
            "type": "library",
            "autoload": {
                "psr-4": {
                    "Doctrine\\Instantiator\\": "src/Doctrine/Instantiator/"
                }
            },
            "notification-url": "https://packagist.org/downloads/",
            "license": [
                "MIT"
            ],
            "authors": [
                {
                    "name": "Marco Pivetta",
                    "email": "ocramius@gmail.com",
                    "homepage": "https://ocramius.github.io/"
                }
            ],
            "description": "A small, lightweight utility to instantiate objects in PHP without invoking their constructors",
            "homepage": "https://www.doctrine-project.org/projects/instantiator.html",
            "keywords": [
                "constructor",
                "instantiate"
            ],
            "support": {
                "issues": "https://github.com/doctrine/instantiator/issues",
                "source": "https://github.com/doctrine/instantiator/tree/2.0.0"
            },
            "funding": [
                {
                    "url": "https://www.doctrine-project.org/sponsorship.html",
                    "type": "custom"
                },
                {
                    "url": "https://www.patreon.com/phpdoctrine",
                    "type": "patreon"
                },
                {
                    "url": "https://tidelift.com/funding/github/packagist/doctrine%2Finstantiator",
                    "type": "tidelift"
                }
            ],
            "time": "2022-12-30T00:23:10+00:00"
        },
        {
            "name": "fakerphp/faker",
            "version": "v1.23.1",
            "source": {
                "type": "git",
                "url": "https://github.com/FakerPHP/Faker.git",
                "reference": "bfb4fe148adbf78eff521199619b93a52ae3554b"
            },
            "dist": {
                "type": "zip",
                "url": "https://api.github.com/repos/FakerPHP/Faker/zipball/bfb4fe148adbf78eff521199619b93a52ae3554b",
                "reference": "bfb4fe148adbf78eff521199619b93a52ae3554b",
                "shasum": ""
            },
            "require": {
                "php": "^7.4 || ^8.0",
                "psr/container": "^1.0 || ^2.0",
                "symfony/deprecation-contracts": "^2.2 || ^3.0"
            },
            "conflict": {
                "fzaninotto/faker": "*"
            },
            "require-dev": {
                "bamarni/composer-bin-plugin": "^1.4.1",
                "doctrine/persistence": "^1.3 || ^2.0",
                "ext-intl": "*",
                "phpunit/phpunit": "^9.5.26",
                "symfony/phpunit-bridge": "^5.4.16"
            },
            "suggest": {
                "doctrine/orm": "Required to use Faker\\ORM\\Doctrine",
                "ext-curl": "Required by Faker\\Provider\\Image to download images.",
                "ext-dom": "Required by Faker\\Provider\\HtmlLorem for generating random HTML.",
                "ext-iconv": "Required by Faker\\Provider\\ru_RU\\Text::realText() for generating real Russian text.",
                "ext-mbstring": "Required for multibyte Unicode string functionality."
            },
            "type": "library",
            "autoload": {
                "psr-4": {
                    "Faker\\": "src/Faker/"
                }
            },
            "notification-url": "https://packagist.org/downloads/",
            "license": [
                "MIT"
            ],
            "authors": [
                {
                    "name": "François Zaninotto"
                }
            ],
            "description": "Faker is a PHP library that generates fake data for you.",
            "keywords": [
                "data",
                "faker",
                "fixtures"
            ],
            "support": {
                "issues": "https://github.com/FakerPHP/Faker/issues",
                "source": "https://github.com/FakerPHP/Faker/tree/v1.23.1"
            },
            "time": "2024-01-02T13:46:09+00:00"
        },
        {
            "name": "laravel/pint",
            "version": "v1.13.11",
            "source": {
                "type": "git",
                "url": "https://github.com/laravel/pint.git",
                "reference": "60a163c3e7e3346a1dec96d3e6f02e6465452552"
            },
            "dist": {
                "type": "zip",
                "url": "https://api.github.com/repos/laravel/pint/zipball/60a163c3e7e3346a1dec96d3e6f02e6465452552",
                "reference": "60a163c3e7e3346a1dec96d3e6f02e6465452552",
                "shasum": ""
            },
            "require": {
                "ext-json": "*",
                "ext-mbstring": "*",
                "ext-tokenizer": "*",
                "ext-xml": "*",
                "php": "^8.1.0"
            },
            "require-dev": {
                "friendsofphp/php-cs-fixer": "^3.49.0",
                "illuminate/view": "^10.43.0",
                "larastan/larastan": "^2.8.1",
                "laravel-zero/framework": "^10.3.0",
                "mockery/mockery": "^1.6.7",
                "nunomaduro/termwind": "^1.15.1",
                "pestphp/pest": "^2.33.6"
            },
            "bin": [
                "builds/pint"
            ],
            "type": "project",
            "autoload": {
                "psr-4": {
                    "App\\": "app/",
                    "Database\\Seeders\\": "database/seeders/",
                    "Database\\Factories\\": "database/factories/"
                }
            },
            "notification-url": "https://packagist.org/downloads/",
            "license": [
                "MIT"
            ],
            "authors": [
                {
                    "name": "Nuno Maduro",
                    "email": "enunomaduro@gmail.com"
                }
            ],
            "description": "An opinionated code formatter for PHP.",
            "homepage": "https://laravel.com",
            "keywords": [
                "format",
                "formatter",
                "lint",
                "linter",
                "php"
            ],
            "support": {
                "issues": "https://github.com/laravel/pint/issues",
                "source": "https://github.com/laravel/pint"
            },
            "time": "2024-02-13T17:20:13+00:00"
        },
        {
            "name": "myclabs/deep-copy",
            "version": "1.11.1",
            "source": {
                "type": "git",
                "url": "https://github.com/myclabs/DeepCopy.git",
                "reference": "7284c22080590fb39f2ffa3e9057f10a4ddd0e0c"
            },
            "dist": {
                "type": "zip",
                "url": "https://api.github.com/repos/myclabs/DeepCopy/zipball/7284c22080590fb39f2ffa3e9057f10a4ddd0e0c",
                "reference": "7284c22080590fb39f2ffa3e9057f10a4ddd0e0c",
                "shasum": ""
            },
            "require": {
                "php": "^7.1 || ^8.0"
            },
            "conflict": {
                "doctrine/collections": "<1.6.8",
                "doctrine/common": "<2.13.3 || >=3,<3.2.2"
            },
            "require-dev": {
                "doctrine/collections": "^1.6.8",
                "doctrine/common": "^2.13.3 || ^3.2.2",
                "phpunit/phpunit": "^7.5.20 || ^8.5.23 || ^9.5.13"
            },
            "type": "library",
            "autoload": {
                "files": [
                    "src/DeepCopy/deep_copy.php"
                ],
                "psr-4": {
                    "DeepCopy\\": "src/DeepCopy/"
                }
            },
            "notification-url": "https://packagist.org/downloads/",
            "license": [
                "MIT"
            ],
            "description": "Create deep copies (clones) of your objects",
            "keywords": [
                "clone",
                "copy",
                "duplicate",
                "object",
                "object graph"
            ],
            "support": {
                "issues": "https://github.com/myclabs/DeepCopy/issues",
                "source": "https://github.com/myclabs/DeepCopy/tree/1.11.1"
            },
            "funding": [
                {
                    "url": "https://tidelift.com/funding/github/packagist/myclabs/deep-copy",
                    "type": "tidelift"
                }
            ],
            "time": "2023-03-08T13:26:56+00:00"
        },
        {
            "name": "nikic/php-parser",
            "version": "v4.18.0",
            "source": {
                "type": "git",
                "url": "https://github.com/nikic/PHP-Parser.git",
                "reference": "1bcbb2179f97633e98bbbc87044ee2611c7d7999"
            },
            "dist": {
                "type": "zip",
                "url": "https://api.github.com/repos/nikic/PHP-Parser/zipball/1bcbb2179f97633e98bbbc87044ee2611c7d7999",
                "reference": "1bcbb2179f97633e98bbbc87044ee2611c7d7999",
                "shasum": ""
            },
            "require": {
                "ext-tokenizer": "*",
                "php": ">=7.0"
            },
            "require-dev": {
                "ircmaxell/php-yacc": "^0.0.7",
                "phpunit/phpunit": "^6.5 || ^7.0 || ^8.0 || ^9.0"
            },
            "bin": [
                "bin/php-parse"
            ],
            "type": "library",
            "extra": {
                "branch-alias": {
                    "dev-master": "4.9-dev"
                }
            },
            "autoload": {
                "psr-4": {
                    "PhpParser\\": "lib/PhpParser"
                }
            },
            "notification-url": "https://packagist.org/downloads/",
            "license": [
                "BSD-3-Clause"
            ],
            "authors": [
                {
                    "name": "Nikita Popov"
                }
            ],
            "description": "A PHP parser written in PHP",
            "keywords": [
                "parser",
                "php"
            ],
            "support": {
                "issues": "https://github.com/nikic/PHP-Parser/issues",
                "source": "https://github.com/nikic/PHP-Parser/tree/v4.18.0"
            },
            "time": "2023-12-10T21:03:43+00:00"
        },
        {
            "name": "pcov/clobber",
            "version": "v2.0.3",
            "source": {
                "type": "git",
                "url": "https://github.com/krakjoe/pcov-clobber.git",
                "reference": "4c30759e912e6e5d5bf833fb3d77b5bd51709f05"
            },
            "dist": {
                "type": "zip",
                "url": "https://api.github.com/repos/krakjoe/pcov-clobber/zipball/4c30759e912e6e5d5bf833fb3d77b5bd51709f05",
                "reference": "4c30759e912e6e5d5bf833fb3d77b5bd51709f05",
                "shasum": ""
            },
            "require": {
                "ext-pcov": "^1.0",
                "nikic/php-parser": "^4.2"
            },
            "bin": [
                "bin/pcov"
            ],
            "type": "library",
            "autoload": {
                "psr-4": {
                    "pcov\\Clobber\\": "src/pcov/clobber"
                }
            },
            "notification-url": "https://packagist.org/downloads/",
            "support": {
                "issues": "https://github.com/krakjoe/pcov-clobber/issues",
                "source": "https://github.com/krakjoe/pcov-clobber/tree/v2.0.3"
            },
            "time": "2019-10-29T05:03:37+00:00"
        },
        {
            "name": "phar-io/manifest",
            "version": "2.0.3",
            "source": {
                "type": "git",
                "url": "https://github.com/phar-io/manifest.git",
                "reference": "97803eca37d319dfa7826cc2437fc020857acb53"
            },
            "dist": {
                "type": "zip",
                "url": "https://api.github.com/repos/phar-io/manifest/zipball/97803eca37d319dfa7826cc2437fc020857acb53",
                "reference": "97803eca37d319dfa7826cc2437fc020857acb53",
                "shasum": ""
            },
            "require": {
                "ext-dom": "*",
                "ext-phar": "*",
                "ext-xmlwriter": "*",
                "phar-io/version": "^3.0.1",
                "php": "^7.2 || ^8.0"
            },
            "type": "library",
            "extra": {
                "branch-alias": {
                    "dev-master": "2.0.x-dev"
                }
            },
            "autoload": {
                "classmap": [
                    "src/"
                ]
            },
            "notification-url": "https://packagist.org/downloads/",
            "license": [
                "BSD-3-Clause"
            ],
            "authors": [
                {
                    "name": "Arne Blankerts",
                    "email": "arne@blankerts.de",
                    "role": "Developer"
                },
                {
                    "name": "Sebastian Heuer",
                    "email": "sebastian@phpeople.de",
                    "role": "Developer"
                },
                {
                    "name": "Sebastian Bergmann",
                    "email": "sebastian@phpunit.de",
                    "role": "Developer"
                }
            ],
            "description": "Component for reading phar.io manifest information from a PHP Archive (PHAR)",
            "support": {
                "issues": "https://github.com/phar-io/manifest/issues",
                "source": "https://github.com/phar-io/manifest/tree/2.0.3"
            },
            "time": "2021-07-20T11:28:43+00:00"
        },
        {
            "name": "phar-io/version",
            "version": "3.2.1",
            "source": {
                "type": "git",
                "url": "https://github.com/phar-io/version.git",
                "reference": "4f7fd7836c6f332bb2933569e566a0d6c4cbed74"
            },
            "dist": {
                "type": "zip",
                "url": "https://api.github.com/repos/phar-io/version/zipball/4f7fd7836c6f332bb2933569e566a0d6c4cbed74",
                "reference": "4f7fd7836c6f332bb2933569e566a0d6c4cbed74",
                "shasum": ""
            },
            "require": {
                "php": "^7.2 || ^8.0"
            },
            "type": "library",
            "autoload": {
                "classmap": [
                    "src/"
                ]
            },
            "notification-url": "https://packagist.org/downloads/",
            "license": [
                "BSD-3-Clause"
            ],
            "authors": [
                {
                    "name": "Arne Blankerts",
                    "email": "arne@blankerts.de",
                    "role": "Developer"
                },
                {
                    "name": "Sebastian Heuer",
                    "email": "sebastian@phpeople.de",
                    "role": "Developer"
                },
                {
                    "name": "Sebastian Bergmann",
                    "email": "sebastian@phpunit.de",
                    "role": "Developer"
                }
            ],
            "description": "Library for handling version information and constraints",
            "support": {
                "issues": "https://github.com/phar-io/version/issues",
                "source": "https://github.com/phar-io/version/tree/3.2.1"
            },
            "time": "2022-02-21T01:04:05+00:00"
        },
        {
            "name": "phpstan/phpstan",
            "version": "1.10.59",
            "source": {
                "type": "git",
                "url": "https://github.com/phpstan/phpstan.git",
                "reference": "e607609388d3a6d418a50a49f7940e8086798281"
            },
            "dist": {
                "type": "zip",
                "url": "https://api.github.com/repos/phpstan/phpstan/zipball/e607609388d3a6d418a50a49f7940e8086798281",
                "reference": "e607609388d3a6d418a50a49f7940e8086798281",
                "shasum": ""
            },
            "require": {
                "php": "^7.2|^8.0"
            },
            "conflict": {
                "phpstan/phpstan-shim": "*"
            },
            "bin": [
                "phpstan",
                "phpstan.phar"
            ],
            "type": "library",
            "autoload": {
                "files": [
                    "bootstrap.php"
                ]
            },
            "notification-url": "https://packagist.org/downloads/",
            "license": [
                "MIT"
            ],
            "description": "PHPStan - PHP Static Analysis Tool",
            "keywords": [
                "dev",
                "static analysis"
            ],
            "support": {
                "docs": "https://phpstan.org/user-guide/getting-started",
                "forum": "https://github.com/phpstan/phpstan/discussions",
                "issues": "https://github.com/phpstan/phpstan/issues",
                "security": "https://github.com/phpstan/phpstan/security/policy",
                "source": "https://github.com/phpstan/phpstan-src"
            },
            "funding": [
                {
                    "url": "https://github.com/ondrejmirtes",
                    "type": "github"
                },
                {
                    "url": "https://github.com/phpstan",
                    "type": "github"
                },
                {
                    "url": "https://tidelift.com/funding/github/packagist/phpstan/phpstan",
                    "type": "tidelift"
                }
            ],
            "time": "2024-02-20T13:59:13+00:00"
        },
        {
            "name": "phpunit/php-code-coverage",
            "version": "9.2.30",
            "source": {
                "type": "git",
                "url": "https://github.com/sebastianbergmann/php-code-coverage.git",
                "reference": "ca2bd87d2f9215904682a9cb9bb37dda98e76089"
            },
            "dist": {
                "type": "zip",
                "url": "https://api.github.com/repos/sebastianbergmann/php-code-coverage/zipball/ca2bd87d2f9215904682a9cb9bb37dda98e76089",
                "reference": "ca2bd87d2f9215904682a9cb9bb37dda98e76089",
                "shasum": ""
            },
            "require": {
                "ext-dom": "*",
                "ext-libxml": "*",
                "ext-xmlwriter": "*",
                "nikic/php-parser": "^4.18 || ^5.0",
                "php": ">=7.3",
                "phpunit/php-file-iterator": "^3.0.3",
                "phpunit/php-text-template": "^2.0.2",
                "sebastian/code-unit-reverse-lookup": "^2.0.2",
                "sebastian/complexity": "^2.0",
                "sebastian/environment": "^5.1.2",
                "sebastian/lines-of-code": "^1.0.3",
                "sebastian/version": "^3.0.1",
                "theseer/tokenizer": "^1.2.0"
            },
            "require-dev": {
                "phpunit/phpunit": "^9.3"
            },
            "suggest": {
                "ext-pcov": "PHP extension that provides line coverage",
                "ext-xdebug": "PHP extension that provides line coverage as well as branch and path coverage"
            },
            "type": "library",
            "extra": {
                "branch-alias": {
                    "dev-master": "9.2-dev"
                }
            },
            "autoload": {
                "classmap": [
                    "src/"
                ]
            },
            "notification-url": "https://packagist.org/downloads/",
            "license": [
                "BSD-3-Clause"
            ],
            "authors": [
                {
                    "name": "Sebastian Bergmann",
                    "email": "sebastian@phpunit.de",
                    "role": "lead"
                }
            ],
            "description": "Library that provides collection, processing, and rendering functionality for PHP code coverage information.",
            "homepage": "https://github.com/sebastianbergmann/php-code-coverage",
            "keywords": [
                "coverage",
                "testing",
                "xunit"
            ],
            "support": {
                "issues": "https://github.com/sebastianbergmann/php-code-coverage/issues",
                "security": "https://github.com/sebastianbergmann/php-code-coverage/security/policy",
                "source": "https://github.com/sebastianbergmann/php-code-coverage/tree/9.2.30"
            },
            "funding": [
                {
                    "url": "https://github.com/sebastianbergmann",
                    "type": "github"
                }
            ],
            "time": "2023-12-22T06:47:57+00:00"
        },
        {
            "name": "phpunit/php-file-iterator",
            "version": "3.0.6",
            "source": {
                "type": "git",
                "url": "https://github.com/sebastianbergmann/php-file-iterator.git",
                "reference": "cf1c2e7c203ac650e352f4cc675a7021e7d1b3cf"
            },
            "dist": {
                "type": "zip",
                "url": "https://api.github.com/repos/sebastianbergmann/php-file-iterator/zipball/cf1c2e7c203ac650e352f4cc675a7021e7d1b3cf",
                "reference": "cf1c2e7c203ac650e352f4cc675a7021e7d1b3cf",
                "shasum": ""
            },
            "require": {
                "php": ">=7.3"
            },
            "require-dev": {
                "phpunit/phpunit": "^9.3"
            },
            "type": "library",
            "extra": {
                "branch-alias": {
                    "dev-master": "3.0-dev"
                }
            },
            "autoload": {
                "classmap": [
                    "src/"
                ]
            },
            "notification-url": "https://packagist.org/downloads/",
            "license": [
                "BSD-3-Clause"
            ],
            "authors": [
                {
                    "name": "Sebastian Bergmann",
                    "email": "sebastian@phpunit.de",
                    "role": "lead"
                }
            ],
            "description": "FilterIterator implementation that filters files based on a list of suffixes.",
            "homepage": "https://github.com/sebastianbergmann/php-file-iterator/",
            "keywords": [
                "filesystem",
                "iterator"
            ],
            "support": {
                "issues": "https://github.com/sebastianbergmann/php-file-iterator/issues",
                "source": "https://github.com/sebastianbergmann/php-file-iterator/tree/3.0.6"
            },
            "funding": [
                {
                    "url": "https://github.com/sebastianbergmann",
                    "type": "github"
                }
            ],
            "time": "2021-12-02T12:48:52+00:00"
        },
        {
            "name": "phpunit/php-invoker",
            "version": "3.1.1",
            "source": {
                "type": "git",
                "url": "https://github.com/sebastianbergmann/php-invoker.git",
                "reference": "5a10147d0aaf65b58940a0b72f71c9ac0423cc67"
            },
            "dist": {
                "type": "zip",
                "url": "https://api.github.com/repos/sebastianbergmann/php-invoker/zipball/5a10147d0aaf65b58940a0b72f71c9ac0423cc67",
                "reference": "5a10147d0aaf65b58940a0b72f71c9ac0423cc67",
                "shasum": ""
            },
            "require": {
                "php": ">=7.3"
            },
            "require-dev": {
                "ext-pcntl": "*",
                "phpunit/phpunit": "^9.3"
            },
            "suggest": {
                "ext-pcntl": "*"
            },
            "type": "library",
            "extra": {
                "branch-alias": {
                    "dev-master": "3.1-dev"
                }
            },
            "autoload": {
                "classmap": [
                    "src/"
                ]
            },
            "notification-url": "https://packagist.org/downloads/",
            "license": [
                "BSD-3-Clause"
            ],
            "authors": [
                {
                    "name": "Sebastian Bergmann",
                    "email": "sebastian@phpunit.de",
                    "role": "lead"
                }
            ],
            "description": "Invoke callables with a timeout",
            "homepage": "https://github.com/sebastianbergmann/php-invoker/",
            "keywords": [
                "process"
            ],
            "support": {
                "issues": "https://github.com/sebastianbergmann/php-invoker/issues",
                "source": "https://github.com/sebastianbergmann/php-invoker/tree/3.1.1"
            },
            "funding": [
                {
                    "url": "https://github.com/sebastianbergmann",
                    "type": "github"
                }
            ],
            "time": "2020-09-28T05:58:55+00:00"
        },
        {
            "name": "phpunit/php-text-template",
            "version": "2.0.4",
            "source": {
                "type": "git",
                "url": "https://github.com/sebastianbergmann/php-text-template.git",
                "reference": "5da5f67fc95621df9ff4c4e5a84d6a8a2acf7c28"
            },
            "dist": {
                "type": "zip",
                "url": "https://api.github.com/repos/sebastianbergmann/php-text-template/zipball/5da5f67fc95621df9ff4c4e5a84d6a8a2acf7c28",
                "reference": "5da5f67fc95621df9ff4c4e5a84d6a8a2acf7c28",
                "shasum": ""
            },
            "require": {
                "php": ">=7.3"
            },
            "require-dev": {
                "phpunit/phpunit": "^9.3"
            },
            "type": "library",
            "extra": {
                "branch-alias": {
                    "dev-master": "2.0-dev"
                }
            },
            "autoload": {
                "classmap": [
                    "src/"
                ]
            },
            "notification-url": "https://packagist.org/downloads/",
            "license": [
                "BSD-3-Clause"
            ],
            "authors": [
                {
                    "name": "Sebastian Bergmann",
                    "email": "sebastian@phpunit.de",
                    "role": "lead"
                }
            ],
            "description": "Simple template engine.",
            "homepage": "https://github.com/sebastianbergmann/php-text-template/",
            "keywords": [
                "template"
            ],
            "support": {
                "issues": "https://github.com/sebastianbergmann/php-text-template/issues",
                "source": "https://github.com/sebastianbergmann/php-text-template/tree/2.0.4"
            },
            "funding": [
                {
                    "url": "https://github.com/sebastianbergmann",
                    "type": "github"
                }
            ],
            "time": "2020-10-26T05:33:50+00:00"
        },
        {
            "name": "phpunit/php-timer",
            "version": "5.0.3",
            "source": {
                "type": "git",
                "url": "https://github.com/sebastianbergmann/php-timer.git",
                "reference": "5a63ce20ed1b5bf577850e2c4e87f4aa902afbd2"
            },
            "dist": {
                "type": "zip",
                "url": "https://api.github.com/repos/sebastianbergmann/php-timer/zipball/5a63ce20ed1b5bf577850e2c4e87f4aa902afbd2",
                "reference": "5a63ce20ed1b5bf577850e2c4e87f4aa902afbd2",
                "shasum": ""
            },
            "require": {
                "php": ">=7.3"
            },
            "require-dev": {
                "phpunit/phpunit": "^9.3"
            },
            "type": "library",
            "extra": {
                "branch-alias": {
                    "dev-master": "5.0-dev"
                }
            },
            "autoload": {
                "classmap": [
                    "src/"
                ]
            },
            "notification-url": "https://packagist.org/downloads/",
            "license": [
                "BSD-3-Clause"
            ],
            "authors": [
                {
                    "name": "Sebastian Bergmann",
                    "email": "sebastian@phpunit.de",
                    "role": "lead"
                }
            ],
            "description": "Utility class for timing",
            "homepage": "https://github.com/sebastianbergmann/php-timer/",
            "keywords": [
                "timer"
            ],
            "support": {
                "issues": "https://github.com/sebastianbergmann/php-timer/issues",
                "source": "https://github.com/sebastianbergmann/php-timer/tree/5.0.3"
            },
            "funding": [
                {
                    "url": "https://github.com/sebastianbergmann",
                    "type": "github"
                }
            ],
            "time": "2020-10-26T13:16:10+00:00"
        },
        {
            "name": "phpunit/phpunit",
            "version": "9.6.16",
            "source": {
                "type": "git",
                "url": "https://github.com/sebastianbergmann/phpunit.git",
                "reference": "3767b2c56ce02d01e3491046f33466a1ae60a37f"
            },
            "dist": {
                "type": "zip",
                "url": "https://api.github.com/repos/sebastianbergmann/phpunit/zipball/3767b2c56ce02d01e3491046f33466a1ae60a37f",
                "reference": "3767b2c56ce02d01e3491046f33466a1ae60a37f",
                "shasum": ""
            },
            "require": {
                "doctrine/instantiator": "^1.3.1 || ^2",
                "ext-dom": "*",
                "ext-json": "*",
                "ext-libxml": "*",
                "ext-mbstring": "*",
                "ext-xml": "*",
                "ext-xmlwriter": "*",
                "myclabs/deep-copy": "^1.10.1",
                "phar-io/manifest": "^2.0.3",
                "phar-io/version": "^3.0.2",
                "php": ">=7.3",
                "phpunit/php-code-coverage": "^9.2.28",
                "phpunit/php-file-iterator": "^3.0.5",
                "phpunit/php-invoker": "^3.1.1",
                "phpunit/php-text-template": "^2.0.3",
                "phpunit/php-timer": "^5.0.2",
                "sebastian/cli-parser": "^1.0.1",
                "sebastian/code-unit": "^1.0.6",
                "sebastian/comparator": "^4.0.8",
                "sebastian/diff": "^4.0.3",
                "sebastian/environment": "^5.1.3",
                "sebastian/exporter": "^4.0.5",
                "sebastian/global-state": "^5.0.1",
                "sebastian/object-enumerator": "^4.0.3",
                "sebastian/resource-operations": "^3.0.3",
                "sebastian/type": "^3.2",
                "sebastian/version": "^3.0.2"
            },
            "suggest": {
                "ext-soap": "To be able to generate mocks based on WSDL files",
                "ext-xdebug": "PHP extension that provides line coverage as well as branch and path coverage"
            },
            "bin": [
                "phpunit"
            ],
            "type": "library",
            "extra": {
                "branch-alias": {
                    "dev-master": "9.6-dev"
                }
            },
            "autoload": {
                "files": [
                    "src/Framework/Assert/Functions.php"
                ],
                "classmap": [
                    "src/"
                ]
            },
            "notification-url": "https://packagist.org/downloads/",
            "license": [
                "BSD-3-Clause"
            ],
            "authors": [
                {
                    "name": "Sebastian Bergmann",
                    "email": "sebastian@phpunit.de",
                    "role": "lead"
                }
            ],
            "description": "The PHP Unit Testing framework.",
            "homepage": "https://phpunit.de/",
            "keywords": [
                "phpunit",
                "testing",
                "xunit"
            ],
            "support": {
                "issues": "https://github.com/sebastianbergmann/phpunit/issues",
                "security": "https://github.com/sebastianbergmann/phpunit/security/policy",
                "source": "https://github.com/sebastianbergmann/phpunit/tree/9.6.16"
            },
            "funding": [
                {
                    "url": "https://phpunit.de/sponsors.html",
                    "type": "custom"
                },
                {
                    "url": "https://github.com/sebastianbergmann",
                    "type": "github"
                },
                {
                    "url": "https://tidelift.com/funding/github/packagist/phpunit/phpunit",
                    "type": "tidelift"
                }
            ],
            "time": "2024-01-19T07:03:14+00:00"
        },
        {
            "name": "psr/container",
            "version": "2.0.2",
            "source": {
                "type": "git",
                "url": "https://github.com/php-fig/container.git",
                "reference": "c71ecc56dfe541dbd90c5360474fbc405f8d5963"
            },
            "dist": {
                "type": "zip",
                "url": "https://api.github.com/repos/php-fig/container/zipball/c71ecc56dfe541dbd90c5360474fbc405f8d5963",
                "reference": "c71ecc56dfe541dbd90c5360474fbc405f8d5963",
                "shasum": ""
            },
            "require": {
                "php": ">=7.4.0"
            },
            "type": "library",
            "extra": {
                "branch-alias": {
                    "dev-master": "2.0.x-dev"
                }
            },
            "autoload": {
                "psr-4": {
                    "Psr\\Container\\": "src/"
                }
            },
            "notification-url": "https://packagist.org/downloads/",
            "license": [
                "MIT"
            ],
            "authors": [
                {
                    "name": "PHP-FIG",
                    "homepage": "https://www.php-fig.org/"
                }
            ],
            "description": "Common Container Interface (PHP FIG PSR-11)",
            "homepage": "https://github.com/php-fig/container",
            "keywords": [
                "PSR-11",
                "container",
                "container-interface",
                "container-interop",
                "psr"
            ],
            "support": {
                "issues": "https://github.com/php-fig/container/issues",
                "source": "https://github.com/php-fig/container/tree/2.0.2"
            },
            "time": "2021-11-05T16:47:00+00:00"
        },
        {
            "name": "rregeer/phpunit-coverage-check",
            "version": "0.3.1",
            "source": {
                "type": "git",
                "url": "https://github.com/richardregeer/phpunit-coverage-check.git",
                "reference": "9618fa74477fbc448c1b0599bef5153d170094bd"
            },
            "dist": {
                "type": "zip",
                "url": "https://api.github.com/repos/richardregeer/phpunit-coverage-check/zipball/9618fa74477fbc448c1b0599bef5153d170094bd",
                "reference": "9618fa74477fbc448c1b0599bef5153d170094bd",
                "shasum": ""
            },
            "require": {
                "php": ">=7.0.0"
            },
            "bin": [
                "bin/coverage-check"
            ],
            "type": "library",
            "notification-url": "https://packagist.org/downloads/",
            "license": [
                "MIT"
            ],
            "authors": [
                {
                    "name": "Richard Regeer",
                    "email": "rich2309@gmail.com"
                }
            ],
            "description": "Check the code coverage using the clover report of phpunit",
            "keywords": [
                "ci",
                "code coverage",
                "php",
                "phpunit",
                "testing",
                "unittest"
            ],
            "support": {
                "issues": "https://github.com/richardregeer/phpunit-coverage-check/issues",
                "source": "https://github.com/richardregeer/phpunit-coverage-check/tree/0.3.1"
            },
            "time": "2019-10-14T07:04:13+00:00"
        },
        {
            "name": "sebastian/cli-parser",
            "version": "1.0.1",
            "source": {
                "type": "git",
                "url": "https://github.com/sebastianbergmann/cli-parser.git",
                "reference": "442e7c7e687e42adc03470c7b668bc4b2402c0b2"
            },
            "dist": {
                "type": "zip",
                "url": "https://api.github.com/repos/sebastianbergmann/cli-parser/zipball/442e7c7e687e42adc03470c7b668bc4b2402c0b2",
                "reference": "442e7c7e687e42adc03470c7b668bc4b2402c0b2",
                "shasum": ""
            },
            "require": {
                "php": ">=7.3"
            },
            "require-dev": {
                "phpunit/phpunit": "^9.3"
            },
            "type": "library",
            "extra": {
                "branch-alias": {
                    "dev-master": "1.0-dev"
                }
            },
            "autoload": {
                "classmap": [
                    "src/"
                ]
            },
            "notification-url": "https://packagist.org/downloads/",
            "license": [
                "BSD-3-Clause"
            ],
            "authors": [
                {
                    "name": "Sebastian Bergmann",
                    "email": "sebastian@phpunit.de",
                    "role": "lead"
                }
            ],
            "description": "Library for parsing CLI options",
            "homepage": "https://github.com/sebastianbergmann/cli-parser",
            "support": {
                "issues": "https://github.com/sebastianbergmann/cli-parser/issues",
                "source": "https://github.com/sebastianbergmann/cli-parser/tree/1.0.1"
            },
            "funding": [
                {
                    "url": "https://github.com/sebastianbergmann",
                    "type": "github"
                }
            ],
            "time": "2020-09-28T06:08:49+00:00"
        },
        {
            "name": "sebastian/code-unit",
            "version": "1.0.8",
            "source": {
                "type": "git",
                "url": "https://github.com/sebastianbergmann/code-unit.git",
                "reference": "1fc9f64c0927627ef78ba436c9b17d967e68e120"
            },
            "dist": {
                "type": "zip",
                "url": "https://api.github.com/repos/sebastianbergmann/code-unit/zipball/1fc9f64c0927627ef78ba436c9b17d967e68e120",
                "reference": "1fc9f64c0927627ef78ba436c9b17d967e68e120",
                "shasum": ""
            },
            "require": {
                "php": ">=7.3"
            },
            "require-dev": {
                "phpunit/phpunit": "^9.3"
            },
            "type": "library",
            "extra": {
                "branch-alias": {
                    "dev-master": "1.0-dev"
                }
            },
            "autoload": {
                "classmap": [
                    "src/"
                ]
            },
            "notification-url": "https://packagist.org/downloads/",
            "license": [
                "BSD-3-Clause"
            ],
            "authors": [
                {
                    "name": "Sebastian Bergmann",
                    "email": "sebastian@phpunit.de",
                    "role": "lead"
                }
            ],
            "description": "Collection of value objects that represent the PHP code units",
            "homepage": "https://github.com/sebastianbergmann/code-unit",
            "support": {
                "issues": "https://github.com/sebastianbergmann/code-unit/issues",
                "source": "https://github.com/sebastianbergmann/code-unit/tree/1.0.8"
            },
            "funding": [
                {
                    "url": "https://github.com/sebastianbergmann",
                    "type": "github"
                }
            ],
            "time": "2020-10-26T13:08:54+00:00"
        },
        {
            "name": "sebastian/code-unit-reverse-lookup",
            "version": "2.0.3",
            "source": {
                "type": "git",
                "url": "https://github.com/sebastianbergmann/code-unit-reverse-lookup.git",
                "reference": "ac91f01ccec49fb77bdc6fd1e548bc70f7faa3e5"
            },
            "dist": {
                "type": "zip",
                "url": "https://api.github.com/repos/sebastianbergmann/code-unit-reverse-lookup/zipball/ac91f01ccec49fb77bdc6fd1e548bc70f7faa3e5",
                "reference": "ac91f01ccec49fb77bdc6fd1e548bc70f7faa3e5",
                "shasum": ""
            },
            "require": {
                "php": ">=7.3"
            },
            "require-dev": {
                "phpunit/phpunit": "^9.3"
            },
            "type": "library",
            "extra": {
                "branch-alias": {
                    "dev-master": "2.0-dev"
                }
            },
            "autoload": {
                "classmap": [
                    "src/"
                ]
            },
            "notification-url": "https://packagist.org/downloads/",
            "license": [
                "BSD-3-Clause"
            ],
            "authors": [
                {
                    "name": "Sebastian Bergmann",
                    "email": "sebastian@phpunit.de"
                }
            ],
            "description": "Looks up which function or method a line of code belongs to",
            "homepage": "https://github.com/sebastianbergmann/code-unit-reverse-lookup/",
            "support": {
                "issues": "https://github.com/sebastianbergmann/code-unit-reverse-lookup/issues",
                "source": "https://github.com/sebastianbergmann/code-unit-reverse-lookup/tree/2.0.3"
            },
            "funding": [
                {
                    "url": "https://github.com/sebastianbergmann",
                    "type": "github"
                }
            ],
            "time": "2020-09-28T05:30:19+00:00"
        },
        {
            "name": "sebastian/comparator",
            "version": "4.0.8",
            "source": {
                "type": "git",
                "url": "https://github.com/sebastianbergmann/comparator.git",
                "reference": "fa0f136dd2334583309d32b62544682ee972b51a"
            },
            "dist": {
                "type": "zip",
                "url": "https://api.github.com/repos/sebastianbergmann/comparator/zipball/fa0f136dd2334583309d32b62544682ee972b51a",
                "reference": "fa0f136dd2334583309d32b62544682ee972b51a",
                "shasum": ""
            },
            "require": {
                "php": ">=7.3",
                "sebastian/diff": "^4.0",
                "sebastian/exporter": "^4.0"
            },
            "require-dev": {
                "phpunit/phpunit": "^9.3"
            },
            "type": "library",
            "extra": {
                "branch-alias": {
                    "dev-master": "4.0-dev"
                }
            },
            "autoload": {
                "classmap": [
                    "src/"
                ]
            },
            "notification-url": "https://packagist.org/downloads/",
            "license": [
                "BSD-3-Clause"
            ],
            "authors": [
                {
                    "name": "Sebastian Bergmann",
                    "email": "sebastian@phpunit.de"
                },
                {
                    "name": "Jeff Welch",
                    "email": "whatthejeff@gmail.com"
                },
                {
                    "name": "Volker Dusch",
                    "email": "github@wallbash.com"
                },
                {
                    "name": "Bernhard Schussek",
                    "email": "bschussek@2bepublished.at"
                }
            ],
            "description": "Provides the functionality to compare PHP values for equality",
            "homepage": "https://github.com/sebastianbergmann/comparator",
            "keywords": [
                "comparator",
                "compare",
                "equality"
            ],
            "support": {
                "issues": "https://github.com/sebastianbergmann/comparator/issues",
                "source": "https://github.com/sebastianbergmann/comparator/tree/4.0.8"
            },
            "funding": [
                {
                    "url": "https://github.com/sebastianbergmann",
                    "type": "github"
                }
            ],
            "time": "2022-09-14T12:41:17+00:00"
        },
        {
            "name": "sebastian/complexity",
            "version": "2.0.3",
            "source": {
                "type": "git",
                "url": "https://github.com/sebastianbergmann/complexity.git",
                "reference": "25f207c40d62b8b7aa32f5ab026c53561964053a"
            },
            "dist": {
                "type": "zip",
                "url": "https://api.github.com/repos/sebastianbergmann/complexity/zipball/25f207c40d62b8b7aa32f5ab026c53561964053a",
                "reference": "25f207c40d62b8b7aa32f5ab026c53561964053a",
                "shasum": ""
            },
            "require": {
                "nikic/php-parser": "^4.18 || ^5.0",
                "php": ">=7.3"
            },
            "require-dev": {
                "phpunit/phpunit": "^9.3"
            },
            "type": "library",
            "extra": {
                "branch-alias": {
                    "dev-master": "2.0-dev"
                }
            },
            "autoload": {
                "classmap": [
                    "src/"
                ]
            },
            "notification-url": "https://packagist.org/downloads/",
            "license": [
                "BSD-3-Clause"
            ],
            "authors": [
                {
                    "name": "Sebastian Bergmann",
                    "email": "sebastian@phpunit.de",
                    "role": "lead"
                }
            ],
            "description": "Library for calculating the complexity of PHP code units",
            "homepage": "https://github.com/sebastianbergmann/complexity",
            "support": {
                "issues": "https://github.com/sebastianbergmann/complexity/issues",
                "source": "https://github.com/sebastianbergmann/complexity/tree/2.0.3"
            },
            "funding": [
                {
                    "url": "https://github.com/sebastianbergmann",
                    "type": "github"
                }
            ],
            "time": "2023-12-22T06:19:30+00:00"
        },
        {
            "name": "sebastian/diff",
            "version": "4.0.5",
            "source": {
                "type": "git",
                "url": "https://github.com/sebastianbergmann/diff.git",
                "reference": "74be17022044ebaaecfdf0c5cd504fc9cd5a7131"
            },
            "dist": {
                "type": "zip",
                "url": "https://api.github.com/repos/sebastianbergmann/diff/zipball/74be17022044ebaaecfdf0c5cd504fc9cd5a7131",
                "reference": "74be17022044ebaaecfdf0c5cd504fc9cd5a7131",
                "shasum": ""
            },
            "require": {
                "php": ">=7.3"
            },
            "require-dev": {
                "phpunit/phpunit": "^9.3",
                "symfony/process": "^4.2 || ^5"
            },
            "type": "library",
            "extra": {
                "branch-alias": {
                    "dev-master": "4.0-dev"
                }
            },
            "autoload": {
                "classmap": [
                    "src/"
                ]
            },
            "notification-url": "https://packagist.org/downloads/",
            "license": [
                "BSD-3-Clause"
            ],
            "authors": [
                {
                    "name": "Sebastian Bergmann",
                    "email": "sebastian@phpunit.de"
                },
                {
                    "name": "Kore Nordmann",
                    "email": "mail@kore-nordmann.de"
                }
            ],
            "description": "Diff implementation",
            "homepage": "https://github.com/sebastianbergmann/diff",
            "keywords": [
                "diff",
                "udiff",
                "unidiff",
                "unified diff"
            ],
            "support": {
                "issues": "https://github.com/sebastianbergmann/diff/issues",
                "source": "https://github.com/sebastianbergmann/diff/tree/4.0.5"
            },
            "funding": [
                {
                    "url": "https://github.com/sebastianbergmann",
                    "type": "github"
                }
            ],
            "time": "2023-05-07T05:35:17+00:00"
        },
        {
            "name": "sebastian/environment",
            "version": "5.1.5",
            "source": {
                "type": "git",
                "url": "https://github.com/sebastianbergmann/environment.git",
                "reference": "830c43a844f1f8d5b7a1f6d6076b784454d8b7ed"
            },
            "dist": {
                "type": "zip",
                "url": "https://api.github.com/repos/sebastianbergmann/environment/zipball/830c43a844f1f8d5b7a1f6d6076b784454d8b7ed",
                "reference": "830c43a844f1f8d5b7a1f6d6076b784454d8b7ed",
                "shasum": ""
            },
            "require": {
                "php": ">=7.3"
            },
            "require-dev": {
                "phpunit/phpunit": "^9.3"
            },
            "suggest": {
                "ext-posix": "*"
            },
            "type": "library",
            "extra": {
                "branch-alias": {
                    "dev-master": "5.1-dev"
                }
            },
            "autoload": {
                "classmap": [
                    "src/"
                ]
            },
            "notification-url": "https://packagist.org/downloads/",
            "license": [
                "BSD-3-Clause"
            ],
            "authors": [
                {
                    "name": "Sebastian Bergmann",
                    "email": "sebastian@phpunit.de"
                }
            ],
            "description": "Provides functionality to handle HHVM/PHP environments",
            "homepage": "http://www.github.com/sebastianbergmann/environment",
            "keywords": [
                "Xdebug",
                "environment",
                "hhvm"
            ],
            "support": {
                "issues": "https://github.com/sebastianbergmann/environment/issues",
                "source": "https://github.com/sebastianbergmann/environment/tree/5.1.5"
            },
            "funding": [
                {
                    "url": "https://github.com/sebastianbergmann",
                    "type": "github"
                }
            ],
            "time": "2023-02-03T06:03:51+00:00"
        },
        {
            "name": "sebastian/exporter",
            "version": "4.0.5",
            "source": {
                "type": "git",
                "url": "https://github.com/sebastianbergmann/exporter.git",
                "reference": "ac230ed27f0f98f597c8a2b6eb7ac563af5e5b9d"
            },
            "dist": {
                "type": "zip",
                "url": "https://api.github.com/repos/sebastianbergmann/exporter/zipball/ac230ed27f0f98f597c8a2b6eb7ac563af5e5b9d",
                "reference": "ac230ed27f0f98f597c8a2b6eb7ac563af5e5b9d",
                "shasum": ""
            },
            "require": {
                "php": ">=7.3",
                "sebastian/recursion-context": "^4.0"
            },
            "require-dev": {
                "ext-mbstring": "*",
                "phpunit/phpunit": "^9.3"
            },
            "type": "library",
            "extra": {
                "branch-alias": {
                    "dev-master": "4.0-dev"
                }
            },
            "autoload": {
                "classmap": [
                    "src/"
                ]
            },
            "notification-url": "https://packagist.org/downloads/",
            "license": [
                "BSD-3-Clause"
            ],
            "authors": [
                {
                    "name": "Sebastian Bergmann",
                    "email": "sebastian@phpunit.de"
                },
                {
                    "name": "Jeff Welch",
                    "email": "whatthejeff@gmail.com"
                },
                {
                    "name": "Volker Dusch",
                    "email": "github@wallbash.com"
                },
                {
                    "name": "Adam Harvey",
                    "email": "aharvey@php.net"
                },
                {
                    "name": "Bernhard Schussek",
                    "email": "bschussek@gmail.com"
                }
            ],
            "description": "Provides the functionality to export PHP variables for visualization",
            "homepage": "https://www.github.com/sebastianbergmann/exporter",
            "keywords": [
                "export",
                "exporter"
            ],
            "support": {
                "issues": "https://github.com/sebastianbergmann/exporter/issues",
                "source": "https://github.com/sebastianbergmann/exporter/tree/4.0.5"
            },
            "funding": [
                {
                    "url": "https://github.com/sebastianbergmann",
                    "type": "github"
                }
            ],
            "time": "2022-09-14T06:03:37+00:00"
        },
        {
            "name": "sebastian/global-state",
            "version": "5.0.6",
            "source": {
                "type": "git",
                "url": "https://github.com/sebastianbergmann/global-state.git",
                "reference": "bde739e7565280bda77be70044ac1047bc007e34"
            },
            "dist": {
                "type": "zip",
                "url": "https://api.github.com/repos/sebastianbergmann/global-state/zipball/bde739e7565280bda77be70044ac1047bc007e34",
                "reference": "bde739e7565280bda77be70044ac1047bc007e34",
                "shasum": ""
            },
            "require": {
                "php": ">=7.3",
                "sebastian/object-reflector": "^2.0",
                "sebastian/recursion-context": "^4.0"
            },
            "require-dev": {
                "ext-dom": "*",
                "phpunit/phpunit": "^9.3"
            },
            "suggest": {
                "ext-uopz": "*"
            },
            "type": "library",
            "extra": {
                "branch-alias": {
                    "dev-master": "5.0-dev"
                }
            },
            "autoload": {
                "classmap": [
                    "src/"
                ]
            },
            "notification-url": "https://packagist.org/downloads/",
            "license": [
                "BSD-3-Clause"
            ],
            "authors": [
                {
                    "name": "Sebastian Bergmann",
                    "email": "sebastian@phpunit.de"
                }
            ],
            "description": "Snapshotting of global state",
            "homepage": "http://www.github.com/sebastianbergmann/global-state",
            "keywords": [
                "global state"
            ],
            "support": {
                "issues": "https://github.com/sebastianbergmann/global-state/issues",
                "source": "https://github.com/sebastianbergmann/global-state/tree/5.0.6"
            },
            "funding": [
                {
                    "url": "https://github.com/sebastianbergmann",
                    "type": "github"
                }
            ],
            "time": "2023-08-02T09:26:13+00:00"
        },
        {
            "name": "sebastian/lines-of-code",
            "version": "1.0.4",
            "source": {
                "type": "git",
                "url": "https://github.com/sebastianbergmann/lines-of-code.git",
                "reference": "e1e4a170560925c26d424b6a03aed157e7dcc5c5"
            },
            "dist": {
                "type": "zip",
                "url": "https://api.github.com/repos/sebastianbergmann/lines-of-code/zipball/e1e4a170560925c26d424b6a03aed157e7dcc5c5",
                "reference": "e1e4a170560925c26d424b6a03aed157e7dcc5c5",
                "shasum": ""
            },
            "require": {
                "nikic/php-parser": "^4.18 || ^5.0",
                "php": ">=7.3"
            },
            "require-dev": {
                "phpunit/phpunit": "^9.3"
            },
            "type": "library",
            "extra": {
                "branch-alias": {
                    "dev-master": "1.0-dev"
                }
            },
            "autoload": {
                "classmap": [
                    "src/"
                ]
            },
            "notification-url": "https://packagist.org/downloads/",
            "license": [
                "BSD-3-Clause"
            ],
            "authors": [
                {
                    "name": "Sebastian Bergmann",
                    "email": "sebastian@phpunit.de",
                    "role": "lead"
                }
            ],
            "description": "Library for counting the lines of code in PHP source code",
            "homepage": "https://github.com/sebastianbergmann/lines-of-code",
            "support": {
                "issues": "https://github.com/sebastianbergmann/lines-of-code/issues",
                "source": "https://github.com/sebastianbergmann/lines-of-code/tree/1.0.4"
            },
            "funding": [
                {
                    "url": "https://github.com/sebastianbergmann",
                    "type": "github"
                }
            ],
            "time": "2023-12-22T06:20:34+00:00"
        },
        {
            "name": "sebastian/object-enumerator",
            "version": "4.0.4",
            "source": {
                "type": "git",
                "url": "https://github.com/sebastianbergmann/object-enumerator.git",
                "reference": "5c9eeac41b290a3712d88851518825ad78f45c71"
            },
            "dist": {
                "type": "zip",
                "url": "https://api.github.com/repos/sebastianbergmann/object-enumerator/zipball/5c9eeac41b290a3712d88851518825ad78f45c71",
                "reference": "5c9eeac41b290a3712d88851518825ad78f45c71",
                "shasum": ""
            },
            "require": {
                "php": ">=7.3",
                "sebastian/object-reflector": "^2.0",
                "sebastian/recursion-context": "^4.0"
            },
            "require-dev": {
                "phpunit/phpunit": "^9.3"
            },
            "type": "library",
            "extra": {
                "branch-alias": {
                    "dev-master": "4.0-dev"
                }
            },
            "autoload": {
                "classmap": [
                    "src/"
                ]
            },
            "notification-url": "https://packagist.org/downloads/",
            "license": [
                "BSD-3-Clause"
            ],
            "authors": [
                {
                    "name": "Sebastian Bergmann",
                    "email": "sebastian@phpunit.de"
                }
            ],
            "description": "Traverses array structures and object graphs to enumerate all referenced objects",
            "homepage": "https://github.com/sebastianbergmann/object-enumerator/",
            "support": {
                "issues": "https://github.com/sebastianbergmann/object-enumerator/issues",
                "source": "https://github.com/sebastianbergmann/object-enumerator/tree/4.0.4"
            },
            "funding": [
                {
                    "url": "https://github.com/sebastianbergmann",
                    "type": "github"
                }
            ],
            "time": "2020-10-26T13:12:34+00:00"
        },
        {
            "name": "sebastian/object-reflector",
            "version": "2.0.4",
            "source": {
                "type": "git",
                "url": "https://github.com/sebastianbergmann/object-reflector.git",
                "reference": "b4f479ebdbf63ac605d183ece17d8d7fe49c15c7"
            },
            "dist": {
                "type": "zip",
                "url": "https://api.github.com/repos/sebastianbergmann/object-reflector/zipball/b4f479ebdbf63ac605d183ece17d8d7fe49c15c7",
                "reference": "b4f479ebdbf63ac605d183ece17d8d7fe49c15c7",
                "shasum": ""
            },
            "require": {
                "php": ">=7.3"
            },
            "require-dev": {
                "phpunit/phpunit": "^9.3"
            },
            "type": "library",
            "extra": {
                "branch-alias": {
                    "dev-master": "2.0-dev"
                }
            },
            "autoload": {
                "classmap": [
                    "src/"
                ]
            },
            "notification-url": "https://packagist.org/downloads/",
            "license": [
                "BSD-3-Clause"
            ],
            "authors": [
                {
                    "name": "Sebastian Bergmann",
                    "email": "sebastian@phpunit.de"
                }
            ],
            "description": "Allows reflection of object attributes, including inherited and non-public ones",
            "homepage": "https://github.com/sebastianbergmann/object-reflector/",
            "support": {
                "issues": "https://github.com/sebastianbergmann/object-reflector/issues",
                "source": "https://github.com/sebastianbergmann/object-reflector/tree/2.0.4"
            },
            "funding": [
                {
                    "url": "https://github.com/sebastianbergmann",
                    "type": "github"
                }
            ],
            "time": "2020-10-26T13:14:26+00:00"
        },
        {
            "name": "sebastian/recursion-context",
            "version": "4.0.5",
            "source": {
                "type": "git",
                "url": "https://github.com/sebastianbergmann/recursion-context.git",
                "reference": "e75bd0f07204fec2a0af9b0f3cfe97d05f92efc1"
            },
            "dist": {
                "type": "zip",
                "url": "https://api.github.com/repos/sebastianbergmann/recursion-context/zipball/e75bd0f07204fec2a0af9b0f3cfe97d05f92efc1",
                "reference": "e75bd0f07204fec2a0af9b0f3cfe97d05f92efc1",
                "shasum": ""
            },
            "require": {
                "php": ">=7.3"
            },
            "require-dev": {
                "phpunit/phpunit": "^9.3"
            },
            "type": "library",
            "extra": {
                "branch-alias": {
                    "dev-master": "4.0-dev"
                }
            },
            "autoload": {
                "classmap": [
                    "src/"
                ]
            },
            "notification-url": "https://packagist.org/downloads/",
            "license": [
                "BSD-3-Clause"
            ],
            "authors": [
                {
                    "name": "Sebastian Bergmann",
                    "email": "sebastian@phpunit.de"
                },
                {
                    "name": "Jeff Welch",
                    "email": "whatthejeff@gmail.com"
                },
                {
                    "name": "Adam Harvey",
                    "email": "aharvey@php.net"
                }
            ],
            "description": "Provides functionality to recursively process PHP variables",
            "homepage": "https://github.com/sebastianbergmann/recursion-context",
            "support": {
                "issues": "https://github.com/sebastianbergmann/recursion-context/issues",
                "source": "https://github.com/sebastianbergmann/recursion-context/tree/4.0.5"
            },
            "funding": [
                {
                    "url": "https://github.com/sebastianbergmann",
                    "type": "github"
                }
            ],
            "time": "2023-02-03T06:07:39+00:00"
        },
        {
            "name": "sebastian/resource-operations",
            "version": "3.0.3",
            "source": {
                "type": "git",
                "url": "https://github.com/sebastianbergmann/resource-operations.git",
                "reference": "0f4443cb3a1d92ce809899753bc0d5d5a8dd19a8"
            },
            "dist": {
                "type": "zip",
                "url": "https://api.github.com/repos/sebastianbergmann/resource-operations/zipball/0f4443cb3a1d92ce809899753bc0d5d5a8dd19a8",
                "reference": "0f4443cb3a1d92ce809899753bc0d5d5a8dd19a8",
                "shasum": ""
            },
            "require": {
                "php": ">=7.3"
            },
            "require-dev": {
                "phpunit/phpunit": "^9.0"
            },
            "type": "library",
            "extra": {
                "branch-alias": {
                    "dev-master": "3.0-dev"
                }
            },
            "autoload": {
                "classmap": [
                    "src/"
                ]
            },
            "notification-url": "https://packagist.org/downloads/",
            "license": [
                "BSD-3-Clause"
            ],
            "authors": [
                {
                    "name": "Sebastian Bergmann",
                    "email": "sebastian@phpunit.de"
                }
            ],
            "description": "Provides a list of PHP built-in functions that operate on resources",
            "homepage": "https://www.github.com/sebastianbergmann/resource-operations",
            "support": {
                "issues": "https://github.com/sebastianbergmann/resource-operations/issues",
                "source": "https://github.com/sebastianbergmann/resource-operations/tree/3.0.3"
            },
            "funding": [
                {
                    "url": "https://github.com/sebastianbergmann",
                    "type": "github"
                }
            ],
            "time": "2020-09-28T06:45:17+00:00"
        },
        {
            "name": "sebastian/type",
            "version": "3.2.1",
            "source": {
                "type": "git",
                "url": "https://github.com/sebastianbergmann/type.git",
                "reference": "75e2c2a32f5e0b3aef905b9ed0b179b953b3d7c7"
            },
            "dist": {
                "type": "zip",
                "url": "https://api.github.com/repos/sebastianbergmann/type/zipball/75e2c2a32f5e0b3aef905b9ed0b179b953b3d7c7",
                "reference": "75e2c2a32f5e0b3aef905b9ed0b179b953b3d7c7",
                "shasum": ""
            },
            "require": {
                "php": ">=7.3"
            },
            "require-dev": {
                "phpunit/phpunit": "^9.5"
            },
            "type": "library",
            "extra": {
                "branch-alias": {
                    "dev-master": "3.2-dev"
                }
            },
            "autoload": {
                "classmap": [
                    "src/"
                ]
            },
            "notification-url": "https://packagist.org/downloads/",
            "license": [
                "BSD-3-Clause"
            ],
            "authors": [
                {
                    "name": "Sebastian Bergmann",
                    "email": "sebastian@phpunit.de",
                    "role": "lead"
                }
            ],
            "description": "Collection of value objects that represent the types of the PHP type system",
            "homepage": "https://github.com/sebastianbergmann/type",
            "support": {
                "issues": "https://github.com/sebastianbergmann/type/issues",
                "source": "https://github.com/sebastianbergmann/type/tree/3.2.1"
            },
            "funding": [
                {
                    "url": "https://github.com/sebastianbergmann",
                    "type": "github"
                }
            ],
            "time": "2023-02-03T06:13:03+00:00"
        },
        {
            "name": "sebastian/version",
            "version": "3.0.2",
            "source": {
                "type": "git",
                "url": "https://github.com/sebastianbergmann/version.git",
                "reference": "c6c1022351a901512170118436c764e473f6de8c"
            },
            "dist": {
                "type": "zip",
                "url": "https://api.github.com/repos/sebastianbergmann/version/zipball/c6c1022351a901512170118436c764e473f6de8c",
                "reference": "c6c1022351a901512170118436c764e473f6de8c",
                "shasum": ""
            },
            "require": {
                "php": ">=7.3"
            },
            "type": "library",
            "extra": {
                "branch-alias": {
                    "dev-master": "3.0-dev"
                }
            },
            "autoload": {
                "classmap": [
                    "src/"
                ]
            },
            "notification-url": "https://packagist.org/downloads/",
            "license": [
                "BSD-3-Clause"
            ],
            "authors": [
                {
                    "name": "Sebastian Bergmann",
                    "email": "sebastian@phpunit.de",
                    "role": "lead"
                }
            ],
            "description": "Library that helps with managing the version number of Git-hosted PHP projects",
            "homepage": "https://github.com/sebastianbergmann/version",
            "support": {
                "issues": "https://github.com/sebastianbergmann/version/issues",
                "source": "https://github.com/sebastianbergmann/version/tree/3.0.2"
            },
            "funding": [
                {
                    "url": "https://github.com/sebastianbergmann",
                    "type": "github"
                }
            ],
            "time": "2020-09-28T06:39:44+00:00"
        },
        {
            "name": "swoole/ide-helper",
            "version": "4.8.0",
            "source": {
                "type": "git",
                "url": "https://github.com/swoole/ide-helper.git",
                "reference": "837a2b20242e3cebf0ba1168e876f0f1ca9a14e3"
            },
            "dist": {
                "type": "zip",
                "url": "https://api.github.com/repos/swoole/ide-helper/zipball/837a2b20242e3cebf0ba1168e876f0f1ca9a14e3",
                "reference": "837a2b20242e3cebf0ba1168e876f0f1ca9a14e3",
                "shasum": ""
            },
            "type": "library",
            "notification-url": "https://packagist.org/downloads/",
            "license": [
                "Apache-2.0"
            ],
            "authors": [
                {
                    "name": "Team Swoole",
                    "email": "team@swoole.com"
                }
            ],
            "description": "IDE help files for Swoole.",
            "support": {
                "issues": "https://github.com/swoole/ide-helper/issues",
                "source": "https://github.com/swoole/ide-helper/tree/4.8.0"
            },
            "funding": [
                {
                    "url": "https://gitee.com/swoole/swoole?donate=true",
                    "type": "custom"
                },
                {
                    "url": "https://github.com/swoole",
                    "type": "github"
                }
            ],
            "time": "2021-10-14T19:39:28+00:00"
        },
        {
            "name": "symfony/deprecation-contracts",
            "version": "v3.4.0",
            "source": {
                "type": "git",
                "url": "https://github.com/symfony/deprecation-contracts.git",
                "reference": "7c3aff79d10325257a001fcf92d991f24fc967cf"
            },
            "dist": {
                "type": "zip",
                "url": "https://api.github.com/repos/symfony/deprecation-contracts/zipball/7c3aff79d10325257a001fcf92d991f24fc967cf",
                "reference": "7c3aff79d10325257a001fcf92d991f24fc967cf",
                "shasum": ""
            },
            "require": {
                "php": ">=8.1"
            },
            "type": "library",
            "extra": {
                "branch-alias": {
                    "dev-main": "3.4-dev"
                },
                "thanks": {
                    "name": "symfony/contracts",
                    "url": "https://github.com/symfony/contracts"
                }
            },
            "autoload": {
                "files": [
                    "function.php"
                ]
            },
            "notification-url": "https://packagist.org/downloads/",
            "license": [
                "MIT"
            ],
            "authors": [
                {
                    "name": "Nicolas Grekas",
                    "email": "p@tchwork.com"
                },
                {
                    "name": "Symfony Community",
                    "homepage": "https://symfony.com/contributors"
                }
            ],
            "description": "A generic function and convention to trigger deprecation notices",
            "homepage": "https://symfony.com",
            "support": {
                "source": "https://github.com/symfony/deprecation-contracts/tree/v3.4.0"
            },
            "funding": [
                {
                    "url": "https://symfony.com/sponsor",
                    "type": "custom"
                },
                {
                    "url": "https://github.com/fabpot",
                    "type": "github"
                },
                {
                    "url": "https://tidelift.com/funding/github/packagist/symfony/symfony",
                    "type": "tidelift"
                }
            ],
            "time": "2023-05-23T14:45:45+00:00"
        },
        {
            "name": "theseer/tokenizer",
            "version": "1.2.2",
            "source": {
                "type": "git",
                "url": "https://github.com/theseer/tokenizer.git",
                "reference": "b2ad5003ca10d4ee50a12da31de12a5774ba6b96"
            },
            "dist": {
                "type": "zip",
                "url": "https://api.github.com/repos/theseer/tokenizer/zipball/b2ad5003ca10d4ee50a12da31de12a5774ba6b96",
                "reference": "b2ad5003ca10d4ee50a12da31de12a5774ba6b96",
                "shasum": ""
            },
            "require": {
                "ext-dom": "*",
                "ext-tokenizer": "*",
                "ext-xmlwriter": "*",
                "php": "^7.2 || ^8.0"
            },
            "type": "library",
            "autoload": {
                "classmap": [
                    "src/"
                ]
            },
            "notification-url": "https://packagist.org/downloads/",
            "license": [
                "BSD-3-Clause"
            ],
            "authors": [
                {
                    "name": "Arne Blankerts",
                    "email": "arne@blankerts.de",
                    "role": "Developer"
                }
            ],
            "description": "A small library for converting tokenized PHP source code into XML and potentially other formats",
            "support": {
                "issues": "https://github.com/theseer/tokenizer/issues",
                "source": "https://github.com/theseer/tokenizer/tree/1.2.2"
            },
            "funding": [
                {
                    "url": "https://github.com/theseer",
                    "type": "github"
                }
            ],
            "time": "2023-11-20T00:12:19+00:00"
        },
        {
            "name": "utopia-php/cli",
            "version": "0.14.0",
            "source": {
                "type": "git",
                "url": "https://github.com/utopia-php/cli.git",
                "reference": "c30ef985a4e739758a0d95eb0706b357b6d8c086"
            },
            "dist": {
                "type": "zip",
                "url": "https://api.github.com/repos/utopia-php/cli/zipball/c30ef985a4e739758a0d95eb0706b357b6d8c086",
                "reference": "c30ef985a4e739758a0d95eb0706b357b6d8c086",
                "shasum": ""
            },
            "require": {
                "php": ">=7.4",
                "utopia-php/framework": "0.*.*"
            },
            "require-dev": {
                "phpunit/phpunit": "^9.3",
                "squizlabs/php_codesniffer": "^3.6"
            },
            "type": "library",
            "autoload": {
                "psr-4": {
                    "Utopia\\CLI\\": "src/CLI"
                }
            },
            "notification-url": "https://packagist.org/downloads/",
            "license": [
                "MIT"
            ],
            "authors": [
                {
                    "name": "Eldad Fux",
                    "email": "eldad@appwrite.io"
                }
            ],
            "description": "A simple CLI library to manage command line applications",
            "keywords": [
                "cli",
                "command line",
                "framework",
                "php",
                "upf",
                "utopia"
            ],
            "support": {
                "issues": "https://github.com/utopia-php/cli/issues",
                "source": "https://github.com/utopia-php/cli/tree/0.14.0"
            },
            "time": "2022-10-09T10:19:07+00:00"
        }
    ],
    "aliases": [],
    "minimum-stability": "stable",
    "stability-flags": [],
    "prefer-stable": false,
    "prefer-lowest": false,
    "platform": {
        "ext-pdo": "*",
        "ext-mbstring": "*",
        "php": ">=8.0"
    },
    "platform-dev": [],
    "plugin-api-version": "2.6.0"
}<|MERGE_RESOLUTION|>--- conflicted
+++ resolved
@@ -4,11 +4,7 @@
         "Read more about it at https://getcomposer.org/doc/01-basic-usage.md#installing-dependencies",
         "This file is @generated automatically"
     ],
-<<<<<<< HEAD
-    "content-hash": "4adf56005e024ee6b5bb991e96e2ee72",
-=======
     "content-hash": "1fec834c5b222e402702b7bc89a5a8a8",
->>>>>>> 02f20bd9
     "packages": [
         {
             "name": "jean85/pretty-package-versions",
@@ -267,45 +263,6 @@
                 "source": "https://github.com/utopia-php/cache/tree/0.9.0"
             },
             "time": "2024-01-07T18:11:23+00:00"
-        },
-        {
-            "name": "utopia-php/fetch",
-            "version": "0.1.0",
-            "source": {
-                "type": "git",
-                "url": "https://github.com/utopia-php/fetch.git",
-                "reference": "2fa214b9262acd1a3583515a364da4f35929d5c5"
-            },
-            "dist": {
-                "type": "zip",
-                "url": "https://api.github.com/repos/utopia-php/fetch/zipball/2fa214b9262acd1a3583515a364da4f35929d5c5",
-                "reference": "2fa214b9262acd1a3583515a364da4f35929d5c5",
-                "shasum": ""
-            },
-            "require": {
-                "php": ">=8.0"
-            },
-            "require-dev": {
-                "laravel/pint": "^1.5.0",
-                "phpstan/phpstan": "^1.10",
-                "phpunit/phpunit": "^9.5"
-            },
-            "type": "library",
-            "autoload": {
-                "psr-4": {
-                    "Utopia\\Fetch\\": "src/"
-                }
-            },
-            "notification-url": "https://packagist.org/downloads/",
-            "license": [
-                "MIT"
-            ],
-            "description": "A simple library that provides an interface for making HTTP Requests.",
-            "support": {
-                "issues": "https://github.com/utopia-php/fetch/issues",
-                "source": "https://github.com/utopia-php/fetch/tree/0.1.0"
-            },
-            "time": "2023-10-10T11:58:32+00:00"
         },
         {
             "name": "utopia-php/framework",
