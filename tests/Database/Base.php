<?php

namespace Utopia\Tests;

use Exception;
use PHPUnit\Framework\TestCase;
use Utopia\Database\Database;
use Utopia\Database\DateTime;
use Utopia\Database\Document;
use Utopia\Database\Exception\Authorization as ExceptionAuthorization;
use Utopia\Database\Exception\Duplicate as DuplicateException;
use Utopia\Database\Exception\Limit as LimitException;
use Utopia\Database\Query;
use Utopia\Database\Validator\Authorization;
use Utopia\Database\Validator\Structure;
use Utopia\Validator\Range;
use Utopia\Database\Exception\Structure as StructureException;

abstract class Base extends TestCase
{
    /**
     * @return Adapter
     */
    abstract static protected function getDatabase(): Database;

    /**
     * @return string
     */
    abstract static protected function getAdapterName(): string;

    /**
     * @return int
     */
    abstract static protected function getAdapterRowLimit(): int;


    /**
     * @return string[]
     */
    abstract static protected function getReservedKeywords(): array;

    public function setUp(): void
    {
        Authorization::setRole('role:all');
    }

    public function tearDown(): void
    {
        Authorization::reset();
    }

    protected string $testDatabase = 'utopiaTests';

    public function testCreateExistsDelete()
    {
        if (!static::getDatabase()->exists($this->testDatabase)) {
            $this->assertEquals(true, static::getDatabase()->create($this->testDatabase));
        }
        $this->assertEquals(true, static::getDatabase()->exists($this->testDatabase));
        $this->assertEquals(true, static::getDatabase()->delete($this->testDatabase));
        $this->assertEquals(false, static::getDatabase()->exists($this->testDatabase));
        $this->assertEquals(true, static::getDatabase()->create($this->testDatabase));
        $this->assertEquals(true, static::getDatabase()->setDefaultDatabase($this->testDatabase));
    }

    public function testCreatedAtUpdatedAt()
    {
        $this->assertInstanceOf('Utopia\Database\Document', static::getDatabase()->createCollection('created_at'));

        $document = static::getDatabase()->createDocument('created_at', new Document([
            '$id' => 'uid123',
            '$read' => ['role:all'],
            '$write' => ['role:all'],
        ]));

        if (in_array(static::getAdapterName(), ['mysql', 'mariadb'])) { //todo: implement in mongo + postgres
            $this->assertNotEmpty($document->getInternalId());
            $this->assertNotNull($document->getInternalId());
        }

    }

    /**
     * @depends testCreateExistsDelete
     */
    public function testCreateListExistsDeleteCollection()
    {
        $this->assertInstanceOf('Utopia\Database\Document', static::getDatabase()->createCollection('actors'));

        $this->assertCount(2, static::getDatabase()->listCollections());
        $this->assertEquals(true, static::getDatabase()->exists($this->testDatabase, 'actors'));

        // Collection names should not be unique
        $this->assertInstanceOf('Utopia\Database\Document', static::getDatabase()->createCollection('actors2'));
        $this->assertCount(3, static::getDatabase()->listCollections());
        $this->assertEquals(true, static::getDatabase()->exists($this->testDatabase, 'actors2'));
        $collection = static::getDatabase()->getCollection('actors2');
        $collection->setAttribute('name', 'actors'); // change name to one that exists
        $this->assertInstanceOf('Utopia\Database\Document', static::getDatabase()->updateDocument($collection->getCollection(), $collection->getId(), $collection));
        $this->assertEquals(true, static::getDatabase()->deleteCollection('actors2')); // Delete collection when finished
        $this->assertCount(2, static::getDatabase()->listCollections());

        $this->assertEquals(false, static::getDatabase()->getCollection('actors')->isEmpty());
        $this->assertEquals(true, static::getDatabase()->deleteCollection('actors'));
        $this->assertEquals(true, static::getDatabase()->getCollection('actors')->isEmpty());
        $this->assertEquals(false, static::getDatabase()->exists($this->testDatabase, 'actors'));
    }

    public function testCreateDeleteAttribute()
    {
        static::getDatabase()->createCollection('attributes');

        $this->assertEquals(true, static::getDatabase()->createAttribute('attributes', 'string1', Database::VAR_STRING, 128, true));
        $this->assertEquals(true, static::getDatabase()->createAttribute('attributes', 'string2', Database::VAR_STRING, 16383+1, true));
        $this->assertEquals(true, static::getDatabase()->createAttribute('attributes', 'string3', Database::VAR_STRING, 65535+1, true));
        $this->assertEquals(true, static::getDatabase()->createAttribute('attributes', 'string4', Database::VAR_STRING, 16777215+1, true));
        $this->assertEquals(true, static::getDatabase()->createAttribute('attributes', 'integer', Database::VAR_INTEGER, 0, true));
        $this->assertEquals(true, static::getDatabase()->createAttribute('attributes', 'bigint', Database::VAR_INTEGER, 8, true));
        $this->assertEquals(true, static::getDatabase()->createAttribute('attributes', 'float', Database::VAR_FLOAT, 0, true));
        $this->assertEquals(true, static::getDatabase()->createAttribute('attributes', 'boolean', Database::VAR_BOOLEAN, 0, true));

        $collection = static::getDatabase()->getCollection('attributes');
        $this->assertCount(8, $collection->getAttribute('attributes'));

        // Array
        $this->assertEquals(true, static::getDatabase()->createAttribute('attributes', 'string_list', Database::VAR_STRING, 128, true, null, true, true));
        $this->assertEquals(true, static::getDatabase()->createAttribute('attributes', 'integer_list', Database::VAR_INTEGER, 0, true, null, true, true));
        $this->assertEquals(true, static::getDatabase()->createAttribute('attributes', 'float_list', Database::VAR_FLOAT, 0, true, null, true, true));
        $this->assertEquals(true, static::getDatabase()->createAttribute('attributes', 'boolean_list', Database::VAR_BOOLEAN, 0, true, null, true, true));

        $collection = static::getDatabase()->getCollection('attributes');
        $this->assertCount(12, $collection->getAttribute('attributes'));

        // Default values
        $this->assertEquals(true, static::getDatabase()->createAttribute('attributes', 'string_default', Database::VAR_STRING, 256, false, 'test'));
        $this->assertEquals(true, static::getDatabase()->createAttribute('attributes', 'integer_default', Database::VAR_INTEGER, 0, false, 1));
        $this->assertEquals(true, static::getDatabase()->createAttribute('attributes', 'float_default', Database::VAR_FLOAT, 0, false, 1.5));
        $this->assertEquals(true, static::getDatabase()->createAttribute('attributes', 'boolean_default', Database::VAR_BOOLEAN, 0, false, false));

        $collection = static::getDatabase()->getCollection('attributes');
        $this->assertCount(16, $collection->getAttribute('attributes'));

        // Delete
        $this->assertEquals(true, static::getDatabase()->deleteAttribute('attributes', 'string1'));
        $this->assertEquals(true, static::getDatabase()->deleteAttribute('attributes', 'string2'));
        $this->assertEquals(true, static::getDatabase()->deleteAttribute('attributes', 'string3'));
        $this->assertEquals(true, static::getDatabase()->deleteAttribute('attributes', 'string4'));
        $this->assertEquals(true, static::getDatabase()->deleteAttribute('attributes', 'integer'));
        $this->assertEquals(true, static::getDatabase()->deleteAttribute('attributes', 'bigint'));
        $this->assertEquals(true, static::getDatabase()->deleteAttribute('attributes', 'float'));
        $this->assertEquals(true, static::getDatabase()->deleteAttribute('attributes', 'boolean'));

        $collection = static::getDatabase()->getCollection('attributes');
        $this->assertCount(8, $collection->getAttribute('attributes'));

        // Delete Array
        $this->assertEquals(true, static::getDatabase()->deleteAttribute('attributes', 'string_list'));
        $this->assertEquals(true, static::getDatabase()->deleteAttribute('attributes', 'integer_list'));
        $this->assertEquals(true, static::getDatabase()->deleteAttribute('attributes', 'float_list'));
        $this->assertEquals(true, static::getDatabase()->deleteAttribute('attributes', 'boolean_list'));

        $collection = static::getDatabase()->getCollection('attributes');
        $this->assertCount(4, $collection->getAttribute('attributes'));

        // Delete default
        $this->assertEquals(true, static::getDatabase()->deleteAttribute('attributes', 'string_default'));
        $this->assertEquals(true, static::getDatabase()->deleteAttribute('attributes', 'integer_default'));
        $this->assertEquals(true, static::getDatabase()->deleteAttribute('attributes', 'float_default'));
        $this->assertEquals(true, static::getDatabase()->deleteAttribute('attributes', 'boolean_default'));

        $collection = static::getDatabase()->getCollection('attributes');
        $this->assertCount(0, $collection->getAttribute('attributes'));

        // Test for custom chars in ID
        $this->assertEquals(true, static::getDatabase()->createAttribute('attributes', 'as_5dasdasdas', Database::VAR_BOOLEAN, 0, true));
        $this->assertEquals(true, static::getDatabase()->createAttribute('attributes', 'as5dasdasdas_', Database::VAR_BOOLEAN, 0, true));
        $this->assertEquals(true, static::getDatabase()->createAttribute('attributes', '.as5dasdasdas', Database::VAR_BOOLEAN, 0, true));
        $this->assertEquals(true, static::getDatabase()->createAttribute('attributes', '-as5dasdasdas', Database::VAR_BOOLEAN, 0, true));
        $this->assertEquals(true, static::getDatabase()->createAttribute('attributes', 'as-5dasdasdas', Database::VAR_BOOLEAN, 0, true));
        $this->assertEquals(true, static::getDatabase()->createAttribute('attributes', 'as5dasdasdas-', Database::VAR_BOOLEAN, 0, true));
        $this->assertEquals(true, static::getDatabase()->createAttribute('attributes', 'socialAccountForYoutubeSubscribersss', Database::VAR_BOOLEAN, 0, true));
        $this->assertEquals(true, static::getDatabase()->createAttribute('attributes', '5f058a89258075f058a89258075f058t9214', Database::VAR_BOOLEAN, 0, true));

        // Using this collection to test invalid default values
        // static::getDatabase()->deleteCollection('attributes');
    }

    /**
     * Using phpunit dataProviders to check that all these combinations of types/defaults throw exceptions
     * https://phpunit.de/manual/3.7/en/writing-tests-for-phpunit.html#writing-tests-for-phpunit.data-providers
     */
    public function invalidDefaultValues()
    {
        return [
            [Database::VAR_STRING, 1],
            [Database::VAR_STRING, 1.5],
            [Database::VAR_STRING, false],
            [Database::VAR_INTEGER, "one"],
            [Database::VAR_INTEGER, 1.5],
            [Database::VAR_INTEGER, true],
            [Database::VAR_FLOAT, 1],
            [Database::VAR_FLOAT, "one"],
            [Database::VAR_FLOAT, false],
            [Database::VAR_BOOLEAN, 0],
            [Database::VAR_BOOLEAN, "false"],
            [Database::VAR_BOOLEAN, 0.5],
        ];
    }

    /**
     * @depends testCreateDeleteAttribute
     * @dataProvider invalidDefaultValues
     * @expectedException Exception
     */
    public function testInvalidDefaultValues($type, $default)
    {
        $this->expectException(\Exception::class);
        $this->assertEquals(false, static::getDatabase()->createAttribute('attributes', 'bad_default', $type, 256, true, $default));
    }

    /**
     * @depends testInvalidDefaultValues
     */
    public function testAttributeCaseInsensitivity()
    {
        $this->assertEquals(true, static::getDatabase()->createAttribute('attributes', 'caseSensitive', Database::VAR_STRING, 128, true));
        $this->expectException(DuplicateException::class);
        $this->assertEquals(true, static::getDatabase()->createAttribute('attributes', 'CaseSensitive', Database::VAR_STRING, 128, true));
    }

    /**
     * @depends testAttributeCaseInsensitivity
     */
    public function testIndexCaseInsensitivity()
    {
        $this->assertEquals(true, static::getDatabase()->createIndex('attributes', 'key_caseSensitive', Database::INDEX_KEY, ['caseSensitive'], [128]));
        $this->expectException(DuplicateException::class);
        $this->assertEquals(true, static::getDatabase()->createIndex('attributes', 'key_CaseSensitive', Database::INDEX_KEY, ['caseSensitive'], [128]));
    }

    /**
     * Ensure the collection is removed after use
     *
     * @depends testIndexCaseInsensitivity
     */
    public function testCleanupAttributeTests()
    {
        static::getDatabase()->deleteCollection('attributes');
        $this->assertEquals(1,1);
    }

    /**
     * @depends testCreateDeleteAttribute
     * @expectedException Exception
     */
    public function testUnknownFormat()
    {
        $this->expectException(\Exception::class);
        $this->assertEquals(false, static::getDatabase()->createAttribute('attributes', 'bad_format', Database::VAR_STRING, 256, true, null, true, false, 'url'));
    }

    public function testCreateDeleteIndex()
    {
        static::getDatabase()->createCollection('indexes');

        $this->assertEquals(true, static::getDatabase()->createAttribute('indexes', 'string', Database::VAR_STRING, 128, true));
        $this->assertEquals(true, static::getDatabase()->createAttribute('indexes', 'order', Database::VAR_STRING, 128, true));
        $this->assertEquals(true, static::getDatabase()->createAttribute('indexes', 'integer', Database::VAR_INTEGER, 0, true));
        $this->assertEquals(true, static::getDatabase()->createAttribute('indexes', 'float', Database::VAR_FLOAT, 0, true));
        $this->assertEquals(true, static::getDatabase()->createAttribute('indexes', 'boolean', Database::VAR_BOOLEAN, 0, true));

        // Indexes
        $this->assertEquals(true, static::getDatabase()->createIndex('indexes', 'index1', Database::INDEX_KEY, ['string', 'integer'], [128], [Database::ORDER_ASC]));
        $this->assertEquals(true, static::getDatabase()->createIndex('indexes', 'index2', Database::INDEX_KEY, ['float', 'integer'], [], [Database::ORDER_ASC, Database::ORDER_DESC]));
        $this->assertEquals(true, static::getDatabase()->createIndex('indexes', 'index3', Database::INDEX_KEY, ['integer', 'boolean'], [], [Database::ORDER_ASC, Database::ORDER_DESC, Database::ORDER_DESC]));
        $this->assertEquals(true, static::getDatabase()->createIndex('indexes', 'index4', Database::INDEX_UNIQUE, ['string'], [128], [Database::ORDER_ASC]));
        $this->assertEquals(true, static::getDatabase()->createIndex('indexes', 'index5', Database::INDEX_UNIQUE, ['$id', 'string'], [128], [Database::ORDER_ASC]));
        $this->assertEquals(true, static::getDatabase()->createIndex('indexes', 'order', Database::INDEX_UNIQUE, ['order'], [128], [Database::ORDER_ASC]));

        $collection = static::getDatabase()->getCollection('indexes');
        $this->assertCount(6, $collection->getAttribute('indexes'));

        // Delete Indexes
        $this->assertEquals(true, static::getDatabase()->deleteIndex('indexes', 'index1'));
        $this->assertEquals(true, static::getDatabase()->deleteIndex('indexes', 'index2'));
        $this->assertEquals(true, static::getDatabase()->deleteIndex('indexes', 'index3'));
        $this->assertEquals(true, static::getDatabase()->deleteIndex('indexes', 'index4'));
        $this->assertEquals(true, static::getDatabase()->deleteIndex('indexes', 'index5'));
        $this->assertEquals(true, static::getDatabase()->deleteIndex('indexes', 'order'));

        $collection = static::getDatabase()->getCollection('indexes');
        $this->assertCount(0, $collection->getAttribute('indexes'));

        static::getDatabase()->deleteCollection('indexes');
    }

    public function testCreateCollectionWithSchema()
    {
        $attributes = [
            new Document([
                '$id' => 'attribute1',
                'type' => Database::VAR_STRING,
                'size' => 256,
                'required' => false,
                'signed' => true,
                'array' => false,
                'filters' => [],
            ]),
            new Document([
                '$id' => 'attribute2',
                'type' => Database::VAR_INTEGER,
                'size' => 0,
                'required' => false,
                'signed' => true,
                'array' => false,
                'filters' => [],
            ]),
            new Document([
                '$id' => 'attribute3',
                'type' => Database::VAR_BOOLEAN,
                'size' => 0,
                'required' => false,
                'signed' => true,
                'array' => false,
                'filters' => [],
            ]),
        ];

        $indexes = [
            new Document([
                '$id' => 'index1',
                'type' => Database::INDEX_KEY,
                'attributes' => ['attribute1'],
                'lengths' => [256],
                'orders' => ['ASC'],
            ]),
            new Document([
                '$id' => 'index2',
                'type' => Database::INDEX_KEY,
                'attributes' => ['attribute2'],
                'lengths' => [],
                'orders' => ['DESC'],
            ]),
            new Document([
                '$id' => 'index3',
                'type' => Database::INDEX_KEY,
                'attributes' => ['attribute3', 'attribute2'],
                'lengths' => [],
                'orders' => ['DESC', 'ASC'],
            ]),
        ];

        $collection = static::getDatabase()->createCollection('withSchema', $attributes, $indexes);

        $this->assertEquals(false, $collection->isEmpty());
        $this->assertEquals('withSchema', $collection->getId());

        $this->assertIsArray($collection->getAttribute('attributes'));
        $this->assertCount(3, $collection->getAttribute('attributes'));
        $this->assertEquals('attribute1', $collection->getAttribute('attributes')[0]['$id']);
        $this->assertEquals(Database::VAR_STRING, $collection->getAttribute('attributes')[0]['type']);
        $this->assertEquals('attribute2', $collection->getAttribute('attributes')[1]['$id']);
        $this->assertEquals(Database::VAR_INTEGER, $collection->getAttribute('attributes')[1]['type']);
        $this->assertEquals('attribute3', $collection->getAttribute('attributes')[2]['$id']);
        $this->assertEquals(Database::VAR_BOOLEAN, $collection->getAttribute('attributes')[2]['type']);

        $this->assertIsArray($collection->getAttribute('indexes'));
        $this->assertCount(3, $collection->getAttribute('indexes'));
        $this->assertEquals('index1', $collection->getAttribute('indexes')[0]['$id']);
        $this->assertEquals(Database::INDEX_KEY, $collection->getAttribute('indexes')[0]['type']);
        $this->assertEquals('index2', $collection->getAttribute('indexes')[1]['$id']);
        $this->assertEquals(Database::INDEX_KEY, $collection->getAttribute('indexes')[1]['type']);
        $this->assertEquals('index3', $collection->getAttribute('indexes')[2]['$id']);
        $this->assertEquals(Database::INDEX_KEY, $collection->getAttribute('indexes')[2]['type']);

        static::getDatabase()->deleteCollection('withSchema');

        // Test collection with dash (+attribute +index)
        $collection2 = static::getDatabase()->createCollection('with-dash', [
            new Document([
                '$id' => 'attribute-one',
                'type' => Database::VAR_STRING,
                'size' => 256,
                'required' => false,
                'signed' => true,
                'array' => false,
                'filters' => [],
            ]),
        ], [
            new Document([
                '$id' => 'index-one',
                'type' => Database::INDEX_KEY,
                'attributes' => ['attribute-one'],
                'lengths' => [256],
                'orders' => ['ASC'],
            ])
        ]);

        $this->assertEquals(false, $collection2->isEmpty());
        $this->assertEquals('with-dash', $collection2->getId());
        $this->assertIsArray($collection2->getAttribute('attributes'));
        $this->assertCount(1, $collection2->getAttribute('attributes'));
        $this->assertEquals('attribute-one', $collection2->getAttribute('attributes')[0]['$id']);
        $this->assertEquals(Database::VAR_STRING, $collection2->getAttribute('attributes')[0]['type']);
        $this->assertIsArray($collection2->getAttribute('indexes'));
        $this->assertCount(1, $collection2->getAttribute('indexes'));
        $this->assertEquals('index-one', $collection2->getAttribute('indexes')[0]['$id']);
        $this->assertEquals(Database::INDEX_KEY, $collection2->getAttribute('indexes')[0]['type']);
        static::getDatabase()->deleteCollection('with-dash');
    }

    public function testCreateCollectionValidator()
    {
        $collections = [
            "validatorTest",
            "validator-test",
            "validator_test",
            "validator.test",
        ];

        $attributes = [
            new Document([
                '$id' => 'attribute1',
                'type' => Database::VAR_STRING,
                'size' => 256,
                'required' => false,
                'signed' => true,
                'array' => false,
                'filters' => [],
            ]),
            new Document([
                '$id' => 'attribute-2',
                'type' => Database::VAR_INTEGER,
                'size' => 0,
                'required' => false,
                'signed' => true,
                'array' => false,
                'filters' => [],
            ]),
            new Document([
                '$id' => 'attribute_3',
                'type' => Database::VAR_BOOLEAN,
                'size' => 0,
                'required' => false,
                'signed' => true,
                'array' => false,
                'filters' => [],
            ]),
            new Document([
                '$id' => 'attribute.4',
                'type' => Database::VAR_BOOLEAN,
                'size' => 0,
                'required' => false,
                'signed' => true,
                'array' => false,
                'filters' => [],
            ]),
        ];

        $indexes = [
            new Document([
                '$id' => 'index1',
                'type' => Database::INDEX_KEY,
                'attributes' => ['attribute1'],
                'lengths' => [256],
                'orders' => ['ASC'],
            ]),
            new Document([
                '$id' => 'index-2',
                'type' => Database::INDEX_KEY,
                'attributes' => ['attribute-2'],
                'lengths' => [],
                'orders' => ['ASC'],
            ]),
            new Document([
                '$id' => 'index_3',
                'type' => Database::INDEX_KEY,
                'attributes' => ['attribute_3'],
                'lengths' => [],
                'orders' => ['ASC'],
            ]),
            new Document([
                '$id' => 'index.4',
                'type' => Database::INDEX_KEY,
                'attributes' => ['attribute.4'],
                'lengths' => [],
                'orders' => ['ASC'],
            ]),
        ];

        foreach ($collections as $id) {
            $collection = static::getDatabase()->createCollection($id, $attributes, $indexes);

            $this->assertEquals(false, $collection->isEmpty());
            $this->assertEquals($id, $collection->getId());

            $this->assertIsArray($collection->getAttribute('attributes'));
            $this->assertCount(4, $collection->getAttribute('attributes'));
            $this->assertEquals('attribute1', $collection->getAttribute('attributes')[0]['$id']);
            $this->assertEquals(Database::VAR_STRING, $collection->getAttribute('attributes')[0]['type']);
            $this->assertEquals('attribute-2', $collection->getAttribute('attributes')[1]['$id']);
            $this->assertEquals(Database::VAR_INTEGER, $collection->getAttribute('attributes')[1]['type']);
            $this->assertEquals('attribute_3', $collection->getAttribute('attributes')[2]['$id']);
            $this->assertEquals(Database::VAR_BOOLEAN, $collection->getAttribute('attributes')[2]['type']);
            $this->assertEquals('attribute.4', $collection->getAttribute('attributes')[3]['$id']);
            $this->assertEquals(Database::VAR_BOOLEAN, $collection->getAttribute('attributes')[3]['type']);

            $this->assertIsArray($collection->getAttribute('indexes'));
            $this->assertCount(4, $collection->getAttribute('indexes'));
            $this->assertEquals('index1', $collection->getAttribute('indexes')[0]['$id']);
            $this->assertEquals(Database::INDEX_KEY, $collection->getAttribute('indexes')[0]['type']);
            $this->assertEquals('index-2', $collection->getAttribute('indexes')[1]['$id']);
            $this->assertEquals(Database::INDEX_KEY, $collection->getAttribute('indexes')[1]['type']);
            $this->assertEquals('index_3', $collection->getAttribute('indexes')[2]['$id']);
            $this->assertEquals(Database::INDEX_KEY, $collection->getAttribute('indexes')[2]['type']);
            $this->assertEquals('index.4', $collection->getAttribute('indexes')[3]['$id']);
            $this->assertEquals(Database::INDEX_KEY, $collection->getAttribute('indexes')[3]['type']);

            static::getDatabase()->deleteCollection($id);
        }
    }

    public function testCreateDocument()
    {
        static::getDatabase()->createCollection('documents');

        $this->assertEquals(true, static::getDatabase()->createAttribute('documents', 'string', Database::VAR_STRING, 128, true));
        $this->assertEquals(true, static::getDatabase()->createAttribute('documents', 'integer', Database::VAR_INTEGER, 0, true));
        $this->assertEquals(true, static::getDatabase()->createAttribute('documents', 'bigint', Database::VAR_INTEGER, 8, true));
        $this->assertEquals(true, static::getDatabase()->createAttribute('documents', 'float', Database::VAR_FLOAT, 0, true));
        $this->assertEquals(true, static::getDatabase()->createAttribute('documents', 'boolean', Database::VAR_BOOLEAN, 0, true));
        $this->assertEquals(true, static::getDatabase()->createAttribute('documents', 'colors', Database::VAR_STRING, 32, true, null, true, true));
        $this->assertEquals(true, static::getDatabase()->createAttribute('documents', 'empty', Database::VAR_STRING, 32, false, null, true, true));
        $this->assertEquals(true, static::getDatabase()->createAttribute('documents', 'with-dash', Database::VAR_STRING, 128, false, null));

        $document = static::getDatabase()->createDocument('documents', new Document([
            '$read' => ['role:all', 'user1', 'user2'],
            '$write' => ['role:all', 'user1x', 'user2x'],
            'string' => 'text📝',
            'integer' => 5,
            'bigint' => 8589934592, // 2^33
            'float' => 5.55,
            'boolean' => true,
            'colors' => ['pink', 'green', 'blue'],
            'empty' => [],
            'with-dash' => 'Works',
        ]));

        $this->assertNotEmpty(true, $document->getId());
        $this->assertIsString($document->getAttribute('string'));
        $this->assertEquals('text📝', $document->getAttribute('string')); // Also makes sure an emoji is working
        $this->assertIsInt($document->getAttribute('integer'));
        $this->assertEquals(5, $document->getAttribute('integer'));
        $this->assertIsInt($document->getAttribute('bigint'));
        $this->assertEquals(8589934592, $document->getAttribute('bigint'));
        $this->assertIsFloat($document->getAttribute('float'));
        $this->assertEquals(5.55, $document->getAttribute('float'));
        $this->assertIsBool($document->getAttribute('boolean'));
        $this->assertEquals(true, $document->getAttribute('boolean'));
        $this->assertIsArray($document->getAttribute('colors'));
        $this->assertEquals(['pink', 'green', 'blue'], $document->getAttribute('colors'));
        $this->assertEquals([], $document->getAttribute('empty'));
        $this->assertEquals('Works', $document->getAttribute('with-dash'));

        return $document;
    }

    public function testRespectNulls()
    {
        static::getDatabase()->createCollection('documents_nulls');

        $this->assertEquals(true, static::getDatabase()->createAttribute('documents_nulls', 'string', Database::VAR_STRING, 128, false));
        $this->assertEquals(true, static::getDatabase()->createAttribute('documents_nulls', 'integer', Database::VAR_INTEGER, 0, false));
        $this->assertEquals(true, static::getDatabase()->createAttribute('documents_nulls', 'bigint', Database::VAR_INTEGER, 8, false));
        $this->assertEquals(true, static::getDatabase()->createAttribute('documents_nulls', 'float', Database::VAR_FLOAT, 0, false));
        $this->assertEquals(true, static::getDatabase()->createAttribute('documents_nulls', 'boolean', Database::VAR_BOOLEAN, 0, false));

        $document = static::getDatabase()->createDocument('documents_nulls', new Document([
            '$read' => ['role:all', 'user1', 'user2'],
            '$write' => ['role:all', 'user1x', 'user2x'],
        ]));

        $this->assertNotEmpty(true, $document->getId());
        $this->assertNull($document->getAttribute('string'));
        $this->assertNull($document->getAttribute('integer'));
        $this->assertNull($document->getAttribute('bigint'));
        $this->assertNull($document->getAttribute('float'));
        $this->assertNull($document->getAttribute('boolean'));
        return $document;
    }

    public function testCreateDocumentDefaults()
    {
        static::getDatabase()->createCollection('defaults');

        $this->assertEquals(true, static::getDatabase()->createAttribute('defaults', 'string', Database::VAR_STRING, 128, false, 'default'));
        $this->assertEquals(true, static::getDatabase()->createAttribute('defaults', 'integer', Database::VAR_INTEGER, 0, false, 1));
        $this->assertEquals(true, static::getDatabase()->createAttribute('defaults', 'float', Database::VAR_FLOAT, 0, false, 1.5));
        $this->assertEquals(true, static::getDatabase()->createAttribute('defaults', 'boolean', Database::VAR_BOOLEAN, 0, false, true));
        $this->assertEquals(true, static::getDatabase()->createAttribute('defaults', 'colors', Database::VAR_STRING, 32, false, ['red', 'green', 'blue'], true, true));

        $document = static::getDatabase()->createDocument('defaults', new Document([
            '$read' => ['role:all'],
            '$write' => ['role:all'],
        ]));

        $this->assertNotEmpty(true, $document->getId());

        $this->assertIsString($document->getAttribute('string'));
        $this->assertEquals('default', $document->getAttribute('string'));
        $this->assertIsInt($document->getAttribute('integer'));
        $this->assertEquals(1, $document->getAttribute('integer'));
        $this->assertIsFloat($document->getAttribute('float'));
        $this->assertEquals(1.5, $document->getAttribute('float'));
        $this->assertIsArray($document->getAttribute('colors'));
        $this->assertCount(3, $document->getAttribute('colors'));
        $this->assertEquals('red', $document->getAttribute('colors')[0]);
        $this->assertEquals('green', $document->getAttribute('colors')[1]);
        $this->assertEquals('blue', $document->getAttribute('colors')[2]);

        // cleanup collection
        static::getDatabase()->deleteCollection('defaults');
    }

    /**
     * @depends testCreateDocument
     */
    public function testGetDocument(Document $document)
    {
        $document = static::getDatabase()->getDocument('documents', $document->getId());

        $this->assertNotEmpty(true, $document->getId());
        $this->assertIsString($document->getAttribute('string'));
        $this->assertEquals('text📝', $document->getAttribute('string'));
        $this->assertIsInt($document->getAttribute('integer'));
        $this->assertEquals(5, $document->getAttribute('integer'));
        $this->assertIsFloat($document->getAttribute('float'));
        $this->assertEquals(5.55, $document->getAttribute('float'));
        $this->assertIsBool($document->getAttribute('boolean'));
        $this->assertEquals(true, $document->getAttribute('boolean'));
        $this->assertIsArray($document->getAttribute('colors'));
        $this->assertEquals(['pink', 'green', 'blue'], $document->getAttribute('colors'));
        $this->assertEquals('Works', $document->getAttribute('with-dash'));

        return $document;
    }

    /**
     * @depends testCreateDocument
     */
    public function testListDocumentSearch(Document $document)
    {
        static::getDatabase()->createIndex('documents', 'string', Database::INDEX_FULLTEXT, ['string']);
        static::getDatabase()->createDocument('documents', new Document([
            '$read' => ['role:all'],
            '$write' => ['role:all'],
            'string' => '*test+alias@email-provider.com',
            'integer' => 0,
            'bigint' => 8589934592, // 2^33
            'float' => 5.55,
            'boolean' => true,
            'colors' => ['pink', 'green', 'blue'],
            'empty' => [],
        ]));

        /**
         * Allow reserved keywords for search
         */
        $documents = static::getDatabase()->find('documents', [
            new Query('string', Query::TYPE_SEARCH, ['*test+alias@email-provider.com']),
        ]);

        $this->assertEquals(1, count($documents));

        return $document;
    }

    /**
     * @depends testGetDocument
     */
    public function testUpdateDocument(Document $document)
    {
        $document
            ->setAttribute('string', 'text📝 updated')
            ->setAttribute('integer', 6)
            ->setAttribute('float', 5.56)
            ->setAttribute('boolean', false)
            ->setAttribute('colors', 'red', Document::SET_TYPE_APPEND)
            ->setAttribute('with-dash', 'Works')
        ;

        $new = $this->getDatabase()->updateDocument($document->getCollection(), $document->getId(), $document);

        $this->assertNotEmpty(true, $new->getId());
        $this->assertIsString($new->getAttribute('string'));
        $this->assertEquals('text📝 updated', $new->getAttribute('string'));
        $this->assertIsInt($new->getAttribute('integer'));
        $this->assertEquals(6, $new->getAttribute('integer'));
        $this->assertIsFloat($new->getAttribute('float'));
        $this->assertEquals(5.56, $new->getAttribute('float'));
        $this->assertIsBool($new->getAttribute('boolean'));
        $this->assertEquals(false, $new->getAttribute('boolean'));
        $this->assertIsArray($new->getAttribute('colors'));
        $this->assertEquals(['pink', 'green', 'blue', 'red'], $new->getAttribute('colors'));
        $this->assertEquals('Works', $new->getAttribute('with-dash'));

        $oldRead = $document->getRead();
        $oldWrite = $document->getWrite();

        $new
            ->setAttribute('$read', 'role:guest', Document::SET_TYPE_APPEND)
            ->setAttribute('$write', 'role:guest', Document::SET_TYPE_APPEND)
        ;

        $this->getDatabase()->updateDocument($new->getCollection(), $new->getId(), $new, true);

        $new = $this->getDatabase()->getDocument($new->getCollection(), $new->getId());

        $this->assertContains('role:guest', $new->getRead());
        $this->assertContains('role:guest', $new->getWrite());

        $new
            ->setAttribute('$read', $oldRead)
            ->setAttribute('$write', $oldWrite)
        ;

        $this->getDatabase()->updateDocument($new->getCollection(), $new->getId(), $new);

        $new = $this->getDatabase()->getDocument($new->getCollection(), $new->getId());

        $this->assertNotContains('role:guest', $new->getRead());
        $this->assertNotContains('role:guest', $new->getWrite());

        return $document;
    }

    /**
     * @depends testGetDocument
     */
    public function testUpdateDocumentDuplicatePermissions(Document $document)
    {
        $new = $this->getDatabase()->updateDocument($document->getCollection(), $document->getId(), $document);

        $new
            ->setAttribute('$read', 'role:guest', Document::SET_TYPE_APPEND)
            ->setAttribute('$read', 'role:guest', Document::SET_TYPE_APPEND)
            ->setAttribute('$write', 'role:guest', Document::SET_TYPE_APPEND)
            ->setAttribute('$write', 'role:guest', Document::SET_TYPE_APPEND)
        ;

        $this->getDatabase()->updateDocument($new->getCollection(), $new->getId(), $new, true);

        $new = $this->getDatabase()->getDocument($new->getCollection(), $new->getId());

        $this->assertContains('role:guest', $new->getRead());
        $this->assertContains('role:guest', $new->getWrite());

        return $document;
    }

    /**
     * @depends testUpdateDocument
     */
    public function testDeleteDocument(Document $document)
    {
        $result = $this->getDatabase()->deleteDocument($document->getCollection(), $document->getId());
        $document = $this->getDatabase()->getDocument($document->getCollection(), $document->getId());

        $this->assertEquals(true, $result);
        $this->assertEquals(true, $document->isEmpty());
    }

    /**
     * @depends testUpdateDocument
     */
    public function testFind(Document $document)
    {
        static::getDatabase()->createCollection('movies');

        $this->assertEquals(true, static::getDatabase()->createAttribute('movies', 'name', Database::VAR_STRING, 128, true));
        $this->assertEquals(true, static::getDatabase()->createAttribute('movies', 'director', Database::VAR_STRING, 128, true));
        $this->assertEquals(true, static::getDatabase()->createAttribute('movies', 'year', Database::VAR_INTEGER, 0, true));
        $this->assertEquals(true, static::getDatabase()->createAttribute('movies', 'price', Database::VAR_FLOAT, 0, true));
        $this->assertEquals(true, static::getDatabase()->createAttribute('movies', 'active', Database::VAR_BOOLEAN, 0, true));
        $this->assertEquals(true, static::getDatabase()->createAttribute('movies', 'generes', Database::VAR_STRING, 32, true, null, true, true));

        static::getDatabase()->createDocument('movies', new Document([
            '$id' => 'frozen',
            '$read' => ['role:all', 'user1', 'user2'],
            '$write' => ['role:all', 'user1x', 'user2x'],
            'name' => 'Frozen',
            'director' => 'Chris Buck & Jennifer Lee',
            'year' => 2013,
            'price' => 39.50,
            'active' => true,
            'generes' => ['animation', 'kids'],
        ]));

        static::getDatabase()->createDocument('movies', new Document([
            '$read' => ['role:all', 'user1', 'user2'],
            '$write' => ['role:all', 'user1x', 'user2x'],
            'name' => 'Frozen II',
            'director' => 'Chris Buck & Jennifer Lee',
            'year' => 2019,
            'price' => 39.50,
            'active' => true,
            'generes' => ['animation', 'kids'],
        ]));

        static::getDatabase()->createDocument('movies', new Document([
            '$read' => ['role:all', 'user1', 'user2'],
            '$write' => ['role:all', 'user1x', 'user2x'],
            'name' => 'Captain America: The First Avenger',
            'director' => 'Joe Johnston',
            'year' => 2011,
            'price' => 25.94,
            'active' => true,
            'generes' => ['science fiction', 'action', 'comics'],
        ]));

        static::getDatabase()->createDocument('movies', new Document([
            '$read' => ['role:all', 'user1', 'user2'],
            '$write' => ['role:all', 'user1x', 'user2x'],
            'name' => 'Captain Marvel',
            'director' => 'Anna Boden & Ryan Fleck',
            'year' => 2019,
            'price' => 25.99,
            'active' => true,
            'generes' => ['science fiction', 'action', 'comics'],
        ]));

        static::getDatabase()->createDocument('movies', new Document([
            '$read' => ['role:all', 'user1', 'user2'],
            '$write' => ['role:all', 'user1x', 'user2x'],
            'name' => 'Work in Progress',
            'director' => 'TBD',
            'year' => 2025,
            'price' => 0.0,
            'active' => false,
            'generes' => [],
        ]));

        static::getDatabase()->createDocument('movies', new Document([
            '$read' => ['userx'],
            '$write' => ['role:all', 'user1x', 'user2x'],
            'name' => 'Work in Progress 2',
            'director' => 'TBD',
            'year' => 2026,
            'price' => 0.0,
            'active' => false,
            'generes' => [],
        ]));

        /**
         * Check Basic
         */
        $documents = static::getDatabase()->find('movies');
        $movieDocuments = $documents;

        $this->assertEquals(5, count($documents));
        $this->assertNotEmpty($documents[0]->getId());
        $this->assertEquals('movies', $documents[0]->getCollection());
        $this->assertEquals(['role:all', 'user1', 'user2'], $documents[0]->getRead());
        $this->assertEquals(['role:all', 'user1x', 'user2x'], $documents[0]->getWrite());
        $this->assertEquals('Frozen', $documents[0]->getAttribute('name'));
        $this->assertEquals('Chris Buck & Jennifer Lee', $documents[0]->getAttribute('director'));
        $this->assertIsString($documents[0]->getAttribute('director'));
        $this->assertEquals(2013, $documents[0]->getAttribute('year'));
        $this->assertIsInt($documents[0]->getAttribute('year'));
        $this->assertEquals(39.50, $documents[0]->getAttribute('price'));
        $this->assertIsFloat($documents[0]->getAttribute('price'));
        $this->assertEquals(true, $documents[0]->getAttribute('active'));
        $this->assertIsBool($documents[0]->getAttribute('active'));
        $this->assertEquals(['animation', 'kids'], $documents[0]->getAttribute('generes'));
        $this->assertIsArray($documents[0]->getAttribute('generes'));

        // Alphabetical order
        $sortedDocuments = $movieDocuments;
        \usort($sortedDocuments, function($doc1, $doc2) {
            return strcmp($doc1['$id'], $doc2['$id']);
        });

        $firstDocumentId = $sortedDocuments[0]->getId();
        $lastDocumentId = $sortedDocuments[\count($sortedDocuments) - 1]->getId();

         /**
         * Check $id: Notice, this orders ID names alphabetically, not by internal numeric ID
         */
        $documents = static::getDatabase()->find('movies', [], 25, 0, ['$id'], [Database::ORDER_DESC]);
        $this->assertEquals($lastDocumentId, $documents[0]->getId());
        $documents = static::getDatabase()->find('movies', [], 25, 0, ['$id'], [Database::ORDER_ASC]);
        $this->assertEquals($firstDocumentId, $documents[0]->getId());

        /**
         * Check internal numeric ID sorting
         */
        $documents = static::getDatabase()->find('movies', [], 25, 0, [], [Database::ORDER_DESC]);
        $this->assertEquals($movieDocuments[\count($movieDocuments) - 1]->getId(), $documents[0]->getId());
        $documents = static::getDatabase()->find('movies', [], 25, 0, [], [Database::ORDER_ASC]);
        $this->assertEquals($movieDocuments[0]->getId(), $documents[0]->getId());


        /**
         * Check Permissions
         */
        Authorization::setRole('userx');

        $documents = static::getDatabase()->find('movies');

        $this->assertEquals(6, count($documents));

        /**
         * Check an Integer condition
         */
        $documents = static::getDatabase()->find('movies', [
            new Query('year', Query::TYPE_EQUAL, [2019]),
        ]);

        $this->assertEquals(2, count($documents));
        $this->assertEquals('Frozen II', $documents[0]['name']);
        $this->assertEquals('Captain Marvel', $documents[1]['name']);

        /**
         * Boolean condition
         */
        $documents = static::getDatabase()->find('movies', [
            new Query('active', Query::TYPE_EQUAL, [true]),
        ]);

        $this->assertEquals(4, count($documents));

        /**
         * String condition
         */
        $documents = static::getDatabase()->find('movies', [
            new Query('director', Query::TYPE_EQUAL, ['TBD']),
        ]);

        $this->assertEquals(2, count($documents));

        /**
         * Float condition
         */
        $documents = static::getDatabase()->find('movies', [
            new Query('price', Query::TYPE_LESSER, [26.00]),
            new Query('price', Query::TYPE_GREATER, [25.98]),
        ]);

        // TODO@kodumbeats hacky way to pass mariadb tests
        // Remove when $operator="contains" is supported
        if (static::getAdapterName() === "mongodb")
        {
            /**
             * Array contains condition
             */
            $documents = static::getDatabase()->find('movies', [
                new Query('generes', Query::TYPE_CONTAINS, ['comics']),
            ]);

            $this->assertEquals(2, count($documents));

            /**
             * Array contains OR condition
             */
            $documents = static::getDatabase()->find('movies', [
                new Query('generes', Query::TYPE_CONTAINS, ['comics', 'kids']),
            ]);

            $this->assertEquals(4, count($documents));
        }

        /**
         * Fulltext search
         */
        $success = static::getDatabase()->createIndex('movies', 'name', Database::INDEX_FULLTEXT, ['name']);
        $this->assertEquals(true, $success);

        $documents = static::getDatabase()->find('movies', [
            new Query('name', Query::TYPE_SEARCH, ['captain']),
        ]);

        $this->assertEquals(2, count($documents));

        /**
         * Fulltext search (wildcard)
         */
        // TODO: Looks like the MongoDB implementation is a bit more complex, skipping that for now.
        if (in_array(static::getAdapterName(), ['mysql', 'mariadb'])) {
            $documents = static::getDatabase()->find('movies', [
                new Query('name', Query::TYPE_SEARCH, ['cap']),
            ]);

            $this->assertEquals(2, count($documents));
        }

        /**
         * Multiple conditions
         */
        $documents = static::getDatabase()->find('movies', [
            new Query('director', Query::TYPE_EQUAL, ['TBD']),
            new Query('year', Query::TYPE_EQUAL, [2026]),
        ]);

        $this->assertEquals(1, count($documents));

        /**
         * Multiple conditions and OR values
         */
        $documents = static::getDatabase()->find('movies', [
            new Query('name', Query::TYPE_EQUAL, ['Frozen II', 'Captain Marvel']),
        ]);

        $this->assertEquals(2, count($documents));
        $this->assertEquals('Frozen II', $documents[0]['name']);
        $this->assertEquals('Captain Marvel', $documents[1]['name']);

        /**
         * $id condition
         */
        $documents = static::getDatabase()->find('movies', [
            new Query('$id', Query::TYPE_EQUAL, ['frozen']),
        ]);

        $this->assertEquals(1, count($documents));
        $this->assertEquals('Frozen', $documents[0]['name']);

        /**
         * ORDER BY
         */
        $documents = static::getDatabase()->find('movies', [], 25, 0, ['price', 'name'], [Database::ORDER_DESC]);

        $this->assertEquals(6, count($documents));
        $this->assertEquals('Frozen', $documents[0]['name']);
        $this->assertEquals('Frozen II', $documents[1]['name']);
        $this->assertEquals('Captain Marvel', $documents[2]['name']);
        $this->assertEquals('Captain America: The First Avenger', $documents[3]['name']);
        $this->assertEquals('Work in Progress', $documents[4]['name']);
        $this->assertEquals('Work in Progress 2', $documents[5]['name']);

        /**
         * ORDER BY natural
         */
        $base = array_reverse(static::getDatabase()->find('movies', [], 25, 0));
        $documents = static::getDatabase()->find('movies', [], 25, 0, [], [Database::ORDER_DESC]);

        $this->assertEquals(6, count($documents));
        $this->assertEquals($base[0]['name'], $documents[0]['name']);
        $this->assertEquals($base[1]['name'], $documents[1]['name']);
        $this->assertEquals($base[2]['name'], $documents[2]['name']);
        $this->assertEquals($base[3]['name'], $documents[3]['name']);
        $this->assertEquals($base[4]['name'], $documents[4]['name']);
        $this->assertEquals($base[5]['name'], $documents[5]['name']);

        /**
         * ORDER BY - Multiple attributes
         */
        $documents = static::getDatabase()->find('movies', [], 25, 0, ['price', 'name'], [Database::ORDER_DESC, Database::ORDER_DESC]);

        $this->assertEquals(6, count($documents));
        $this->assertEquals('Frozen II', $documents[0]['name']);
        $this->assertEquals('Frozen', $documents[1]['name']);
        $this->assertEquals('Captain Marvel', $documents[2]['name']);
        $this->assertEquals('Captain America: The First Avenger', $documents[3]['name']);
        $this->assertEquals('Work in Progress 2', $documents[4]['name']);
        $this->assertEquals('Work in Progress', $documents[5]['name']);

        /**
         * ORDER BY - After
         */
        $movies = static::getDatabase()->find('movies', [], 25, 0, [], []);

        $documents = static::getDatabase()->find('movies', [], 2, 0, [], [], $movies[1]);
        $this->assertEquals(2, count($documents));
        $this->assertEquals($movies[2]['name'], $documents[0]['name']);
        $this->assertEquals($movies[3]['name'], $documents[1]['name']);

        $documents = static::getDatabase()->find('movies', [], 2, 0, [], [], $movies[3]);
        $this->assertEquals(2, count($documents));
        $this->assertEquals($movies[4]['name'], $documents[0]['name']);
        $this->assertEquals($movies[5]['name'], $documents[1]['name']);

        $documents = static::getDatabase()->find('movies', [], 2, 0, [], [], $movies[4]);
        $this->assertEquals(1, count($documents));
        $this->assertEquals($movies[5]['name'], $documents[0]['name']);

        $documents = static::getDatabase()->find('movies', [], 2, 0, [], [], $movies[5]);
        $this->assertEmpty(count($documents));

        /**
         * ORDER BY - Before
         */
        $movies = static::getDatabase()->find('movies', [], 25, 0, [], []);

        $documents = static::getDatabase()->find('movies', [], 2, 0, [], [], $movies[5], Database::CURSOR_BEFORE);
        $this->assertEquals(2, count($documents));
        $this->assertEquals($movies[3]['name'], $documents[0]['name']);
        $this->assertEquals($movies[4]['name'], $documents[1]['name']);

        $documents = static::getDatabase()->find('movies', [], 2, 0, [], [], $movies[3], Database::CURSOR_BEFORE);
        $this->assertEquals(2, count($documents));
        $this->assertEquals($movies[1]['name'], $documents[0]['name']);
        $this->assertEquals($movies[2]['name'], $documents[1]['name']);

        $documents = static::getDatabase()->find('movies', [], 2, 0, [], [], $movies[2], Database::CURSOR_BEFORE);
        $this->assertEquals(2, count($documents));
        $this->assertEquals($movies[0]['name'], $documents[0]['name']);
        $this->assertEquals($movies[1]['name'], $documents[1]['name']);

        $documents = static::getDatabase()->find('movies', [], 2, 0, [], [], $movies[1], Database::CURSOR_BEFORE);
        $this->assertEquals(1, count($documents));
        $this->assertEquals($movies[0]['name'], $documents[0]['name']);

        $documents = static::getDatabase()->find('movies', [], 2, 0, [], [], $movies[0], Database::CURSOR_BEFORE);
        $this->assertEmpty(count($documents));

        /**
         * ORDER BY - After by natural order
         */
        $movies = array_reverse(static::getDatabase()->find('movies', [], 25, 0, [], []));

        $documents = static::getDatabase()->find('movies', [], 2, 0, [], [Database::ORDER_DESC], $movies[1]);
        $this->assertEquals(2, count($documents));
        $this->assertEquals($movies[2]['name'], $documents[0]['name']);
        $this->assertEquals($movies[3]['name'], $documents[1]['name']);

        $documents = static::getDatabase()->find('movies', [], 2, 0, [], [Database::ORDER_DESC], $movies[3]);
        $this->assertEquals(2, count($documents));
        $this->assertEquals($movies[4]['name'], $documents[0]['name']);
        $this->assertEquals($movies[5]['name'], $documents[1]['name']);

        $documents = static::getDatabase()->find('movies', [], 2, 0, [], [Database::ORDER_DESC], $movies[4]);
        $this->assertEquals(1, count($documents));
        $this->assertEquals($movies[5]['name'], $documents[0]['name']);

        $documents = static::getDatabase()->find('movies', [], 2, 0, [], [Database::ORDER_DESC], $movies[5]);
        $this->assertEmpty(count($documents));

        /**
         * ORDER BY - Before by natural order
         */
        $movies = static::getDatabase()->find('movies', [], 25, 0, [], [Database::ORDER_DESC]);

        $documents = static::getDatabase()->find('movies', [], 2, 0, [], [Database::ORDER_DESC], $movies[5], Database::CURSOR_BEFORE);
        $this->assertEquals(2, count($documents));
        $this->assertEquals($movies[3]['name'], $documents[0]['name']);
        $this->assertEquals($movies[4]['name'], $documents[1]['name']);

        $documents = static::getDatabase()->find('movies', [], 2, 0, [], [Database::ORDER_DESC], $movies[3], Database::CURSOR_BEFORE);
        $this->assertEquals(2, count($documents));
        $this->assertEquals($movies[1]['name'], $documents[0]['name']);
        $this->assertEquals($movies[2]['name'], $documents[1]['name']);

        $documents = static::getDatabase()->find('movies', [], 2, 0, [], [Database::ORDER_DESC], $movies[2], Database::CURSOR_BEFORE);
        $this->assertEquals(2, count($documents));
        $this->assertEquals($movies[0]['name'], $documents[0]['name']);
        $this->assertEquals($movies[1]['name'], $documents[1]['name']);

        $documents = static::getDatabase()->find('movies', [], 2, 0, [], [Database::ORDER_DESC], $movies[1], Database::CURSOR_BEFORE);
        $this->assertEquals(1, count($documents));
        $this->assertEquals($movies[0]['name'], $documents[0]['name']);

        $documents = static::getDatabase()->find('movies', [], 2, 0, [], [Database::ORDER_DESC], $movies[0], Database::CURSOR_BEFORE);
        $this->assertEmpty(count($documents));

        /**
         * ORDER BY - Single Attribute After
         */
        $movies = static::getDatabase()->find('movies', [], 25, 0, ['year'], [Database::ORDER_DESC]);

        $documents = static::getDatabase()->find('movies', [], 2, 0, ['year'], [Database::ORDER_DESC], $movies[1]);
        $this->assertEquals(2, count($documents));
        $this->assertEquals($movies[2]['name'], $documents[0]['name']);
        $this->assertEquals($movies[3]['name'], $documents[1]['name']);

        $documents = static::getDatabase()->find('movies', [], 2, 0, ['year'], [Database::ORDER_DESC], $movies[3]);
        $this->assertEquals(2, count($documents));
        $this->assertEquals($movies[4]['name'], $documents[0]['name']);
        $this->assertEquals($movies[5]['name'], $documents[1]['name']);

        $documents = static::getDatabase()->find('movies', [], 2, 0, ['year'], [Database::ORDER_DESC], $movies[4]);
        $this->assertEquals(1, count($documents));
        $this->assertEquals($movies[5]['name'], $documents[0]['name']);

        $documents = static::getDatabase()->find('movies', [], 2, 0, ['year'], [Database::ORDER_DESC], $movies[5]);
        $this->assertEmpty(count($documents));

        /**
         * ORDER BY - Single Attribute Before
         */
        $movies = static::getDatabase()->find('movies', [], 25, 0, ['year'], [Database::ORDER_DESC]);

        $documents = static::getDatabase()->find('movies', [], 2, 0, ['year'], [Database::ORDER_DESC], $movies[5], Database::CURSOR_BEFORE);
        $this->assertEquals(2, count($documents));
        $this->assertEquals($movies[3]['name'], $documents[0]['name']);
        $this->assertEquals($movies[4]['name'], $documents[1]['name']);

        $documents = static::getDatabase()->find('movies', [], 2, 0, ['year'], [Database::ORDER_DESC], $movies[3], Database::CURSOR_BEFORE);
        $this->assertEquals(2, count($documents));
        $this->assertEquals($movies[1]['name'], $documents[0]['name']);
        $this->assertEquals($movies[2]['name'], $documents[1]['name']);

        $documents = static::getDatabase()->find('movies', [], 2, 0, ['year'], [Database::ORDER_DESC], $movies[2], Database::CURSOR_BEFORE);
        $this->assertEquals(2, count($documents));
        $this->assertEquals($movies[0]['name'], $documents[0]['name']);
        $this->assertEquals($movies[1]['name'], $documents[1]['name']);

        $documents = static::getDatabase()->find('movies', [], 2, 0, ['year'], [Database::ORDER_DESC], $movies[1], Database::CURSOR_BEFORE);
        $this->assertEquals(1, count($documents));
        $this->assertEquals($movies[0]['name'], $documents[0]['name']);

        $documents = static::getDatabase()->find('movies', [], 2, 0, ['year'], [Database::ORDER_DESC], $movies[0], Database::CURSOR_BEFORE);
        $this->assertEmpty(count($documents));


        /**
         * ORDER BY - Multiple Attribute After
         */
        $movies = static::getDatabase()->find('movies', [], 25, 0, ['price', 'year'], [Database::ORDER_DESC, Database::ORDER_ASC]);

        $documents = static::getDatabase()->find('movies', [], 2, 0, ['price', 'year'], [Database::ORDER_DESC, Database::ORDER_ASC], $movies[1]);
        $this->assertEquals(2, count($documents));
        $this->assertEquals($movies[2]['name'], $documents[0]['name']);
        $this->assertEquals($movies[3]['name'], $documents[1]['name']);

        $documents = static::getDatabase()->find('movies', [], 2, 0, ['price', 'year'], [Database::ORDER_DESC, Database::ORDER_ASC], $movies[3]);
        $this->assertEquals(2, count($documents));
        $this->assertEquals($movies[4]['name'], $documents[0]['name']);
        $this->assertEquals($movies[5]['name'], $documents[1]['name']);

        $documents = static::getDatabase()->find('movies', [], 2, 0, ['price', 'year'], [Database::ORDER_DESC, Database::ORDER_ASC], $movies[4]);
        $this->assertEquals(1, count($documents));
        $this->assertEquals($movies[5]['name'], $documents[0]['name']);

        $documents = static::getDatabase()->find('movies', [], 2, 0, ['price', 'year'], [Database::ORDER_DESC, Database::ORDER_ASC], $movies[5]);
        $this->assertEmpty(count($documents));

        /**
         * ORDER BY - Multiple Attribute Before
         */
        $movies = static::getDatabase()->find('movies', [], 25, 0, ['price', 'year'], [Database::ORDER_DESC, Database::ORDER_ASC]);

        $documents = static::getDatabase()->find('movies', [], 2, 0, ['price', 'year'], [Database::ORDER_DESC, Database::ORDER_ASC], $movies[5], Database::CURSOR_BEFORE);

        $this->assertEquals(2, count($documents));
        $this->assertEquals($movies[3]['name'], $documents[0]['name']);
        $this->assertEquals($movies[4]['name'], $documents[1]['name']);

        $documents = static::getDatabase()->find('movies', [], 2, 0, ['price', 'year'], [Database::ORDER_DESC, Database::ORDER_ASC], $movies[4], Database::CURSOR_BEFORE);
        $this->assertEquals(2, count($documents));
        $this->assertEquals($movies[2]['name'], $documents[0]['name']);
        $this->assertEquals($movies[3]['name'], $documents[1]['name']);

        $documents = static::getDatabase()->find('movies', [], 2, 0, ['price', 'year'], [Database::ORDER_DESC, Database::ORDER_ASC], $movies[2], Database::CURSOR_BEFORE);
        $this->assertEquals(2, count($documents));
        $this->assertEquals($movies[0]['name'], $documents[0]['name']);
        $this->assertEquals($movies[1]['name'], $documents[1]['name']);

        $documents = static::getDatabase()->find('movies', [], 2, 0, ['price', 'year'], [Database::ORDER_DESC, Database::ORDER_ASC], $movies[1], Database::CURSOR_BEFORE);
        $this->assertEquals(1, count($documents));
        $this->assertEquals($movies[0]['name'], $documents[0]['name']);

        $documents = static::getDatabase()->find('movies', [], 2, 0, ['price', 'year'], [Database::ORDER_DESC, Database::ORDER_ASC], $movies[0], Database::CURSOR_BEFORE);
        $this->assertEmpty(count($documents));

        /**
         * ORDER BY + CURSOR
         */
        $documentsTest = static::getDatabase()->find('movies', [], 2, 0, ['price'], [Database::ORDER_DESC]);
        $documents = static::getDatabase()->find('movies', [], 1, 0, ['price'], [Database::ORDER_DESC], $documentsTest[0], Database::CURSOR_AFTER);
        
        $this->assertEquals($documentsTest[1]['$id'], $documents[0]['$id']);

        /**
         * ORDER BY ID + CURSOR
         */
        $documentsTest = static::getDatabase()->find('movies', [], 2, 0, ['$id'], [Database::ORDER_DESC]);
        $documents = static::getDatabase()->find('movies', [], 1, 0, ['$id'], [Database::ORDER_DESC], $documentsTest[0], Database::CURSOR_AFTER);
        
        $this->assertEquals($documentsTest[1]['$id'], $documents[0]['$id']);

        /**
         * ORDER BY CREATE DATE + CURSOR
         */
        $documentsTest = static::getDatabase()->find('movies', [], 2, 0, ['$createdAt'], [Database::ORDER_DESC]);
        $documents = static::getDatabase()->find('movies', [], 1, 0, ['$createdAt'], [Database::ORDER_DESC], $documentsTest[0], Database::CURSOR_AFTER);
        
        $this->assertEquals($documentsTest[1]['$id'], $documents[0]['$id']);

        /**
         * ORDER BY UPDATE DATE + CURSOR
         */
        $documentsTest = static::getDatabase()->find('movies', [], 2, 0, ['$updatedAt'], [Database::ORDER_DESC]);
        $documents = static::getDatabase()->find('movies', [], 1, 0, ['$updatedAt'], [Database::ORDER_DESC], $documentsTest[0], Database::CURSOR_AFTER);
        
        $this->assertEquals($documentsTest[1]['$id'], $documents[0]['$id']);

        /**
         * Limit
         */
        $documents = static::getDatabase()->find('movies', [], 4, 0, ['name']);

        $this->assertEquals(4, count($documents));
        $this->assertEquals('Captain America: The First Avenger', $documents[0]['name']);
        $this->assertEquals('Captain Marvel', $documents[1]['name']);
        $this->assertEquals('Frozen', $documents[2]['name']);
        $this->assertEquals('Frozen II', $documents[3]['name']);

        /**
         * Limit + Offset
         */
        $documents = static::getDatabase()->find('movies', [], 4, 2, ['name']);

        $this->assertEquals(4, count($documents));
        $this->assertEquals('Frozen', $documents[0]['name']);
        $this->assertEquals('Frozen II', $documents[1]['name']);
        $this->assertEquals('Work in Progress', $documents[2]['name']);
        $this->assertEquals('Work in Progress 2', $documents[3]['name']);

        /**
         * Test that OR queries are handled correctly
         */
        $documents = static::getDatabase()->find('movies', [
            new Query('director', Query::TYPE_EQUAL, ['TBD', 'Joe Johnston']),
            new Query('year', Query::TYPE_EQUAL, [2025]),
        ]);
        $this->assertEquals(1, count($documents));

        /**
         * ORDER BY - After Exception
         * Must be last assertion in test
         */
        $document = new Document([
            '$collection' => 'other collection'
        ]);

        $this->expectException(Exception::class);
        static::getDatabase()->find('movies', [], 2, 0, [], [], $document);
    }

    /**
     * @depends testFind
     */
    public function testFindOne()
    {
        $document = static::getDatabase()->findOne('movies', [], 2, ['name']);
        $this->assertEquals('Frozen', $document['name']);

        $document = static::getDatabase()->findOne('movies', [], 10);
        $this->assertEquals(false, $document);
    }

    /**
     * @depends testFind
     */
    public function testCount()
    {
        $count = static::getDatabase()->count('movies');
        $this->assertEquals(6, $count);

        $count = static::getDatabase()->count('movies', [new Query('year', Query::TYPE_EQUAL, [2019]),]);
        $this->assertEquals(2, $count);

        Authorization::unsetRole('userx');
        $count = static::getDatabase()->count('movies');
        $this->assertEquals(5, $count);

        Authorization::disable();
        $count = static::getDatabase()->count('movies');
        $this->assertEquals(6, $count);
        Authorization::reset();

        Authorization::disable();
        $count = static::getDatabase()->count('movies', [], 3);
        $this->assertEquals(3, $count);
        Authorization::reset();

        /**
         * Test that OR queries are handled correctly
         */
        Authorization::disable();
        $count = static::getDatabase()->count('movies', [
            new Query('director', Query::TYPE_EQUAL, ['TBD', 'Joe Johnston']),
            new Query('year', Query::TYPE_EQUAL, [2025]),
        ]);
        $this->assertEquals(1, $count);
        Authorization::reset();
    }

    /**
     * @depends testFind
     */
    public function testSum()
    {
        Authorization::setRole('userx');
        $sum = static::getDatabase()->sum('movies', 'year', [new Query('year', Query::TYPE_EQUAL, [2019]),]);
        $this->assertEquals(2019+2019, $sum);
        $sum = static::getDatabase()->sum('movies', 'year');
        $this->assertEquals(2013+2019+2011+2019+2025+2026, $sum);
        $sum = static::getDatabase()->sum('movies', 'price', [new Query('year', Query::TYPE_EQUAL, [2019]),]);
        $this->assertEquals(round(39.50+25.99, 2), round($sum, 2));
        $sum = static::getDatabase()->sum('movies', 'price', [new Query('year', Query::TYPE_EQUAL, [2019]),]);
        $this->assertEquals(round(39.50+25.99, 2), round($sum, 2));

        $sum = static::getDatabase()->sum('movies', 'year', [new Query('year', Query::TYPE_EQUAL, [2019])], 1);
        $this->assertEquals(2019, $sum);

        Authorization::unsetRole('userx');
        $sum = static::getDatabase()->sum('movies', 'year', [new Query('year', Query::TYPE_EQUAL, [2019]),]);
        $this->assertEquals(2019+2019, $sum);
        $sum = static::getDatabase()->sum('movies', 'year');
        $this->assertEquals(2013+2019+2011+2019+2025, $sum);
        $sum = static::getDatabase()->sum('movies', 'price', [new Query('year', Query::TYPE_EQUAL, [2019]),]);
        $this->assertEquals(round(39.50+25.99, 2), round($sum, 2));
        $sum = static::getDatabase()->sum('movies', 'price', [new Query('year', Query::TYPE_EQUAL, [2019]),]);
        $this->assertEquals(round(39.50+25.99, 2), round($sum, 2));
    }

    public function testEncodeDecode()
    {
        $collection = new Document([
            '$collection' => Database::METADATA,
            '$id' => 'users',
            'name' => 'Users',
            'attributes' => [
                [
                    '$id' => 'name',
                    'type' => Database::VAR_STRING,
                    'format' => '',
                    'size' => 256,
                    'signed' => true,
                    'required' => false,
                    'array' => false,
                    'filters' => [],
                ],
                [
                    '$id' => 'email',
                    'type' => Database::VAR_STRING,
                    'format' => '',
                    'size' => 1024,
                    'signed' => true,
                    'required' => false,
                    'array' => false,
                    'filters' => [],
                ],
                [
                    '$id' => 'status',
                    'type' => Database::VAR_INTEGER,
                    'format' => '',
                    'size' => 0,
                    'signed' => true,
                    'required' => false,
                    'array' => false,
                    'filters' => [],
                ],
                [
                    '$id' => 'password',
                    'type' => Database::VAR_STRING,
                    'format' => '',
                    'size' => 16384,
                    'signed' => true,
                    'required' => false,
                    'array' => false,
                    'filters' => [],
                ],
                [
                    '$id' => 'passwordUpdate',
                    'type' => Database::VAR_DATETIME,
                    'format' => '',
                    'size' => 0,
                    'signed' => true,
                    'required' => false,
                    'array' => false,
                    'filters' => ['datetime'],
                ],
                [
                    '$id' => 'registration',
                    'type' => Database::VAR_DATETIME,
                    'format' => '',
                    'size' => 0,
                    'signed' => true,
                    'required' => false,
                    'array' => false,
                    'filters' => ['datetime'],
                ],
                [
                    '$id' => 'emailVerification',
                    'type' => Database::VAR_BOOLEAN,
                    'format' => '',
                    'size' => 0,
                    'signed' => true,
                    'required' => false,
                    'array' => false,
                    'filters' => [],
                ],
                [
                    '$id' => 'reset',
                    'type' => Database::VAR_BOOLEAN,
                    'format' => '',
                    'size' => 0,
                    'signed' => true,
                    'required' => false,
                    'array' => false,
                    'filters' => [],
                ],
                [
                    '$id' => 'prefs',
                    'type' => Database::VAR_STRING,
                    'format' => '',
                    'size' => 16384,
                    'signed' => true,
                    'required' => false,
                    'array' => false,
                    'filters' => ['json']
                ],
                [
                    '$id' => 'sessions',
                    'type' => Database::VAR_STRING,
                    'format' => '',
                    'size' => 16384,
                    'signed' => true,
                    'required' => false,
                    'array' => false,
                    'filters' => ['json'],
                ],
                [
                    '$id' => 'tokens',
                    'type' => Database::VAR_STRING,
                    'format' => '',
                    'size' => 16384,
                    'signed' => true,
                    'required' => false,
                    'array' => false,
                    'filters' => ['json'],
                ],
                [
                    '$id' => 'memberships',
                    'type' => Database::VAR_STRING,
                    'format' => '',
                    'size' => 16384,
                    'signed' => true,
                    'required' => false,
                    'array' => false,
                    'filters' => ['json'],
                ],
                [
                    '$id' => 'roles',
                    'type' => Database::VAR_STRING,
                    'format' => '',
                    'size' => 128,
                    'signed' => true,
                    'required' => false,
                    'array' => true,
                    'filters' => [],
                ],
                [
                    '$id' => 'tags',
                    'type' => Database::VAR_STRING,
                    'format' => '',
                    'size' => 128,
                    'signed' => true,
                    'required' => false,
                    'array' => true,
                    'filters' => ['json'],
                ],
            ],
            'indexes' => [
                [
                    '$id' => '_key_email',
                    'type' => Database::INDEX_UNIQUE,
                    'attributes' => ['email'],
                    'lengths' => [1024],
                    'orders' => [Database::ORDER_ASC],
                ]
            ],
        ]);

        $document = new Document([
            '$id' => '608fdbe51361a',
            '$read' => ['role:all'],
            '$write' => ['user:608fdbe51361a'],
            'email' => 'test@example.com',
            'emailVerification' => false,
            'status' => 1,
            'password' => 'randomhash',
            'passwordUpdate' => '2000-06-12 14:12:55',
            'registration' => '1975-06-12 14:12:55+01:00',
            'reset' => false,
            'name' => 'My Name',
            'prefs' => new \stdClass,
            'sessions' => [],
            'tokens' => [],
            'memberships' => [],
            'roles' => [
                'admin',
                'developer',
                'tester',
            ],
            'tags' => [
                ['$id' => '1', 'label' => 'x'],
                ['$id' => '2', 'label' => 'y'],
                ['$id' => '3', 'label' => 'z'],
            ],
        ]);

        $result = static::getDatabase()->encode($collection, $document);

        $this->assertEquals('608fdbe51361a', $result->getAttribute('$id'));
        $this->assertEquals(['role:all'], $result->getAttribute('$read'));
        $this->assertEquals(['user:608fdbe51361a'], $result->getAttribute('$write'));
        $this->assertEquals('test@example.com', $result->getAttribute('email'));
        $this->assertEquals(false, $result->getAttribute('emailVerification'));
        $this->assertEquals(1, $result->getAttribute('status'));
        $this->assertEquals('randomhash', $result->getAttribute('password'));
        $this->assertEquals('2000-06-12 14:12:55.000', $result->getAttribute('passwordUpdate'));
        $this->assertEquals('1975-06-12 13:12:55.000', $result->getAttribute('registration'));
        $this->assertEquals(false, $result->getAttribute('reset'));
        $this->assertEquals('My Name', $result->getAttribute('name'));
        $this->assertEquals('{}', $result->getAttribute('prefs'));
        $this->assertEquals('[]', $result->getAttribute('sessions'));
        $this->assertEquals('[]', $result->getAttribute('tokens'));
        $this->assertEquals('[]', $result->getAttribute('memberships'));
        $this->assertEquals(['admin','developer','tester',], $result->getAttribute('roles'));
        $this->assertEquals(['{"$id":"1","label":"x"}','{"$id":"2","label":"y"}','{"$id":"3","label":"z"}',], $result->getAttribute('tags'));

        $result = static::getDatabase()->decode($collection, $document);

        $this->assertEquals('608fdbe51361a', $result->getAttribute('$id'));
        $this->assertEquals(['role:all'], $result->getAttribute('$read'));
        $this->assertEquals(['user:608fdbe51361a'], $result->getAttribute('$write'));
        $this->assertEquals('test@example.com', $result->getAttribute('email'));
        $this->assertEquals(false, $result->getAttribute('emailVerification'));
        $this->assertEquals(1, $result->getAttribute('status'));
        $this->assertEquals('randomhash', $result->getAttribute('password'));
        $this->assertEquals('2000-06-12 14:12:55.000', $result->getAttribute('passwordUpdate'));
        $this->assertEquals('1975-06-12 13:12:55.000', $result->getAttribute('registration'));
        $this->assertEquals(false, $result->getAttribute('reset'));
        $this->assertEquals('My Name', $result->getAttribute('name'));
        $this->assertEquals([], $result->getAttribute('prefs'));
        $this->assertEquals([], $result->getAttribute('sessions'));
        $this->assertEquals([], $result->getAttribute('tokens'));
        $this->assertEquals([], $result->getAttribute('memberships'));
        $this->assertEquals(['admin','developer','tester',], $result->getAttribute('roles'));
        $this->assertEquals([
            new Document(['$id' => '1', 'label' => 'x']),
            new Document(['$id' => '2', 'label' => 'y']),
            new Document(['$id' => '3', 'label' => 'z']),
        ], $result->getAttribute('tags'));
    }

    /**
     * @depends testCreateDocument
     */
    public function testReadPermissionsSuccess(Document $document)
    {
        $document = static::getDatabase()->createDocument('documents', new Document([
            '$read' => ['role:all'],
            '$write' => ['role:all'],
            'string' => 'text📝',
            'integer' => 5,
            'bigint' => 8589934592, // 2^33
            'float' => 5.55,
            'boolean' => true,
            'colors' => ['pink', 'green', 'blue'],
        ]));

        $this->assertEquals(false, $document->isEmpty());

        Authorization::cleanRoles();

        $document = static::getDatabase()->getDocument($document->getCollection(), $document->getId());

        $this->assertEquals(true, $document->isEmpty());

        Authorization::setRole('role:all');

        return $document;
    }

    /**
     * @depends testCreateDocument
     */
    public function testReadPermissionsFailure(Document $document)
    {
        $this->expectException(ExceptionAuthorization::class);

        $document = static::getDatabase()->createDocument('documents', new Document([
            '$read' => ['user1'],
            '$write' => ['user1'],
            'string' => 'text📝',
            'integer' => 5,
            'bigint' => 8589934592, // 2^33
            'float' => 5.55,
            'boolean' => true,
            'colors' => ['pink', 'green', 'blue'],
        ]));

        return $document;
    }

    /**
     * @depends testCreateDocument
     */
    public function testWritePermissionsSuccess(Document $document)
    {
        $document = static::getDatabase()->createDocument('documents', new Document([
            '$read' => ['role:all'],
            '$write' => ['role:all'],
            'string' => 'text📝',
            'integer' => 5,
            'bigint' => 8589934592, // 2^33
            'float' => 5.55,
            'boolean' => true,
            'colors' => ['pink', 'green', 'blue'],
        ]));

        $this->assertEquals(false, $document->isEmpty());

        return $document;
    }

    /**
     * @depends testCreateDocument
     */
    public function testWritePermissionsFailure(Document $document)
    {
        $this->expectException(ExceptionAuthorization::class);

        Authorization::cleanRoles();

        $document = static::getDatabase()->createDocument('documents', new Document([
            '$read' => ['role:all'],
            '$write' => ['role:all'],
            'string' => 'text📝',
            'integer' => 5,
            'bigint' => 8589934592, // 2^33
            'float' => 5.55,
            'boolean' => true,
            'colors' => ['pink', 'green', 'blue'],
        ]));

        return $document;
    }

    /**
     * @depends testCreateDocument
     */
    public function testWritePermissionsUpdateFailure(Document $document)
    {
        $this->expectException(ExceptionAuthorization::class);

        $document = static::getDatabase()->createDocument('documents', new Document([
            '$read' => ['role:all'],
            '$write' => ['role:all'],
            'string' => 'text📝',
            'integer' => 5,
            'bigint' => 8589934592, // 2^33
            'float' => 5.55,
            'boolean' => true,
            'colors' => ['pink', 'green', 'blue'],
        ]));

        Authorization::cleanRoles();

        $document = static::getDatabase()->updateDocument('documents', $document->getId(), new Document([
            '$id' => $document->getId(),
            '$read' => ['role:all'],
            '$write' => ['role:all'],
            'string' => 'text📝',
            'integer' => 5,
            'bigint' => 8589934592, // 2^33
            'float' => 5.55,
            'boolean' => true,
            'colors' => ['pink', 'green', 'blue'],
        ]));

        return $document;
    }

    public function testExceptionAttributeLimit()
    {
        if ($this->getDatabase()->getAttributeLimit() > 0) {
            // load the collection up to the limit
            $attributes = [];
            for ($i=0; $i < $this->getDatabase()->getAttributeLimit(); $i++) {
                $attributes[] = new Document([
                    '$id' => "test{$i}",
                    'type' => Database::VAR_INTEGER,
                    'size' => 0,
                    'required' => false,
                    'default' => null,
                    'signed' => true,
                    'array' => false,
                    'filters' => [],
                ]);
            }
            $collection = static::getDatabase()->createCollection('attributeLimit', $attributes);

            $this->expectException(LimitException::class);
            $this->assertEquals(false, static::getDatabase()->createAttribute('attributeLimit', "breaking", Database::VAR_INTEGER, 0, true));
        }

        // Default assertion for other adapters
        $this->assertEquals(1,1);
    }

    /**
     * @depends testExceptionAttributeLimit
     */
    public function testCheckAttributeCountLimit()
    {
        if ($this->getDatabase()->getAttributeLimit() > 0) {
            $collection = static::getDatabase()->getCollection('attributeLimit');

            // create same attribute in testExceptionAttributeLimit
            $attribute = new Document([
                    '$id' => 'breaking',
                    'type' => Database::VAR_INTEGER,
                    'size' => 0,
                    'required' => true,
                    'default' => null,
                    'signed' => true,
                    'array' => false,
                    'filters' => [],
            ]);

            $this->expectException(LimitException::class);
            $this->assertEquals(false, static::getDatabase()->checkAttribute($collection, $attribute));
        }

        // Default assertion for other adapters
        $this->assertEquals(1,1);

    }

    /**
     * Using phpunit dataProviders to check that all these combinations of types/sizes throw exceptions
     * https://phpunit.de/manual/3.7/en/writing-tests-for-phpunit.html#writing-tests-for-phpunit.data-providers
     */
    public function rowWidthExceedsMaximum()
    {
        return [
            // These combinations of attributes gets exactly to the 64k limit
            // [$key, $stringSize, $stringCount, $intCount, $floatCount, $boolCount]
            // [0, 1024, 15, 0, 731, 3],
            // [1, 512, 31, 0, 0, 833],
            // [2, 256, 62, 128, 0, 305],
            // [3, 128, 125, 30, 24, 2],
            //
            // Taken 500 bytes off for tests
            [0, 1024, 15, 0, 606, 3],
            [1, 512, 31, 0, 0, 333],
            [2, 256, 62, 103, 0, 5],
            [3, 128, 124, 30, 24, 14],
        ];
    }

    /**
     * @dataProvider rowWidthExceedsMaximum
     * @expectedException LimitException
     */
    public function testExceptionWidthLimit($key, $stringSize, $stringCount, $intCount, $floatCount, $boolCount)
    {
        if (static::getAdapterRowLimit() > 0) {
            $attributes = [];

            // Load the collection up to the limit
            // Strings
            for ($i=0; $i < $stringCount; $i++) {
                $attributes[] = new Document([
                    '$id' => "test_string{$i}",
                    'type' => Database::VAR_STRING,
                    'size' => $stringSize,
                    'required' => false,
                    'default' => null,
                    'signed' => true,
                    'array' => false,
                    'filters' => [],
                ]);
            }

            // Integers
            for ($i=0; $i < $intCount; $i++) {
                $attributes[] = new Document([
                    '$id' => "test_int{$i}",
                    'type' => Database::VAR_INTEGER,
                    'size' => 0,
                    'required' => false,
                    'default' => null,
                    'signed' => true,
                    'array' => false,
                    'filters' => [],
                ]);
            }

            // Floats
            for ($i=0; $i < $floatCount; $i++) {
                $attributes[] = new Document([
                    '$id' => "test_float{$i}",
                    'type' => Database::VAR_FLOAT,
                    'size' => 0,
                    'required' => false,
                    'default' => null,
                    'signed' => true,
                    'array' => false,
                    'filters' => [],
                ]);
            }

            // Booleans
            for ($i=0; $i < $boolCount; $i++) {
                $attributes[] = new Document([
                    '$id' => "test_bool{$i}",
                    'type' => Database::VAR_BOOLEAN,
                    'size' => 0,
                    'required' => false,
                    'default' => null,
                    'signed' => true,
                    'array' => false,
                    'filters' => [],
                ]);
            }

            $collection = static::getDatabase()->createCollection("widthLimit{$key}", $attributes);

            $this->expectException(LimitException::class);
            $this->assertEquals(false, static::getDatabase()->createAttribute("widthLimit{$key}", "breaking", Database::VAR_STRING, 100, true));
        }

        // Default assertion for other adapters
        $this->assertEquals(1,1);
    }

    /**
     * @dataProvider rowWidthExceedsMaximum
     * @depends testExceptionWidthLimit
     */
    public function testCheckAttributeWidthLimit($key, $stringSize, $stringCount, $intCount, $floatCount, $boolCount)
    {
        if (static::getAdapterRowLimit() > 0) {
            $collection = static::getDatabase()->getCollection("widthLimit{$key}");

            // create same attribute in testExceptionWidthLimit
            $attribute = new Document([
                    '$id' => 'breaking',
                    'type' => Database::VAR_STRING,
                    'size' => 100,
                    'required' => true,
                    'default' => null,
                    'signed' => true,
                    'array' => false,
                    'filters' => [],
            ]);

            $this->expectException(LimitException::class);
            $this->assertEquals(false, static::getDatabase()->checkAttribute($collection, $attribute));
        }

        // Default assertion for other adapters
        $this->assertEquals(1,1);
    }

    public function testExceptionIndexLimit()
    {
        static::getDatabase()->createCollection('indexLimit');

        // add unique attributes for indexing
        for ($i=0; $i < 64; $i++) {
            $this->assertEquals(true, static::getDatabase()->createAttribute('indexLimit', "test{$i}", Database::VAR_STRING, 16, true));
        }

        // Testing for indexLimit
        // Add up to the limit, then check if the next index throws IndexLimitException
        for ($i=0; $i < ($this->getDatabase()->getIndexLimit()); $i++) {
            $this->assertEquals(true, static::getDatabase()->createIndex('indexLimit', "index{$i}", Database::INDEX_KEY, ["test{$i}"], [16]));
        }
        $this->expectException(LimitException::class);
        $this->assertEquals(false, static::getDatabase()->createIndex('indexLimit', "index64", Database::INDEX_KEY, ["test64"], [16]));

        static::getDatabase()->deleteCollection('indexLimit');
    }

    /**
     * @depends testGetDocument
     */
    public function testExceptionDuplicate(Document $document)
    {
        $document->setAttribute('$id', 'duplicated');
        static::getDatabase()->createDocument($document->getCollection(), $document);

        $this->expectException(DuplicateException::class);
        static::getDatabase()->createDocument($document->getCollection(), $document);
    }

    /**
     * @depends testGetDocument
     */
    public function testExceptionCaseInsensitiveDuplicate(Document $document)
    {
        $document->setAttribute('$id', 'caseSensitive');
        static::getDatabase()->createDocument($document->getCollection(), $document);

        $document->setAttribute('$id', 'CaseSensitive');

        $this->expectException(DuplicateException::class);
        static::getDatabase()->createDocument($document->getCollection(), $document);

        return $document;
    }

    /**
     * @depends testFind
     */
    public function testUniqueIndexDuplicate()
    {
        $this->expectException(DuplicateException::class);

        $this->assertEquals(true, static::getDatabase()->createIndex('movies', 'uniqueIndex', Database::INDEX_UNIQUE, ['name'], [128], [Database::ORDER_ASC]));

        static::getDatabase()->createDocument('movies', new Document([
            '$read' => ['role:all', 'user1', 'user2'],
            '$write' => ['role:all', 'user1x', 'user2x'],
            'name' => 'Frozen',
            'director' => 'Chris Buck & Jennifer Lee',
            'year' => 2013,
            'price' => 39.50,
            'active' => true,
            'generes' => ['animation', 'kids'],
        ]));
    }

    /**
     * @depends testUniqueIndexDuplicate
     */
    public function testUniqueIndexDuplicateUpdate()
    {
        // create document then update to conflict with index
        $document = static::getDatabase()->createDocument('movies', new Document([
            '$read' => ['role:all', 'user1', 'user2'],
            '$write' => ['role:all', 'user1x', 'user2x'],
            'name' => 'Frozen 5',
            'director' => 'Chris Buck & Jennifer Lee',
            'year' => 2013,
            'price' => 39.50,
            'active' => true,
            'generes' => ['animation', 'kids'],
        ]));

        $this->expectException(DuplicateException::class);

        static::getDatabase()->updateDocument('movies', $document->getId(), $document->setAttribute('name',  'Frozen'));
    }

    public function testGetAttributeLimit()
    {
        if (static::getAdapterName() === 'mariadb' || static::getAdapterName() === 'mysql') {
            $this->assertEquals(1012, $this->getDatabase()->getAttributeLimit());
        } else {
            $this->assertEquals(0, $this->getDatabase()->getAttributeLimit());
        }
    }

    public function testGetIndexLimit()
    {
        $this->assertEquals(59, $this->getDatabase()->getIndexLimit());
    }

    public function testGetId()
    {
        $this->assertEquals(20, strlen($this->getDatabase()->getId()));
        $this->assertEquals(13, strlen($this->getDatabase()->getId(0)));
        $this->assertEquals(13, strlen($this->getDatabase()->getId(-1)));
        $this->assertEquals(23, strlen($this->getDatabase()->getId(10)));

        // ensure two sequential calls to getId do not give the same result
        $this->assertNotEquals($this->getDatabase()->getId(10), $this->getDatabase()->getId(10));
    }

    public function testRenameIndex()
    {
        $database = static::getDatabase();

        $numbers = $database->createCollection('numbers');
        $database->createAttribute('numbers', 'verbose', Database::VAR_STRING, 128, true);
        $database->createAttribute('numbers', 'symbol', Database::VAR_INTEGER, 0, true);

        $database->createIndex('numbers', 'index1', Database::INDEX_KEY, ['verbose'], [128], [Database::ORDER_ASC]);
        $database->createIndex('numbers', 'index2', Database::INDEX_KEY, ['symbol'], [0], [Database::ORDER_ASC]);

        $index = $database->renameIndex('numbers', 'index1', 'index3');

        $this->assertTrue($index);

        $numbers = $database->getCollection('numbers');

        $this->assertEquals('index2', $numbers->getAttribute('indexes')[1]['$id']);
        $this->assertEquals('index3', $numbers->getAttribute('indexes')[0]['$id']);
        $this->assertCount(2, $numbers->getAttribute('indexes'));
    }

    /**
     * @depends testRenameIndex
     * @expectedException Exception
     */
    public function testRenameIndexMissing()
    {
        $database = static::getDatabase();
        $this->expectExceptionMessage('Index not found');
        $index = $database->renameIndex('numbers', 'index1', 'index4');
    }

    /**
     * @depends testRenameIndex
     * @expectedException Exception
     */
    public function testRenameIndexExisting()
    {
        $database = static::getDatabase();
        $this->expectExceptionMessage('Index name already used');
        $index = $database->renameIndex('numbers', 'index3', 'index2');
    }

    public function testRenameAttribute()
    {
        $database = static::getDatabase();

        $colors = $database->createCollection('colors');
        $database->createAttribute('colors', 'name', Database::VAR_STRING, 128, true);
        $database->createAttribute('colors', 'hex', Database::VAR_STRING, 128, true);

        $database->createIndex('colors', 'index1', Database::INDEX_KEY, ['name'], [128], [Database::ORDER_ASC]);

        $database->createDocument('colors', new Document([
            '$read' => ['role:all'],
            '$write' => ['role:all'],
            'name' => 'black',
            'hex' => '#000000'
        ]));

        $attribute = $database->renameAttribute('colors', 'name', 'verbose');

        $this->assertTrue($attribute);

        $colors = $database->getCollection('colors');

        $this->assertEquals('hex', $colors->getAttribute('attributes')[1]['$id']);
        $this->assertEquals('verbose', $colors->getAttribute('attributes')[0]['$id']);
        $this->assertCount(2, $colors->getAttribute('attributes'));

        // Attribute in index is renamed automatically on adapter-level. What we need to check is if metadata is properly updated
        $this->assertEquals('verbose', $colors->getAttribute('indexes')[0]->getAttribute("attributes")[0]);
        $this->assertCount(1, $colors->getAttribute('indexes'));

        // Document should be there if adapter migrated properly
        $document = $database->findOne('colors', []);
        $this->assertEquals('black', $document->getAttribute('verbose'));
        $this->assertEquals('#000000', $document->getAttribute('hex'));
        $this->assertEquals(null, $document->getAttribute('name'));
    }

    /**
     * @depends testRenameAttribute
     * @expectedException Exception
     */
    public function textRenameAttributeMissing()
    {
        $database = static::getDatabase();
        $this->expectExceptionMessage('Attribute not found');
        $database->renameAttribute('colors', 'name2', 'name3');
    }

    /**
     * @depends testRenameAttribute
     * @expectedException Exception
     */
    public function testRenameAttributeExisting()
    {
        $database = static::getDatabase();
        $this->expectExceptionMessage('Attribute name already used');
        $database->renameAttribute('colors', 'verbose', 'hex');
    }

    public function testUpdateAttributeDefault()
    {
        $database = static::getDatabase();

        $flowers = $database->createCollection('flowers');
        $database->createAttribute('flowers', 'name', Database::VAR_STRING, 128, true);
        $database->createAttribute('flowers', 'inStock', Database::VAR_INTEGER, 0, false);

        $database->createDocument('flowers', new Document([
            '$read' => ['role:all'],
            '$write' => ['role:all'],
            'name' => 'Violet',
            'inStock' => 51
        ]));

        $doc = $database->createDocument('flowers', new Document([
            '$read' => ['role:all'],
            '$write' => ['role:all'],
            'name' => 'Lily'
        ]));

        $this->assertNull($doc->getAttribute('inStock'));

        $database->updateAttributeDefault('flowers', 'inStock', 100);

        $doc = $database->createDocument('flowers', new Document([
            '$read' => ['role:all'],
            '$write' => ['role:all'],
            'name' => 'Iris'
        ]));

        $this->assertIsNumeric($doc->getAttribute('inStock'));
        $this->assertEquals(100, $doc->getAttribute('inStock'));

        $database->updateAttributeDefault('flowers', 'inStock', null);
    }

    /**
     * @depends testUpdateAttributeDefault
     */
    public function testUpdateAttributeRequired() {
        $database = static::getDatabase();

        $database->updateAttributeRequired('flowers', 'inStock', true);

        $this->expectExceptionMessage('Invalid document structure: Missing required attribute "inStock"');

        $doc = $database->createDocument('flowers', new Document([
            '$read' => ['role:all'],
            '$write' => ['role:all'],
            'name' => 'Lily With Missing Stocks'
        ]));
    }

    /**
     * @depends testUpdateAttributeDefault
     */
    public function testUpdateAttributeFilter() {
        $database = static::getDatabase();

        $database->createAttribute('flowers', 'cartModel', Database::VAR_STRING, 2000, false);

        $doc = $database->createDocument('flowers', new Document([
            '$read' => ['role:all'],
            '$write' => ['role:all'],
            'name' => 'Lily With CartData',
            'inStock' => 50,
            'cartModel' => '{"color":"string","size":"number"}'
        ]));

        $this->assertIsString($doc->getAttribute('cartModel'));
        $this->assertEquals('{"color":"string","size":"number"}', $doc->getAttribute('cartModel'));

        $database->updateAttributeFilters('flowers', 'cartModel', ['json']);

        $doc = $database->getDocument('flowers', $doc->getId());

        $this->assertIsArray($doc->getAttribute('cartModel'));
        $this->assertCount(2, $doc->getAttribute('cartModel'));
        $this->assertEquals('string', $doc->getAttribute('cartModel')['color']);
        $this->assertEquals('number', $doc->getAttribute('cartModel')['size']);
    }

    /**
     * @depends testUpdateAttributeDefault
     */
    public function testUpdateAttributeFormat() {
        $database = static::getDatabase();

        $database->createAttribute('flowers', 'price', Database::VAR_INTEGER, 0, false);

        $doc = $database->createDocument('flowers', new Document([
            '$read' => ['role:all'],
            '$write' => ['role:all'],
            '$id' => 'LiliPriced',
            'name' => 'Lily Priced',
            'inStock' => 50,
            'cartModel' => '{}',
            'price' => 500
        ]));

        $this->assertIsNumeric($doc->getAttribute('price'));
        $this->assertEquals(500, $doc->getAttribute('price'));

        Structure::addFormat('priceRange', function($attribute) {
            $min = $attribute['formatOptions']['min'];
            $max = $attribute['formatOptions']['max'];

            return new Range($min, $max);
        }, Database::VAR_INTEGER);

        $database->updateAttributeFormat('flowers', 'price', 'priceRange');
        $database->updateAttributeFormatOptions('flowers', 'price', ['min' => 1, 'max' => 10000]);

        $this->expectExceptionMessage('Invalid document structure: Attribute "price" has invalid format. Value must be a valid range between 1 and 10,000');

        $doc = $database->createDocument('flowers', new Document([
            '$read' => ['role:all'],
            '$write' => ['role:all'],
            'name' => 'Lily Overpriced',
            'inStock' => 50,
            'cartModel' => '{}',
            'price' => 15000
        ]));
    }

    /**
     * @depends testCreatedAtUpdatedAt
     */
    public function testCreatedAtUpdatedAtAssert()
    {
        $document = static::getDatabase()->getDocument('created_at', 'uid123');

        $this->assertIsInt($document->getCreatedAt());
        $this->assertIsInt($document->getUpdatedAt());
        $this->assertGreaterThan(1650000000, $document->getCreatedAt());
        $this->assertGreaterThan(1650000000, $document->getUpdatedAt());
        sleep(1);
        static::getDatabase()->updateDocument('created_at', 'uid123', $document);
        $document = static::getDatabase()->getDocument('created_at', 'uid123');
        $this->assertGreaterThan($document->getCreatedAt(), $document->getUpdatedAt());

        $this->assertEquals(123, $document->setAttribute('$createdAt', 123)->getCreatedAt());
        $document = static::getDatabase()->updateDocument('created_at', 'uid123', $document);
        $document = static::getDatabase()->getDocument('created_at', 'uid123');
        $this->assertEquals(123, $document->getCreatedAt());

    }

    /**
     * @depends testUpdateAttributeDefault
     * @depends testUpdateAttributeFormat
     */
    public function testUpdateAttributeStructure() {
        // TODO: When this becomes relevant, add many more tests (from all types to all types, chaging size up&down, switchign between array/non-array...

        $database = static::getDatabase();

        $doc = $database->getDocument('flowers', 'LiliPriced');
        $this->assertIsNumeric($doc->getAttribute('price'));
        $this->assertEquals(500, $doc->getAttribute('price'));

        $database->updateAttribute('flowers', 'price', Database::VAR_STRING, 255, false, false);

        // Delete cache to force read from database with new schema
        $database->deleteCachedDocument('flowers', 'LiliPriced');

        $doc = $database->getDocument('flowers', 'LiliPriced');

        $this->assertIsString($doc->getAttribute('price'));
        $this->assertEquals('500', $doc->getAttribute('price'));
    }

<<<<<<< HEAD
    /**
     * @depends testCreatedAtUpdatedAt
     */
    public function testCreatedAtUpdatedAtAssert()
    {
        $document = static::getDatabase()->getDocument('created_at', 'uid123');
        $this->assertEquals(true, !$document->isEmpty());
        sleep(1);
        static::getDatabase()->updateDocument('created_at', 'uid123', $document);
        $document = static::getDatabase()->getDocument('created_at', 'uid123');
        $this->assertGreaterThan($document->getCreatedAt(), $document->getUpdatedAt());
        $this->expectException(DuplicateException::class);
        static::getDatabase()->createCollection('created_at');

    }

    public function testCreateDatetime()
    {
        static::getDatabase()->createCollection('datetime');

        $this->assertEquals(true, static::getDatabase()->createAttribute('datetime', 'date', Database::VAR_DATETIME, 0, true));
        $this->assertEquals(true, static::getDatabase()->createAttribute('datetime', 'date2', Database::VAR_DATETIME, 0, false));

        $doc = static::getDatabase()->createDocument('datetime', new Document([
            '$id' => 'id1234',
            '$write' => ['role:all'],
            '$read' => ['role:all'],
            'date' => DateTime::now(),
        ]));

        $document = static::getDatabase()->getDocument('datetime', 'id1234');
        $this->assertEquals(NULL, $document->getAttribute('date2'));
        $this->assertEquals(true, DateTime::isValid($document->getAttribute('date')));
        $this->assertEquals(false, DateTime::isValid($document->getAttribute('date2')));

        $documents = static::getDatabase()->find('datetime', [
            new Query('date', Query::TYPE_GREATER, ['1975-12-06 10:00:00+01:00']),
            new Query('date', Query::TYPE_LESSER, ['2030-12-06 10:00:00-01:00']),
        ]);

        if (in_array(static::getAdapterName(), ['mysql', 'mariadb'])) {// todo: fix in mongo
            $this->assertEquals(1, count($documents));
        }

        $this->expectException(StructureException::class);
        static::getDatabase()->createDocument('datetime', new Document([
            '$write' => ['role:all'],
            'date' => "1975-12-06 00:00:61"
        ]));
=======
    public function testReservedKeywords() {
        $keywords = $this->getReservedKeywords();
        $database = static::getDatabase();

        // Collection name tests
        $attributes = [
            new Document([
                '$id' => 'attribute1',
                'type' => Database::VAR_STRING,
                'size' => 256,
                'required' => false,
                'signed' => true,
                'array' => false,
                'filters' => [],
            ]),
        ];

        $indexes = [
            new Document([
                '$id' => 'index1',
                'type' => Database::INDEX_KEY,
                'attributes' => ['attribute1'],
                'lengths' => [256],
                'orders' => ['ASC'],
            ]),
        ];
>>>>>>> ad6e1514

        foreach ($keywords as $keyword) {
            $collection = $database->createCollection($keyword, $attributes, $indexes);
            $this->assertEquals($keyword, $collection->getId());

            $document = $database->createDocument($keyword, new Document([
                '$read' => ['role:all'],
                '$write' => ['role:all'],
                '$id' => 'helloWorld',
                'attribute1' => 'Hello World',
            ]));
            $this->assertEquals('helloWorld', $document->getId());

            $document = $database->getDocument($keyword, 'helloWorld');
            $this->assertEquals('helloWorld', $document->getId());

            $documents = $database->find($keyword);
            $this->assertCount(1, $documents);
            $this->assertEquals('helloWorld', $documents[0]->getId());

            $collection = $database->deleteCollection($keyword);
            $this->assertTrue($collection);
        }

        // TODO: updateCollection name tests

        // Attribute name tests
        foreach ($keywords as $keyword) {
            $collectionName = 'rk' . $keyword; // rk is short-hand for reserved-keyword. We do this sicne there are some limits (64 chars max)

            $collection = $database->createCollection($collectionName);
            $this->assertEquals($collectionName, $collection->getId());

<<<<<<< HEAD

=======
            $attribute = static::getDatabase()->createAttribute($collectionName, $keyword, Database::VAR_STRING, 128, true);
            $this->assertEquals(true, $attribute);

            $document = new Document([
                '$read' => ['role:all'],
                '$write' => ['role:all'],
                '$id' => 'reservedKeyDocument'
            ]);
            $document->setAttribute($keyword, 'Reserved:' . $keyword);

            $document = $database->createDocument($collectionName, $document);
            $this->assertEquals('reservedKeyDocument', $document->getId());
            $this->assertEquals('Reserved:' . $keyword, $document->getAttribute($keyword));

            $document = $database->getDocument($collectionName, 'reservedKeyDocument');
            $this->assertEquals('reservedKeyDocument', $document->getId());
            $this->assertEquals('Reserved:' . $keyword, $document->getAttribute($keyword));

            $documents = $database->find($collectionName);
            $this->assertCount(1, $documents);
            $this->assertEquals('reservedKeyDocument', $documents[0]->getId());
            $this->assertEquals('Reserved:' . $keyword, $documents[0]->getAttribute($keyword));

            $documents = $database->find($collectionName, [ new Query($keyword, Query::TYPE_EQUAL, ["Reserved:${keyword}"]) ]);
            $this->assertCount(1, $documents);
            $this->assertEquals('reservedKeyDocument', $documents[0]->getId());

            $documents = $database->find($collectionName, orderAttributes: [$keyword], orderTypes: ['DESC']);
            $this->assertCount(1, $documents);
            $this->assertEquals('reservedKeyDocument', $documents[0]->getId());


            $collection = $database->deleteCollection($collectionName);
            $this->assertTrue($collection);

            // TODO: updateAttribute name tests
        }

        // TODO: Index name tests
    }
>>>>>>> ad6e1514
}<|MERGE_RESOLUTION|>--- conflicted
+++ resolved
@@ -2306,29 +2306,6 @@
     }
 
     /**
-     * @depends testCreatedAtUpdatedAt
-     */
-    public function testCreatedAtUpdatedAtAssert()
-    {
-        $document = static::getDatabase()->getDocument('created_at', 'uid123');
-
-        $this->assertIsInt($document->getCreatedAt());
-        $this->assertIsInt($document->getUpdatedAt());
-        $this->assertGreaterThan(1650000000, $document->getCreatedAt());
-        $this->assertGreaterThan(1650000000, $document->getUpdatedAt());
-        sleep(1);
-        static::getDatabase()->updateDocument('created_at', 'uid123', $document);
-        $document = static::getDatabase()->getDocument('created_at', 'uid123');
-        $this->assertGreaterThan($document->getCreatedAt(), $document->getUpdatedAt());
-
-        $this->assertEquals(123, $document->setAttribute('$createdAt', 123)->getCreatedAt());
-        $document = static::getDatabase()->updateDocument('created_at', 'uid123', $document);
-        $document = static::getDatabase()->getDocument('created_at', 'uid123');
-        $this->assertEquals(123, $document->getCreatedAt());
-
-    }
-
-    /**
      * @depends testUpdateAttributeDefault
      * @depends testUpdateAttributeFormat
      */
@@ -2352,7 +2329,6 @@
         $this->assertEquals('500', $doc->getAttribute('price'));
     }
 
-<<<<<<< HEAD
     /**
      * @depends testCreatedAtUpdatedAt
      */
@@ -2402,7 +2378,8 @@
             '$write' => ['role:all'],
             'date' => "1975-12-06 00:00:61"
         ]));
-=======
+    }
+
     public function testReservedKeywords() {
         $keywords = $this->getReservedKeywords();
         $database = static::getDatabase();
@@ -2429,7 +2406,6 @@
                 'orders' => ['ASC'],
             ]),
         ];
->>>>>>> ad6e1514
 
         foreach ($keywords as $keyword) {
             $collection = $database->createCollection($keyword, $attributes, $indexes);
@@ -2463,9 +2439,6 @@
             $collection = $database->createCollection($collectionName);
             $this->assertEquals($collectionName, $collection->getId());
 
-<<<<<<< HEAD
-
-=======
             $attribute = static::getDatabase()->createAttribute($collectionName, $keyword, Database::VAR_STRING, 128, true);
             $this->assertEquals(true, $attribute);
 
@@ -2506,5 +2479,4 @@
 
         // TODO: Index name tests
     }
->>>>>>> ad6e1514
 }