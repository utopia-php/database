--- conflicted
+++ resolved
@@ -969,14 +969,7 @@
                     break;
             }
 
-<<<<<<< HEAD
-            if ($query->getMethod() === Query::TYPE_BETWEEN) {
-                $filters[$attribute]['$lte'] = $value[1];
-                $filters[$attribute]['$gte'] = $value[0];
-            } elseif (is_array($value) && $operator === '$eq') {
-=======
             if ($operator == '$eq' && \is_array($value)) {
->>>>>>> 0bcc932c
                 $filters[$attribute]['$in'] = $value;
             } else if ($operator == '$ne' && \is_array($value)) {
                 $filters[$attribute]['$nin'] = $value;
