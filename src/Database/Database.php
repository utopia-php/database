--- conflicted
+++ resolved
@@ -528,14 +528,6 @@
     {
         $collection = $this->getCollection($collection);
 
-<<<<<<< HEAD
-=======
-        if ($this->adapter->getAttributeLimit() > 0 && 
-            $this->adapter->getAttributeCount($collection) >= $this->adapter->getAttributeLimit())
-        {
-            throw new LimitException('Column limit reached. Cannot create new attribute.');
-        }
-
         if ($format) {
             $name = \json_decode($format, true)['name'];
             if (!Structure::hasFormat(json_decode($format, true)['name'], $type)) {
@@ -543,7 +535,6 @@
             }
         } 
 
->>>>>>> 658e3d12
         $collection->setAttribute('attributesInQueue', new Document([
             '$id' => $id,
             'type' => $type,
