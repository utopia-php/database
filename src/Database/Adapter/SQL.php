--- conflicted
+++ resolved
@@ -2987,7 +2987,6 @@
      * @throws TimeoutException
      * @throws Exception
      */
-<<<<<<< HEAD
     public function find(
         QueryContext $context,
         ?int $limit = 25,
@@ -3001,15 +3000,6 @@
         array $vectors = [],
         array $orderQueries = []
     ): array {
-=======
-    public function find(Document $collection, array $queries = [], ?int $limit = 25, ?int $offset = null, array $orderAttributes = [], array $orderTypes = [], array $cursor = [], string $cursorDirection = Database::CURSOR_AFTER, string $forPermission = Database::PERMISSION_READ): array
-    {
-        $collection = $collection->getId();
-        $name = $this->filter($collection);
-        $roles = $this->authorization->getRoles();
-        $where = [];
-        $orders = [];
->>>>>>> e2248ed4
         $alias = Query::DEFAULT_ALIAS;
         $binds = [];
 
@@ -3243,13 +3233,7 @@
      */
     public function count(QueryContext $context, ?int $max, array $filters, array $joins): int
     {
-<<<<<<< HEAD
         $alias = Query::DEFAULT_ALIAS;
-=======
-        $collection = $collection->getId();
-        $name = $this->filter($collection);
-        $roles = $this->authorization->getRoles();
->>>>>>> e2248ed4
         $binds = [];
 
         $name = $context->getCollections()[0]->getId();
@@ -3273,7 +3257,6 @@
             $collection = $join->getCollection();
             $collection = $this->filter($collection);
 
-<<<<<<< HEAD
             $skipAuth = $context->skipAuth($collection, Database::PERMISSION_READ, $this->authorization);
             if (! $skipAuth) {
                 $permissions = 'AND '.$this->getSQLPermissionsCondition($collection, $roles, $join->getAlias(), Database::PERMISSION_READ);
@@ -3287,12 +3270,6 @@
 
             if ($join->getMethod() === Query::TYPE_RIGHT_JOIN) {
                 $rightJoins = true;
-=======
-        $otherQueries = [];
-        foreach ($queries as $query) {
-            if (!in_array($query->getMethod(), Query::VECTOR_TYPES)) {
-                $otherQueries[] = $query;
->>>>>>> e2248ed4
             }
         }
 
@@ -3317,26 +3294,19 @@
 
         $sqlWhere = !empty($where) ? 'WHERE ' . implode(' AND ', $where) : '';
 
-<<<<<<< HEAD
         $sqlLimit = '';
         if (! \is_null($max)) {
             $binds[':limit'] = $max;
             $sqlLimit = 'LIMIT :limit';
         }
 
-=======
->>>>>>> e2248ed4
         $sql = "
 			SELECT COUNT(1) as sum FROM (
 				SELECT 1
 				FROM {$this->getSQLTable($name)} AS {$this->quote($alias)}
 			    {$sqlJoin}
                 {$sqlWhere}
-<<<<<<< HEAD
                 {$sqlLimit}
-=======
-                {$limit}
->>>>>>> e2248ed4
 			) table_count
         ";
 
