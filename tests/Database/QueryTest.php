--- conflicted
+++ resolved
@@ -152,26 +152,24 @@
         $this->assertEquals('director', $query->getAttribute());
         $this->assertEquals(null, $query->getValues()[0]);
 
-<<<<<<< HEAD
+        $query = Query::parse('isNull("director")');
+
+        $this->assertEquals('isNull', $query->getMethod());
+        $this->assertEquals('director', $query->getAttribute());
+        $this->assertEquals([], $query->getValues());
+
+        $query = Query::parse('isNotNull("director")');
+
+        $this->assertEquals('isNotNull', $query->getMethod());
+        $this->assertEquals('director', $query->getAttribute());
+        $this->assertEquals([], $query->getValues());
+
         $query = Query::parse('select(["title", "director"])');
 
         $this->assertEquals('select', $query->getMethod());
         $this->assertEquals('', $query->getAttribute());
         $this->assertEquals('title', $query->getValues()[0]);
         $this->assertEquals('director', $query->getValues()[1]);
-=======
-        $query = Query::parse('isNull("director")');
-
-        $this->assertEquals('isNull', $query->getMethod());
-        $this->assertEquals('director', $query->getAttribute());
-        $this->assertEquals([], $query->getValues());
-
-        $query = Query::parse('isNotNull("director")');
-
-        $this->assertEquals('isNotNull', $query->getMethod());
-        $this->assertEquals('director', $query->getAttribute());
-        $this->assertEquals([], $query->getValues());
->>>>>>> d7f4abfc
     }
 
     public function testParseV2()
