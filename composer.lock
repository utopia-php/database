--- conflicted
+++ resolved
@@ -1082,18 +1082,6 @@
         },
         {
             "name": "ramsey/collection",
-<<<<<<< HEAD
-            "version": "2.1.0",
-            "source": {
-                "type": "git",
-                "url": "https://github.com/ramsey/collection.git",
-                "reference": "3c5990b8a5e0b79cd1cf11c2dc1229e58e93f109"
-            },
-            "dist": {
-                "type": "zip",
-                "url": "https://api.github.com/repos/ramsey/collection/zipball/3c5990b8a5e0b79cd1cf11c2dc1229e58e93f109",
-                "reference": "3c5990b8a5e0b79cd1cf11c2dc1229e58e93f109",
-=======
             "version": "2.1.1",
             "source": {
                 "type": "git",
@@ -1104,7 +1092,6 @@
                 "type": "zip",
                 "url": "https://api.github.com/repos/ramsey/collection/zipball/344572933ad0181accbf4ba763e85a0306a8c5e2",
                 "reference": "344572933ad0181accbf4ba763e85a0306a8c5e2",
->>>>>>> 155bc1c0
                 "shasum": ""
             },
             "require": {
@@ -1165,15 +1152,9 @@
             ],
             "support": {
                 "issues": "https://github.com/ramsey/collection/issues",
-<<<<<<< HEAD
-                "source": "https://github.com/ramsey/collection/tree/2.1.0"
-            },
-            "time": "2025-03-02T04:48:29+00:00"
-=======
                 "source": "https://github.com/ramsey/collection/tree/2.1.1"
             },
             "time": "2025-03-22T05:38:12+00:00"
->>>>>>> 155bc1c0
         },
         {
             "name": "ramsey/uuid",
@@ -1898,18 +1879,6 @@
         },
         {
             "name": "utopia-php/framework",
-<<<<<<< HEAD
-            "version": "0.33.17",
-            "source": {
-                "type": "git",
-                "url": "https://github.com/utopia-php/http.git",
-                "reference": "73fac6fbce9f56282dba4e52a58cf836ec434644"
-            },
-            "dist": {
-                "type": "zip",
-                "url": "https://api.github.com/repos/utopia-php/http/zipball/73fac6fbce9f56282dba4e52a58cf836ec434644",
-                "reference": "73fac6fbce9f56282dba4e52a58cf836ec434644",
-=======
             "version": "0.33.19",
             "source": {
                 "type": "git",
@@ -1920,7 +1889,6 @@
                 "type": "zip",
                 "url": "https://api.github.com/repos/utopia-php/http/zipball/64c7b7bb8a8595ffe875fa8d4b7705684dbf46c0",
                 "reference": "64c7b7bb8a8595ffe875fa8d4b7705684dbf46c0",
->>>>>>> 155bc1c0
                 "shasum": ""
             },
             "require": {
@@ -1952,15 +1920,9 @@
             ],
             "support": {
                 "issues": "https://github.com/utopia-php/http/issues",
-<<<<<<< HEAD
-                "source": "https://github.com/utopia-php/http/tree/0.33.17"
-            },
-            "time": "2025-02-24T17:35:48+00:00"
-=======
                 "source": "https://github.com/utopia-php/http/tree/0.33.19"
             },
             "time": "2025-03-06T11:37:49+00:00"
->>>>>>> 155bc1c0
         },
         {
             "name": "utopia-php/pools",
@@ -2201,18 +2163,6 @@
         },
         {
             "name": "laravel/pint",
-<<<<<<< HEAD
-            "version": "v1.21.0",
-            "source": {
-                "type": "git",
-                "url": "https://github.com/laravel/pint.git",
-                "reference": "531fa0871fbde719c51b12afa3a443b8f4e4b425"
-            },
-            "dist": {
-                "type": "zip",
-                "url": "https://api.github.com/repos/laravel/pint/zipball/531fa0871fbde719c51b12afa3a443b8f4e4b425",
-                "reference": "531fa0871fbde719c51b12afa3a443b8f4e4b425",
-=======
             "version": "v1.22.0",
             "source": {
                 "type": "git",
@@ -2223,7 +2173,6 @@
                 "type": "zip",
                 "url": "https://api.github.com/repos/laravel/pint/zipball/7ddfaa6523a675fae5c4123ee38fc6bfb8ee4f36",
                 "reference": "7ddfaa6523a675fae5c4123ee38fc6bfb8ee4f36",
->>>>>>> 155bc1c0
                 "shasum": ""
             },
             "require": {
@@ -2234,15 +2183,9 @@
                 "php": "^8.2.0"
             },
             "require-dev": {
-<<<<<<< HEAD
-                "friendsofphp/php-cs-fixer": "^3.68.5",
-                "illuminate/view": "^11.42.0",
-                "larastan/larastan": "^3.0.4",
-=======
                 "friendsofphp/php-cs-fixer": "^3.75.0",
                 "illuminate/view": "^11.44.2",
                 "larastan/larastan": "^3.3.1",
->>>>>>> 155bc1c0
                 "laravel-zero/framework": "^11.36.1",
                 "mockery/mockery": "^1.6.12",
                 "nunomaduro/termwind": "^2.3",
@@ -2282,11 +2225,7 @@
                 "issues": "https://github.com/laravel/pint/issues",
                 "source": "https://github.com/laravel/pint"
             },
-<<<<<<< HEAD
-            "time": "2025-02-18T03:18:57+00:00"
-=======
             "time": "2025-04-08T22:11:45+00:00"
->>>>>>> 155bc1c0
         },
         {
             "name": "myclabs/deep-copy",
@@ -2558,18 +2497,6 @@
         },
         {
             "name": "phpstan/phpstan",
-<<<<<<< HEAD
-            "version": "1.12.19",
-            "source": {
-                "type": "git",
-                "url": "https://github.com/phpstan/phpstan.git",
-                "reference": "c42ba9bab7a940ed00092ecb1c77bad98896d789"
-            },
-            "dist": {
-                "type": "zip",
-                "url": "https://api.github.com/repos/phpstan/phpstan/zipball/c42ba9bab7a940ed00092ecb1c77bad98896d789",
-                "reference": "c42ba9bab7a940ed00092ecb1c77bad98896d789",
-=======
             "version": "1.12.24",
             "source": {
                 "type": "git",
@@ -2580,7 +2507,6 @@
                 "type": "zip",
                 "url": "https://api.github.com/repos/phpstan/phpstan/zipball/338b92068f58d9f8035b76aed6cf2b9e5624c025",
                 "reference": "338b92068f58d9f8035b76aed6cf2b9e5624c025",
->>>>>>> 155bc1c0
                 "shasum": ""
             },
             "require": {
@@ -2625,11 +2551,7 @@
                     "type": "github"
                 }
             ],
-<<<<<<< HEAD
-            "time": "2025-02-19T15:42:21+00:00"
-=======
             "time": "2025-04-16T13:01:53+00:00"
->>>>>>> 155bc1c0
         },
         {
             "name": "phpunit/php-code-coverage",
@@ -4200,7 +4122,7 @@
     ],
     "aliases": [],
     "minimum-stability": "stable",
-    "stability-flags": [],
+    "stability-flags": {},
     "prefer-stable": false,
     "prefer-lowest": false,
     "platform": {
@@ -4208,6 +4130,6 @@
         "ext-pdo": "*",
         "ext-mbstring": "*"
     },
-    "platform-dev": [],
+    "platform-dev": {},
     "plugin-api-version": "2.6.0"
 }