--- conflicted
+++ resolved
@@ -5377,12 +5377,8 @@
         }
 
         $document->setAttribute('$id', 'caseSensitive');
-<<<<<<< HEAD
         $document->setAttribute('$sequence', $sequence);
         $database->createDocument($document->getCollection(), $document);
-=======
-        $document->removeAttribute('$sequence');
->>>>>>> d8fc1bb3
 
         $database->createDocument($document->getCollection(), $document);
         $document->setAttribute('$id', 'CaseSensitive');
