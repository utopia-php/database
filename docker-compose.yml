--- conflicted
+++ resolved
@@ -30,15 +30,11 @@
       - database
 
   postgres:
-<<<<<<< HEAD
-    image: postgres:17.5
-=======
     build:
       context: .
       dockerfile: postgres.dockerfile
       args:
         POSTGRES_VERSION: 16
->>>>>>> e68f2e35
     container_name: utopia-postgres
     networks:
       - database
@@ -50,15 +46,11 @@
       POSTGRES_DB: root
 
   postgres-mirror:
-<<<<<<< HEAD
-    image: postgres:17.5
-=======
     build:
       context: .
       dockerfile: postgres.dockerfile
       args:
         POSTGRES_VERSION: 16
->>>>>>> e68f2e35
     container_name: utopia-postgres-mirror
     networks:
       - database
