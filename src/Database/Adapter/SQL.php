--- conflicted
+++ resolved
@@ -360,20 +360,13 @@
 
         $forUpdate = $forUpdate ? 'FOR UPDATE' : '';
 
-<<<<<<< HEAD
+        $alias = Query::DEFAULT_ALIAS;
+
         //, _permissions as {$this->quote('$perms')}
         $sql = "
-		    SELECT {$this->getAttributeProjection($queries)}
+		    SELECT {$this->getAttributeProjection($queries, $spatialAttributes)}
             FROM {$this->getSQLTable($name)} AS {$this->quote($alias)}
             WHERE {$this->quote($alias)}._uid = :_uid 
-=======
-        $alias = Query::DEFAULT_ALIAS;
-
-        $sql = "
-		    SELECT {$this->getAttributeProjection($selections, $alias, $spatialAttributes)}
-            FROM {$this->getSQLTable($name)} AS {$this->quote($alias)}
-            WHERE {$this->quote($alias)}.{$this->quote('_uid')} = :_uid 
->>>>>>> bfc010cb
             {$this->getTenantQuery($collection, $alias)}
 		";
 
@@ -1778,13 +1771,6 @@
 
         $conditions = [];
         foreach ($queries as $query) {
-<<<<<<< HEAD
-=======
-            if ($query->getMethod() === Query::TYPE_SELECT) {
-                continue;
-            }
-
->>>>>>> bfc010cb
             if ($query->isNested()) {
                 $conditions[] = $this->getSQLConditions($query->getValues(), $binds, $query->getMethod(), $attributes);
             } else {
@@ -1892,8 +1878,10 @@
      * @return string
      * @throws Exception
      */
-    protected function getAttributeProjection(array $selects): string
-    {
+    protected function getAttributeProjection(array $selects, array $spatialAttributes = []): string
+    {
+        //todo: fix this $spatialAttributes
+
         if (empty($selects)) {
             return Query::DEFAULT_ALIAS.'.*'.$this->addHiddenAttribute($selects);
         }
@@ -1937,77 +1925,6 @@
         }
 
         return $string.$this->addHiddenAttribute($selects);
-    }
-
-    /**
-     * Get the SQL projection given the selected attributes
-     *
-     * @param array<string> $selections
-     * @param string $prefix
-     * @param array<string> $spatialAttributes
-     * @return mixed
-     * @throws Exception
-     */
-<<<<<<< HEAD
-    protected function getAttributeProjection_original(array $selections, string $prefix = ''): mixed
-=======
-    protected function getAttributeProjection(array $selections, string $prefix, array $spatialAttributes = []): mixed
->>>>>>> bfc010cb
-    {
-        if (empty($selections) || \in_array('*', $selections)) {
-            if (empty($spatialAttributes)) {
-                return "{$this->quote($prefix)}.*";
-            }
-
-            $projections = [];
-            $projections[] = "{$this->quote($prefix)}.*";
-
-            $internalColumns = ['_id', '_uid', '_createdAt', '_updatedAt', '_permissions'];
-            if ($this->sharedTables) {
-                $internalColumns[] = '_tenant';
-            }
-            foreach ($internalColumns as $col) {
-                $projections[] = "{$this->quote($prefix)}.{$this->quote($col)}";
-            }
-
-            foreach ($spatialAttributes as $spatialAttr) {
-                $filteredAttr = $this->filter($spatialAttr);
-                $quotedAttr = $this->quote($filteredAttr);
-                $projections[] = "ST_AsText({$this->quote($prefix)}.{$quotedAttr}) AS {$quotedAttr}";
-            }
-
-
-            return implode(', ', $projections);
-        }
-
-        // Handle specific selections with spatial conversion where needed
-        $internalKeys = [
-            '$id',
-            '$sequence',
-            '$permissions',
-            '$createdAt',
-            '$updatedAt',
-        ];
-
-        $selections = \array_diff($selections, [...$internalKeys, '$collection']);
-
-        foreach ($internalKeys as $internalKey) {
-            $selections[] = $this->getInternalKeyForAttribute($internalKey);
-        }
-
-        $projections = [];
-        foreach ($selections as $selection) {
-            $filteredSelection = $this->filter($selection);
-            $quotedSelection = $this->quote($filteredSelection);
-
-            if (in_array($selection, $spatialAttributes)) {
-                $projections[] = "ST_AsText({$this->quote($prefix)}.{$quotedSelection}) AS {$quotedSelection}";
-            } else {
-                $projections[] = "{$this->quote($prefix)}.{$quotedSelection}";
-            }
-        }
-
-        return \implode(',', $projections);
     }
 
     protected function getInternalKeyForAttribute(string $attribute): string
