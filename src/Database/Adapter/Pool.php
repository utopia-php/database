--- conflicted
+++ resolved
@@ -580,20 +580,12 @@
         return $this->delegate(__FUNCTION__, \func_get_args());
     }
 
-<<<<<<< HEAD
-    public function isMongo(): bool
-=======
     public function getSupportForInternalCasting(): bool
->>>>>>> 057dec44
-    {
-        return $this->delegate(__FUNCTION__, \func_get_args());
-    }
-
-<<<<<<< HEAD
-    public function getSupportForInternalCasting(): bool
-=======
+    {
+        return $this->delegate(__FUNCTION__, \func_get_args());
+    }
+
     public function getSupportForUTCCasting(): bool
->>>>>>> 057dec44
     {
         return $this->delegate(__FUNCTION__, \func_get_args());
     }
