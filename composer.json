--- conflicted
+++ resolved
@@ -36,13 +36,8 @@
         "ext-pdo": "*",
         "ext-mbstring": "*",
         "php": ">=8.0",
-<<<<<<< HEAD
         "utopia-php/framework": "0.34.*",
-        "utopia-php/cache": "0.8.*",
-=======
-        "utopia-php/framework": "0.*.*",
         "utopia-php/cache": "0.9.*",
->>>>>>> 2651f41b
         "utopia-php/mongo": "0.3.*"
     },
     "require-dev": {
@@ -50,13 +45,8 @@
         "phpunit/phpunit": "^9.4",
         "pcov/clobber": "^2.0",
         "swoole/ide-helper": "4.8.0",
-<<<<<<< HEAD
         "utopia-php/cli": "0.17.*",
-        "laravel/pint": "1.4.*",
-=======
-        "utopia-php/cli": "^0.14.0",
         "laravel/pint": "1.13.*",
->>>>>>> 2651f41b
         "phpstan/phpstan": "1.10.*",
         "rregeer/phpunit-coverage-check": "^0.3.1"
     },
