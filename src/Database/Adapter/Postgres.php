--- conflicted
+++ resolved
@@ -853,11 +853,7 @@
             break;
         }
 
-<<<<<<< HEAD
         return 'CREATE '.$type.' "'.$this->getNamespace().'_'.$collection.'_'.$id.'" ON "'.$this->getDefaultDatabase().'"."'.$this->getNamespace().'_'.$collection.'" ( '.implode(', ', $attributes).' );';
-=======
-        return 'CREATE '.$type.' "'.$collection.'_'.$id.'" ON "'.$this->getDefaultDatabase().'"."'.$this->getNamespace().'_'.$collection.'" ( '.implode(', ', $attributes).' );';
->>>>>>> 0e41591c
     }
 
     /**
