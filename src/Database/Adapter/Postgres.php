<?php

namespace Utopia\Database\Adapter;

use Exception;
use PDO;
use PDOException;
use Utopia\Database\Change;
use Utopia\Database\Database;
use Utopia\Database\Document;
use Utopia\Database\Exception as DatabaseException;
use Utopia\Database\Exception\Duplicate as DuplicateException;
use Utopia\Database\Exception\Order as OrderException;
use Utopia\Database\Exception\Timeout as TimeoutException;
use Utopia\Database\Exception\Transaction as TransactionException;
use Utopia\Database\Exception\Truncate as TruncateException;
use Utopia\Database\Helpers\ID;
use Utopia\Database\Query;
use Utopia\Database\QueryContext;
use Utopia\Database\Validator\Authorization;

class Postgres extends SQL
{
    /**
     * Differences between MariaDB and Postgres
     *
     * 1. Need to use CASCADE to DROP schema
     * 2. Quotes are different ` vs "
     * 3. DATETIME is TIMESTAMP
     * 4. Full-text search is different - to_tsvector() and to_tsquery()
     */

    /**
     * @inheritDoc
     */
    public function startTransaction(): bool
    {
        try {
            if ($this->inTransaction === 0) {
                if ($this->getPDO()->inTransaction()) {
                    $this->getPDO()->rollBack();
                } else {
                    // If no active transaction, this has no effect.
                    $this->getPDO()->prepare('ROLLBACK')->execute();
                }

                $result = $this->getPDO()->beginTransaction();
            } else {
                $result = true;
            }
        } catch (PDOException $e) {
            throw new TransactionException('Failed to start transaction: ' . $e->getMessage(), $e->getCode(), $e);
        }

        if (!$result) {
            throw new TransactionException('Failed to start transaction');
        }

        $this->inTransaction++;

        return $result;
    }

    /**
     * @inheritDoc
     */
    public function rollbackTransaction(): bool
    {
        if ($this->inTransaction === 0) {
            return false;
        }

        try {
            $result = $this->getPDO()->rollBack();
            $this->inTransaction = 0;
        } catch (PDOException $e) {
            throw new DatabaseException('Failed to rollback transaction: ' . $e->getMessage(), $e->getCode(), $e);
        }

        if (!$result) {
            throw new TransactionException('Failed to rollback transaction');
        }

        return $result;
    }

    /**
     * Returns Max Execution Time
     * @param int $milliseconds
     * @param string $event
     * @return void
     * @throws DatabaseException
     */
    public function setTimeout(int $milliseconds, string $event = Database::EVENT_ALL): void
    {
        if (!$this->getSupportForTimeouts()) {
            return;
        }
        if ($milliseconds <= 0) {
            throw new DatabaseException('Timeout must be greater than 0');
        }

        $this->timeout = $milliseconds;

        $this->before($event, 'timeout', function ($sql) use ($milliseconds) {
            return "
				SET statement_timeout = {$milliseconds};
				{$sql};
				SET statement_timeout = 0;
			";
        });
    }

    /**
     * Create Database
     *
     * @param string $name
     *
     * @return bool
     * @throws DatabaseException
     */
    public function create(string $name): bool
    {
        $name = $this->filter($name);

        if ($this->exists($name)) {
            return true;
        }

        $sql = "CREATE SCHEMA \"{$name}\"";
        $sql = $this->trigger(Database::EVENT_DATABASE_CREATE, $sql);

        return $this->getPDO()
            ->prepare($sql)
            ->execute();
    }

    /**
     * Delete Database
     *
     * @param string $name
     * @return bool
     * @throws Exception
     * @throws PDOException
     */
    public function delete(string $name): bool
    {
        $name = $this->filter($name);

        $sql = "DROP SCHEMA IF EXISTS \"{$name}\" CASCADE";
        $sql = $this->trigger(Database::EVENT_DATABASE_DELETE, $sql);

        return $this->getPDO()
            ->prepare($sql)
            ->execute();
    }

    /**
     * Create Collection
     *
     * @param string $name
     * @param array<Document> $attributes
     * @param array<Document> $indexes
     * @return bool
     * @throws DuplicateException
     */
    public function createCollection(string $name, array $attributes = [], array $indexes = []): bool
    {
        $namespace = $this->getNamespace();
        $id = $this->filter($name);

        /** @var array<string> $attributeStrings */
        $attributeStrings = [];

        /** @var array<string> $attributeStrings */
        $attributeStrings = [];
        foreach ($attributes as $attribute) {
            $attrId = $this->filter($attribute->getId());

            $attrType = $this->getSQLType(
                $attribute->getAttribute('type'),
                $attribute->getAttribute('size', 0),
                $attribute->getAttribute('signed', true),
                $attribute->getAttribute('array', false)
            );

            // Ignore relationships with virtual attributes
            if ($attribute->getAttribute('type') === Database::VAR_RELATIONSHIP) {
                $options = $attribute->getAttribute('options', []);
                $relationType = $options['relationType'] ?? null;
                $twoWay = $options['twoWay'] ?? false;
                $side = $options['side'] ?? null;

                if (
                    $relationType === Database::RELATION_MANY_TO_MANY
                    || ($relationType === Database::RELATION_ONE_TO_ONE && !$twoWay && $side === Database::RELATION_SIDE_CHILD)
                    || ($relationType === Database::RELATION_ONE_TO_MANY && $side === Database::RELATION_SIDE_PARENT)
                    || ($relationType === Database::RELATION_MANY_TO_ONE && $side === Database::RELATION_SIDE_CHILD)
                ) {
                    continue;
                }
            }

            $attributeStrings[] = "\"{$attrId}\" {$attrType}, ";
        }

        $sqlTenant = $this->sharedTables ? '_tenant INTEGER DEFAULT NULL,' : '';

        $collection = "
            CREATE TABLE {$this->getSQLTable($id)} (
                _id SERIAL NOT NULL,
                _uid VARCHAR(255) NOT NULL,
                ". $sqlTenant ."
                \"_createdAt\" TIMESTAMP(3) DEFAULT NULL,
                \"_updatedAt\" TIMESTAMP(3) DEFAULT NULL,
                _permissions TEXT DEFAULT NULL,
                " . \implode(' ', $attributeStrings) . "
                PRIMARY KEY (_id)
            );
        ";

        if ($this->sharedTables) {
            $collection .= "
				CREATE UNIQUE INDEX \"{$namespace}_{$this->tenant}_{$id}_uid\" ON {$this->getSQLTable($id)} (LOWER(_uid), _tenant);
            	CREATE INDEX \"{$namespace}_{$this->tenant}_{$id}_created\" ON {$this->getSQLTable($id)} (_tenant, \"_createdAt\");
            	CREATE INDEX \"{$namespace}_{$this->tenant}_{$id}_updated\" ON {$this->getSQLTable($id)} (_tenant, \"_updatedAt\");
            	CREATE INDEX \"{$namespace}_{$this->tenant}_{$id}_tenant_id\" ON {$this->getSQLTable($id)} (_tenant, _id);
			";
        } else {
            $collection .= "
				CREATE UNIQUE INDEX \"{$namespace}_{$id}_uid\" ON {$this->getSQLTable($id)} (LOWER(_uid));
            	CREATE INDEX \"{$namespace}_{$id}_created\" ON {$this->getSQLTable($id)} (\"_createdAt\");
            	CREATE INDEX \"{$namespace}_{$id}_updated\" ON {$this->getSQLTable($id)} (\"_updatedAt\");
			";
        }

        $collection = $this->trigger(Database::EVENT_COLLECTION_CREATE, $collection);

        $permissions = "
            CREATE TABLE {$this->getSQLTable($id . '_perms')} (
                _id SERIAL NOT NULL,
                _tenant INTEGER DEFAULT NULL,
                _type VARCHAR(12) NOT NULL,
                _permission VARCHAR(255) NOT NULL,
                _document VARCHAR(255) NOT NULL,
                PRIMARY KEY (_id)
            );   
        ";

        if ($this->sharedTables) {
            $permissions .= "
                CREATE UNIQUE INDEX \"{$namespace}_{$this->tenant}_{$id}_ukey\" 
                    ON {$this->getSQLTable($id. '_perms')} USING btree (_tenant,_document,_type,_permission);
                CREATE INDEX \"{$namespace}_{$this->tenant}_{$id}_permission\" 
                    ON {$this->getSQLTable($id. '_perms')} USING btree (_tenant,_permission,_type); 
            ";
        } else {
            $permissions .= "
                CREATE UNIQUE INDEX \"{$namespace}_{$id}_ukey\" 
                    ON {$this->getSQLTable($id. '_perms')} USING btree (_document,_type,_permission);
                CREATE INDEX \"{$namespace}_{$id}_permission\" 
                    ON {$this->getSQLTable($id. '_perms')} USING btree (_permission,_type); 
            ";
        }

        $permissions = $this->trigger(Database::EVENT_COLLECTION_CREATE, $permissions);

        try {
            $this->getPDO()
                ->prepare($collection)
                ->execute();

            $this->getPDO()
                ->prepare($permissions)
                ->execute();

            foreach ($indexes as $index) {
                $indexId = $this->filter($index->getId());
                $indexType = $index->getAttribute('type');
                $indexAttributes = $index->getAttribute('attributes', []);
                $indexOrders = $index->getAttribute('orders', []);

                $this->createIndex(
                    $id,
                    $indexId,
                    $indexType,
                    $indexAttributes,
                    [],
                    $indexOrders
                );
            }
        } catch (PDOException $e) {
            $e = $this->processException($e);

            if (!($e instanceof DuplicateException)) {
                $this->getPDO()
                    ->prepare("DROP TABLE IF EXISTS {$this->getSQLTable($id)}, {$this->getSQLTable($id . '_perms')};")
                    ->execute();
            }

            throw $e;
        }

        return true;
    }

    /**
     * Get Collection Size on disk
     * @param string $collection
     * @return int
     * @throws DatabaseException
     */
    public function getSizeOfCollectionOnDisk(string $collection): int
    {
        $collection = $this->filter($collection);
        $name = $this->getSQLTable($collection);
        $permissions = $this->getSQLTable($collection . '_perms');

        $collectionSize = $this->getPDO()->prepare("
             SELECT pg_total_relation_size(:name);
        ");

        $permissionsSize = $this->getPDO()->prepare("
             SELECT pg_total_relation_size(:permissions);
        ");

        $collectionSize->bindParam(':name', $name);
        $permissionsSize->bindParam(':permissions', $permissions);

        try {
            $collectionSize->execute();
            $permissionsSize->execute();
            $size = $collectionSize->fetchColumn() + $permissionsSize->fetchColumn();
        } catch (PDOException $e) {
            throw new DatabaseException('Failed to get collection size: ' . $e->getMessage());
        }

        return  $size;
    }

    /**
     * Get Collection Size of raw data
     * @param string $collection
     * @return int
     * @throws DatabaseException
     *
     */
    public function getSizeOfCollection(string $collection): int
    {
        $collection = $this->filter($collection);
        $name = $this->getSQLTable($collection);
        $permissions = $this->getSQLTable($collection . '_perms');

        $collectionSize = $this->getPDO()->prepare("
             SELECT pg_relation_size(:name);
        ");

        $permissionsSize = $this->getPDO()->prepare("
             SELECT pg_relation_size(:permissions);
        ");

        $collectionSize->bindParam(':name', $name);
        $permissionsSize->bindParam(':permissions', $permissions);

        try {
            $collectionSize->execute();
            $permissionsSize->execute();
            $size = $collectionSize->fetchColumn() + $permissionsSize->fetchColumn();
        } catch (PDOException $e) {
            throw new DatabaseException('Failed to get collection size: ' . $e->getMessage());
        }

        return  $size;
    }

    /**
     * Delete Collection
     *
     * @param string $id
     * @return bool
     */
    public function deleteCollection(string $id): bool
    {
        $id = $this->filter($id);

        $sql = "DROP TABLE {$this->getSQLTable($id)}, {$this->getSQLTable($id . '_perms')}";
        $sql = $this->trigger(Database::EVENT_COLLECTION_DELETE, $sql);

        return $this->getPDO()
            ->prepare($sql)
            ->execute();
    }

    /**
     * Analyze a collection updating it's metadata on the database engine
     *
     * @param string $collection
     * @return bool
     */
    public function analyzeCollection(string $collection): bool
    {
        return false;
    }

    /**
     * Create Attribute
     *
     * @param string $collection
     * @param string $id
     * @param string $type
     * @param int $size
     * @param bool $signed
     * @param bool $array
     *
     * @return bool
     * @throws DatabaseException
     */
    public function createAttribute(string $collection, string $id, string $type, int $size, bool $signed = true, bool $array = false): bool
    {
        $name = $this->filter($collection);
        $id = $this->filter($id);
        $type = $this->getSQLType($type, $size, $signed, $array);

        $sql = "
			ALTER TABLE {$this->getSQLTable($name)}
			ADD COLUMN \"{$id}\" {$type}
		";

        $sql = $this->trigger(Database::EVENT_ATTRIBUTE_CREATE, $sql);

        try {
            return $this->getPDO()
                ->prepare($sql)
                ->execute();
        } catch (PDOException $e) {
            throw $this->processException($e);
        }
    }

    /**
     * Delete Attribute
     *
     * @param string $collection
     * @param string $id
     * @param bool $array
     *
     * @return bool
     * @throws DatabaseException
     */
    public function deleteAttribute(string $collection, string $id, bool $array = false): bool
    {
        $name = $this->filter($collection);
        $id = $this->filter($id);

        $sql = "
			ALTER TABLE {$this->getSQLTable($name)}
			DROP COLUMN \"{$id}\";
		";

        $sql = $this->trigger(Database::EVENT_ATTRIBUTE_DELETE, $sql);

        try {
            return $this->getPDO()
                ->prepare($sql)
                ->execute();
        } catch (PDOException $e) {
            if ($e->getCode() === "42703" && $e->errorInfo[1] === 7) {
                return true;
            }

            throw $e;
        }
    }

    /**
     * Rename Attribute
     *
     * @param string $collection
     * @param string $old
     * @param string $new
     * @return bool
     * @throws Exception
     * @throws PDOException
     */
    public function renameAttribute(string $collection, string $old, string $new): bool
    {
        $collection = $this->filter($collection);
        $old = $this->filter($old);
        $new = $this->filter($new);

        $sql = "
			ALTER TABLE {$this->getSQLTable($collection)} 
			RENAME COLUMN \"{$old}\" TO \"{$new}\"
		";

        $sql = $this->trigger(Database::EVENT_ATTRIBUTE_UPDATE, $sql);

        return $this->getPDO()
            ->prepare($sql)
            ->execute();
    }

    /**
     * Update Attribute
     *
     * @param string $collection
     * @param string $id
     * @param string $type
     * @param int $size
     * @param bool $signed
     * @param bool $array
     * @param string|null $newKey
     * @return bool
     * @throws Exception
     * @throws PDOException
     */
    public function updateAttribute(string $collection, string $id, string $type, int $size, bool $signed = true, bool $array = false, ?string $newKey = null): bool
    {
        $name = $this->filter($collection);
        $id = $this->filter($id);
        $newKey = empty($newKey) ? null : $this->filter($newKey);
        $type = $this->getSQLType($type, $size, $signed, $array);

        if ($type == 'TIMESTAMP(3)') {
            $type = "TIMESTAMP(3) without time zone USING TO_TIMESTAMP(\"$id\", 'YYYY-MM-DD HH24:MI:SS.MS')";
        }

        if (!empty($newKey) && $id !== $newKey) {
            $newKey = $this->filter($newKey);

            $sql = "
                    ALTER TABLE {$this->getSQLTable($name)}
                    RENAME COLUMN \"{$id}\" TO \"{$newKey}\"
                ";

            $sql = $this->trigger(Database::EVENT_ATTRIBUTE_UPDATE, $sql);

            $result = $this->getPDO()
                ->prepare($sql)
                ->execute();

            if (!$result) {
                return false;
            }

            $id = $newKey;
        }

        $sql = "
                ALTER TABLE {$this->getSQLTable($name)}
                ALTER COLUMN \"{$id}\" TYPE {$type}
            ";

        $sql = $this->trigger(Database::EVENT_ATTRIBUTE_UPDATE, $sql);

        try {
            $result = $this->getPDO()
            ->prepare($sql)
            ->execute();

            return $result;
        } catch (PDOException $e) {
            throw $this->processException($e);
        }
    }

    /**
     * @param string $collection
     * @param string $id
     * @param string $type
     * @param string $relatedCollection
     * @param bool $twoWay
     * @param string $twoWayKey
     * @return bool
     * @throws Exception
     */
    public function createRelationship(
        string $collection,
        string $relatedCollection,
        string $type,
        bool $twoWay = false,
        string $id = '',
        string $twoWayKey = ''
    ): bool {
        $name = $this->filter($collection);
        $relatedName = $this->filter($relatedCollection);
        $table = $this->getSQLTable($name);
        $relatedTable = $this->getSQLTable($relatedName);
        $id = $this->filter($id);
        $twoWayKey = $this->filter($twoWayKey);
        $sqlType = $this->getSQLType(Database::VAR_RELATIONSHIP, 0, false);

        switch ($type) {
            case Database::RELATION_ONE_TO_ONE:
                $sql = "ALTER TABLE {$table} ADD COLUMN \"{$id}\" {$sqlType} DEFAULT NULL;";

                if ($twoWay) {
                    $sql .= "ALTER TABLE {$relatedTable} ADD COLUMN \"{$twoWayKey}\" {$sqlType} DEFAULT NULL;";
                }
                break;
            case Database::RELATION_ONE_TO_MANY:
                $sql = "ALTER TABLE {$relatedTable} ADD COLUMN \"{$twoWayKey}\" {$sqlType} DEFAULT NULL;";
                break;
            case Database::RELATION_MANY_TO_ONE:
                $sql = "ALTER TABLE {$table} ADD COLUMN \"{$id}\" {$sqlType} DEFAULT NULL;";
                break;
            case Database::RELATION_MANY_TO_MANY:
                return true;
            default:
                throw new DatabaseException('Invalid relationship type');
        }

        $sql = $this->trigger(Database::EVENT_ATTRIBUTE_CREATE, $sql);

        return $this->getPDO()
            ->prepare($sql)
            ->execute();
    }

    /**
     * @param string $collection
     * @param string $relatedCollection
     * @param string $type
     * @param bool $twoWay
     * @param string $key
     * @param string $twoWayKey
     * @param string $side
     * @param string|null $newKey
     * @param string|null $newTwoWayKey
     * @return bool
     * @throws DatabaseException
     */
    public function updateRelationship(
        string $collection,
        string $relatedCollection,
        string $type,
        bool $twoWay,
        string $key,
        string $twoWayKey,
        string $side,
        ?string $newKey = null,
        ?string $newTwoWayKey = null,
    ): bool {
        $name = $this->filter($collection);
        $relatedName = $this->filter($relatedCollection);
        $table = $this->getSQLTable($name);
        $relatedTable = $this->getSQLTable($relatedName);
        $key = $this->filter($key);
        $twoWayKey = $this->filter($twoWayKey);

        if (!\is_null($newKey)) {
            $newKey = $this->filter($newKey);
        }
        if (!\is_null($newTwoWayKey)) {
            $newTwoWayKey = $this->filter($newTwoWayKey);
        }

        $sql = '';

        switch ($type) {
            case Database::RELATION_ONE_TO_ONE:
                if ($key !== $newKey) {
                    $sql = "ALTER TABLE {$table} RENAME COLUMN \"{$key}\" TO \"{$newKey}\";";
                }
                if ($twoWay && $twoWayKey !== $newTwoWayKey) {
                    $sql .= "ALTER TABLE {$relatedTable} RENAME COLUMN \"{$twoWayKey}\" TO \"{$newTwoWayKey}\";";
                }
                break;
            case Database::RELATION_ONE_TO_MANY:
                if ($side === Database::RELATION_SIDE_PARENT) {
                    if ($twoWayKey !== $newTwoWayKey) {
                        $sql = "ALTER TABLE {$relatedTable} RENAME COLUMN \"{$twoWayKey}\" TO \"{$newTwoWayKey}\";";
                    }
                } else {
                    if ($key !== $newKey) {
                        $sql = "ALTER TABLE {$table} RENAME COLUMN \"{$key}\" TO \"{$newKey}\";";
                    }
                }
                break;
            case Database::RELATION_MANY_TO_ONE:
                if ($side === Database::RELATION_SIDE_CHILD) {
                    if ($twoWayKey !== $newTwoWayKey) {
                        $sql = "ALTER TABLE {$relatedTable} RENAME COLUMN \"{$twoWayKey}\" TO \"{$newTwoWayKey}\";";
                    }
                } else {
                    if ($key !== $newKey) {
                        $sql = "ALTER TABLE {$table} RENAME COLUMN \"{$key}\" TO \"{$newKey}\";";
                    }
                }
                break;
            case Database::RELATION_MANY_TO_MANY:
                $collection = $this->getDocument(Database::METADATA, $collection);
                $relatedCollection = $this->getDocument(Database::METADATA, $relatedCollection);

                $junction = $this->getSQLTable('_' . $collection->getInternalId() . '_' . $relatedCollection->getInternalId());

                if (!\is_null($newKey)) {
                    $sql = "ALTER TABLE {$junction} RENAME COLUMN \"{$key}\" TO \"{$newKey}\";";
                }
                if ($twoWay && !\is_null($newTwoWayKey)) {
                    $sql .= "ALTER TABLE {$junction} RENAME COLUMN \"{$twoWayKey}\" TO \"{$newTwoWayKey}\";";
                }
                break;
            default:
                throw new DatabaseException('Invalid relationship type');
        }

        if (empty($sql)) {
            return true;
        }

        $sql = $this->trigger(Database::EVENT_ATTRIBUTE_UPDATE, $sql);

        return $this->getPDO()
            ->prepare($sql)
            ->execute();
    }

    /**
     * @param string $collection
     * @param string $relatedCollection
     * @param string $type
     * @param bool $twoWay
     * @param string $key
     * @param string $twoWayKey
     * @param string $side
     * @return bool
     * @throws DatabaseException
     */
    public function deleteRelationship(
        string $collection,
        string $relatedCollection,
        string $type,
        bool $twoWay,
        string $key,
        string $twoWayKey,
        string $side
    ): bool {
        $name = $this->filter($collection);
        $relatedName = $this->filter($relatedCollection);
        $table = $this->getSQLTable($name);
        $relatedTable = $this->getSQLTable($relatedName);
        $key = $this->filter($key);
        $twoWayKey = $this->filter($twoWayKey);

        $sql = '';

        switch ($type) {
            case Database::RELATION_ONE_TO_ONE:
                if ($side === Database::RELATION_SIDE_PARENT) {
                    $sql = "ALTER TABLE {$table} DROP COLUMN \"{$key}\";";
                    if ($twoWay) {
                        $sql .= "ALTER TABLE {$relatedTable} DROP COLUMN \"{$twoWayKey}\";";
                    }
                } elseif ($side === Database::RELATION_SIDE_CHILD) {
                    $sql = "ALTER TABLE {$relatedTable} DROP COLUMN \"{$twoWayKey}\";";
                    if ($twoWay) {
                        $sql .= "ALTER TABLE {$table} DROP COLUMN \"{$key}\";";
                    }
                }
                break;
            case Database::RELATION_ONE_TO_MANY:
                if ($side === Database::RELATION_SIDE_PARENT) {
                    $sql = "ALTER TABLE {$relatedTable} DROP COLUMN \"{$twoWayKey}\";";
                } else {
                    $sql = "ALTER TABLE {$table} DROP COLUMN \"{$key}\";";
                }
                break;
            case Database::RELATION_MANY_TO_ONE:
                if ($side === Database::RELATION_SIDE_CHILD) {
                    $sql = "ALTER TABLE {$relatedTable} DROP COLUMN \"{$twoWayKey}\";";
                } else {
                    $sql = "ALTER TABLE {$table} DROP COLUMN \"{$key}\";";
                }
                break;
            case Database::RELATION_MANY_TO_MANY:
                $collection = $this->getDocument(Database::METADATA, $collection);
                $relatedCollection = $this->getDocument(Database::METADATA, $relatedCollection);

                $junction = $side === Database::RELATION_SIDE_PARENT
                    ? $this->getSQLTable('_' . $collection->getInternalId() . '_' . $relatedCollection->getInternalId())
                    : $this->getSQLTable('_' . $relatedCollection->getInternalId() . '_' . $collection->getInternalId());

                $perms = $side === Database::RELATION_SIDE_PARENT
                    ? $this->getSQLTable('_' . $collection->getInternalId() . '_' . $relatedCollection->getInternalId() . '_perms')
                    : $this->getSQLTable('_' . $relatedCollection->getInternalId() . '_' . $collection->getInternalId() . '_perms');

                $sql = "DROP TABLE {$junction}; DROP TABLE {$perms}";
                break;
            default:
                throw new DatabaseException('Invalid relationship type');
        }

        if (empty($sql)) {
            return true;
        }

        $sql = $this->trigger(Database::EVENT_ATTRIBUTE_DELETE, $sql);

        return $this->getPDO()
            ->prepare($sql)
            ->execute();
    }

    /**
     * Create Index
     *
     * @param string $collection
     * @param string $id
     * @param string $type
     * @param array<string> $attributes
     * @param array<int> $lengths
     * @param array<string> $orders
     *
     * @return bool
     */
    public function createIndex(string $collection, string $id, string $type, array $attributes, array $lengths, array $orders): bool
    {
        $collection = $this->filter($collection);
        $id = $this->filter($id);

        foreach ($attributes as $i => $attr) {
            $order = empty($orders[$i]) || Database::INDEX_FULLTEXT === $type ? '' : $orders[$i];

            $attr = match ($attr) {
                '$id' => '_uid',
                '$createdAt' => '_createdAt',
                '$updatedAt' => '_updatedAt',
                default => $this->filter($attr),
            };

            if (Database::INDEX_UNIQUE === $type) {
                $attributes[$i] = "LOWER(\"{$attr}\"::text) {$order}";
            } else {
                $attributes[$i] = "\"{$attr}\" {$order}";
            }
        }

        $sqlType = match ($type) {
            Database::INDEX_KEY,
            Database::INDEX_FULLTEXT => 'INDEX',
            Database::INDEX_UNIQUE => 'UNIQUE INDEX',
            default => throw new DatabaseException('Unknown index type: ' . $type . '. Must be one of ' . Database::INDEX_KEY . ', ' . Database::INDEX_UNIQUE . ', ' . Database::INDEX_FULLTEXT),
        };

        $key = "\"{$this->getNamespace()}_{$this->tenant}_{$collection}_{$id}\"";
        $attributes = \implode(', ', $attributes);

        if ($this->sharedTables && $type !== Database::INDEX_FULLTEXT) {
            // Add tenant as first index column for best performance
            $attributes = "_tenant, {$attributes}";
        }

        $sql = "CREATE {$sqlType} {$key} ON {$this->getSQLTable($collection)} ({$attributes});";
        $sql = $this->trigger(Database::EVENT_INDEX_CREATE, $sql);

        try {
            return $this->getPDO()
                ->prepare($sql)
                ->execute();
        } catch (PDOException $e) {
            throw $this->processException($e);
        }
    }

    /**
     * Delete Index
     *
     * @param string $collection
     * @param string $id
     *
     * @return bool
     * @throws Exception
     */
    public function deleteIndex(string $collection, string $id): bool
    {
        $name = $this->filter($collection);
        $id = $this->filter($id);
        $schemaName = $this->getDatabase();

        $key = "\"{$this->getNamespace()}_{$this->tenant}_{$collection}_{$id}\"";

        $sql = "DROP INDEX IF EXISTS \"{$schemaName}\".{$key}";
        $sql = $this->trigger(Database::EVENT_INDEX_DELETE, $sql);

        return $this->getPDO()
            ->prepare($sql)
            ->execute();
    }

    /**
     * Rename Index
     *
     * @param string $collection
     * @param string $old
     * @param string $new
     * @return bool
     * @throws Exception
     * @throws PDOException
     */
    public function renameIndex(string $collection, string $old, string $new): bool
    {
        $collection = $this->filter($collection);
        $namespace = $this->getNamespace();
        $old = $this->filter($old);
        $new = $this->filter($new);
        $oldIndexName = "{$this->tenant}_{$collection}_{$old}";
        $newIndexName = "{$namespace}_{$this->tenant}_{$collection}_{$new}";

        $sql = "ALTER INDEX {$this->getSQLTable($oldIndexName)} RENAME TO \"{$newIndexName}\"";
        $sql = $this->trigger(Database::EVENT_INDEX_RENAME, $sql);

        return $this->getPDO()
            ->prepare($sql)
            ->execute();
    }

    /**
     * Create Document
     *
     * @param string $collection
     * @param Document $document
     *
     * @return Document
     */
    public function createDocument(string $collection, Document $document): Document
    {
        $attributes = $document->getAttributes();
        $attributes['_createdAt'] = $document->getCreatedAt();
        $attributes['_updatedAt'] = $document->getUpdatedAt();
        $attributes['_permissions'] = \json_encode($document->getPermissions());

        if ($this->sharedTables) {
            $attributes['_tenant'] = $document->getTenant();
        }

        $name = $this->filter($collection);
        $columns = '';
        $columnNames = '';

        // Insert internal id if set
        if (!empty($document->getInternalId())) {
            $bindKey = '_id';
            $columns .= "\"_id\", ";
            $columnNames .= ':' . $bindKey . ', ';
        }

        $bindIndex = 0;
        foreach ($attributes as $attribute => $value) {
            $column = $this->filter($attribute);
            $bindKey = 'key_' . $bindIndex;
            $columns .= "\"{$column}\", ";
            $columnNames .= ':' . $bindKey . ', ';
            $bindIndex++;
        }

        $sql = "
			INSERT INTO {$this->getSQLTable($name)} ({$columns} \"_uid\")
			VALUES ({$columnNames} :_uid)
			RETURNING _id
		";

        $sql = $this->trigger(Database::EVENT_DOCUMENT_CREATE, $sql);

        $stmt = $this->getPDO()->prepare($sql);

        $stmt->bindValue(':_uid', $document->getId(), PDO::PARAM_STR);

        if (!empty($document->getInternalId())) {
            $stmt->bindValue(':_id', $document->getInternalId(), PDO::PARAM_STR);
        }

        $attributeIndex = 0;
        foreach ($attributes as $value) {
            if (\is_array($value)) {
                $value = \json_encode($value);
            }

            $bindKey = 'key_' . $attributeIndex;
            $value = (\is_bool($value)) ? ($value ? "true" : "false") : $value;
            $stmt->bindValue(':' . $bindKey, $value, $this->getPDOType($value));
            $attributeIndex++;
        }

        $permissions = [];
        foreach (Database::PERMISSIONS as $type) {
            foreach ($document->getPermissionsByType($type) as $permission) {
                $permission = \str_replace('"', '', $permission);
                $sqlTenant = $this->sharedTables ? ', :_tenant' : '';
                $permissions[] = "('{$type}', '{$permission}', :_uid {$sqlTenant})";
            }
        }


        if (!empty($permissions)) {
            $permissions = \implode(', ', $permissions);
            $sqlTenant = $this->sharedTables ? ', _tenant' : '';

            $queryPermissions = "
				INSERT INTO {$this->getSQLTable($name . '_perms')} (_type, _permission, _document {$sqlTenant})
				VALUES {$permissions}
			";

            $queryPermissions = $this->trigger(Database::EVENT_PERMISSIONS_CREATE, $queryPermissions);
            $stmtPermissions = $this->getPDO()->prepare($queryPermissions);
            $stmtPermissions->bindValue(':_uid', $document->getId());
            if ($sqlTenant) {
                $stmtPermissions->bindValue(':_tenant', $document->getTenant());
            }
        }

        try {
            $stmt->execute();

            $document['$internalId'] = $stmt->fetch()["_id"];

            if (isset($stmtPermissions)) {
                $stmtPermissions->execute();
            }
        } catch (PDOException $e) {
            throw $this->processException($e);
        }

        return $document;
    }

    /**
     * Create Documents in batches
     *
     * @param string $collection
     * @param array<Document> $documents
     *
     * @return array<Document>
     *
     * @throws DuplicateException
     */
    public function createDocuments(string $collection, array $documents): array
    {
        if (empty($documents)) {
            return $documents;
        }

        try {
            $name = $this->filter($collection);
            $attributeKeys = Database::INTERNAL_ATTRIBUTE_KEYS;

            $hasInternalId = null;
            foreach ($documents as $document) {
                $attributes = $document->getAttributes();
                $attributeKeys = array_merge($attributeKeys, array_keys($attributes));

                if ($hasInternalId === null) {
                    $hasInternalId = !empty($document->getInternalId());
                } elseif ($hasInternalId == empty($document->getInternalId())) {
                    throw new DatabaseException('All documents must have an internalId if one is set');
                }
            }
            $attributeKeys = array_unique($attributeKeys);

            if ($this->sharedTables) {
                $attributeKeys[] = '_tenant';
            }

            $columns = [];
            foreach ($attributeKeys as $key => $attribute) {
                $columns[$key] = "\"{$this->filter($attribute)}\"";
            }
            $columns = '(' . \implode(', ', $columns) . ')';

            $internalIds = [];

            $bindIndex = 0;
            $batchKeys = [];
            $bindValues = [];
            $permissions = [];

            foreach ($documents as $index => $document) {
                $attributes = $document->getAttributes();
                $attributes['_uid'] = $document->getId();
                $attributes['_createdAt'] = $document->getCreatedAt();
                $attributes['_updatedAt'] = $document->getUpdatedAt();
                $attributes['_permissions'] = \json_encode($document->getPermissions());

                if (!empty($document->getInternalId())) {
                    $internalIds[$document->getId()] = true;
                    $attributes['_id'] = $document->getInternalId();
                    $attributeKeys[] = '_id';
                }

                if ($this->sharedTables) {
                    $attributes['_tenant'] = $document->getTenant();
                }

                $bindKeys = [];

                foreach ($attributeKeys as $key) {
                    $value = $attributes[$key] ?? null;
                    if (\is_array($value)) {
                        $value = \json_encode($value);
                    }
                    $value = (\is_bool($value)) ? (int)$value : $value;
                    $bindKey = 'key_' . $bindIndex;
                    $bindKeys[] = ':' . $bindKey;
                    $bindValues[$bindKey] = $value;
                    $bindIndex++;
                }

                $batchKeys[] = '(' . \implode(', ', $bindKeys) . ')';
                foreach (Database::PERMISSIONS as $type) {
                    foreach ($document->getPermissionsByType($type) as $permission) {
                        $tenantBind = $this->sharedTables ? ", :_tenant_{$index}" : '';
                        $permission = \str_replace('"', '', $permission);
                        $permission = "('{$type}', '{$permission}', :_uid_{$index} {$tenantBind})";
                        $permissions[] = $permission;
                    }
                }
            }

            $batchKeys = \implode(', ', $batchKeys);

            $stmt = $this->getPDO()->prepare("
                INSERT INTO {$this->getSQLTable($name)} {$columns}
                VALUES {$batchKeys}
            ");

            foreach ($bindValues as $key => $value) {
                $stmt->bindValue($key, $value, $this->getPDOType($value));
            }

            $stmt->execute();

            if (!empty($permissions)) {
                $tenantColumn = $this->sharedTables ? ', _tenant' : '';
                $permissions = \implode(', ', $permissions);

                $sqlPermissions = "
                    INSERT INTO {$this->getSQLTable($name . '_perms')} (_type, _permission, _document {$tenantColumn})
                    VALUES {$permissions};
                ";

                $stmtPermissions = $this->getPDO()->prepare($sqlPermissions);

                foreach ($documents as $index => $document) {
                    $stmtPermissions->bindValue(":_uid_{$index}", $document->getId());
                    if ($this->sharedTables) {
                        $stmtPermissions->bindValue(":_tenant_{$index}", $document->getTenant());
                    }
                }

                $stmtPermissions?->execute();
            }
        } catch (PDOException $e) {
            throw $this->processException($e);
        }

        foreach ($documents as $document) {
            if (!isset($internalIds[$document->getId()])) {
                $document['$internalId'] = $this->getDocument(
                    $collection,
                    $document->getId(),
                    [Query::select(['$internalId'])]
                )->getInternalId();
            }
        }

        return $documents;
    }

    /**
     * Update Document
     *
     * @param string $collection
     * @param string $id
     * @param Document $document
     *
     * @return Document
     * @throws DatabaseException
     * @throws DuplicateException
     */
    public function updateDocument(string $collection, string $id, Document $document): Document
    {
        $attributes = $document->getAttributes();
        $attributes['_createdAt'] = $document->getCreatedAt();
        $attributes['_updatedAt'] = $document->getUpdatedAt();
        $attributes['_permissions'] = json_encode($document->getPermissions());

        if ($this->sharedTables) {
            $attributes['_tenant'] = $this->tenant;
        }

        $name = $this->filter($collection);
        $columns = '';

        $sql = "
			SELECT _type, _permission
			FROM {$this->getSQLTable($name . '_perms')}
			WHERE _document = :_uid
			{$this->getTenantQuery($collection)}
		";

        $sql = $this->trigger(Database::EVENT_PERMISSIONS_READ, $sql);

        /**
         * Get current permissions from the database
         */
        $permissionsStmt = $this->getPDO()->prepare($sql);
        $permissionsStmt->bindValue(':_uid', $document->getId());

        if ($this->sharedTables) {
            $permissionsStmt->bindValue(':_tenant', $this->tenant);
        }

        $permissionsStmt->execute();
        $permissions = $permissionsStmt->fetchAll();
        $permissionsStmt->closeCursor();

        $initial = [];
        foreach (Database::PERMISSIONS as $type) {
            $initial[$type] = [];
        }

        $permissions = array_reduce($permissions, function (array $carry, array $item) {
            $carry[$item['_type']][] = $item['_permission'];

            return $carry;
        }, $initial);

        /**
         * Get removed Permissions
         */
        $removals = [];
        foreach (Database::PERMISSIONS as $type) {
            $diff = \array_diff($permissions[$type], $document->getPermissionsByType($type));
            if (!empty($diff)) {
                $removals[$type] = $diff;
            }
        }

        /**
         * Get added Permissions
         */
        $additions = [];
        foreach (Database::PERMISSIONS as $type) {
            $diff = \array_diff($document->getPermissionsByType($type), $permissions[$type]);
            if (!empty($diff)) {
                $additions[$type] = $diff;
            }
        }

        /**
         * Query to remove permissions
         */
        $removeQuery = '';
        if (!empty($removals)) {
            $removeQuery = ' AND (';
            foreach ($removals as $type => $permissions) {
                $removeQuery .= "(
                    _type = '{$type}'
                    AND _permission IN (" . implode(', ', \array_map(fn (string $i) => ":_remove_{$type}_{$i}", \array_keys($permissions))) . ")
                )";
                if ($type !== \array_key_last($removals)) {
                    $removeQuery .= ' OR ';
                }
            }
        }
        if (!empty($removeQuery)) {
            $removeQuery .= ')';

            $sql = "
				DELETE
                FROM {$this->getSQLTable($name . '_perms')}
                WHERE _document = :_uid
                {$this->getTenantQuery($collection)}
			";

            $removeQuery = $sql . $removeQuery;

            $removeQuery = $this->trigger(Database::EVENT_PERMISSIONS_DELETE, $removeQuery);
            $stmtRemovePermissions = $this->getPDO()->prepare($removeQuery);
            $stmtRemovePermissions->bindValue(':_uid', $document->getId());

            if ($this->sharedTables) {
                $stmtRemovePermissions->bindValue(':_tenant', $this->tenant);
            }

            foreach ($removals as $type => $permissions) {
                foreach ($permissions as $i => $permission) {
                    $stmtRemovePermissions->bindValue(":_remove_{$type}_{$i}", $permission);
                }
            }
        }

        /**
         * Query to add permissions
         */
        if (!empty($additions)) {
            $values = [];
            foreach ($additions as $type => $permissions) {
                foreach ($permissions as $i => $_) {
                    $sqlTenant = $this->sharedTables ? ', :_tenant' : '';
                    $values[] = "( :_uid, '{$type}', :_add_{$type}_{$i} {$sqlTenant})";
                }
            }

            $sqlTenant = $this->sharedTables ? ', _tenant' : '';

            $sql = "
				INSERT INTO {$this->getSQLTable($name . '_perms')} (_document, _type, _permission {$sqlTenant})
				VALUES" . \implode(', ', $values);

            $sql = $this->trigger(Database::EVENT_PERMISSIONS_CREATE, $sql);

            $stmtAddPermissions = $this->getPDO()->prepare($sql);
            $stmtAddPermissions->bindValue(":_uid", $document->getId());
            if ($this->sharedTables) {
                $stmtAddPermissions->bindValue(':_tenant', $this->tenant);
            }

            foreach ($additions as $type => $permissions) {
                foreach ($permissions as $i => $permission) {
                    $stmtAddPermissions->bindValue(":_add_{$type}_{$i}", $permission);
                }
            }
        }

        /**
         * Update Attributes
         */

        $bindIndex = 0;
        foreach ($attributes as $attribute => $value) {
            $column = $this->filter($attribute);
            $bindKey = 'key_' . $bindIndex;
            $columns .= "\"{$column}\"" . '=:' . $bindKey . ',';
            $bindIndex++;
        }

        $sql = "
			UPDATE {$this->getSQLTable($name)}
			SET {$columns} _uid = :_newUid 
			WHERE _uid = :_existingUid
			{$this->getTenantQuery($collection)}
		";

        $sql = $this->trigger(Database::EVENT_DOCUMENT_UPDATE, $sql);

        $stmt = $this->getPDO()->prepare($sql);

        $stmt->bindValue(':_existingUid', $id);
        $stmt->bindValue(':_newUid', $document->getId());

        if ($this->sharedTables) {
            $stmt->bindValue(':_tenant', $this->tenant);
        }

        $attributeIndex = 0;
        foreach ($attributes as $attribute => $value) {
            if (is_array($value)) {
                $value = json_encode($value);
            }

            $bindKey = 'key_' . $attributeIndex;
            $value = (is_bool($value)) ? ($value == true ? "true" : "false") : $value;
            $stmt->bindValue(':' . $bindKey, $value, $this->getPDOType($value));
            $attributeIndex++;
        }

        try {
            $stmt->execute();
            if (isset($stmtRemovePermissions)) {
                $stmtRemovePermissions->execute();
            }
            if (isset($stmtAddPermissions)) {
                $stmtAddPermissions->execute();
            }
        } catch (PDOException $e) {
            throw $this->processException($e);

        }

        return $document;
    }

    /**
     * @param string $collection
     * @param string $attribute
     * @param array<Change> $changes
     * @return array<Document>
     */
    public function createOrUpdateDocuments(string $collection, string $attribute, array $changes): array
    {
        return \array_map(fn ($change) => $change->getNew(), $changes);
    }

    /**
     * Increase or decrease an attribute value
     *
     * @param string $collection
     * @param string $id
     * @param string $attribute
     * @param int|float $value
     * @param string $updatedAt
     * @param int|float|null $min
     * @param int|float|null $max
     * @return bool
     * @throws DatabaseException
     */
    public function increaseDocumentAttribute(string $collection, string $id, string $attribute, int|float $value, string $updatedAt, int|float|null $min = null, int|float|null $max = null): bool
    {
        $name = $this->filter($collection);
        $attribute = $this->filter($attribute);

        $sqlMax = $max ? " AND \"{$attribute}\" <= {$max}" : "";
        $sqlMin = $min ? " AND \"{$attribute}\" >= {$min}" : "";

        $sql = "
			UPDATE {$this->getSQLTable($name)} 
			SET 
			    \"{$attribute}\" = \"{$attribute}\" + :val,
                \"_updatedAt\" = :updatedAt
			WHERE _uid = :_uid
			{$this->getTenantQuery($collection)}
		";

        $sql .= $sqlMax . $sqlMin;

        $sql = $this->trigger(Database::EVENT_DOCUMENT_UPDATE, $sql);

        $stmt = $this->getPDO()->prepare($sql);
        $stmt->bindValue(':_uid', $id);
        $stmt->bindValue(':val', $value);
        $stmt->bindValue(':updatedAt', $updatedAt);

        if ($this->sharedTables) {
            $stmt->bindValue(':_tenant', $this->tenant);
        }

        $stmt->execute() || throw new DatabaseException('Failed to update attribute');
        return true;
    }

    /**
     * Delete Document
     *
     * @param string $collection
     * @param string $id
     *
     * @return bool
     */
    public function deleteDocument(string $collection, string $id): bool
    {
        $name = $this->filter($collection);

        $sql = "
			DELETE FROM {$this->getSQLTable($name)} 
			WHERE _uid = :_uid
			{$this->getTenantQuery($collection)}
		";

        $sql = $this->trigger(Database::EVENT_DOCUMENT_DELETE, $sql);
        $stmt = $this->getPDO()->prepare($sql);
        $stmt->bindValue(':_uid', $id, PDO::PARAM_STR);

        if ($this->sharedTables) {
            $stmt->bindValue(':_tenant', $this->tenant);
        }

        $sql = "
			DELETE FROM {$this->getSQLTable($name . '_perms')} 
			WHERE _document = :_uid
			{$this->getTenantQuery($collection)}
		";

        $sql = $this->trigger(Database::EVENT_PERMISSIONS_DELETE, $sql);

        $stmtPermissions = $this->getPDO()->prepare($sql);
        $stmtPermissions->bindValue(':_uid', $id);

        if ($this->sharedTables) {
            $stmtPermissions->bindValue(':_tenant', $this->tenant);
        }

        $deleted = false;

        try {
            if (!$stmt->execute()) {
                throw new DatabaseException('Failed to delete document');
            }

            $deleted = $stmt->rowCount();

            if (!$stmtPermissions->execute()) {
                throw new DatabaseException('Failed to delete permissions');
            }
        } catch (\Throwable $th) {
            throw new DatabaseException($th->getMessage());
        }

        return $deleted;
    }

    /**
     * Find Documents
     *
<<<<<<< HEAD
     * @param QueryContext $context
=======
     * @param string $collection
>>>>>>> 155bc1c0
     * @param array<Query> $queries
     * @param int|null $limit
     * @param int|null $offset
     * @param array<string, mixed> $cursor
     * @param string $cursorDirection
     * @param string $forPermission
<<<<<<< HEAD
     * @param array $selects
     * @param array $filters
     * @param array $joins
     * @param array<Query> $orderQueries
     * @return array<Document>
     * @throws DatabaseException
=======
     * @return array<Document>
     * @throws DatabaseException
     * @throws TimeoutException
     * @throws Exception
>>>>>>> 155bc1c0
     */
    public function find(
        QueryContext $context,
        array $queries = [],
        ?int $limit = 25,
        ?int $offset = null,
        array $cursor = [],
        string $cursorDirection = Database::CURSOR_AFTER,
        string $forPermission = Database::PERMISSION_READ,
        array $selects = [],
        array $filters = [],
        array $joins = [],
        array $orderQueries = []
    ): array {
        unset($queries);
        unset($orderAttributes);
        unset($orderTypes);

        $defaultAlias = Query::DEFAULT_ALIAS;
        $binds = [];

        $collection = $context->getCollections()[0]->getId();

        $mainCollection = $this->filter($collection);
        $roles = Authorization::getRoles();
        $where = [];
        $orders = [];
<<<<<<< HEAD
        $hasIdAttribute = false;
=======
        $alias = Query::DEFAULT_ALIAS;
        $binds = [];
>>>>>>> 155bc1c0

        //$queries = array_map(fn ($query) => clone $query, $queries);
        $filters = array_map(fn ($query) => clone $query, $filters);
        //$filters = Query::getFilterQueries($filters); // for cloning if needed

<<<<<<< HEAD
        foreach ($orderQueries as $i => $order) {
            $orderAlias = $order->getAlias();
            $attribute  = $order->getAttribute();

            if (empty($attribute)) {
                $attribute = '$internalId'; // Query::orderAsc('')
            }

            $originalAttribute = $attribute;
            $attribute = $this->getInternalKeyForAttribute($attribute);
            $attribute = $this->filter($attribute);
            if ($attribute === '_uid' || $attribute === '_id') {
                $hasIdAttribute = true;
            }

            $orderType = $order->getOrderDirection();
=======
        $hasIdAttribute = false;
        foreach ($orderAttributes as $i => $attribute) {
            $originalAttribute = $attribute;

            $attribute = $this->getInternalKeyForAttribute($attribute);
            $attribute = $this->filter($attribute);
            if (\in_array($attribute, ['_uid', '_id'])) {
                $hasIdAttribute = true;
            }

            $orderType = $this->filter($orderTypes[$i] ?? Database::ORDER_ASC);
>>>>>>> 155bc1c0

            // Get most dominant/first order attribute
            if ($i === 0 && !empty($cursor)) {
                $orderMethodInternalId = Query::TYPE_GREATER; // To preserve natural order
                $orderMethod = $orderType === Database::ORDER_DESC ? Query::TYPE_LESSER : Query::TYPE_GREATER;

                if ($cursorDirection === Database::CURSOR_BEFORE) {
                    $orderType = $orderType === Database::ORDER_ASC ? Database::ORDER_DESC : Database::ORDER_ASC;
                    $orderMethodInternalId = $orderType === Database::ORDER_ASC ? Query::TYPE_LESSER : Query::TYPE_GREATER;
                    $orderMethod = $orderType === Database::ORDER_DESC ? Query::TYPE_LESSER : Query::TYPE_GREATER;
                }

                if (\is_null($cursor[$originalAttribute] ?? null)) {
<<<<<<< HEAD
                    throw new DatabaseException("Order attribute '{$originalAttribute}' is empty");
=======
                    throw new OrderException(
                        message: "Order attribute '{$originalAttribute}' is empty",
                        attribute: $originalAttribute
                    );
>>>>>>> 155bc1c0
                }

                $binds[':cursor'] = $cursor[$originalAttribute];

                $where[] = "(
<<<<<<< HEAD
                        {$this->quote($defaultAlias)}.{$this->quote($attribute)} {$this->getSQLOperator($orderMethod)} :cursor 
                        OR (
                            {$this->quote($defaultAlias)}.{$this->quote($attribute)} = :cursor 
                            AND
                            {$this->quote($defaultAlias)}._id {$this->getSQLOperator($orderMethodInternalId)} {$cursor['$internalId']}
=======
                        {$this->quote($alias)}.{$this->quote($attribute)} {$this->getSQLOperator($orderMethod)} :cursor 
                        OR (
                            {$this->quote($alias)}.{$this->quote($attribute)} = :cursor 
                            AND
                            {$this->quote($alias)}._id {$this->getSQLOperator($orderMethodInternalId)} {$cursor['$internalId']}
>>>>>>> 155bc1c0
                        )
                    )";
            } elseif ($cursorDirection === Database::CURSOR_BEFORE) {
                $orderType = $orderType === Database::ORDER_ASC ? Database::ORDER_DESC : Database::ORDER_ASC;
            }

<<<<<<< HEAD
            $orders[] = "{$this->quote($orderAlias)}.{$this->quote($attribute)} {$orderType}";
        }

        // Allow after pagination without any order
        if (empty($orderQueries) && !empty($cursor)) {
            if ($cursorDirection === Database::CURSOR_AFTER) {
                $orderMethod = Query::TYPE_GREATER;
            } else {
                $orderMethod = Query::TYPE_LESSER;
            }

            $where[] = "({$this->quote($defaultAlias)}.{$this->quote('_id')} {$this->getSQLOperator($orderMethod)} {$cursor['$internalId']})";
=======
            $orders[] = "{$this->quote($attribute)} {$orderType}";
        }

        // Allow after pagination without any order
        if (empty($orderAttributes) && !empty($cursor)) {
            $orderType = $orderTypes[0] ?? Database::ORDER_ASC;

            if ($cursorDirection === Database::CURSOR_AFTER) {
                $orderMethod = $orderType === Database::ORDER_DESC
                    ? Query::TYPE_LESSER
                    : Query::TYPE_GREATER;
            } else {
                $orderMethod = $orderType === Database::ORDER_DESC
                    ? Query::TYPE_GREATER
                    : Query::TYPE_LESSER;
            }

            $where[] = "({$this->quote($alias)}._id {$this->getSQLOperator($orderMethod)} {$cursor['$internalId']})";
>>>>>>> 155bc1c0
        }

        // Allow order type without any order attribute, fallback to the natural order (_id)
        // Because if we have 2 movies with same year 2000 order by year, _id for pagination

        if (!$hasIdAttribute) {
            $order = Database::ORDER_ASC;

<<<<<<< HEAD
            if ($cursorDirection === Database::CURSOR_BEFORE) {
                $order = Database::ORDER_DESC;
=======
                $orders[] = "{$this->quote($alias)}._id ".$this->filter($order);
            } else {
                $orders[] = "{$this->quote($alias)}._id " . ($cursorDirection === Database::CURSOR_AFTER ? Database::ORDER_ASC : Database::ORDER_DESC); // Enforce last ORDER by '_id'
>>>>>>> 155bc1c0
            }

            $orders[] = "{$this->quote($defaultAlias)}.{$this->quote('_id')} ".$order;
        }

        //        // original code:
        //        if (!$hasIdAttribute) {
        //            if (empty($orderAttributes) && !empty($orderTypes)) {
        //                $order = $orderTypes[0] ?? Database::ORDER_ASC;
        //                if ($cursorDirection === Database::CURSOR_BEFORE) {
        //                    $order = $order === Database::ORDER_ASC ? Database::ORDER_DESC : Database::ORDER_ASC;
        //                }
        //
        //                $orders[] = "{$defaultAlias}._id " . $this->filter($order);
        //            } else {
        //                $orders[] = "{$defaultAlias}._id " . ($cursorDirection === Database::CURSOR_AFTER ? Database::ORDER_ASC : Database::ORDER_DESC); // Enforce last ORDER by '_id'
        //            }
        //        }

        $sqlJoin = '';
        foreach ($joins as $join) {
            /**
             * @var $join Query
             */
            $permissions = '';
            $joinCollectionName = $this->filter($join->getCollection());

            if (Authorization::$status) {
                //$joinCollection = $context->getCollectionByAlias($join->getAlias());
                $permissions = 'AND '.$this->getSQLPermissionsCondition($joinCollectionName, $roles, $join->getAlias(), $forPermission);
            }

            $sqlJoin .= "INNER JOIN {$this->getSQLTable($joinCollectionName)} AS {$this->quote($join->getAlias())}
            ON {$this->getSQLConditions($join->getValues(), $binds)}
            {$permissions}
            {$this->getTenantQuery($joinCollectionName, $join->getAlias())}
            ";
        }

<<<<<<< HEAD
        $conditions = $this->getSQLConditions($filters, $binds);
=======
        $conditions = $this->getSQLConditions($queries, $binds);
>>>>>>> 155bc1c0
        if (!empty($conditions)) {
            $where[] = $conditions;
        }

        if (Authorization::$status) {
<<<<<<< HEAD
            $where[] = $this->getSQLPermissionsCondition($mainCollection, $roles, $defaultAlias, $forPermission);
=======
            $where[] = $this->getSQLPermissionsCondition($name, $roles, $alias, $forPermission);
>>>>>>> 155bc1c0
        }

        if ($this->sharedTables) {
            $binds[':_tenant'] = $this->tenant;
<<<<<<< HEAD
            $where[] = "{$this->getTenantQuery($collection, $defaultAlias, and: '')}";
=======
            $where[] = "{$this->getTenantQuery($collection, $alias, condition: '')}";
>>>>>>> 155bc1c0
        }

        $sqlWhere = !empty($where) ? 'WHERE ' . implode(' AND ', $where) : '';
        $sqlOrder = 'ORDER BY ' . implode(', ', $orders);

        $sqlLimit = '';
        if (! \is_null($limit)) {
            $binds[':limit'] = $limit;
            $sqlLimit = 'LIMIT :limit';
        }

        if (! \is_null($offset)) {
            $binds[':offset'] = $offset;
            $sqlLimit .= ' OFFSET :offset';
        }

<<<<<<< HEAD
        $selections = $this->getAttributeSelections($selects);

        $sql = "
            SELECT {$this->getAttributeProjection($selections, $defaultAlias)}
            FROM {$this->getSQLTable($mainCollection)} AS {$this->quote($defaultAlias)}
            {$sqlJoin}
=======
        $selections = $this->getAttributeSelections($queries);

        $sql = "
            SELECT {$this->getAttributeProjection($selections, $alias)}
            FROM {$this->getSQLTable($name)} AS {$this->quote($alias)}
>>>>>>> 155bc1c0
            {$sqlWhere}
            {$sqlOrder}
            {$sqlLimit};
        ";

        $sql = $this->trigger(Database::EVENT_DOCUMENT_FIND, $sql);

<<<<<<< HEAD
        //        if (!empty($cursor) && !empty($orderAttributes) && array_key_exists(0, $orderAttributes)) {
        //            $attribute = $orderAttributes[0];
        //
        //            $attribute = match ($attribute) {
        //                '_uid' => '$id',
        //                '_id' => '$internalId',
        //                '_tenant' => '$tenant',
        //                '_createdAt' => '$createdAt',
        //                '_updatedAt' => '$updatedAt',
        //                default => $attribute
        //            };
        //
        //            if (\is_null($cursor[$attribute] ?? null)) {
        //                throw new DatabaseException("Order attribute '{$attribute}' is empty");
        //            }
        //
        //            $binds[':cursor'] = $cursor[$attribute];
        //        }

=======
>>>>>>> 155bc1c0
        try {
            $stmt = $this->getPDO()->prepare($sql);

            foreach ($binds as $key => $value) {
                $stmt->bindValue($key, $value, $this->getPDOType($value));
            }

<<<<<<< HEAD
            echo $stmt->queryString;
            var_dump($binds);
=======
>>>>>>> 155bc1c0
            $stmt->execute();
            $results = $stmt->fetchAll();
            $stmt->closeCursor();

        } catch (PDOException $e) {
            throw $this->processException($e);
        }

        foreach ($results as $index => $document) {
            if (\array_key_exists('_uid', $document)) {
                $results[$index]['$id'] = $document['_uid'];
                unset($results[$index]['_uid']);
            }
            if (\array_key_exists('_id', $document)) {
                $results[$index]['$internalId'] = $document['_id'];
                unset($results[$index]['_id']);
            }
            if (\array_key_exists('_tenant', $document)) {
                $document['$tenant'] = $document['_tenant'] === null ? null : (int)$document['_tenant'];
                unset($results[$index]['_tenant']);
            }
            if (\array_key_exists('_createdAt', $document)) {
                $results[$index]['$createdAt'] = $document['_createdAt'];
                unset($results[$index]['_createdAt']);
            }
            if (\array_key_exists('_updatedAt', $document)) {
                $results[$index]['$updatedAt'] = $document['_updatedAt'];
                unset($results[$index]['_updatedAt']);
            }
            if (\array_key_exists('_permissions', $document)) {
                $results[$index]['$permissions'] = \json_decode($document['_permissions'] ?? '[]', true);
                unset($results[$index]['_permissions']);
            }

            $results[$index] = new Document($results[$index]);
        }

        if ($cursorDirection === Database::CURSOR_BEFORE) {
            $results = \array_reverse($results);
        }

        return $results;
    }

    /**
     * Count Documents
     *
     * @param string $collection
     * @param array<Query> $queries
     * @param int|null $max
     * @return int
     * @throws Exception
     * @throws PDOException
     */
    public function count(string $collection, array $queries = [], ?int $max = null): int
    {
        $name = $this->filter($collection);
        $roles = Authorization::getRoles();
        $binds = [];
        $where = [];
<<<<<<< HEAD
        $defaultAlias = Query::DEFAULT_ALIAS;
=======
        $alias = Query::DEFAULT_ALIAS;
>>>>>>> 155bc1c0

        $limit = '';
        if (! \is_null($max)) {
            $binds[':limit'] = $max;
            $limit = 'LIMIT :limit';
        }

        $queries = array_map(fn ($query) => clone $query, $queries);

        $conditions = $this->getSQLConditions($queries, $binds);
        if (!empty($conditions)) {
            $where[] = $conditions;
        }

        if (Authorization::$status) {
<<<<<<< HEAD
            $where[] = $this->getSQLPermissionsCondition($name, $roles, $defaultAlias);
=======
            $where[] = $this->getSQLPermissionsCondition($name, $roles, $alias);
>>>>>>> 155bc1c0
        }

        if ($this->sharedTables) {
            $binds[':_tenant'] = $this->tenant;
<<<<<<< HEAD
            $where[] = "{$this->getTenantQuery($collection, $defaultAlias, and: '')}";
=======
            $where[] = "{$this->getTenantQuery($collection, $alias, condition: '')}";
>>>>>>> 155bc1c0
        }

        $sqlWhere = !empty($where)
            ? 'WHERE ' . \implode(' AND ', $where)
            : '';

        $sql = "
			SELECT COUNT(1) as sum FROM (
				SELECT 1
<<<<<<< HEAD
				FROM {$this->getSQLTable($name)} AS {$this->quote($defaultAlias)}
=======
				FROM {$this->getSQLTable($name)} AS {$this->quote($alias)}
>>>>>>> 155bc1c0
				{$sqlWhere}
				{$limit}
			) table_count
        ";


        $sql = $this->trigger(Database::EVENT_DOCUMENT_COUNT, $sql);

        $stmt = $this->getPDO()->prepare($sql);

        foreach ($binds as $key => $value) {
            $stmt->bindValue($key, $value, $this->getPDOType($value));
        }

        $stmt->execute();

        $result = $stmt->fetchAll();
        $stmt->closeCursor();
        if (!empty($result)) {
            $result = $result[0];
        }

        return $result['sum'] ?? 0;
    }

    /**
     * Sum an Attribute
     *
     * @param string $collection
     * @param string $attribute
     * @param array<Query> $queries
     * @param int|null $max
     * @return int|float
     * @throws Exception
     * @throws PDOException
     */
    public function sum(string $collection, string $attribute, array $queries = [], ?int $max = null): int|float
    {
        $name = $this->filter($collection);
        $roles = Authorization::getRoles();
        $where = [];
<<<<<<< HEAD
        $defaultAlias = Query::DEFAULT_ALIAS;
=======
        $alias = Query::DEFAULT_ALIAS;
>>>>>>> 155bc1c0
        $binds = [];

        $limit = '';
        if (! \is_null($max)) {
            $binds[':limit'] = $max;
            $limit = 'LIMIT :limit';
        }

        $queries = array_map(fn ($query) => clone $query, $queries);

        $conditions = $this->getSQLConditions($queries, $binds);
        if (!empty($conditions)) {
            $where[] = $conditions;
        }

        if (Authorization::$status) {
<<<<<<< HEAD
            $where[] = $this->getSQLPermissionsCondition($name, $roles, $defaultAlias);
=======
            $where[] = $this->getSQLPermissionsCondition($name, $roles, $alias);
>>>>>>> 155bc1c0
        }

        if ($this->sharedTables) {
            $binds[':_tenant'] = $this->tenant;
<<<<<<< HEAD
            $where[] = "{$this->getTenantQuery($collection, $defaultAlias, and: '')}";
=======
            $where[] = "{$this->getTenantQuery($collection, $alias, condition: '')}";
>>>>>>> 155bc1c0
        }

        $sqlWhere = !empty($where)
            ? 'WHERE ' . \implode(' AND ', $where)
            : '';

        $sql = "
<<<<<<< HEAD
			SELECT SUM({$attribute}) as sum FROM (
				SELECT {$attribute}
				FROM {$this->getSQLTable($name)} AS {$this->quote($defaultAlias)}
=======
			SELECT SUM({$this->quote($attribute)}) as sum FROM (
				SELECT {$this->quote($attribute)}
				FROM {$this->getSQLTable($name)} AS {$this->quote($alias)}
>>>>>>> 155bc1c0
				{$sqlWhere}
				{$limit}
			) table_count
        ";

        $sql = $this->trigger(Database::EVENT_DOCUMENT_SUM, $sql);

        $stmt = $this->getPDO()->prepare($sql);

        foreach ($binds as $key => $value) {
            $stmt->bindValue($key, $value, $this->getPDOType($value));
        }

        $stmt->execute();

        $result = $stmt->fetchAll();
        $stmt->closeCursor();
        if (!empty($result)) {
            $result = $result[0];
        }

        return $result['sum'] ?? 0;
    }

    /**
     * @return string
     */
    public function getConnectionId(): string
    {
        $stmt = $this->getPDO()->query("SELECT pg_backend_pid();");
        return $stmt->fetchColumn();
    }

    /**
     * Get SQL Condition
     *
     * @param Query $query
<<<<<<< HEAD
     * @param array $binds
=======
     * @param array<string, mixed> $binds
>>>>>>> 155bc1c0
     * @return string
     * @throws Exception
     */
    protected function getSQLCondition(Query $query, array &$binds): string
    {
        $query->setAttribute($this->getInternalKeyForAttribute($query->getAttribute()));
<<<<<<< HEAD
        $query->setAttributeRight($this->getInternalKeyForAttribute($query->getAttributeRight()));

        $attribute = $this->filter($query->getAttribute());
        $attribute = $this->quote($attribute);
        $alias = $this->quote($query->getAlias());

        //$placeholder = $this->getSQLPlaceholder($query);
=======

        $attribute = $this->filter($query->getAttribute());
        $attribute = $this->quote($attribute);
        $alias = $this->quote(Query::DEFAULT_ALIAS);
>>>>>>> 155bc1c0
        $placeholder = ID::unique();
        $operator = null;

        switch ($query->getMethod()) {
            case Query::TYPE_OR:
            case Query::TYPE_AND:
                $conditions = [];
                /* @var $q Query */
                foreach ($query->getValue() as $q) {
                    $conditions[] = $this->getSQLCondition($q, $binds);
                }

                $method = strtoupper($query->getMethod());
                return empty($conditions) ? '' : ' '. $method .' (' . implode(' AND ', $conditions) . ')';

            case Query::TYPE_SEARCH:
                $binds[":{$placeholder}_0"] = $this->getFulltextValue($query->getValue());
                return "to_tsvector(regexp_replace({$attribute}, '[^\w]+',' ','g')) @@ websearch_to_tsquery(:{$placeholder}_0)";

            case Query::TYPE_BETWEEN:
                $binds[":{$placeholder}_0"] = $query->getValues()[0];
                $binds[":{$placeholder}_1"] = $query->getValues()[1];
                return "{$alias}.{$attribute} BETWEEN :{$placeholder}_0 AND :{$placeholder}_1";
<<<<<<< HEAD

            case Query::TYPE_RELATION_EQUAL:
                $attributeRight = $this->quote($this->filter($query->getAttributeRight()));
                $aliasRight = $this->quote($query->getRightAlias());

                return "{$alias}.{$attribute}={$aliasRight}.{$attributeRight}";
=======
>>>>>>> 155bc1c0

            case Query::TYPE_IS_NULL:
            case Query::TYPE_IS_NOT_NULL:
                return "{$alias}.{$attribute} {$this->getSQLOperator($query->getMethod())}";

            case Query::TYPE_CONTAINS:
                $operator = $query->onArray() ? '@>' : null;

                // no break
            default:
                $conditions = [];
                $operator = $operator ?? $this->getSQLOperator($query->getMethod());

                foreach ($query->getValues() as $key => $value) {
                    $value = match ($query->getMethod()) {
                        Query::TYPE_STARTS_WITH => $this->escapeWildcards($value) . '%',
                        Query::TYPE_ENDS_WITH => '%' . $this->escapeWildcards($value),
<<<<<<< HEAD
                        //Query::TYPE_SEARCH => $this->getFulltextValue($value),
=======
>>>>>>> 155bc1c0
                        Query::TYPE_CONTAINS => $query->onArray() ? \json_encode($value) : '%' . $this->escapeWildcards($value) . '%',
                        default => $value
                    };

                    $binds[":{$placeholder}_{$key}"] = $value;

                    $conditions[] = "{$alias}.{$attribute} {$operator} :{$placeholder}_{$key}";
                }

                return empty($conditions) ? '' : '(' . implode(' OR ', $conditions) . ')';
        }
    }

    /**
     * @param string $value
     * @return string
     */
    protected function getFulltextValue(string $value): string
    {
        $exact = str_ends_with($value, '"') && str_starts_with($value, '"');
        $value = str_replace(['@', '+', '-', '*', '.', "'", '"'], ' ', $value);
        $value = preg_replace('/\s+/', ' ', $value); // Remove multiple whitespaces
        $value = trim($value);

        if (!$exact) {
            $value = str_replace(' ', ' or ', $value);
        }

        return "'" . $value . "'";
    }

    /**
     * Get SQL Type
     *
     * @param string $type
     * @param int $size in chars
     * @param bool $signed
     * @param bool $array
     * @return string
     * @throws DatabaseException
     */
    protected function getSQLType(string $type, int $size, bool $signed = true, bool $array = false): string
    {
        if ($array === true) {
            return 'JSONB';
        }

        switch ($type) {
            case Database::VAR_STRING:
                // $size = $size * 4; // Convert utf8mb4 size to bytes
                if ($size > $this->getMaxVarcharLength()) {
                    return 'TEXT';
                }

                return "VARCHAR({$size})";

            case Database::VAR_INTEGER:  // We don't support zerofill: https://stackoverflow.com/a/5634147/2299554

                if ($size >= 8) { // INT = 4 bytes, BIGINT = 8 bytes
                    return 'BIGINT';
                }

                return 'INTEGER';

            case Database::VAR_FLOAT:
                return 'DOUBLE PRECISION';

            case Database::VAR_BOOLEAN:
                return 'BOOLEAN';

            case Database::VAR_RELATIONSHIP:
                return 'VARCHAR(255)';

            case Database::VAR_DATETIME:
                return 'TIMESTAMP(3)';

            default:
                throw new DatabaseException('Unknown Type: ' . $type);
        }
    }

    /**
     * Get SQL schema
     *
     * @return string
     */
    protected function getSQLSchema(): string
    {
        if (!$this->getSupportForSchemas()) {
            return '';
        }

        return "\"{$this->getDatabase()}\".";
    }

    //    /**
    //     * Get SQL table
    //     *
    //     * @param string $name
    //     * @return string
    //     */
    //    protected function getSQLTable(string $name): string
    //    {
    //        return "\"{$this->getDatabase()}\".\"{$this->getNamespace()}_{$name}\"";
    //    }

    /**
     * Get PDO Type
     *
     * @param mixed $value
     *
     * @return int
     * @throws DatabaseException
     */
    protected function getPDOType(mixed $value): int
    {
        return match (\gettype($value)) {
            'string', 'double' => PDO::PARAM_STR,
            'boolean' => PDO::PARAM_BOOL,
            'integer' => PDO::PARAM_INT,
            'NULL' => PDO::PARAM_NULL,
            default => throw new DatabaseException('Unknown PDO Type for ' . \gettype($value)),
        };
    }

    /**
     * Encode array
     *
     * @param string $value
     *
     * @return array<string>
     */
    protected function encodeArray(string $value): array
    {
        $string = substr($value, 1, -1);
        if (empty($string)) {
            return [];
        } else {
            return explode(',', $string);
        }
    }

    /**
     * Decode array
     *
     * @param array<string> $value
     *
     * @return string
     */
    protected function decodeArray(array $value): string
    {
        if (empty($value)) {
            return '{}';
        }

        foreach ($value as &$item) {
            $item = '"' . str_replace(['"', '(', ')'], ['\"', '\(', '\)'], $item) . '"';
        }

        return '{' . implode(",", $value) . '}';
    }

    public function getMinDateTime(): \DateTime
    {
        return new \DateTime('-4713-01-01 00:00:00');
    }

    /**
     * Is fulltext Wildcard index supported?
     *
     * @return bool
     */
    public function getSupportForFulltextWildcardIndex(): bool
    {
        return false;
    }

    /**
     * Are timeouts supported?
     *
     * @return bool
     */
    public function getSupportForTimeouts(): bool
    {
        return true;
    }

    /**
     * Does the adapter handle Query Array Overlaps?
     *
     * @return bool
     */
    public function getSupportForJSONOverlaps(): bool
    {
        return false;
    }

    /**
     * Is get schema attributes supported?
     *
     * @return bool
     */
    public function getSupportForSchemaAttributes(): bool
    {
        return false;
    }

    public function getSupportForUpserts(): bool
    {
        return false;
    }

    /**
     * @return string
     */
    public function getLikeOperator(): string
    {
        return 'ILIKE';
    }

    protected function processException(PDOException $e): \Exception
    {
        // Timeout
        if ($e->getCode() === '57014' && isset($e->errorInfo[1]) && $e->errorInfo[1] === 7) {
            return new TimeoutException('Query timed out', $e->getCode(), $e);
        }

        // Duplicate table
        if ($e->getCode() === '42P07' && isset($e->errorInfo[1]) && $e->errorInfo[1] === 7) {
            return new DuplicateException('Collection already exists', $e->getCode(), $e);
        }

        // Duplicate column
        if ($e->getCode() === '42701' && isset($e->errorInfo[1]) && $e->errorInfo[1] === 7) {
            return new DuplicateException('Attribute already exists', $e->getCode(), $e);
        }

        // Duplicate row
        if ($e->getCode() === '23505' && isset($e->errorInfo[1]) && $e->errorInfo[1] === 7) {
            return new DuplicateException('Document already exists', $e->getCode(), $e);
        }

        // Data is too big for column resize
        if ($e->getCode() === '22001' && isset($e->errorInfo[1]) && $e->errorInfo[1] === 7) {
            return new TruncateException('Resize would result in data truncation', $e->getCode(), $e);
        }

        return $e;
    }

    /**
     * @param string $string
     * @return string
     */
    protected function quote(string $string): string
    {
        return "\"{$string}\"";
    }

    protected function quote(string $string): string
    {
        return "\"{$string}\"";
    }
}<|MERGE_RESOLUTION|>--- conflicted
+++ resolved
@@ -1502,30 +1502,19 @@
     /**
      * Find Documents
      *
-<<<<<<< HEAD
      * @param QueryContext $context
-=======
-     * @param string $collection
->>>>>>> 155bc1c0
      * @param array<Query> $queries
      * @param int|null $limit
      * @param int|null $offset
      * @param array<string, mixed> $cursor
      * @param string $cursorDirection
      * @param string $forPermission
-<<<<<<< HEAD
      * @param array $selects
      * @param array $filters
      * @param array $joins
      * @param array<Query> $orderQueries
      * @return array<Document>
      * @throws DatabaseException
-=======
-     * @return array<Document>
-     * @throws DatabaseException
-     * @throws TimeoutException
-     * @throws Exception
->>>>>>> 155bc1c0
      */
     public function find(
         QueryContext $context,
@@ -1553,35 +1542,11 @@
         $roles = Authorization::getRoles();
         $where = [];
         $orders = [];
-<<<<<<< HEAD
-        $hasIdAttribute = false;
-=======
         $alias = Query::DEFAULT_ALIAS;
         $binds = [];
->>>>>>> 155bc1c0
-
-        //$queries = array_map(fn ($query) => clone $query, $queries);
-        $filters = array_map(fn ($query) => clone $query, $filters);
-        //$filters = Query::getFilterQueries($filters); // for cloning if needed
-
-<<<<<<< HEAD
-        foreach ($orderQueries as $i => $order) {
-            $orderAlias = $order->getAlias();
-            $attribute  = $order->getAttribute();
-
-            if (empty($attribute)) {
-                $attribute = '$internalId'; // Query::orderAsc('')
-            }
-
-            $originalAttribute = $attribute;
-            $attribute = $this->getInternalKeyForAttribute($attribute);
-            $attribute = $this->filter($attribute);
-            if ($attribute === '_uid' || $attribute === '_id') {
-                $hasIdAttribute = true;
-            }
-
-            $orderType = $order->getOrderDirection();
-=======
+
+        $queries = array_map(fn ($query) => clone $query, $queries);
+
         $hasIdAttribute = false;
         foreach ($orderAttributes as $i => $attribute) {
             $originalAttribute = $attribute;
@@ -1593,7 +1558,6 @@
             }
 
             $orderType = $this->filter($orderTypes[$i] ?? Database::ORDER_ASC);
->>>>>>> 155bc1c0
 
             // Get most dominant/first order attribute
             if ($i === 0 && !empty($cursor)) {
@@ -1606,72 +1570,30 @@
                     $orderMethod = $orderType === Database::ORDER_DESC ? Query::TYPE_LESSER : Query::TYPE_GREATER;
                 }
 
-                if (\is_null($cursor[$originalAttribute] ?? null)) {
-<<<<<<< HEAD
-                    throw new DatabaseException("Order attribute '{$originalAttribute}' is empty");
-=======
-                    throw new OrderException(
-                        message: "Order attribute '{$originalAttribute}' is empty",
-                        attribute: $originalAttribute
-                    );
->>>>>>> 155bc1c0
-                }
-
-                $binds[':cursor'] = $cursor[$originalAttribute];
-
                 $where[] = "(
-<<<<<<< HEAD
-                        {$this->quote($defaultAlias)}.{$this->quote($attribute)} {$this->getSQLOperator($orderMethod)} :cursor 
+                        table_main.\"{$attribute}\" {$this->getSQLOperator($orderMethod)} :cursor 
                         OR (
-                            {$this->quote($defaultAlias)}.{$this->quote($attribute)} = :cursor 
+                            table_main.\"{$attribute}\" = :cursor 
                             AND
-                            {$this->quote($defaultAlias)}._id {$this->getSQLOperator($orderMethodInternalId)} {$cursor['$internalId']}
-=======
-                        {$this->quote($alias)}.{$this->quote($attribute)} {$this->getSQLOperator($orderMethod)} :cursor 
-                        OR (
-                            {$this->quote($alias)}.{$this->quote($attribute)} = :cursor 
-                            AND
-                            {$this->quote($alias)}._id {$this->getSQLOperator($orderMethodInternalId)} {$cursor['$internalId']}
->>>>>>> 155bc1c0
+                            table_main._id {$this->getSQLOperator($orderMethodInternalId)} {$cursor['$internalId']}
                         )
                     )";
             } elseif ($cursorDirection === Database::CURSOR_BEFORE) {
                 $orderType = $orderType === Database::ORDER_ASC ? Database::ORDER_DESC : Database::ORDER_ASC;
             }
 
-<<<<<<< HEAD
-            $orders[] = "{$this->quote($orderAlias)}.{$this->quote($attribute)} {$orderType}";
-        }
-
-        // Allow after pagination without any order
-        if (empty($orderQueries) && !empty($cursor)) {
-            if ($cursorDirection === Database::CURSOR_AFTER) {
-                $orderMethod = Query::TYPE_GREATER;
-            } else {
-                $orderMethod = Query::TYPE_LESSER;
-            }
-
-            $where[] = "({$this->quote($defaultAlias)}.{$this->quote('_id')} {$this->getSQLOperator($orderMethod)} {$cursor['$internalId']})";
-=======
-            $orders[] = "{$this->quote($attribute)} {$orderType}";
+            $orders[] = '"' . $attribute . '" ' . $orderType;
         }
 
         // Allow after pagination without any order
         if (empty($orderAttributes) && !empty($cursor)) {
             $orderType = $orderTypes[0] ?? Database::ORDER_ASC;
-
-            if ($cursorDirection === Database::CURSOR_AFTER) {
-                $orderMethod = $orderType === Database::ORDER_DESC
-                    ? Query::TYPE_LESSER
-                    : Query::TYPE_GREATER;
-            } else {
-                $orderMethod = $orderType === Database::ORDER_DESC
-                    ? Query::TYPE_GREATER
-                    : Query::TYPE_LESSER;
-            }
-
-            $where[] = "({$this->quote($alias)}._id {$this->getSQLOperator($orderMethod)} {$cursor['$internalId']})";
->>>>>>> 155bc1c0
+            $orderMethod = $cursorDirection === Database::CURSOR_AFTER ? (
+                $orderType === Database::ORDER_DESC ? Query::TYPE_LESSER : Query::TYPE_GREATER
+            ) : (
+                $orderType === Database::ORDER_DESC ? Query::TYPE_GREATER : Query::TYPE_LESSER
+            );
+            $where[] = "( table_main._id {$this->getSQLOperator($orderMethod)} {$cursor['$internalId']} )";
         }
 
         // Allow order type without any order attribute, fallback to the natural order (_id)
@@ -1680,45 +1602,15 @@
         if (!$hasIdAttribute) {
             $order = Database::ORDER_ASC;
 
-<<<<<<< HEAD
             if ($cursorDirection === Database::CURSOR_BEFORE) {
                 $order = Database::ORDER_DESC;
-=======
-                $orders[] = "{$this->quote($alias)}._id ".$this->filter($order);
+            }
+
+                $orders[] = 'table_main._id ' . $this->filter($order);
             } else {
-                $orders[] = "{$this->quote($alias)}._id " . ($cursorDirection === Database::CURSOR_AFTER ? Database::ORDER_ASC : Database::ORDER_DESC); // Enforce last ORDER by '_id'
->>>>>>> 155bc1c0
-            }
-
-            $orders[] = "{$this->quote($defaultAlias)}.{$this->quote('_id')} ".$order;
-        }
-
-        //        // original code:
-        //        if (!$hasIdAttribute) {
-        //            if (empty($orderAttributes) && !empty($orderTypes)) {
-        //                $order = $orderTypes[0] ?? Database::ORDER_ASC;
-        //                if ($cursorDirection === Database::CURSOR_BEFORE) {
-        //                    $order = $order === Database::ORDER_ASC ? Database::ORDER_DESC : Database::ORDER_ASC;
-        //                }
-        //
-        //                $orders[] = "{$defaultAlias}._id " . $this->filter($order);
-        //            } else {
-        //                $orders[] = "{$defaultAlias}._id " . ($cursorDirection === Database::CURSOR_AFTER ? Database::ORDER_ASC : Database::ORDER_DESC); // Enforce last ORDER by '_id'
-        //            }
-        //        }
-
-        $sqlJoin = '';
-        foreach ($joins as $join) {
-            /**
-             * @var $join Query
-             */
-            $permissions = '';
-            $joinCollectionName = $this->filter($join->getCollection());
-
-            if (Authorization::$status) {
-                //$joinCollection = $context->getCollectionByAlias($join->getAlias());
-                $permissions = 'AND '.$this->getSQLPermissionsCondition($joinCollectionName, $roles, $join->getAlias(), $forPermission);
-            }
+                $orders[] = 'table_main._id ' . ($cursorDirection === Database::CURSOR_AFTER ? Database::ORDER_ASC : Database::ORDER_DESC); // Enforce last ORDER by '_id'
+            }
+        }
 
             $sqlJoin .= "INNER JOIN {$this->getSQLTable($joinCollectionName)} AS {$this->quote($join->getAlias())}
             ON {$this->getSQLConditions($join->getValues(), $binds)}
@@ -1727,60 +1619,34 @@
             ";
         }
 
-<<<<<<< HEAD
         $conditions = $this->getSQLConditions($filters, $binds);
-=======
-        $conditions = $this->getSQLConditions($queries, $binds);
->>>>>>> 155bc1c0
         if (!empty($conditions)) {
             $where[] = $conditions;
         }
 
+        if ($this->sharedTables) {
+            $orIsNull = '';
+
+            if ($collection === Database::METADATA) {
+                $orIsNull = " OR table_main._tenant IS NULL";
+            }
+
+            $where[] = "(table_main._tenant = :_tenant {$orIsNull})";
+        }
+
         if (Authorization::$status) {
-<<<<<<< HEAD
-            $where[] = $this->getSQLPermissionsCondition($mainCollection, $roles, $defaultAlias, $forPermission);
-=======
-            $where[] = $this->getSQLPermissionsCondition($name, $roles, $alias, $forPermission);
->>>>>>> 155bc1c0
-        }
-
-        if ($this->sharedTables) {
-            $binds[':_tenant'] = $this->tenant;
-<<<<<<< HEAD
-            $where[] = "{$this->getTenantQuery($collection, $defaultAlias, and: '')}";
-=======
-            $where[] = "{$this->getTenantQuery($collection, $alias, condition: '')}";
->>>>>>> 155bc1c0
+            $where[] = $this->getSQLPermissionsCondition($name, $roles, $forPermission);
         }
 
         $sqlWhere = !empty($where) ? 'WHERE ' . implode(' AND ', $where) : '';
         $sqlOrder = 'ORDER BY ' . implode(', ', $orders);
-
-        $sqlLimit = '';
-        if (! \is_null($limit)) {
-            $binds[':limit'] = $limit;
-            $sqlLimit = 'LIMIT :limit';
-        }
-
-        if (! \is_null($offset)) {
-            $binds[':offset'] = $offset;
-            $sqlLimit .= ' OFFSET :offset';
-        }
-
-<<<<<<< HEAD
-        $selections = $this->getAttributeSelections($selects);
+        $sqlLimit = \is_null($limit) ? '' : 'LIMIT :limit';
+        $sqlLimit .= \is_null($offset) ? '' : ' OFFSET :offset';
+        $selections = $this->getAttributeSelections($queries);
 
         $sql = "
-            SELECT {$this->getAttributeProjection($selections, $defaultAlias)}
-            FROM {$this->getSQLTable($mainCollection)} AS {$this->quote($defaultAlias)}
-            {$sqlJoin}
-=======
-        $selections = $this->getAttributeSelections($queries);
-
-        $sql = "
-            SELECT {$this->getAttributeProjection($selections, $alias)}
-            FROM {$this->getSQLTable($name)} AS {$this->quote($alias)}
->>>>>>> 155bc1c0
+            SELECT {$this->getAttributeProjection($selections, 'table_main')}
+            FROM {$this->getSQLTable($name)} as table_main
             {$sqlWhere}
             {$sqlOrder}
             {$sqlLimit};
@@ -1788,40 +1654,41 @@
 
         $sql = $this->trigger(Database::EVENT_DOCUMENT_FIND, $sql);
 
-<<<<<<< HEAD
-        //        if (!empty($cursor) && !empty($orderAttributes) && array_key_exists(0, $orderAttributes)) {
-        //            $attribute = $orderAttributes[0];
-        //
-        //            $attribute = match ($attribute) {
-        //                '_uid' => '$id',
-        //                '_id' => '$internalId',
-        //                '_tenant' => '$tenant',
-        //                '_createdAt' => '$createdAt',
-        //                '_updatedAt' => '$updatedAt',
-        //                default => $attribute
-        //            };
-        //
-        //            if (\is_null($cursor[$attribute] ?? null)) {
-        //                throw new DatabaseException("Order attribute '{$attribute}' is empty");
-        //            }
-        //
-        //            $binds[':cursor'] = $cursor[$attribute];
-        //        }
-
-=======
->>>>>>> 155bc1c0
+        $stmt = $this->getPDO()->prepare($sql);
+
+        foreach ($queries as $query) {
+            $this->bindConditionValue($stmt, $query);
+        }
+        if ($this->sharedTables) {
+            $stmt->bindValue(':_tenant', $this->tenant);
+        }
+
+        if (!empty($cursor) && !empty($orderAttributes) && array_key_exists(0, $orderAttributes)) {
+            $attribute = $orderAttributes[0];
+
+            $attribute = match ($attribute) {
+                '_uid' => '$id',
+                '_id' => '$internalId',
+                '_tenant' => '$tenant',
+                '_createdAt' => '$createdAt',
+                '_updatedAt' => '$updatedAt',
+                default => $attribute
+            };
+
+            if (\is_null($cursor[$attribute] ?? null)) {
+                throw new DatabaseException("Order attribute '{$attribute}' is empty.");
+            }
+            $stmt->bindValue(':cursor', $cursor[$attribute], $this->getPDOType($cursor[$attribute]));
+        }
+
+        if (!\is_null($limit)) {
+            $stmt->bindValue(':limit', $limit, PDO::PARAM_INT);
+        }
+        if (!\is_null($offset)) {
+            $stmt->bindValue(':offset', $offset, PDO::PARAM_INT);
+        }
+
         try {
-            $stmt = $this->getPDO()->prepare($sql);
-
-            foreach ($binds as $key => $value) {
-                $stmt->bindValue($key, $value, $this->getPDOType($value));
-            }
-
-<<<<<<< HEAD
-            echo $stmt->queryString;
-            var_dump($binds);
-=======
->>>>>>> 155bc1c0
             $stmt->execute();
             $results = $stmt->fetchAll();
             $stmt->closeCursor();
@@ -1882,11 +1749,7 @@
         $roles = Authorization::getRoles();
         $binds = [];
         $where = [];
-<<<<<<< HEAD
         $defaultAlias = Query::DEFAULT_ALIAS;
-=======
-        $alias = Query::DEFAULT_ALIAS;
->>>>>>> 155bc1c0
 
         $limit = '';
         if (! \is_null($max)) {
@@ -1902,20 +1765,12 @@
         }
 
         if (Authorization::$status) {
-<<<<<<< HEAD
             $where[] = $this->getSQLPermissionsCondition($name, $roles, $defaultAlias);
-=======
-            $where[] = $this->getSQLPermissionsCondition($name, $roles, $alias);
->>>>>>> 155bc1c0
         }
 
         if ($this->sharedTables) {
             $binds[':_tenant'] = $this->tenant;
-<<<<<<< HEAD
             $where[] = "{$this->getTenantQuery($collection, $defaultAlias, and: '')}";
-=======
-            $where[] = "{$this->getTenantQuery($collection, $alias, condition: '')}";
->>>>>>> 155bc1c0
         }
 
         $sqlWhere = !empty($where)
@@ -1925,11 +1780,7 @@
         $sql = "
 			SELECT COUNT(1) as sum FROM (
 				SELECT 1
-<<<<<<< HEAD
 				FROM {$this->getSQLTable($name)} AS {$this->quote($defaultAlias)}
-=======
-				FROM {$this->getSQLTable($name)} AS {$this->quote($alias)}
->>>>>>> 155bc1c0
 				{$sqlWhere}
 				{$limit}
 			) table_count
@@ -1971,11 +1822,7 @@
         $name = $this->filter($collection);
         $roles = Authorization::getRoles();
         $where = [];
-<<<<<<< HEAD
         $defaultAlias = Query::DEFAULT_ALIAS;
-=======
-        $alias = Query::DEFAULT_ALIAS;
->>>>>>> 155bc1c0
         $binds = [];
 
         $limit = '';
@@ -1992,20 +1839,12 @@
         }
 
         if (Authorization::$status) {
-<<<<<<< HEAD
             $where[] = $this->getSQLPermissionsCondition($name, $roles, $defaultAlias);
-=======
-            $where[] = $this->getSQLPermissionsCondition($name, $roles, $alias);
->>>>>>> 155bc1c0
         }
 
         if ($this->sharedTables) {
             $binds[':_tenant'] = $this->tenant;
-<<<<<<< HEAD
             $where[] = "{$this->getTenantQuery($collection, $defaultAlias, and: '')}";
-=======
-            $where[] = "{$this->getTenantQuery($collection, $alias, condition: '')}";
->>>>>>> 155bc1c0
         }
 
         $sqlWhere = !empty($where)
@@ -2013,15 +1852,9 @@
             : '';
 
         $sql = "
-<<<<<<< HEAD
 			SELECT SUM({$attribute}) as sum FROM (
 				SELECT {$attribute}
 				FROM {$this->getSQLTable($name)} AS {$this->quote($defaultAlias)}
-=======
-			SELECT SUM({$this->quote($attribute)}) as sum FROM (
-				SELECT {$this->quote($attribute)}
-				FROM {$this->getSQLTable($name)} AS {$this->quote($alias)}
->>>>>>> 155bc1c0
 				{$sqlWhere}
 				{$limit}
 			) table_count
@@ -2059,18 +1892,13 @@
      * Get SQL Condition
      *
      * @param Query $query
-<<<<<<< HEAD
-     * @param array $binds
-=======
      * @param array<string, mixed> $binds
->>>>>>> 155bc1c0
      * @return string
      * @throws Exception
      */
     protected function getSQLCondition(Query $query, array &$binds): string
     {
         $query->setAttribute($this->getInternalKeyForAttribute($query->getAttribute()));
-<<<<<<< HEAD
         $query->setAttributeRight($this->getInternalKeyForAttribute($query->getAttributeRight()));
 
         $attribute = $this->filter($query->getAttribute());
@@ -2078,12 +1906,6 @@
         $alias = $this->quote($query->getAlias());
 
         //$placeholder = $this->getSQLPlaceholder($query);
-=======
-
-        $attribute = $this->filter($query->getAttribute());
-        $attribute = $this->quote($attribute);
-        $alias = $this->quote(Query::DEFAULT_ALIAS);
->>>>>>> 155bc1c0
         $placeholder = ID::unique();
         $operator = null;
 
@@ -2107,15 +1929,12 @@
                 $binds[":{$placeholder}_0"] = $query->getValues()[0];
                 $binds[":{$placeholder}_1"] = $query->getValues()[1];
                 return "{$alias}.{$attribute} BETWEEN :{$placeholder}_0 AND :{$placeholder}_1";
-<<<<<<< HEAD
 
             case Query::TYPE_RELATION_EQUAL:
                 $attributeRight = $this->quote($this->filter($query->getAttributeRight()));
                 $aliasRight = $this->quote($query->getRightAlias());
 
                 return "{$alias}.{$attribute}={$aliasRight}.{$attributeRight}";
-=======
->>>>>>> 155bc1c0
 
             case Query::TYPE_IS_NULL:
             case Query::TYPE_IS_NOT_NULL:
@@ -2133,10 +1952,7 @@
                     $value = match ($query->getMethod()) {
                         Query::TYPE_STARTS_WITH => $this->escapeWildcards($value) . '%',
                         Query::TYPE_ENDS_WITH => '%' . $this->escapeWildcards($value),
-<<<<<<< HEAD
                         //Query::TYPE_SEARCH => $this->getFulltextValue($value),
-=======
->>>>>>> 155bc1c0
                         Query::TYPE_CONTAINS => $query->onArray() ? \json_encode($value) : '%' . $this->escapeWildcards($value) . '%',
                         default => $value
                     };
