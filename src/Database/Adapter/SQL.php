<?php

namespace Utopia\Database\Adapter;

use Exception;
use PDO;
use PDOException;
use Utopia\Database\Adapter;
use Utopia\Database\Database;
use Utopia\Database\Document;
use Utopia\Database\Exception as DatabaseException;
use Utopia\Database\Query;

abstract class SQL extends Adapter
{
    protected mixed $pdo;

    /**
     * Constructor.
     *
     * Set connection and settings
     *
     * @param mixed $pdo
     */
    public function __construct(mixed $pdo)
    {
        $this->pdo = $pdo;
    }

    /**
     * @inheritDoc
     */
    public function startTransaction(): bool
    {
        try {
            if ($this->inTransaction === 0) {
<<<<<<< HEAD
                if ($this->getPDO()->inTransaction()) {
                    $this->getPDO()->rollBack();
                }

=======
>>>>>>> feddc8e8
                $result = $this->getPDO()->beginTransaction();
            } else {
                $result = true;
            }
        } catch (PDOException $e) {
            throw new DatabaseException('Failed to start transaction: ' . $e->getMessage(), $e->getCode(), $e);
        }

        if (!$result) {
            throw new DatabaseException('Failed to start transaction');
        }

        $this->inTransaction++;

        return $result;
    }

    /**
     * @inheritDoc
     */
    public function commitTransaction(): bool
    {
        if ($this->inTransaction === 0) {
            return false;
        } elseif ($this->inTransaction > 1) {
            $this->inTransaction--;
            return true;
        }

        try {
            $result = $this->getPDO()->commit();
        } catch (PDOException $e) {
<<<<<<< HEAD
            if ($this->getPDO()->inTransaction()) {
                $this->getPDO()->rollBack();
            }
=======
>>>>>>> feddc8e8
            throw new DatabaseException('Failed to commit transaction: ' . $e->getMessage(), $e->getCode(), $e);
        } finally {
            $this->inTransaction--;
        }

        if (!$result) {
<<<<<<< HEAD
            if ($this->getPDO()->inTransaction()) {
                $this->getPDO()->rollBack();
            }
=======
>>>>>>> feddc8e8
            throw new DatabaseException('Failed to commit transaction');
        }

        return $result;
    }

    /**
     * @inheritDoc
     */
    public function rollbackTransaction(): bool
    {
        if ($this->inTransaction === 0) {
            return false;
        }

        try {
            $result = $this->getPDO()->rollBack();
        } catch (PDOException $e) {
            throw new DatabaseException('Failed to rollback transaction: ' . $e->getMessage(), $e->getCode(), $e);
        } finally {
            $this->inTransaction = 0;
        }

        if (!$result) {
            throw new DatabaseException('Failed to rollback transaction');
        }

        return $result;
    }

    /**
     * Ping Database
     *
     * @return bool
     * @throws Exception
     * @throws PDOException
     */
    public function ping(): bool
    {
        return $this->getPDO()
            ->prepare("SELECT 1;")
            ->execute();
    }

    /**
     * Check if Database exists
     * Optionally check if collection exists in Database
     *
     * @param string $database
     * @param string|null $collection
     * @return bool
     * @throws DatabaseException
     */
    public function exists(string $database, ?string $collection = null): bool
    {
        $database = $this->filter($database);

        if (!\is_null($collection)) {
            $collection = $this->filter($collection);
            $stmt = $this->getPDO()->prepare("
                SELECT TABLE_NAME 
                FROM INFORMATION_SCHEMA.TABLES 
                WHERE TABLE_SCHEMA = :schema 
                  AND TABLE_NAME = :table
            ");
            $stmt->bindValue(':schema', $database, PDO::PARAM_STR);
            $stmt->bindValue(':table', "{$this->getNamespace()}_{$collection}", PDO::PARAM_STR);
        } else {
            $stmt = $this->getPDO()->prepare("
                SELECT SCHEMA_NAME FROM
                INFORMATION_SCHEMA.SCHEMATA
                WHERE SCHEMA_NAME = :schema
            ");
            $stmt->bindValue(':schema', $database, PDO::PARAM_STR);
        }

        $stmt->execute();

        $document = $stmt->fetchAll();
        $stmt->closeCursor();

        if (empty($document)) {
            return false;
        }

        return true;
    }

    /**
     * List Databases
     *
     * @return array<Document>
     */
    public function list(): array
    {
        return [];
    }

    /**
     * Get Document
     *
     * @param string $collection
     * @param string $id
     * @param Query[] $queries
     * @param bool $forUpdate
     * @return Document
     * @throws DatabaseException
     */
    public function getDocument(string $collection, string $id, array $queries = [], bool $forUpdate = false): Document
    {
        $name = $this->filter($collection);
        $selections = $this->getAttributeSelections($queries);

        $forUpdate = $forUpdate ? 'FOR UPDATE' : '';

        $sql = "
		    SELECT {$this->getAttributeProjection($selections)}
            FROM {$this->getSQLTable($name)}
            WHERE _uid = :_uid 
		";

        if ($this->sharedTables) {
            $sql .= "AND (_tenant = :_tenant OR _tenant IS NULL)";
        }

        if ($this->getSupportForUpdateLock()) {
            $sql .= " {$forUpdate}";
        }

        if ($this->getSupportForUpdateLock()) {
            $sql .= " {$forUpdate}";
        }

        $stmt = $this->getPDO()->prepare($sql);

        $stmt->bindValue(':_uid', $id);

        if ($this->sharedTables) {
            $stmt->bindValue(':_tenant', $this->getTenant());
        }

        $stmt->execute();

        $document = $stmt->fetchAll();
        $stmt->closeCursor();

        if (empty($document)) {
            return new Document([]);
        }

        $document = $document[0];

        if (\array_key_exists('_id', $document)) {
            $document['$internalId'] = $document['_id'];
            unset($document['_id']);
        }
        if (\array_key_exists('_uid', $document)) {
            $document['$id'] = $document['_uid'];
            unset($document['_uid']);
        }
        if (\array_key_exists('_tenant', $document)) {
            $document['$tenant'] = $document['_tenant'];
            unset($document['_tenant']);
        }
        if (\array_key_exists('_createdAt', $document)) {
            $document['$createdAt'] = $document['_createdAt'];
            unset($document['_createdAt']);
        }
        if (\array_key_exists('_updatedAt', $document)) {
            $document['$updatedAt'] = $document['_updatedAt'];
            unset($document['_updatedAt']);
        }
        if (\array_key_exists('_permissions', $document)) {
            $document['$permissions'] = json_decode($document['_permissions'] ?? '[]', true);
            unset($document['_permissions']);
        }

        return new Document($document);
    }

    /**
     * Get max STRING limit
     *
     * @return int
     */
    public function getLimitForString(): int
    {
        return 4294967295;
    }

    /**
     * Get max INT limit
     *
     * @return int
     */
    public function getLimitForInt(): int
    {
        return 4294967295;
    }

    /**
     * Get maximum column limit.
     * https://mariadb.com/kb/en/innodb-limitations/#limitations-on-schema
     * Can be inherited by MySQL since we utilize the InnoDB engine
     *
     * @return int
     */
    public function getLimitForAttributes(): int
    {
        return 1017;
    }

    /**
     * Get maximum index limit.
     * https://mariadb.com/kb/en/innodb-limitations/#limitations-on-schema
     *
     * @return int
     */
    public function getLimitForIndexes(): int
    {
        return 64;
    }

    /**
     * Is schemas supported?
     *
     * @return bool
     */
    public function getSupportForSchemas(): bool
    {
        return true;
    }

    /**
     * Is index supported?
     *
     * @return bool
     */
    public function getSupportForIndex(): bool
    {
        return true;
    }

    /**
     * Are attributes supported?
     *
     * @return bool
     */
    public function getSupportForAttributes(): bool
    {
        return true;
    }

    /**
     * Is unique index supported?
     *
     * @return bool
     */
    public function getSupportForUniqueIndex(): bool
    {
        return true;
    }

    /**
     * Is fulltext index supported?
     *
     * @return bool
     */
    public function getSupportForFulltextIndex(): bool
    {
        return true;
    }

    /**
     * Are FOR UPDATE locks supported?
     *
     * @return bool
     */
    public function getSupportForUpdateLock(): bool
    {
        return true;
    }

    /**
     * Is Attribute Resizing Supported?
     *
     * @return bool
     */
    public function getSupportForAttributeResizing(): bool
    {
        return true;
    }

    /**
     * Get current attribute count from collection document
     *
     * @param Document $collection
     * @return int
     */
    public function getCountOfAttributes(Document $collection): int
    {
        $attributes = \count($collection->getAttribute('attributes') ?? []);

        // +1 ==> virtual columns count as total, so add as buffer
        return $attributes + static::getCountOfDefaultAttributes() + 1;
    }

    /**
     * Get current index count from collection document
     *
     * @param Document $collection
     * @return int
     */
    public function getCountOfIndexes(Document $collection): int
    {
        $indexes = \count($collection->getAttribute('indexes') ?? []);
        return $indexes + static::getCountOfDefaultIndexes();
    }

    /**
     * Returns number of attributes used by default.
     *
     * @return int
     */
    public static function getCountOfDefaultAttributes(): int
    {
        return \count(Database::INTERNAL_ATTRIBUTES);
    }

    /**
     * Returns number of indexes used by default.
     *
     * @return int
     */
    public static function getCountOfDefaultIndexes(): int
    {
        return \count(Database::INTERNAL_INDEXES);
    }

    /**
     * Get maximum width, in bytes, allowed for a SQL row
     * Return 0 when no restrictions apply
     *
     * @return int
     */
    public static function getDocumentSizeLimit(): int
    {
        return 65535;
    }

    /**
     * Estimate maximum number of bytes required to store a document in $collection.
     * Byte requirement varies based on column type and size.
     * Needed to satisfy MariaDB/MySQL row width limit.
     *
     * @param Document $collection
     * @return int
     */
    public function getAttributeWidth(Document $collection): int
    {
        // Default collection has:
        // `_id` int(11) => 4 bytes
        // `_uid` char(255) => 1020 (255 bytes * 4 for utf8mb4)
        // but this number seems to vary, so we give a +500 byte buffer
        $total = 1500;

        $attributes = $collection->getAttributes()['attributes'];

        foreach ($attributes as $attribute) {
            switch ($attribute['type']) {
                case Database::VAR_STRING:
                    $total += match (true) {
                        // 8 bytes length + 4 bytes for LONGTEXT
                        $attribute['size'] > 16777215 => 12,
                        // 8 bytes length + 3 bytes for MEDIUMTEXT
                        $attribute['size'] > 65535 => 11,
                        // 8 bytes length + 2 bytes for TEXT
                        $attribute['size'] > $this->getMaxVarcharLength() => 10,
                        // $size = $size * 4; // utf8mb4 up to 4 bytes per char
                        // 8 bytes length + 2 bytes for VARCHAR(>255)
                        $attribute['size'] > 255 => ($attribute['size'] * 4) + 2,
                        // $size = $size * 4; // utf8mb4 up to 4 bytes per char
                        // 8 bytes length + 1 bytes for VARCHAR(<=255)
                        default => ($attribute['size'] * 4) + 1,
                    };
                    break;

                case Database::VAR_INTEGER:
                    if ($attribute['size'] >= 8) {
                        $total += 8; // BIGINT takes 8 bytes
                    } else {
                        $total += 4; // INT takes 4 bytes
                    }
                    break;
                case Database::VAR_FLOAT:
                    // DOUBLE takes 8 bytes
                    $total += 8;
                    break;

                case Database::VAR_BOOLEAN:
                    // TINYINT(1) takes one byte
                    $total += 1;
                    break;

                case Database::VAR_RELATIONSHIP:
                    // INT(11)
                    $total += 4;
                    break;

                case Database::VAR_DATETIME:
                    $total += 19; // 2022-06-26 14:46:24
                    break;
                default:
                    throw new DatabaseException('Unknown type: ' . $attribute['type']);
            }
        }

        return $total;
    }

    /**
     * Get list of keywords that cannot be used
     *  Refference: https://mariadb.com/kb/en/reserved-words/
     *
     * @return array<string>
     */
    public function getKeywords(): array
    {
        return [
            'ACCESSIBLE',
            'ADD',
            'ALL',
            'ALTER',
            'ANALYZE',
            'AND',
            'AS',
            'ASC',
            'ASENSITIVE',
            'BEFORE',
            'BETWEEN',
            'BIGINT',
            'BINARY',
            'BLOB',
            'BOTH',
            'BY',
            'CALL',
            'CASCADE',
            'CASE',
            'CHANGE',
            'CHAR',
            'CHARACTER',
            'CHECK',
            'COLLATE',
            'COLUMN',
            'CONDITION',
            'CONSTRAINT',
            'CONTINUE',
            'CONVERT',
            'CREATE',
            'CROSS',
            'CURRENT_DATE',
            'CURRENT_ROLE',
            'CURRENT_TIME',
            'CURRENT_TIMESTAMP',
            'CURRENT_USER',
            'CURSOR',
            'DATABASE',
            'DATABASES',
            'DAY_HOUR',
            'DAY_MICROSECOND',
            'DAY_MINUTE',
            'DAY_SECOND',
            'DEC',
            'DECIMAL',
            'DECLARE',
            'DEFAULT',
            'DELAYED',
            'DELETE',
            'DELETE_DOMAIN_ID',
            'DESC',
            'DESCRIBE',
            'DETERMINISTIC',
            'DISTINCT',
            'DISTINCTROW',
            'DIV',
            'DO_DOMAIN_IDS',
            'DOUBLE',
            'DROP',
            'DUAL',
            'EACH',
            'ELSE',
            'ELSEIF',
            'ENCLOSED',
            'ESCAPED',
            'EXCEPT',
            'EXISTS',
            'EXIT',
            'EXPLAIN',
            'FALSE',
            'FETCH',
            'FLOAT',
            'FLOAT4',
            'FLOAT8',
            'FOR',
            'FORCE',
            'FOREIGN',
            'FROM',
            'FULLTEXT',
            'GENERAL',
            'GRANT',
            'GROUP',
            'HAVING',
            'HIGH_PRIORITY',
            'HOUR_MICROSECOND',
            'HOUR_MINUTE',
            'HOUR_SECOND',
            'IF',
            'IGNORE',
            'IGNORE_DOMAIN_IDS',
            'IGNORE_SERVER_IDS',
            'IN',
            'INDEX',
            'INFILE',
            'INNER',
            'INOUT',
            'INSENSITIVE',
            'INSERT',
            'INT',
            'INT1',
            'INT2',
            'INT3',
            'INT4',
            'INT8',
            'INTEGER',
            'INTERSECT',
            'INTERVAL',
            'INTO',
            'IS',
            'ITERATE',
            'JOIN',
            'KEY',
            'KEYS',
            'KILL',
            'LEADING',
            'LEAVE',
            'LEFT',
            'LIKE',
            'LIMIT',
            'LINEAR',
            'LINES',
            'LOAD',
            'LOCALTIME',
            'LOCALTIMESTAMP',
            'LOCK',
            'LONG',
            'LONGBLOB',
            'LONGTEXT',
            'LOOP',
            'LOW_PRIORITY',
            'MASTER_HEARTBEAT_PERIOD',
            'MASTER_SSL_VERIFY_SERVER_CERT',
            'MATCH',
            'MAXVALUE',
            'MEDIUMBLOB',
            'MEDIUMINT',
            'MEDIUMTEXT',
            'MIDDLEINT',
            'MINUTE_MICROSECOND',
            'MINUTE_SECOND',
            'MOD',
            'MODIFIES',
            'NATURAL',
            'NOT',
            'NO_WRITE_TO_BINLOG',
            'NULL',
            'NUMERIC',
            'OFFSET',
            'ON',
            'OPTIMIZE',
            'OPTION',
            'OPTIONALLY',
            'OR',
            'ORDER',
            'OUT',
            'OUTER',
            'OUTFILE',
            'OVER',
            'PAGE_CHECKSUM',
            'PARSE_VCOL_EXPR',
            'PARTITION',
            'POSITION',
            'PRECISION',
            'PRIMARY',
            'PROCEDURE',
            'PURGE',
            'RANGE',
            'READ',
            'READS',
            'READ_WRITE',
            'REAL',
            'RECURSIVE',
            'REF_SYSTEM_ID',
            'REFERENCES',
            'REGEXP',
            'RELEASE',
            'RENAME',
            'REPEAT',
            'REPLACE',
            'REQUIRE',
            'RESIGNAL',
            'RESTRICT',
            'RETURN',
            'RETURNING',
            'REVOKE',
            'RIGHT',
            'RLIKE',
            'ROWS',
            'SCHEMA',
            'SCHEMAS',
            'SECOND_MICROSECOND',
            'SELECT',
            'SENSITIVE',
            'SEPARATOR',
            'SET',
            'SHOW',
            'SIGNAL',
            'SLOW',
            'SMALLINT',
            'SPATIAL',
            'SPECIFIC',
            'SQL',
            'SQLEXCEPTION',
            'SQLSTATE',
            'SQLWARNING',
            'SQL_BIG_RESULT',
            'SQL_CALC_FOUND_ROWS',
            'SQL_SMALL_RESULT',
            'SSL',
            'STARTING',
            'STATS_AUTO_RECALC',
            'STATS_PERSISTENT',
            'STATS_SAMPLE_PAGES',
            'STRAIGHT_JOIN',
            'TABLE',
            'TERMINATED',
            'THEN',
            'TINYBLOB',
            'TINYINT',
            'TINYTEXT',
            'TO',
            'TRAILING',
            'TRIGGER',
            'TRUE',
            'UNDO',
            'UNION',
            'UNIQUE',
            'UNLOCK',
            'UNSIGNED',
            'UPDATE',
            'USAGE',
            'USE',
            'USING',
            'UTC_DATE',
            'UTC_TIME',
            'UTC_TIMESTAMP',
            'VALUES',
            'VARBINARY',
            'VARCHAR',
            'VARCHARACTER',
            'VARYING',
            'WHEN',
            'WHERE',
            'WHILE',
            'WINDOW',
            'WITH',
            'WRITE',
            'XOR',
            'YEAR_MONTH',
            'ZEROFILL',
            'ACTION',
            'BIT',
            'DATE',
            'ENUM',
            'NO',
            'TEXT',
            'TIME',
            'TIMESTAMP',
            'BODY',
            'ELSIF',
            'GOTO',
            'HISTORY',
            'MINUS',
            'OTHERS',
            'PACKAGE',
            'PERIOD',
            'RAISE',
            'ROWNUM',
            'ROWTYPE',
            'SYSDATE',
            'SYSTEM',
            'SYSTEM_TIME',
            'VERSIONING',
            'WITHOUT'
        ];
    }

    /**
     * Does the adapter handle casting?
     *
     * @return bool
     */
    public function getSupportForCasting(): bool
    {
        return false;
    }

    /**
     * Does the adapter handle Query Array Contains?
     *
     * @return bool
     */
    public function getSupportForQueryContains(): bool
    {
        return true;
    }

    /**
     * Does the adapter handle array Overlaps?
     *
     * @return bool
     */
    abstract public function getSupportForJSONOverlaps(): bool;

    public function getSupportForRelationships(): bool
    {
        return true;
    }

    /**
     * @param mixed $stmt
     * @param Query $query
     * @return void
     * @throws Exception
     */
    protected function bindConditionValue(mixed $stmt, Query $query): void
    {
        if ($query->getMethod() == Query::TYPE_SELECT) {
            return;
        }

        if ($query->isNested()) {
            foreach ($query->getValues() as $value) {
                $this->bindConditionValue($stmt, $value);
            }
            return;
        }

        if ($this->getSupportForJSONOverlaps() && $query->onArray() && $query->getMethod() == Query::TYPE_CONTAINS) {
            $placeholder = $this->getSQLPlaceholder($query) . '_0';
            $stmt->bindValue($placeholder, json_encode($query->getValues()), PDO::PARAM_STR);
            return;
        }

        foreach ($query->getValues() as $key => $value) {
            $value = match ($query->getMethod()) {
                Query::TYPE_STARTS_WITH => $this->escapeWildcards($value) . '%',
                Query::TYPE_ENDS_WITH => '%' . $this->escapeWildcards($value),
                Query::TYPE_SEARCH => $this->getFulltextValue($value),
                Query::TYPE_CONTAINS => $query->onArray() ? \json_encode($value) : '%' . $this->escapeWildcards($value) . '%',
                default => $value
            };

            $placeholder = $this->getSQLPlaceholder($query) . '_' . $key;

            $stmt->bindValue($placeholder, $value, $this->getPDOType($value));
        }
    }

    /**
     * @param string $value
     * @return string
     */
    protected function getFulltextValue(string $value): string
    {
        $exact = str_ends_with($value, '"') && str_starts_with($value, '"');

        /** Replace reserved chars with space. */
        $specialChars = '@,+,-,*,),(,<,>,~,"';
        $value = str_replace(explode(',', $specialChars), ' ', $value);
        $value = preg_replace('/\s+/', ' ', $value); // Remove multiple whitespaces
        $value = trim($value);

        if (empty($value)) {
            return '';
        }

        if ($exact) {
            $value = '"' . $value . '"';
        } else {
            /** Prepend wildcard by default on the back. */
            $value .= '*';
        }

        return $value;
    }

    /**
     * Get SQL Operator
     *
     * @param string $method
     * @return string
     * @throws Exception
     */
    protected function getSQLOperator(string $method): string
    {
        switch ($method) {
            case Query::TYPE_EQUAL:
                return '=';
            case Query::TYPE_NOT_EQUAL:
                return '!=';
            case Query::TYPE_LESSER:
                return '<';
            case Query::TYPE_LESSER_EQUAL:
                return '<=';
            case Query::TYPE_GREATER:
                return '>';
            case Query::TYPE_GREATER_EQUAL:
                return '>=';
            case Query::TYPE_IS_NULL:
                return 'IS NULL';
            case Query::TYPE_IS_NOT_NULL:
                return 'IS NOT NULL';
            case Query::TYPE_STARTS_WITH:
            case Query::TYPE_ENDS_WITH:
            case Query::TYPE_CONTAINS:
                return $this->getLikeOperator();
            default:
                throw new DatabaseException('Unknown method: ' . $method);
        }
    }

    /**
     * @param Query $query
     * @return string
     * @throws Exception
     */
    protected function getSQLPlaceholder(Query $query): string
    {
        $json = \json_encode([$query->getAttribute(), $query->getMethod(), $query->getValues()]);

        if ($json === false) {
            throw new DatabaseException('Failed to encode query');
        }

        return \md5($json);
    }

    public function escapeWildcards(string $value): string
    {
        $wildcards = ['%', '_', '[', ']', '^', '-', '.', '*', '+', '?', '(', ')', '{', '}', '|'];

        foreach ($wildcards as $wildcard) {
            $value = \str_replace($wildcard, "\\$wildcard", $value);
        }

        return $value;
    }

    /**
     * Get SQL Index Type
     *
     * @param string $type
     * @return string
     * @throws Exception
     */
    protected function getSQLIndexType(string $type): string
    {
        switch ($type) {
            case Database::INDEX_KEY:
                return 'INDEX';

            case Database::INDEX_UNIQUE:
                return 'UNIQUE INDEX';

            case Database::INDEX_FULLTEXT:
                return 'FULLTEXT INDEX';

            default:
                throw new DatabaseException('Unknown index type: ' . $type . '. Must be one of ' . Database::INDEX_KEY . ', ' . Database::INDEX_UNIQUE . ', ' . Database::INDEX_FULLTEXT);
        }
    }

    /**
     * Get SQL condition for permissions
     *
     * @param string $collection
     * @param array<string> $roles
     * @return string
     * @throws Exception
     */
    protected function getSQLPermissionsCondition(string $collection, array $roles): string
    {
        $roles = array_map(fn (string $role) => $this->getPDO()->quote($role), $roles);

        $tenantQuery = '';
        if ($this->sharedTables) {
            $tenantQuery = 'AND (_tenant = :_tenant OR _tenant IS NULL)';
        }

        return "table_main._uid IN (
                    SELECT _document
                    FROM {$this->getSQLTable($collection . '_perms')}
                    WHERE _permission IN (" . implode(', ', $roles) . ")
                      AND _type = 'read'
                      {$tenantQuery}
                )";
    }

    /**
     * Get SQL table
     *
     * @param string $name
     * @return string
     * @throws DatabaseException
     */
    protected function getSQLTable(string $name): string
    {
        return "`{$this->getDatabase()}`.`{$this->getNamespace()}_{$this->filter($name)}`";
    }

    /**
     * Returns the current PDO object
     * @return mixed
     */
    protected function getPDO(): mixed
    {
        return $this->pdo;
    }

    /**
     * Get PDO Type
     *
     * @param mixed $value
     * @return int
     * @throws Exception
     */
    abstract protected function getPDOType(mixed $value): int;

    /**
     * Returns default PDO configuration
     *
     * @return array<int, mixed>
     */
    public static function getPDOAttributes(): array
    {
        return [
            PDO::ATTR_TIMEOUT => 3, // Specifies the timeout duration in seconds. Takes a value of type int.
            PDO::ATTR_PERSISTENT => true, // Create a persistent connection
            PDO::ATTR_DEFAULT_FETCH_MODE => PDO::FETCH_ASSOC, // Fetch a result row as an associative array.
            PDO::ATTR_ERRMODE => PDO::ERRMODE_EXCEPTION, // PDO will throw a PDOException on srrors
            PDO::ATTR_EMULATE_PREPARES => true, // Emulate prepared statements
            PDO::ATTR_STRINGIFY_FETCHES => true // Returns all fetched data as Strings
        ];
    }

    /**
     * @return int
     */
    public function getMaxVarcharLength(): int
    {
        return 16381; // Floor value for Postgres:16383 | MySQL:16381 | MariaDB:16382
    }

    /**
     * @return int
     */
    public function getMaxIndexLength(): int
    {
        return 768;
    }

    /**
     * @param Query $query
     * @return string
     * @throws Exception
     */
    abstract protected function getSQLCondition(Query $query): string;

    /**
     * @param array<Query> $queries
     * @param string $separator
     * @return string
     * @throws Exception
     */
    public function getSQLConditions(array $queries = [], string $separator = 'AND'): string
    {
        $conditions = [];
        foreach ($queries as $query) {

            if ($query->getMethod() === Query::TYPE_SELECT) {
                continue;
            }

            if ($query->isNested()) {
                $conditions[] = $this->getSQLConditions($query->getValues(), $query->getMethod());
            } else {
                $conditions[] = $this->getSQLCondition($query);
            }
        }

        $tmp = implode(' '. $separator .' ', $conditions);
        return empty($tmp) ? '' : '(' . $tmp . ')';
    }

    /**
     * @return string
     */
    public function getLikeOperator(): string
    {
        return 'LIKE';
    }

}<|MERGE_RESOLUTION|>--- conflicted
+++ resolved
@@ -34,13 +34,10 @@
     {
         try {
             if ($this->inTransaction === 0) {
-<<<<<<< HEAD
                 if ($this->getPDO()->inTransaction()) {
                     $this->getPDO()->rollBack();
                 }
 
-=======
->>>>>>> feddc8e8
                 $result = $this->getPDO()->beginTransaction();
             } else {
                 $result = true;
@@ -73,24 +70,18 @@
         try {
             $result = $this->getPDO()->commit();
         } catch (PDOException $e) {
-<<<<<<< HEAD
             if ($this->getPDO()->inTransaction()) {
                 $this->getPDO()->rollBack();
             }
-=======
->>>>>>> feddc8e8
             throw new DatabaseException('Failed to commit transaction: ' . $e->getMessage(), $e->getCode(), $e);
         } finally {
             $this->inTransaction--;
         }
 
         if (!$result) {
-<<<<<<< HEAD
             if ($this->getPDO()->inTransaction()) {
                 $this->getPDO()->rollBack();
             }
-=======
->>>>>>> feddc8e8
             throw new DatabaseException('Failed to commit transaction');
         }
 
