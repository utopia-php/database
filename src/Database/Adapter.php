--- conflicted
+++ resolved
@@ -526,10 +526,7 @@
     /**
      * Filter Keys
      *
-<<<<<<< HEAD
      * @param string $value
-=======
->>>>>>> 9db79f74
      * @return string
      * @throws Exception
      */
@@ -544,15 +541,6 @@
         return $value;
     }
 
-<<<<<<< HEAD
-    /**
-     * Are timeouts supported?
-     *
-     * @return bool
-     */
-    abstract public function getSupportForTimeouts(): bool;
-
-=======
     public function escapeWildcards(string $value): string
     {
         $wildcards = [
@@ -579,5 +567,12 @@
 
         return $value;
     }
->>>>>>> 9db79f74
+
+    /**
+     * Are timeouts supported?
+     *
+     * @return bool
+     */
+    abstract public function getSupportForTimeouts(): bool;
+
 }