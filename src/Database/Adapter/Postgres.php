--- conflicted
+++ resolved
@@ -103,14 +103,6 @@
                 \"_permissions\" TEXT DEFAULT NULL,
                 " . \implode(' ', $attributes) . "
                 PRIMARY KEY (\"_id\")
-<<<<<<< HEAD
-                )");
-        //,
-        //INDEX (\"_createdAt\"),
-        //INDEX (\"_updatedAt\")
-        $stmtIndex = $this->getPDO()
-            ->prepare("CREATE UNIQUE INDEX \"index_{$namespace}_{$id}_uid\" ON {$this->getSQLTable($id)} (LOWER(_uid));");
-=======
             );
             
 			CREATE UNIQUE INDEX \"{$namespace}_{$id}_uid\" on {$this->getSQLTable($id)} (LOWER(\"_uid\"));
@@ -122,7 +114,6 @@
 
         $stmt = $this->getPDO()->prepare($sql);
 
->>>>>>> d3bec350
         try {
             $stmt->execute();
 
