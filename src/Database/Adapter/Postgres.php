--- conflicted
+++ resolved
@@ -770,24 +770,8 @@
         ";
 
         $stmt = $this->getPDO()->prepare($sql);
-<<<<<<< HEAD
-
-        foreach ($queries as $i => $query) {
-            if ($query->getMethod() === Query::TYPE_SEARCH || empty($query->getValues())) {
-                continue;
-            }
-            $attributeIndex = 0;
-            foreach ($query->getValues() as $key => $value) {
-                $value = $this->getSQLValue($query->getMethod(), $value);
-
-                $bindKey = 'key_' . $attributeIndex;
-                $stmt->bindValue(':attribute_' . $i . '_' . $key . '_' . $bindKey, $value, $this->getPDOType($value));
-                $attributeIndex++;
-            }
-=======
         foreach ($queries as $query) {
             $this->bindConditionValue($stmt, $query);
->>>>>>> 3e48e346
         }
 
         if (!empty($cursor) && !empty($orderAttributes) && array_key_exists(0, $orderAttributes)) {
@@ -942,6 +926,48 @@
     }
 
     /**
+     * Get SQL Condition
+     *
+     * @param Query $query
+     * @return string
+     * @throws Exception
+     */
+    protected function getSQLCondition(Query $query): string
+    {
+        $query->setAttribute(match ($query->getAttribute()) {
+            '$id' => '_uid',
+            '$createdAt' => '_createdAt',
+            '$updatedAt' => '_updatedAt',
+            default => $query->getAttribute()
+        });
+
+        $attribute = "\"{$query->getAttribute()}\"" ;
+        $placeholder = $this->getSQLPlaceholder($query);
+
+        switch ($query->getMethod()){
+            case Query::TYPE_SEARCH:
+                $value = trim(str_replace(['@', '+', '-', '*', '.'], '|', $query->getValues()[0]));
+                $value = $this->getSQLValue($query->getMethod(), $value);
+                return "to_tsvector(regexp_replace({$attribute}, '[^\w]+',' ','g')) @@ to_tsquery(trim(REGEXP_REPLACE({$value}, '\|+','|','g'),'|'))";
+
+            case Query::TYPE_BETWEEN:
+                return "table_main.{$attribute} BETWEEN :{$placeholder}_0 AND :{$placeholder}_1";
+
+            case Query::TYPE_IS_NULL:
+            case Query::TYPE_IS_NOT_NULL:
+                return "table_main.{$attribute} {$this->getSQLOperator($query->getMethod())}";
+
+            default:
+                $conditions = [];
+                foreach ($query->getValues() as $key => $value) {
+                    $conditions[] = $attribute.' '.$this->getSQLOperator($query->getMethod()).' '.':'.$placeholder.'_'.$key;
+                }
+                $condition = implode(' OR ', $conditions);
+                return empty($condition) ? '' : '(' . $condition . ')';
+        }
+    }
+
+    /**
      * Get SQL Type
      * 
      * @param string $type
@@ -993,46 +1019,6 @@
     }
 
     /**
-<<<<<<< HEAD
-     * Get SQL Condtions
-     * 
-     * @param string $attribute
-     * @param string $operator
-     * @param string|null $placeholder
-     * @param mixed $value
-     * 
-     * @return string
-     */
-    protected function getSQLCondition(string $attribute, string $operator, ?string $placeholder, mixed $value): string
-    {
-        switch ($operator) {
-            case Query::TYPE_SEARCH:
-                /**
-                 * Replace reserved chars with space.
-                 */
-                $value = trim(str_replace(['@', '+', '-', '*', '.'], '|', $value));
-
-                /**
-                 * Prepend wildcard by default on the back.
-                 */
-                $value = $this->getSQLValue($operator, $value);
-
-                return "to_tsvector(regexp_replace({$attribute}, '[^\w]+',' ','g')) @@ to_tsquery(trim(REGEXP_REPLACE({$value}, '\|+','|','g'),'|'))";
-
-            default:
-                $condition = $attribute . ' ' . $this->getSQLOperator($operator);
-
-                if (!empty($placeholder)) {
-                    $condition .= ' ' . $placeholder; // Using `attrubute_` to avoid conflicts with custom names;
-                }
-
-                return $condition;
-        }
-    }
-
-    /**
-=======
->>>>>>> 3e48e346
      * Get SQL Index
      *
      * @param string $collection
@@ -1144,47 +1130,4 @@
     {
         return false;
     }
-
-
-    /**
-     * Get SQL Condition
-     *
-     * @param Query $query
-     * @return string
-     * @throws Exception
-     */
-    protected function getSQLCondition(Query $query): string
-    {
-        $query->setAttribute(match ($query->getAttribute()) {
-            '$id' => '_uid',
-            '$createdAt' => '_createdAt',
-            '$updatedAt' => '_updatedAt',
-            default => $query->getAttribute()
-        });
-
-        $attribute = "\"{$query->getAttribute()}\"" ;
-        $placeholder = $this->getSQLPlaceholder($query);
-
-        switch ($query->getMethod()){
-            case Query::TYPE_SEARCH:
-                $value = trim(str_replace(['@', '+', '-', '*', '.'], '|', $query->getValues()[0]));
-                $value = "'{$value}*'";
-                return "to_tsvector(regexp_replace({$attribute}, '[^\w]+',' ','g')) @@ to_tsquery(trim(REGEXP_REPLACE({$value}, '\|+','|','g'),'|'))";
-
-            case Query::TYPE_BETWEEN:
-                return "table_main.{$attribute} BETWEEN :{$placeholder}_0 AND :{$placeholder}_1";
-
-            case Query::TYPE_IS_NULL:
-            case Query::TYPE_IS_NOT_NULL:
-                return "table_main.{$attribute} {$this->getSQLOperator($query->getMethod())}";
-
-            default:
-                $conditions = [];
-                foreach ($query->getValues() as $key => $value) {
-                    $conditions[] = $attribute.' '.$this->getSQLOperator($query->getMethod()).':'.$placeholder.'_'.$key;
-                }
-                $condition = implode(' OR ', $conditions);
-                return empty($condition) ? '' : '(' . $condition . ')';
-        }
-    }
 }