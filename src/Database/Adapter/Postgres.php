--- conflicted
+++ resolved
@@ -1325,11 +1325,7 @@
         switch ($type) {
             case Database::VAR_STRING:
                 // $size = $size * 4; // Convert utf8mb4 size to bytes
-<<<<<<< HEAD
-                if ($size > 16120) { // consistency with MariaDB
-=======
                 if ($size > $this->getMaxVarcharLength()) {
->>>>>>> 98dc6a94
                     return 'TEXT';
                 }
 
