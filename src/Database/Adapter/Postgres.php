<?php

namespace Utopia\Database\Adapter;

use Exception;
use PDO;
use PDOException;
use Utopia\Database\Change;
use Utopia\Database\Database;
use Utopia\Database\Document;
use Utopia\Database\Exception as DatabaseException;
use Utopia\Database\Exception\Duplicate as DuplicateException;
use Utopia\Database\Exception\NotFound as NotFoundException;
use Utopia\Database\Exception\Order as OrderException;
use Utopia\Database\Exception\Timeout as TimeoutException;
use Utopia\Database\Exception\Transaction as TransactionException;
use Utopia\Database\Exception\Truncate as TruncateException;
use Utopia\Database\Helpers\ID;
use Utopia\Database\Query;
use Utopia\Database\Validator\Authorization;

class Postgres extends SQL
{
    /**
     * Differences between MariaDB and Postgres
     *
     * 1. Need to use CASCADE to DROP schema
     * 2. Quotes are different ` vs "
     * 3. DATETIME is TIMESTAMP
     * 4. Full-text search is different - to_tsvector() and to_tsquery()
     */

    /**
     * @inheritDoc
     */
    public function startTransaction(): bool
    {
        try {
            if ($this->inTransaction === 0) {
                if ($this->getPDO()->inTransaction()) {
                    $this->getPDO()->rollBack();
                } else {
                    // If no active transaction, this has no effect.
                    $this->getPDO()->prepare('ROLLBACK')->execute();
                }

                $result = $this->getPDO()->beginTransaction();
            } else {
                $result = true;
            }
        } catch (PDOException $e) {
            throw new TransactionException('Failed to start transaction: ' . $e->getMessage(), $e->getCode(), $e);
        }

        if (!$result) {
            throw new TransactionException('Failed to start transaction');
        }

        $this->inTransaction++;

        return $result;
    }

    /**
     * @inheritDoc
     */
    public function rollbackTransaction(): bool
    {
        if ($this->inTransaction === 0) {
            return false;
        }

        try {
            $result = $this->getPDO()->rollBack();
            $this->inTransaction = 0;
        } catch (PDOException $e) {
            throw new DatabaseException('Failed to rollback transaction: ' . $e->getMessage(), $e->getCode(), $e);
        }

        if (!$result) {
            throw new TransactionException('Failed to rollback transaction');
        }

        return $result;
    }

    private function execute(mixed $stmt): bool
    {
        $pdo = $this->getPDO();

        // Choose the right SET command based on transaction state
        $sql = $this->inTransaction === 0
            ? "SET statement_timeout = '{$this->timeout}ms'"
            : "SET LOCAL statement_timeout = '{$this->timeout}ms'";

        // Apply timeout
        $pdo->exec($sql);

        try {
            return $stmt->execute();
        } finally {
            // Only reset the global timeout when not in a transaction
            if ($this->inTransaction === 0) {
                $pdo->exec("RESET statement_timeout");
            }
        }
    }



    /**
     * Returns Max Execution Time
     * @param int $milliseconds
     * @param string $event
     * @return void
     * @throws DatabaseException
     */
    public function setTimeout(int $milliseconds, string $event = Database::EVENT_ALL): void
    {
        if (!$this->getSupportForTimeouts()) {
            return;
        }
        if ($milliseconds <= 0) {
            throw new DatabaseException('Timeout must be greater than 0');
        }

        $this->timeout = $milliseconds;
    }

    /**
     * Create Database
     *
     * @param string $name
     *
     * @return bool
     * @throws DatabaseException
     */
    public function create(string $name): bool
    {
        $name = $this->filter($name);

        if ($this->exists($name)) {
            return true;
        }

        $sql = "CREATE SCHEMA \"{$name}\"";
        $sql = $this->trigger(Database::EVENT_DATABASE_CREATE, $sql);

        $dbCreation = $this->getPDO()
        ->prepare($sql)
        ->execute();

        $collation = "
            CREATE COLLATION IF NOT EXISTS utf8_ci (
            provider = icu,
            locale   = 'und-u-ks-primary',
            deterministic = false
            );
        ";
        $this->getPDO()->prepare($collation)->execute();
        return $dbCreation;
    }

    /**
     * Delete Database
     *
     * @param string $name
     * @return bool
     * @throws Exception
     * @throws PDOException
     */
    public function delete(string $name): bool
    {
        $name = $this->filter($name);

        $sql = "DROP SCHEMA IF EXISTS \"{$name}\" CASCADE";
        $sql = $this->trigger(Database::EVENT_DATABASE_DELETE, $sql);

        return $this->getPDO()->prepare($sql)->execute();
    }

    /**
     * Create Collection
     *
     * @param string $name
     * @param array<Document> $attributes
     * @param array<Document> $indexes
     * @return bool
     * @throws DuplicateException
     */
    public function createCollection(string $name, array $attributes = [], array $indexes = []): bool
    {
        $namespace = $this->getNamespace();
        $id = $this->filter($name);

        /** @var array<string> $attributeStrings */
        $attributeStrings = [];

        /** @var array<string> $attributeStrings */
        $attributeStrings = [];
        foreach ($attributes as $attribute) {
            $attrId = $this->filter($attribute->getId());

            $attrType = $this->getSQLType(
                $attribute->getAttribute('type'),
                $attribute->getAttribute('size', 0),
                $attribute->getAttribute('signed', true),
                $attribute->getAttribute('array', false)
            );

            // Ignore relationships with virtual attributes
            if ($attribute->getAttribute('type') === Database::VAR_RELATIONSHIP) {
                $options = $attribute->getAttribute('options', []);
                $relationType = $options['relationType'] ?? null;
                $twoWay = $options['twoWay'] ?? false;
                $side = $options['side'] ?? null;

                if (
                    $relationType === Database::RELATION_MANY_TO_MANY
                    || ($relationType === Database::RELATION_ONE_TO_ONE && !$twoWay && $side === Database::RELATION_SIDE_CHILD)
                    || ($relationType === Database::RELATION_ONE_TO_MANY && $side === Database::RELATION_SIDE_PARENT)
                    || ($relationType === Database::RELATION_MANY_TO_ONE && $side === Database::RELATION_SIDE_CHILD)
                ) {
                    continue;
                }
            }

            $attributeStrings[] = "\"{$attrId}\" {$attrType}, ";
        }

        $sqlTenant = $this->sharedTables ? '_tenant INTEGER DEFAULT NULL,' : '';
        $collection = "
            CREATE TABLE {$this->getSQLTable($id)} (
                _id SERIAL NOT NULL,
                _uid VARCHAR(255) NOT NULL,
                ". $sqlTenant ."
                \"_createdAt\" TIMESTAMP(3) DEFAULT NULL,
                \"_updatedAt\" TIMESTAMP(3) DEFAULT NULL,
                _permissions TEXT DEFAULT NULL,
                " . \implode(' ', $attributeStrings) . "
                PRIMARY KEY (_id)
            );
        ";

        if ($this->sharedTables) {
            $collection .= "
				CREATE UNIQUE INDEX \"{$namespace}_{$this->tenant}_{$id}_uid\" ON {$this->getSQLTable($id)} (LOWER(_uid), _tenant);
            	CREATE INDEX \"{$namespace}_{$this->tenant}_{$id}_created\" ON {$this->getSQLTable($id)} (_tenant, \"_createdAt\");
            	CREATE INDEX \"{$namespace}_{$this->tenant}_{$id}_updated\" ON {$this->getSQLTable($id)} (_tenant, \"_updatedAt\");
            	CREATE INDEX \"{$namespace}_{$this->tenant}_{$id}_tenant_id\" ON {$this->getSQLTable($id)} (_tenant, _id);
			";
        } else {
            $collection .= "
				CREATE UNIQUE INDEX \"{$namespace}_{$id}_uid\" ON {$this->getSQLTable($id)} (LOWER(_uid));
            	CREATE INDEX \"{$namespace}_{$id}_created\" ON {$this->getSQLTable($id)} (\"_createdAt\");
            	CREATE INDEX \"{$namespace}_{$id}_updated\" ON {$this->getSQLTable($id)} (\"_updatedAt\");
			";
        }

        $collection = $this->trigger(Database::EVENT_COLLECTION_CREATE, $collection);

        $permissions = "
            CREATE TABLE {$this->getSQLTable($id . '_perms')} (
                _id SERIAL NOT NULL,
                _tenant INTEGER DEFAULT NULL,
                _type VARCHAR(12) NOT NULL,
                _permission VARCHAR(255) NOT NULL,
                _document VARCHAR(255) NOT NULL,
                PRIMARY KEY (_id)
            );   
        ";

        if ($this->sharedTables) {
            $permissions .= "
                CREATE UNIQUE INDEX \"{$namespace}_{$this->tenant}_{$id}_ukey\" 
                    ON {$this->getSQLTable($id. '_perms')} USING btree (_tenant,_document,_type,_permission);
                CREATE INDEX \"{$namespace}_{$this->tenant}_{$id}_permission\" 
                    ON {$this->getSQLTable($id. '_perms')} USING btree (_tenant,_permission,_type); 
            ";
        } else {
            $permissions .= "
                CREATE UNIQUE INDEX \"{$namespace}_{$id}_ukey\" 
                    ON {$this->getSQLTable($id. '_perms')} USING btree (_document,_type,_permission);
                CREATE INDEX \"{$namespace}_{$id}_permission\" 
                    ON {$this->getSQLTable($id. '_perms')} USING btree (_permission,_type); 
            ";
        }

        $permissions = $this->trigger(Database::EVENT_COLLECTION_CREATE, $permissions);

        try {
            $this->getPDO()->prepare($collection)->execute();

            $this->getPDO()->prepare($permissions)->execute();

            foreach ($indexes as $index) {
                $indexId = $this->filter($index->getId());
                $indexType = $index->getAttribute('type');
                $indexAttributes = $index->getAttribute('attributes', []);
                $indexAttributesWithType = [];
                foreach ($indexAttributes as $indexAttribute) {
                    foreach ($attributes as $attribute) {
                        if ($attribute->getId() === $indexAttribute) {
                            $indexAttributesWithType[$indexAttribute] = $attribute->getAttribute('type');
                        }
                    }
                }
                $indexOrders = $index->getAttribute('orders', []);
                $this->createIndex(
                    $id,
                    $indexId,
                    $indexType,
                    $indexAttributes,
                    [],
                    $indexOrders,
                    $indexAttributesWithType
                );
            }
        } catch (PDOException $e) {
            $e = $this->processException($e);

            if (!($e instanceof DuplicateException)) {
                $this->execute($this->getPDO()
                    ->prepare("DROP TABLE IF EXISTS {$this->getSQLTable($id)}, {$this->getSQLTable($id . '_perms')};"));
            }

            throw $e;
        }

        return true;
    }

    /**
     * Get Collection Size on disk
     * @param string $collection
     * @return int
     * @throws DatabaseException
     */
    public function getSizeOfCollectionOnDisk(string $collection): int
    {
        $collection = $this->filter($collection);
        $name = $this->getSQLTable($collection);
        $permissions = $this->getSQLTable($collection . '_perms');

        $collectionSize = $this->getPDO()->prepare("
             SELECT pg_total_relation_size(:name);
        ");

        $permissionsSize = $this->getPDO()->prepare("
             SELECT pg_total_relation_size(:permissions);
        ");

        $collectionSize->bindParam(':name', $name);
        $permissionsSize->bindParam(':permissions', $permissions);

        try {
            $this->execute($collectionSize);
            $this->execute($permissionsSize);
            $size = $collectionSize->fetchColumn() + $permissionsSize->fetchColumn();
        } catch (PDOException $e) {
            throw new DatabaseException('Failed to get collection size: ' . $e->getMessage());
        }

        return  $size;
    }

    /**
     * Get Collection Size of raw data
     * @param string $collection
     * @return int
     * @throws DatabaseException
     *
     */
    public function getSizeOfCollection(string $collection): int
    {
        $collection = $this->filter($collection);
        $name = $this->getSQLTable($collection);
        $permissions = $this->getSQLTable($collection . '_perms');

        $collectionSize = $this->getPDO()->prepare("
             SELECT pg_relation_size(:name);
        ");

        $permissionsSize = $this->getPDO()->prepare("
             SELECT pg_relation_size(:permissions);
        ");

        $collectionSize->bindParam(':name', $name);
        $permissionsSize->bindParam(':permissions', $permissions);

        try {
            $this->execute($collectionSize);
            $this->execute($permissionsSize);
            $size = $collectionSize->fetchColumn() + $permissionsSize->fetchColumn();
        } catch (PDOException $e) {
            throw new DatabaseException('Failed to get collection size: ' . $e->getMessage());
        }

        return  $size;
    }

    /**
     * Delete Collection
     *
     * @param string $id
     * @return bool
     */
    public function deleteCollection(string $id): bool
    {
        $id = $this->filter($id);

        $sql = "DROP TABLE {$this->getSQLTable($id)}, {$this->getSQLTable($id . '_perms')}";
        $sql = $this->trigger(Database::EVENT_COLLECTION_DELETE, $sql);

        return $this->getPDO()->prepare($sql)->execute();
    }

    /**
     * Analyze a collection updating it's metadata on the database engine
     *
     * @param string $collection
     * @return bool
     */
    public function analyzeCollection(string $collection): bool
    {
        return false;
    }

    /**
     * Create Attribute
     *
     * @param string $collection
     * @param string $id
     * @param string $type
     * @param int $size
     * @param bool $signed
     * @param bool $array
     *
     * @return bool
     * @throws DatabaseException
     */
    public function createAttribute(string $collection, string $id, string $type, int $size, bool $signed = true, bool $array = false): bool
    {
        $name = $this->filter($collection);
        $id = $this->filter($id);
        $type = $this->getSQLType($type, $size, $signed, $array);

        $sql = "
			ALTER TABLE {$this->getSQLTable($name)}
			ADD COLUMN \"{$id}\" {$type}
		";

        $sql = $this->trigger(Database::EVENT_ATTRIBUTE_CREATE, $sql);

        try {
            return $this->execute($this->getPDO()
                ->prepare($sql));
        } catch (PDOException $e) {
            throw $this->processException($e);
        }
    }

    /**
     * Delete Attribute
     *
     * @param string $collection
     * @param string $id
     * @param bool $array
     *
     * @return bool
     * @throws DatabaseException
     */
    public function deleteAttribute(string $collection, string $id, bool $array = false): bool
    {
        $name = $this->filter($collection);
        $id = $this->filter($id);

        $sql = "
			ALTER TABLE {$this->getSQLTable($name)}
			DROP COLUMN \"{$id}\";
		";

        $sql = $this->trigger(Database::EVENT_ATTRIBUTE_DELETE, $sql);

        try {
            return $this->execute($this->getPDO()
                ->prepare($sql));
        } catch (PDOException $e) {
            if ($e->getCode() === "42703" && $e->errorInfo[1] === 7) {
                return true;
            }

            throw $e;
        }
    }

    /**
     * Rename Attribute
     *
     * @param string $collection
     * @param string $old
     * @param string $new
     * @return bool
     * @throws Exception
     * @throws PDOException
     */
    public function renameAttribute(string $collection, string $old, string $new): bool
    {
        $collection = $this->filter($collection);
        $old = $this->filter($old);
        $new = $this->filter($new);

        $sql = "
			ALTER TABLE {$this->getSQLTable($collection)} 
			RENAME COLUMN \"{$old}\" TO \"{$new}\"
		";

        $sql = $this->trigger(Database::EVENT_ATTRIBUTE_UPDATE, $sql);

        return $this->execute($this->getPDO()
            ->prepare($sql));
    }

    /**
     * Update Attribute
     *
     * @param string $collection
     * @param string $id
     * @param string $type
     * @param int $size
     * @param bool $signed
     * @param bool $array
     * @param string|null $newKey
     * @return bool
     * @throws Exception
     * @throws PDOException
     */
    public function updateAttribute(string $collection, string $id, string $type, int $size, bool $signed = true, bool $array = false, ?string $newKey = null): bool
    {
        $name = $this->filter($collection);
        $id = $this->filter($id);
        $newKey = empty($newKey) ? null : $this->filter($newKey);
        $type = $this->getSQLType($type, $size, $signed, $array);

        if ($type == 'TIMESTAMP(3)') {
            $type = "TIMESTAMP(3) without time zone USING TO_TIMESTAMP(\"$id\", 'YYYY-MM-DD HH24:MI:SS.MS')";
        }

        if (!empty($newKey) && $id !== $newKey) {
            $newKey = $this->filter($newKey);

            $sql = "
                    ALTER TABLE {$this->getSQLTable($name)}
                    RENAME COLUMN \"{$id}\" TO \"{$newKey}\"
                ";

            $sql = $this->trigger(Database::EVENT_ATTRIBUTE_UPDATE, $sql);

            $result = $this->execute($this->getPDO()
                ->prepare($sql));

            if (!$result) {
                return false;
            }

            $id = $newKey;
        }

        $sql = "
                ALTER TABLE {$this->getSQLTable($name)}
                ALTER COLUMN \"{$id}\" TYPE {$type}
            ";

        $sql = $this->trigger(Database::EVENT_ATTRIBUTE_UPDATE, $sql);

        try {
            $result = $this->execute($this->getPDO()
            ->prepare($sql));

            return $result;
        } catch (PDOException $e) {
            throw $this->processException($e);
        }
    }

    /**
     * @param string $collection
     * @param string $id
     * @param string $type
     * @param string $relatedCollection
     * @param bool $twoWay
     * @param string $twoWayKey
     * @return bool
     * @throws Exception
     */
    public function createRelationship(
        string $collection,
        string $relatedCollection,
        string $type,
        bool $twoWay = false,
        string $id = '',
        string $twoWayKey = ''
    ): bool {
        $name = $this->filter($collection);
        $relatedName = $this->filter($relatedCollection);
        $table = $this->getSQLTable($name);
        $relatedTable = $this->getSQLTable($relatedName);
        $id = $this->filter($id);
        $twoWayKey = $this->filter($twoWayKey);
        $sqlType = $this->getSQLType(Database::VAR_RELATIONSHIP, 0, false);

        switch ($type) {
            case Database::RELATION_ONE_TO_ONE:
                $sql = "ALTER TABLE {$table} ADD COLUMN \"{$id}\" {$sqlType} DEFAULT NULL;";

                if ($twoWay) {
                    $sql .= "ALTER TABLE {$relatedTable} ADD COLUMN \"{$twoWayKey}\" {$sqlType} DEFAULT NULL;";
                }
                break;
            case Database::RELATION_ONE_TO_MANY:
                $sql = "ALTER TABLE {$relatedTable} ADD COLUMN \"{$twoWayKey}\" {$sqlType} DEFAULT NULL;";
                break;
            case Database::RELATION_MANY_TO_ONE:
                $sql = "ALTER TABLE {$table} ADD COLUMN \"{$id}\" {$sqlType} DEFAULT NULL;";
                break;
            case Database::RELATION_MANY_TO_MANY:
                return true;
            default:
                throw new DatabaseException('Invalid relationship type');
        }

        $sql = $this->trigger(Database::EVENT_ATTRIBUTE_CREATE, $sql);

        return $this->execute($this->getPDO()
            ->prepare($sql));
    }

    /**
     * @param string $collection
     * @param string $relatedCollection
     * @param string $type
     * @param bool $twoWay
     * @param string $key
     * @param string $twoWayKey
     * @param string $side
     * @param string|null $newKey
     * @param string|null $newTwoWayKey
     * @return bool
     * @throws DatabaseException
     */
    public function updateRelationship(
        string $collection,
        string $relatedCollection,
        string $type,
        bool $twoWay,
        string $key,
        string $twoWayKey,
        string $side,
        ?string $newKey = null,
        ?string $newTwoWayKey = null,
    ): bool {
        $name = $this->filter($collection);
        $relatedName = $this->filter($relatedCollection);
        $table = $this->getSQLTable($name);
        $relatedTable = $this->getSQLTable($relatedName);
        $key = $this->filter($key);
        $twoWayKey = $this->filter($twoWayKey);

        if (!\is_null($newKey)) {
            $newKey = $this->filter($newKey);
        }
        if (!\is_null($newTwoWayKey)) {
            $newTwoWayKey = $this->filter($newTwoWayKey);
        }

        $sql = '';

        switch ($type) {
            case Database::RELATION_ONE_TO_ONE:
                if ($key !== $newKey) {
                    $sql = "ALTER TABLE {$table} RENAME COLUMN \"{$key}\" TO \"{$newKey}\";";
                }
                if ($twoWay && $twoWayKey !== $newTwoWayKey) {
                    $sql .= "ALTER TABLE {$relatedTable} RENAME COLUMN \"{$twoWayKey}\" TO \"{$newTwoWayKey}\";";
                }
                break;
            case Database::RELATION_ONE_TO_MANY:
                if ($side === Database::RELATION_SIDE_PARENT) {
                    if ($twoWayKey !== $newTwoWayKey) {
                        $sql = "ALTER TABLE {$relatedTable} RENAME COLUMN \"{$twoWayKey}\" TO \"{$newTwoWayKey}\";";
                    }
                } else {
                    if ($key !== $newKey) {
                        $sql = "ALTER TABLE {$table} RENAME COLUMN \"{$key}\" TO \"{$newKey}\";";
                    }
                }
                break;
            case Database::RELATION_MANY_TO_ONE:
                if ($side === Database::RELATION_SIDE_CHILD) {
                    if ($twoWayKey !== $newTwoWayKey) {
                        $sql = "ALTER TABLE {$relatedTable} RENAME COLUMN \"{$twoWayKey}\" TO \"{$newTwoWayKey}\";";
                    }
                } else {
                    if ($key !== $newKey) {
                        $sql = "ALTER TABLE {$table} RENAME COLUMN \"{$key}\" TO \"{$newKey}\";";
                    }
                }
                break;
            case Database::RELATION_MANY_TO_MANY:
                $collection = $this->getDocument(Database::METADATA, $collection);
                $relatedCollection = $this->getDocument(Database::METADATA, $relatedCollection);

                $junction = $this->getSQLTable('_' . $collection->getSequence() . '_' . $relatedCollection->getSequence());

                if (!\is_null($newKey)) {
                    $sql = "ALTER TABLE {$junction} RENAME COLUMN \"{$key}\" TO \"{$newKey}\";";
                }
                if ($twoWay && !\is_null($newTwoWayKey)) {
                    $sql .= "ALTER TABLE {$junction} RENAME COLUMN \"{$twoWayKey}\" TO \"{$newTwoWayKey}\";";
                }
                break;
            default:
                throw new DatabaseException('Invalid relationship type');
        }

        if (empty($sql)) {
            return true;
        }

        $sql = $this->trigger(Database::EVENT_ATTRIBUTE_UPDATE, $sql);

        return $this->execute($this->getPDO()
            ->prepare($sql));
    }

    /**
     * @param string $collection
     * @param string $relatedCollection
     * @param string $type
     * @param bool $twoWay
     * @param string $key
     * @param string $twoWayKey
     * @param string $side
     * @return bool
     * @throws DatabaseException
     */
    public function deleteRelationship(
        string $collection,
        string $relatedCollection,
        string $type,
        bool $twoWay,
        string $key,
        string $twoWayKey,
        string $side
    ): bool {
        $name = $this->filter($collection);
        $relatedName = $this->filter($relatedCollection);
        $table = $this->getSQLTable($name);
        $relatedTable = $this->getSQLTable($relatedName);
        $key = $this->filter($key);
        $twoWayKey = $this->filter($twoWayKey);

        $sql = '';

        switch ($type) {
            case Database::RELATION_ONE_TO_ONE:
                if ($side === Database::RELATION_SIDE_PARENT) {
                    $sql = "ALTER TABLE {$table} DROP COLUMN \"{$key}\";";
                    if ($twoWay) {
                        $sql .= "ALTER TABLE {$relatedTable} DROP COLUMN \"{$twoWayKey}\";";
                    }
                } elseif ($side === Database::RELATION_SIDE_CHILD) {
                    $sql = "ALTER TABLE {$relatedTable} DROP COLUMN \"{$twoWayKey}\";";
                    if ($twoWay) {
                        $sql .= "ALTER TABLE {$table} DROP COLUMN \"{$key}\";";
                    }
                }
                break;
            case Database::RELATION_ONE_TO_MANY:
                if ($side === Database::RELATION_SIDE_PARENT) {
                    $sql = "ALTER TABLE {$relatedTable} DROP COLUMN \"{$twoWayKey}\";";
                } else {
                    $sql = "ALTER TABLE {$table} DROP COLUMN \"{$key}\";";
                }
                break;
            case Database::RELATION_MANY_TO_ONE:
                if ($side === Database::RELATION_SIDE_CHILD) {
                    $sql = "ALTER TABLE {$relatedTable} DROP COLUMN \"{$twoWayKey}\";";
                } else {
                    $sql = "ALTER TABLE {$table} DROP COLUMN \"{$key}\";";
                }
                break;
            case Database::RELATION_MANY_TO_MANY:
                $collection = $this->getDocument(Database::METADATA, $collection);
                $relatedCollection = $this->getDocument(Database::METADATA, $relatedCollection);

                $junction = $side === Database::RELATION_SIDE_PARENT
                    ? $this->getSQLTable('_' . $collection->getSequence() . '_' . $relatedCollection->getSequence())
                    : $this->getSQLTable('_' . $relatedCollection->getSequence() . '_' . $collection->getSequence());

                $perms = $side === Database::RELATION_SIDE_PARENT
                    ? $this->getSQLTable('_' . $collection->getSequence() . '_' . $relatedCollection->getSequence() . '_perms')
                    : $this->getSQLTable('_' . $relatedCollection->getSequence() . '_' . $collection->getSequence() . '_perms');

                $sql = "DROP TABLE {$junction}; DROP TABLE {$perms}";
                break;
            default:
                throw new DatabaseException('Invalid relationship type');
        }

        if (empty($sql)) {
            return true;
        }

        $sql = $this->trigger(Database::EVENT_ATTRIBUTE_DELETE, $sql);

        return $this->execute($this->getPDO()
            ->prepare($sql));
    }

    /**
     * Create Index
     *
     * @param string $collection
     * @param string $id
     * @param string $type
     * @param array<string> $attributes
     * @param array<int> $lengths
     * @param array<string> $orders
     * @param array<string,string> $indexAttributeTypes

     * @return bool
     */
    public function createIndex(string $collection, string $id, string $type, array $attributes, array $lengths, array $orders, array $indexAttributeTypes = []): bool
    {
        $collection = $this->filter($collection);
        $id = $this->filter($id);


        foreach ($attributes as $i => $attr) {
            $order = empty($orders[$i]) || Database::INDEX_FULLTEXT === $type ? '' : $orders[$i];

            $attr = match ($attr) {
                '$id' => '_uid',
                '$createdAt' => '_createdAt',
                '$updatedAt' => '_updatedAt',
                default => $this->filter($attr),
            };

            if (Database::INDEX_UNIQUE === $type) {
                if (isset($indexAttributeTypes[$attr]) && $indexAttributeTypes[$attr] === Database::VAR_STRING) {
                    $attributes[$i] = "\"{$attr}\" COLLATE utf8_ci {$order}";
                } else {
                    $attributes[$i] = "\"{$attr}\" {$order}";
                }
            } else {
                $attributes[$i] = "\"{$attr}\" {$order}";
            }
        }

        $sqlType = match ($type) {
            Database::INDEX_KEY,
            Database::INDEX_FULLTEXT => 'INDEX',
            Database::INDEX_UNIQUE => 'UNIQUE INDEX',
            default => throw new DatabaseException('Unknown index type: ' . $type . '. Must be one of ' . Database::INDEX_KEY . ', ' . Database::INDEX_UNIQUE . ', ' . Database::INDEX_FULLTEXT),
        };

        $key = "\"{$this->getNamespace()}_{$this->tenant}_{$collection}_{$id}\"";
        $attributes = \implode(', ', $attributes);

        if ($this->sharedTables && $type !== Database::INDEX_FULLTEXT) {
            // Add tenant as first index column for best performance
            $attributes = "_tenant, {$attributes}";
        }

        $sql = "CREATE {$sqlType} {$key} ON {$this->getSQLTable($collection)} ({$attributes});";

        $sql = $this->trigger(Database::EVENT_INDEX_CREATE, $sql);

        try {
            return $this->getPDO()->prepare($sql)->execute();
        } catch (PDOException $e) {
            throw $this->processException($e);
        }
    }
    /**
     * Delete Index
     *
     * @param string $collection
     * @param string $id
     *
     * @return bool
     * @throws Exception
     */
    public function deleteIndex(string $collection, string $id): bool
    {
        $name = $this->filter($collection);
        $id = $this->filter($id);
        $schemaName = $this->getDatabase();

        $key = "\"{$this->getNamespace()}_{$this->tenant}_{$collection}_{$id}\"";

        $sql = "DROP INDEX IF EXISTS \"{$schemaName}\".{$key}";
        $sql = $this->trigger(Database::EVENT_INDEX_DELETE, $sql);

        return $this->execute($this->getPDO()
            ->prepare($sql));
    }

    /**
     * Rename Index
     *
     * @param string $collection
     * @param string $old
     * @param string $new
     * @return bool
     * @throws Exception
     * @throws PDOException
     */
    public function renameIndex(string $collection, string $old, string $new): bool
    {
        $collection = $this->filter($collection);
        $namespace = $this->getNamespace();
        $old = $this->filter($old);
        $new = $this->filter($new);
        $oldIndexName = "{$this->tenant}_{$collection}_{$old}";
        $newIndexName = "{$namespace}_{$this->tenant}_{$collection}_{$new}";

        $sql = "ALTER INDEX {$this->getSQLTable($oldIndexName)} RENAME TO \"{$newIndexName}\"";
        $sql = $this->trigger(Database::EVENT_INDEX_RENAME, $sql);

        return $this->execute($this->getPDO()
            ->prepare($sql));
    }

    /**
     * Create Document
     *
     * @param string $collection
     * @param Document $document
     *
     * @return Document
     */
    public function createDocument(string $collection, Document $document): Document
    {
        $attributes = $document->getAttributes();
        $attributes['_createdAt'] = $document->getCreatedAt();
        $attributes['_updatedAt'] = $document->getUpdatedAt();
        $attributes['_permissions'] = \json_encode($document->getPermissions());

        if ($this->sharedTables) {
            $attributes['_tenant'] = $document->getTenant();
        }

        $name = $this->filter($collection);
        $columns = '';
        $columnNames = '';

        // Insert internal id if set
        if (!empty($document->getSequence())) {
            $bindKey = '_id';
            $columns .= "\"_id\", ";
            $columnNames .= ':' . $bindKey . ', ';
        }

        $bindIndex = 0;
        foreach ($attributes as $attribute => $value) {
            $column = $this->filter($attribute);
            $bindKey = 'key_' . $bindIndex;
            $columns .= "\"{$column}\", ";
            $columnNames .= ':' . $bindKey . ', ';
            $bindIndex++;
        }

        $sql = "
			INSERT INTO {$this->getSQLTable($name)} ({$columns} \"_uid\")
			VALUES ({$columnNames} :_uid)
		";

        $sql = $this->trigger(Database::EVENT_DOCUMENT_CREATE, $sql);

        $stmt = $this->getPDO()->prepare($sql);

        $stmt->bindValue(':_uid', $document->getId(), PDO::PARAM_STR);

        if (!empty($document->getSequence())) {
            $stmt->bindValue(':_id', $document->getSequence(), PDO::PARAM_STR);
        }

        $attributeIndex = 0;
        foreach ($attributes as $value) {
            if (\is_array($value)) {
                $value = \json_encode($value);
            }

            $bindKey = 'key_' . $attributeIndex;
            $value = (\is_bool($value)) ? ($value ? "true" : "false") : $value;
            $stmt->bindValue(':' . $bindKey, $value, $this->getPDOType($value));
            $attributeIndex++;
        }

        $permissions = [];
        foreach (Database::PERMISSIONS as $type) {
            foreach ($document->getPermissionsByType($type) as $permission) {
                $permission = \str_replace('"', '', $permission);
                $sqlTenant = $this->sharedTables ? ', :_tenant' : '';
                $permissions[] = "('{$type}', '{$permission}', :_uid {$sqlTenant})";
            }
        }


        if (!empty($permissions)) {
            $permissions = \implode(', ', $permissions);
            $sqlTenant = $this->sharedTables ? ', _tenant' : '';

            $queryPermissions = "
				INSERT INTO {$this->getSQLTable($name . '_perms')} (_type, _permission, _document {$sqlTenant})
				VALUES {$permissions}
			";

            $queryPermissions = $this->trigger(Database::EVENT_PERMISSIONS_CREATE, $queryPermissions);
            $stmtPermissions = $this->getPDO()->prepare($queryPermissions);
            $stmtPermissions->bindValue(':_uid', $document->getId());
            if ($sqlTenant) {
                $stmtPermissions->bindValue(':_tenant', $document->getTenant());
            }
        }

        try {
            $this->execute($stmt);
            $lastInsertedId = $this->getPDO()->lastInsertId();
<<<<<<< HEAD
            // sequence can be manually as well
=======
            // internalId can be manually as well
>>>>>>> 3e2b50b4
            $document['$sequence'] ??= $lastInsertedId;

            if (isset($stmtPermissions)) {
                $this->execute($stmtPermissions);
            }
        } catch (PDOException $e) {
            throw $this->processException($e);
        }

        return $document;
    }

    /**
     * Create Documents in batches
     *
     * @param string $collection
     * @param array<Document> $documents
     *
     * @return array<Document>
     *
     * @throws DuplicateException
     */
    public function createDocuments(string $collection, array $documents): array
    {
        if (empty($documents)) {
            return $documents;
        }

        try {
            $name = $this->filter($collection);
            $attributeKeys = Database::INTERNAL_ATTRIBUTE_KEYS;

            $hasSequence = null;
            foreach ($documents as $document) {
                $attributes = $document->getAttributes();
                $attributeKeys = array_merge($attributeKeys, array_keys($attributes));

                if ($hasSequence === null) {
                    $hasSequence = !empty($document->getSequence());
                } elseif ($hasSequence == empty($document->getSequence())) {
                    throw new DatabaseException('All documents must have an sequence if one is set');
                }
            }
            $attributeKeys = array_unique($attributeKeys);

            if ($this->sharedTables) {
                $attributeKeys[] = '_tenant';
            }

            $columns = [];
            foreach ($attributeKeys as $key => $attribute) {
                $columns[$key] = "\"{$this->filter($attribute)}\"";
            }
            $columns = '(' . \implode(', ', $columns) . ')';

            $sequences = [];

            $bindIndex = 0;
            $batchKeys = [];
            $bindValues = [];
            $permissions = [];

            foreach ($documents as $index => $document) {
                $attributes = $document->getAttributes();
                $attributes['_uid'] = $document->getId();
                $attributes['_createdAt'] = $document->getCreatedAt();
                $attributes['_updatedAt'] = $document->getUpdatedAt();
                $attributes['_permissions'] = \json_encode($document->getPermissions());

<<<<<<< HEAD
                if (!empty($document->getSequence())) {
                    $sequences[$document->getId()] = true;
                    $attributes['_id'] = $document->getSequence();
=======
                if (!empty($document->getInternalId())) {
                    $sequences[$document->getId()] = true;
                    $attributes['_id'] = $document->getInternalId();
>>>>>>> 3e2b50b4
                    $attributeKeys[] = '_id';
                }

                if ($this->sharedTables) {
                    $attributes['_tenant'] = $document->getTenant();
                }

                $bindKeys = [];

                foreach ($attributeKeys as $key) {
                    $value = $attributes[$key] ?? null;
                    if (\is_array($value)) {
                        $value = \json_encode($value);
                    }
                    $value = (\is_bool($value)) ? (int)$value : $value;
                    $bindKey = 'key_' . $bindIndex;
                    $bindKeys[] = ':' . $bindKey;
                    $bindValues[$bindKey] = $value;
                    $bindIndex++;
                }

                $batchKeys[] = '(' . \implode(', ', $bindKeys) . ')';
                foreach (Database::PERMISSIONS as $type) {
                    foreach ($document->getPermissionsByType($type) as $permission) {
                        $tenantBind = $this->sharedTables ? ", :_tenant_{$index}" : '';
                        $permission = \str_replace('"', '', $permission);
                        $permission = "('{$type}', '{$permission}', :_uid_{$index} {$tenantBind})";
                        $permissions[] = $permission;
                    }
                }
            }

            $batchKeys = \implode(', ', $batchKeys);

            $stmt = $this->getPDO()->prepare("
                INSERT INTO {$this->getSQLTable($name)} {$columns}
                VALUES {$batchKeys}
            ");

            foreach ($bindValues as $key => $value) {
                $stmt->bindValue($key, $value, $this->getPDOType($value));
            }

            $this->execute($stmt);

            if (!empty($permissions)) {
                $tenantColumn = $this->sharedTables ? ', _tenant' : '';
                $permissions = \implode(', ', $permissions);

                $sqlPermissions = "
                    INSERT INTO {$this->getSQLTable($name . '_perms')} (_type, _permission, _document {$tenantColumn})
                    VALUES {$permissions};
                ";

                $stmtPermissions = $this->getPDO()->prepare($sqlPermissions);

                foreach ($documents as $index => $document) {
                    $stmtPermissions->bindValue(":_uid_{$index}", $document->getId());
                    if ($this->sharedTables) {
                        $stmtPermissions->bindValue(":_tenant_{$index}", $document->getTenant());
                    }
                }

                $this->execute($stmtPermissions);
            }
        } catch (PDOException $e) {
            throw $this->processException($e);
        }

        foreach ($documents as $document) {
            if (!isset($sequences[$document->getId()])) {
                $document['$sequence'] = $this->getDocument(
                    $collection,
                    $document->getId(),
                    [Query::select(['$sequence'])]
<<<<<<< HEAD
                )->getSequence();
=======
                )->getInternalId();
>>>>>>> 3e2b50b4
            }
        }

        return $documents;
    }

    /**
     * Update Document
     *
     * @param string $collection
     * @param string $id
     * @param Document $document
     *
     * @return Document
     * @throws DatabaseException
     * @throws DuplicateException
     */
    public function updateDocument(string $collection, string $id, Document $document): Document
    {
        $attributes = $document->getAttributes();
        $attributes['_createdAt'] = $document->getCreatedAt();
        $attributes['_updatedAt'] = $document->getUpdatedAt();
        $attributes['_permissions'] = json_encode($document->getPermissions());

        $name = $this->filter($collection);
        $columns = '';

        $sql = "
			SELECT _type, _permission
			FROM {$this->getSQLTable($name . '_perms')}
			WHERE _document = :_uid
			{$this->getTenantQuery($collection)}
		";

        $sql = $this->trigger(Database::EVENT_PERMISSIONS_READ, $sql);

        /**
         * Get current permissions from the database
         */
        $permissionsStmt = $this->getPDO()->prepare($sql);
        $permissionsStmt->bindValue(':_uid', $document->getId());

        if ($this->sharedTables) {
            $permissionsStmt->bindValue(':_tenant', $this->tenant);
        }

        $this->execute($permissionsStmt);
        $permissions = $permissionsStmt->fetchAll();
        $permissionsStmt->closeCursor();

        $initial = [];
        foreach (Database::PERMISSIONS as $type) {
            $initial[$type] = [];
        }

        $permissions = array_reduce($permissions, function (array $carry, array $item) {
            $carry[$item['_type']][] = $item['_permission'];

            return $carry;
        }, $initial);

        /**
         * Get removed Permissions
         */
        $removals = [];
        foreach (Database::PERMISSIONS as $type) {
            $diff = \array_diff($permissions[$type], $document->getPermissionsByType($type));
            if (!empty($diff)) {
                $removals[$type] = $diff;
            }
        }

        /**
         * Get added Permissions
         */
        $additions = [];
        foreach (Database::PERMISSIONS as $type) {
            $diff = \array_diff($document->getPermissionsByType($type), $permissions[$type]);
            if (!empty($diff)) {
                $additions[$type] = $diff;
            }
        }

        /**
         * Query to remove permissions
         */
        $removeQuery = '';
        if (!empty($removals)) {
            $removeQuery = ' AND (';
            foreach ($removals as $type => $permissions) {
                $removeQuery .= "(
                    _type = '{$type}'
                    AND _permission IN (" . implode(', ', \array_map(fn (string $i) => ":_remove_{$type}_{$i}", \array_keys($permissions))) . ")
                )";
                if ($type !== \array_key_last($removals)) {
                    $removeQuery .= ' OR ';
                }
            }
        }
        if (!empty($removeQuery)) {
            $removeQuery .= ')';

            $sql = "
				DELETE
                FROM {$this->getSQLTable($name . '_perms')}
                WHERE _document = :_uid
                {$this->getTenantQuery($collection)}
			";

            $removeQuery = $sql . $removeQuery;

            $removeQuery = $this->trigger(Database::EVENT_PERMISSIONS_DELETE, $removeQuery);
            $stmtRemovePermissions = $this->getPDO()->prepare($removeQuery);
            $stmtRemovePermissions->bindValue(':_uid', $document->getId());

            if ($this->sharedTables) {
                $stmtRemovePermissions->bindValue(':_tenant', $this->tenant);
            }

            foreach ($removals as $type => $permissions) {
                foreach ($permissions as $i => $permission) {
                    $stmtRemovePermissions->bindValue(":_remove_{$type}_{$i}", $permission);
                }
            }
        }

        /**
         * Query to add permissions
         */
        if (!empty($additions)) {
            $values = [];
            foreach ($additions as $type => $permissions) {
                foreach ($permissions as $i => $_) {
                    $sqlTenant = $this->sharedTables ? ', :_tenant' : '';
                    $values[] = "( :_uid, '{$type}', :_add_{$type}_{$i} {$sqlTenant})";
                }
            }

            $sqlTenant = $this->sharedTables ? ', _tenant' : '';

            $sql = "
				INSERT INTO {$this->getSQLTable($name . '_perms')} (_document, _type, _permission {$sqlTenant})
				VALUES" . \implode(', ', $values);

            $sql = $this->trigger(Database::EVENT_PERMISSIONS_CREATE, $sql);

            $stmtAddPermissions = $this->getPDO()->prepare($sql);
            $stmtAddPermissions->bindValue(":_uid", $document->getId());
            if ($this->sharedTables) {
                $stmtAddPermissions->bindValue(':_tenant', $this->tenant);
            }

            foreach ($additions as $type => $permissions) {
                foreach ($permissions as $i => $permission) {
                    $stmtAddPermissions->bindValue(":_add_{$type}_{$i}", $permission);
                }
            }
        }

        /**
         * Update Attributes
         */

        $bindIndex = 0;
        foreach ($attributes as $attribute => $value) {
            $column = $this->filter($attribute);
            $bindKey = 'key_' . $bindIndex;
            $columns .= "\"{$column}\"" . '=:' . $bindKey . ',';
            $bindIndex++;
        }

        $sql = "
			UPDATE {$this->getSQLTable($name)}
			SET {$columns} _uid = :_newUid 
			WHERE _id=:_sequence
			{$this->getTenantQuery($collection)}
		";

        $sql = $this->trigger(Database::EVENT_DOCUMENT_UPDATE, $sql);

        $stmt = $this->getPDO()->prepare($sql);

        $stmt->bindValue(':_sequence', $document->getSequence());
        $stmt->bindValue(':_newUid', $document->getId());

        if ($this->sharedTables) {
            $stmt->bindValue(':_tenant', $this->tenant);
        }

        $attributeIndex = 0;
        foreach ($attributes as $attribute => $value) {
            if (is_array($value)) {
                $value = json_encode($value);
            }

            $bindKey = 'key_' . $attributeIndex;
            $value = (is_bool($value)) ? ($value == true ? "true" : "false") : $value;
            $stmt->bindValue(':' . $bindKey, $value, $this->getPDOType($value));
            $attributeIndex++;
        }

        try {
            $this->execute($stmt);
            if (isset($stmtRemovePermissions)) {
                $this->execute($stmtRemovePermissions);
            }
            if (isset($stmtAddPermissions)) {
                $this->execute($stmtAddPermissions);
            }
        } catch (PDOException $e) {
            throw $this->processException($e);

        }

        return $document;
    }

    /**
     * @param string $collection
     * @param string $attribute
     * @param array<Change> $changes
     * @return array<Document>
     */
    public function createOrUpdateDocuments(string $collection, string $attribute, array $changes): array
    {
        return \array_map(fn ($change) => $change->getNew(), $changes);
    }

    /**
     * Increase or decrease an attribute value
     *
     * @param string $collection
     * @param string $id
     * @param string $attribute
     * @param int|float $value
     * @param string $updatedAt
     * @param int|float|null $min
     * @param int|float|null $max
     * @return bool
     * @throws DatabaseException
     */
    public function increaseDocumentAttribute(string $collection, string $id, string $attribute, int|float $value, string $updatedAt, int|float|null $min = null, int|float|null $max = null): bool
    {
        $name = $this->filter($collection);
        $attribute = $this->filter($attribute);

        $sqlMax = $max ? " AND \"{$attribute}\" <= {$max}" : "";
        $sqlMin = $min ? " AND \"{$attribute}\" >= {$min}" : "";

        $sql = "
			UPDATE {$this->getSQLTable($name)} 
			SET 
			    \"{$attribute}\" = \"{$attribute}\" + :val,
                \"_updatedAt\" = :updatedAt
			WHERE _uid = :_uid
			{$this->getTenantQuery($collection)}
		";

        $sql .= $sqlMax . $sqlMin;

        $sql = $this->trigger(Database::EVENT_DOCUMENT_UPDATE, $sql);

        $stmt = $this->getPDO()->prepare($sql);
        $stmt->bindValue(':_uid', $id);
        $stmt->bindValue(':val', $value);
        $stmt->bindValue(':updatedAt', $updatedAt);

        if ($this->sharedTables) {
            $stmt->bindValue(':_tenant', $this->tenant);
        }

        $this->execute($stmt) || throw new DatabaseException('Failed to update attribute');
        return true;
    }

    /**
     * Delete Document
     *
     * @param string $collection
     * @param string $id
     *
     * @return bool
     */
    public function deleteDocument(string $collection, string $id): bool
    {
        $name = $this->filter($collection);

        $sql = "
			DELETE FROM {$this->getSQLTable($name)} 
			WHERE _uid = :_uid
			{$this->getTenantQuery($collection)}
		";

        $sql = $this->trigger(Database::EVENT_DOCUMENT_DELETE, $sql);
        $stmt = $this->getPDO()->prepare($sql);
        $stmt->bindValue(':_uid', $id, PDO::PARAM_STR);

        if ($this->sharedTables) {
            $stmt->bindValue(':_tenant', $this->tenant);
        }

        $sql = "
			DELETE FROM {$this->getSQLTable($name . '_perms')} 
			WHERE _document = :_uid
			{$this->getTenantQuery($collection)}
		";

        $sql = $this->trigger(Database::EVENT_PERMISSIONS_DELETE, $sql);

        $stmtPermissions = $this->getPDO()->prepare($sql);
        $stmtPermissions->bindValue(':_uid', $id);

        if ($this->sharedTables) {
            $stmtPermissions->bindValue(':_tenant', $this->tenant);
        }

        $deleted = false;

        try {
            if (!$this->execute($stmt)) {
                throw new DatabaseException('Failed to delete document');
            }

            $deleted = $stmt->rowCount();

            if (!$this->execute($stmtPermissions)) {
                throw new DatabaseException('Failed to delete permissions');
            }
        } catch (\Throwable $th) {
            throw new DatabaseException($th->getMessage());
        }

        return $deleted;
    }

    /**
     * Find Documents
     *
     * @param string $collection
     * @param array<Query> $queries
     * @param int|null $limit
     * @param int|null $offset
     * @param array<string> $orderAttributes
     * @param array<string> $orderTypes
     * @param array<string, mixed> $cursor
     * @param string $cursorDirection
     * @param string $forPermission
     * @return array<Document>
     * @throws DatabaseException
     * @throws TimeoutException
     * @throws Exception
     */
    public function find(string $collection, array $queries = [], ?int $limit = 25, ?int $offset = null, array $orderAttributes = [], array $orderTypes = [], array $cursor = [], string $cursorDirection = Database::CURSOR_AFTER, string $forPermission = Database::PERMISSION_READ): array
    {
        $name = $this->filter($collection);
        $roles = Authorization::getRoles();
        $where = [];
        $orders = [];
        $alias = Query::DEFAULT_ALIAS;
        $binds = [];

        $queries = array_map(fn ($query) => clone $query, $queries);

        $hasIdAttribute = false;
        foreach ($orderAttributes as $i => $attribute) {
            $originalAttribute = $attribute;

            $attribute = $this->getInternalKeyForAttribute($attribute);
            $attribute = $this->filter($attribute);
            if (\in_array($attribute, ['_uid', '_id'])) {
                $hasIdAttribute = true;
            }

            $orderType = $this->filter($orderTypes[$i] ?? Database::ORDER_ASC);

            // Get most dominant/first order attribute
            if ($i === 0 && !empty($cursor)) {
                $orderMethodSequence = Query::TYPE_GREATER; // To preserve natural order
                $orderMethod = $orderType === Database::ORDER_DESC ? Query::TYPE_LESSER : Query::TYPE_GREATER;

                if ($cursorDirection === Database::CURSOR_BEFORE) {
                    $orderType = $orderType === Database::ORDER_ASC ? Database::ORDER_DESC : Database::ORDER_ASC;
                    $orderMethodSequence = $orderType === Database::ORDER_ASC ? Query::TYPE_LESSER : Query::TYPE_GREATER;
                    $orderMethod = $orderType === Database::ORDER_DESC ? Query::TYPE_LESSER : Query::TYPE_GREATER;
                }

                if (\is_null($cursor[$originalAttribute] ?? null)) {
                    throw new OrderException(
                        message: "Order attribute '{$originalAttribute}' is empty",
                        attribute: $originalAttribute
                    );
                }

                $binds[':cursor'] = $cursor[$originalAttribute];

                $where[] = "(
                        {$this->quote($alias)}.{$this->quote($attribute)} {$this->getSQLOperator($orderMethod)} :cursor 
                        OR (
                            {$this->quote($alias)}.{$this->quote($attribute)} = :cursor 
                            AND
<<<<<<< HEAD
                            {$this->quote($alias)}._id {$this->getSQLOperator($orderMethodSequence)} {$cursor['$sequence']}
=======
                            {$this->quote($alias)}._id {$this->getSQLOperator($orderMethodInternalId)} {$cursor['$sequence']}
>>>>>>> 3e2b50b4
                        )
                    )";
            } elseif ($cursorDirection === Database::CURSOR_BEFORE) {
                $orderType = $orderType === Database::ORDER_ASC ? Database::ORDER_DESC : Database::ORDER_ASC;
            }

            $orders[] = "{$this->quote($attribute)} {$orderType}";
        }

        // Allow after pagination without any order
        if (empty($orderAttributes) && !empty($cursor)) {
            $orderType = $orderTypes[0] ?? Database::ORDER_ASC;

            if ($cursorDirection === Database::CURSOR_AFTER) {
                $orderMethod = $orderType === Database::ORDER_DESC
                    ? Query::TYPE_LESSER
                    : Query::TYPE_GREATER;
            } else {
                $orderMethod = $orderType === Database::ORDER_DESC
                    ? Query::TYPE_GREATER
                    : Query::TYPE_LESSER;
            }

            $where[] = "({$this->quote($alias)}._id {$this->getSQLOperator($orderMethod)} {$cursor['$sequence']})";
        }

        // Allow order type without any order attribute, fallback to the natural order (_id)
        if (!$hasIdAttribute) {
            if (empty($orderAttributes) && !empty($orderTypes)) {
                $order = $orderTypes[0] ?? Database::ORDER_ASC;
                if ($cursorDirection === Database::CURSOR_BEFORE) {
                    $order = $order === Database::ORDER_ASC ? Database::ORDER_DESC : Database::ORDER_ASC;
                }

                $orders[] = "{$this->quote($alias)}._id ".$this->filter($order);
            } else {
                $orders[] = "{$this->quote($alias)}._id " . ($cursorDirection === Database::CURSOR_AFTER ? Database::ORDER_ASC : Database::ORDER_DESC); // Enforce last ORDER by '_id'
            }
        }

        $conditions = $this->getSQLConditions($queries, $binds);
        if (!empty($conditions)) {
            $where[] = $conditions;
        }

        if (Authorization::$status) {
            $where[] = $this->getSQLPermissionsCondition($name, $roles, $alias, $forPermission);
        }

        if ($this->sharedTables) {
            $binds[':_tenant'] = $this->tenant;
            $where[] = "{$this->getTenantQuery($collection, $alias, condition: '')}";
        }

        $sqlWhere = !empty($where) ? 'WHERE ' . implode(' AND ', $where) : '';
        $sqlOrder = 'ORDER BY ' . implode(', ', $orders);

        $sqlLimit = '';
        if (! \is_null($limit)) {
            $binds[':limit'] = $limit;
            $sqlLimit = 'LIMIT :limit';
        }

        if (! \is_null($offset)) {
            $binds[':offset'] = $offset;
            $sqlLimit .= ' OFFSET :offset';
        }

        $selections = $this->getAttributeSelections($queries);

        $sql = "
            SELECT {$this->getAttributeProjection($selections, $alias)}
            FROM {$this->getSQLTable($name)} AS {$this->quote($alias)}
            {$sqlWhere}
            {$sqlOrder}
            {$sqlLimit};
        ";

        $sql = $this->trigger(Database::EVENT_DOCUMENT_FIND, $sql);

        try {
            $stmt = $this->getPDO()->prepare($sql);
            foreach ($binds as $key => $value) {
                if ($key === ":sequence") {
                    $stmt->bindValue($key, $value, PDO::PARAM_INT);
                } else {
                    $stmt->bindValue($key, $value, $this->getPDOType($value));
                }
            }

            $this->execute($stmt);
        } catch (PDOException $e) {
            throw $this->processException($e);
        }

        $results = $stmt->fetchAll();
        $stmt->closeCursor();

        foreach ($results as $index => $document) {
            if (\array_key_exists('_uid', $document)) {
                $results[$index]['$id'] = $document['_uid'];
                unset($results[$index]['_uid']);
            }
            if (\array_key_exists('_id', $document)) {
                $results[$index]['$sequence'] = $document['_id'];
                unset($results[$index]['_id']);
            }
            if (\array_key_exists('_tenant', $document)) {
                $document['$tenant'] = $document['_tenant'] === null ? null : (int)$document['_tenant'];
                unset($results[$index]['_tenant']);
            }
            if (\array_key_exists('_createdAt', $document)) {
                $results[$index]['$createdAt'] = $document['_createdAt'];
                unset($results[$index]['_createdAt']);
            }
            if (\array_key_exists('_updatedAt', $document)) {
                $results[$index]['$updatedAt'] = $document['_updatedAt'];
                unset($results[$index]['_updatedAt']);
            }
            if (\array_key_exists('_permissions', $document)) {
                $results[$index]['$permissions'] = \json_decode($document['_permissions'] ?? '[]', true);
                unset($results[$index]['_permissions']);
            }

            $results[$index] = new Document($results[$index]);
        }

        if ($cursorDirection === Database::CURSOR_BEFORE) {
            $results = \array_reverse($results);
        }

        return $results;
    }

    /**
     * Count Documents
     *
     * @param string $collection
     * @param array<Query> $queries
     * @param int|null $max
     * @return int
     * @throws Exception
     * @throws PDOException
     */
    public function count(string $collection, array $queries = [], ?int $max = null): int
    {
        $name = $this->filter($collection);
        $roles = Authorization::getRoles();
        $binds = [];
        $where = [];
        $alias = Query::DEFAULT_ALIAS;

        $limit = '';
        if (! \is_null($max)) {
            $binds[':limit'] = $max;
            $limit = 'LIMIT :limit';
        }

        $queries = array_map(fn ($query) => clone $query, $queries);

        $conditions = $this->getSQLConditions($queries, $binds);
        if (!empty($conditions)) {
            $where[] = $conditions;
        }

        if (Authorization::$status) {
            $where[] = $this->getSQLPermissionsCondition($name, $roles, $alias);
        }

        if ($this->sharedTables) {
            $binds[':_tenant'] = $this->tenant;
            $where[] = "{$this->getTenantQuery($collection, $alias, condition: '')}";
        }

        $sqlWhere = !empty($where)
            ? 'WHERE ' . \implode(' AND ', $where)
            : '';

        $sql = "
			SELECT COUNT(1) as sum FROM (
				SELECT 1
				FROM {$this->getSQLTable($name)} AS {$this->quote($alias)}
				{$sqlWhere}
				{$limit}
			) table_count
        ";


        $sql = $this->trigger(Database::EVENT_DOCUMENT_COUNT, $sql);

        $stmt = $this->getPDO()->prepare($sql);

        foreach ($binds as $key => $value) {
            $stmt->bindValue($key, $value, $this->getPDOType($value));
        }

        $this->execute($stmt);

        $result = $stmt->fetchAll();
        $stmt->closeCursor();
        if (!empty($result)) {
            $result = $result[0];
        }

        return $result['sum'] ?? 0;
    }

    /**
     * Sum an Attribute
     *
     * @param string $collection
     * @param string $attribute
     * @param array<Query> $queries
     * @param int|null $max
     * @return int|float
     * @throws Exception
     * @throws PDOException
     */
    public function sum(string $collection, string $attribute, array $queries = [], ?int $max = null): int|float
    {
        $name = $this->filter($collection);
        $roles = Authorization::getRoles();
        $where = [];
        $alias = Query::DEFAULT_ALIAS;
        $binds = [];

        $limit = '';
        if (! \is_null($max)) {
            $binds[':limit'] = $max;
            $limit = 'LIMIT :limit';
        }

        $queries = array_map(fn ($query) => clone $query, $queries);

        $conditions = $this->getSQLConditions($queries, $binds);
        if (!empty($conditions)) {
            $where[] = $conditions;
        }

        if (Authorization::$status) {
            $where[] = $this->getSQLPermissionsCondition($name, $roles, $alias);
        }

        if ($this->sharedTables) {
            $binds[':_tenant'] = $this->tenant;
            $where[] = "{$this->getTenantQuery($collection, $alias, condition: '')}";
        }

        $sqlWhere = !empty($where)
            ? 'WHERE ' . \implode(' AND ', $where)
            : '';

        $sql = "
			SELECT SUM({$this->quote($attribute)}) as sum FROM (
				SELECT {$this->quote($attribute)}
				FROM {$this->getSQLTable($name)} AS {$this->quote($alias)}
				{$sqlWhere}
				{$limit}
			) table_count
        ";

        $sql = $this->trigger(Database::EVENT_DOCUMENT_SUM, $sql);

        $stmt = $this->getPDO()->prepare($sql);

        foreach ($binds as $key => $value) {
            $stmt->bindValue($key, $value, $this->getPDOType($value));
        }

        $this->execute($stmt);

        $result = $stmt->fetchAll();
        $stmt->closeCursor();
        if (!empty($result)) {
            $result = $result[0];
        }

        return $result['sum'] ?? 0;
    }

    /**
     * @return string
     */
    public function getConnectionId(): string
    {
        $stmt = $this->getPDO()->query("SELECT pg_backend_pid();");
        return $stmt->fetchColumn();
    }

    /**
     * Get SQL Condition
     *
     * @param Query $query
     * @param array<string, mixed> $binds
     * @return string
     * @throws Exception
     */
    protected function getSQLCondition(Query $query, array &$binds): string
    {
        $query->setAttribute($this->getInternalKeyForAttribute($query->getAttribute()));

        $attribute = $this->filter($query->getAttribute());
        $attribute = $this->quote($attribute);
        $alias = $this->quote(Query::DEFAULT_ALIAS);
        $placeholder = ID::unique();
        $operator = null;

        switch ($query->getMethod()) {
            case Query::TYPE_OR:
            case Query::TYPE_AND:
                $conditions = [];
                /* @var $q Query */
                foreach ($query->getValue() as $q) {
                    $conditions[] = $this->getSQLCondition($q, $binds);
                }

                $method = strtoupper($query->getMethod());
                return empty($conditions) ? '' : ' '. $method .' (' . implode(' AND ', $conditions) . ')';

            case Query::TYPE_SEARCH:
                $binds[":{$placeholder}_0"] = $this->getFulltextValue($query->getValue());
                return "to_tsvector(regexp_replace({$attribute}, '[^\w]+',' ','g')) @@ websearch_to_tsquery(:{$placeholder}_0)";

            case Query::TYPE_BETWEEN:
                $binds[":{$placeholder}_0"] = $query->getValues()[0];
                $binds[":{$placeholder}_1"] = $query->getValues()[1];
                return "{$alias}.{$attribute} BETWEEN :{$placeholder}_0 AND :{$placeholder}_1";

            case Query::TYPE_IS_NULL:
            case Query::TYPE_IS_NOT_NULL:
                return "{$alias}.{$attribute} {$this->getSQLOperator($query->getMethod())}";

            case Query::TYPE_CONTAINS:
                $operator = $query->onArray() ? '@>' : null;

                // no break
            default:
                $conditions = [];
                $operator = $operator ?? $this->getSQLOperator($query->getMethod());

                foreach ($query->getValues() as $key => $value) {
                    $value = match ($query->getMethod()) {
                        Query::TYPE_STARTS_WITH => $this->escapeWildcards($value) . '%',
                        Query::TYPE_ENDS_WITH => '%' . $this->escapeWildcards($value),
                        Query::TYPE_CONTAINS => $query->onArray() ? \json_encode($value) : '%' . $this->escapeWildcards($value) . '%',
                        default => $value
                    };
                    if ($attribute === $this->quote("_id")) {
                        $binds[":sequence"] = $value;
                        $conditions[] = "{$alias}.{$attribute} {$operator} :sequence";
                    } else {
                        $binds[":{$placeholder}_{$key}"] = $value;
                        $conditions[] = "{$alias}.{$attribute} {$operator} :{$placeholder}_{$key}";
                    }

                }

                return empty($conditions) ? '' : '(' . implode(' OR ', $conditions) . ')';
        }
    }

    /**
     * @param string $value
     * @return string
     */
    protected function getFulltextValue(string $value): string
    {
        $exact = str_ends_with($value, '"') && str_starts_with($value, '"');
        $value = str_replace(['@', '+', '-', '*', '.', "'", '"'], ' ', $value);
        $value = preg_replace('/\s+/', ' ', $value); // Remove multiple whitespaces
        $value = trim($value);

        if (!$exact) {
            $value = str_replace(' ', ' or ', $value);
        }

        return "'" . $value . "'";
    }

    /**
     * Get SQL Type
     *
     * @param string $type
     * @param int $size in chars
     * @param bool $signed
     * @param bool $array
     * @return string
     * @throws DatabaseException
     */
    protected function getSQLType(string $type, int $size, bool $signed = true, bool $array = false): string
    {
        if ($array === true) {
            return 'JSONB';
        }

        switch ($type) {
            case Database::VAR_STRING:
                // $size = $size * 4; // Convert utf8mb4 size to bytes
                if ($size > $this->getMaxVarcharLength()) {
                    return 'TEXT';
                }

                return "VARCHAR({$size})";

            case Database::VAR_INTEGER:  // We don't support zerofill: https://stackoverflow.com/a/5634147/2299554

                if ($size >= 8) { // INT = 4 bytes, BIGINT = 8 bytes
                    return 'BIGINT';
                }

                return 'INTEGER';

            case Database::VAR_FLOAT:
                return 'DOUBLE PRECISION';

            case Database::VAR_BOOLEAN:
                return 'BOOLEAN';

            case Database::VAR_RELATIONSHIP:
                return 'VARCHAR(255)';

            case Database::VAR_DATETIME:
                return 'TIMESTAMP(3)';

            default:
                throw new DatabaseException('Unknown Type: ' . $type);
        }
    }

    /**
     * Get SQL schema
     *
     * @return string
     */
    protected function getSQLSchema(): string
    {
        if (!$this->getSupportForSchemas()) {
            return '';
        }

        return "\"{$this->getDatabase()}\".";
    }

    /**
     * Get PDO Type
     *
     * @param mixed $value
     *
     * @return int
     * @throws DatabaseException
     */
    protected function getPDOType(mixed $value): int
    {
        return match (\gettype($value)) {
            'string', 'double' => PDO::PARAM_STR,
            'boolean' => PDO::PARAM_BOOL,
            'integer' => PDO::PARAM_INT,
            'NULL' => PDO::PARAM_NULL,
            default => throw new DatabaseException('Unknown PDO Type for ' . \gettype($value)),
        };
    }

    /**
     * Encode array
     *
     * @param string $value
     *
     * @return array<string>
     */
    protected function encodeArray(string $value): array
    {
        $string = substr($value, 1, -1);
        if (empty($string)) {
            return [];
        } else {
            return explode(',', $string);
        }
    }

    /**
     * Decode array
     *
     * @param array<string> $value
     *
     * @return string
     */
    protected function decodeArray(array $value): string
    {
        if (empty($value)) {
            return '{}';
        }

        foreach ($value as &$item) {
            $item = '"' . str_replace(['"', '(', ')'], ['\"', '\(', '\)'], $item) . '"';
        }

        return '{' . implode(",", $value) . '}';
    }

    public function getMinDateTime(): \DateTime
    {
        return new \DateTime('-4713-01-01 00:00:00');
    }

    /**
     * Is fulltext Wildcard index supported?
     *
     * @return bool
     */
    public function getSupportForFulltextWildcardIndex(): bool
    {
        return false;
    }

    /**
     * Are timeouts supported?
     *
     * @return bool
     */
    public function getSupportForTimeouts(): bool
    {
        return true;
    }

    /**
     * Does the adapter handle Query Array Overlaps?
     *
     * @return bool
     */
    public function getSupportForJSONOverlaps(): bool
    {
        return false;
    }

    /**
     * Is get schema attributes supported?
     *
     * @return bool
     */
    public function getSupportForSchemaAttributes(): bool
    {
        return false;
    }

    public function getSupportForUpserts(): bool
    {
        return false;
    }

    /**
     * @return string
     */
    public function getLikeOperator(): string
    {
        return 'ILIKE';
    }

    protected function processException(PDOException $e): \Exception
    {
        // Timeout
        if ($e->getCode() === '57014' && isset($e->errorInfo[1]) && $e->errorInfo[1] === 7) {
            return new TimeoutException('Query timed out', $e->getCode(), $e);
        }

        // Duplicate table
        if ($e->getCode() === '42P07' && isset($e->errorInfo[1]) && $e->errorInfo[1] === 7) {
            return new DuplicateException('Collection already exists', $e->getCode(), $e);
        }

        // Duplicate column
        if ($e->getCode() === '42701' && isset($e->errorInfo[1]) && $e->errorInfo[1] === 7) {
            return new DuplicateException('Attribute already exists', $e->getCode(), $e);
        }

        // Duplicate row
        if ($e->getCode() === '23505' && isset($e->errorInfo[1]) && $e->errorInfo[1] === 7) {
            return new DuplicateException('Document already exists', $e->getCode(), $e);
        }

        // Data is too big for column resize
        if ($e->getCode() === '22001' && isset($e->errorInfo[1]) && $e->errorInfo[1] === 7) {
            return new TruncateException('Resize would result in data truncation', $e->getCode(), $e);
        }

        // Unknown column
        if ($e->getCode() === "42703" && isset($e->errorInfo[1]) && $e->errorInfo[1] === 7) {
            return new NotFoundException('Attribute not found', $e->getCode(), $e);
        }

        return $e;
    }

    /**
     * @param string $string
     * @return string
     */
    protected function quote(string $string): string
    {
        return "\"{$string}\"";
    }
}<|MERGE_RESOLUTION|>--- conflicted
+++ resolved
@@ -1029,11 +1029,7 @@
         try {
             $this->execute($stmt);
             $lastInsertedId = $this->getPDO()->lastInsertId();
-<<<<<<< HEAD
-            // sequence can be manually as well
-=======
-            // internalId can be manually as well
->>>>>>> 3e2b50b4
+            // Sequence can be manually set as well
             $document['$sequence'] ??= $lastInsertedId;
 
             if (isset($stmtPermissions)) {
@@ -1103,15 +1099,9 @@
                 $attributes['_updatedAt'] = $document->getUpdatedAt();
                 $attributes['_permissions'] = \json_encode($document->getPermissions());
 
-<<<<<<< HEAD
                 if (!empty($document->getSequence())) {
                     $sequences[$document->getId()] = true;
                     $attributes['_id'] = $document->getSequence();
-=======
-                if (!empty($document->getInternalId())) {
-                    $sequences[$document->getId()] = true;
-                    $attributes['_id'] = $document->getInternalId();
->>>>>>> 3e2b50b4
                     $attributeKeys[] = '_id';
                 }
 
@@ -1187,11 +1177,7 @@
                     $collection,
                     $document->getId(),
                     [Query::select(['$sequence'])]
-<<<<<<< HEAD
                 )->getSequence();
-=======
-                )->getInternalId();
->>>>>>> 3e2b50b4
             }
         }
 
@@ -1592,11 +1578,7 @@
                         OR (
                             {$this->quote($alias)}.{$this->quote($attribute)} = :cursor 
                             AND
-<<<<<<< HEAD
                             {$this->quote($alias)}._id {$this->getSQLOperator($orderMethodSequence)} {$cursor['$sequence']}
-=======
-                            {$this->quote($alias)}._id {$this->getSQLOperator($orderMethodInternalId)} {$cursor['$sequence']}
->>>>>>> 3e2b50b4
                         )
                     )";
             } elseif ($cursorDirection === Database::CURSOR_BEFORE) {
