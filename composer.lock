--- conflicted
+++ resolved
@@ -1720,18 +1720,6 @@
         },
         {
             "name": "tbachert/spi",
-<<<<<<< HEAD
-            "version": "v1.0.5",
-            "source": {
-                "type": "git",
-                "url": "https://github.com/Nevay/spi.git",
-                "reference": "e7078767866d0a9e0f91d3f9d42a832df5e39002"
-            },
-            "dist": {
-                "type": "zip",
-                "url": "https://api.github.com/repos/Nevay/spi/zipball/e7078767866d0a9e0f91d3f9d42a832df5e39002",
-                "reference": "e7078767866d0a9e0f91d3f9d42a832df5e39002",
-=======
             "version": "v1.0.4",
             "source": {
                 "type": "git",
@@ -1742,7 +1730,6 @@
                 "type": "zip",
                 "url": "https://api.github.com/repos/Nevay/spi/zipball/86e355edfdd57f9cb720bd2ac3af7dde521ca0e7",
                 "reference": "86e355edfdd57f9cb720bd2ac3af7dde521ca0e7",
->>>>>>> bfc010cb
                 "shasum": ""
             },
             "require": {
@@ -1779,15 +1766,9 @@
             ],
             "support": {
                 "issues": "https://github.com/Nevay/spi/issues",
-<<<<<<< HEAD
-                "source": "https://github.com/Nevay/spi/tree/v1.0.5"
-            },
-            "time": "2025-06-29T15:42:06+00:00"
-=======
                 "source": "https://github.com/Nevay/spi/tree/v1.0.4"
             },
             "time": "2025-06-28T20:18:22+00:00"
->>>>>>> bfc010cb
         },
         {
             "name": "utopia-php/cache",
@@ -2173,18 +2154,6 @@
         },
         {
             "name": "laravel/pint",
-<<<<<<< HEAD
-            "version": "v1.23.0",
-            "source": {
-                "type": "git",
-                "url": "https://github.com/laravel/pint.git",
-                "reference": "9ab851dba4faa51a3c3223dd3d07044129021024"
-            },
-            "dist": {
-                "type": "zip",
-                "url": "https://api.github.com/repos/laravel/pint/zipball/9ab851dba4faa51a3c3223dd3d07044129021024",
-                "reference": "9ab851dba4faa51a3c3223dd3d07044129021024",
-=======
             "version": "v1.22.1",
             "source": {
                 "type": "git",
@@ -2195,7 +2164,6 @@
                 "type": "zip",
                 "url": "https://api.github.com/repos/laravel/pint/zipball/941d1927c5ca420c22710e98420287169c7bcaf7",
                 "reference": "941d1927c5ca420c22710e98420287169c7bcaf7",
->>>>>>> bfc010cb
                 "shasum": ""
             },
             "require": {
@@ -2206,17 +2174,10 @@
                 "php": "^8.2.0"
             },
             "require-dev": {
-<<<<<<< HEAD
-                "friendsofphp/php-cs-fixer": "^3.76.0",
-                "illuminate/view": "^11.45.1",
-                "larastan/larastan": "^3.5.0",
-                "laravel-zero/framework": "^11.45.0",
-=======
                 "friendsofphp/php-cs-fixer": "^3.75.0",
                 "illuminate/view": "^11.44.7",
                 "larastan/larastan": "^3.4.0",
                 "laravel-zero/framework": "^11.36.1",
->>>>>>> bfc010cb
                 "mockery/mockery": "^1.6.12",
                 "nunomaduro/termwind": "^2.3.1",
                 "pestphp/pest": "^2.36.0"
@@ -2226,9 +2187,6 @@
             ],
             "type": "project",
             "autoload": {
-                "files": [
-                    "overrides/Runner/Parallel/ProcessFactory.php"
-                ],
                 "psr-4": {
                     "App\\": "app/",
                     "Database\\Seeders\\": "database/seeders/",
@@ -2258,24 +2216,20 @@
                 "issues": "https://github.com/laravel/pint/issues",
                 "source": "https://github.com/laravel/pint"
             },
-<<<<<<< HEAD
-            "time": "2025-07-03T10:37:47+00:00"
-=======
             "time": "2025-05-08T08:38:12+00:00"
->>>>>>> bfc010cb
         },
         {
             "name": "myclabs/deep-copy",
-            "version": "1.13.3",
+            "version": "1.13.1",
             "source": {
                 "type": "git",
                 "url": "https://github.com/myclabs/DeepCopy.git",
-                "reference": "faed855a7b5f4d4637717c2b3863e277116beb36"
-            },
-            "dist": {
-                "type": "zip",
-                "url": "https://api.github.com/repos/myclabs/DeepCopy/zipball/faed855a7b5f4d4637717c2b3863e277116beb36",
-                "reference": "faed855a7b5f4d4637717c2b3863e277116beb36",
+                "reference": "1720ddd719e16cf0db4eb1c6eca108031636d46c"
+            },
+            "dist": {
+                "type": "zip",
+                "url": "https://api.github.com/repos/myclabs/DeepCopy/zipball/1720ddd719e16cf0db4eb1c6eca108031636d46c",
+                "reference": "1720ddd719e16cf0db4eb1c6eca108031636d46c",
                 "shasum": ""
             },
             "require": {
@@ -2314,7 +2268,7 @@
             ],
             "support": {
                 "issues": "https://github.com/myclabs/DeepCopy/issues",
-                "source": "https://github.com/myclabs/DeepCopy/tree/1.13.3"
+                "source": "https://github.com/myclabs/DeepCopy/tree/1.13.1"
             },
             "funding": [
                 {
@@ -2322,7 +2276,7 @@
                     "type": "tidelift"
                 }
             ],
-            "time": "2025-07-05T12:25:42+00:00"
+            "time": "2025-04-29T12:36:36+00:00"
         },
         {
             "name": "nikic/php-parser",
