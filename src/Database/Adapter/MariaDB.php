<?php

namespace Utopia\Database\Adapter;

use Exception;
use PDO;
use PDOException;
use Utopia\Database\Database;
use Utopia\Database\Document;
use Utopia\Database\Exception as DatabaseException;
use Utopia\Database\Exception\Duplicate as DuplicateException;
use Utopia\Database\Exception\Timeout as TimeoutException;
use Utopia\Database\Query;
use Utopia\Database\Validator\Authorization;

class MariaDB extends SQL
{
    /**
     * Create Database
     *
     * @param string $name
     * @return bool
     * @throws Exception
     * @throws PDOException
     */
    public function create(string $name): bool
    {
        $name = $this->filter($name);

<<<<<<< HEAD
        if ($this->exists($name)) {
            return true;
        }
=======
        $sql = "CREATE DATABASE IF NOT EXISTS `{$name}` /*!40100 DEFAULT CHARACTER SET utf8mb4 */;";

        $sql = $this->trigger(Database::EVENT_DATABASE_CREATE, $sql);
>>>>>>> d3bec350

        return $this->getPDO()
            ->prepare($sql)
            ->execute();
    }

    /**
     * Delete Database
     *
     * @param string $name
     * @return bool
     * @throws Exception
     * @throws PDOException
     */
    public function delete(string $name): bool
    {
        $name = $this->filter($name);

        $sql = "DROP DATABASE `{$name}`;";

        $sql = $this->trigger(Database::EVENT_DATABASE_DELETE, $sql);

        return $this->getPDO()
            ->prepare($sql)
            ->execute();
    }

    /**
     * Create Collection
     *
     * @param string $name
     * @param array<Document> $attributes
     * @param array<Document> $indexes
     * @return bool
     * @throws Exception
     * @throws PDOException
     */
    public function createCollection(string $name, array $attributes = [], array $indexes = []): bool
    {
        $database = $this->getDefaultDatabase();
        $namespace = $this->getNamespace();
        $id = $this->filter($name);

        /** @var array<string> $attributeStrings */
        $attributeStrings = [];

        /** @var array<string> $indexStrings */
        $indexStrings = [];

        foreach ($attributes as $key => $attribute) {
            $attrId = $this->filter($attribute->getId());
            $attrType = $this->getSQLType($attribute->getAttribute('type'), $attribute->getAttribute('size', 0), $attribute->getAttribute('signed', true));

            if ($attribute->getAttribute('array')) {
                $attrType = 'LONGTEXT';
            }

            $attributeStrings[$key] = "`{$attrId}` {$attrType}, ";
        }

        foreach ($indexes as $key => $index) {
            $indexId = $this->filter($index->getId());
            $indexType = $index->getAttribute('type');

            $indexAttributes = $index->getAttribute('attributes');
            foreach ($indexAttributes as $nested => $attribute) {
                $indexLength = $index->getAttribute('lengths')[$nested] ?? '';
                $indexLength = (empty($indexLength)) ? '' : '(' . (int)$indexLength . ')';
                $indexOrder = $index->getAttribute('orders')[$nested] ?? '';
                $indexAttribute = $this->filter($attribute);

                if ($indexType === Database::INDEX_FULLTEXT) {
                    $indexOrder = '';
                }

                $indexAttributes[$nested] = "`{$indexAttribute}`{$indexLength} {$indexOrder}";
            }

            $indexStrings[$key] = "{$indexType} `{$indexId}` (" . \implode(", ", $indexAttributes) . " ),";
        }

        $sql = "
			CREATE TABLE IF NOT EXISTS `{$database}`.`{$namespace}_{$id}` (
				`_id` int(11) unsigned NOT NULL AUTO_INCREMENT,
				`_uid` VARCHAR(255) NOT NULL,
				`_createdAt` datetime(3) DEFAULT NULL,
				`_updatedAt` datetime(3) DEFAULT NULL,
				`_permissions` MEDIUMTEXT DEFAULT NULL,
				" . \implode(' ', $attributeStrings) . "
				PRIMARY KEY (`_id`),
				" . \implode(' ', $indexStrings) . "
				UNIQUE KEY `_uid` (`_uid`),
				KEY `_created_at` (`_createdAt`),
				KEY `_updated_at` (`_updatedAt`)
			)
		";

        $sql = $this->trigger(Database::EVENT_COLLECTION_CREATE, $sql);

        try {
            $this->getPDO()
                ->prepare($sql)
                ->execute();

            $sql = "
				CREATE TABLE IF NOT EXISTS `{$database}`.`{$namespace}_{$id}_perms` (
					`_id` int(11) unsigned NOT NULL AUTO_INCREMENT,
					`_type` VARCHAR(12) NOT NULL,
					`_permission` VARCHAR(255) NOT NULL,
					`_document` VARCHAR(255) NOT NULL,
					PRIMARY KEY (`_id`),
					UNIQUE INDEX `_index1` (`_document`,`_type`,`_permission`),
					INDEX `_permission` (`_permission`,`_type`,`_document`)
				)
			";

            $sql = $this->trigger(Database::EVENT_COLLECTION_CREATE, $sql);

            $this->getPDO()
                ->prepare($sql)
                ->execute();
        } catch (\Exception $th) {
            $this->getPDO()
                ->prepare("DROP TABLE IF EXISTS {$this->getSQLTable($id)}, {$this->getSQLTable($id . '_perms')};")
                ->execute();
            throw $th;
        }

        return true;
    }

    /**
     * Get Collection Size
     * @param string $collection
     * @return int
     * @throws DatabaseException
     */
    public function getSizeOfCollection(string $collection): int
    {
        $collection = $this->filter($collection);
        $collection = $this->getNamespace() . '_' . $collection;
        $database = $this->getDefaultDatabase();
        $name = $database . '/' . $collection;
        $permissions = $database . '/' . $collection . '_perms';

        $collectionSize = $this->getPDO()->prepare("
            SELECT SUM(FS_BLOCK_SIZE + ALLOCATED_SIZE)  
            FROM INFORMATION_SCHEMA.INNODB_SYS_TABLESPACES
            WHERE NAME = :name
         ");

        $permissionsSize = $this->getPDO()->prepare("
            SELECT SUM(FS_BLOCK_SIZE + ALLOCATED_SIZE)  
            FROM INFORMATION_SCHEMA.INNODB_SYS_TABLESPACES
            WHERE NAME = :permissions
        ");

        $collectionSize->bindParam(':name', $name);
        $permissionsSize->bindParam(':permissions', $permissions);

        try {
            $collectionSize->execute();
            $permissionsSize->execute();
            $size = $collectionSize->fetchColumn() + $permissionsSize->fetchColumn();
        } catch (PDOException $e) {
            throw new DatabaseException('Failed to get collection size: ' . $e->getMessage());
        }

        return $size;
    }

    /**
     * Delete Collection
     * @param string $id
     * @return bool
     * @throws Exception
     * @throws PDOException
     */
    public function deleteCollection(string $id): bool
    {
        $id = $this->filter($id);

        $sql = "DROP TABLE {$this->getSQLTable($id)}, {$this->getSQLTable($id . '_perms')};";

        $sql = $this->trigger(Database::EVENT_COLLECTION_DELETE, $sql);

        return $this->getPDO()
            ->prepare($sql)
            ->execute();
    }

    /**
     * Create Attribute
     *
     * @param string $collection
     * @param string $id
     * @param string $type
     * @param int $size
     * @param bool $signed
     * @param bool $array
     * @return bool
     * @throws Exception
     * @throws PDOException
     */
    public function createAttribute(string $collection, string $id, string $type, int $size, bool $signed = true, bool $array = false): bool
    {
        $name = $this->filter($collection);
        $id = $this->filter($id);
        $type = $this->getSQLType($type, $size, $signed);

        if ($array) {
            $type = 'LONGTEXT';
        }

        $sql = "ALTER TABLE {$this->getSQLTable($name)} ADD COLUMN `{$id}` {$type};";
        $sql = $this->trigger(Database::EVENT_ATTRIBUTE_CREATE, $sql);

        return $this->getPDO()
            ->prepare($sql)
            ->execute();
    }

    /**
     * Update Attribute
     *
     * @param string $collection
     * @param string $id
     * @param string $type
     * @param int $size
     * @param bool $signed
     * @param bool $array
     * @return bool
     * @throws Exception
     * @throws PDOException
     */
    public function updateAttribute(string $collection, string $id, string $type, int $size, bool $signed = true, bool $array = false): bool
    {
        $name = $this->filter($collection);
        $id = $this->filter($id);
        $type = $this->getSQLType($type, $size, $signed);

        if ($array) {
            $type = 'LONGTEXT';
        }

        $sql = "ALTER TABLE {$this->getSQLTable($name)} MODIFY `{$id}` {$type};";

        $sql = $this->trigger(Database::EVENT_ATTRIBUTE_UPDATE, $sql);

        return $this->getPDO()
            ->prepare($sql)
            ->execute();
    }

    /**
     * Delete Attribute
     *
     * @param string $collection
     * @param string $id
     * @param bool $array
     * @return bool
     * @throws Exception
     * @throws PDOException
     */
    public function deleteAttribute(string $collection, string $id, bool $array = false): bool
    {
        $name = $this->filter($collection);
        $id = $this->filter($id);

        $sql = "ALTER TABLE {$this->getSQLTable($name)} DROP COLUMN `{$id}`;";

        $sql = $this->trigger(Database::EVENT_ATTRIBUTE_DELETE, $sql);

        return $this->getPDO()
            ->prepare($sql)
            ->execute();
    }

    /**
     * Rename Attribute
     *
     * @param string $collection
     * @param string $old
     * @param string $new
     * @return bool
     * @throws Exception
     * @throws PDOException
     */
    public function renameAttribute(string $collection, string $old, string $new): bool
    {
        $collection = $this->filter($collection);
        $old = $this->filter($old);
        $new = $this->filter($new);

        $sql = "ALTER TABLE {$this->getSQLTable($collection)} RENAME COLUMN `{$old}` TO `{$new}`;";

        $sql = $this->trigger(Database::EVENT_ATTRIBUTE_UPDATE, $sql);

        return $this->getPDO()
            ->prepare($sql)
            ->execute();
    }

    /**
     * @param string $collection
     * @param string $id
     * @param string $type
     * @param string $relatedCollection
     * @param bool $twoWay
     * @param string $twoWayKey
     * @return bool
     * @throws Exception
     */
    public function createRelationship(
        string $collection,
        string $relatedCollection,
        string $type,
        bool $twoWay = false,
        string $id = '',
        string $twoWayKey = ''
    ): bool {
        $name = $this->filter($collection);
        $relatedName = $this->filter($relatedCollection);
        $table = $this->getSQLTable($name);
        $relatedTable = $this->getSQLTable($relatedName);
        $id = $this->filter($id);
        $twoWayKey = $this->filter($twoWayKey);
        $sqlType = $this->getSQLType(Database::VAR_RELATIONSHIP, 0, false);

        switch ($type) {
            case Database::RELATION_ONE_TO_ONE:
                $sql = "ALTER TABLE {$table} ADD COLUMN `{$id}` {$sqlType} DEFAULT NULL;";

                if ($twoWay) {
                    $sql .= "ALTER TABLE {$relatedTable} ADD COLUMN `{$twoWayKey}` {$sqlType} DEFAULT NULL;";
                }
                break;
            case Database::RELATION_ONE_TO_MANY:
                $sql = "ALTER TABLE {$relatedTable} ADD COLUMN `{$twoWayKey}` {$sqlType} DEFAULT NULL;";
                break;
            case Database::RELATION_MANY_TO_ONE:
                $sql = "ALTER TABLE {$table} ADD COLUMN `{$id}` {$sqlType} DEFAULT NULL;";
                break;
            case Database::RELATION_MANY_TO_MANY:
                return true;
            default:
                throw new DatabaseException('Invalid relationship type');
        }

        $sql = $this->trigger(Database::EVENT_ATTRIBUTE_CREATE, $sql);

        return $this->getPDO()
            ->prepare($sql)
            ->execute();
    }

    /**
     * @param string $collection
     * @param string $relatedCollection
     * @param string $type
     * @param bool $twoWay
     * @param string $key
     * @param string $twoWayKey
     * @param string|null $newKey
     * @param string|null $newTwoWayKey
     * @return bool
     * @throws Exception
     */
    public function updateRelationship(
        string $collection,
        string $relatedCollection,
        string $type,
        bool $twoWay,
        string $key,
        string $twoWayKey,
        ?string $newKey = null,
        ?string $newTwoWayKey = null,
    ): bool {
        $name = $this->filter($collection);
        $relatedName = $this->filter($relatedCollection);
        $table = $this->getSQLTable($name);
        $relatedTable = $this->getSQLTable($relatedName);
        $key = $this->filter($key);
        $twoWayKey = $this->filter($twoWayKey);

        if (!\is_null($newKey)) {
            $newKey = $this->filter($newKey);
        }
        if (!\is_null($newTwoWayKey)) {
            $newTwoWayKey = $this->filter($newTwoWayKey);
        }

        $sql = '';

        switch ($type) {
            case Database::RELATION_ONE_TO_ONE:
                if (!\is_null($newKey)) {
                    $sql = "ALTER TABLE {$table} RENAME COLUMN `{$key}` TO `{$newKey}`;";
                }
                if ($twoWay && !\is_null($newTwoWayKey)) {
                    $sql .= "ALTER TABLE {$relatedTable} RENAME COLUMN `{$twoWayKey}` TO `{$newTwoWayKey}`;";
                }
                break;
            case Database::RELATION_ONE_TO_MANY:
                if ($twoWay && !\is_null($newTwoWayKey)) {
                    $sql = "ALTER TABLE {$relatedTable} RENAME COLUMN `{$twoWayKey}` TO `{$newTwoWayKey}`;";
                }
                break;
            case Database::RELATION_MANY_TO_ONE:
                if (!\is_null($newKey)) {
                    $sql = "ALTER TABLE {$table} RENAME COLUMN `{$key}` TO `{$newKey}`;";
                }
                break;
            case Database::RELATION_MANY_TO_MANY:
                $collection = $this->getDocument(Database::METADATA, $collection);
                $relatedCollection = $this->getDocument(Database::METADATA, $relatedCollection);

                $junction = $this->getSQLTable('_' . $collection->getInternalId() . '_' . $relatedCollection->getInternalId());

                if (!\is_null($newKey)) {
                    $sql = "ALTER TABLE {$junction} RENAME COLUMN `{$key}` TO `{$newKey}`;";
                }
                if ($twoWay && !\is_null($newTwoWayKey)) {
                    $sql .= "ALTER TABLE {$junction} RENAME COLUMN `{$twoWayKey}` TO `{$newTwoWayKey}`;";
                }
                break;
            default:
                throw new DatabaseException('Invalid relationship type');
        }

        if (empty($sql)) {
            return true;
        }

        $sql = $this->trigger(Database::EVENT_ATTRIBUTE_UPDATE, $sql);

        return $this->getPDO()
            ->prepare($sql)
            ->execute();
    }

    public function deleteRelationship(
        string $collection,
        string $relatedCollection,
        string $type,
        bool $twoWay,
        string $key,
        string $twoWayKey,
        string $side
    ): bool {
        $name = $this->filter($collection);
        $relatedName = $this->filter($relatedCollection);
        $table = $this->getSQLTable($name);
        $relatedTable = $this->getSQLTable($relatedName);
        $key = $this->filter($key);
        $twoWayKey = $this->filter($twoWayKey);

        $sql = '';

        switch ($type) {
            case Database::RELATION_ONE_TO_ONE:
                $sql = "ALTER TABLE {$table} DROP COLUMN `{$key}`;";
                if ($twoWay) {
                    $sql .= "ALTER TABLE {$relatedTable} DROP COLUMN `{$twoWayKey}`;";
                }
                break;
            case Database::RELATION_ONE_TO_MANY:
                if ($side === Database::RELATION_SIDE_PARENT) {
                    $sql = "ALTER TABLE {$relatedTable} DROP COLUMN `{$twoWayKey}`;";
                } elseif ($twoWay) {
                    $sql = "ALTER TABLE {$table} DROP COLUMN `{$key}`;";
                }
                break;
            case Database::RELATION_MANY_TO_ONE:
                if ($twoWay && $side === Database::RELATION_SIDE_CHILD) {
                    $sql = "ALTER TABLE {$relatedTable} DROP COLUMN `{$twoWayKey}`;";
                } else {
                    $sql = "ALTER TABLE {$table} DROP COLUMN `{$key}`;";
                }
                break;
            case Database::RELATION_MANY_TO_MANY:
                $collection = $this->getDocument(Database::METADATA, $collection);
                $relatedCollection = $this->getDocument(Database::METADATA, $relatedCollection);

                $junction = $side === Database::RELATION_SIDE_PARENT
                    ? $this->getSQLTable('_' . $collection->getInternalId() . '_' . $relatedCollection->getInternalId())
                    : $this->getSQLTable('_' . $relatedCollection->getInternalId() . '_' . $collection->getInternalId());

                $perms = $side === Database::RELATION_SIDE_PARENT
                    ? $this->getSQLTable('_' . $collection->getInternalId() . '_' . $relatedCollection->getInternalId() . '_perms')
                    : $this->getSQLTable('_' . $relatedCollection->getInternalId() . '_' . $collection->getInternalId() . '_perms');

                $sql = "DROP TABLE {$junction}; DROP TABLE {$perms}";
                break;
            default:
                throw new DatabaseException('Invalid relationship type');
        }

        if (empty($sql)) {
            return true;
        }

        $sql = $this->trigger(Database::EVENT_ATTRIBUTE_DELETE, $sql);

        return $this->getPDO()
            ->prepare($sql)
            ->execute();
    }

    /**
     * Rename Index
     *
     * @param string $collection
     * @param string $old
     * @param string $new
     * @return bool
     * @throws Exception
     */
    public function renameIndex(string $collection, string $old, string $new): bool
    {
        $collection = $this->filter($collection);
        $old = $this->filter($old);
        $new = $this->filter($new);

        $sql = "ALTER TABLE {$this->getSQLTable($collection)} RENAME INDEX `{$old}` TO `{$new}`;";

        $sql = $this->trigger(Database::EVENT_INDEX_RENAME, $sql);

        return $this->getPDO()
            ->prepare($sql)
            ->execute();
    }

    /**
     * Create Index
     *
     * @param string $collection
     * @param string $id
     * @param string $type
     * @param array<string> $attributes
     * @param array<int> $lengths
     * @param array<string> $orders
     * @return bool
     * @throws Exception
     * @throws PDOException
     */
    public function createIndex(string $collection, string $id, string $type, array $attributes, array $lengths, array $orders): bool
    {
        $name = $this->filter($collection);
        $id = $this->filter($id);

        $attributes = \array_map(fn ($attribute) => match ($attribute) {
            '$id' => '_uid',
            '$createdAt' => '_createdAt',
            '$updatedAt' => '_updatedAt',
            default => $attribute
        }, $attributes);

        foreach ($attributes as $key => $attribute) {
            $length = $lengths[$key] ?? '';
            $length = (empty($length)) ? '' : '(' . (int)$length . ')';
            $order = $orders[$key] ?? '';
            $attribute = $this->filter($attribute);

            if (Database::INDEX_FULLTEXT === $type) {
                $order = '';
            }

            $attributes[$key] = "`{$attribute}`{$length} {$order}";
        }

        $sql = $this->getSQLIndex($name, $id, $type, $attributes);

        $sql = $this->trigger(Database::EVENT_INDEX_CREATE, $sql);

        return $this->getPDO()
            ->prepare($sql)
            ->execute();
    }

    /**
     * Delete Index
     *
     * @param string $collection
     * @param string $id
     * @return bool
     * @throws Exception
     * @throws PDOException
     */
    public function deleteIndex(string $collection, string $id): bool
    {
        $name = $this->filter($collection);
        $id = $this->filter($id);

        $sql = "ALTER TABLE {$this->getSQLTable($name)} DROP INDEX `{$id}`;";

        $sql = $this->trigger(Database::EVENT_INDEX_DELETE, $sql);

        return $this->getPDO()
            ->prepare($sql)
            ->execute();
    }

    /**
     * Create Document
     *
     * @param string $collection
     * @param Document $document
     * @return Document
     * @throws Exception
     * @throws PDOException
     * @throws DuplicateException
     */
    public function createDocument(string $collection, Document $document): Document
    {
        $attributes = $document->getAttributes();
        $attributes['_createdAt'] = $document->getCreatedAt();
        $attributes['_updatedAt'] = $document->getUpdatedAt();
        $attributes['_permissions'] = json_encode($document->getPermissions());

        $name = $this->filter($collection);
        $columns = '';
        $columnNames = '';

        try {
            $this->getPDO()->beginTransaction();
        } catch (PDOException $e) {
            $this->getPDO()->rollBack();
        }

        /**
         * Insert Attributes
         */
        $bindIndex = 0;
        foreach ($attributes as $attribute => $value) { // Parse statement
            $column = $this->filter($attribute);
            $bindKey = 'key_' . $bindIndex;
            $columns .= "`{$column}`, ";
            $columnNames .= ':' . $bindKey . ', ';
            $bindIndex++;
        }

        // Insert manual id if set
        if (!empty($document->getInternalId())) {
            $bindKey = '_id';
            $columns .= "_id, ";
            $columnNames .= ':' . $bindKey . ', ';
        }

        $sql = "
			INSERT INTO {$this->getSQLTable($name)}({$columns} _uid)
			VALUES ({$columnNames} :_uid)
		";

        $sql = $this->trigger(Database::EVENT_DOCUMENT_CREATE, $sql);

        $stmt = $this->getPDO()->prepare($sql);

        $stmt->bindValue(':_uid', $document->getId(), PDO::PARAM_STR);

        // Bind manual internal id if set
        if (!empty($document->getInternalId())) {
            $stmt->bindValue(':_id', $document->getInternalId(), PDO::PARAM_STR);
        }

        $attributeIndex = 0;
        foreach ($attributes as $attribute => $value) {
            if (is_array($value)) { // arrays & objects should be saved as strings
                $value = json_encode($value);
            }

            $bindKey = 'key_' . $attributeIndex;
            $attribute = $this->filter($attribute);
            $value = (is_bool($value)) ? (int)$value : $value;
            $stmt->bindValue(':' . $bindKey, $value, $this->getPDOType($value));
            $attributeIndex++;
        }

        $permissions = [];
        foreach (Database::PERMISSIONS as $type) {
            foreach ($document->getPermissionsByType($type) as $permission) {
                $permission = \str_replace('"', '', $permission);
                $permissions[] = "('{$type}', '{$permission}', '{$document->getId()}')";
            }
        }

        if (!empty($permissions)) {
            $strPermissions = \implode(', ', $permissions);

            $sqlPermissions = "
				INSERT INTO {$this->getSQLTable($name . '_perms')} (_type, _permission, _document) 
				VALUES {$strPermissions}
			";
            $sqlPermissions = $this->trigger(Database::EVENT_PERMISSIONS_CREATE, $sqlPermissions);
            $stmtPermissions = $this->getPDO()->prepare($sqlPermissions);
        }

        try {
            $stmt->execute();

            $document['$internalId'] = $this->getDocument($collection, $document->getId())->getInternalId();

            if (isset($stmtPermissions)) {
                $stmtPermissions->execute();
            }
        } catch (PDOException $e) {
            $this->getPDO()->rollBack();
            switch ($e->getCode()) {
                case 1062:
                case 23000:
                    throw new DuplicateException('Duplicated document: ' . $e->getMessage());

                default:
                    throw $e;
            }
        }

        if (!$this->getPDO()->commit()) {
            throw new DatabaseException('Failed to commit transaction');
        }

        return $document;
    }

    /**
     * Update Document
     *
     * @param string $collection
     * @param Document $document
     * @return Document
     * @throws Exception
     * @throws PDOException
     * @throws DuplicateException
     */
    public function updateDocument(string $collection, Document $document): Document
    {
        $attributes = $document->getAttributes();
        $attributes['_createdAt'] = $document->getCreatedAt();
        $attributes['_updatedAt'] = $document->getUpdatedAt();
        $attributes['_permissions'] = json_encode($document->getPermissions());

        $name = $this->filter($collection);
        $columns = '';

        $sql = "
			SELECT _type, _permission
			FROM {$this->getSQLTable($name . '_perms')} p
			WHERE p._document = :_uid
		";

        $sql = $this->trigger(Database::EVENT_PERMISSIONS_READ, $sql);

        /**
         * Get current permissions from the database
         */
        $sqlPermissions = $this->getPDO()->prepare($sql);
        $sqlPermissions->bindValue(':_uid', $document->getId());
        $sqlPermissions->execute();
        $permissions = $sqlPermissions->fetchAll();
        $sqlPermissions->closeCursor();

        $initial = [];
        foreach (Database::PERMISSIONS as $type) {
            $initial[$type] = [];
        }

        $permissions = array_reduce($permissions, function (array $carry, array $item) {
            $carry[$item['_type']][] = $item['_permission'];

            return $carry;
        }, $initial);

        try {
            $this->getPDO()->beginTransaction();
        } catch (PDOException $e) {
            $this->getPDO()->rollBack();
        }

        /**
         * Get removed Permissions
         */
        $removals = [];
        foreach (Database::PERMISSIONS as $type) {
            $diff = \array_diff($permissions[$type], $document->getPermissionsByType($type));
            if (!empty($diff)) {
                $removals[$type] = $diff;
            }
        }

        /**
         * Get added Permissions
         */
        $additions = [];
        foreach (Database::PERMISSIONS as $type) {
            $diff = \array_diff($document->getPermissionsByType($type), $permissions[$type]);
            if (!empty($diff)) {
                $additions[$type] = $diff;
            }
        }

        /**
         * Query to remove permissions
         */
        $removeQuery = '';
        if (!empty($removals)) {
            $removeQuery = 'AND (';
            foreach ($removals as $type => $permissions) {
                $removeQuery .= "(
                    _type = '{$type}'
                    AND _permission IN (" . implode(', ', \array_map(fn (string $i) => ":_remove_{$type}_{$i}", \array_keys($permissions))) . ")
                )";
                if ($type !== \array_key_last($removals)) {
                    $removeQuery .= ' OR ';
                }
            }
        }
        if (!empty($removeQuery)) {
            $removeQuery .= ')';
            $removeQuery = "
				DELETE
                FROM {$this->getSQLTable($name . '_perms')}
                WHERE
                    _document = :_uid
                    {$removeQuery}
			";

            $removeQuery = $this->trigger(Database::EVENT_PERMISSIONS_DELETE, $removeQuery);

            $stmtRemovePermissions = $this->getPDO()->prepare($removeQuery);
            $stmtRemovePermissions->bindValue(':_uid', $document->getId());

            foreach ($removals as $type => $permissions) {
                foreach ($permissions as $i => $permission) {
                    $stmtRemovePermissions->bindValue(":_remove_{$type}_{$i}", $permission);
                }
            }
        }

        /**
         * Query to add permissions
         */
        if (!empty($additions)) {
            $values = [];
            foreach ($additions as $type => $permissions) {
                foreach ($permissions as $i => $_) {
                    $values[] = "( :_uid, '{$type}', :_add_{$type}_{$i} )";
                }
            }

            $sql = "
				INSERT INTO {$this->getSQLTable($name . '_perms')}
				(_document, _type, _permission) VALUES " . \implode(', ', $values)
            ;

            $sql = $this->trigger(Database::EVENT_PERMISSIONS_CREATE, $sql);

            $stmtAddPermissions = $this->getPDO()->prepare($sql);

            $stmtAddPermissions->bindValue(":_uid", $document->getId());
            foreach ($additions as $type => $permissions) {
                foreach ($permissions as $i => $permission) {
                    $stmtAddPermissions->bindValue(":_add_{$type}_{$i}", $permission);
                }
            }
        }

        /**
         * Update Attributes
         */

        $bindIndex = 0;
        foreach ($attributes as $attribute => $value) {
            $column = $this->filter($attribute);
            $bindKey = 'key_' . $bindIndex;
            $columns .= "`{$column}`" . '=:' . $bindKey . ',';
            $bindIndex++;
        }

        $sql = "
			UPDATE {$this->getSQLTable($name)}
			SET {$columns} _uid = :_uid 
			WHERE _uid = :_uid
		";

        $sql = $this->trigger(Database::EVENT_DOCUMENT_UPDATE, $sql);

        $stmt = $this->getPDO()->prepare($sql);

        $stmt->bindValue(':_uid', $document->getId());

        $attributeIndex = 0;
        foreach ($attributes as $attribute => $value) {
            if (is_array($value)) { // arrays & objects should be saved as strings
                $value = json_encode($value);
            }

            $bindKey = 'key_' . $attributeIndex;
            $attribute = $this->filter($attribute);
            $value = (is_bool($value)) ? (int)$value : $value;
            $stmt->bindValue(':' . $bindKey, $value, $this->getPDOType($value));
            $attributeIndex++;
        }

        try {
            $stmt->execute();

            if (isset($stmtRemovePermissions)) {
                $stmtRemovePermissions->execute();
            }
            if (isset($stmtAddPermissions)) {
                $stmtAddPermissions->execute();
            }
        } catch (PDOException $e) {
            $this->getPDO()->rollBack();
            switch ($e->getCode()) {
                case 1062:
                case 23000:
                    throw new DuplicateException('Duplicated document: ' . $e->getMessage());

                default:
                    throw $e;
            }
        }

        if (!$this->getPDO()->commit()) {
            throw new DatabaseException('Failed to commit transaction');
        }

        return $document;
    }

    /**
     * Increase or decrease an attribute value
     *
     * @param string $collection
     * @param string $id
     * @param string $attribute
     * @param int|float $value
     * @param int|float|null $min
     * @param int|float|null $max
     * @return bool
     * @throws Exception
     */
    public function increaseDocumentAttribute(string $collection, string $id, string $attribute, int|float $value, int|float|null $min = null, int|float|null $max = null): bool
    {
        $name = $this->filter($collection);
        $attribute = $this->filter($attribute);

        $sqlMax = $max ? " AND `{$attribute}` <= {$max}" : '';
        $sqlMin = $min ? " AND `{$attribute}` >= {$min}" : '';

        $sql = "
			UPDATE {$this->getSQLTable($name)} 
			SET `{$attribute}` = `{$attribute}` + :val 
			WHERE 
			    _uid = :_uid 
				{$sqlMax}
				{$sqlMin}	
		";

        $sql = $this->trigger(Database::EVENT_DOCUMENT_UPDATE, $sql);

        $stmt = $this->getPDO()->prepare($sql);
        $stmt->bindValue(':_uid', $id);
        $stmt->bindValue(':val', $value);

        $stmt->execute() || throw new DatabaseException('Failed to update attribute');
        return true;
    }

    /**
     * Delete Document
     *
     * @param string $collection
     * @param string $id
     * @return bool
     * @throws Exception
     * @throws PDOException
     */
    public function deleteDocument(string $collection, string $id): bool
    {
        $name = $this->filter($collection);

        try {
            $this->getPDO()->beginTransaction();
        } catch (PDOException $e) {
            $this->getPDO()->rollBack();
        }

        $sql = "
		    DELETE FROM {$this->getSQLTable($name)} 
		    WHERE _uid = :_uid
		";

        $sql = $this->trigger(Database::EVENT_DOCUMENT_DELETE, $sql);

        $stmt = $this->getPDO()->prepare($sql);

        $stmt->bindValue(':_uid', $id);

        $sql = "
			DELETE FROM {$this->getSQLTable($name . '_perms')} 
		    WHERE _document = :_uid
		";

        $sql = $this->trigger(Database::EVENT_PERMISSIONS_DELETE, $sql);

        $stmtPermissions = $this->getPDO()->prepare($sql);
        $stmtPermissions->bindValue(':_uid', $id);

        try {
            if (!$stmt->execute()) {
                throw new DatabaseException('Failed to delete document');
            }
            if (!$stmtPermissions->execute()) {
                throw new DatabaseException('Failed to clean permissions');
            }
        } catch (\Throwable $th) {
            $this->getPDO()->rollBack();
            throw new DatabaseException($th->getMessage());
        }

        if (!$this->getPDO()->commit()) {
            throw new DatabaseException('Failed to commit transaction');
        }

        return true;
    }

    /**
     * Find Documents
     *
     * @param string $collection
     * @param array<Query> $queries
     * @param int|null $limit
     * @param int|null $offset
     * @param array<string> $orderAttributes
     * @param array<string> $orderTypes
     * @param array<string, mixed> $cursor
     * @param string $cursorDirection
     * @return array<Document>
     * @throws DatabaseException
     * @throws TimeoutException
     */
    public function find(string $collection, array $queries = [], ?int $limit = 25, ?int $offset = null, array $orderAttributes = [], array $orderTypes = [], array $cursor = [], string $cursorDirection = Database::CURSOR_AFTER): array
    {
        $name = $this->filter($collection);
        $roles = Authorization::getRoles();
        $where = [];
        $orders = [];

        $orderAttributes = \array_map(fn ($orderAttribute) => match ($orderAttribute) {
            '$id' => '_uid',
            '$internalId' => '_id',
            '$createdAt' => '_createdAt',
            '$updatedAt' => '_updatedAt',
            default => $orderAttribute
        }, $orderAttributes);

        $hasIdAttribute = false;
        foreach ($orderAttributes as $i => $attribute) {
            if ($attribute === '_uid') {
                $hasIdAttribute = true;
            }

            $attribute = $this->filter($attribute);
            $orderType = $this->filter($orderTypes[$i] ?? Database::ORDER_ASC);

            // Get most dominant/first order attribute
            if ($i === 0 && !empty($cursor)) {
                $orderMethodInternalId = Query::TYPE_GREATER; // To preserve natural order
                $orderMethod = $orderType === Database::ORDER_DESC ? Query::TYPE_LESSER : Query::TYPE_GREATER;

                if ($cursorDirection === Database::CURSOR_BEFORE) {
                    $orderType = $orderType === Database::ORDER_ASC ? Database::ORDER_DESC : Database::ORDER_ASC;
                    $orderMethodInternalId = $orderType === Database::ORDER_ASC ? Query::TYPE_LESSER : Query::TYPE_GREATER;
                    $orderMethod = $orderType === Database::ORDER_DESC ? Query::TYPE_LESSER : Query::TYPE_GREATER;
                }

                $where[] = "(
                        table_main.`{$attribute}` {$this->getSQLOperator($orderMethod)} :cursor 
                        OR (
                            table_main.`{$attribute}` = :cursor 
                            AND
                            table_main._id {$this->getSQLOperator($orderMethodInternalId)} {$cursor['$internalId']}
                        )
                    )";
            } elseif ($cursorDirection === Database::CURSOR_BEFORE) {
                $orderType = $orderType === Database::ORDER_ASC ? Database::ORDER_DESC : Database::ORDER_ASC;
            }

            $orders[] = "`${attribute}` ${orderType}";
        }

        // Allow after pagination without any order
        if (empty($orderAttributes) && !empty($cursor)) {
            $orderType = $orderTypes[0] ?? Database::ORDER_ASC;

            if ($cursorDirection === Database::CURSOR_AFTER) {
                $orderMethod = $orderType === Database::ORDER_DESC
                    ? Query::TYPE_LESSER
                    : Query::TYPE_GREATER;
            } else {
                $orderMethod = $orderType === Database::ORDER_DESC
                    ? Query::TYPE_GREATER
                    : Query::TYPE_LESSER;
            }

            $where[] = "( table_main._id {$this->getSQLOperator($orderMethod)} {$cursor['$internalId']} )";
        }

        // Allow order type without any order attribute, fallback to the natural order (_id)
        if (!$hasIdAttribute) {
            if (empty($orderAttributes) && !empty($orderTypes)) {
                $order = $orderTypes[0] ?? Database::ORDER_ASC;
                if ($cursorDirection === Database::CURSOR_BEFORE) {
                    $order = $order === Database::ORDER_ASC ? Database::ORDER_DESC : Database::ORDER_ASC;
                }

                $orders[] = 'table_main._id ' . $this->filter($order);
            } else {
                $orders[] = 'table_main._id ' . ($cursorDirection === Database::CURSOR_AFTER ? Database::ORDER_ASC : Database::ORDER_DESC); // Enforce last ORDER by '_id'
            }
        }

        foreach ($queries as $query) {
            if ($query->getMethod() === Query::TYPE_SELECT) {
                continue;
            }
            $where[] = $this->getSQLCondition($query);
        }


        if (Authorization::$status) {
            $where[] = $this->getSQLPermissionsCondition($name, $roles);
        }

        $sqlWhere = !empty($where) ? 'WHERE ' . implode(' AND ', $where) : '';
        $sqlOrder = 'ORDER BY ' . implode(', ', $orders);
        $sqlLimit = \is_null($limit) ? '' : 'LIMIT :limit';
        $sqlLimit .= \is_null($offset) ? '' : ' OFFSET :offset';

        $selections = $this->getAttributeSelections($queries);

        $sql = "
            SELECT {$this->getAttributeProjection($selections, 'table_main')}
            FROM {$this->getSQLTable($name)} as table_main
            {$sqlWhere}
            {$sqlOrder}
            {$sqlLimit};
        ";

        $sql = $this->trigger(Database::EVENT_DOCUMENT_FIND, $sql);

        $stmt = $this->getPDO()->prepare($sql);

        foreach ($queries as $query) {
            $this->bindConditionValue($stmt, $query);
        }

        if (!empty($cursor) && !empty($orderAttributes) && array_key_exists(0, $orderAttributes)) {
            $attribute = $orderAttributes[0];

            $attribute = match ($attribute) {
                '_uid' => '$id',
                '_id' => '$internalId',
                '_createdAt' => '$createdAt',
                '_updatedAt' => '$updatedAt',
                default => $attribute
            };

            if (\is_null($cursor[$attribute] ?? null)) {
                throw new DatabaseException("Order attribute '{$attribute}' is empty");
            }
            $stmt->bindValue(':cursor', $cursor[$attribute], $this->getPDOType($cursor[$attribute]));
        }

        if (!\is_null($limit)) {
            $stmt->bindValue(':limit', $limit, PDO::PARAM_INT);
        }
        if (!\is_null($offset)) {
            $stmt->bindValue(':offset', $offset, PDO::PARAM_INT);
        }

        try {
            $stmt->execute();
        } catch (PDOException $e) {
            $this->processException($e);
        }

        $results = $stmt->fetchAll();
        $stmt->closeCursor();

        foreach ($results as $index => $document) {
            if (\array_key_exists('_uid', $document)) {
                $results[$index]['$id'] = $document['_uid'];
                unset($results[$index]['_uid']);
            }
            if (\array_key_exists('_id', $document)) {
                $results[$index]['$internalId'] = $document['_id'];
                unset($results[$index]['_id']);
            }
            if (\array_key_exists('_createdAt', $document)) {
                $results[$index]['$createdAt'] = $document['_createdAt'];
                unset($results[$index]['_createdAt']);
            }
            if (\array_key_exists('_updatedAt', $document)) {
                $results[$index]['$updatedAt'] = $document['_updatedAt'];
                unset($results[$index]['_updatedAt']);
            }
            if (\array_key_exists('_permissions', $document)) {
                $results[$index]['$permissions'] = \json_decode($document['_permissions'] ?? '[]', true);
                unset($results[$index]['_permissions']);
            }

            $results[$index] = new Document($results[$index]);
        }

        if ($cursorDirection === Database::CURSOR_BEFORE) {
            $results = \array_reverse($results);
        }

        return $results;
    }

    /**
     * Count Documents
     *
     * @param string $collection
     * @param array<Query> $queries
     * @param int|null $max
     * @return int
     * @throws Exception
     * @throws PDOException
     */
    public function count(string $collection, array $queries = [], ?int $max = null): int
    {
        $name = $this->filter($collection);
        $roles = Authorization::getRoles();
        $where = [];
        $limit = \is_null($max) ? '' : 'LIMIT :max';

        foreach ($queries as $query) {
            $where[] = $this->getSQLCondition($query);
        }

        if (Authorization::$status) {
            $where[] = $this->getSQLPermissionsCondition($name, $roles);
        }

        $sqlWhere = !empty($where)
            ? 'WHERE ' . \implode(' AND ', $where)
            : '';

        $sql = "
			SELECT COUNT(1) as sum FROM (
				SELECT 1
				FROM {$this->getSQLTable($name)} table_main
				" . $sqlWhere . "
				{$limit}
			) table_count
        ";

        $sql = $this->trigger(Database::EVENT_DOCUMENT_COUNT, $sql);

        $stmt = $this->getPDO()->prepare($sql);

        foreach ($queries as $query) {
            $this->bindConditionValue($stmt, $query);
        }

        if (!\is_null($max)) {
            $stmt->bindValue(':max', $max, PDO::PARAM_INT);
        }

        $stmt->execute();

        $result = $stmt->fetchAll();
        $stmt->closeCursor();
        if (!empty($result)) {
            $result = $result[0];
        }

        return $result['sum'] ?? 0;
    }

    /**
     * Sum an Attribute
     *
     * @param string $collection
     * @param string $attribute
     * @param array<Query> $queries
     * @param int|null $max
     * @return int|float
     * @throws Exception
     * @throws PDOException
     */
    public function sum(string $collection, string $attribute, array $queries = [], ?int $max = null): int|float
    {
        $name = $this->filter($collection);
        $roles = Authorization::getRoles();
        $where = [];
        $limit = \is_null($max) ? '' : 'LIMIT :max';

        foreach ($queries as $query) {
            $where[] = $this->getSQLCondition($query);
        }

        if (Authorization::$status) {
            $where[] = $this->getSQLPermissionsCondition($name, $roles);
        }

        $sqlWhere = !empty($where)
            ? 'WHERE ' . \implode(' AND ', $where)
            : '';

        $sql = "
			SELECT SUM({$attribute}) as sum FROM (
				SELECT {$attribute}
				FROM {$this->getSQLTable($name)} table_main
				{$sqlWhere}
				{$limit}
			) table_count
        ";

        $sql = $this->trigger(Database::EVENT_DOCUMENT_SUM, $sql);

        $stmt = $this->getPDO()->prepare($sql);

        foreach ($queries as $query) {
            $this->bindConditionValue($stmt, $query);
        }

        if (!\is_null($max)) {
            $stmt->bindValue(':max', $max, PDO::PARAM_INT);
        }

        $stmt->execute();

        $result = $stmt->fetchAll();
        $stmt->closeCursor();
        if (!empty($result)) {
            $result = $result[0];
        }

        return $result['sum'] ?? 0;
    }

    /**
     * Get the SQL projection given the selected attributes
     *
     * @param array<string> $selections
     * @param string $prefix
     * @return mixed
     * @throws Exception
     */
    protected function getAttributeProjection(array $selections, string $prefix = ''): mixed
    {
        if (empty($selections) || \in_array('*', $selections)) {
            if (!empty($prefix)) {
                return "`{$prefix}`.*";
            }
            return '*';
        }

        // Remove $id, $permissions and $collection if present since it is always selected by default
        $selections = \array_diff($selections, ['$id', '$permissions', '$collection']);

        $selections[] = '_uid';
        $selections[] = '_permissions';

        if (\in_array('$internalId', $selections)) {
            $selections[] = '_id';
            $selections = \array_diff($selections, ['$internalId']);
        }
        if (\in_array('$createdAt', $selections)) {
            $selections[] = '_createdAt';
            $selections = \array_diff($selections, ['$createdAt']);
        }
        if (\in_array('$updatedAt', $selections)) {
            $selections[] = '_updatedAt';
            $selections = \array_diff($selections, ['$updatedAt']);
        }

        if (!empty($prefix)) {
            foreach ($selections as &$selection) {
                $selection = "`{$prefix}`.`{$this->filter($selection)}`";
            }
        } else {
            foreach ($selections as &$selection) {
                $selection = "`{$this->filter($selection)}`";
            }
        }

        return \implode(', ', $selections);
    }

    /*
     * Get SQL Condition
     *
     * @param Query $query
     * @return string
     * @throws Exception
     */
    protected function getSQLCondition(Query $query): string
    {
        $query->setAttribute(match ($query->getAttribute()) {
            '$id' => '_uid',
            '$internalId' => '_id',
            '$createdAt' => '_createdAt',
            '$updatedAt' => '_updatedAt',
            default => $query->getAttribute()
        });

        $attribute = "`{$query->getAttribute()}`";
        $placeholder = $this->getSQLPlaceholder($query);

        switch ($query->getMethod()) {
            case Query::TYPE_SEARCH:
                return "MATCH(table_main.{$attribute}) AGAINST (:{$placeholder}_0 IN BOOLEAN MODE)";

            case Query::TYPE_BETWEEN:
                return "table_main.{$attribute} BETWEEN :{$placeholder}_0 AND :{$placeholder}_1";

            case Query::TYPE_IS_NULL:
            case Query::TYPE_IS_NOT_NULL:
                return "table_main.{$attribute} {$this->getSQLOperator($query->getMethod())}";

            default:
                $conditions = [];
                foreach ($query->getValues() as $key => $value) {
                    $conditions[] = $attribute . ' ' . $this->getSQLOperator($query->getMethod()) . ' :' . $placeholder . '_' . $key;
                }
                $condition = implode(' OR ', $conditions);
                return empty($condition) ? '' : '(' . $condition . ')';
        }
    }

    /**
     * Get SQL Type
     *
     * @param string $type
     * @param int $size
     * @param bool $signed
     * @return string
     * @throws Exception
     */
    protected function getSQLType(string $type, int $size, bool $signed = true): string
    {
        switch ($type) {
            case Database::VAR_STRING:
                // $size = $size * 4; // Convert utf8mb4 size to bytes
                if ($size > 16777215) {
                    return 'LONGTEXT';
                }

                if ($size > 65535) {
                    return 'MEDIUMTEXT';
                }

                if ($size > $this->getMaxVarcharLength()) {
                    return 'TEXT';
                }

                return "VARCHAR({$size})";

            case Database::VAR_INTEGER:  // We don't support zerofill: https://stackoverflow.com/a/5634147/2299554
                $signed = ($signed) ? '' : ' UNSIGNED';

                if ($size >= 8) { // INT = 4 bytes, BIGINT = 8 bytes
                    return 'BIGINT' . $signed;
                }

                return 'INT' . $signed;

            case Database::VAR_FLOAT:
                $signed = ($signed) ? '' : ' UNSIGNED';
                return 'DOUBLE' . $signed;

            case Database::VAR_BOOLEAN:
                return 'TINYINT(1)';

            case Database::VAR_RELATIONSHIP:
                return 'VARCHAR(255)';

            case Database::VAR_DATETIME:
                return 'DATETIME(3)';

            default:
                throw new DatabaseException('Unknown type: ' . $type . '. Must be one of ' . Database::VAR_STRING . ', ' . Database::VAR_INTEGER .  ', ' . Database::VAR_FLOAT . ', ' . Database::VAR_BOOLEAN . ', ' . Database::VAR_DATETIME . ', ' . Database::VAR_RELATIONSHIP);
        }
    }

    /**
     * Get SQL Index
     *
     * @param string $collection
     * @param string $id
     * @param string $type
     * @param array<string> $attributes
     * @return string
     * @throws Exception
     */
    protected function getSQLIndex(string $collection, string $id, string $type, array $attributes): string
    {
        $type = match ($type) {
            Database::INDEX_KEY,
            Database::INDEX_ARRAY => 'INDEX',
            Database::INDEX_UNIQUE => 'UNIQUE INDEX',
            Database::INDEX_FULLTEXT => 'FULLTEXT INDEX',
            default => throw new DatabaseException('Unknown index type: ' . $type . '. Must be one of ' . Database::INDEX_KEY . ', ' . Database::INDEX_UNIQUE . ', ' . Database::INDEX_ARRAY . ', ' . Database::INDEX_FULLTEXT),
        };

        return "CREATE {$type} `{$id}` ON {$this->getSQLTable($collection)} ( " . implode(', ', $attributes) . " )";
    }

    /**
     * Get PDO Type
     *
     * @param mixed $value
     * @return int
     * @throws Exception
     */
    protected function getPDOType(mixed $value): int
    {
        return match (gettype($value)) {
            'double', 'string' => PDO::PARAM_STR,
            'integer', 'boolean' => PDO::PARAM_INT,
            'NULL' => PDO::PARAM_NULL,
            default => throw new DatabaseException('Unknown PDO Type for ' . \gettype($value)),
        };
    }

    /**
     * Is fulltext Wildcard index supported?
     *
     * @return bool
     */
    public function getSupportForFulltextWildcardIndex(): bool
    {
        return true;
    }

    /**
     * Are timeouts supported?
     *
     * @return bool
     */
    public function getSupportForTimeouts(): bool
    {
        return true;
    }

    /**
     * Set max execution time
     * @param int $milliseconds
     * @param string $event
     * @return void
     * @throws DatabaseException
     */
    public function setTimeout(int $milliseconds, string $event = Database::EVENT_ALL): void
    {
        if (!$this->getSupportForTimeouts()) {
            return;
        }
        if ($milliseconds <= 0) {
            throw new DatabaseException('Timeout must be greater than 0');
        }

        $seconds = $milliseconds / 1000;

        $this->before($event, 'timeout', function ($sql) use ($seconds) {
            return "SET STATEMENT max_statement_time = {$seconds} FOR " . $sql;
        });
    }

    /**
     * @param PDOException $e
     * @throws TimeoutException
     */
    protected function processException(PDOException $e): void
    {
        // Regular PDO
        if ($e->getCode() === '70100' && isset($e->errorInfo[1]) && $e->errorInfo[1] === 1969) {
            throw new TimeoutException($e->getMessage());
        }

        // PDOProxy switches errorInfo PDOProxy.php line 64
        if ($e->getCode() === 1969 && isset($e->errorInfo[0]) && $e->errorInfo[0] === '70100') {
            throw new TimeoutException($e->getMessage());
        }

        throw $e;
    }
}<|MERGE_RESOLUTION|>--- conflicted
+++ resolved
@@ -27,15 +27,13 @@
     {
         $name = $this->filter($name);
 
-<<<<<<< HEAD
         if ($this->exists($name)) {
             return true;
         }
-=======
+
         $sql = "CREATE DATABASE IF NOT EXISTS `{$name}` /*!40100 DEFAULT CHARACTER SET utf8mb4 */;";
 
         $sql = $this->trigger(Database::EVENT_DATABASE_CREATE, $sql);
->>>>>>> d3bec350
 
         return $this->getPDO()
             ->prepare($sql)
