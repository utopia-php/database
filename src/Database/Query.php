--- conflicted
+++ resolved
@@ -562,15 +562,9 @@
      * @param string|int|float|bool|array<mixed,mixed> $value
      * @return Query
      */
-<<<<<<< HEAD
-    public static function notEqual(string $attribute, string|int|float|bool $value, string $alias = ''): self
-    {
-        return new self(self::TYPE_NOT_EQUAL, $attribute, [$value], alias: $alias);
-=======
-    public static function notEqual(string $attribute, string|int|float|bool|array $value): self
-    {
-        return new self(self::TYPE_NOT_EQUAL, $attribute, is_array($value) ? $value : [$value]);
->>>>>>> bfc010cb
+    public static function notEqual(string $attribute, string|int|float|bool|array $value, string $alias = ''): self
+    {
+        return new self(self::TYPE_NOT_EQUAL, $attribute, is_array($value) ? $value : [$value], alias: $alias);
     }
 
     /**
@@ -1232,55 +1226,6 @@
         $this->onArray = $bool;
     }
 
-<<<<<<< HEAD
-    /**
-     * Is This query added by the system
-     */
-    public function isSystem(): bool
-    {
-        return $this->system;
-    }
-
-    /**
-     * @param array<Query> $queries
-     * @param Query $query
-     * @return array
-     * @throws \Exception
-     */
-    public static function addSelect(array $queries, Query $query): array
-    {
-        $merge = true;
-        $found = false;
-
-        foreach ($queries as $q) {
-            if ($q->getMethod() === self::TYPE_SELECT){
-                $found = true;
-
-                if ($q->getAlias() === $query->getAlias()){
-                    if ($q->getAttribute() === '*'){
-                        $merge = false;
-                    }
-
-                    if ($q->getAttribute() === $query->getAttribute()){
-                        if ($q->getAs() === $query->getAs()){
-                            $merge = false;
-                        }
-                    }
-                }
-            }
-        }
-
-        if ($found && $merge){
-            $queries = [
-                ...$queries,
-                $query
-            ];
-        }
-
-        return $queries;
-    }
-
-=======
     // Spatial query methods
 
     /**
@@ -1430,5 +1375,4 @@
     {
         return new self(self::TYPE_NOT_TOUCHES, $attribute, $values);
     }
->>>>>>> bfc010cb
 }