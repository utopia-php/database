--- conflicted
+++ resolved
@@ -6811,7 +6811,6 @@
 
                 if (!$old->isEmpty()) {
                     $old = $this->adapter->castingAfter($collection, $old);
-                    //$old = $this->decode($context, $old); Do we need this?
                 }
 
                 try {
@@ -7788,16 +7787,6 @@
             }
         }
 
-<<<<<<< HEAD
-=======
-        $documentSecurity = $collection->getAttribute('documentSecurity', false);
-        $skipAuth = $this->authorization->isValid(new Input($forPermission, $collection->getPermissionsByType($forPermission)));
-
-        if (!$skipAuth && !$documentSecurity && $collection->getId() !== self::METADATA) {
-            throw new AuthorizationException($this->authorization->getDescription());
-        }
-
->>>>>>> e2248ed4
         $relationships = \array_filter(
             $collection->getAttribute('attributes', []),
             fn (Document $attribute) => $attribute->getAttribute('type') === self::VAR_RELATIONSHIP
@@ -8722,13 +8711,8 @@
     /**
      * @param string $collectionId
      * @param string|null $documentId
-<<<<<<< HEAD
      * @param array<Query> $selects
      * @return array{0: ?string, 1: ?string, 2: ?string}
-=======
-     * @param array<string> $selects
-     * @return array{0: string, 1: string, 2: string}
->>>>>>> e2248ed4
      */
     public function getCacheKeys(string $collectionId, ?string $documentId = null, array $selects = []): array
     {
