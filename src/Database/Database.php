--- conflicted
+++ resolved
@@ -4512,11 +4512,7 @@
                                     $twoWayKey,
                                     $side
                                 );
-<<<<<<< HEAD
-                            } else if ($this->isIdOnlyDocument($objRel)) {
-=======
                             } elseif ($this->isIdOnlyDocument($objRel)) {
->>>>>>> 88bfdc80
                                 $idOnlyDocs[] = $objRel;
                             } else {
                                 $richDocsNoNesting[] = $objRel;
@@ -4882,11 +4878,7 @@
      * @param string $key Relationship attribute key
      * @param string $twoWayKey Two-way relationship key
      * @param string $documentId Parent document ID
-<<<<<<< HEAD
-     * @param array<string> $relationIds Array of related document IDs to update
-=======
      * @param array<string|Document> $relationIds Array of related document IDs to update
->>>>>>> 88bfdc80
      * @return void
      */
     private function batchUpdateBackReferences(
@@ -4936,11 +4928,7 @@
                 // Skip authorization to match original relateDocumentsById behavior
                 $allowedDocs = Authorization::skip(fn () => $this->silent(fn () => $this->find(
                     $relatedCollection->getId(),
-<<<<<<< HEAD
-                    [Query::select(['$id', '$updatedAt']), Query::equal('$id', $relationIds), Query::limit(count($relationIds))]
-=======
                     [Query::select(['$id', '$updatedAt']), Query::equal('$id', $stringIds), Query::limit(count($stringIds))]
->>>>>>> 88bfdc80
                 )));
                 $idsAllowed = array_map(fn ($d) => $d->getId(), $allowedDocs);
                 if (empty($idsAllowed)) {
@@ -4959,11 +4947,7 @@
                 // Skip authorization to match original relateDocumentsById behavior
                 $found = Authorization::skip(fn () => $this->silent(fn () => $this->find(
                     $relatedCollection->getId(),
-<<<<<<< HEAD
-                    [Query::select(['$id', '$updatedAt']), Query::equal('$id', $relationIds), Query::limit(count($relationIds))]
-=======
                     [Query::select(['$id', '$updatedAt']), Query::equal('$id', $stringIds), Query::limit(count($stringIds))]
->>>>>>> 88bfdc80
                 )));
                 // Conflict check vs request timestamp
                 if (!\is_null($this->timestamp)) {
