{
    "_readme": [
        "This file locks the dependencies of your project to a known state",
        "Read more about it at https://getcomposer.org/doc/01-basic-usage.md#installing-dependencies",
        "This file is @generated automatically"
    ],
    "content-hash": "1ef7c11d9a0628b3c57c8c80dbebbba1",
    "packages": [
        {
            "name": "jean85/pretty-package-versions",
            "version": "2.0.6",
            "source": {
                "type": "git",
                "url": "https://github.com/Jean85/pretty-package-versions.git",
                "reference": "f9fdd29ad8e6d024f52678b570e5593759b550b4"
            },
            "dist": {
                "type": "zip",
                "url": "https://api.github.com/repos/Jean85/pretty-package-versions/zipball/f9fdd29ad8e6d024f52678b570e5593759b550b4",
                "reference": "f9fdd29ad8e6d024f52678b570e5593759b550b4",
                "shasum": ""
            },
            "require": {
                "composer-runtime-api": "^2.0.0",
                "php": "^7.1|^8.0"
            },
            "require-dev": {
                "friendsofphp/php-cs-fixer": "^3.2",
                "jean85/composer-provided-replaced-stub-package": "^1.0",
                "phpstan/phpstan": "^1.4",
                "phpunit/phpunit": "^7.5|^8.5|^9.4",
                "vimeo/psalm": "^4.3"
            },
            "type": "library",
            "extra": {
                "branch-alias": {
                    "dev-master": "1.x-dev"
                }
            },
            "autoload": {
                "psr-4": {
                    "Jean85\\": "src/"
                }
            },
            "notification-url": "https://packagist.org/downloads/",
            "license": [
                "MIT"
            ],
            "authors": [
                {
                    "name": "Alessandro Lai",
                    "email": "alessandro.lai85@gmail.com"
                }
            ],
            "description": "A library to get pretty versions strings of installed dependencies",
            "keywords": [
                "composer",
                "package",
                "release",
                "versions"
            ],
            "support": {
                "issues": "https://github.com/Jean85/pretty-package-versions/issues",
                "source": "https://github.com/Jean85/pretty-package-versions/tree/2.0.6"
            },
            "time": "2024-03-08T09:58:59+00:00"
        },
        {
            "name": "mongodb/mongodb",
            "version": "1.10.0",
            "source": {
                "type": "git",
                "url": "https://github.com/mongodb/mongo-php-library.git",
                "reference": "b0bbd657f84219212487d01a8ffe93a789e1e488"
            },
            "dist": {
                "type": "zip",
                "url": "https://api.github.com/repos/mongodb/mongo-php-library/zipball/b0bbd657f84219212487d01a8ffe93a789e1e488",
                "reference": "b0bbd657f84219212487d01a8ffe93a789e1e488",
                "shasum": ""
            },
            "require": {
                "ext-hash": "*",
                "ext-json": "*",
                "ext-mongodb": "^1.11.0",
                "jean85/pretty-package-versions": "^1.2 || ^2.0.1",
                "php": "^7.1 || ^8.0",
                "symfony/polyfill-php80": "^1.19"
            },
            "require-dev": {
                "doctrine/coding-standard": "^9.0",
                "squizlabs/php_codesniffer": "^3.6",
                "symfony/phpunit-bridge": "^5.2"
            },
            "type": "library",
            "extra": {
                "branch-alias": {
                    "dev-master": "1.10.x-dev"
                }
            },
            "autoload": {
                "files": [
                    "src/functions.php"
                ],
                "psr-4": {
                    "MongoDB\\": "src/"
                }
            },
            "notification-url": "https://packagist.org/downloads/",
            "license": [
                "Apache-2.0"
            ],
            "authors": [
                {
                    "name": "Andreas Braun",
                    "email": "andreas.braun@mongodb.com"
                },
                {
                    "name": "Jeremy Mikola",
                    "email": "jmikola@gmail.com"
                }
            ],
            "description": "MongoDB driver library",
            "homepage": "https://jira.mongodb.org/browse/PHPLIB",
            "keywords": [
                "database",
                "driver",
                "mongodb",
                "persistence"
            ],
            "support": {
                "issues": "https://github.com/mongodb/mongo-php-library/issues",
                "source": "https://github.com/mongodb/mongo-php-library/tree/1.10.0"
            },
            "time": "2021-10-20T22:22:37+00:00"
        },
        {
            "name": "symfony/polyfill-php80",
            "version": "v1.30.0",
            "source": {
                "type": "git",
                "url": "https://github.com/symfony/polyfill-php80.git",
                "reference": "77fa7995ac1b21ab60769b7323d600a991a90433"
            },
            "dist": {
                "type": "zip",
                "url": "https://api.github.com/repos/symfony/polyfill-php80/zipball/77fa7995ac1b21ab60769b7323d600a991a90433",
                "reference": "77fa7995ac1b21ab60769b7323d600a991a90433",
                "shasum": ""
            },
            "require": {
                "php": ">=7.1"
            },
            "type": "library",
            "extra": {
                "thanks": {
                    "name": "symfony/polyfill",
                    "url": "https://github.com/symfony/polyfill"
                }
            },
            "autoload": {
                "files": [
                    "bootstrap.php"
                ],
                "psr-4": {
                    "Symfony\\Polyfill\\Php80\\": ""
                },
                "classmap": [
                    "Resources/stubs"
                ]
            },
            "notification-url": "https://packagist.org/downloads/",
            "license": [
                "MIT"
            ],
            "authors": [
                {
                    "name": "Ion Bazan",
                    "email": "ion.bazan@gmail.com"
                },
                {
                    "name": "Nicolas Grekas",
                    "email": "p@tchwork.com"
                },
                {
                    "name": "Symfony Community",
                    "homepage": "https://symfony.com/contributors"
                }
            ],
            "description": "Symfony polyfill backporting some PHP 8.0+ features to lower PHP versions",
            "homepage": "https://symfony.com",
            "keywords": [
                "compatibility",
                "polyfill",
                "portable",
                "shim"
            ],
            "support": {
                "source": "https://github.com/symfony/polyfill-php80/tree/v1.30.0"
            },
            "funding": [
                {
                    "url": "https://symfony.com/sponsor",
                    "type": "custom"
                },
                {
                    "url": "https://github.com/fabpot",
                    "type": "github"
                },
                {
                    "url": "https://tidelift.com/funding/github/packagist/symfony/symfony",
                    "type": "tidelift"
                }
            ],
            "time": "2024-05-31T15:07:36+00:00"
        },
        {
            "name": "utopia-php/cache",
            "version": "0.10.2",
            "source": {
                "type": "git",
                "url": "https://github.com/utopia-php/cache.git",
                "reference": "b22c6eb6d308de246b023efd0fc9758aee8b8247"
            },
            "dist": {
                "type": "zip",
                "url": "https://api.github.com/repos/utopia-php/cache/zipball/b22c6eb6d308de246b023efd0fc9758aee8b8247",
                "reference": "b22c6eb6d308de246b023efd0fc9758aee8b8247",
                "shasum": ""
            },
            "require": {
                "ext-json": "*",
                "ext-memcached": "*",
                "ext-redis": "*",
                "php": ">=8.0"
            },
            "require-dev": {
                "laravel/pint": "1.2.*",
                "phpstan/phpstan": "1.9.x-dev",
                "phpunit/phpunit": "^9.3",
                "vimeo/psalm": "4.13.1"
            },
            "type": "library",
            "autoload": {
                "psr-4": {
                    "Utopia\\Cache\\": "src/Cache"
                }
            },
            "notification-url": "https://packagist.org/downloads/",
            "license": [
                "MIT"
            ],
            "description": "A simple cache library to manage application cache storing, loading and purging",
            "keywords": [
                "cache",
                "framework",
                "php",
                "upf",
                "utopia"
            ],
            "support": {
                "issues": "https://github.com/utopia-php/cache/issues",
                "source": "https://github.com/utopia-php/cache/tree/0.10.2"
            },
            "time": "2024-06-25T20:36:35+00:00"
        },
        {
            "name": "utopia-php/framework",
<<<<<<< HEAD
            "version": "0.33.7",
            "source": {
                "type": "git",
                "url": "https://github.com/utopia-php/http.git",
                "reference": "78d293d99a262bd63ece750bbf989c7e0643b825"
            },
            "dist": {
                "type": "zip",
                "url": "https://api.github.com/repos/utopia-php/http/zipball/78d293d99a262bd63ece750bbf989c7e0643b825",
                "reference": "78d293d99a262bd63ece750bbf989c7e0643b825",
=======
            "version": "0.33.8",
            "source": {
                "type": "git",
                "url": "https://github.com/utopia-php/http.git",
                "reference": "a7f577540a25cb90896fef2b64767bf8d700f3c5"
            },
            "dist": {
                "type": "zip",
                "url": "https://api.github.com/repos/utopia-php/http/zipball/a7f577540a25cb90896fef2b64767bf8d700f3c5",
                "reference": "a7f577540a25cb90896fef2b64767bf8d700f3c5",
>>>>>>> 845783a5
                "shasum": ""
            },
            "require": {
                "php": ">=8.0"
            },
            "require-dev": {
                "laravel/pint": "^1.2",
                "phpbench/phpbench": "^1.2",
                "phpstan/phpstan": "^1.10",
                "phpunit/phpunit": "^9.5.25"
            },
            "type": "library",
            "autoload": {
                "psr-4": {
                    "Utopia\\": "src/"
                }
            },
            "notification-url": "https://packagist.org/downloads/",
            "license": [
                "MIT"
            ],
            "description": "A simple, light and advanced PHP framework",
            "keywords": [
                "framework",
                "php",
                "upf"
            ],
            "support": {
                "issues": "https://github.com/utopia-php/http/issues",
<<<<<<< HEAD
                "source": "https://github.com/utopia-php/http/tree/0.33.7"
            },
            "time": "2024-08-01T14:01:04+00:00"
=======
                "source": "https://github.com/utopia-php/http/tree/0.33.8"
            },
            "time": "2024-08-15T14:10:09+00:00"
>>>>>>> 845783a5
        },
        {
            "name": "utopia-php/mongo",
            "version": "0.3.1",
            "source": {
                "type": "git",
                "url": "https://github.com/utopia-php/mongo.git",
                "reference": "52326a9a43e2d27ff0c15c48ba746dacbe9a7aee"
            },
            "dist": {
                "type": "zip",
                "url": "https://api.github.com/repos/utopia-php/mongo/zipball/52326a9a43e2d27ff0c15c48ba746dacbe9a7aee",
                "reference": "52326a9a43e2d27ff0c15c48ba746dacbe9a7aee",
                "shasum": ""
            },
            "require": {
                "ext-mongodb": "*",
                "mongodb/mongodb": "1.10.0",
                "php": ">=8.0"
            },
            "require-dev": {
                "fakerphp/faker": "^1.14",
                "laravel/pint": "1.2.*",
                "phpstan/phpstan": "1.8.*",
                "phpunit/phpunit": "^9.4",
                "swoole/ide-helper": "4.8.0"
            },
            "type": "library",
            "autoload": {
                "psr-4": {
                    "Utopia\\Mongo\\": "src"
                }
            },
            "notification-url": "https://packagist.org/downloads/",
            "license": [
                "MIT"
            ],
            "authors": [
                {
                    "name": "Eldad Fux",
                    "email": "eldad@appwrite.io"
                },
                {
                    "name": "Wess",
                    "email": "wess@appwrite.io"
                }
            ],
            "description": "A simple library to manage Mongo database",
            "keywords": [
                "database",
                "mongo",
                "php",
                "upf",
                "utopia"
            ],
            "support": {
                "issues": "https://github.com/utopia-php/mongo/issues",
                "source": "https://github.com/utopia-php/mongo/tree/0.3.1"
            },
            "time": "2023-09-01T17:25:28+00:00"
        }
    ],
    "packages-dev": [
        {
            "name": "doctrine/instantiator",
            "version": "2.0.0",
            "source": {
                "type": "git",
                "url": "https://github.com/doctrine/instantiator.git",
                "reference": "c6222283fa3f4ac679f8b9ced9a4e23f163e80d0"
            },
            "dist": {
                "type": "zip",
                "url": "https://api.github.com/repos/doctrine/instantiator/zipball/c6222283fa3f4ac679f8b9ced9a4e23f163e80d0",
                "reference": "c6222283fa3f4ac679f8b9ced9a4e23f163e80d0",
                "shasum": ""
            },
            "require": {
                "php": "^8.1"
            },
            "require-dev": {
                "doctrine/coding-standard": "^11",
                "ext-pdo": "*",
                "ext-phar": "*",
                "phpbench/phpbench": "^1.2",
                "phpstan/phpstan": "^1.9.4",
                "phpstan/phpstan-phpunit": "^1.3",
                "phpunit/phpunit": "^9.5.27",
                "vimeo/psalm": "^5.4"
            },
            "type": "library",
            "autoload": {
                "psr-4": {
                    "Doctrine\\Instantiator\\": "src/Doctrine/Instantiator/"
                }
            },
            "notification-url": "https://packagist.org/downloads/",
            "license": [
                "MIT"
            ],
            "authors": [
                {
                    "name": "Marco Pivetta",
                    "email": "ocramius@gmail.com",
                    "homepage": "https://ocramius.github.io/"
                }
            ],
            "description": "A small, lightweight utility to instantiate objects in PHP without invoking their constructors",
            "homepage": "https://www.doctrine-project.org/projects/instantiator.html",
            "keywords": [
                "constructor",
                "instantiate"
            ],
            "support": {
                "issues": "https://github.com/doctrine/instantiator/issues",
                "source": "https://github.com/doctrine/instantiator/tree/2.0.0"
            },
            "funding": [
                {
                    "url": "https://www.doctrine-project.org/sponsorship.html",
                    "type": "custom"
                },
                {
                    "url": "https://www.patreon.com/phpdoctrine",
                    "type": "patreon"
                },
                {
                    "url": "https://tidelift.com/funding/github/packagist/doctrine%2Finstantiator",
                    "type": "tidelift"
                }
            ],
            "time": "2022-12-30T00:23:10+00:00"
        },
        {
            "name": "fakerphp/faker",
            "version": "v1.23.1",
            "source": {
                "type": "git",
                "url": "https://github.com/FakerPHP/Faker.git",
                "reference": "bfb4fe148adbf78eff521199619b93a52ae3554b"
            },
            "dist": {
                "type": "zip",
                "url": "https://api.github.com/repos/FakerPHP/Faker/zipball/bfb4fe148adbf78eff521199619b93a52ae3554b",
                "reference": "bfb4fe148adbf78eff521199619b93a52ae3554b",
                "shasum": ""
            },
            "require": {
                "php": "^7.4 || ^8.0",
                "psr/container": "^1.0 || ^2.0",
                "symfony/deprecation-contracts": "^2.2 || ^3.0"
            },
            "conflict": {
                "fzaninotto/faker": "*"
            },
            "require-dev": {
                "bamarni/composer-bin-plugin": "^1.4.1",
                "doctrine/persistence": "^1.3 || ^2.0",
                "ext-intl": "*",
                "phpunit/phpunit": "^9.5.26",
                "symfony/phpunit-bridge": "^5.4.16"
            },
            "suggest": {
                "doctrine/orm": "Required to use Faker\\ORM\\Doctrine",
                "ext-curl": "Required by Faker\\Provider\\Image to download images.",
                "ext-dom": "Required by Faker\\Provider\\HtmlLorem for generating random HTML.",
                "ext-iconv": "Required by Faker\\Provider\\ru_RU\\Text::realText() for generating real Russian text.",
                "ext-mbstring": "Required for multibyte Unicode string functionality."
            },
            "type": "library",
            "autoload": {
                "psr-4": {
                    "Faker\\": "src/Faker/"
                }
            },
            "notification-url": "https://packagist.org/downloads/",
            "license": [
                "MIT"
            ],
            "authors": [
                {
                    "name": "François Zaninotto"
                }
            ],
            "description": "Faker is a PHP library that generates fake data for you.",
            "keywords": [
                "data",
                "faker",
                "fixtures"
            ],
            "support": {
                "issues": "https://github.com/FakerPHP/Faker/issues",
                "source": "https://github.com/FakerPHP/Faker/tree/v1.23.1"
            },
            "time": "2024-01-02T13:46:09+00:00"
        },
        {
            "name": "laravel/pint",
            "version": "v1.13.11",
            "source": {
                "type": "git",
                "url": "https://github.com/laravel/pint.git",
                "reference": "60a163c3e7e3346a1dec96d3e6f02e6465452552"
            },
            "dist": {
                "type": "zip",
                "url": "https://api.github.com/repos/laravel/pint/zipball/60a163c3e7e3346a1dec96d3e6f02e6465452552",
                "reference": "60a163c3e7e3346a1dec96d3e6f02e6465452552",
                "shasum": ""
            },
            "require": {
                "ext-json": "*",
                "ext-mbstring": "*",
                "ext-tokenizer": "*",
                "ext-xml": "*",
                "php": "^8.1.0"
            },
            "require-dev": {
                "friendsofphp/php-cs-fixer": "^3.49.0",
                "illuminate/view": "^10.43.0",
                "larastan/larastan": "^2.8.1",
                "laravel-zero/framework": "^10.3.0",
                "mockery/mockery": "^1.6.7",
                "nunomaduro/termwind": "^1.15.1",
                "pestphp/pest": "^2.33.6"
            },
            "bin": [
                "builds/pint"
            ],
            "type": "project",
            "autoload": {
                "psr-4": {
                    "App\\": "app/",
                    "Database\\Seeders\\": "database/seeders/",
                    "Database\\Factories\\": "database/factories/"
                }
            },
            "notification-url": "https://packagist.org/downloads/",
            "license": [
                "MIT"
            ],
            "authors": [
                {
                    "name": "Nuno Maduro",
                    "email": "enunomaduro@gmail.com"
                }
            ],
            "description": "An opinionated code formatter for PHP.",
            "homepage": "https://laravel.com",
            "keywords": [
                "format",
                "formatter",
                "lint",
                "linter",
                "php"
            ],
            "support": {
                "issues": "https://github.com/laravel/pint/issues",
                "source": "https://github.com/laravel/pint"
            },
            "time": "2024-02-13T17:20:13+00:00"
        },
        {
            "name": "myclabs/deep-copy",
            "version": "1.12.0",
            "source": {
                "type": "git",
                "url": "https://github.com/myclabs/DeepCopy.git",
                "reference": "3a6b9a42cd8f8771bd4295d13e1423fa7f3d942c"
            },
            "dist": {
                "type": "zip",
                "url": "https://api.github.com/repos/myclabs/DeepCopy/zipball/3a6b9a42cd8f8771bd4295d13e1423fa7f3d942c",
                "reference": "3a6b9a42cd8f8771bd4295d13e1423fa7f3d942c",
                "shasum": ""
            },
            "require": {
                "php": "^7.1 || ^8.0"
            },
            "conflict": {
                "doctrine/collections": "<1.6.8",
                "doctrine/common": "<2.13.3 || >=3 <3.2.2"
            },
            "require-dev": {
                "doctrine/collections": "^1.6.8",
                "doctrine/common": "^2.13.3 || ^3.2.2",
                "phpspec/prophecy": "^1.10",
                "phpunit/phpunit": "^7.5.20 || ^8.5.23 || ^9.5.13"
            },
            "type": "library",
            "autoload": {
                "files": [
                    "src/DeepCopy/deep_copy.php"
                ],
                "psr-4": {
                    "DeepCopy\\": "src/DeepCopy/"
                }
            },
            "notification-url": "https://packagist.org/downloads/",
            "license": [
                "MIT"
            ],
            "description": "Create deep copies (clones) of your objects",
            "keywords": [
                "clone",
                "copy",
                "duplicate",
                "object",
                "object graph"
            ],
            "support": {
                "issues": "https://github.com/myclabs/DeepCopy/issues",
                "source": "https://github.com/myclabs/DeepCopy/tree/1.12.0"
            },
            "funding": [
                {
                    "url": "https://tidelift.com/funding/github/packagist/myclabs/deep-copy",
                    "type": "tidelift"
                }
            ],
            "time": "2024-06-12T14:39:25+00:00"
        },
        {
            "name": "nikic/php-parser",
            "version": "v4.19.1",
            "source": {
                "type": "git",
                "url": "https://github.com/nikic/PHP-Parser.git",
                "reference": "4e1b88d21c69391150ace211e9eaf05810858d0b"
            },
            "dist": {
                "type": "zip",
                "url": "https://api.github.com/repos/nikic/PHP-Parser/zipball/4e1b88d21c69391150ace211e9eaf05810858d0b",
                "reference": "4e1b88d21c69391150ace211e9eaf05810858d0b",
                "shasum": ""
            },
            "require": {
                "ext-tokenizer": "*",
                "php": ">=7.1"
            },
            "require-dev": {
                "ircmaxell/php-yacc": "^0.0.7",
                "phpunit/phpunit": "^6.5 || ^7.0 || ^8.0 || ^9.0"
            },
            "bin": [
                "bin/php-parse"
            ],
            "type": "library",
            "extra": {
                "branch-alias": {
                    "dev-master": "4.9-dev"
                }
            },
            "autoload": {
                "psr-4": {
                    "PhpParser\\": "lib/PhpParser"
                }
            },
            "notification-url": "https://packagist.org/downloads/",
            "license": [
                "BSD-3-Clause"
            ],
            "authors": [
                {
                    "name": "Nikita Popov"
                }
            ],
            "description": "A PHP parser written in PHP",
            "keywords": [
                "parser",
                "php"
            ],
            "support": {
                "issues": "https://github.com/nikic/PHP-Parser/issues",
                "source": "https://github.com/nikic/PHP-Parser/tree/v4.19.1"
            },
            "time": "2024-03-17T08:10:35+00:00"
        },
        {
            "name": "pcov/clobber",
            "version": "v2.0.3",
            "source": {
                "type": "git",
                "url": "https://github.com/krakjoe/pcov-clobber.git",
                "reference": "4c30759e912e6e5d5bf833fb3d77b5bd51709f05"
            },
            "dist": {
                "type": "zip",
                "url": "https://api.github.com/repos/krakjoe/pcov-clobber/zipball/4c30759e912e6e5d5bf833fb3d77b5bd51709f05",
                "reference": "4c30759e912e6e5d5bf833fb3d77b5bd51709f05",
                "shasum": ""
            },
            "require": {
                "ext-pcov": "^1.0",
                "nikic/php-parser": "^4.2"
            },
            "bin": [
                "bin/pcov"
            ],
            "type": "library",
            "autoload": {
                "psr-4": {
                    "pcov\\Clobber\\": "src/pcov/clobber"
                }
            },
            "notification-url": "https://packagist.org/downloads/",
            "support": {
                "issues": "https://github.com/krakjoe/pcov-clobber/issues",
                "source": "https://github.com/krakjoe/pcov-clobber/tree/v2.0.3"
            },
            "time": "2019-10-29T05:03:37+00:00"
        },
        {
            "name": "phar-io/manifest",
            "version": "2.0.4",
            "source": {
                "type": "git",
                "url": "https://github.com/phar-io/manifest.git",
                "reference": "54750ef60c58e43759730615a392c31c80e23176"
            },
            "dist": {
                "type": "zip",
                "url": "https://api.github.com/repos/phar-io/manifest/zipball/54750ef60c58e43759730615a392c31c80e23176",
                "reference": "54750ef60c58e43759730615a392c31c80e23176",
                "shasum": ""
            },
            "require": {
                "ext-dom": "*",
                "ext-libxml": "*",
                "ext-phar": "*",
                "ext-xmlwriter": "*",
                "phar-io/version": "^3.0.1",
                "php": "^7.2 || ^8.0"
            },
            "type": "library",
            "extra": {
                "branch-alias": {
                    "dev-master": "2.0.x-dev"
                }
            },
            "autoload": {
                "classmap": [
                    "src/"
                ]
            },
            "notification-url": "https://packagist.org/downloads/",
            "license": [
                "BSD-3-Clause"
            ],
            "authors": [
                {
                    "name": "Arne Blankerts",
                    "email": "arne@blankerts.de",
                    "role": "Developer"
                },
                {
                    "name": "Sebastian Heuer",
                    "email": "sebastian@phpeople.de",
                    "role": "Developer"
                },
                {
                    "name": "Sebastian Bergmann",
                    "email": "sebastian@phpunit.de",
                    "role": "Developer"
                }
            ],
            "description": "Component for reading phar.io manifest information from a PHP Archive (PHAR)",
            "support": {
                "issues": "https://github.com/phar-io/manifest/issues",
                "source": "https://github.com/phar-io/manifest/tree/2.0.4"
            },
            "funding": [
                {
                    "url": "https://github.com/theseer",
                    "type": "github"
                }
            ],
            "time": "2024-03-03T12:33:53+00:00"
        },
        {
            "name": "phar-io/version",
            "version": "3.2.1",
            "source": {
                "type": "git",
                "url": "https://github.com/phar-io/version.git",
                "reference": "4f7fd7836c6f332bb2933569e566a0d6c4cbed74"
            },
            "dist": {
                "type": "zip",
                "url": "https://api.github.com/repos/phar-io/version/zipball/4f7fd7836c6f332bb2933569e566a0d6c4cbed74",
                "reference": "4f7fd7836c6f332bb2933569e566a0d6c4cbed74",
                "shasum": ""
            },
            "require": {
                "php": "^7.2 || ^8.0"
            },
            "type": "library",
            "autoload": {
                "classmap": [
                    "src/"
                ]
            },
            "notification-url": "https://packagist.org/downloads/",
            "license": [
                "BSD-3-Clause"
            ],
            "authors": [
                {
                    "name": "Arne Blankerts",
                    "email": "arne@blankerts.de",
                    "role": "Developer"
                },
                {
                    "name": "Sebastian Heuer",
                    "email": "sebastian@phpeople.de",
                    "role": "Developer"
                },
                {
                    "name": "Sebastian Bergmann",
                    "email": "sebastian@phpunit.de",
                    "role": "Developer"
                }
            ],
            "description": "Library for handling version information and constraints",
            "support": {
                "issues": "https://github.com/phar-io/version/issues",
                "source": "https://github.com/phar-io/version/tree/3.2.1"
            },
            "time": "2022-02-21T01:04:05+00:00"
        },
        {
            "name": "phpstan/phpstan",
            "version": "1.10.67",
            "source": {
                "type": "git",
                "url": "https://github.com/phpstan/phpstan.git",
                "reference": "16ddbe776f10da6a95ebd25de7c1dbed397dc493"
            },
            "dist": {
                "type": "zip",
                "url": "https://api.github.com/repos/phpstan/phpstan/zipball/16ddbe776f10da6a95ebd25de7c1dbed397dc493",
                "reference": "16ddbe776f10da6a95ebd25de7c1dbed397dc493",
                "shasum": ""
            },
            "require": {
                "php": "^7.2|^8.0"
            },
            "conflict": {
                "phpstan/phpstan-shim": "*"
            },
            "bin": [
                "phpstan",
                "phpstan.phar"
            ],
            "type": "library",
            "autoload": {
                "files": [
                    "bootstrap.php"
                ]
            },
            "notification-url": "https://packagist.org/downloads/",
            "license": [
                "MIT"
            ],
            "description": "PHPStan - PHP Static Analysis Tool",
            "keywords": [
                "dev",
                "static analysis"
            ],
            "support": {
                "docs": "https://phpstan.org/user-guide/getting-started",
                "forum": "https://github.com/phpstan/phpstan/discussions",
                "issues": "https://github.com/phpstan/phpstan/issues",
                "security": "https://github.com/phpstan/phpstan/security/policy",
                "source": "https://github.com/phpstan/phpstan-src"
            },
            "funding": [
                {
                    "url": "https://github.com/ondrejmirtes",
                    "type": "github"
                },
                {
                    "url": "https://github.com/phpstan",
                    "type": "github"
                }
            ],
            "time": "2024-04-16T07:22:02+00:00"
        },
        {
            "name": "phpunit/php-code-coverage",
            "version": "9.2.31",
            "source": {
                "type": "git",
                "url": "https://github.com/sebastianbergmann/php-code-coverage.git",
                "reference": "48c34b5d8d983006bd2adc2d0de92963b9155965"
            },
            "dist": {
                "type": "zip",
                "url": "https://api.github.com/repos/sebastianbergmann/php-code-coverage/zipball/48c34b5d8d983006bd2adc2d0de92963b9155965",
                "reference": "48c34b5d8d983006bd2adc2d0de92963b9155965",
                "shasum": ""
            },
            "require": {
                "ext-dom": "*",
                "ext-libxml": "*",
                "ext-xmlwriter": "*",
                "nikic/php-parser": "^4.18 || ^5.0",
                "php": ">=7.3",
                "phpunit/php-file-iterator": "^3.0.3",
                "phpunit/php-text-template": "^2.0.2",
                "sebastian/code-unit-reverse-lookup": "^2.0.2",
                "sebastian/complexity": "^2.0",
                "sebastian/environment": "^5.1.2",
                "sebastian/lines-of-code": "^1.0.3",
                "sebastian/version": "^3.0.1",
                "theseer/tokenizer": "^1.2.0"
            },
            "require-dev": {
                "phpunit/phpunit": "^9.3"
            },
            "suggest": {
                "ext-pcov": "PHP extension that provides line coverage",
                "ext-xdebug": "PHP extension that provides line coverage as well as branch and path coverage"
            },
            "type": "library",
            "extra": {
                "branch-alias": {
                    "dev-master": "9.2-dev"
                }
            },
            "autoload": {
                "classmap": [
                    "src/"
                ]
            },
            "notification-url": "https://packagist.org/downloads/",
            "license": [
                "BSD-3-Clause"
            ],
            "authors": [
                {
                    "name": "Sebastian Bergmann",
                    "email": "sebastian@phpunit.de",
                    "role": "lead"
                }
            ],
            "description": "Library that provides collection, processing, and rendering functionality for PHP code coverage information.",
            "homepage": "https://github.com/sebastianbergmann/php-code-coverage",
            "keywords": [
                "coverage",
                "testing",
                "xunit"
            ],
            "support": {
                "issues": "https://github.com/sebastianbergmann/php-code-coverage/issues",
                "security": "https://github.com/sebastianbergmann/php-code-coverage/security/policy",
                "source": "https://github.com/sebastianbergmann/php-code-coverage/tree/9.2.31"
            },
            "funding": [
                {
                    "url": "https://github.com/sebastianbergmann",
                    "type": "github"
                }
            ],
            "time": "2024-03-02T06:37:42+00:00"
        },
        {
            "name": "phpunit/php-file-iterator",
            "version": "3.0.6",
            "source": {
                "type": "git",
                "url": "https://github.com/sebastianbergmann/php-file-iterator.git",
                "reference": "cf1c2e7c203ac650e352f4cc675a7021e7d1b3cf"
            },
            "dist": {
                "type": "zip",
                "url": "https://api.github.com/repos/sebastianbergmann/php-file-iterator/zipball/cf1c2e7c203ac650e352f4cc675a7021e7d1b3cf",
                "reference": "cf1c2e7c203ac650e352f4cc675a7021e7d1b3cf",
                "shasum": ""
            },
            "require": {
                "php": ">=7.3"
            },
            "require-dev": {
                "phpunit/phpunit": "^9.3"
            },
            "type": "library",
            "extra": {
                "branch-alias": {
                    "dev-master": "3.0-dev"
                }
            },
            "autoload": {
                "classmap": [
                    "src/"
                ]
            },
            "notification-url": "https://packagist.org/downloads/",
            "license": [
                "BSD-3-Clause"
            ],
            "authors": [
                {
                    "name": "Sebastian Bergmann",
                    "email": "sebastian@phpunit.de",
                    "role": "lead"
                }
            ],
            "description": "FilterIterator implementation that filters files based on a list of suffixes.",
            "homepage": "https://github.com/sebastianbergmann/php-file-iterator/",
            "keywords": [
                "filesystem",
                "iterator"
            ],
            "support": {
                "issues": "https://github.com/sebastianbergmann/php-file-iterator/issues",
                "source": "https://github.com/sebastianbergmann/php-file-iterator/tree/3.0.6"
            },
            "funding": [
                {
                    "url": "https://github.com/sebastianbergmann",
                    "type": "github"
                }
            ],
            "time": "2021-12-02T12:48:52+00:00"
        },
        {
            "name": "phpunit/php-invoker",
            "version": "3.1.1",
            "source": {
                "type": "git",
                "url": "https://github.com/sebastianbergmann/php-invoker.git",
                "reference": "5a10147d0aaf65b58940a0b72f71c9ac0423cc67"
            },
            "dist": {
                "type": "zip",
                "url": "https://api.github.com/repos/sebastianbergmann/php-invoker/zipball/5a10147d0aaf65b58940a0b72f71c9ac0423cc67",
                "reference": "5a10147d0aaf65b58940a0b72f71c9ac0423cc67",
                "shasum": ""
            },
            "require": {
                "php": ">=7.3"
            },
            "require-dev": {
                "ext-pcntl": "*",
                "phpunit/phpunit": "^9.3"
            },
            "suggest": {
                "ext-pcntl": "*"
            },
            "type": "library",
            "extra": {
                "branch-alias": {
                    "dev-master": "3.1-dev"
                }
            },
            "autoload": {
                "classmap": [
                    "src/"
                ]
            },
            "notification-url": "https://packagist.org/downloads/",
            "license": [
                "BSD-3-Clause"
            ],
            "authors": [
                {
                    "name": "Sebastian Bergmann",
                    "email": "sebastian@phpunit.de",
                    "role": "lead"
                }
            ],
            "description": "Invoke callables with a timeout",
            "homepage": "https://github.com/sebastianbergmann/php-invoker/",
            "keywords": [
                "process"
            ],
            "support": {
                "issues": "https://github.com/sebastianbergmann/php-invoker/issues",
                "source": "https://github.com/sebastianbergmann/php-invoker/tree/3.1.1"
            },
            "funding": [
                {
                    "url": "https://github.com/sebastianbergmann",
                    "type": "github"
                }
            ],
            "time": "2020-09-28T05:58:55+00:00"
        },
        {
            "name": "phpunit/php-text-template",
            "version": "2.0.4",
            "source": {
                "type": "git",
                "url": "https://github.com/sebastianbergmann/php-text-template.git",
                "reference": "5da5f67fc95621df9ff4c4e5a84d6a8a2acf7c28"
            },
            "dist": {
                "type": "zip",
                "url": "https://api.github.com/repos/sebastianbergmann/php-text-template/zipball/5da5f67fc95621df9ff4c4e5a84d6a8a2acf7c28",
                "reference": "5da5f67fc95621df9ff4c4e5a84d6a8a2acf7c28",
                "shasum": ""
            },
            "require": {
                "php": ">=7.3"
            },
            "require-dev": {
                "phpunit/phpunit": "^9.3"
            },
            "type": "library",
            "extra": {
                "branch-alias": {
                    "dev-master": "2.0-dev"
                }
            },
            "autoload": {
                "classmap": [
                    "src/"
                ]
            },
            "notification-url": "https://packagist.org/downloads/",
            "license": [
                "BSD-3-Clause"
            ],
            "authors": [
                {
                    "name": "Sebastian Bergmann",
                    "email": "sebastian@phpunit.de",
                    "role": "lead"
                }
            ],
            "description": "Simple template engine.",
            "homepage": "https://github.com/sebastianbergmann/php-text-template/",
            "keywords": [
                "template"
            ],
            "support": {
                "issues": "https://github.com/sebastianbergmann/php-text-template/issues",
                "source": "https://github.com/sebastianbergmann/php-text-template/tree/2.0.4"
            },
            "funding": [
                {
                    "url": "https://github.com/sebastianbergmann",
                    "type": "github"
                }
            ],
            "time": "2020-10-26T05:33:50+00:00"
        },
        {
            "name": "phpunit/php-timer",
            "version": "5.0.3",
            "source": {
                "type": "git",
                "url": "https://github.com/sebastianbergmann/php-timer.git",
                "reference": "5a63ce20ed1b5bf577850e2c4e87f4aa902afbd2"
            },
            "dist": {
                "type": "zip",
                "url": "https://api.github.com/repos/sebastianbergmann/php-timer/zipball/5a63ce20ed1b5bf577850e2c4e87f4aa902afbd2",
                "reference": "5a63ce20ed1b5bf577850e2c4e87f4aa902afbd2",
                "shasum": ""
            },
            "require": {
                "php": ">=7.3"
            },
            "require-dev": {
                "phpunit/phpunit": "^9.3"
            },
            "type": "library",
            "extra": {
                "branch-alias": {
                    "dev-master": "5.0-dev"
                }
            },
            "autoload": {
                "classmap": [
                    "src/"
                ]
            },
            "notification-url": "https://packagist.org/downloads/",
            "license": [
                "BSD-3-Clause"
            ],
            "authors": [
                {
                    "name": "Sebastian Bergmann",
                    "email": "sebastian@phpunit.de",
                    "role": "lead"
                }
            ],
            "description": "Utility class for timing",
            "homepage": "https://github.com/sebastianbergmann/php-timer/",
            "keywords": [
                "timer"
            ],
            "support": {
                "issues": "https://github.com/sebastianbergmann/php-timer/issues",
                "source": "https://github.com/sebastianbergmann/php-timer/tree/5.0.3"
            },
            "funding": [
                {
                    "url": "https://github.com/sebastianbergmann",
                    "type": "github"
                }
            ],
            "time": "2020-10-26T13:16:10+00:00"
        },
        {
            "name": "phpunit/phpunit",
            "version": "9.6.20",
            "source": {
                "type": "git",
                "url": "https://github.com/sebastianbergmann/phpunit.git",
                "reference": "49d7820565836236411f5dc002d16dd689cde42f"
            },
            "dist": {
                "type": "zip",
                "url": "https://api.github.com/repos/sebastianbergmann/phpunit/zipball/49d7820565836236411f5dc002d16dd689cde42f",
                "reference": "49d7820565836236411f5dc002d16dd689cde42f",
                "shasum": ""
            },
            "require": {
                "doctrine/instantiator": "^1.5.0 || ^2",
                "ext-dom": "*",
                "ext-json": "*",
                "ext-libxml": "*",
                "ext-mbstring": "*",
                "ext-xml": "*",
                "ext-xmlwriter": "*",
                "myclabs/deep-copy": "^1.12.0",
                "phar-io/manifest": "^2.0.4",
                "phar-io/version": "^3.2.1",
                "php": ">=7.3",
                "phpunit/php-code-coverage": "^9.2.31",
                "phpunit/php-file-iterator": "^3.0.6",
                "phpunit/php-invoker": "^3.1.1",
                "phpunit/php-text-template": "^2.0.4",
                "phpunit/php-timer": "^5.0.3",
                "sebastian/cli-parser": "^1.0.2",
                "sebastian/code-unit": "^1.0.8",
                "sebastian/comparator": "^4.0.8",
                "sebastian/diff": "^4.0.6",
                "sebastian/environment": "^5.1.5",
                "sebastian/exporter": "^4.0.6",
                "sebastian/global-state": "^5.0.7",
                "sebastian/object-enumerator": "^4.0.4",
                "sebastian/resource-operations": "^3.0.4",
                "sebastian/type": "^3.2.1",
                "sebastian/version": "^3.0.2"
            },
            "suggest": {
                "ext-soap": "To be able to generate mocks based on WSDL files",
                "ext-xdebug": "PHP extension that provides line coverage as well as branch and path coverage"
            },
            "bin": [
                "phpunit"
            ],
            "type": "library",
            "extra": {
                "branch-alias": {
                    "dev-master": "9.6-dev"
                }
            },
            "autoload": {
                "files": [
                    "src/Framework/Assert/Functions.php"
                ],
                "classmap": [
                    "src/"
                ]
            },
            "notification-url": "https://packagist.org/downloads/",
            "license": [
                "BSD-3-Clause"
            ],
            "authors": [
                {
                    "name": "Sebastian Bergmann",
                    "email": "sebastian@phpunit.de",
                    "role": "lead"
                }
            ],
            "description": "The PHP Unit Testing framework.",
            "homepage": "https://phpunit.de/",
            "keywords": [
                "phpunit",
                "testing",
                "xunit"
            ],
            "support": {
                "issues": "https://github.com/sebastianbergmann/phpunit/issues",
                "security": "https://github.com/sebastianbergmann/phpunit/security/policy",
                "source": "https://github.com/sebastianbergmann/phpunit/tree/9.6.20"
            },
            "funding": [
                {
                    "url": "https://phpunit.de/sponsors.html",
                    "type": "custom"
                },
                {
                    "url": "https://github.com/sebastianbergmann",
                    "type": "github"
                },
                {
                    "url": "https://tidelift.com/funding/github/packagist/phpunit/phpunit",
                    "type": "tidelift"
                }
            ],
            "time": "2024-07-10T11:45:39+00:00"
        },
        {
            "name": "psr/container",
            "version": "2.0.2",
            "source": {
                "type": "git",
                "url": "https://github.com/php-fig/container.git",
                "reference": "c71ecc56dfe541dbd90c5360474fbc405f8d5963"
            },
            "dist": {
                "type": "zip",
                "url": "https://api.github.com/repos/php-fig/container/zipball/c71ecc56dfe541dbd90c5360474fbc405f8d5963",
                "reference": "c71ecc56dfe541dbd90c5360474fbc405f8d5963",
                "shasum": ""
            },
            "require": {
                "php": ">=7.4.0"
            },
            "type": "library",
            "extra": {
                "branch-alias": {
                    "dev-master": "2.0.x-dev"
                }
            },
            "autoload": {
                "psr-4": {
                    "Psr\\Container\\": "src/"
                }
            },
            "notification-url": "https://packagist.org/downloads/",
            "license": [
                "MIT"
            ],
            "authors": [
                {
                    "name": "PHP-FIG",
                    "homepage": "https://www.php-fig.org/"
                }
            ],
            "description": "Common Container Interface (PHP FIG PSR-11)",
            "homepage": "https://github.com/php-fig/container",
            "keywords": [
                "PSR-11",
                "container",
                "container-interface",
                "container-interop",
                "psr"
            ],
            "support": {
                "issues": "https://github.com/php-fig/container/issues",
                "source": "https://github.com/php-fig/container/tree/2.0.2"
            },
            "time": "2021-11-05T16:47:00+00:00"
        },
        {
            "name": "rregeer/phpunit-coverage-check",
            "version": "0.3.1",
            "source": {
                "type": "git",
                "url": "https://github.com/richardregeer/phpunit-coverage-check.git",
                "reference": "9618fa74477fbc448c1b0599bef5153d170094bd"
            },
            "dist": {
                "type": "zip",
                "url": "https://api.github.com/repos/richardregeer/phpunit-coverage-check/zipball/9618fa74477fbc448c1b0599bef5153d170094bd",
                "reference": "9618fa74477fbc448c1b0599bef5153d170094bd",
                "shasum": ""
            },
            "require": {
                "php": ">=7.0.0"
            },
            "bin": [
                "bin/coverage-check"
            ],
            "type": "library",
            "notification-url": "https://packagist.org/downloads/",
            "license": [
                "MIT"
            ],
            "authors": [
                {
                    "name": "Richard Regeer",
                    "email": "rich2309@gmail.com"
                }
            ],
            "description": "Check the code coverage using the clover report of phpunit",
            "keywords": [
                "ci",
                "code coverage",
                "php",
                "phpunit",
                "testing",
                "unittest"
            ],
            "support": {
                "issues": "https://github.com/richardregeer/phpunit-coverage-check/issues",
                "source": "https://github.com/richardregeer/phpunit-coverage-check/tree/0.3.1"
            },
            "time": "2019-10-14T07:04:13+00:00"
        },
        {
            "name": "sebastian/cli-parser",
            "version": "1.0.2",
            "source": {
                "type": "git",
                "url": "https://github.com/sebastianbergmann/cli-parser.git",
                "reference": "2b56bea83a09de3ac06bb18b92f068e60cc6f50b"
            },
            "dist": {
                "type": "zip",
                "url": "https://api.github.com/repos/sebastianbergmann/cli-parser/zipball/2b56bea83a09de3ac06bb18b92f068e60cc6f50b",
                "reference": "2b56bea83a09de3ac06bb18b92f068e60cc6f50b",
                "shasum": ""
            },
            "require": {
                "php": ">=7.3"
            },
            "require-dev": {
                "phpunit/phpunit": "^9.3"
            },
            "type": "library",
            "extra": {
                "branch-alias": {
                    "dev-master": "1.0-dev"
                }
            },
            "autoload": {
                "classmap": [
                    "src/"
                ]
            },
            "notification-url": "https://packagist.org/downloads/",
            "license": [
                "BSD-3-Clause"
            ],
            "authors": [
                {
                    "name": "Sebastian Bergmann",
                    "email": "sebastian@phpunit.de",
                    "role": "lead"
                }
            ],
            "description": "Library for parsing CLI options",
            "homepage": "https://github.com/sebastianbergmann/cli-parser",
            "support": {
                "issues": "https://github.com/sebastianbergmann/cli-parser/issues",
                "source": "https://github.com/sebastianbergmann/cli-parser/tree/1.0.2"
            },
            "funding": [
                {
                    "url": "https://github.com/sebastianbergmann",
                    "type": "github"
                }
            ],
            "time": "2024-03-02T06:27:43+00:00"
        },
        {
            "name": "sebastian/code-unit",
            "version": "1.0.8",
            "source": {
                "type": "git",
                "url": "https://github.com/sebastianbergmann/code-unit.git",
                "reference": "1fc9f64c0927627ef78ba436c9b17d967e68e120"
            },
            "dist": {
                "type": "zip",
                "url": "https://api.github.com/repos/sebastianbergmann/code-unit/zipball/1fc9f64c0927627ef78ba436c9b17d967e68e120",
                "reference": "1fc9f64c0927627ef78ba436c9b17d967e68e120",
                "shasum": ""
            },
            "require": {
                "php": ">=7.3"
            },
            "require-dev": {
                "phpunit/phpunit": "^9.3"
            },
            "type": "library",
            "extra": {
                "branch-alias": {
                    "dev-master": "1.0-dev"
                }
            },
            "autoload": {
                "classmap": [
                    "src/"
                ]
            },
            "notification-url": "https://packagist.org/downloads/",
            "license": [
                "BSD-3-Clause"
            ],
            "authors": [
                {
                    "name": "Sebastian Bergmann",
                    "email": "sebastian@phpunit.de",
                    "role": "lead"
                }
            ],
            "description": "Collection of value objects that represent the PHP code units",
            "homepage": "https://github.com/sebastianbergmann/code-unit",
            "support": {
                "issues": "https://github.com/sebastianbergmann/code-unit/issues",
                "source": "https://github.com/sebastianbergmann/code-unit/tree/1.0.8"
            },
            "funding": [
                {
                    "url": "https://github.com/sebastianbergmann",
                    "type": "github"
                }
            ],
            "time": "2020-10-26T13:08:54+00:00"
        },
        {
            "name": "sebastian/code-unit-reverse-lookup",
            "version": "2.0.3",
            "source": {
                "type": "git",
                "url": "https://github.com/sebastianbergmann/code-unit-reverse-lookup.git",
                "reference": "ac91f01ccec49fb77bdc6fd1e548bc70f7faa3e5"
            },
            "dist": {
                "type": "zip",
                "url": "https://api.github.com/repos/sebastianbergmann/code-unit-reverse-lookup/zipball/ac91f01ccec49fb77bdc6fd1e548bc70f7faa3e5",
                "reference": "ac91f01ccec49fb77bdc6fd1e548bc70f7faa3e5",
                "shasum": ""
            },
            "require": {
                "php": ">=7.3"
            },
            "require-dev": {
                "phpunit/phpunit": "^9.3"
            },
            "type": "library",
            "extra": {
                "branch-alias": {
                    "dev-master": "2.0-dev"
                }
            },
            "autoload": {
                "classmap": [
                    "src/"
                ]
            },
            "notification-url": "https://packagist.org/downloads/",
            "license": [
                "BSD-3-Clause"
            ],
            "authors": [
                {
                    "name": "Sebastian Bergmann",
                    "email": "sebastian@phpunit.de"
                }
            ],
            "description": "Looks up which function or method a line of code belongs to",
            "homepage": "https://github.com/sebastianbergmann/code-unit-reverse-lookup/",
            "support": {
                "issues": "https://github.com/sebastianbergmann/code-unit-reverse-lookup/issues",
                "source": "https://github.com/sebastianbergmann/code-unit-reverse-lookup/tree/2.0.3"
            },
            "funding": [
                {
                    "url": "https://github.com/sebastianbergmann",
                    "type": "github"
                }
            ],
            "time": "2020-09-28T05:30:19+00:00"
        },
        {
            "name": "sebastian/comparator",
            "version": "4.0.8",
            "source": {
                "type": "git",
                "url": "https://github.com/sebastianbergmann/comparator.git",
                "reference": "fa0f136dd2334583309d32b62544682ee972b51a"
            },
            "dist": {
                "type": "zip",
                "url": "https://api.github.com/repos/sebastianbergmann/comparator/zipball/fa0f136dd2334583309d32b62544682ee972b51a",
                "reference": "fa0f136dd2334583309d32b62544682ee972b51a",
                "shasum": ""
            },
            "require": {
                "php": ">=7.3",
                "sebastian/diff": "^4.0",
                "sebastian/exporter": "^4.0"
            },
            "require-dev": {
                "phpunit/phpunit": "^9.3"
            },
            "type": "library",
            "extra": {
                "branch-alias": {
                    "dev-master": "4.0-dev"
                }
            },
            "autoload": {
                "classmap": [
                    "src/"
                ]
            },
            "notification-url": "https://packagist.org/downloads/",
            "license": [
                "BSD-3-Clause"
            ],
            "authors": [
                {
                    "name": "Sebastian Bergmann",
                    "email": "sebastian@phpunit.de"
                },
                {
                    "name": "Jeff Welch",
                    "email": "whatthejeff@gmail.com"
                },
                {
                    "name": "Volker Dusch",
                    "email": "github@wallbash.com"
                },
                {
                    "name": "Bernhard Schussek",
                    "email": "bschussek@2bepublished.at"
                }
            ],
            "description": "Provides the functionality to compare PHP values for equality",
            "homepage": "https://github.com/sebastianbergmann/comparator",
            "keywords": [
                "comparator",
                "compare",
                "equality"
            ],
            "support": {
                "issues": "https://github.com/sebastianbergmann/comparator/issues",
                "source": "https://github.com/sebastianbergmann/comparator/tree/4.0.8"
            },
            "funding": [
                {
                    "url": "https://github.com/sebastianbergmann",
                    "type": "github"
                }
            ],
            "time": "2022-09-14T12:41:17+00:00"
        },
        {
            "name": "sebastian/complexity",
            "version": "2.0.3",
            "source": {
                "type": "git",
                "url": "https://github.com/sebastianbergmann/complexity.git",
                "reference": "25f207c40d62b8b7aa32f5ab026c53561964053a"
            },
            "dist": {
                "type": "zip",
                "url": "https://api.github.com/repos/sebastianbergmann/complexity/zipball/25f207c40d62b8b7aa32f5ab026c53561964053a",
                "reference": "25f207c40d62b8b7aa32f5ab026c53561964053a",
                "shasum": ""
            },
            "require": {
                "nikic/php-parser": "^4.18 || ^5.0",
                "php": ">=7.3"
            },
            "require-dev": {
                "phpunit/phpunit": "^9.3"
            },
            "type": "library",
            "extra": {
                "branch-alias": {
                    "dev-master": "2.0-dev"
                }
            },
            "autoload": {
                "classmap": [
                    "src/"
                ]
            },
            "notification-url": "https://packagist.org/downloads/",
            "license": [
                "BSD-3-Clause"
            ],
            "authors": [
                {
                    "name": "Sebastian Bergmann",
                    "email": "sebastian@phpunit.de",
                    "role": "lead"
                }
            ],
            "description": "Library for calculating the complexity of PHP code units",
            "homepage": "https://github.com/sebastianbergmann/complexity",
            "support": {
                "issues": "https://github.com/sebastianbergmann/complexity/issues",
                "source": "https://github.com/sebastianbergmann/complexity/tree/2.0.3"
            },
            "funding": [
                {
                    "url": "https://github.com/sebastianbergmann",
                    "type": "github"
                }
            ],
            "time": "2023-12-22T06:19:30+00:00"
        },
        {
            "name": "sebastian/diff",
            "version": "4.0.6",
            "source": {
                "type": "git",
                "url": "https://github.com/sebastianbergmann/diff.git",
                "reference": "ba01945089c3a293b01ba9badc29ad55b106b0bc"
            },
            "dist": {
                "type": "zip",
                "url": "https://api.github.com/repos/sebastianbergmann/diff/zipball/ba01945089c3a293b01ba9badc29ad55b106b0bc",
                "reference": "ba01945089c3a293b01ba9badc29ad55b106b0bc",
                "shasum": ""
            },
            "require": {
                "php": ">=7.3"
            },
            "require-dev": {
                "phpunit/phpunit": "^9.3",
                "symfony/process": "^4.2 || ^5"
            },
            "type": "library",
            "extra": {
                "branch-alias": {
                    "dev-master": "4.0-dev"
                }
            },
            "autoload": {
                "classmap": [
                    "src/"
                ]
            },
            "notification-url": "https://packagist.org/downloads/",
            "license": [
                "BSD-3-Clause"
            ],
            "authors": [
                {
                    "name": "Sebastian Bergmann",
                    "email": "sebastian@phpunit.de"
                },
                {
                    "name": "Kore Nordmann",
                    "email": "mail@kore-nordmann.de"
                }
            ],
            "description": "Diff implementation",
            "homepage": "https://github.com/sebastianbergmann/diff",
            "keywords": [
                "diff",
                "udiff",
                "unidiff",
                "unified diff"
            ],
            "support": {
                "issues": "https://github.com/sebastianbergmann/diff/issues",
                "source": "https://github.com/sebastianbergmann/diff/tree/4.0.6"
            },
            "funding": [
                {
                    "url": "https://github.com/sebastianbergmann",
                    "type": "github"
                }
            ],
            "time": "2024-03-02T06:30:58+00:00"
        },
        {
            "name": "sebastian/environment",
            "version": "5.1.5",
            "source": {
                "type": "git",
                "url": "https://github.com/sebastianbergmann/environment.git",
                "reference": "830c43a844f1f8d5b7a1f6d6076b784454d8b7ed"
            },
            "dist": {
                "type": "zip",
                "url": "https://api.github.com/repos/sebastianbergmann/environment/zipball/830c43a844f1f8d5b7a1f6d6076b784454d8b7ed",
                "reference": "830c43a844f1f8d5b7a1f6d6076b784454d8b7ed",
                "shasum": ""
            },
            "require": {
                "php": ">=7.3"
            },
            "require-dev": {
                "phpunit/phpunit": "^9.3"
            },
            "suggest": {
                "ext-posix": "*"
            },
            "type": "library",
            "extra": {
                "branch-alias": {
                    "dev-master": "5.1-dev"
                }
            },
            "autoload": {
                "classmap": [
                    "src/"
                ]
            },
            "notification-url": "https://packagist.org/downloads/",
            "license": [
                "BSD-3-Clause"
            ],
            "authors": [
                {
                    "name": "Sebastian Bergmann",
                    "email": "sebastian@phpunit.de"
                }
            ],
            "description": "Provides functionality to handle HHVM/PHP environments",
            "homepage": "http://www.github.com/sebastianbergmann/environment",
            "keywords": [
                "Xdebug",
                "environment",
                "hhvm"
            ],
            "support": {
                "issues": "https://github.com/sebastianbergmann/environment/issues",
                "source": "https://github.com/sebastianbergmann/environment/tree/5.1.5"
            },
            "funding": [
                {
                    "url": "https://github.com/sebastianbergmann",
                    "type": "github"
                }
            ],
            "time": "2023-02-03T06:03:51+00:00"
        },
        {
            "name": "sebastian/exporter",
            "version": "4.0.6",
            "source": {
                "type": "git",
                "url": "https://github.com/sebastianbergmann/exporter.git",
                "reference": "78c00df8f170e02473b682df15bfcdacc3d32d72"
            },
            "dist": {
                "type": "zip",
                "url": "https://api.github.com/repos/sebastianbergmann/exporter/zipball/78c00df8f170e02473b682df15bfcdacc3d32d72",
                "reference": "78c00df8f170e02473b682df15bfcdacc3d32d72",
                "shasum": ""
            },
            "require": {
                "php": ">=7.3",
                "sebastian/recursion-context": "^4.0"
            },
            "require-dev": {
                "ext-mbstring": "*",
                "phpunit/phpunit": "^9.3"
            },
            "type": "library",
            "extra": {
                "branch-alias": {
                    "dev-master": "4.0-dev"
                }
            },
            "autoload": {
                "classmap": [
                    "src/"
                ]
            },
            "notification-url": "https://packagist.org/downloads/",
            "license": [
                "BSD-3-Clause"
            ],
            "authors": [
                {
                    "name": "Sebastian Bergmann",
                    "email": "sebastian@phpunit.de"
                },
                {
                    "name": "Jeff Welch",
                    "email": "whatthejeff@gmail.com"
                },
                {
                    "name": "Volker Dusch",
                    "email": "github@wallbash.com"
                },
                {
                    "name": "Adam Harvey",
                    "email": "aharvey@php.net"
                },
                {
                    "name": "Bernhard Schussek",
                    "email": "bschussek@gmail.com"
                }
            ],
            "description": "Provides the functionality to export PHP variables for visualization",
            "homepage": "https://www.github.com/sebastianbergmann/exporter",
            "keywords": [
                "export",
                "exporter"
            ],
            "support": {
                "issues": "https://github.com/sebastianbergmann/exporter/issues",
                "source": "https://github.com/sebastianbergmann/exporter/tree/4.0.6"
            },
            "funding": [
                {
                    "url": "https://github.com/sebastianbergmann",
                    "type": "github"
                }
            ],
            "time": "2024-03-02T06:33:00+00:00"
        },
        {
            "name": "sebastian/global-state",
            "version": "5.0.7",
            "source": {
                "type": "git",
                "url": "https://github.com/sebastianbergmann/global-state.git",
                "reference": "bca7df1f32ee6fe93b4d4a9abbf69e13a4ada2c9"
            },
            "dist": {
                "type": "zip",
                "url": "https://api.github.com/repos/sebastianbergmann/global-state/zipball/bca7df1f32ee6fe93b4d4a9abbf69e13a4ada2c9",
                "reference": "bca7df1f32ee6fe93b4d4a9abbf69e13a4ada2c9",
                "shasum": ""
            },
            "require": {
                "php": ">=7.3",
                "sebastian/object-reflector": "^2.0",
                "sebastian/recursion-context": "^4.0"
            },
            "require-dev": {
                "ext-dom": "*",
                "phpunit/phpunit": "^9.3"
            },
            "suggest": {
                "ext-uopz": "*"
            },
            "type": "library",
            "extra": {
                "branch-alias": {
                    "dev-master": "5.0-dev"
                }
            },
            "autoload": {
                "classmap": [
                    "src/"
                ]
            },
            "notification-url": "https://packagist.org/downloads/",
            "license": [
                "BSD-3-Clause"
            ],
            "authors": [
                {
                    "name": "Sebastian Bergmann",
                    "email": "sebastian@phpunit.de"
                }
            ],
            "description": "Snapshotting of global state",
            "homepage": "http://www.github.com/sebastianbergmann/global-state",
            "keywords": [
                "global state"
            ],
            "support": {
                "issues": "https://github.com/sebastianbergmann/global-state/issues",
                "source": "https://github.com/sebastianbergmann/global-state/tree/5.0.7"
            },
            "funding": [
                {
                    "url": "https://github.com/sebastianbergmann",
                    "type": "github"
                }
            ],
            "time": "2024-03-02T06:35:11+00:00"
        },
        {
            "name": "sebastian/lines-of-code",
            "version": "1.0.4",
            "source": {
                "type": "git",
                "url": "https://github.com/sebastianbergmann/lines-of-code.git",
                "reference": "e1e4a170560925c26d424b6a03aed157e7dcc5c5"
            },
            "dist": {
                "type": "zip",
                "url": "https://api.github.com/repos/sebastianbergmann/lines-of-code/zipball/e1e4a170560925c26d424b6a03aed157e7dcc5c5",
                "reference": "e1e4a170560925c26d424b6a03aed157e7dcc5c5",
                "shasum": ""
            },
            "require": {
                "nikic/php-parser": "^4.18 || ^5.0",
                "php": ">=7.3"
            },
            "require-dev": {
                "phpunit/phpunit": "^9.3"
            },
            "type": "library",
            "extra": {
                "branch-alias": {
                    "dev-master": "1.0-dev"
                }
            },
            "autoload": {
                "classmap": [
                    "src/"
                ]
            },
            "notification-url": "https://packagist.org/downloads/",
            "license": [
                "BSD-3-Clause"
            ],
            "authors": [
                {
                    "name": "Sebastian Bergmann",
                    "email": "sebastian@phpunit.de",
                    "role": "lead"
                }
            ],
            "description": "Library for counting the lines of code in PHP source code",
            "homepage": "https://github.com/sebastianbergmann/lines-of-code",
            "support": {
                "issues": "https://github.com/sebastianbergmann/lines-of-code/issues",
                "source": "https://github.com/sebastianbergmann/lines-of-code/tree/1.0.4"
            },
            "funding": [
                {
                    "url": "https://github.com/sebastianbergmann",
                    "type": "github"
                }
            ],
            "time": "2023-12-22T06:20:34+00:00"
        },
        {
            "name": "sebastian/object-enumerator",
            "version": "4.0.4",
            "source": {
                "type": "git",
                "url": "https://github.com/sebastianbergmann/object-enumerator.git",
                "reference": "5c9eeac41b290a3712d88851518825ad78f45c71"
            },
            "dist": {
                "type": "zip",
                "url": "https://api.github.com/repos/sebastianbergmann/object-enumerator/zipball/5c9eeac41b290a3712d88851518825ad78f45c71",
                "reference": "5c9eeac41b290a3712d88851518825ad78f45c71",
                "shasum": ""
            },
            "require": {
                "php": ">=7.3",
                "sebastian/object-reflector": "^2.0",
                "sebastian/recursion-context": "^4.0"
            },
            "require-dev": {
                "phpunit/phpunit": "^9.3"
            },
            "type": "library",
            "extra": {
                "branch-alias": {
                    "dev-master": "4.0-dev"
                }
            },
            "autoload": {
                "classmap": [
                    "src/"
                ]
            },
            "notification-url": "https://packagist.org/downloads/",
            "license": [
                "BSD-3-Clause"
            ],
            "authors": [
                {
                    "name": "Sebastian Bergmann",
                    "email": "sebastian@phpunit.de"
                }
            ],
            "description": "Traverses array structures and object graphs to enumerate all referenced objects",
            "homepage": "https://github.com/sebastianbergmann/object-enumerator/",
            "support": {
                "issues": "https://github.com/sebastianbergmann/object-enumerator/issues",
                "source": "https://github.com/sebastianbergmann/object-enumerator/tree/4.0.4"
            },
            "funding": [
                {
                    "url": "https://github.com/sebastianbergmann",
                    "type": "github"
                }
            ],
            "time": "2020-10-26T13:12:34+00:00"
        },
        {
            "name": "sebastian/object-reflector",
            "version": "2.0.4",
            "source": {
                "type": "git",
                "url": "https://github.com/sebastianbergmann/object-reflector.git",
                "reference": "b4f479ebdbf63ac605d183ece17d8d7fe49c15c7"
            },
            "dist": {
                "type": "zip",
                "url": "https://api.github.com/repos/sebastianbergmann/object-reflector/zipball/b4f479ebdbf63ac605d183ece17d8d7fe49c15c7",
                "reference": "b4f479ebdbf63ac605d183ece17d8d7fe49c15c7",
                "shasum": ""
            },
            "require": {
                "php": ">=7.3"
            },
            "require-dev": {
                "phpunit/phpunit": "^9.3"
            },
            "type": "library",
            "extra": {
                "branch-alias": {
                    "dev-master": "2.0-dev"
                }
            },
            "autoload": {
                "classmap": [
                    "src/"
                ]
            },
            "notification-url": "https://packagist.org/downloads/",
            "license": [
                "BSD-3-Clause"
            ],
            "authors": [
                {
                    "name": "Sebastian Bergmann",
                    "email": "sebastian@phpunit.de"
                }
            ],
            "description": "Allows reflection of object attributes, including inherited and non-public ones",
            "homepage": "https://github.com/sebastianbergmann/object-reflector/",
            "support": {
                "issues": "https://github.com/sebastianbergmann/object-reflector/issues",
                "source": "https://github.com/sebastianbergmann/object-reflector/tree/2.0.4"
            },
            "funding": [
                {
                    "url": "https://github.com/sebastianbergmann",
                    "type": "github"
                }
            ],
            "time": "2020-10-26T13:14:26+00:00"
        },
        {
            "name": "sebastian/recursion-context",
            "version": "4.0.5",
            "source": {
                "type": "git",
                "url": "https://github.com/sebastianbergmann/recursion-context.git",
                "reference": "e75bd0f07204fec2a0af9b0f3cfe97d05f92efc1"
            },
            "dist": {
                "type": "zip",
                "url": "https://api.github.com/repos/sebastianbergmann/recursion-context/zipball/e75bd0f07204fec2a0af9b0f3cfe97d05f92efc1",
                "reference": "e75bd0f07204fec2a0af9b0f3cfe97d05f92efc1",
                "shasum": ""
            },
            "require": {
                "php": ">=7.3"
            },
            "require-dev": {
                "phpunit/phpunit": "^9.3"
            },
            "type": "library",
            "extra": {
                "branch-alias": {
                    "dev-master": "4.0-dev"
                }
            },
            "autoload": {
                "classmap": [
                    "src/"
                ]
            },
            "notification-url": "https://packagist.org/downloads/",
            "license": [
                "BSD-3-Clause"
            ],
            "authors": [
                {
                    "name": "Sebastian Bergmann",
                    "email": "sebastian@phpunit.de"
                },
                {
                    "name": "Jeff Welch",
                    "email": "whatthejeff@gmail.com"
                },
                {
                    "name": "Adam Harvey",
                    "email": "aharvey@php.net"
                }
            ],
            "description": "Provides functionality to recursively process PHP variables",
            "homepage": "https://github.com/sebastianbergmann/recursion-context",
            "support": {
                "issues": "https://github.com/sebastianbergmann/recursion-context/issues",
                "source": "https://github.com/sebastianbergmann/recursion-context/tree/4.0.5"
            },
            "funding": [
                {
                    "url": "https://github.com/sebastianbergmann",
                    "type": "github"
                }
            ],
            "time": "2023-02-03T06:07:39+00:00"
        },
        {
            "name": "sebastian/resource-operations",
            "version": "3.0.4",
            "source": {
                "type": "git",
                "url": "https://github.com/sebastianbergmann/resource-operations.git",
                "reference": "05d5692a7993ecccd56a03e40cd7e5b09b1d404e"
            },
            "dist": {
                "type": "zip",
                "url": "https://api.github.com/repos/sebastianbergmann/resource-operations/zipball/05d5692a7993ecccd56a03e40cd7e5b09b1d404e",
                "reference": "05d5692a7993ecccd56a03e40cd7e5b09b1d404e",
                "shasum": ""
            },
            "require": {
                "php": ">=7.3"
            },
            "require-dev": {
                "phpunit/phpunit": "^9.0"
            },
            "type": "library",
            "extra": {
                "branch-alias": {
                    "dev-main": "3.0-dev"
                }
            },
            "autoload": {
                "classmap": [
                    "src/"
                ]
            },
            "notification-url": "https://packagist.org/downloads/",
            "license": [
                "BSD-3-Clause"
            ],
            "authors": [
                {
                    "name": "Sebastian Bergmann",
                    "email": "sebastian@phpunit.de"
                }
            ],
            "description": "Provides a list of PHP built-in functions that operate on resources",
            "homepage": "https://www.github.com/sebastianbergmann/resource-operations",
            "support": {
                "source": "https://github.com/sebastianbergmann/resource-operations/tree/3.0.4"
            },
            "funding": [
                {
                    "url": "https://github.com/sebastianbergmann",
                    "type": "github"
                }
            ],
            "time": "2024-03-14T16:00:52+00:00"
        },
        {
            "name": "sebastian/type",
            "version": "3.2.1",
            "source": {
                "type": "git",
                "url": "https://github.com/sebastianbergmann/type.git",
                "reference": "75e2c2a32f5e0b3aef905b9ed0b179b953b3d7c7"
            },
            "dist": {
                "type": "zip",
                "url": "https://api.github.com/repos/sebastianbergmann/type/zipball/75e2c2a32f5e0b3aef905b9ed0b179b953b3d7c7",
                "reference": "75e2c2a32f5e0b3aef905b9ed0b179b953b3d7c7",
                "shasum": ""
            },
            "require": {
                "php": ">=7.3"
            },
            "require-dev": {
                "phpunit/phpunit": "^9.5"
            },
            "type": "library",
            "extra": {
                "branch-alias": {
                    "dev-master": "3.2-dev"
                }
            },
            "autoload": {
                "classmap": [
                    "src/"
                ]
            },
            "notification-url": "https://packagist.org/downloads/",
            "license": [
                "BSD-3-Clause"
            ],
            "authors": [
                {
                    "name": "Sebastian Bergmann",
                    "email": "sebastian@phpunit.de",
                    "role": "lead"
                }
            ],
            "description": "Collection of value objects that represent the types of the PHP type system",
            "homepage": "https://github.com/sebastianbergmann/type",
            "support": {
                "issues": "https://github.com/sebastianbergmann/type/issues",
                "source": "https://github.com/sebastianbergmann/type/tree/3.2.1"
            },
            "funding": [
                {
                    "url": "https://github.com/sebastianbergmann",
                    "type": "github"
                }
            ],
            "time": "2023-02-03T06:13:03+00:00"
        },
        {
            "name": "sebastian/version",
            "version": "3.0.2",
            "source": {
                "type": "git",
                "url": "https://github.com/sebastianbergmann/version.git",
                "reference": "c6c1022351a901512170118436c764e473f6de8c"
            },
            "dist": {
                "type": "zip",
                "url": "https://api.github.com/repos/sebastianbergmann/version/zipball/c6c1022351a901512170118436c764e473f6de8c",
                "reference": "c6c1022351a901512170118436c764e473f6de8c",
                "shasum": ""
            },
            "require": {
                "php": ">=7.3"
            },
            "type": "library",
            "extra": {
                "branch-alias": {
                    "dev-master": "3.0-dev"
                }
            },
            "autoload": {
                "classmap": [
                    "src/"
                ]
            },
            "notification-url": "https://packagist.org/downloads/",
            "license": [
                "BSD-3-Clause"
            ],
            "authors": [
                {
                    "name": "Sebastian Bergmann",
                    "email": "sebastian@phpunit.de",
                    "role": "lead"
                }
            ],
            "description": "Library that helps with managing the version number of Git-hosted PHP projects",
            "homepage": "https://github.com/sebastianbergmann/version",
            "support": {
                "issues": "https://github.com/sebastianbergmann/version/issues",
                "source": "https://github.com/sebastianbergmann/version/tree/3.0.2"
            },
            "funding": [
                {
                    "url": "https://github.com/sebastianbergmann",
                    "type": "github"
                }
            ],
            "time": "2020-09-28T06:39:44+00:00"
        },
        {
            "name": "swoole/ide-helper",
            "version": "5.1.2",
            "source": {
                "type": "git",
                "url": "https://github.com/swoole/ide-helper.git",
                "reference": "33ec7af9111b76d06a70dd31191cc74793551112"
            },
            "dist": {
                "type": "zip",
                "url": "https://api.github.com/repos/swoole/ide-helper/zipball/33ec7af9111b76d06a70dd31191cc74793551112",
                "reference": "33ec7af9111b76d06a70dd31191cc74793551112",
                "shasum": ""
            },
            "type": "library",
            "notification-url": "https://packagist.org/downloads/",
            "license": [
                "Apache-2.0"
            ],
            "authors": [
                {
                    "name": "Team Swoole",
                    "email": "team@swoole.com"
                }
            ],
            "description": "IDE help files for Swoole.",
            "support": {
                "issues": "https://github.com/swoole/ide-helper/issues",
                "source": "https://github.com/swoole/ide-helper/tree/5.1.2"
            },
            "time": "2024-02-01T22:28:11+00:00"
        },
        {
            "name": "symfony/deprecation-contracts",
            "version": "v3.5.0",
            "source": {
                "type": "git",
                "url": "https://github.com/symfony/deprecation-contracts.git",
                "reference": "0e0d29ce1f20deffb4ab1b016a7257c4f1e789a1"
            },
            "dist": {
                "type": "zip",
                "url": "https://api.github.com/repos/symfony/deprecation-contracts/zipball/0e0d29ce1f20deffb4ab1b016a7257c4f1e789a1",
                "reference": "0e0d29ce1f20deffb4ab1b016a7257c4f1e789a1",
                "shasum": ""
            },
            "require": {
                "php": ">=8.1"
            },
            "type": "library",
            "extra": {
                "branch-alias": {
                    "dev-main": "3.5-dev"
                },
                "thanks": {
                    "name": "symfony/contracts",
                    "url": "https://github.com/symfony/contracts"
                }
            },
            "autoload": {
                "files": [
                    "function.php"
                ]
            },
            "notification-url": "https://packagist.org/downloads/",
            "license": [
                "MIT"
            ],
            "authors": [
                {
                    "name": "Nicolas Grekas",
                    "email": "p@tchwork.com"
                },
                {
                    "name": "Symfony Community",
                    "homepage": "https://symfony.com/contributors"
                }
            ],
            "description": "A generic function and convention to trigger deprecation notices",
            "homepage": "https://symfony.com",
            "support": {
                "source": "https://github.com/symfony/deprecation-contracts/tree/v3.5.0"
            },
            "funding": [
                {
                    "url": "https://symfony.com/sponsor",
                    "type": "custom"
                },
                {
                    "url": "https://github.com/fabpot",
                    "type": "github"
                },
                {
                    "url": "https://tidelift.com/funding/github/packagist/symfony/symfony",
                    "type": "tidelift"
                }
            ],
            "time": "2024-04-18T09:32:20+00:00"
        },
        {
            "name": "theseer/tokenizer",
            "version": "1.2.3",
            "source": {
                "type": "git",
                "url": "https://github.com/theseer/tokenizer.git",
                "reference": "737eda637ed5e28c3413cb1ebe8bb52cbf1ca7a2"
            },
            "dist": {
                "type": "zip",
                "url": "https://api.github.com/repos/theseer/tokenizer/zipball/737eda637ed5e28c3413cb1ebe8bb52cbf1ca7a2",
                "reference": "737eda637ed5e28c3413cb1ebe8bb52cbf1ca7a2",
                "shasum": ""
            },
            "require": {
                "ext-dom": "*",
                "ext-tokenizer": "*",
                "ext-xmlwriter": "*",
                "php": "^7.2 || ^8.0"
            },
            "type": "library",
            "autoload": {
                "classmap": [
                    "src/"
                ]
            },
            "notification-url": "https://packagist.org/downloads/",
            "license": [
                "BSD-3-Clause"
            ],
            "authors": [
                {
                    "name": "Arne Blankerts",
                    "email": "arne@blankerts.de",
                    "role": "Developer"
                }
            ],
            "description": "A small library for converting tokenized PHP source code into XML and potentially other formats",
            "support": {
                "issues": "https://github.com/theseer/tokenizer/issues",
                "source": "https://github.com/theseer/tokenizer/tree/1.2.3"
            },
            "funding": [
                {
                    "url": "https://github.com/theseer",
                    "type": "github"
                }
            ],
            "time": "2024-03-03T12:36:25+00:00"
        },
        {
            "name": "utopia-php/cli",
            "version": "0.14.0",
            "source": {
                "type": "git",
                "url": "https://github.com/utopia-php/cli.git",
                "reference": "c30ef985a4e739758a0d95eb0706b357b6d8c086"
            },
            "dist": {
                "type": "zip",
                "url": "https://api.github.com/repos/utopia-php/cli/zipball/c30ef985a4e739758a0d95eb0706b357b6d8c086",
                "reference": "c30ef985a4e739758a0d95eb0706b357b6d8c086",
                "shasum": ""
            },
            "require": {
                "php": ">=7.4",
                "utopia-php/framework": "0.*.*"
            },
            "require-dev": {
                "phpunit/phpunit": "^9.3",
                "squizlabs/php_codesniffer": "^3.6"
            },
            "type": "library",
            "autoload": {
                "psr-4": {
                    "Utopia\\CLI\\": "src/CLI"
                }
            },
            "notification-url": "https://packagist.org/downloads/",
            "license": [
                "MIT"
            ],
            "authors": [
                {
                    "name": "Eldad Fux",
                    "email": "eldad@appwrite.io"
                }
            ],
            "description": "A simple CLI library to manage command line applications",
            "keywords": [
                "cli",
                "command line",
                "framework",
                "php",
                "upf",
                "utopia"
            ],
            "support": {
                "issues": "https://github.com/utopia-php/cli/issues",
                "source": "https://github.com/utopia-php/cli/tree/0.14.0"
            },
            "time": "2022-10-09T10:19:07+00:00"
        }
    ],
    "aliases": [],
    "minimum-stability": "stable",
    "stability-flags": [],
    "prefer-stable": false,
    "prefer-lowest": false,
    "platform": {
        "ext-pdo": "*",
        "ext-mbstring": "*",
        "php": ">=8.0"
    },
    "platform-dev": [],
    "plugin-api-version": "2.6.0"
}<|MERGE_RESOLUTION|>--- conflicted
+++ resolved
@@ -266,18 +266,6 @@
         },
         {
             "name": "utopia-php/framework",
-<<<<<<< HEAD
-            "version": "0.33.7",
-            "source": {
-                "type": "git",
-                "url": "https://github.com/utopia-php/http.git",
-                "reference": "78d293d99a262bd63ece750bbf989c7e0643b825"
-            },
-            "dist": {
-                "type": "zip",
-                "url": "https://api.github.com/repos/utopia-php/http/zipball/78d293d99a262bd63ece750bbf989c7e0643b825",
-                "reference": "78d293d99a262bd63ece750bbf989c7e0643b825",
-=======
             "version": "0.33.8",
             "source": {
                 "type": "git",
@@ -288,7 +276,6 @@
                 "type": "zip",
                 "url": "https://api.github.com/repos/utopia-php/http/zipball/a7f577540a25cb90896fef2b64767bf8d700f3c5",
                 "reference": "a7f577540a25cb90896fef2b64767bf8d700f3c5",
->>>>>>> 845783a5
                 "shasum": ""
             },
             "require": {
@@ -318,15 +305,9 @@
             ],
             "support": {
                 "issues": "https://github.com/utopia-php/http/issues",
-<<<<<<< HEAD
-                "source": "https://github.com/utopia-php/http/tree/0.33.7"
-            },
-            "time": "2024-08-01T14:01:04+00:00"
-=======
                 "source": "https://github.com/utopia-php/http/tree/0.33.8"
             },
             "time": "2024-08-15T14:10:09+00:00"
->>>>>>> 845783a5
         },
         {
             "name": "utopia-php/mongo",
