<?php

namespace Utopia\Database\Adapter;

use Exception;
use PDO;
use PDOException;
use Throwable;
use Utopia\Database\Database;
use Utopia\Database\Document;
use Utopia\Database\Exception as DatabaseException;
use Utopia\Database\Exception\Duplicate;
use Utopia\Database\Exception\Timeout;
use Utopia\Database\Exception\Truncate as TruncateException;
use Utopia\Database\Query;

class Postgres extends SQL
{
    /**
     * Differences between MariaDB and Postgres
     *
     * 1. Need to use CASCADE to DROP schema
     * 2. Quotes are different ` vs "
     * 3. DATETIME is TIMESTAMP
     * 4. Full-text search is different - to_tsvector() and to_tsquery()
     */

    /**
     * Create Database
     *
     * @param string $name
     *
     * @return bool
     * @throws DatabaseException
     */
    public function create(string $name): bool
    {
        $name = $this->filter($name);

        if ($this->exists($name)) {
            return true;
        }

        $sql = "CREATE SCHEMA \"{$name}\"";
        $sql = $this->trigger(Database::EVENT_DATABASE_CREATE, $sql);

        return $this->getPDO()
            ->prepare($sql)
            ->execute();
    }

    /**
     * Delete Database
     *
     * @param string $name
     * @return bool
     * @throws Exception
     * @throws PDOException
     */
    public function delete(string $name): bool
    {
        $name = $this->filter($name);

        $sql = "DROP SCHEMA IF EXISTS \"{$name}\" CASCADE";
        $sql = $this->trigger(Database::EVENT_DATABASE_DELETE, $sql);

        return $this->getPDO()
            ->prepare($sql)
            ->execute();
    }

    /**
     * Create Collection
     *
     * @param string $name
     * @param array<Document> $attributes
     * @param array<Document> $indexes
     * @return bool
     */
    public function createCollection(string $name, array $attributes = [], array $indexes = []): bool
    {
        $namespace = $this->getNamespace();
        $id = $this->filter($name);

        /** @var array<string> $attributeStrings */
        $attributeStrings = [];

        /** @var array<string> $attributeStrings */
        $attributeStrings = [];
        foreach ($attributes as $attribute) {
            $attrId = $this->filter($attribute->getId());

            $attrType = $this->getSQLType(
                $attribute->getAttribute('type'),
                $attribute->getAttribute('size', 0),
                $attribute->getAttribute('signed', true),
                $attribute->getAttribute('array', false)
            );

            $attributeStrings[] = "\"{$attrId}\" {$attrType}, ";
        }

        $sqlTenant = $this->sharedTables ? '_tenant INTEGER DEFAULT NULL,' : '';

        $sql = "
            CREATE TABLE IF NOT EXISTS {$this->getSQLTable($id)} (
                _id SERIAL NOT NULL,
                _uid VARCHAR(255) NOT NULL,
                ". $sqlTenant ."
                \"_createdAt\" TIMESTAMP(3) DEFAULT NULL,
                \"_updatedAt\" TIMESTAMP(3) DEFAULT NULL,
                _permissions TEXT DEFAULT NULL,
                " . \implode(' ', $attributeStrings) . "
                PRIMARY KEY (_id)
            );
        ";
        if ($this->sharedTables) {
            $sql .= "
				CREATE UNIQUE INDEX \"{$namespace}_{$this->tenant}_{$id}_uid\" ON {$this->getSQLTable($id)} (LOWER(_uid), _tenant);
            	CREATE INDEX \"{$namespace}_{$this->tenant}_{$id}_created\" ON {$this->getSQLTable($id)} (_tenant, \"_createdAt\");
            	CREATE INDEX \"{$namespace}_{$this->tenant}_{$id}_updated\" ON {$this->getSQLTable($id)} (_tenant, \"_updatedAt\");
            	CREATE INDEX \"{$namespace}_{$this->tenant}_{$id}_tenant_id\" ON {$this->getSQLTable($id)} (_tenant, _id);
			";
        } else {
            $sql .= "
				CREATE UNIQUE INDEX \"{$namespace}_{$id}_uid\" ON {$this->getSQLTable($id)} (LOWER(_uid));
            	CREATE INDEX \"{$namespace}_{$id}_created\" ON {$this->getSQLTable($id)} (\"_createdAt\");
            	CREATE INDEX \"{$namespace}_{$id}_updated\" ON {$this->getSQLTable($id)} (\"_updatedAt\");
			";
        }

        $sql = $this->trigger(Database::EVENT_COLLECTION_CREATE, $sql);

        $stmt = $this->getPDO()->prepare($sql);

        try {
            $stmt->execute();

            $sql = "
				CREATE TABLE IF NOT EXISTS {$this->getSQLTable($id . '_perms')} (
					_id SERIAL NOT NULL,
					_tenant INTEGER DEFAULT NULL,
					_type VARCHAR(12) NOT NULL,
					_permission VARCHAR(255) NOT NULL,
					_document VARCHAR(255) NOT NULL,
					PRIMARY KEY (_id)
				);   
			";

            if ($this->sharedTables) {
                $sql .= "
					CREATE UNIQUE INDEX \"{$namespace}_{$this->tenant}_{$id}_ukey\" 
				    	ON {$this->getSQLTable($id. '_perms')} USING btree (_tenant,_document,_type,_permission);
					CREATE INDEX \"{$namespace}_{$this->tenant}_{$id}_permission\" 
				    	ON {$this->getSQLTable($id. '_perms')} USING btree (_tenant,_permission,_type); 
				";
            } else {
                $sql .= "
					CREATE UNIQUE INDEX \"{$namespace}_{$id}_ukey\" 
				    	ON {$this->getSQLTable($id. '_perms')} USING btree (_document,_type,_permission);
					CREATE INDEX \"{$namespace}_{$id}_permission\" 
				    	ON {$this->getSQLTable($id. '_perms')} USING btree (_permission,_type); 
				";
            }

            $sql = $this->trigger(Database::EVENT_COLLECTION_CREATE, $sql);

            $this->getPDO()
                ->prepare($sql)
                ->execute();

            foreach ($indexes as $index) {
                $indexId = $this->filter($index->getId());
                $indexType = $index->getAttribute('type');
                $indexAttributes = $index->getAttribute('attributes', []);
                $indexOrders = $index->getAttribute('orders', []);

                $this->createIndex(
                    $id,
                    $indexId,
                    $indexType,
                    $indexAttributes,
                    [],
                    $indexOrders
                );
            }
        } catch (Exception $e) {
            throw new DatabaseException('Failed to create collection: ' . $e->getMessage());
        }

        return true;
    }

    /**
     * Get Collection Size on disk
     * @param string $collection
     * @return int
     * @throws DatabaseException
     */
    public function getSizeOfCollectionOnDisk(string $collection): int
    {
        $collection = $this->filter($collection);
        $name = $this->getSQLTable($collection);
        $permissions = $this->getSQLTable($collection . '_perms');

        $collectionSize = $this->getPDO()->prepare("
             SELECT pg_total_relation_size(:name);
        ");

        $permissionsSize = $this->getPDO()->prepare("
             SELECT pg_total_relation_size(:permissions);
        ");

        $collectionSize->bindParam(':name', $name);
        $permissionsSize->bindParam(':permissions', $permissions);

        try {
            $collectionSize->execute();
            $permissionsSize->execute();
            $size = $collectionSize->fetchColumn() + $permissionsSize->fetchColumn();
        } catch (PDOException $e) {
            throw new DatabaseException('Failed to get collection size: ' . $e->getMessage());
        }

        return  $size;
    }

    /**
<<<<<<< HEAD
     * Get Collection Size of raw data
     * @param string $collection
     * @return int
     * @throws DatabaseException
     *
     */
    public function getSizeOfCollection(string $collection): int
    {
        $collection = $this->filter($collection);
        $name = $this->getSQLTable($collection);
        $permissions = $this->getSQLTable($collection . '_perms');

        $collectionSize = $this->getPDO()->prepare("
             SELECT pg_relation_size(:name);
        ");

        $permissionsSize = $this->getPDO()->prepare("
             SELECT pg_relation_size(:permissions);
        ");

        $collectionSize->bindParam(':name', $name);
        $permissionsSize->bindParam(':permissions', $permissions);

        try {
            $collectionSize->execute();
            $permissionsSize->execute();
            $size = $collectionSize->fetchColumn() + $permissionsSize->fetchColumn();
        } catch (PDOException $e) {
            throw new DatabaseException('Failed to get collection size: ' . $e->getMessage());
        }

        return  $size;
=======
     * Get Collection Size on disk
     * @param string $collection
     * @return int
     * @throws DatabaseException
     */
    public function getSizeOfCollectionOnDisk(string $collection): int
    {
        return $this->getSizeOfCollection($collection);
>>>>>>> 6a73b0a8
    }

    /**
     * Delete Collection
     *
     * @param string $id
     * @return bool
     */
    public function deleteCollection(string $id): bool
    {
        $id = $this->filter($id);

        $sql = "DROP TABLE {$this->getSQLTable($id)}, {$this->getSQLTable($id . '_perms')}";
        $sql = $this->trigger(Database::EVENT_COLLECTION_DELETE, $sql);

        return $this->getPDO()
            ->prepare($sql)
            ->execute();
    }

    /**
     * Create Attribute
     *
     * @param string $collection
     * @param string $id
     * @param string $type
     * @param int $size
     * @param bool $array
     *
     * @return bool
     */
    public function createAttribute(string $collection, string $id, string $type, int $size, bool $signed = true, bool $array = false): bool
    {
        $name = $this->filter($collection);
        $id = $this->filter($id);
        $type = $this->getSQLType($type, $size, $signed, $array);

        $sql = "
			ALTER TABLE {$this->getSQLTable($name)}
			ADD COLUMN \"{$id}\" {$type}
		";

        $sql = $this->trigger(Database::EVENT_ATTRIBUTE_CREATE, $sql);

        try {
            return $this->getPDO()
                ->prepare($sql)
                ->execute();
        } catch (PDOException $e) {
            $this->processException($e);
            return false;
        }
    }

    /**
     * Delete Attribute
     *
     * @param string $collection
     * @param string $id
     * @param bool $array
     *
     * @return bool
     */
    public function deleteAttribute(string $collection, string $id, bool $array = false): bool
    {
        $name = $this->filter($collection);
        $id = $this->filter($id);

        $sql = "
			ALTER TABLE {$this->getSQLTable($name)}
			DROP COLUMN \"{$id}\";
		";

        $sql = $this->trigger(Database::EVENT_ATTRIBUTE_DELETE, $sql);

        return $this->getPDO()
            ->prepare($sql)
            ->execute();
    }

    /**
     * Rename Attribute
     *
     * @param string $collection
     * @param string $old
     * @param string $new
     * @return bool
     * @throws Exception
     * @throws PDOException
     */
    public function renameAttribute(string $collection, string $old, string $new): bool
    {
        $collection = $this->filter($collection);
        $old = $this->filter($old);
        $new = $this->filter($new);

        $sql = "
			ALTER TABLE {$this->getSQLTable($collection)} 
			RENAME COLUMN \"{$old}\" TO \"{$new}\"
		";

        $sql = $this->trigger(Database::EVENT_ATTRIBUTE_UPDATE, $sql);

        return $this->getPDO()
            ->prepare($sql)
            ->execute();
    }

    /**
     * Update Attribute
     *
     * @param string $collection
     * @param string $id
     * @param string $type
     * @param int $size
     * @param bool $signed
     * @param bool $array
     * @param string $newKey
     * @return bool
     * @throws Exception
     * @throws PDOException
     */
    public function updateAttribute(string $collection, string $id, string $type, int $size, bool $signed = true, bool $array = false, string $newKey = null): bool
    {
        $name = $this->filter($collection);
        $id = $this->filter($id);
        $newKey = empty($newKey) ? null : $this->filter($newKey);
        $type = $this->getSQLType($type, $size, $signed, $array);

        if ($type == 'TIMESTAMP(3)') {
            $type = "TIMESTAMP(3) without time zone USING TO_TIMESTAMP(\"$id\", 'YYYY-MM-DD HH24:MI:SS.MS')";
        }

        if (!empty($newKey) && $id !== $newKey) {
            $newKey = $this->filter($newKey);

            $sql = "
                    ALTER TABLE {$this->getSQLTable($name)}
                    RENAME COLUMN \"{$id}\" TO \"{$newKey}\"
                ";

            $sql = $this->trigger(Database::EVENT_ATTRIBUTE_UPDATE, $sql);

            $result = $this->getPDO()
                ->prepare($sql)
                ->execute();

            if (!$result) {
                return false;
            }

            $id = $newKey;
        }

        $sql = "
                ALTER TABLE {$this->getSQLTable($name)}
                ALTER COLUMN \"{$id}\" TYPE {$type}
            ";

        $sql = $this->trigger(Database::EVENT_ATTRIBUTE_UPDATE, $sql);

        try {
            $result = $this->getPDO()
            ->prepare($sql)
            ->execute();

            return $result;
        } catch (PDOException $e) {
            $this->processException($e);
            return false;
        }
    }

    /**
     * @param string $collection
     * @param string $id
     * @param string $type
     * @param string $relatedCollection
     * @param bool $twoWay
     * @param string $twoWayKey
     * @return bool
     * @throws Exception
     */
    public function createRelationship(
        string $collection,
        string $relatedCollection,
        string $type,
        bool $twoWay = false,
        string $id = '',
        string $twoWayKey = ''
    ): bool {
        $name = $this->filter($collection);
        $relatedName = $this->filter($relatedCollection);
        $table = $this->getSQLTable($name);
        $relatedTable = $this->getSQLTable($relatedName);
        $id = $this->filter($id);
        $twoWayKey = $this->filter($twoWayKey);
        $sqlType = $this->getSQLType(Database::VAR_RELATIONSHIP, 0, false);

        switch ($type) {
            case Database::RELATION_ONE_TO_ONE:
                $sql = "ALTER TABLE {$table} ADD COLUMN \"{$id}\" {$sqlType} DEFAULT NULL;";

                if ($twoWay) {
                    $sql .= "ALTER TABLE {$relatedTable} ADD COLUMN \"{$twoWayKey}\" {$sqlType} DEFAULT NULL;";
                }
                break;
            case Database::RELATION_ONE_TO_MANY:
                $sql = "ALTER TABLE {$relatedTable} ADD COLUMN \"{$twoWayKey}\" {$sqlType} DEFAULT NULL;";
                break;
            case Database::RELATION_MANY_TO_ONE:
                $sql = "ALTER TABLE {$table} ADD COLUMN \"{$id}\" {$sqlType} DEFAULT NULL;";
                break;
            case Database::RELATION_MANY_TO_MANY:
                return true;
            default:
                throw new DatabaseException('Invalid relationship type');
        }

        $sql = $this->trigger(Database::EVENT_ATTRIBUTE_CREATE, $sql);

        return $this->getPDO()
            ->prepare($sql)
            ->execute();
    }

    /**
     * @param string $collection
     * @param string $relatedCollection
     * @param string $type
     * @param bool $twoWay
     * @param string $key
     * @param string $twoWayKey
     * @param string $side
     * @param string|null $newKey
     * @param string|null $newTwoWayKey
     * @return bool
     * @throws DatabaseException
     */
    public function updateRelationship(
        string $collection,
        string $relatedCollection,
        string $type,
        bool $twoWay,
        string $key,
        string $twoWayKey,
        string $side,
        ?string $newKey = null,
        ?string $newTwoWayKey = null,
    ): bool {
        $name = $this->filter($collection);
        $relatedName = $this->filter($relatedCollection);
        $table = $this->getSQLTable($name);
        $relatedTable = $this->getSQLTable($relatedName);
        $key = $this->filter($key);
        $twoWayKey = $this->filter($twoWayKey);

        if (!\is_null($newKey)) {
            $newKey = $this->filter($newKey);
        }
        if (!\is_null($newTwoWayKey)) {
            $newTwoWayKey = $this->filter($newTwoWayKey);
        }

        $sql = '';

        switch ($type) {
            case Database::RELATION_ONE_TO_ONE:
                if ($key !== $newKey) {
                    $sql = "ALTER TABLE {$table} RENAME COLUMN \"{$key}\" TO \"{$newKey}\";";
                }
                if ($twoWay && $twoWayKey !== $newTwoWayKey) {
                    $sql .= "ALTER TABLE {$relatedTable} RENAME COLUMN \"{$twoWayKey}\" TO \"{$newTwoWayKey}\";";
                }
                break;
            case Database::RELATION_ONE_TO_MANY:
                if ($side === Database::RELATION_SIDE_PARENT) {
                    if ($twoWayKey !== $newTwoWayKey) {
                        $sql = "ALTER TABLE {$relatedTable} RENAME COLUMN \"{$twoWayKey}\" TO \"{$newTwoWayKey}\";";
                    }
                } else {
                    if ($key !== $newKey) {
                        $sql = "ALTER TABLE {$table} RENAME COLUMN \"{$key}\" TO \"{$newKey}\";";
                    }
                }
                break;
            case Database::RELATION_MANY_TO_ONE:
                if ($side === Database::RELATION_SIDE_CHILD) {
                    if ($twoWayKey !== $newTwoWayKey) {
                        $sql = "ALTER TABLE {$relatedTable} RENAME COLUMN \"{$twoWayKey}\" TO \"{$newTwoWayKey}\";";
                    }
                } else {
                    if ($key !== $newKey) {
                        $sql = "ALTER TABLE {$table} RENAME COLUMN \"{$key}\" TO \"{$newKey}\";";
                    }
                }
                break;
            case Database::RELATION_MANY_TO_MANY:
                $collection = $this->getDocument(Database::METADATA, $collection);
                $relatedCollection = $this->getDocument(Database::METADATA, $relatedCollection);

                $junction = $this->getSQLTable('_' . $collection->getInternalId() . '_' . $relatedCollection->getInternalId());

                if (!\is_null($newKey)) {
                    $sql = "ALTER TABLE {$junction} RENAME COLUMN \"{$key}\" TO \"{$newKey}\";";
                }
                if ($twoWay && !\is_null($newTwoWayKey)) {
                    $sql .= "ALTER TABLE {$junction} RENAME COLUMN \"{$twoWayKey}\" TO \"{$newTwoWayKey}\";";
                }
                break;
            default:
                throw new DatabaseException('Invalid relationship type');
        }

        if (empty($sql)) {
            return true;
        }

        $sql = $this->trigger(Database::EVENT_ATTRIBUTE_UPDATE, $sql);

        return $this->getPDO()
            ->prepare($sql)
            ->execute();
    }

    /**
     * @param string $collection
     * @param string $relatedCollection
     * @param string $type
     * @param bool $twoWay
     * @param string $key
     * @param string $twoWayKey
     * @param string $side
     * @return bool
     * @throws DatabaseException
     */
    public function deleteRelationship(
        string $collection,
        string $relatedCollection,
        string $type,
        bool $twoWay,
        string $key,
        string $twoWayKey,
        string $side
    ): bool {
        $name = $this->filter($collection);
        $relatedName = $this->filter($relatedCollection);
        $table = $this->getSQLTable($name);
        $relatedTable = $this->getSQLTable($relatedName);
        $key = $this->filter($key);
        $twoWayKey = $this->filter($twoWayKey);

        $sql = '';

        switch ($type) {
            case Database::RELATION_ONE_TO_ONE:
                if ($side === Database::RELATION_SIDE_PARENT) {
                    $sql = "ALTER TABLE {$table} DROP COLUMN \"{$key}\";";
                    if ($twoWay) {
                        $sql .= "ALTER TABLE {$relatedTable} DROP COLUMN \"{$twoWayKey}\";";
                    }
                } elseif ($side === Database::RELATION_SIDE_CHILD) {
                    $sql = "ALTER TABLE {$relatedTable} DROP COLUMN \"{$twoWayKey}\";";
                    if ($twoWay) {
                        $sql .= "ALTER TABLE {$table} DROP COLUMN \"{$key}\";";
                    }
                }
                break;
            case Database::RELATION_ONE_TO_MANY:
                if ($side === Database::RELATION_SIDE_PARENT) {
                    $sql = "ALTER TABLE {$relatedTable} DROP COLUMN \"{$twoWayKey}\";";
                } else {
                    $sql = "ALTER TABLE {$table} DROP COLUMN \"{$key}\";";
                }
                break;
            case Database::RELATION_MANY_TO_ONE:
                if ($side === Database::RELATION_SIDE_CHILD) {
                    $sql = "ALTER TABLE {$relatedTable} DROP COLUMN \"{$twoWayKey}\";";
                } else {
                    $sql = "ALTER TABLE {$table} DROP COLUMN \"{$key}\";";
                }
                break;
            case Database::RELATION_MANY_TO_MANY:
                $collection = $this->getDocument(Database::METADATA, $collection);
                $relatedCollection = $this->getDocument(Database::METADATA, $relatedCollection);

                $junction = $side === Database::RELATION_SIDE_PARENT
                    ? $this->getSQLTable('_' . $collection->getInternalId() . '_' . $relatedCollection->getInternalId())
                    : $this->getSQLTable('_' . $relatedCollection->getInternalId() . '_' . $collection->getInternalId());

                $perms = $side === Database::RELATION_SIDE_PARENT
                    ? $this->getSQLTable('_' . $collection->getInternalId() . '_' . $relatedCollection->getInternalId() . '_perms')
                    : $this->getSQLTable('_' . $relatedCollection->getInternalId() . '_' . $collection->getInternalId() . '_perms');

                $sql = "DROP TABLE {$junction}; DROP TABLE {$perms}";
                break;
            default:
                throw new DatabaseException('Invalid relationship type');
        }

        if (empty($sql)) {
            return true;
        }

        $sql = $this->trigger(Database::EVENT_ATTRIBUTE_DELETE, $sql);

        return $this->getPDO()
            ->prepare($sql)
            ->execute();
    }

    /**
     * Create Index
     *
     * @param string $collection
     * @param string $id
     * @param string $type
     * @param array<string> $attributes
     * @param array<int> $lengths
     * @param array<string> $orders
     *
     * @return bool
     */
    public function createIndex(string $collection, string $id, string $type, array $attributes, array $lengths, array $orders): bool
    {
        $collection = $this->filter($collection);
        $id = $this->filter($id);

        foreach ($attributes as $i => $attr) {
            $order = empty($orders[$i]) || Database::INDEX_FULLTEXT === $type ? '' : $orders[$i];

            $attr = match ($attr) {
                '$id' => '_uid',
                '$createdAt' => '_createdAt',
                '$updatedAt' => '_updatedAt',
                default => $this->filter($attr),
            };

            if (Database::INDEX_UNIQUE === $type) {
                $attributes[$i] = "LOWER(\"{$attr}\"::text) {$order}";
            } else {
                $attributes[$i] = "\"{$attr}\" {$order}";
            }
        }

        $sqlType = match ($type) {
            Database::INDEX_KEY,
            Database::INDEX_FULLTEXT => 'INDEX',
            Database::INDEX_UNIQUE => 'UNIQUE INDEX',
            default => throw new DatabaseException('Unknown index type: ' . $type . '. Must be one of ' . Database::INDEX_KEY . ', ' . Database::INDEX_UNIQUE . ', ' . Database::INDEX_FULLTEXT),
        };

        $key = "\"{$this->getNamespace()}_{$this->tenant}_{$collection}_{$id}\"";
        $attributes = \implode(', ', $attributes);

        if ($this->sharedTables && $type !== Database::INDEX_FULLTEXT) {
            // Add tenant as first index column for best performance
            $attributes = "_tenant, {$attributes}";
        }

        $sql = "CREATE {$sqlType} {$key} ON {$this->getSQLTable($collection)} ({$attributes});";
        $sql = $this->trigger(Database::EVENT_INDEX_CREATE, $sql);

        try {
            return $this->getPDO()
                ->prepare($sql)
                ->execute();
        } catch (PDOException $e) {
            $this->processException($e);
            return false;
        }
    }

    /**
     * Delete Index
     *
     * @param string $collection
     * @param string $id
     *
     * @return bool
     * @throws Exception
     */
    public function deleteIndex(string $collection, string $id): bool
    {
        $name = $this->filter($collection);
        $id = $this->filter($id);
        $schemaName = $this->getDatabase();

        $key = "\"{$this->getNamespace()}_{$this->tenant}_{$collection}_{$id}\"";

        $sql = "DROP INDEX IF EXISTS \"{$schemaName}\".{$key}";
        $sql = $this->trigger(Database::EVENT_INDEX_DELETE, $sql);

        return $this->getPDO()
            ->prepare($sql)
            ->execute();
    }

    /**
     * Rename Index
     *
     * @param string $collection
     * @param string $old
     * @param string $new
     * @return bool
     * @throws Exception
     * @throws PDOException
     */
    public function renameIndex(string $collection, string $old, string $new): bool
    {
        $collection = $this->filter($collection);
        $namespace = $this->getNamespace();
        $old = $this->filter($old);
        $new = $this->filter($new);
        $oldIndexName = "{$this->tenant}_{$collection}_{$old}";
        $newIndexName = "{$namespace}_{$this->tenant}_{$collection}_{$new}";

        $sql = "ALTER INDEX {$this->getSQLTable($oldIndexName)} RENAME TO \"{$newIndexName}\"";
        $sql = $this->trigger(Database::EVENT_INDEX_RENAME, $sql);

        return $this->getPDO()
            ->prepare($sql)
            ->execute();
    }

    /**
     * Create Document
     *
     * @param string $collection
     * @param Document $document
     *
     * @return Document
     */
    public function createDocument(string $collection, Document $document): Document
    {
        $attributes = $document->getAttributes();
        $attributes['_createdAt'] = $document->getCreatedAt();
        $attributes['_updatedAt'] = $document->getUpdatedAt();
        $attributes['_permissions'] = \json_encode($document->getPermissions());

        if ($this->sharedTables) {
            $attributes['_tenant'] = $this->tenant;
        }

        $name = $this->filter($collection);
        $columns = '';
        $columnNames = '';

        /**
         * Insert Attributes
         */

        // Insert internal id if set
        if (!empty($document->getInternalId())) {
            $bindKey = '_id';
            $columns .= "\"_id\", ";
            $columnNames .= ':' . $bindKey . ', ';
        }

        $bindIndex = 0;
        foreach ($attributes as $attribute => $value) {
            $column = $this->filter($attribute);
            $bindKey = 'key_' . $bindIndex;
            $columns .= "\"{$column}\", ";
            $columnNames .= ':' . $bindKey . ', ';
            $bindIndex++;
        }

        $sql = "
			INSERT INTO {$this->getSQLTable($name)} ({$columns} \"_uid\")
			VALUES ({$columnNames} :_uid)
			RETURNING _id
		";

        $sql = $this->trigger(Database::EVENT_DOCUMENT_CREATE, $sql);

        $stmt = $this->getPDO()->prepare($sql);

        $stmt->bindValue(':_uid', $document->getId(), PDO::PARAM_STR);

        if (!empty($document->getInternalId())) {
            $stmt->bindValue(':_id', $document->getInternalId(), PDO::PARAM_STR);
        }

        $attributeIndex = 0;
        foreach ($attributes as $value) {
            if (is_array($value)) {
                $value = \json_encode($value);
            }

            $bindKey = 'key_' . $attributeIndex;
            $value = (is_bool($value)) ? ($value ? "true" : "false") : $value;
            $stmt->bindValue(':' . $bindKey, $value, $this->getPDOType($value));
            $attributeIndex++;
        }

        $permissions = [];
        foreach (Database::PERMISSIONS as $type) {
            foreach ($document->getPermissionsByType($type) as $permission) {
                $permission = \str_replace('"', '', $permission);
                $sqlTenant = $this->sharedTables ? ', :_tenant' : '';
                $permissions[] = "('{$type}', '{$permission}', '{$document->getId()}' {$sqlTenant})";
            }
        }


        if (!empty($permissions)) {
            $permissions = \implode(', ', $permissions);
            $sqlTenant = $this->sharedTables ? ', _tenant' : '';

            $queryPermissions = "
				INSERT INTO {$this->getSQLTable($name . '_perms')} (_type, _permission, _document {$sqlTenant})
				VALUES {$permissions}
			";

            $queryPermissions = $this->trigger(Database::EVENT_PERMISSIONS_CREATE, $queryPermissions);
            $stmtPermissions = $this->getPDO()->prepare($queryPermissions);
            if ($sqlTenant) {
                $stmtPermissions->bindValue(':_tenant', $this->tenant);
            }
        }

        try {
            $stmt->execute();

            $document['$internalId'] = $stmt->fetch()["_id"];

            if (isset($stmtPermissions)) {
                $stmtPermissions->execute();
            }
        } catch (Throwable $e) {
            switch ($e->getCode()) {
                case 23505:
                    throw new Duplicate('Duplicated document: ' . $e->getMessage());
                default:
                    throw $e;
            }
        }

        return $document;
    }

    /**
     * Create Documents in batches
     *
     * @param string $collection
     * @param array<Document> $documents
     * @param int $batchSize
     *
     * @return array<Document>
     *
     * @throws Duplicate
     */
    public function createDocuments(string $collection, array $documents, int $batchSize = Database::INSERT_BATCH_SIZE): array
    {
        if (empty($documents)) {
            return $documents;
        }

        try {
            $name = $this->filter($collection);
            $batches = \array_chunk($documents, max(1, $batchSize));

            foreach ($batches as $batch) {
                $bindIndex = 0;
                $batchKeys = [];
                $bindValues = [];
                $permissions = [];

                foreach ($batch as $document) {
                    $attributes = $document->getAttributes();
                    $attributes['_uid'] = $document->getId();
                    $attributes['_createdAt'] = $document->getCreatedAt();
                    $attributes['_updatedAt'] = $document->getUpdatedAt();
                    $attributes['_permissions'] = \json_encode($document->getPermissions());

                    if ($this->sharedTables) {
                        $attributes['_tenant'] = $this->tenant;
                    }

                    $columns = [];
                    foreach (\array_keys($attributes) as $key => $attribute) {
                        $columns[$key] = "\"{$this->filter($attribute)}\"";
                    }

                    $columns = '(' . \implode(', ', $columns) . ')';

                    $bindKeys = [];

                    foreach ($attributes as $value) {
                        if (\is_array($value)) {
                            $value = \json_encode($value);
                        }
                        $value = (\is_bool($value)) ? (int)$value : $value;
                        $bindKey = 'key_' . $bindIndex;
                        $bindKeys[] = ':' . $bindKey;
                        $bindValues[$bindKey] = $value;
                        $bindIndex++;
                    }

                    $batchKeys[] = '(' . \implode(', ', $bindKeys) . ')';
                    foreach (Database::PERMISSIONS as $type) {
                        foreach ($document->getPermissionsByType($type) as $permission) {
                            $permission = \str_replace('"', '', $permission);
                            $permissions[] = "('{$type}', '{$permission}', '{$document->getId()}', :_tenant)";
                        }
                    }
                }

                $stmt = $this->getPDO()->prepare(
                    "
                    INSERT INTO {$this->getSQLTable($name)} {$columns}
                    VALUES " . \implode(', ', $batchKeys)
                );

                foreach ($bindValues as $key => $value) {
                    $stmt->bindValue($key, $value, $this->getPDOType($value));
                }

                $stmt->execute();

                if (!empty($permissions)) {
                    $stmtPermissions = $this->getPDO()->prepare(
                        "
                        INSERT INTO {$this->getSQLTable($name . '_perms')} (_type, _permission, _document, _tenant) 
                        VALUES " . \implode(', ', $permissions)
                    );
                    $stmtPermissions->bindValue(':_tenant', $this->tenant);
                    $stmtPermissions?->execute();
                }
            }

            return $documents;

        } catch (PDOException $e) {
            throw match ($e->getCode()) {
                1062, 23000 => new Duplicate('Duplicated document: ' . $e->getMessage()),
                default => $e,
            };
        }
    }

    /**
     * Update Document
     *
     * @param string $collection
     * @param string $id
     * @param Document $document
     *
     * @return Document
     */
    public function updateDocument(string $collection, string $id, Document $document): Document
    {
        $attributes = $document->getAttributes();
        $attributes['_createdAt'] = $document->getCreatedAt();
        $attributes['_updatedAt'] = $document->getUpdatedAt();
        $attributes['_permissions'] = json_encode($document->getPermissions());

        if ($this->sharedTables) {
            $attributes['_tenant'] = $this->tenant;
        }

        $name = $this->filter($collection);
        $columns = '';

        $sql = "
			SELECT _type, _permission
			FROM {$this->getSQLTable($name . '_perms')}
			WHERE _document = :_uid
		";

        if ($this->sharedTables) {
            $sql .= ' AND _tenant = :_tenant';
        }

        $sql = $this->trigger(Database::EVENT_PERMISSIONS_READ, $sql);

        /**
         * Get current permissions from the database
         */
        $permissionsStmt = $this->getPDO()->prepare($sql);
        $permissionsStmt->bindValue(':_uid', $document->getId());

        if ($this->sharedTables) {
            $permissionsStmt->bindValue(':_tenant', $this->tenant);
        }

        $permissionsStmt->execute();
        $permissions = $permissionsStmt->fetchAll();
        $permissionsStmt->closeCursor();

        $initial = [];
        foreach (Database::PERMISSIONS as $type) {
            $initial[$type] = [];
        }

        $permissions = array_reduce($permissions, function (array $carry, array $item) {
            $carry[$item['_type']][] = $item['_permission'];

            return $carry;
        }, $initial);

        /**
         * Get removed Permissions
         */
        $removals = [];
        foreach (Database::PERMISSIONS as $type) {
            $diff = \array_diff($permissions[$type], $document->getPermissionsByType($type));
            if (!empty($diff)) {
                $removals[$type] = $diff;
            }
        }

        /**
         * Get added Permissions
         */
        $additions = [];
        foreach (Database::PERMISSIONS as $type) {
            $diff = \array_diff($document->getPermissionsByType($type), $permissions[$type]);
            if (!empty($diff)) {
                $additions[$type] = $diff;
            }
        }

        /**
         * Query to remove permissions
         */
        $removeQuery = '';
        if (!empty($removals)) {
            $removeQuery = ' AND (';
            foreach ($removals as $type => $permissions) {
                $removeQuery .= "(
                    _type = '{$type}'
                    AND _permission IN (" . implode(', ', \array_map(fn (string $i) => ":_remove_{$type}_{$i}", \array_keys($permissions))) . ")
                )";
                if ($type !== \array_key_last($removals)) {
                    $removeQuery .= ' OR ';
                }
            }
        }
        if (!empty($removeQuery)) {
            $removeQuery .= ')';

            $sql = "
				DELETE
                FROM {$this->getSQLTable($name . '_perms')}
                WHERE _document = :_uid
			";

            if ($this->sharedTables) {
                $sql .= ' AND _tenant = :_tenant';
            }

            $removeQuery = $sql . $removeQuery;

            $removeQuery = $this->trigger(Database::EVENT_PERMISSIONS_DELETE, $removeQuery);
            $stmtRemovePermissions = $this->getPDO()->prepare($removeQuery);
            $stmtRemovePermissions->bindValue(':_uid', $document->getId());

            if ($this->sharedTables) {
                $stmtRemovePermissions->bindValue(':_tenant', $this->tenant);
            }

            foreach ($removals as $type => $permissions) {
                foreach ($permissions as $i => $permission) {
                    $stmtRemovePermissions->bindValue(":_remove_{$type}_{$i}", $permission);
                }
            }
        }

        /**
         * Query to add permissions
         */
        if (!empty($additions)) {
            $values = [];
            foreach ($additions as $type => $permissions) {
                foreach ($permissions as $i => $_) {
                    $sqlTenant = $this->sharedTables ? ', :_tenant' : '';
                    $values[] = "( :_uid, '{$type}', :_add_{$type}_{$i} {$sqlTenant})";
                }
            }

            $sqlTenant = $this->sharedTables ? ', _tenant' : '';

            $sql = "
				INSERT INTO {$this->getSQLTable($name . '_perms')} (_document, _type, _permission {$sqlTenant})
				VALUES" . \implode(', ', $values);

            $sql = $this->trigger(Database::EVENT_PERMISSIONS_CREATE, $sql);

            $stmtAddPermissions = $this->getPDO()->prepare($sql);
            $stmtAddPermissions->bindValue(":_uid", $document->getId());
            if ($this->sharedTables) {
                $stmtAddPermissions->bindValue(':_tenant', $this->tenant);
            }

            foreach ($additions as $type => $permissions) {
                foreach ($permissions as $i => $permission) {
                    $stmtAddPermissions->bindValue(":_add_{$type}_{$i}", $permission);
                }
            }
        }

        /**
         * Update Attributes
         */

        $bindIndex = 0;
        foreach ($attributes as $attribute => $value) {
            $column = $this->filter($attribute);
            $bindKey = 'key_' . $bindIndex;
            $columns .= "\"{$column}\"" . '=:' . $bindKey . ',';
            $bindIndex++;
        }

        $sql = "
			UPDATE {$this->getSQLTable($name)}
			SET {$columns} _uid = :_newUid 
			WHERE _uid = :_existingUid
		";

        if ($this->sharedTables) {
            $sql .= ' AND _tenant = :_tenant';
        }

        $sql = $this->trigger(Database::EVENT_DOCUMENT_UPDATE, $sql);

        $stmt = $this->getPDO()->prepare($sql);

        $stmt->bindValue(':_existingUid', $id);
        $stmt->bindValue(':_newUid', $document->getId());

        if ($this->sharedTables) {
            $stmt->bindValue(':_tenant', $this->tenant);
        }

        $attributeIndex = 0;
        foreach ($attributes as $attribute => $value) {
            if (is_array($value)) {
                $value = json_encode($value);
            }

            $bindKey = 'key_' . $attributeIndex;
            $value = (is_bool($value)) ? ($value == true ? "true" : "false") : $value;
            $stmt->bindValue(':' . $bindKey, $value, $this->getPDOType($value));
            $attributeIndex++;
        }

        try {
            $stmt->execute();
            if (isset($stmtRemovePermissions)) {
                $stmtRemovePermissions->execute();
            }
            if (isset($stmtAddPermissions)) {
                $stmtAddPermissions->execute();
            }
        } catch (PDOException $e) {
            switch ($e->getCode()) {
                case 1062:
                case 23505:
                    throw new Duplicate('Duplicated document: ' . $e->getMessage());
                default:
                    throw $e;
            }
        }

        return $document;
    }

    /**
     * Update Documents in batches
     *
     * @param string $collection
     * @param array<Document> $documents
     * @param int $batchSize
     *
     * @return array<Document>
     *
     * @throws Duplicate
     */
    public function updateDocuments(string $collection, array $documents, int $batchSize = Database::INSERT_BATCH_SIZE): array
    {
        if (empty($documents)) {
            return $documents;
        }

        try {
            $name = $this->filter($collection);
            $batches = \array_chunk($documents, max(1, $batchSize));

            foreach ($batches as $batch) {
                $bindIndex = 0;
                $batchKeys = [];
                $bindValues = [];

                $removeQuery = '';
                $removeBindValues = [];

                $addQuery = '';
                $addBindValues = [];

                foreach ($batch as $index => $document) {
                    $attributes = $document->getAttributes();
                    $attributes['_uid'] = $document->getId();
                    $attributes['_createdAt'] = $document->getCreatedAt();
                    $attributes['_updatedAt'] = $document->getUpdatedAt();
                    $attributes['_permissions'] = json_encode($document->getPermissions());

                    if ($this->sharedTables) {
                        $attributes['_tenant'] = $this->tenant;
                    }

                    $columns = \array_map(function ($attribute) {
                        return '"' . $this->filter($attribute) . '"';
                    }, \array_keys($attributes));

                    $bindKeys = [];

                    foreach ($attributes as $value) {
                        if (\is_array($value)) {
                            $value = json_encode($value);
                        }
                        $value = (is_bool($value)) ? (int)$value : $value;
                        $bindKey = 'key_' . $bindIndex;
                        $bindKeys[] = ':' . $bindKey;
                        $bindValues[$bindKey] = $value;
                        $bindIndex++;
                    }

                    $batchKeys[] = '(' . implode(', ', $bindKeys) . ')';

                    // Permissions logic
                    $sql = "
                        SELECT _type, _permission
                        FROM {$this->getSQLTable($name . '_perms')}
                        WHERE _document = :_uid
                    ";

                    if ($this->sharedTables) {
                        $sql .= ' AND _tenant = :_tenant';
                    }

                    $sql = $this->trigger(Database::EVENT_PERMISSIONS_READ, $sql);

                    $permissionsStmt = $this->getPDO()->prepare($sql);
                    $permissionsStmt->bindValue(':_uid', $document->getId());

                    if ($this->sharedTables) {
                        $permissionsStmt->bindValue(':_tenant', $this->tenant);
                    }

                    $permissionsStmt->execute();
                    $permissions = $permissionsStmt->fetchAll();

                    $initial = [];
                    foreach (Database::PERMISSIONS as $type) {
                        $initial[$type] = [];
                    }

                    $permissions = \array_reduce($permissions, function (array $carry, array $item) {
                        $carry[$item['_type']][] = $item['_permission'];
                        return $carry;
                    }, $initial);

                    // Get removed Permissions
                    $removals = [];
                    foreach (Database::PERMISSIONS as $type) {
                        $diff = array_diff($permissions[$type], $document->getPermissionsByType($type));
                        if (!empty($diff)) {
                            $removals[$type] = $diff;
                        }
                    }

                    // Build inner query to remove permissions
                    if (!empty($removals)) {
                        foreach ($removals as $type => $permissionsToRemove) {
                            $bindKey = 'uid_' . $index;
                            $removeBindKeys[] = ':uid_' . $index;
                            $removeBindValues[$bindKey] = $document->getId();

                            $tenantQuery = '';
                            if ($this->sharedTables) {
                                $tenantQuery = ' AND _tenant = :_tenant';
                            }

                            $removeQuery .= "(
                                _document = :uid_{$index}
                                {$tenantQuery}
                                AND _type = '{$type}'
                                AND _permission IN (" . implode(', ', \array_map(function (string $i) use ($permissionsToRemove, $index, $type, &$removeBindKeys, &$removeBindValues) {
                                $bindKey = 'remove_' . $type . '_' . $index . '_' . $i;
                                $removeBindKeys[] = ':' . $bindKey;
                                $removeBindValues[$bindKey] = $permissionsToRemove[$i];

                                return ':' . $bindKey;
                            }, \array_keys($permissionsToRemove))) .
                                ")
                            )";

                            if ($type !== \array_key_last($removals)) {
                                $removeQuery .= ' OR ';
                            }
                        }

                        if ($index !== \array_key_last($batch)) {
                            $removeQuery .= ' OR ';
                        }
                    }

                    // Get added Permissions
                    $additions = [];
                    foreach (Database::PERMISSIONS as $type) {
                        $diff = \array_diff($document->getPermissionsByType($type), $permissions[$type]);
                        if (!empty($diff)) {
                            $additions[$type] = $diff;
                        }
                    }

                    // Build inner query to add permissions
                    if (!empty($additions)) {
                        foreach ($additions as $type => $permissionsToAdd) {
                            foreach ($permissionsToAdd as $i => $permission) {
                                $bindKey = 'uid_' . $index;
                                $addBindValues[$bindKey] = $document->getId();

                                $bindKey = 'add_' . $type . '_' . $index . '_' . $i;
                                $addBindValues[$bindKey] = $permission;

                                $tenantQuery = $this->sharedTables ? ', :_tenant' : '';

                                $addQuery .= "(:uid_{$index}, '{$type}', :{$bindKey} {$tenantQuery})";

                                if ($i !== \array_key_last($permissionsToAdd) || $type !== \array_key_last($additions)) {
                                    $addQuery .= ', ';
                                }
                            }
                        }
                        if ($index !== \array_key_last($batch)) {
                            $addQuery .= ', ';
                        }
                    }
                }

                $updateClause = '';
                for ($i = 0; $i < \count($columns); $i++) {
                    $column = $columns[$i];
                    if (!empty($updateClause)) {
                        $updateClause .= ', ';
                    }
                    $updateClause .= "{$column} = excluded.{$column}";
                }

                $sql = "
                    INSERT INTO {$this->getSQLTable($name)} (" . \implode(", ", $columns) . ") 
                    VALUES " . \implode(', ', $batchKeys) . "
                ";

                if ($this->sharedTables) {
                    $sql .= "ON CONFLICT (_tenant, LOWER(_uid)) DO UPDATE SET $updateClause";
                } else {
                    $sql .= "ON CONFLICT (LOWER(_uid)) DO UPDATE SET $updateClause";
                }

                $stmt = $this->getPDO()->prepare($sql);

                foreach ($bindValues as $key => $value) {
                    $stmt->bindValue($key, $value, $this->getPDOType($value));
                }

                $stmt->execute();

                if (!empty($removeQuery)) {
                    $stmtRemovePermissions = $this->getPDO()->prepare("
                        DELETE
                        FROM {$this->getSQLTable($name . '_perms')}
                        WHERE ({$removeQuery})
                    ");

                    foreach ($removeBindValues as $key => $value) {
                        $stmtRemovePermissions->bindValue($key, $value, $this->getPDOType($value));
                    }
                    if ($this->sharedTables) {
                        $stmtRemovePermissions->bindValue(':_tenant', $this->tenant);
                    }

                    $stmtRemovePermissions->execute();
                }

                if (!empty($addQuery)) {
                    $tenantQuery = $this->sharedTables ? ', _tenant' : '';

                    $stmtAddPermissions = $this->getPDO()->prepare("
                        INSERT INTO {$this->getSQLTable($name . '_perms')} (_document, _type, _permission {$tenantQuery})
                        VALUES {$addQuery}
                    ");

                    foreach ($addBindValues as $key => $value) {
                        $stmtAddPermissions->bindValue($key, $value, $this->getPDOType($value));
                    }

                    if ($this->sharedTables) {
                        $stmtAddPermissions->bindValue(':_tenant', $this->tenant);
                    }

                    $stmtAddPermissions->execute();
                }
            }

            return $documents;
        } catch (PDOException $e) {

            throw match ($e->getCode()) {
                1062, 23000 => new Duplicate('Duplicated document: ' . $e->getMessage()),
                default => $e,
            };
        }
    }

    /**
     * Increase or decrease an attribute value
     *
     * @param string $collection
     * @param string $id
     * @param string $attribute
     * @param int|float $value
     * @param string $updatedAt
     * @param int|float|null $min
     * @param int|float|null $max
     * @return bool
     * @throws DatabaseException
     */
    public function increaseDocumentAttribute(string $collection, string $id, string $attribute, int|float $value, string $updatedAt, int|float|null $min = null, int|float|null $max = null): bool
    {
        $name = $this->filter($collection);
        $attribute = $this->filter($attribute);

        $sqlMax = $max ? " AND \"{$attribute}\" <= {$max}" : "";
        $sqlMin = $min ? " AND \"{$attribute}\" >= {$min}" : "";

        $sql = "
			UPDATE {$this->getSQLTable($name)} 
			SET 
			    \"{$attribute}\" = \"{$attribute}\" + :val,
                \"_updatedAt\" = :updatedAt
			WHERE _uid = :_uid 
		";

        if ($this->sharedTables) {
            $sql .= ' AND _tenant = :_tenant';
        }

        $sql .= $sqlMax . $sqlMin;

        $sql = $this->trigger(Database::EVENT_DOCUMENT_UPDATE, $sql);

        $stmt = $this->getPDO()->prepare($sql);
        $stmt->bindValue(':_uid', $id);
        $stmt->bindValue(':val', $value);
        $stmt->bindValue(':updatedAt', $updatedAt);

        if ($this->sharedTables) {
            $stmt->bindValue(':_tenant', $this->tenant);
        }

        $stmt->execute() || throw new DatabaseException('Failed to update attribute');
        return true;
    }

    /**
     * Delete Document
     *
     * @param string $collection
     * @param string $id
     *
     * @return bool
     */
    public function deleteDocument(string $collection, string $id): bool
    {
        $name = $this->filter($collection);

        $sql = "
			DELETE FROM {$this->getSQLTable($name)} 
			WHERE _uid = :_uid
		";

        if ($this->sharedTables) {
            $sql .= ' AND _tenant = :_tenant';
        }

        $sql = $this->trigger(Database::EVENT_DOCUMENT_DELETE, $sql);
        $stmt = $this->getPDO()->prepare($sql);
        $stmt->bindValue(':_uid', $id, PDO::PARAM_STR);

        if ($this->sharedTables) {
            $stmt->bindValue(':_tenant', $this->tenant);
        }

        $sql = "
			DELETE FROM {$this->getSQLTable($name . '_perms')} 
			WHERE _document = :_uid
		";

        if ($this->sharedTables) {
            $sql .= ' AND _tenant = :_tenant';
        }

        $sql = $this->trigger(Database::EVENT_PERMISSIONS_DELETE, $sql);

        $stmtPermissions = $this->getPDO()->prepare($sql);
        $stmtPermissions->bindValue(':_uid', $id);

        if ($this->sharedTables) {
            $stmtPermissions->bindValue(':_tenant', $this->tenant);
        }

        $deleted = false;

        try {
            if (!$stmt->execute()) {
                throw new DatabaseException('Failed to delete document');
            }

            $deleted = $stmt->rowCount();

            if (!$stmtPermissions->execute()) {
                throw new DatabaseException('Failed to delete permissions');
            }
        } catch (\Throwable $th) {
            throw new DatabaseException($th->getMessage());
        }

        return $deleted;
    }

    /**
     * Find Documents
     *
     * Find data sets using chosen queries
     *
     * @param string $collection
     * @param array<Query> $queries
     * @param int|null $limit
     * @param int|null $offset
     * @param array<string> $orderAttributes
     * @param array<string> $orderTypes
     * @param array<string, mixed> $cursor
     * @param string $cursorDirection
     *
     * @return array<Document>
     * @throws Exception
     * @throws PDOException
     * @throws Timeout
     */
    public function find(string $collection, array $queries = [], ?int $limit = 25, ?int $offset = null, array $orderAttributes = [], array $orderTypes = [], array $cursor = [], string $cursorDirection = Database::CURSOR_AFTER): array
    {
        $name = $this->filter($collection);
        $roles = $this->authorization->getRoles();
        $where = [];
        $orders = [];

        $queries = array_map(fn ($query) => clone $query, $queries);

        $orderAttributes = \array_map(fn ($orderAttribute) => match ($orderAttribute) {
            '$id' => '_uid',
            '$internalId' => '_id',
            '$tenant' => '_tenant',
            '$createdAt' => '_createdAt',
            '$updatedAt' => '_updatedAt',
            default => $orderAttribute
        }, $orderAttributes);

        $hasIdAttribute = false;
        foreach ($orderAttributes as $i => $attribute) {
            if ($attribute === '_uid') {
                $hasIdAttribute = true;
            }

            $attribute = $this->filter($attribute);
            $orderType = $this->filter($orderTypes[$i] ?? Database::ORDER_ASC);

            // Get most dominant/first order attribute
            if ($i === 0 && !empty($cursor)) {
                $orderMethodInternalId = Query::TYPE_GREATER; // To preserve natural order
                $orderMethod = $orderType === Database::ORDER_DESC ? Query::TYPE_LESSER : Query::TYPE_GREATER;

                if ($cursorDirection === Database::CURSOR_BEFORE) {
                    $orderType = $orderType === Database::ORDER_ASC ? Database::ORDER_DESC : Database::ORDER_ASC;
                    $orderMethodInternalId = $orderType === Database::ORDER_ASC ? Query::TYPE_LESSER : Query::TYPE_GREATER;
                    $orderMethod = $orderType === Database::ORDER_DESC ? Query::TYPE_LESSER : Query::TYPE_GREATER;
                }

                $where[] = "(
                        table_main.\"{$attribute}\" {$this->getSQLOperator($orderMethod)} :cursor 
                        OR (
                            table_main.\"{$attribute}\" = :cursor 
                            AND
                            table_main._id {$this->getSQLOperator($orderMethodInternalId)} {$cursor['$internalId']}
                        )
                    )";
            } elseif ($cursorDirection === Database::CURSOR_BEFORE) {
                $orderType = $orderType === Database::ORDER_ASC ? Database::ORDER_DESC : Database::ORDER_ASC;
            }

            $orders[] = '"' . $attribute . '" ' . $orderType;
        }

        // Allow after pagination without any order
        if (empty($orderAttributes) && !empty($cursor)) {
            $orderType = $orderTypes[0] ?? Database::ORDER_ASC;
            $orderMethod = $cursorDirection === Database::CURSOR_AFTER ? (
                $orderType === Database::ORDER_DESC ? Query::TYPE_LESSER : Query::TYPE_GREATER
            ) : (
                $orderType === Database::ORDER_DESC ? Query::TYPE_GREATER : Query::TYPE_LESSER
            );
            $where[] = "( table_main._id {$this->getSQLOperator($orderMethod)} {$cursor['$internalId']} )";
        }

        // Allow order type without any order attribute, fallback to the natural order (_id)
        if (!$hasIdAttribute) {
            if (empty($orderAttributes) && !empty($orderTypes)) {
                $order = $orderTypes[0] ?? Database::ORDER_ASC;
                if ($cursorDirection === Database::CURSOR_BEFORE) {
                    $order = $order === Database::ORDER_ASC ? Database::ORDER_DESC : Database::ORDER_ASC;
                }

                $orders[] = 'table_main._id ' . $this->filter($order);
            } else {
                $orders[] = 'table_main._id ' . ($cursorDirection === Database::CURSOR_AFTER ? Database::ORDER_ASC : Database::ORDER_DESC); // Enforce last ORDER by '_id'
            }
        }

        $conditions = $this->getSQLConditions($queries);
        if (!empty($conditions)) {
            $where[] = $conditions;
        }

        if ($this->sharedTables) {
            $where[] = "table_main._tenant = :_tenant";
        }

        if ($this->authorization->getStatus()) {
            $where[] = $this->getSQLPermissionsCondition($name, $roles);
        }

        $sqlWhere = !empty($where) ? 'WHERE ' . implode(' AND ', $where) : '';
        $sqlOrder = 'ORDER BY ' . implode(', ', $orders);
        $sqlLimit = \is_null($limit) ? '' : 'LIMIT :limit';
        $sqlLimit .= \is_null($offset) ? '' : ' OFFSET :offset';
        $selections = $this->getAttributeSelections($queries);

        $sql = "
            SELECT {$this->getAttributeProjection($selections, 'table_main')}
            FROM {$this->getSQLTable($name)} as table_main
            {$sqlWhere}
            {$sqlOrder}
            {$sqlLimit};
        ";

        $sql = $this->trigger(Database::EVENT_DOCUMENT_FIND, $sql);

        $stmt = $this->getPDO()->prepare($sql);

        foreach ($queries as $query) {
            $this->bindConditionValue($stmt, $query);
        }
        if ($this->sharedTables) {
            $stmt->bindValue(':_tenant', $this->tenant);
        }

        if (!empty($cursor) && !empty($orderAttributes) && array_key_exists(0, $orderAttributes)) {
            $attribute = $orderAttributes[0];

            $attribute = match ($attribute) {
                '_uid' => '$id',
                '_id' => '$internalId',
                '_tenant' => '$tenant',
                '_createdAt' => '$createdAt',
                '_updatedAt' => '$updatedAt',
                default => $attribute
            };

            if (\is_null($cursor[$attribute] ?? null)) {
                throw new DatabaseException("Order attribute '{$attribute}' is empty.");
            }
            $stmt->bindValue(':cursor', $cursor[$attribute], $this->getPDOType($cursor[$attribute]));
        }

        if (!\is_null($limit)) {
            $stmt->bindValue(':limit', $limit, PDO::PARAM_INT);
        }
        if (!\is_null($offset)) {
            $stmt->bindValue(':offset', $offset, PDO::PARAM_INT);
        }

        try {
            $stmt->execute();
        } catch (PDOException $e) {
            $this->processException($e);
        }

        $results = $stmt->fetchAll();
        $stmt->closeCursor();

        foreach ($results as $index => $document) {
            if (\array_key_exists('_uid', $document)) {
                $results[$index]['$id'] = $document['_uid'];
                unset($results[$index]['_uid']);
            }
            if (\array_key_exists('_id', $document)) {
                $results[$index]['$internalId'] = $document['_id'];
                unset($results[$index]['_id']);
            }
            if (\array_key_exists('_tenant', $document)) {
                $results[$index]['$tenant'] = $document['_tenant'];
                unset($results[$index]['_tenant']);
            }
            if (\array_key_exists('_createdAt', $document)) {
                $results[$index]['$createdAt'] = $document['_createdAt'];
                unset($results[$index]['_createdAt']);
            }
            if (\array_key_exists('_updatedAt', $document)) {
                $results[$index]['$updatedAt'] = $document['_updatedAt'];
                unset($results[$index]['_updatedAt']);
            }
            if (\array_key_exists('_permissions', $document)) {
                $results[$index]['$permissions'] = \json_decode($document['_permissions'] ?? '[]', true);
                unset($results[$index]['_permissions']);
            }

            $results[$index] = new Document($results[$index]);
        }

        if ($cursorDirection === Database::CURSOR_BEFORE) {
            $results = array_reverse($results);
        }

        return $results;
    }

    /**
     * Count Documents
     *
     * Count data set size using chosen queries
     *
     * @param string $collection
     * @param array<Query> $queries
     * @param int|null $max
     *
     * @return int
     */
    public function count(string $collection, array $queries = [], ?int $max = null): int
    {
        $name = $this->filter($collection);
        $roles = $this->authorization->getRoles();
        $where = [];
        $limit = \is_null($max) ? '' : 'LIMIT :max';

        $queries = array_map(fn ($query) => clone $query, $queries);

        $conditions = $this->getSQLConditions($queries);
        if (!empty($conditions)) {
            $where[] = $conditions;
        }

        if ($this->sharedTables) {
            $where[] = "table_main._tenant = :_tenant";
        }

        if ($this->authorization->getStatus()) {
            $where[] = $this->getSQLPermissionsCondition($name, $roles);
        }

        $sqlWhere = !empty($where) ? 'WHERE ' . implode(' AND ', $where) : '';
        $sql = "
			SELECT COUNT(1) as sum FROM (
				SELECT 1
				FROM {$this->getSQLTable($name)} table_main
				{$sqlWhere}
				{$limit}
			) table_count
        ";

        $sql = $this->trigger(Database::EVENT_DOCUMENT_COUNT, $sql);

        $stmt = $this->getPDO()->prepare($sql);

        foreach ($queries as $query) {
            $this->bindConditionValue($stmt, $query);
        }
        if ($this->sharedTables) {
            $stmt->bindValue(':_tenant', $this->tenant);
        }

        if (!\is_null($max)) {
            $stmt->bindValue(':max', $max, PDO::PARAM_INT);
        }

        $stmt->execute();

        $result = $stmt->fetch();

        return $result['sum'] ?? 0;
    }

    /**
     * Sum an Attribute
     *
     * Sum an attribute using chosen queries
     *
     * @param string $collection
     * @param string $attribute
     * @param array<Query> $queries
     * @param int|null $max
     *
     * @return int|float
     */
    public function sum(string $collection, string $attribute, array $queries = [], ?int $max = null): int|float
    {
        $name = $this->filter($collection);
        $roles = $this->authorization->getRoles();
        $where = [];
        $limit = \is_null($max) ? '' : 'LIMIT :max';

        $queries = array_map(fn ($query) => clone $query, $queries);

        foreach ($queries as $query) {
            $where[] = $this->getSQLCondition($query);
        }

        if ($this->sharedTables) {
            $where[] = "table_main._tenant = :_tenant";
        }

        if ($this->authorization->getStatus()) {
            $where[] = $this->getSQLPermissionsCondition($name, $roles);
        }

        $sqlWhere = !empty($where)
            ? 'WHERE ' . \implode(' AND ', $where)
            : '';

        $sql = "
			SELECT SUM({$attribute}) as sum FROM (
				SELECT {$attribute}
				FROM {$this->getSQLTable($name)} table_main
				{$sqlWhere}
				{$limit}
			) table_count
        ";

        $sql = $this->trigger(Database::EVENT_DOCUMENT_SUM, $sql);

        $stmt = $this->getPDO()->prepare($sql);

        foreach ($queries as $query) {
            $this->bindConditionValue($stmt, $query);
        }
        if ($this->sharedTables) {
            $stmt->bindValue(':_tenant', $this->tenant);
        }

        if (!\is_null($max)) {
            $stmt->bindValue(':max', $max, PDO::PARAM_INT);
        }

        $stmt->execute();

        $result = $stmt->fetch();

        return $result['sum'] ?? 0;
    }

    /**
     * Get the SQL projection given the selected attributes
     *
     * @param string[] $selections
     * @param string $prefix
     * @return string
     * @throws Exception
     */
    protected function getAttributeProjection(array $selections, string $prefix = ''): string
    {
        if (empty($selections) || \in_array('*', $selections)) {
            if (!empty($prefix)) {
                return "\"{$prefix}\".*";
            }
            return '*';
        }

        // Remove $id ,$permissions and $collection from selections if present since they are always selected
        $selections = \array_diff($selections, ['$id', '$permissions', '$collection']);

        $selections[] = '_uid';
        $selections[] = '_permissions';

        if (\in_array('$internalId', $selections)) {
            $selections[] = '_id';
            $selections = \array_diff($selections, ['$internalId']);
        }
        if (\in_array('$createdAt', $selections)) {
            $selections[] = '_createdAt';
            $selections = \array_diff($selections, ['$createdAt']);
        }
        if (\in_array('$updatedAt', $selections)) {
            $selections[] = '_updatedAt';
            $selections = \array_diff($selections, ['$updatedAt']);
        }

        if (!empty($prefix)) {
            foreach ($selections as &$selection) {
                $selection = "\"{$prefix}\".\"{$this->filter($selection)}\"";
            }
        } else {
            foreach ($selections as &$selection) {
                $selection = "\"{$this->filter($selection)}\"";
            }
        }

        return \implode(', ', $selections);
    }


    /**
     * Get SQL Condition
     *
     * @param Query $query
     * @return string
     * @throws Exception
     */
    protected function getSQLCondition(Query $query): string
    {
        $query->setAttribute(match ($query->getAttribute()) {
            '$id' => '_uid',
            '$internalId' => '_id',
            '$tenant' => '_tenant',
            '$createdAt' => '_createdAt',
            '$updatedAt' => '_updatedAt',
            default => $query->getAttribute()
        });

        $attribute = "\"{$query->getAttribute()}\"";
        $placeholder = $this->getSQLPlaceholder($query);
        $operator = null;

        switch ($query->getMethod()) {
            case Query::TYPE_SEARCH:
                return "to_tsvector(regexp_replace({$attribute}, '[^\w]+',' ','g')) @@ websearch_to_tsquery(:{$placeholder}_0)";

            case Query::TYPE_BETWEEN:
                return "table_main.{$attribute} BETWEEN :{$placeholder}_0 AND :{$placeholder}_1";

            case Query::TYPE_IS_NULL:
            case Query::TYPE_IS_NOT_NULL:
                return "table_main.{$attribute} {$this->getSQLOperator($query->getMethod())}";

            case Query::TYPE_CONTAINS:
                $operator = $query->onArray() ? '@>' : null;

                // no break
            default:
                $conditions = [];
                $operator = $operator ?? $this->getSQLOperator($query->getMethod());
                foreach ($query->getValues() as $key => $value) {
                    $conditions[] = $attribute.' '.$operator.' :'.$placeholder.'_'.$key;
                }
                $condition = implode(' OR ', $conditions);
                return empty($condition) ? '' : '(' . $condition . ')';
        }
    }

    /**
     * @param string $value
     * @return string
     */
    protected function getFulltextValue(string $value): string
    {
        $exact = str_ends_with($value, '"') && str_starts_with($value, '"');
        $value = str_replace(['@', '+', '-', '*', '.', "'", '"'], ' ', $value);
        $value = preg_replace('/\s+/', ' ', $value); // Remove multiple whitespaces
        $value = trim($value);

        if (!$exact) {
            $value = str_replace(' ', ' or ', $value);
        }

        return "'" . $value . "'";
    }

    /**
     * Get SQL Type
     *
     * @param string $type
     * @param int $size in chars
     * @param bool $signed
     * @param bool $array
     * @return string
     * @throws DatabaseException
     */
    protected function getSQLType(string $type, int $size, bool $signed = true, bool $array = false): string
    {
        if ($array === true) {
            return 'JSONB';
        }

        switch ($type) {
            case Database::VAR_STRING:
                // $size = $size * 4; // Convert utf8mb4 size to bytes
                if ($size > $this->getMaxVarcharLength()) {
                    return 'TEXT';
                }

                return "VARCHAR({$size})";

            case Database::VAR_INTEGER:  // We don't support zerofill: https://stackoverflow.com/a/5634147/2299554

                if ($size >= 8) { // INT = 4 bytes, BIGINT = 8 bytes
                    return 'BIGINT';
                }

                return 'INTEGER';

            case Database::VAR_FLOAT:
                return 'DOUBLE PRECISION';

            case Database::VAR_BOOLEAN:
                return 'BOOLEAN';

            case Database::VAR_RELATIONSHIP:
                return 'VARCHAR(255)';

            case Database::VAR_DATETIME:
                return 'TIMESTAMP(3)';

            default:
                throw new DatabaseException('Unknown Type: ' . $type);
        }
    }

    /**
     * Get SQL schema
     *
     * @return string
     */
    protected function getSQLSchema(): string
    {
        if (!$this->getSupportForSchemas()) {
            return '';
        }

        return "\"{$this->getDatabase()}\".";
    }

    /**
     * Get SQL table
     *
     * @param string $name
     * @return string
     */
    protected function getSQLTable(string $name): string
    {
        return "\"{$this->getDatabase()}\".\"{$this->getNamespace()}_{$name}\"";
    }

    /**
     * Get PDO Type
     *
     * @param mixed $value
     *
     * @return int
     * @throws DatabaseException
     */
    protected function getPDOType(mixed $value): int
    {
        return match (\gettype($value)) {
            'string', 'double' => PDO::PARAM_STR,
            'boolean' => PDO::PARAM_BOOL,
            'integer' => PDO::PARAM_INT,
            'NULL' => PDO::PARAM_NULL,
            default => throw new DatabaseException('Unknown PDO Type for ' . \gettype($value)),
        };
    }

    /**
     * Encode array
     *
     * @param string $value
     *
     * @return array<string>
     */
    protected function encodeArray(string $value): array
    {
        $string = substr($value, 1, -1);
        if (empty($string)) {
            return [];
        } else {
            return explode(',', $string);
        }
    }

    /**
     * Decode array
     *
     * @param array<string> $value
     *
     * @return string
     */
    protected function decodeArray(array $value): string
    {
        if (empty($value)) {
            return '{}';
        }

        foreach ($value as &$item) {
            $item = '"' . str_replace(['"', '(', ')'], ['\"', '\(', '\)'], $item) . '"';
        }

        return '{' . implode(",", $value) . '}';
    }

    /**
     * Is fulltext Wildcard index supported?
     *
     * @return bool
     */
    // TODO: Fix full-text search logic for postgres and MariaDB
    public function getSupportForFulltextWildcardIndex(): bool
    {
        return false;
    }

    /**
     * Are timeouts supported?
     *
     * @return bool
     */
    public function getSupportForTimeouts(): bool
    {
        return true;
    }

    /**
     * Does the adapter handle Query Array Overlaps?
     *
     * @return bool
     */
    public function getSupportForJSONOverlaps(): bool
    {
        return false;
    }

    /**
     * Returns Max Execution Time
     * @param int $milliseconds
     * @param string $event
     * @return void
     * @throws DatabaseException
     */
    public function setTimeout(int $milliseconds, string $event = Database::EVENT_ALL): void
    {
        if (!$this->getSupportForTimeouts()) {
            return;
        }
        if ($milliseconds <= 0) {
            throw new DatabaseException('Timeout must be greater than 0');
        }
        $this->before($event, 'timeout', function ($sql) use ($milliseconds) {
            return "
				SET statement_timeout = {$milliseconds};
				{$sql};
				SET statement_timeout = 0;
			";
        });
    }

    /**
     * @param PDOException $e
     * @throws Timeout
     * @throws Duplicate
     */
    protected function processException(PDOException $e): void
    {
        /**
         * PDO and Swoole PDOProxy swap error codes and errorInfo
         */

        if ($e->getCode() === '57014' && isset($e->errorInfo[1]) && $e->errorInfo[1] === 7) {
            throw new Timeout($e->getMessage(), $e->getCode(), $e);
        }

        if ($e->getCode() === '42701' && isset($e->errorInfo[1]) && $e->errorInfo[1] === 7) {
            throw new Duplicate($e->getMessage(), $e->getCode(), $e);
        }

        // Data is too big for column resize
        if ($e->getCode() === '22001' && isset($e->errorInfo[1]) && $e->errorInfo[1] === 7) {
            throw new TruncateException('Resize would result in data truncation', $e->getCode(), $e);
        }

        throw $e;
    }

    /**
     * @return string
     */
    public function getLikeOperator(): string
    {
        return 'ILIKE';
    }

    /**
<<<<<<< HEAD
     * Analyze a collection updating it's metadata on the database.
     * This Locks the table and should be avoided if possible
=======
     * Analyze a collection updating it's metadata on the database engine
>>>>>>> 6a73b0a8
     *
     * @param string $collection
     * @return bool
     */
    public function analyzeCollection(string $collection): bool
    {
<<<<<<< HEAD
        $name = $this->filter($collection);

        $sql = "ANALYZE {$this->getSQLTable($name)}";

        $stmt = $this->getPDO()->prepare($sql);
        return $stmt->execute();
=======
        return false;
>>>>>>> 6a73b0a8
    }
}<|MERGE_RESOLUTION|>--- conflicted
+++ resolved
@@ -226,7 +226,6 @@
     }
 
     /**
-<<<<<<< HEAD
      * Get Collection Size of raw data
      * @param string $collection
      * @return int
@@ -259,16 +258,6 @@
         }
 
         return  $size;
-=======
-     * Get Collection Size on disk
-     * @param string $collection
-     * @return int
-     * @throws DatabaseException
-     */
-    public function getSizeOfCollectionOnDisk(string $collection): int
-    {
-        return $this->getSizeOfCollection($collection);
->>>>>>> 6a73b0a8
     }
 
     /**
@@ -2279,27 +2268,19 @@
     }
 
     /**
-<<<<<<< HEAD
      * Analyze a collection updating it's metadata on the database.
      * This Locks the table and should be avoided if possible
-=======
-     * Analyze a collection updating it's metadata on the database engine
->>>>>>> 6a73b0a8
      *
      * @param string $collection
      * @return bool
      */
     public function analyzeCollection(string $collection): bool
     {
-<<<<<<< HEAD
         $name = $this->filter($collection);
 
         $sql = "ANALYZE {$this->getSQLTable($name)}";
 
         $stmt = $this->getPDO()->prepare($sql);
         return $stmt->execute();
-=======
-        return false;
->>>>>>> 6a73b0a8
     }
 }