<?php

namespace Utopia\Database;

use Exception;
use Throwable;
use Utopia\Cache\Cache;
use Utopia\CLI\Console;
use Utopia\Database\Exception as DatabaseException;
use Utopia\Database\Exception\Authorization as AuthorizationException;
use Utopia\Database\Exception\Conflict as ConflictException;
use Utopia\Database\Exception\Dependency as DependencyException;
use Utopia\Database\Exception\Duplicate as DuplicateException;
use Utopia\Database\Exception\Index as IndexException;
use Utopia\Database\Exception\Limit as LimitException;
use Utopia\Database\Exception\NotFound as NotFoundException;
use Utopia\Database\Exception\Order as OrderException;
use Utopia\Database\Exception\Query as QueryException;
use Utopia\Database\Exception\Relationship as RelationshipException;
use Utopia\Database\Exception\Restricted as RestrictedException;
use Utopia\Database\Exception\Structure as StructureException;
use Utopia\Database\Exception\Timeout as TimeoutException;
use Utopia\Database\Exception\Type as TypeException;
use Utopia\Database\Helpers\ID;
use Utopia\Database\Helpers\Permission;
use Utopia\Database\Helpers\Role;
use Utopia\Database\Validator\Authorization;
use Utopia\Database\Validator\Index as IndexValidator;
use Utopia\Database\Validator\IndexDependency as IndexDependencyValidator;
use Utopia\Database\Validator\PartialStructure;
use Utopia\Database\Validator\Permissions;
use Utopia\Database\Validator\Queries\Document as DocumentValidator;
use Utopia\Database\Validator\Queries\Documents as DocumentsValidator;
use Utopia\Database\Validator\Spatial;
use Utopia\Database\Validator\Structure;

class Database
{
    // Simple Types
    public const VAR_STRING = 'string';
    public const VAR_INTEGER = 'integer';
    public const VAR_FLOAT = 'double';
    public const VAR_BOOLEAN = 'boolean';
    public const VAR_DATETIME = 'datetime';
<<<<<<< HEAD
    public const VAR_ID = 'id';
    public const VAR_UUID7 = 'uuid7';
=======
>>>>>>> d8fc1bb3

    // ID types
    public const VAR_ID = 'id';
    public const VAR_UUID = 'uuid';

    // Vector types
    public const VAR_VECTOR = 'vector';

    // Relationship Types
    public const VAR_RELATIONSHIP = 'relationship';

    // Spatial Types
    public const VAR_POINT = 'point';
    public const VAR_LINESTRING = 'linestring';
    public const VAR_POLYGON = 'polygon';

    // All spatial types
    public const SPATIAL_TYPES = [
        self::VAR_POINT,
        self::VAR_LINESTRING,
        self::VAR_POLYGON
    ];

    // Index Types
    public const INDEX_KEY = 'key';
    public const INDEX_FULLTEXT = 'fulltext';
    public const INDEX_UNIQUE = 'unique';
    public const INDEX_SPATIAL = 'spatial';
    public const INDEX_HNSW_EUCLIDEAN = 'hnsw_euclidean';
    public const INDEX_HNSW_COSINE = 'hnsw_cosine';
    public const INDEX_HNSW_DOT = 'hnsw_dot';

    // Max limits
    public const MAX_INT = 2147483647;
    public const MAX_BIG_INT = PHP_INT_MAX;
    public const MAX_DOUBLE = PHP_FLOAT_MAX;
    public const MAX_VECTOR_DIMENSIONS = 16000;
    public const MAX_ARRAY_INDEX_LENGTH = 255;

    // Global SRID for geographic coordinates (WGS84)
    public const DEFAULT_SRID = 4326;
    public const EARTH_RADIUS = 6371000;

    // Relation Types
    public const RELATION_ONE_TO_ONE = 'oneToOne';
    public const RELATION_ONE_TO_MANY = 'oneToMany';
    public const RELATION_MANY_TO_ONE = 'manyToOne';
    public const RELATION_MANY_TO_MANY = 'manyToMany';

    // Relation Actions
    public const RELATION_MUTATE_CASCADE = 'cascade';
    public const RELATION_MUTATE_RESTRICT = 'restrict';
    public const RELATION_MUTATE_SET_NULL = 'setNull';

    // Relation Sides
    public const RELATION_SIDE_PARENT = 'parent';
    public const RELATION_SIDE_CHILD = 'child';

    public const RELATION_MAX_DEPTH = 3;
    public const RELATION_QUERY_CHUNK_SIZE = 5000;

    // Orders
    public const ORDER_ASC = 'ASC';
    public const ORDER_DESC = 'DESC';
    public const ORDER_RANDOM = 'RANDOM';

    // Permissions
    public const PERMISSION_CREATE = 'create';
    public const PERMISSION_READ = 'read';
    public const PERMISSION_UPDATE = 'update';
    public const PERMISSION_DELETE = 'delete';

    // Aggregate permissions
    public const PERMISSION_WRITE = 'write';

    public const PERMISSIONS = [
        self::PERMISSION_CREATE,
        self::PERMISSION_READ,
        self::PERMISSION_UPDATE,
        self::PERMISSION_DELETE,
    ];

    // Collections
    public const METADATA = '_metadata';

    // Cursor
    public const CURSOR_BEFORE = 'before';
    public const CURSOR_AFTER = 'after';

    // Lengths
    public const LENGTH_KEY = 255;

    // Cache
    public const TTL = 60 * 60 * 24; // 24 hours

    // Events
    public const EVENT_ALL = '*';

    public const EVENT_DATABASE_LIST = 'database_list';
    public const EVENT_DATABASE_CREATE = 'database_create';
    public const EVENT_DATABASE_DELETE = 'database_delete';

    public const EVENT_COLLECTION_LIST = 'collection_list';
    public const EVENT_COLLECTION_CREATE = 'collection_create';
    public const EVENT_COLLECTION_UPDATE = 'collection_update';
    public const EVENT_COLLECTION_READ = 'collection_read';
    public const EVENT_COLLECTION_DELETE = 'collection_delete';

    public const EVENT_DOCUMENT_FIND = 'document_find';
    public const EVENT_DOCUMENT_PURGE = 'document_purge';
    public const EVENT_DOCUMENT_CREATE = 'document_create';
    public const EVENT_DOCUMENTS_CREATE = 'documents_create';
    public const EVENT_DOCUMENT_READ = 'document_read';
    public const EVENT_DOCUMENT_UPDATE = 'document_update';
    public const EVENT_DOCUMENTS_UPDATE = 'documents_update';
    public const EVENT_DOCUMENTS_UPSERT = 'documents_upsert';
    public const EVENT_DOCUMENT_DELETE = 'document_delete';
    public const EVENT_DOCUMENTS_DELETE = 'documents_delete';
    public const EVENT_DOCUMENT_COUNT = 'document_count';
    public const EVENT_DOCUMENT_SUM = 'document_sum';
    public const EVENT_DOCUMENT_INCREASE = 'document_increase';
    public const EVENT_DOCUMENT_DECREASE = 'document_decrease';

    public const EVENT_PERMISSIONS_CREATE = 'permissions_create';
    public const EVENT_PERMISSIONS_READ = 'permissions_read';
    public const EVENT_PERMISSIONS_DELETE = 'permissions_delete';

    public const EVENT_ATTRIBUTE_CREATE = 'attribute_create';
    public const EVENT_ATTRIBUTES_CREATE = 'attributes_create';
    public const EVENT_ATTRIBUTE_UPDATE = 'attribute_update';
    public const EVENT_ATTRIBUTE_DELETE = 'attribute_delete';

    public const EVENT_INDEX_RENAME = 'index_rename';
    public const EVENT_INDEX_CREATE = 'index_create';
    public const EVENT_INDEX_DELETE = 'index_delete';

    public const INSERT_BATCH_SIZE = 1_000;
    public const DELETE_BATCH_SIZE = 1_000;

    /**
     * List of Internal attributes
     *
     * @var array<array<string, mixed>>
     */
    public const INTERNAL_ATTRIBUTES = [
        [
            '$id' => '$id',
            'type' => self::VAR_STRING,
            'size' => Database::LENGTH_KEY,
            'required' => true,
            'signed' => true,
            'array' => false,
            'filters' => [],
        ],
        [
            '$id' => '$sequence',
            'type' => self::VAR_ID,
            'size' => 0,
            'required' => true,
            'signed' => true,
            'array' => false,
            'filters' => [],
        ],
        [
            '$id' => '$collection',
            'type' => self::VAR_STRING,
            'size' => Database::LENGTH_KEY,
            'required' => true,
            'signed' => true,
            'array' => false,
            'filters' => [],
        ],
        [
            '$id' => '$tenant',
            'type' => self::VAR_INTEGER,
            //'type' => self::VAR_ID, // Inconsistency with other VAR_ID since this is an INT
            'size' => 0,
            'required' => false,
            'default' => null,
            'signed' => true,
            'array' => false,
            'filters' => [],
        ],
        [
            '$id' => '$createdAt',
            'type' => Database::VAR_DATETIME,
            'format' => '',
            'size' => 0,
            'signed' => false,
            'required' => false,
            'default' => null,
            'array' => false,
            'filters' => ['datetime']
        ],
        [
            '$id' => '$updatedAt',
            'type' => Database::VAR_DATETIME,
            'format' => '',
            'size' => 0,
            'signed' => false,
            'required' => false,
            'default' => null,
            'array' => false,
            'filters' => ['datetime']
        ],
        [
            '$id' => '$permissions',
            'type' => Database::VAR_STRING,
            'size' => 1_000_000,
            'signed' => true,
            'required' => false,
            'default' => [],
            'array' => false,
            'filters' => ['json']
        ],
    ];

    public const INTERNAL_ATTRIBUTE_KEYS = [
        '_uid',
        '_createdAt',
        '_updatedAt',
        '_permissions',
    ];

    public const INTERNAL_INDEXES = [
        '_id',
        '_uid',
        '_createdAt',
        '_updatedAt',
        '_permissions_id',
        '_permissions',
    ];

    /**
     * Parent Collection
     * Defines the structure for both system and custom collections
     *
     * @var array<string, mixed>
     */
    protected const COLLECTION = [
        '$id' => self::METADATA,
        '$collection' => self::METADATA,
        'name' => 'collections',
        'attributes' => [
            [
                '$id' => 'name',
                'key' => 'name',
                'type' => self::VAR_STRING,
                'size' => 256,
                'required' => true,
                'signed' => true,
                'array' => false,
                'filters' => [],
            ],
            [
                '$id' => 'attributes',
                'key' => 'attributes',
                'type' => self::VAR_STRING,
                'size' => 1000000,
                'required' => false,
                'signed' => true,
                'array' => false,
                'filters' => ['json'],
            ],
            [
                '$id' => 'indexes',
                'key' => 'indexes',
                'type' => self::VAR_STRING,
                'size' => 1000000,
                'required' => false,
                'signed' => true,
                'array' => false,
                'filters' => ['json'],
            ],
            [
                '$id' => 'documentSecurity',
                'key' => 'documentSecurity',
                'type' => self::VAR_BOOLEAN,
                'size' => 0,
                'required' => true,
                'signed' => true,
                'array' => false,
                'filters' => []
            ]
        ],
        'indexes' => [],
    ];

    protected Adapter $adapter;

    protected Cache $cache;

    protected string $cacheName = 'default';

    /**
     * @var array<string, array{encode: callable, decode: callable}>
     */
    protected static array $filters = [];

    /**
     * @var array<string, array{encode: callable, decode: callable}>
     */
    protected array $instanceFilters = [];

    /**
     * @var array<string, array<string, callable>>
     */
    protected array $listeners = [
        '*' => [],
    ];

    /**
     * Array in which the keys are the names of database listeners that
     * should be skipped when dispatching events. null $silentListeners
     * will skip all listeners.
     *
     * @var ?array<string, bool>
     */
    protected ?array $silentListeners = [];

    protected ?\DateTime $timestamp = null;

    protected bool $resolveRelationships = true;

    protected bool $checkRelationshipsExist = true;

    protected int $relationshipFetchDepth = 0;

    protected bool $inBatchRelationshipPopulation = false;

    protected bool $filter = true;

    /**
     * @var array<string, bool>|null
     */
    protected ?array $disabledFilters = [];

    protected bool $validate = true;

    protected bool $preserveDates = false;

    protected int $maxQueryValues = 5000;

    protected bool $migrating = false;

    /**
     * List of collections that should be treated as globally accessible
     *
     * @var array<string, bool>
     */
    protected array $globalCollections = [];

    /**
     * Stack of collection IDs when creating or updating related documents
     * @var array<string>
     */
    protected array $relationshipWriteStack = [];

    /**
     * @var array<Document>
     */
    protected array $relationshipFetchStack = [];

    /**
     * @var array<Document>
     */
    protected array $relationshipDeleteStack = [];

    /**
     * @param Adapter $adapter
     * @param Cache $cache
     * @param array<string, array{encode: callable, decode: callable}> $filters
     */
    public function __construct(
        Adapter $adapter,
        Cache $cache,
        array $filters = []
    ) {
        $this->adapter = $adapter;
        $this->cache = $cache;
        $this->instanceFilters = $filters;

        self::addFilter(
            'json',
            /**
             * @param mixed $value
             * @return mixed
             */
            function (mixed $value) {
                $value = ($value instanceof Document) ? $value->getArrayCopy() : $value;

                if (!is_array($value) && !$value instanceof \stdClass) {
                    return $value;
                }

                return json_encode($value);
            },
            /**
             * @param mixed $value
             * @return mixed
             * @throws Exception
             */
            function (mixed $value) {
                if (!is_string($value)) {
                    return $value;
                }

                $value = json_decode($value, true) ?? [];

                if (array_key_exists('$id', $value)) {
                    return new Document($value);
                } else {
                    $value = array_map(function ($item) {
                        if (is_array($item) && array_key_exists('$id', $item)) { // if `$id` exists, create a Document instance
                            return new Document($item);
                        }
                        return $item;
                    }, $value);
                }

                return $value;
            }
        );

        self::addFilter(
            'datetime',
            /**
             * @param mixed $value
             * @return mixed
             */
            function (mixed $value) {
                if (is_null($value)) {
                    return;
                }
                try {
                    $value = new \DateTime($value);
                    $value->setTimezone(new \DateTimeZone(date_default_timezone_get()));
                    return DateTime::format($value);
                } catch (\Throwable) {
                    return $value;
                }
            },
            /**
             * @param string|null $value
             * @return string|null
             */
            function (?string $value) {
                return DateTime::formatTz($value);
            }
        );

        self::addFilter(
            Database::VAR_POINT,
            /**
             * @param mixed $value
             * @return mixed
             */
            function (mixed $value) {
                if (!is_array($value)) {
                    return $value;
                }
                try {
                    return self::encodeSpatialData($value, Database::VAR_POINT);
                } catch (\Throwable) {
                    return $value;
                }
            },
            /**
             * @param string|null $value
             * @return array|null
             */
            function (?string $value) {
                if ($value === null) {
                    return null;
                }
                return $this->adapter->decodePoint($value);
            }
        );

        self::addFilter(
            Database::VAR_LINESTRING,
            /**
             * @param mixed $value
             * @return mixed
             */
            function (mixed $value) {
                if (!is_array($value)) {
                    return $value;
                }
                try {
                    return self::encodeSpatialData($value, Database::VAR_LINESTRING);
                } catch (\Throwable) {
                    return $value;
                }
            },
            /**
             * @param string|null $value
             * @return array|null
             */
            function (?string $value) {
                if (is_null($value)) {
                    return null;
                }
                return $this->adapter->decodeLinestring($value);
            }
        );

        self::addFilter(
            Database::VAR_POLYGON,
            /**
             * @param mixed $value
             * @return mixed
             */
            function (mixed $value) {
                if (!is_array($value)) {
                    return $value;
                }
                try {
                    return self::encodeSpatialData($value, Database::VAR_POLYGON);
                } catch (\Throwable) {
                    return $value;
                }
            },
            /**
             * @param string|null $value
             * @return array|null
             */
            function (?string $value) {
                if (is_null($value)) {
                    return null;
                }
                return $this->adapter->decodePolygon($value);
            }
        );

        self::addFilter(
            Database::VAR_VECTOR,
            /**
             * @param mixed $value
             * @return mixed
             */
            function (mixed $value) {
                if (!\is_array($value)) {
                    return $value;
                }
                if (!\array_is_list($value)) {
                    return $value;
                }
                foreach ($value as $item) {
                    if (!\is_int($item) && !\is_float($item)) {
                        return $value;
                    }
                }

                return \json_encode(\array_map(\floatval(...), $value));
            },
            /**
             * @param string|null $value
             * @return array|null
             */
            function (?string $value) {
                if (is_null($value)) {
                    return null;
                }
                if (!is_string($value)) {
                    return $value;
                }
                $decoded = json_decode($value, true);
                return is_array($decoded) ? $decoded : $value;
            }
        );
    }

    /**
     * Add listener to events
     * Passing a null $callback will remove the listener
     *
     * @param string $event
     * @param string $name
     * @param ?callable $callback
     * @return static
     */
    public function on(string $event, string $name, ?callable $callback): static
    {
        if (empty($callback)) {
            unset($this->listeners[$event][$name]);
            return $this;
        }

        if (!isset($this->listeners[$event])) {
            $this->listeners[$event] = [];
        }
        $this->listeners[$event][$name] = $callback;

        return $this;
    }

    /**
     * Add a transformation to be applied to a query string before an event occurs
     *
     * @param string $event
     * @param string $name
     * @param callable $callback
     * @return $this
     */
    public function before(string $event, string $name, callable $callback): static
    {
        $this->adapter->before($event, $name, $callback);

        return $this;
    }

    /**
     * Silent event generation for calls inside the callback
     *
     * @template T
     * @param callable(): T $callback
     * @param array<string>|null $listeners List of listeners to silence; if null, all listeners will be silenced
     * @return T
     */
    public function silent(callable $callback, ?array $listeners = null): mixed
    {
        $previous = $this->silentListeners;

        if (is_null($listeners)) {
            $this->silentListeners = null;
        } else {
            $silentListeners = [];
            foreach ($listeners as $listener) {
                $silentListeners[$listener] = true;
            }
            $this->silentListeners = $silentListeners;
        }

        try {
            return $callback();
        } finally {
            $this->silentListeners = $previous;
        }
    }

    /**
     * Get getConnection Id
     *
     * @return string
     * @throws Exception
     */
    public function getConnectionId(): string
    {
        return $this->adapter->getConnectionId();
    }

    /**
     * Skip relationships for all the calls inside the callback
     *
     * @template T
     * @param callable(): T $callback
     * @return T
     */
    public function skipRelationships(callable $callback): mixed
    {
        $previous = $this->resolveRelationships;
        $this->resolveRelationships = false;

        try {
            return $callback();
        } finally {
            $this->resolveRelationships = $previous;
        }
    }

    public function skipRelationshipsExistCheck(callable $callback): mixed
    {
        $previous = $this->checkRelationshipsExist;
        $this->checkRelationshipsExist = false;

        try {
            return $callback();
        } finally {
            $this->checkRelationshipsExist = $previous;
        }
    }

    /**
     * Trigger callback for events
     *
     * @param string $event
     * @param mixed $args
     * @return void
     */
    protected function trigger(string $event, mixed $args = null): void
    {
        if (\is_null($this->silentListeners)) {
            return;
        }
        foreach ($this->listeners[self::EVENT_ALL] as $name => $callback) {
            if (isset($this->silentListeners[$name])) {
                continue;
            }
            $callback($event, $args);
        }

        foreach (($this->listeners[$event] ?? []) as $name => $callback) {
            if (isset($this->silentListeners[$name])) {
                continue;
            }
            $callback($event, $args);
        }
    }

    /**
     * Executes $callback with $timestamp set to $requestTimestamp
     *
     * @template T
     * @param ?\DateTime $requestTimestamp
     * @param callable(): T $callback
     * @return T
     */
    public function withRequestTimestamp(?\DateTime $requestTimestamp, callable $callback): mixed
    {
        $previous = $this->timestamp;
        $this->timestamp = $requestTimestamp;
        try {
            $result = $callback();
        } finally {
            $this->timestamp = $previous;
        }
        return $result;
    }

    /**
     * Set Namespace.
     *
     * Set namespace to divide different scope of data sets
     *
     * @param string $namespace
     *
     * @return $this
     *
     * @throws DatabaseException
     */
    public function setNamespace(string $namespace): static
    {
        $this->adapter->setNamespace($namespace);

        return $this;
    }

    /**
     * Get Namespace.
     *
     * Get namespace of current set scope
     *
     * @return string
     */
    public function getNamespace(): string
    {
        return $this->adapter->getNamespace();
    }

    /**
     * Set database to use for current scope
     *
     * @param string $name
     *
     * @return static
     * @throws DatabaseException
     */
    public function setDatabase(string $name): static
    {
        $this->adapter->setDatabase($name);

        return $this;
    }

    /**
     * Get Database.
     *
     * Get Database from current scope
     *
     * @return string
     * @throws DatabaseException
     */
    public function getDatabase(): string
    {
        return $this->adapter->getDatabase();
    }

    /**
     * Set the cache instance
     *
     * @param Cache $cache
     *
     * @return $this
     */
    public function setCache(Cache $cache): static
    {
        $this->cache = $cache;
        return $this;
    }

    /**
     * Get the cache instance
     *
     * @return Cache
     */
    public function getCache(): Cache
    {
        return $this->cache;
    }

    /**
     * Set the name to use for cache
     *
     * @param string $name
     * @return $this
     */
    public function setCacheName(string $name): static
    {
        $this->cacheName = $name;

        return $this;
    }

    /**
     * Get the cache name
     *
     * @return string
     */
    public function getCacheName(): string
    {
        return $this->cacheName;
    }

    /**
     * Set a metadata value to be printed in the query comments
     *
     * @param string $key
     * @param mixed $value
     * @return static
     */
    public function setMetadata(string $key, mixed $value): static
    {
        $this->adapter->setMetadata($key, $value);

        return $this;
    }

    /**
     * Get metadata
     *
     * @return array<string, mixed>
     */
    public function getMetadata(): array
    {
        return $this->adapter->getMetadata();
    }

    /**
     * Clear metadata
     *
     * @return void
     */
    public function resetMetadata(): void
    {
        $this->adapter->resetMetadata();
    }

    /**
     * Set maximum query execution time
     *
     * @param int $milliseconds
     * @param string $event
     * @return static
     * @throws Exception
     */
    public function setTimeout(int $milliseconds, string $event = Database::EVENT_ALL): static
    {
        $this->adapter->setTimeout($milliseconds, $event);

        return $this;
    }

    /**
     * Clear maximum query execution time
     *
     * @param string $event
     * @return void
     */
    public function clearTimeout(string $event = Database::EVENT_ALL): void
    {
        $this->adapter->clearTimeout($event);
    }

    /**
     * Enable filters
     *
     * @return $this
     */
    public function enableFilters(): static
    {
        $this->filter = true;
        return $this;
    }

    /**
     * Disable filters
     *
     * @return $this
     */
    public function disableFilters(): static
    {
        $this->filter = false;
        return $this;
    }

    /**
     * Skip filters
     *
     * Execute a callback without filters
     *
     * @template T
     * @param callable(): T $callback
     * @param array<string>|null $filters
     * @return T
     */
    public function skipFilters(callable $callback, ?array $filters = null): mixed
    {
        if (empty($filters)) {
            $initial = $this->filter;
            $this->disableFilters();

            try {
                return $callback();
            } finally {
                $this->filter = $initial;
            }
        }

        $previous = $this->filter;
        $previousDisabled = $this->disabledFilters;
        $disabled = [];
        foreach ($filters as $name) {
            $disabled[$name] = true;
        }
        $this->disabledFilters = $disabled;

        try {
            return $callback();
        } finally {
            $this->filter = $previous;
            $this->disabledFilters = $previousDisabled;
        }
    }

    /**
     * Get instance filters
     *
     * @return array<string, array{encode: callable, decode: callable}>
     */
    public function getInstanceFilters(): array
    {
        return $this->instanceFilters;
    }

    /**
     * Enable validation
     *
     * @return $this
     */
    public function enableValidation(): static
    {
        $this->validate = true;

        return $this;
    }

    /**
     * Disable validation
     *
     * @return $this
     */
    public function disableValidation(): static
    {
        $this->validate = false;

        return $this;
    }

    /**
     * Skip Validation
     *
     * Execute a callback without validation
     *
     * @template T
     * @param callable(): T $callback
     * @return T
     */
    public function skipValidation(callable $callback): mixed
    {
        $initial = $this->validate;
        $this->disableValidation();

        try {
            return $callback();
        } finally {
            $this->validate = $initial;
        }
    }

    /**
     * Get shared tables
     *
     * Get whether to share tables between tenants
     * @return bool
     */
    public function getSharedTables(): bool
    {
        return $this->adapter->getSharedTables();
    }

    /**
     * Set shard tables
     *
     * Set whether to share tables between tenants
     *
     * @param bool $sharedTables
     * @return static
     */
    public function setSharedTables(bool $sharedTables): static
    {
        $this->adapter->setSharedTables($sharedTables);

        return $this;
    }

    /**
     * Set Tenant
     *
     * Set tenant to use if tables are shared
     *
     * @param ?int $tenant
     * @return static
     */
    public function setTenant(?int $tenant): static
    {
        $this->adapter->setTenant($tenant);

        return $this;
    }

    /**
     * Get Tenant
     *
     * Get tenant to use if tables are shared
     *
     * @return ?int
     */
    public function getTenant(): ?int
    {
        return $this->adapter->getTenant();
    }

    /**
     * With Tenant
     *
     * Execute a callback with a specific tenant
     *
     * @param int|null $tenant
     * @param callable $callback
     * @return mixed
     */
    public function withTenant(?int $tenant, callable $callback): mixed
    {
        $previous = $this->adapter->getTenant();
        $this->adapter->setTenant($tenant);

        try {
            return $callback();
        } finally {
            $this->adapter->setTenant($previous);
        }
    }

    /**
     * Set whether to allow creating documents with tenant set per document.
     *
     * @param bool $enabled
     * @return static
     */
    public function setTenantPerDocument(bool $enabled): static
    {
        $this->adapter->setTenantPerDocument($enabled);

        return $this;
    }

    /**
     * Get whether to allow creating documents with tenant set per document.
     *
     * @return bool
     */
    public function getTenantPerDocument(): bool
    {
        return $this->adapter->getTenantPerDocument();
    }

    public function getPreserveDates(): bool
    {
        return $this->preserveDates;
    }

    public function setPreserveDates(bool $preserve): static
    {
        $this->preserveDates = $preserve;

        return $this;
    }

    public function setMigrating(bool $migrating): self
    {
        $this->migrating = $migrating;

        return $this;
    }

    public function isMigrating(): bool
    {
        return $this->migrating;
    }

    public function withPreserveDates(callable $callback): mixed
    {
        $previous = $this->preserveDates;
        $this->preserveDates = true;

        try {
            return $callback();
        } finally {
            $this->preserveDates = $previous;
        }
    }

    public function setMaxQueryValues(int $max): self
    {
        $this->maxQueryValues = $max;

        return $this;
    }

    public function getMaxQueryValues(): int
    {
        return $this->maxQueryValues;
    }

    /**
     * Set list of collections which are globally accessible
     *
     * @param array<string> $collections
     * @return $this
     */
    public function setGlobalCollections(array $collections): static
    {
        foreach ($collections as $collection) {
            $this->globalCollections[$collection] = true;
        }

        return $this;
    }

    /**
     * Get list of collections which are globally accessible
     *
     * @return array<string>
     */
    public function getGlobalCollections(): array
    {
        return \array_keys($this->globalCollections);
    }

    /**
     * Clear global collections
     *
     * @return void
     */
    public function resetGlobalCollections(): void
    {
        $this->globalCollections = [];
    }

    /**
     * Get list of keywords that cannot be used
     *
     * @return string[]
     */
    public function getKeywords(): array
    {
        return $this->adapter->getKeywords();
    }

    /**
     * Get Database Adapter
     *
     * @return Adapter
     */
    public function getAdapter(): Adapter
    {
        return $this->adapter;
    }

    /**
     * Run a callback inside a transaction.
     *
     * @template T
     * @param callable(): T $callback
     * @return T
     * @throws \Throwable
     */
    public function withTransaction(callable $callback): mixed
    {
        return $this->adapter->withTransaction($callback);
    }

    /**
     * Ping Database
     *
     * @return bool
     */
    public function ping(): bool
    {
        return $this->adapter->ping();
    }

    public function reconnect(): void
    {
        $this->adapter->reconnect();
    }

    /**
     * Create the database
     *
     * @param string|null $database
     * @return bool
     * @throws DuplicateException
     * @throws LimitException
     * @throws Exception
     */
    public function create(?string $database = null): bool
    {
        $database ??= $this->adapter->getDatabase();

        $this->adapter->create($database);

        /**
         * Create array of attribute documents
         * @var array<Document> $attributes
         */
        $attributes = \array_map(function ($attribute) {
            return new Document($attribute);
        }, self::COLLECTION['attributes']);

        $this->silent(fn () => $this->createCollection(self::METADATA, $attributes));

        $this->trigger(self::EVENT_DATABASE_CREATE, $database);

        return true;
    }

    /**
     * Check if database exists
     * Optionally check if collection exists in database
     *
     * @param string|null $database (optional) database name
     * @param string|null $collection (optional) collection name
     *
     * @return bool
     */
    public function exists(?string $database = null, ?string $collection = null): bool
    {
        $database ??= $this->adapter->getDatabase();

        return $this->adapter->exists($database, $collection);
    }

    /**
     * List Databases
     *
     * @return array<Document>
     */
    public function list(): array
    {
        $databases = $this->adapter->list();

        $this->trigger(self::EVENT_DATABASE_LIST, $databases);

        return $databases;
    }

    /**
     * Delete Database
     *
     * @param string|null $database
     * @return bool
     * @throws DatabaseException
     */
    public function delete(?string $database = null): bool
    {
        $database = $database ?? $this->adapter->getDatabase();

        $deleted = $this->adapter->delete($database);

        $this->trigger(self::EVENT_DATABASE_DELETE, [
            'name' => $database,
            'deleted' => $deleted
        ]);

        $this->cache->flush();

        return $deleted;
    }

    /**
     * Create Collection
     *
     * @param string $id
     * @param array<Document> $attributes
     * @param array<Document> $indexes
     * @param array<string>|null $permissions
     * @param bool $documentSecurity
     * @return Document
     * @throws DatabaseException
     * @throws DuplicateException
     * @throws LimitException
     */
    public function createCollection(string $id, array $attributes = [], array $indexes = [], ?array $permissions = null, bool $documentSecurity = true): Document
    {
        foreach ($attributes as &$attribute) {
            if (in_array($attribute['type'], Database::SPATIAL_TYPES) || $attribute['type'] === Database::VAR_VECTOR) {
                $existingFilters = $attribute['filters'] ?? [];
                if (!is_array($existingFilters)) {
                    $existingFilters = [$existingFilters];
                }
                $attribute['filters'] = array_values(
                    array_unique(array_merge($existingFilters, [$attribute['type']]))
                );
            }
        }
        unset($attribute);

        $permissions ??= [
            Permission::create(Role::any()),
        ];

        if ($this->validate) {
            $validator = new Permissions();
            if (!$validator->isValid($permissions)) {
                throw new DatabaseException($validator->getDescription());
            }
        }

        $collection = $this->silent(fn () => $this->getCollection($id));

        if (!$collection->isEmpty() && $id !== self::METADATA) {
            throw new DuplicateException('Collection ' . $id . ' already exists');
        }

        /**
         * Fix metadata index length & orders
         */
        foreach ($indexes as $key => $index) {
            $lengths = $index->getAttribute('lengths', []);
            $orders = $index->getAttribute('orders', []);

            foreach ($index->getAttribute('attributes', []) as $i => $attr) {
                foreach ($attributes as $collectionAttribute) {
                    if ($collectionAttribute->getAttribute('$id') === $attr) {
                        /**
                         * mysql does not save length in collection when length = attributes size
                         */
                        if ($collectionAttribute->getAttribute('type') === Database::VAR_STRING) {
                            if (!empty($lengths[$i]) && $lengths[$i] === $collectionAttribute->getAttribute('size') && $this->adapter->getMaxIndexLength() > 0) {
                                $lengths[$i] = null;
                            }
                        }

                        $isArray = $collectionAttribute->getAttribute('array', false);
                        if ($isArray) {
                            if ($this->adapter->getMaxIndexLength() > 0) {
                                $lengths[$i] = self::MAX_ARRAY_INDEX_LENGTH;
                            }
                            $orders[$i] = null;
                        }
                        break;
                    }
                }
            }

            $index->setAttribute('lengths', $lengths);
            $index->setAttribute('orders', $orders);
            $indexes[$key] = $index;
        }

        $collection = new Document([
            '$id' => ID::custom($id),
            '$permissions' => $permissions,
            'name' => $id,
            'attributes' => $attributes,
            'indexes' => $indexes,
            'documentSecurity' => $documentSecurity
        ]);

        if ($this->validate) {
            $validator = new IndexValidator(
                $attributes,
                [],
                $this->adapter->getMaxIndexLength(),
                $this->adapter->getInternalIndexesKeys(),
                $this->adapter->getSupportForIndexArray(),
                $this->adapter->getSupportForSpatialIndexNull(),
                $this->adapter->getSupportForSpatialIndexOrder(),
<<<<<<< HEAD
                $this->adapter->getSupportForAttributes(),
                $this->adapter->getSupportForMultipleFulltextIndexes(),
                $this->adapter->getSupportForIdenticalIndexes(),
=======
                $this->adapter->getSupportForVectors(),
>>>>>>> d8fc1bb3
            );
            foreach ($indexes as $index) {
                if (!$validator->isValid($index)) {
                    throw new IndexException($validator->getDescription());
                }
            }
        }

        // Check index limits, if given
        if ($indexes && $this->adapter->getCountOfIndexes($collection) > $this->adapter->getLimitForIndexes()) {
            throw new LimitException('Index limit of ' . $this->adapter->getLimitForIndexes() . ' exceeded. Cannot create collection.');
        }

        // Check attribute limits, if given
        if ($attributes) {
            if (
                $this->adapter->getLimitForAttributes() > 0 &&
                $this->adapter->getCountOfAttributes($collection) > $this->adapter->getLimitForAttributes()
            ) {
                throw new LimitException('Attribute limit of ' . $this->adapter->getLimitForAttributes() . ' exceeded. Cannot create collection.');
            }

            if (
                $this->adapter->getDocumentSizeLimit() > 0 &&
                $this->adapter->getAttributeWidth($collection) > $this->adapter->getDocumentSizeLimit()
            ) {
                throw new LimitException('Document size limit of ' . $this->adapter->getDocumentSizeLimit() . ' exceeded. Cannot create collection.');
            }
        }

        try {
            $this->adapter->createCollection($id, $attributes, $indexes);
        } catch (DuplicateException $e) {
            // HACK: Metadata should still be updated, can be removed when null tenant collections are supported.
            if (!$this->adapter->getSharedTables() || !$this->isMigrating()) {
                throw $e;
            }
        }

        if ($id === self::METADATA) {
            return new Document(self::COLLECTION);
        }

        $createdCollection = $this->silent(fn () => $this->createDocument(self::METADATA, $collection));

        $this->trigger(self::EVENT_COLLECTION_CREATE, $createdCollection);

        return $createdCollection;
    }

    /**
     * Update Collections Permissions.
     *
     * @param string $id
     * @param array<string> $permissions
     * @param bool $documentSecurity
     *
     * @return Document
     * @throws ConflictException
     * @throws DatabaseException
     */
    public function updateCollection(string $id, array $permissions, bool $documentSecurity): Document
    {
        if ($this->validate) {
            $validator = new Permissions();
            if (!$validator->isValid($permissions)) {
                throw new DatabaseException($validator->getDescription());
            }
        }

        $collection = $this->silent(fn () => $this->getCollection($id));

        if ($collection->isEmpty()) {
            throw new NotFoundException('Collection not found');
        }

        if (
            $this->adapter->getSharedTables()
            && $collection->getTenant() !== $this->adapter->getTenant()
        ) {
            throw new NotFoundException('Collection not found');
        }

        $collection
            ->setAttribute('$permissions', $permissions)
            ->setAttribute('documentSecurity', $documentSecurity);

        $collection = $this->silent(fn () => $this->updateDocument(self::METADATA, $collection->getId(), $collection));

        $this->trigger(self::EVENT_COLLECTION_UPDATE, $collection);

        return $collection;
    }

    /**
     * Get Collection
     *
     * @param string $id
     *
     * @return Document
     * @throws DatabaseException
     */
    public function getCollection(string $id): Document
    {
        $collection = $this->silent(fn () => $this->getDocument(self::METADATA, $id));

        if (
            $id !== self::METADATA
            && $this->adapter->getSharedTables()
            && $collection->getTenant() !== null
            && $collection->getTenant() !== $this->adapter->getTenant()
        ) {
            return new Document();
        }

        $this->trigger(self::EVENT_COLLECTION_READ, $collection);

        return $collection;
    }

    /**
     * List Collections
     *
     * @param int $offset
     * @param int $limit
     *
     * @return array<Document>
     * @throws Exception
     */
    public function listCollections(int $limit = 25, int $offset = 0): array
    {
        $result = $this->silent(fn () => $this->find(self::METADATA, [
            Query::limit($limit),
            Query::offset($offset)
        ]));

        $this->trigger(self::EVENT_COLLECTION_LIST, $result);

        return $result;
    }

    /**
     * Get Collection Size
     *
     * @param string $collection
     *
     * @return int
     * @throws Exception
     */
    public function getSizeOfCollection(string $collection): int
    {
        $collection = $this->silent(fn () => $this->getCollection($collection));

        if ($collection->isEmpty()) {
            throw new NotFoundException('Collection not found');
        }

        if ($this->adapter->getSharedTables() && $collection->getTenant() !== $this->adapter->getTenant()) {
            throw new NotFoundException('Collection not found');
        }

        return $this->adapter->getSizeOfCollection($collection->getId());
    }

    /**
     * Get Collection Size on disk
     *
     * @param string $collection
     *
     * @return int
     */
    public function getSizeOfCollectionOnDisk(string $collection): int
    {
        if ($this->adapter->getSharedTables() && empty($this->adapter->getTenant())) {
            throw new DatabaseException('Missing tenant. Tenant must be set when table sharing is enabled.');
        }

        $collection = $this->silent(fn () => $this->getCollection($collection));

        if ($collection->isEmpty()) {
            throw new NotFoundException('Collection not found');
        }

        if ($this->adapter->getSharedTables() && $collection->getTenant() !== $this->adapter->getTenant()) {
            throw new NotFoundException('Collection not found');
        }

        return $this->adapter->getSizeOfCollectionOnDisk($collection->getId());
    }

    /**
     * Analyze a collection updating its metadata on the database engine
     *
     * @param string $collection
     * @return bool
     */
    public function analyzeCollection(string $collection): bool
    {
        return $this->adapter->analyzeCollection($collection);
    }

    /**
     * Delete Collection
     *
     * @param string $id
     *
     * @return bool
     * @throws DatabaseException
     */
    public function deleteCollection(string $id): bool
    {
        $collection = $this->silent(fn () => $this->getDocument(self::METADATA, $id));

        if ($collection->isEmpty()) {
            throw new NotFoundException('Collection not found');
        }

        if ($this->adapter->getSharedTables() && $collection->getTenant() !== $this->adapter->getTenant()) {
            throw new NotFoundException('Collection not found');
        }

        $relationships = \array_filter(
            $collection->getAttribute('attributes'),
            fn ($attribute) => $attribute->getAttribute('type') === Database::VAR_RELATIONSHIP
        );

        foreach ($relationships as $relationship) {
            $this->deleteRelationship($collection->getId(), $relationship->getId());
        }

        try {
            $this->adapter->deleteCollection($id);
        } catch (NotFoundException $e) {
            // HACK: Metadata should still be updated, can be removed when null tenant collections are supported.
            if (!$this->adapter->getSharedTables() || !$this->isMigrating()) {
                throw $e;
            }
        }

        if ($id === self::METADATA) {
            $deleted = true;
        } else {
            $deleted = $this->silent(fn () => $this->deleteDocument(self::METADATA, $id));
        }

        if ($deleted) {
            $this->trigger(self::EVENT_COLLECTION_DELETE, $collection);
        }

        $this->purgeCachedCollection($id);

        return $deleted;
    }

    /**
     * Create Attribute
     *
     * @param string $collection
     * @param string $id
     * @param string $type
     * @param int $size utf8mb4 chars length
     * @param bool $required
     * @param mixed $default
     * @param bool $signed
     * @param bool $array
     * @param string|null $format optional validation format of attribute
     * @param array<string, mixed> $formatOptions assoc array with custom options that can be passed for the format validation
     * @param array<string> $filters
     *
     * @return bool
     * @throws AuthorizationException
     * @throws ConflictException
     * @throws DatabaseException
     * @throws DuplicateException
     * @throws LimitException
     * @throws StructureException
     * @throws Exception
     */
    public function createAttribute(string $collection, string $id, string $type, int $size, bool $required, mixed $default = null, bool $signed = true, bool $array = false, ?string $format = null, array $formatOptions = [], array $filters = []): bool
    {
        $collection = $this->silent(fn () => $this->getCollection($collection));

        if ($collection->isEmpty()) {
            throw new NotFoundException('Collection not found');
        }
        if (in_array($type, Database::SPATIAL_TYPES)) {
            $filters[] = $type;
            $filters = array_unique($filters);
        }
        if ($type === Database::VAR_VECTOR) {
            $filters[] = $type;
            $filters = array_unique($filters);
        }

        $attribute = $this->validateAttribute(
            $collection,
            $id,
            $type,
            $size,
            $required,
            $default,
            $signed,
            $array,
            $format,
            $formatOptions,
            $filters
        );

        $collection->setAttribute(
            'attributes',
            $attribute,
            Document::SET_TYPE_APPEND
        );

        try {
            $created = $this->adapter->createAttribute($collection->getId(), $id, $type, $size, $signed, $array, $required);

            if (!$created) {
                throw new DatabaseException('Failed to create attribute');
            }
        } catch (DuplicateException $e) {
            // HACK: Metadata should still be updated, can be removed when null tenant collections are supported.
            if (!$this->adapter->getSharedTables() || !$this->isMigrating()) {
                throw $e;
            }
        }

        if ($collection->getId() !== self::METADATA) {
            $this->silent(fn () => $this->updateDocument(self::METADATA, $collection->getId(), $collection));
        }

        $this->purgeCachedCollection($collection->getId());
        $this->purgeCachedDocument(self::METADATA, $collection->getId());

        $this->trigger(self::EVENT_ATTRIBUTE_CREATE, $attribute);

        return true;
    }

    /**
     * Create Attribute
     *
     * @param string $collection
     * @param array<array<string, mixed>> $attributes
     * @return bool
     * @throws AuthorizationException
     * @throws ConflictException
     * @throws DatabaseException
     * @throws DuplicateException
     * @throws LimitException
     * @throws StructureException
     * @throws Exception
     */
    public function createAttributes(string $collection, array $attributes): bool
    {
        if (empty($attributes)) {
            throw new DatabaseException('No attributes to create');
        }

        $collection = $this->silent(fn () => $this->getCollection($collection));

        if ($collection->isEmpty()) {
            throw new NotFoundException('Collection not found');
        }

        $attributeDocuments = [];
        foreach ($attributes as $attribute) {
            if (!isset($attribute['$id'])) {
                throw new DatabaseException('Missing attribute key');
            }
            if (!isset($attribute['type'])) {
                throw new DatabaseException('Missing attribute type');
            }
            if (!isset($attribute['size'])) {
                throw new DatabaseException('Missing attribute size');
            }
            if (!isset($attribute['required'])) {
                throw new DatabaseException('Missing attribute required');
            }
            if (!isset($attribute['default'])) {
                $attribute['default'] = null;
            }
            if (!isset($attribute['signed'])) {
                $attribute['signed'] = true;
            }
            if (!isset($attribute['array'])) {
                $attribute['array'] = false;
            }
            if (!isset($attribute['format'])) {
                $attribute['format'] = null;
            }
            if (!isset($attribute['formatOptions'])) {
                $attribute['formatOptions'] = [];
            }
            if (!isset($attribute['filters'])) {
                $attribute['filters'] = [];
            }

            $attributeDocument = $this->validateAttribute(
                $collection,
                $attribute['$id'],
                $attribute['type'],
                $attribute['size'],
                $attribute['required'],
                $attribute['default'],
                $attribute['signed'],
                $attribute['array'],
                $attribute['format'],
                $attribute['formatOptions'],
                $attribute['filters']
            );

            $collection->setAttribute(
                'attributes',
                $attributeDocument,
                Document::SET_TYPE_APPEND
            );

            $attributeDocuments[] = $attributeDocument;
        }

        try {
            $created = $this->adapter->createAttributes($collection->getId(), $attributes);

            if (!$created) {
                throw new DatabaseException('Failed to create attributes');
            }
        } catch (DuplicateException $e) {
            // No attributes were in a metadata, but at least one of them was present on the table
            // HACK: Metadata should still be updated, can be removed when null tenant collections are supported.
            if (!$this->adapter->getSharedTables() || !$this->isMigrating()) {
                throw $e;
            }
        }

        if ($collection->getId() !== self::METADATA) {
            $this->silent(fn () => $this->updateDocument(self::METADATA, $collection->getId(), $collection));
        }

        $this->purgeCachedCollection($collection->getId());
        $this->purgeCachedDocument(self::METADATA, $collection->getId());

        $this->trigger(self::EVENT_ATTRIBUTE_CREATE, $attributeDocuments);

        return true;
    }

    /**
     * @param Document $collection
     * @param string $id
     * @param string $type
     * @param int $size
     * @param bool $required
     * @param mixed $default
     * @param bool $signed
     * @param bool $array
     * @param string $format
     * @param array<string, mixed> $formatOptions
     * @param array<string> $filters
     * @return Document
     * @throws DuplicateException
     * @throws LimitException
     * @throws Exception
     */
    private function validateAttribute(
        Document $collection,
        string $id,
        string $type,
        int $size,
        bool $required,
        mixed $default,
        bool $signed,
        bool $array,
        ?string $format,
        array $formatOptions,
        array $filters
    ): Document {
        // Attribute IDs are case-insensitive
        $attributes = $collection->getAttribute('attributes', []);

        /** @var array<Document> $attributes */
        foreach ($attributes as $attribute) {
            if (\strtolower($attribute->getId()) === \strtolower($id)) {
                throw new DuplicateException('Attribute already exists in metadata');
            }
        }

        if ($this->adapter->getSupportForSchemaAttributes() && !($this->getSharedTables() && $this->isMigrating())) {
            $schema = $this->getSchemaAttributes($collection->getId());
            foreach ($schema as $attribute) {
                $newId = $this->adapter->filter($attribute->getId());
                if (\strtolower($newId) === \strtolower($id)) {
                    throw new DuplicateException('Attribute already exists in schema');
                }
            }
        }

        // Ensure required filters for the attribute are passed
        $requiredFilters = $this->getRequiredFilters($type);
        if (!empty(\array_diff($requiredFilters, $filters))) {
            throw new DatabaseException("Attribute of type: $type requires the following filters: " . implode(",", $requiredFilters));
        }

        if ($format && !Structure::hasFormat($format, $type)) {
            throw new DatabaseException('Format ("' . $format . '") not available for this attribute type ("' . $type . '")');
        }

        $attribute = new Document([
            '$id' => ID::custom($id),
            'key' => $id,
            'type' => $type,
            'size' => $size,
            'required' => $required,
            'default' => $default,
            'signed' => $signed,
            'array' => $array,
            'format' => $format,
            'formatOptions' => $formatOptions,
            'filters' => $filters,
        ]);

        $this->checkAttribute($collection, $attribute);

        switch ($type) {
            case self::VAR_ID:

                break;
            case self::VAR_STRING:
                if ($size > $this->adapter->getLimitForString()) {
                    throw new DatabaseException('Max size allowed for string is: ' . number_format($this->adapter->getLimitForString()));
                }
                break;
            case self::VAR_INTEGER:
                $limit = ($signed) ? $this->adapter->getLimitForInt() / 2 : $this->adapter->getLimitForInt();
                if ($size > $limit) {
                    throw new DatabaseException('Max size allowed for int is: ' . number_format($limit));
                }
                break;
            case self::VAR_FLOAT:
            case self::VAR_BOOLEAN:
            case self::VAR_DATETIME:
            case self::VAR_RELATIONSHIP:
                break;
            case self::VAR_POINT:
            case self::VAR_LINESTRING:
            case self::VAR_POLYGON:
                // Check if adapter supports spatial attributes
                if (!$this->adapter->getSupportForSpatialAttributes()) {
                    throw new DatabaseException('Spatial attributes are not supported');
                }
                if (!empty($size)) {
                    throw new DatabaseException('Size must be empty for spatial attributes');
                }
                if (!empty($array)) {
                    throw new DatabaseException('Spatial attributes cannot be arrays');
                }
                break;
            case self::VAR_VECTOR:
                if (!$this->adapter->getSupportForVectors()) {
                    throw new DatabaseException('Vector types are not supported by the current database');
                }
                if ($array) {
                    throw new DatabaseException('Vector type cannot be an array');
                }
                if ($size <= 0) {
                    throw new DatabaseException('Vector dimensions must be a positive integer');
                }
                if ($size > self::MAX_VECTOR_DIMENSIONS) {
                    throw new DatabaseException('Vector dimensions cannot exceed ' . self::MAX_VECTOR_DIMENSIONS);
                }

                // Validate default value if provided
                if ($default !== null) {
                    if (!is_array($default)) {
                        throw new DatabaseException('Vector default value must be an array');
                    }
                    if (count($default) !== $size) {
                        throw new DatabaseException('Vector default value must have exactly ' . $size . ' elements');
                    }
                    foreach ($default as $component) {
                        if (!is_numeric($component)) {
                            throw new DatabaseException('Vector default value must contain only numeric elements');
                        }
                    }
                }
                break;
            default:
                $supportedTypes = [
                    self::VAR_STRING,
                    self::VAR_INTEGER,
                    self::VAR_FLOAT,
                    self::VAR_BOOLEAN,
                    self::VAR_DATETIME,
                    self::VAR_RELATIONSHIP
                ];
                if ($this->adapter->getSupportForVectors()) {
                    $supportedTypes[] = self::VAR_VECTOR;
                }
                if ($this->adapter->getSupportForSpatialAttributes()) {
                    \array_push($supportedTypes, ...self::SPATIAL_TYPES);
                }
                throw new DatabaseException('Unknown attribute type: ' . $type . '. Must be one of ' . implode(', ', $supportedTypes));
        }

        // Only execute when $default is given
        if (!\is_null($default)) {
            if ($required === true) {
                throw new DatabaseException('Cannot set a default value for a required attribute');
            }

            $this->validateDefaultTypes($type, $default);
        }

        return $attribute;
    }

    /**
     * Get the list of required filters for each data type
     *
     * @param string|null $type Type of the attribute
     *
     * @return array<string>
     */
    protected function getRequiredFilters(?string $type): array
    {
        return match ($type) {
            self::VAR_DATETIME => ['datetime'],
            default => [],
        };
    }

    /**
     * Function to validate if the default value of an attribute matches its attribute type
     *
     * @param string $type Type of the attribute
     * @param mixed $default Default value of the attribute
     *
     * @return void
     * @throws DatabaseException
     */
    protected function validateDefaultTypes(string $type, mixed $default): void
    {
        $defaultType = \gettype($default);

        if ($defaultType === 'NULL') {
            // Disable null. No validation required
            return;
        }

        if ($defaultType === 'array') {
            // Spatial types require the array itself
            if (!in_array($type, Database::SPATIAL_TYPES)) {
                foreach ($default as $value) {
                    $this->validateDefaultTypes($type, $value);
                }
            }
            return;
        }

        switch ($type) {
            case self::VAR_STRING:
            case self::VAR_INTEGER:
            case self::VAR_FLOAT:
            case self::VAR_BOOLEAN:
                if ($type !== $defaultType) {
                    throw new DatabaseException('Default value ' . $default . ' does not match given type ' . $type);
                }
                break;
            case self::VAR_DATETIME:
                if ($defaultType !== self::VAR_STRING) {
                    throw new DatabaseException('Default value ' . $default . ' does not match given type ' . $type);
                }
                break;
            case self::VAR_VECTOR:
                // When validating individual vector components (from recursion), they should be numeric
                if ($defaultType !== 'double' && $defaultType !== 'integer') {
                    throw new DatabaseException('Vector components must be numeric values (float or integer)');
                }
                break;
            default:
                $supportedTypes = [
                    self::VAR_STRING,
                    self::VAR_INTEGER,
                    self::VAR_FLOAT,
                    self::VAR_BOOLEAN,
                    self::VAR_DATETIME,
                    self::VAR_RELATIONSHIP
                ];
                if ($this->adapter->getSupportForVectors()) {
                    $supportedTypes[] = self::VAR_VECTOR;
                }
                if ($this->adapter->getSupportForSpatialAttributes()) {
                    \array_push($supportedTypes, ...self::SPATIAL_TYPES);
                }
                throw new DatabaseException('Unknown attribute type: ' . $type . '. Must be one of ' . implode(', ', $supportedTypes));
        }
    }

    /**
     * Update attribute metadata. Utility method for update attribute methods.
     *
     * @param string $collection
     * @param string $id
     * @param callable $updateCallback method that receives document, and returns it with changes applied
     *
     * @return Document
     * @throws ConflictException
     * @throws DatabaseException
     */
    protected function updateIndexMeta(string $collection, string $id, callable $updateCallback): Document
    {
        $collection = $this->silent(fn () => $this->getCollection($collection));

        if ($collection->getId() === self::METADATA) {
            throw new DatabaseException('Cannot update metadata indexes');
        }

        $indexes = $collection->getAttribute('indexes', []);
        $index = \array_search($id, \array_map(fn ($index) => $index['$id'], $indexes));

        if ($index === false) {
            throw new NotFoundException('Index not found');
        }

        // Execute update from callback
        $updateCallback($indexes[$index], $collection, $index);

        // Save
        $collection->setAttribute('indexes', $indexes);

        $this->silent(fn () => $this->updateDocument(self::METADATA, $collection->getId(), $collection));

        $this->trigger(self::EVENT_ATTRIBUTE_UPDATE, $indexes[$index]);

        return $indexes[$index];
    }

    /**
     * Update attribute metadata. Utility method for update attribute methods.
     *
     * @param string $collection
     * @param string $id
     * @param callable(Document, Document, int|string): void $updateCallback method that receives document, and returns it with changes applied
     *
     * @return Document
     * @throws ConflictException
     * @throws DatabaseException
     */
    protected function updateAttributeMeta(string $collection, string $id, callable $updateCallback): Document
    {
        $collection = $this->silent(fn () => $this->getCollection($collection));

        if ($collection->getId() === self::METADATA) {
            throw new DatabaseException('Cannot update metadata attributes');
        }

        $attributes = $collection->getAttribute('attributes', []);
        $index = \array_search($id, \array_map(fn ($attribute) => $attribute['$id'], $attributes));

        if ($index === false) {
            throw new NotFoundException('Attribute not found');
        }

        // Execute update from callback
        $updateCallback($attributes[$index], $collection, $index);

        // Save
        $collection->setAttribute('attributes', $attributes);

        $this->silent(fn () => $this->updateDocument(self::METADATA, $collection->getId(), $collection));

        $this->trigger(self::EVENT_ATTRIBUTE_UPDATE, $attributes[$index]);

        return $attributes[$index];
    }

    /**
     * Update required status of attribute.
     *
     * @param string $collection
     * @param string $id
     * @param bool $required
     *
     * @return Document
     * @throws Exception
     */
    public function updateAttributeRequired(string $collection, string $id, bool $required): Document
    {
        return $this->updateAttributeMeta($collection, $id, function ($attribute) use ($required) {
            $attribute->setAttribute('required', $required);
        });
    }

    /**
     * Update format of attribute.
     *
     * @param string $collection
     * @param string $id
     * @param string $format validation format of attribute
     *
     * @return Document
     * @throws Exception
     */
    public function updateAttributeFormat(string $collection, string $id, string $format): Document
    {
        return $this->updateAttributeMeta($collection, $id, function ($attribute) use ($format) {
            if (!Structure::hasFormat($format, $attribute->getAttribute('type'))) {
                throw new DatabaseException('Format "' . $format . '" not available for attribute type "' . $attribute->getAttribute('type') . '"');
            }

            $attribute->setAttribute('format', $format);
        });
    }

    /**
     * Update format options of attribute.
     *
     * @param string $collection
     * @param string $id
     * @param array<string, mixed> $formatOptions assoc array with custom options that can be passed for the format validation
     *
     * @return Document
     * @throws Exception
     */
    public function updateAttributeFormatOptions(string $collection, string $id, array $formatOptions): Document
    {
        return $this->updateAttributeMeta($collection, $id, function ($attribute) use ($formatOptions) {
            $attribute->setAttribute('formatOptions', $formatOptions);
        });
    }

    /**
     * Update filters of attribute.
     *
     * @param string $collection
     * @param string $id
     * @param array<string> $filters
     *
     * @return Document
     * @throws Exception
     */
    public function updateAttributeFilters(string $collection, string $id, array $filters): Document
    {
        return $this->updateAttributeMeta($collection, $id, function ($attribute) use ($filters) {
            $attribute->setAttribute('filters', $filters);
        });
    }

    /**
     * Update default value of attribute
     *
     * @param string $collection
     * @param string $id
     * @param mixed $default
     *
     * @return Document
     * @throws Exception
     */
    public function updateAttributeDefault(string $collection, string $id, mixed $default = null): Document
    {
        return $this->updateAttributeMeta($collection, $id, function ($attribute) use ($default) {
            if ($attribute->getAttribute('required') === true) {
                throw new DatabaseException('Cannot set a default value on a required attribute');
            }

            $this->validateDefaultTypes($attribute->getAttribute('type'), $default);

            $attribute->setAttribute('default', $default);
        });
    }

    /**
     * Update Attribute. This method is for updating data that causes underlying structure to change. Check out other updateAttribute methods if you are looking for metadata adjustments.
     *
     * @param string $collection
     * @param string $id
     * @param string|null $type
     * @param int|null $size utf8mb4 chars length
     * @param bool|null $required
     * @param mixed $default
     * @param bool $signed
     * @param bool $array
     * @param string|null $format
     * @param array<string, mixed>|null $formatOptions
     * @param array<string>|null $filters
     * @param string|null $newKey
     * @return Document
     * @throws Exception
     */
    public function updateAttribute(string $collection, string $id, ?string $type = null, ?int $size = null, ?bool $required = null, mixed $default = null, ?bool $signed = null, ?bool $array = null, ?string $format = null, ?array $formatOptions = null, ?array $filters = null, ?string $newKey = null): Document
    {
        return $this->updateAttributeMeta($collection, $id, function ($attribute, $collectionDoc, $attributeIndex) use ($collection, $id, $type, $size, $required, $default, $signed, $array, $format, $formatOptions, $filters, $newKey) {

            // Store original indexes before any modifications (deep copy preserving Document objects)
            $originalIndexes = [];
            foreach ($collectionDoc->getAttribute('indexes', []) as $index) {
                $originalIndexes[] = clone $index;
            }

            $altering = !\is_null($type)
                || !\is_null($size)
                || !\is_null($signed)
                || !\is_null($array)
                || !\is_null($newKey);
            $type ??= $attribute->getAttribute('type');
            $size ??= $attribute->getAttribute('size');
            $signed ??= $attribute->getAttribute('signed');
            $required ??= $attribute->getAttribute('required');
            $default ??= $attribute->getAttribute('default');
            $array ??= $attribute->getAttribute('array');
            $format ??= $attribute->getAttribute('format');
            $formatOptions ??= $attribute->getAttribute('formatOptions');
            $filters ??= $attribute->getAttribute('filters');

            if ($required === true && !\is_null($default)) {
                $default = null;
            }

            // we need to alter table attribute type to NOT NULL/NULL for change in required
            if (!$this->adapter->getSupportForSpatialIndexNull() && in_array($type, Database::SPATIAL_TYPES)) {
                $altering = true;
            }

            switch ($type) {
                case self::VAR_STRING:
                    if (empty($size)) {
                        throw new DatabaseException('Size length is required');
                    }

                    if ($size > $this->adapter->getLimitForString()) {
                        throw new DatabaseException('Max size allowed for string is: ' . number_format($this->adapter->getLimitForString()));
                    }
                    break;

                case self::VAR_INTEGER:
                    $limit = ($signed) ? $this->adapter->getLimitForInt() / 2 : $this->adapter->getLimitForInt();
                    if ($size > $limit) {
                        throw new DatabaseException('Max size allowed for int is: ' . number_format($limit));
                    }
                    break;
                case self::VAR_FLOAT:
                case self::VAR_BOOLEAN:
                case self::VAR_DATETIME:
                    if (!empty($size)) {
                        throw new DatabaseException('Size must be empty');
                    }
                    break;

                case self::VAR_POINT:
                case self::VAR_LINESTRING:
                case self::VAR_POLYGON:
                    if (!$this->adapter->getSupportForSpatialAttributes()) {
                        throw new DatabaseException('Spatial attributes are not supported');
                    }
                    if (!empty($size)) {
                        throw new DatabaseException('Size must be empty for spatial attributes');
                    }
                    if (!empty($array)) {
                        throw new DatabaseException('Spatial attributes cannot be arrays');
                    }
                    break;
                case self::VAR_VECTOR:
                    if (!$this->adapter->getSupportForVectors()) {
                        throw new DatabaseException('Vector types are not supported by the current database');
                    }
                    if ($array) {
                        throw new DatabaseException('Vector type cannot be an array');
                    }
                    if ($size <= 0) {
                        throw new DatabaseException('Vector dimensions must be a positive integer');
                    }
                    if ($size > self::MAX_VECTOR_DIMENSIONS) {
                        throw new DatabaseException('Vector dimensions cannot exceed ' . self::MAX_VECTOR_DIMENSIONS);
                    }
                    if ($default !== null) {
                        if (!\is_array($default)) {
                            throw new DatabaseException('Vector default value must be an array');
                        }
                        if (\count($default) !== $size) {
                            throw new DatabaseException('Vector default value must have exactly ' . $size . ' elements');
                        }
                        foreach ($default as $component) {
                            if (!\is_int($component) && !\is_float($component)) {
                                throw new DatabaseException('Vector default value must contain only numeric elements');
                            }
                        }
                    }
                    break;
                default:
                    $supportedTypes = [
                        self::VAR_STRING,
                        self::VAR_INTEGER,
                        self::VAR_FLOAT,
                        self::VAR_BOOLEAN,
                        self::VAR_DATETIME,
                        self::VAR_RELATIONSHIP
                    ];
                    if ($this->adapter->getSupportForVectors()) {
                        $supportedTypes[] = self::VAR_VECTOR;
                    }
                    if ($this->adapter->getSupportForSpatialAttributes()) {
                        \array_push($supportedTypes, ...self::SPATIAL_TYPES);
                    }
                    throw new DatabaseException('Unknown attribute type: ' . $type . '. Must be one of ' . implode(', ', $supportedTypes));
            }

            /** Ensure required filters for the attribute are passed */
            $requiredFilters = $this->getRequiredFilters($type);
            if (!empty(array_diff($requiredFilters, $filters))) {
                throw new DatabaseException("Attribute of type: $type requires the following filters: " . implode(",", $requiredFilters));
            }

            if ($format) {
                if (!Structure::hasFormat($format, $type)) {
                    throw new DatabaseException('Format ("' . $format . '") not available for this attribute type ("' . $type . '")');
                }
            }

            if (!\is_null($default)) {
                if ($required) {
                    throw new DatabaseException('Cannot set a default value on a required attribute');
                }

                $this->validateDefaultTypes($type, $default);
            }

            $attribute
                ->setAttribute('$id', $newKey ?? $id)
                ->setattribute('key', $newKey ?? $id)
                ->setAttribute('type', $type)
                ->setAttribute('size', $size)
                ->setAttribute('signed', $signed)
                ->setAttribute('array', $array)
                ->setAttribute('format', $format)
                ->setAttribute('formatOptions', $formatOptions)
                ->setAttribute('filters', $filters)
                ->setAttribute('required', $required)
                ->setAttribute('default', $default);

            $attributes = $collectionDoc->getAttribute('attributes');
            $attributes[$attributeIndex] = $attribute;
            $collectionDoc->setAttribute('attributes', $attributes, Document::SET_TYPE_ASSIGN);

            if (
                $this->adapter->getDocumentSizeLimit() > 0 &&
                $this->adapter->getAttributeWidth($collectionDoc) >= $this->adapter->getDocumentSizeLimit()
            ) {
                throw new LimitException('Row width limit reached. Cannot update attribute.');
            }

            if (in_array($type, self::SPATIAL_TYPES, true) && !$this->adapter->getSupportForSpatialIndexNull()) {
                $attributeMap = [];
                foreach ($attributes as $attrDoc) {
                    $key = \strtolower($attrDoc->getAttribute('key', $attrDoc->getAttribute('$id')));
                    $attributeMap[$key] = $attrDoc;
                }

                $indexes = $collectionDoc->getAttribute('indexes', []);
                foreach ($indexes as $index) {
                    if ($index->getAttribute('type') !== self::INDEX_SPATIAL) {
                        continue;
                    }
                    $indexAttributes = $index->getAttribute('attributes', []);
                    foreach ($indexAttributes as $attributeName) {
                        $lookup = \strtolower($attributeName);
                        if (!isset($attributeMap[$lookup])) {
                            continue;
                        }
                        $attrDoc = $attributeMap[$lookup];
                        $attrType = $attrDoc->getAttribute('type');
                        $attrRequired = (bool)$attrDoc->getAttribute('required', false);

                        if (in_array($attrType, self::SPATIAL_TYPES, true) && !$attrRequired) {
                            throw new IndexException('Spatial indexes do not allow null values. Mark the attribute "' . $attributeName . '" as required or create the index on a column with no null values.');
                        }
                    }
                }
            }

            if ($altering) {
                $indexes = $collectionDoc->getAttribute('indexes');

                if (!\is_null($newKey) && $id !== $newKey) {
                    foreach ($indexes as $index) {
                        if (in_array($id, $index['attributes'])) {
                            $index['attributes'] = array_map(function ($attribute) use ($id, $newKey) {
                                return $attribute === $id ? $newKey : $attribute;
                            }, $index['attributes']);
                        }
                    }

                    /**
                     * Check index dependency if we are changing the key
                     */
                    $validator = new IndexDependencyValidator(
                        $collectionDoc->getAttribute('indexes', []),
                        $this->adapter->getSupportForCastIndexArray(),
                    );

                    if (!$validator->isValid($attribute)) {
                        throw new DependencyException($validator->getDescription());
                    }
                }

                /**
                 * Since we allow changing type & size we need to validate index length
                 */
                if ($this->validate) {
                    $validator = new IndexValidator(
                        $attributes,
                        $originalIndexes,
                        $this->adapter->getMaxIndexLength(),
                        $this->adapter->getInternalIndexesKeys(),
                        $this->adapter->getSupportForIndexArray(),
                        $this->adapter->getSupportForSpatialIndexNull(),
                        $this->adapter->getSupportForSpatialIndexOrder(),
<<<<<<< HEAD
                        $this->adapter->getSupportForAttributes(),
                        $this->adapter->getSupportForMultipleFulltextIndexes(),
                        $this->adapter->getSupportForIdenticalIndexes(),
=======
                        $this->adapter->getSupportForVectors(),
>>>>>>> d8fc1bb3
                    );

                    foreach ($indexes as $index) {
                        if (!$validator->isValid($index)) {
                            throw new IndexException($validator->getDescription());
                        }
                    }
                }

                $updated = $this->adapter->updateAttribute($collection, $id, $type, $size, $signed, $array, $newKey, $required);

                if (!$updated) {
                    throw new DatabaseException('Failed to update attribute');
                }

                $this->purgeCachedCollection($collection);
            }

            $this->purgeCachedDocument(self::METADATA, $collection);
        });
    }

    /**
     * Checks if attribute can be added to collection.
     * Used to check attribute limits without asking the database
     * Returns true if attribute can be added to collection, throws exception otherwise
     *
     * @param Document $collection
     * @param Document $attribute
     *
     * @return bool
     * @throws LimitException
     */
    public function checkAttribute(Document $collection, Document $attribute): bool
    {
        $collection = clone $collection;

        $collection->setAttribute('attributes', $attribute, Document::SET_TYPE_APPEND);

        if (
            $this->adapter->getLimitForAttributes() > 0 &&
            $this->adapter->getCountOfAttributes($collection) > $this->adapter->getLimitForAttributes()
        ) {
            throw new LimitException('Column limit reached. Cannot create new attribute.');
        }

        if (
            $this->adapter->getDocumentSizeLimit() > 0 &&
            $this->adapter->getAttributeWidth($collection) >= $this->adapter->getDocumentSizeLimit()
        ) {
            throw new LimitException('Row width limit reached. Cannot create new attribute.');
        }

        return true;
    }

    /**
     * Delete Attribute
     *
     * @param string $collection
     * @param string $id
     *
     * @return bool
     * @throws ConflictException
     * @throws DatabaseException
     */
    public function deleteAttribute(string $collection, string $id): bool
    {
        $collection = $this->silent(fn () => $this->getCollection($collection));
        $attributes = $collection->getAttribute('attributes', []);
        $indexes = $collection->getAttribute('indexes', []);

        $attribute = null;

        foreach ($attributes as $key => $value) {
            if (isset($value['$id']) && $value['$id'] === $id) {
                $attribute = $value;
                unset($attributes[$key]);
                break;
            }
        }

        if (\is_null($attribute)) {
            throw new NotFoundException('Attribute not found');
        }

        if ($attribute['type'] === self::VAR_RELATIONSHIP) {
            throw new DatabaseException('Cannot delete relationship as an attribute');
        }

        if ($this->validate) {
            $validator = new IndexDependencyValidator(
                $collection->getAttribute('indexes', []),
                $this->adapter->getSupportForCastIndexArray(),
            );

            if (!$validator->isValid($attribute)) {
                throw new DependencyException($validator->getDescription());
            }
        }

        foreach ($indexes as $indexKey => $index) {
            $indexAttributes = $index->getAttribute('attributes', []);

            $indexAttributes = \array_filter($indexAttributes, fn ($attribute) => $attribute !== $id);

            if (empty($indexAttributes)) {
                unset($indexes[$indexKey]);
            } else {
                $index->setAttribute('attributes', \array_values($indexAttributes));
            }
        }

        try {
            if (!$this->adapter->deleteAttribute($collection->getId(), $id)) {
                throw new DatabaseException('Failed to delete attribute');
            }
        } catch (NotFoundException) {
            // Ignore
        }

        $collection->setAttribute('attributes', \array_values($attributes));
        $collection->setAttribute('indexes', \array_values($indexes));

        if ($collection->getId() !== self::METADATA) {
            $this->silent(fn () => $this->updateDocument(self::METADATA, $collection->getId(), $collection));
        }

        $this->purgeCachedCollection($collection->getId());
        $this->purgeCachedDocument(self::METADATA, $collection->getId());

        $this->trigger(self::EVENT_ATTRIBUTE_DELETE, $attribute);

        return true;
    }

    /**
     * Rename Attribute
     *
     * @param string $collection
     * @param string $old Current attribute ID
     * @param string $new
     * @return bool
     * @throws AuthorizationException
     * @throws ConflictException
     * @throws DatabaseException
     * @throws DuplicateException
     * @throws StructureException
     */
    public function renameAttribute(string $collection, string $old, string $new): bool
    {
        $collection = $this->silent(fn () => $this->getCollection($collection));

        /**
         * @var array<Document> $attributes
         */
        $attributes = $collection->getAttribute('attributes', []);

        /**
         * @var array<Document> $indexes
         */
        $indexes = $collection->getAttribute('indexes', []);

        $attribute = new Document();

        foreach ($attributes as $value) {
            if ($value->getId() === $old) {
                $attribute = $value;
            }

            if ($value->getId() === $new) {
                throw new DuplicateException('Attribute name already used');
            }
        }

        if ($attribute->isEmpty()) {
            throw new NotFoundException('Attribute not found');
        }

        if ($this->validate) {
            $validator = new IndexDependencyValidator(
                $collection->getAttribute('indexes', []),
                $this->adapter->getSupportForCastIndexArray(),
            );

            if (!$validator->isValid($attribute)) {
                throw new DependencyException($validator->getDescription());
            }
        }

        $attribute->setAttribute('$id', $new);
        $attribute->setAttribute('key', $new);

        foreach ($indexes as $index) {
            $indexAttributes = $index->getAttribute('attributes', []);

            $indexAttributes = \array_map(fn ($attr) => ($attr === $old) ? $new : $attr, $indexAttributes);

            $index->setAttribute('attributes', $indexAttributes);
        }

        $renamed = $this->adapter->renameAttribute($collection->getId(), $old, $new);

        $collection->setAttribute('attributes', $attributes);
        $collection->setAttribute('indexes', $indexes);

        if ($collection->getId() !== self::METADATA) {
            $this->silent(fn () => $this->updateDocument(self::METADATA, $collection->getId(), $collection));
        }

        $this->trigger(self::EVENT_ATTRIBUTE_UPDATE, $attribute);

        return $renamed;
    }

    /**
     * Create a relationship attribute
     *
     * @param string $collection
     * @param string $relatedCollection
     * @param string $type
     * @param bool $twoWay
     * @param string|null $id
     * @param string|null $twoWayKey
     * @param string $onDelete
     * @return bool
     * @throws AuthorizationException
     * @throws ConflictException
     * @throws DatabaseException
     * @throws DuplicateException
     * @throws LimitException
     * @throws StructureException
     */
    public function createRelationship(
        string $collection,
        string $relatedCollection,
        string $type,
        bool $twoWay = false,
        ?string $id = null,
        ?string $twoWayKey = null,
        string $onDelete = Database::RELATION_MUTATE_RESTRICT
    ): bool {
        $collection = $this->silent(fn () => $this->getCollection($collection));

        if ($collection->isEmpty()) {
            throw new NotFoundException('Collection not found');
        }

        $relatedCollection = $this->silent(fn () => $this->getCollection($relatedCollection));

        if ($relatedCollection->isEmpty()) {
            throw new NotFoundException('Related collection not found');
        }

        $id ??= $relatedCollection->getId();

        $twoWayKey ??= $collection->getId();

        $attributes = $collection->getAttribute('attributes', []);
        /** @var array<Document> $attributes */
        foreach ($attributes as $attribute) {
            if (\strtolower($attribute->getId()) === \strtolower($id)) {
                throw new DuplicateException('Attribute already exists');
            }

            if (
                $attribute->getAttribute('type') === self::VAR_RELATIONSHIP
                && \strtolower($attribute->getAttribute('options')['twoWayKey']) === \strtolower($twoWayKey)
                && $attribute->getAttribute('options')['relatedCollection'] === $relatedCollection->getId()
            ) {
                throw new DuplicateException('Related attribute already exists');
            }
        }

        $relationship = new Document([
            '$id' => ID::custom($id),
            'key' => $id,
            'type' => Database::VAR_RELATIONSHIP,
            'required' => false,
            'default' => null,
            'options' => [
                'relatedCollection' => $relatedCollection->getId(),
                'relationType' => $type,
                'twoWay' => $twoWay,
                'twoWayKey' => $twoWayKey,
                'onDelete' => $onDelete,
                'side' => Database::RELATION_SIDE_PARENT,
            ],
        ]);

        $twoWayRelationship = new Document([
            '$id' => ID::custom($twoWayKey),
            'key' => $twoWayKey,
            'type' => Database::VAR_RELATIONSHIP,
            'required' => false,
            'default' => null,
            'options' => [
                'relatedCollection' => $collection->getId(),
                'relationType' => $type,
                'twoWay' => $twoWay,
                'twoWayKey' => $id,
                'onDelete' => $onDelete,
                'side' => Database::RELATION_SIDE_CHILD,
            ],
        ]);

        $this->checkAttribute($collection, $relationship);
        $this->checkAttribute($relatedCollection, $twoWayRelationship);

        $collection->setAttribute('attributes', $relationship, Document::SET_TYPE_APPEND);
        $relatedCollection->setAttribute('attributes', $twoWayRelationship, Document::SET_TYPE_APPEND);

        if ($type === self::RELATION_MANY_TO_MANY) {
            $this->silent(fn () => $this->createCollection('_' . $collection->getSequence() . '_' . $relatedCollection->getSequence(), [
                new Document([
                    '$id' => $id,
                    'key' => $id,
                    'type' => self::VAR_STRING,
                    'size' => Database::LENGTH_KEY,
                    'required' => true,
                    'signed' => true,
                    'array' => false,
                    'filters' => [],
                ]),
                new Document([
                    '$id' => $twoWayKey,
                    'key' => $twoWayKey,
                    'type' => self::VAR_STRING,
                    'size' => Database::LENGTH_KEY,
                    'required' => true,
                    'signed' => true,
                    'array' => false,
                    'filters' => [],
                ]),
            ], [
                new Document([
                    '$id' => '_index_' . $id,
                    'key' => 'index_' . $id,
                    'type' => self::INDEX_KEY,
                    'attributes' => [$id],
                ]),
                new Document([
                    '$id' => '_index_' . $twoWayKey,
                    'key' => '_index_' . $twoWayKey,
                    'type' => self::INDEX_KEY,
                    'attributes' => [$twoWayKey],
                ]),
            ]));
        }

        $created = $this->adapter->createRelationship(
            $collection->getId(),
            $relatedCollection->getId(),
            $type,
            $twoWay,
            $id,
            $twoWayKey
        );

        if (!$created) {
            throw new DatabaseException('Failed to create relationship');
        }

        $this->silent(function () use ($collection, $relatedCollection, $type, $twoWay, $id, $twoWayKey) {
            try {
                $this->withTransaction(function () use ($collection, $relatedCollection) {
                    $this->updateDocument(self::METADATA, $collection->getId(), $collection);
                    $this->updateDocument(self::METADATA, $relatedCollection->getId(), $relatedCollection);
                });
            } catch (\Throwable $e) {
                $this->adapter->deleteRelationship(
                    $collection->getId(),
                    $relatedCollection->getId(),
                    $type,
                    $twoWay,
                    $id,
                    $twoWayKey,
                    Database::RELATION_SIDE_PARENT
                );

                throw new DatabaseException('Failed to create relationship: ' . $e->getMessage());
            }

            $indexKey = '_index_' . $id;
            $twoWayIndexKey = '_index_' . $twoWayKey;

            switch ($type) {
                case self::RELATION_ONE_TO_ONE:
                    $this->createIndex($collection->getId(), $indexKey, self::INDEX_UNIQUE, [$id]);
                    if ($twoWay) {
                        $this->createIndex($relatedCollection->getId(), $twoWayIndexKey, self::INDEX_UNIQUE, [$twoWayKey]);
                    }
                    break;
                case self::RELATION_ONE_TO_MANY:
                    $this->createIndex($relatedCollection->getId(), $twoWayIndexKey, self::INDEX_KEY, [$twoWayKey]);
                    break;
                case self::RELATION_MANY_TO_ONE:
                    $this->createIndex($collection->getId(), $indexKey, self::INDEX_KEY, [$id]);
                    break;
                case self::RELATION_MANY_TO_MANY:
                    // Indexes created on junction collection creation
                    break;
                default:
                    throw new RelationshipException('Invalid relationship type.');
            }
        });

        $this->trigger(self::EVENT_ATTRIBUTE_CREATE, $relationship);

        return true;
    }

    /**
     * Update a relationship attribute
     *
     * @param string $collection
     * @param string $id
     * @param string|null $newKey
     * @param string|null $newTwoWayKey
     * @param bool|null $twoWay
     * @param string|null $onDelete
     * @return bool
     * @throws ConflictException
     * @throws DatabaseException
     */
    public function updateRelationship(
        string $collection,
        string $id,
        ?string $newKey = null,
        ?string $newTwoWayKey = null,
        ?bool $twoWay = null,
        ?string $onDelete = null
    ): bool {
        if (
            \is_null($newKey)
            && \is_null($newTwoWayKey)
            && \is_null($twoWay)
            && \is_null($onDelete)
        ) {
            return true;
        }

        $collection = $this->getCollection($collection);
        $attributes = $collection->getAttribute('attributes', []);

        if (
            !\is_null($newKey)
            && \in_array($newKey, \array_map(fn ($attribute) => $attribute['key'], $attributes))
        ) {
            throw new DuplicateException('Relationship already exists');
        }

        $attributeIndex = array_search($id, array_map(fn ($attribute) => $attribute['$id'], $attributes));

        if ($attributeIndex === false) {
            throw new NotFoundException('Relationship not found');
        }

        $attribute = $attributes[$attributeIndex];
        $type = $attribute['options']['relationType'];
        $side = $attribute['options']['side'];

        $relatedCollectionId = $attribute['options']['relatedCollection'];
        $relatedCollection = $this->getCollection($relatedCollectionId);

        $this->updateAttributeMeta($collection->getId(), $id, function ($attribute) use ($collection, $id, $newKey, $newTwoWayKey, $twoWay, $onDelete, $type, $side) {
            $altering = (!\is_null($newKey) && $newKey !== $id)
                || (!\is_null($newTwoWayKey) && $newTwoWayKey !== $attribute['options']['twoWayKey']);

            $relatedCollectionId = $attribute['options']['relatedCollection'];
            $relatedCollection = $this->getCollection($relatedCollectionId);
            $relatedAttributes = $relatedCollection->getAttribute('attributes', []);

            if (
                !\is_null($newTwoWayKey)
                && \in_array($newTwoWayKey, \array_map(fn ($attribute) => $attribute['key'], $relatedAttributes))
            ) {
                throw new DuplicateException('Related attribute already exists');
            }

            $newKey ??= $attribute['key'];
            $twoWayKey = $attribute['options']['twoWayKey'];
            $newTwoWayKey ??= $attribute['options']['twoWayKey'];
            $twoWay ??= $attribute['options']['twoWay'];
            $onDelete ??= $attribute['options']['onDelete'];

            $attribute->setAttribute('$id', $newKey);
            $attribute->setAttribute('key', $newKey);
            $attribute->setAttribute('options', [
                'relatedCollection' => $relatedCollection->getId(),
                'relationType' => $type,
                'twoWay' => $twoWay,
                'twoWayKey' => $newTwoWayKey,
                'onDelete' => $onDelete,
                'side' => $side,
            ]);


            $this->updateAttributeMeta($relatedCollection->getId(), $twoWayKey, function ($twoWayAttribute) use ($newKey, $newTwoWayKey, $twoWay, $onDelete) {
                $options = $twoWayAttribute->getAttribute('options', []);
                $options['twoWayKey'] = $newKey;
                $options['twoWay'] = $twoWay;
                $options['onDelete'] = $onDelete;

                $twoWayAttribute->setAttribute('$id', $newTwoWayKey);
                $twoWayAttribute->setAttribute('key', $newTwoWayKey);
                $twoWayAttribute->setAttribute('options', $options);
            });

            if ($type === self::RELATION_MANY_TO_MANY) {
                $junction = $this->getJunctionCollection($collection, $relatedCollection, $side);

                $this->updateAttributeMeta($junction, $id, function ($junctionAttribute) use ($newKey) {
                    $junctionAttribute->setAttribute('$id', $newKey);
                    $junctionAttribute->setAttribute('key', $newKey);
                });
                $this->updateAttributeMeta($junction, $twoWayKey, function ($junctionAttribute) use ($newTwoWayKey) {
                    $junctionAttribute->setAttribute('$id', $newTwoWayKey);
                    $junctionAttribute->setAttribute('key', $newTwoWayKey);
                });

                $this->purgeCachedCollection($junction);
            }

            if ($altering) {
                $updated = $this->adapter->updateRelationship(
                    $collection->getId(),
                    $relatedCollection->getId(),
                    $type,
                    $twoWay,
                    $id,
                    $twoWayKey,
                    $side,
                    $newKey,
                    $newTwoWayKey
                );

                if (!$updated) {
                    throw new DatabaseException('Failed to update relationship');
                }
            }
        });

        // Update Indexes
        $renameIndex = function (string $collection, string $key, string $newKey) {
            $this->updateIndexMeta(
                $collection,
                '_index_' . $key,
                function ($index) use ($newKey) {
                    $index->setAttribute('attributes', [$newKey]);
                }
            );
            $this->silent(
                fn () => $this->renameIndex($collection, '_index_' . $key, '_index_' . $newKey)
            );
        };

        $newKey ??= $attribute['key'];
        $twoWayKey = $attribute['options']['twoWayKey'];
        $newTwoWayKey ??= $attribute['options']['twoWayKey'];
        $twoWay ??= $attribute['options']['twoWay'];
        $onDelete ??= $attribute['options']['onDelete'];

        switch ($type) {
            case self::RELATION_ONE_TO_ONE:
                if ($id !== $newKey) {
                    $renameIndex($collection->getId(), $id, $newKey);
                }
                if ($twoWay && $twoWayKey !== $newTwoWayKey) {
                    $renameIndex($relatedCollection->getId(), $twoWayKey, $newTwoWayKey);
                }
                break;
            case self::RELATION_ONE_TO_MANY:
                if ($side === Database::RELATION_SIDE_PARENT) {
                    if ($twoWayKey !== $newTwoWayKey) {
                        $renameIndex($relatedCollection->getId(), $twoWayKey, $newTwoWayKey);
                    }
                } else {
                    if ($id !== $newKey) {
                        $renameIndex($collection->getId(), $id, $newKey);
                    }
                }
                break;
            case self::RELATION_MANY_TO_ONE:
                if ($side === Database::RELATION_SIDE_PARENT) {
                    if ($id !== $newKey) {
                        $renameIndex($collection->getId(), $id, $newKey);
                    }
                } else {
                    if ($twoWayKey !== $newTwoWayKey) {
                        $renameIndex($relatedCollection->getId(), $twoWayKey, $newTwoWayKey);
                    }
                }
                break;
            case self::RELATION_MANY_TO_MANY:
                $junction = $this->getJunctionCollection($collection, $relatedCollection, $side);

                if ($id !== $newKey) {
                    $renameIndex($junction, $id, $newKey);
                }
                if ($twoWayKey !== $newTwoWayKey) {
                    $renameIndex($junction, $twoWayKey, $newTwoWayKey);
                }
                break;
            default:
                throw new RelationshipException('Invalid relationship type.');
        }

        $this->purgeCachedCollection($collection->getId());
        $this->purgeCachedCollection($relatedCollection->getId());

        return true;
    }

    /**
     * Delete a relationship attribute
     *
     * @param string $collection
     * @param string $id
     *
     * @return bool
     * @throws AuthorizationException
     * @throws ConflictException
     * @throws DatabaseException
     * @throws StructureException
     */
    public function deleteRelationship(string $collection, string $id): bool
    {
        $collection = $this->silent(fn () => $this->getCollection($collection));
        $attributes = $collection->getAttribute('attributes', []);
        $relationship = null;

        foreach ($attributes as $name => $attribute) {
            if ($attribute['$id'] === $id) {
                $relationship = $attribute;
                unset($attributes[$name]);
                break;
            }
        }

        if (\is_null($relationship)) {
            throw new NotFoundException('Relationship not found');
        }

        $collection->setAttribute('attributes', \array_values($attributes));

        $relatedCollection = $relationship['options']['relatedCollection'];
        $type = $relationship['options']['relationType'];
        $twoWay = $relationship['options']['twoWay'];
        $twoWayKey = $relationship['options']['twoWayKey'];
        $side = $relationship['options']['side'];

        $relatedCollection = $this->silent(fn () => $this->getCollection($relatedCollection));
        $relatedAttributes = $relatedCollection->getAttribute('attributes', []);

        foreach ($relatedAttributes as $name => $attribute) {
            if ($attribute['$id'] === $twoWayKey) {
                unset($relatedAttributes[$name]);
                break;
            }
        }

        $relatedCollection->setAttribute('attributes', \array_values($relatedAttributes));

        $this->silent(function () use ($collection, $relatedCollection, $type, $twoWay, $id, $twoWayKey, $side) {
            try {
                $this->withTransaction(function () use ($collection, $relatedCollection) {
                    $this->updateDocument(self::METADATA, $collection->getId(), $collection);
                    $this->updateDocument(self::METADATA, $relatedCollection->getId(), $relatedCollection);
                });
            } catch (\Throwable $e) {
                throw new DatabaseException('Failed to delete relationship: ' . $e->getMessage());
            }

            $indexKey = '_index_' . $id;
            $twoWayIndexKey = '_index_' . $twoWayKey;

            switch ($type) {
                case self::RELATION_ONE_TO_ONE:
                    if ($side === Database::RELATION_SIDE_PARENT) {
                        $this->deleteIndex($collection->getId(), $indexKey);
                        if ($twoWay) {
                            $this->deleteIndex($relatedCollection->getId(), $twoWayIndexKey);
                        }
                    }
                    if ($side === Database::RELATION_SIDE_CHILD) {
                        $this->deleteIndex($relatedCollection->getId(), $twoWayIndexKey);
                        if ($twoWay) {
                            $this->deleteIndex($collection->getId(), $indexKey);
                        }
                    }
                    break;
                case self::RELATION_ONE_TO_MANY:
                    if ($side === Database::RELATION_SIDE_PARENT) {
                        $this->deleteIndex($relatedCollection->getId(), $twoWayIndexKey);
                    } else {
                        $this->deleteIndex($collection->getId(), $indexKey);
                    }
                    break;
                case self::RELATION_MANY_TO_ONE:
                    if ($side === Database::RELATION_SIDE_PARENT) {
                        $this->deleteIndex($collection->getId(), $indexKey);
                    } else {
                        $this->deleteIndex($relatedCollection->getId(), $twoWayIndexKey);
                    }
                    break;
                case self::RELATION_MANY_TO_MANY:
                    $junction = $this->getJunctionCollection(
                        $collection,
                        $relatedCollection,
                        $side
                    );

                    $this->deleteDocument(self::METADATA, $junction);
                    break;
                default:
                    throw new RelationshipException('Invalid relationship type.');
            }
        });

        $deleted = $this->adapter->deleteRelationship(
            $collection->getId(),
            $relatedCollection->getId(),
            $type,
            $twoWay,
            $id,
            $twoWayKey,
            $side
        );

        if (!$deleted) {
            throw new DatabaseException('Failed to delete relationship');
        }

        $this->purgeCachedCollection($collection->getId());
        $this->purgeCachedCollection($relatedCollection->getId());

        $this->trigger(self::EVENT_ATTRIBUTE_DELETE, $relationship);

        return true;
    }

    /**
     * Rename Index
     *
     * @param string $collection
     * @param string $old
     * @param string $new
     *
     * @return bool
     * @throws AuthorizationException
     * @throws ConflictException
     * @throws DatabaseException
     * @throws DuplicateException
     * @throws StructureException
     */
    public function renameIndex(string $collection, string $old, string $new): bool
    {
        $collection = $this->silent(fn () => $this->getCollection($collection));

        $indexes = $collection->getAttribute('indexes', []);

        $index = \in_array($old, \array_map(fn ($index) => $index['$id'], $indexes));

        if ($index === false) {
            throw new NotFoundException('Index not found');
        }

        $indexNew = \in_array($new, \array_map(fn ($index) => $index['$id'], $indexes));

        if ($indexNew !== false) {
            throw new DuplicateException('Index name already used');
        }

        foreach ($indexes as $key => $value) {
            if (isset($value['$id']) && $value['$id'] === $old) {
                $indexes[$key]['key'] = $new;
                $indexes[$key]['$id'] = $new;
                $indexNew = $indexes[$key];
                break;
            }
        }

        $collection->setAttribute('indexes', $indexes);

        $this->adapter->renameIndex($collection->getId(), $old, $new);

        if ($collection->getId() !== self::METADATA) {
            $this->silent(fn () => $this->updateDocument(self::METADATA, $collection->getId(), $collection));
        }

        $this->trigger(self::EVENT_INDEX_RENAME, $indexNew);

        return true;
    }

    /**
     * Create Index
     *
     * @param string $collection
     * @param string $id
     * @param string $type
     * @param array<string> $attributes
     * @param array<int> $lengths
     * @param array<string> $orders
     *
     * @return bool
     * @throws AuthorizationException
     * @throws ConflictException
     * @throws DatabaseException
     * @throws DuplicateException
     * @throws LimitException
     * @throws StructureException
     * @throws Exception
     */
    public function createIndex(string $collection, string $id, string $type, array $attributes, array $lengths = [], array $orders = []): bool
    {
        if (empty($attributes)) {
            throw new DatabaseException('Missing attributes');
        }

        $collection = $this->silent(fn () => $this->getCollection($collection));

        // index IDs are case-insensitive
        $indexes = $collection->getAttribute('indexes', []);

        /** @var array<Document> $indexes */
        foreach ($indexes as $index) {
            if (\strtolower($index->getId()) === \strtolower($id)) {
                throw new DuplicateException('Index already exists');
            }
        }

        if ($this->adapter->getCountOfIndexes($collection) >= $this->adapter->getLimitForIndexes()) {
            throw new LimitException('Index limit reached. Cannot create new index.');
        }

        switch ($type) {
            case self::INDEX_KEY:
                if (!$this->adapter->getSupportForIndex()) {
                    throw new DatabaseException('Key index is not supported');
                }
                break;

            case self::INDEX_UNIQUE:
                if (!$this->adapter->getSupportForUniqueIndex()) {
                    throw new DatabaseException('Unique index is not supported');
                }
                break;

            case self::INDEX_FULLTEXT:
                if (!$this->adapter->getSupportForFulltextIndex()) {
                    throw new DatabaseException('Fulltext index is not supported');
                }
                break;

            case self::INDEX_SPATIAL:
                if (!$this->adapter->getSupportForSpatialAttributes()) {
                    throw new DatabaseException('Spatial indexes are not supported');
                }
                if (!empty($orders) && !$this->adapter->getSupportForSpatialIndexOrder()) {
                    throw new DatabaseException('Spatial indexes with explicit orders are not supported. Remove the orders to create this index.');
                }
                break;

            case Database::INDEX_HNSW_EUCLIDEAN:
            case Database::INDEX_HNSW_COSINE:
            case Database::INDEX_HNSW_DOT:
                if (!$this->adapter->getSupportForVectors()) {
                    throw new DatabaseException('Vector indexes are not supported');
                }
                break;

            default:
                throw new DatabaseException('Unknown index type: ' . $type . '. Must be one of ' . Database::INDEX_KEY . ', ' . Database::INDEX_UNIQUE . ', ' . Database::INDEX_FULLTEXT . ', ' . Database::INDEX_SPATIAL . ', ' . Database::INDEX_HNSW_EUCLIDEAN . ', ' . Database::INDEX_HNSW_COSINE . ', ' . Database::INDEX_HNSW_DOT);
        }

        /** @var array<Document> $collectionAttributes */
        $collectionAttributes = $collection->getAttribute('attributes', []);
        $indexAttributesWithTypes = [];
        foreach ($attributes as $i => $attr) {
            foreach ($collectionAttributes as $collectionAttribute) {
                if ($collectionAttribute->getAttribute('key') === $attr) {
                    $indexAttributesWithTypes[$attr] = $collectionAttribute->getAttribute('type');

                    /**
                     * mysql does not save length in collection when length = attributes size
                     */
                    if ($collectionAttribute->getAttribute('type') === Database::VAR_STRING) {
                        if (!empty($lengths[$i]) && $lengths[$i] === $collectionAttribute->getAttribute('size') && $this->adapter->getMaxIndexLength() > 0) {
                            $lengths[$i] = null;
                        }
                    }

                    $isArray = $collectionAttribute->getAttribute('array', false);
                    if ($isArray) {
                        if ($this->adapter->getMaxIndexLength() > 0) {
                            $lengths[$i] = self::MAX_ARRAY_INDEX_LENGTH;
                        }
                        $orders[$i] = null;
                    }
                    break;
                }
            }
        }

        $index = new Document([
            '$id' => ID::custom($id),
            'key' => $id,
            'type' => $type,
            'attributes' => $attributes,
            'lengths' => $lengths,
            'orders' => $orders,
        ]);

        if ($this->validate) {

            $validator = new IndexValidator(
                $collection->getAttribute('attributes', []),
                $collection->getAttribute('indexes', []),
                $this->adapter->getMaxIndexLength(),
                $this->adapter->getInternalIndexesKeys(),
                $this->adapter->getSupportForIndexArray(),
                $this->adapter->getSupportForSpatialIndexNull(),
                $this->adapter->getSupportForSpatialIndexOrder(),
<<<<<<< HEAD
                $this->adapter->getSupportForAttributes(),
                $this->adapter->getSupportForMultipleFulltextIndexes(),
                $this->adapter->getSupportForIdenticalIndexes(),
=======
                $this->adapter->getSupportForVectors(),
>>>>>>> d8fc1bb3
            );
            if (!$validator->isValid($index)) {
                throw new IndexException($validator->getDescription());
            }
        }

        $collection->setAttribute('indexes', $index, Document::SET_TYPE_APPEND);

        try {
            $created = $this->adapter->createIndex($collection->getId(), $id, $type, $attributes, $lengths, $orders, $indexAttributesWithTypes);

            if (!$created) {
                throw new DatabaseException('Failed to create index');
            }
        } catch (DuplicateException $e) {
            // HACK: Metadata should still be updated, can be removed when null tenant collections are supported.

            if (!$this->adapter->getSharedTables() || !$this->isMigrating()) {
                throw $e;
            }
        }

        if ($collection->getId() !== self::METADATA) {
            $this->silent(fn () => $this->updateDocument(self::METADATA, $collection->getId(), $collection));
        }

        $this->trigger(self::EVENT_INDEX_CREATE, $index);

        return true;
    }

    /**
     * Delete Index
     *
     * @param string $collection
     * @param string $id
     *
     * @return bool
     * @throws AuthorizationException
     * @throws ConflictException
     * @throws DatabaseException
     * @throws StructureException
     */
    public function deleteIndex(string $collection, string $id): bool
    {
        $collection = $this->silent(fn () => $this->getCollection($collection));

        $indexes = $collection->getAttribute('indexes', []);

        $indexDeleted = null;
        foreach ($indexes as $key => $value) {
            if (isset($value['$id']) && $value['$id'] === $id) {
                $indexDeleted = $value;
                unset($indexes[$key]);
            }
        }

        $deleted = $this->adapter->deleteIndex($collection->getId(), $id);

        $collection->setAttribute('indexes', \array_values($indexes));

        if ($collection->getId() !== self::METADATA) {
            $this->silent(fn () => $this->updateDocument(self::METADATA, $collection->getId(), $collection));
        }

        $this->trigger(self::EVENT_INDEX_DELETE, $indexDeleted);

        return $deleted;
    }

    /**
     * Get Document
     *
     * @param string $collection
     * @param string $id
     * @param Query[] $queries
     *
     * @return Document
     * @throws DatabaseException
     * @throws Exception
     */
    public function getDocument(string $collection, string $id, array $queries = [], bool $forUpdate = false): Document
    {
        if ($collection === self::METADATA && $id === self::METADATA) {
            return new Document(self::COLLECTION);
        }

        if (empty($collection)) {
            throw new NotFoundException('Collection not found');
        }

        if (empty($id)) {
            return new Document();
        }

        $collection = $this->silent(fn () => $this->getCollection($collection));

        if ($collection->isEmpty()) {
            throw new NotFoundException('Collection not found');
        }

        $attributes = $collection->getAttribute('attributes', []);

        $this->checkQueryTypes($queries);

        if ($this->validate) {
            $validator = new DocumentValidator($attributes, $this->adapter->getSupportForAttributes());
            if (!$validator->isValid($queries)) {
                throw new QueryException($validator->getDescription());
            }
        }

        $relationships = \array_filter(
            $collection->getAttribute('attributes', []),
            fn (Document $attribute) => $attribute->getAttribute('type') === self::VAR_RELATIONSHIP
        );

        $selects = Query::groupByType($queries)['selections'];
        $selections = $this->validateSelections($collection, $selects);
        $nestedSelections = $this->processRelationshipQueries($relationships, $queries);

        $validator = new Authorization(self::PERMISSION_READ);
        $documentSecurity = $collection->getAttribute('documentSecurity', false);

        [$collectionKey, $documentKey, $hashKey] = $this->getCacheKeys(
            $collection->getId(),
            $id,
            $selections
        );

        try {
            $cached = $this->cache->load($documentKey, self::TTL, $hashKey);
        } catch (Exception $e) {
            Console::warning('Warning: Failed to get document from cache: ' . $e->getMessage());
            $cached = null;
        }

        if ($cached) {
            $document = new Document($cached);

            if ($collection->getId() !== self::METADATA) {
                if (!$validator->isValid([
                    ...$collection->getRead(),
                    ...($documentSecurity ? $document->getRead() : [])
                ])) {
                    return new Document();
                }
            }

            $this->trigger(self::EVENT_DOCUMENT_READ, $document);

            return $document;
        }

        $document = $this->adapter->getDocument(
            $collection,
            $id,
            $queries,
            $forUpdate
        );

        if ($document->isEmpty()) {
            return $document;
        }

        $document = $this->adapter->castingAfter($collection, $document);

        $document->setAttribute('$collection', $collection->getId());

        if ($collection->getId() !== self::METADATA) {
            if (!$validator->isValid([
                ...$collection->getRead(),
                ...($documentSecurity ? $document->getRead() : [])
            ])) {
                return new Document();
            }
        }

        $document = $this->casting($collection, $document);
        $document = $this->decode($collection, $document, $selections);

        // Skip relationship population if we're in batch mode (relationships will be populated later)
        if (!$this->inBatchRelationshipPopulation && $this->resolveRelationships && !empty($relationships) && (empty($selects) || !empty($nestedSelections))) {
            $documents = $this->silent(fn () => $this->populateDocumentsRelationships([$document], $collection, $this->relationshipFetchDepth, $nestedSelections));
            $document = $documents[0];
        }

        $relationships = \array_filter(
            $collection->getAttribute('attributes', []),
            fn ($attribute) => $attribute['type'] === Database::VAR_RELATIONSHIP
        );

        // Don't save to cache if it's part of a relationship
        if (empty($relationships)) {
            try {
                $this->cache->save($documentKey, $document->getArrayCopy(), $hashKey);
                $this->cache->save($collectionKey, 'empty', $documentKey);
            } catch (Exception $e) {
                Console::warning('Failed to save document to cache: ' . $e->getMessage());
            }
        }

        $this->trigger(self::EVENT_DOCUMENT_READ, $document);

        return $document;
    }

    /**
     * Populate relationships for an array of documents with breadth-first traversal
     *
     * @param array<Document> $documents
     * @param Document $collection
     * @param int $relationshipFetchDepth
     * @param array<string, array<Query>> $selects
     * @return array<Document>
     * @throws DatabaseException
     */
    private function populateDocumentsRelationships(
        array $documents,
        Document $collection,
        int $relationshipFetchDepth = 0,
        array $selects = []
    ): array {
        // Prevent nested relationship population during fetches
        $this->inBatchRelationshipPopulation = true;

        try {
            $queue = [
                [
                    'documents' => $documents,
                    'collection' => $collection,
                    'depth' => $relationshipFetchDepth,
                    'selects' => $selects,
                    'skipKey' => null, // No back-reference to skip at top level
                    'hasExplicitSelects' => !empty($selects) // Track if we're in explicit select mode
                ]
            ];

            $currentDepth = $relationshipFetchDepth;

            while (!empty($queue) && $currentDepth < self::RELATION_MAX_DEPTH) {
                $nextQueue = [];

                foreach ($queue as $item) {
                    $docs = $item['documents'];
                    $coll = $item['collection'];
                    $sels = $item['selects'];
                    $skipKey = $item['skipKey'] ?? null;
                    $parentHasExplicitSelects = $item['hasExplicitSelects'];

                    if (empty($docs)) {
                        continue;
                    }

                    $attributes = $coll->getAttribute('attributes', []);
                    $relationships = [];

                    foreach ($attributes as $attribute) {
                        if ($attribute['type'] === Database::VAR_RELATIONSHIP) {
                            // Skip the back-reference relationship that brought us here
                            if ($attribute['key'] === $skipKey) {
                                continue;
                            }

                            // Include relationship if:
                            // 1. No explicit selects (fetch all) OR
                            // 2. Relationship is explicitly selected
                            if (!$parentHasExplicitSelects || \array_key_exists($attribute['key'], $sels)) {
                                $relationships[] = $attribute;
                            }
                        }
                    }

                    foreach ($relationships as $relationship) {
                        $key = $relationship['key'];
                        $queries = $sels[$key] ?? [];
                        $relationship->setAttribute('collection', $coll->getId());
                        $isAtMaxDepth = ($currentDepth + 1) >= self::RELATION_MAX_DEPTH;

                        // If we're at max depth, remove this relationship from source documents and skip
                        if ($isAtMaxDepth) {
                            foreach ($docs as $doc) {
                                $doc->removeAttribute($key);
                            }
                            continue;
                        }

                        $relatedDocs = $this->populateSingleRelationshipBatch(
                            $docs,
                            $relationship,
                            $queries
                        );

                        // Get two-way relationship info
                        $twoWay = $relationship['options']['twoWay'];
                        $twoWayKey = $relationship['options']['twoWayKey'];

                        // Queue if:
                        // 1. No explicit selects (fetch all recursively), OR
                        // 2. Explicit nested selects for this relationship
                        $hasNestedSelectsForThisRel = isset($sels[$key]);
                        $shouldQueue = !empty($relatedDocs) &&
                            ($hasNestedSelectsForThisRel || !$parentHasExplicitSelects);

                        if ($shouldQueue) {
                            $relatedCollectionId = $relationship['options']['relatedCollection'];
                            $relatedCollection = $this->silent(fn () => $this->getCollection($relatedCollectionId));

                            if (!$relatedCollection->isEmpty()) {
                                // Get nested selections for this relationship
                                $relationshipQueries = $hasNestedSelectsForThisRel ? $sels[$key] : [];

                                // Extract nested selections for the related collection
                                $relatedCollectionRelationships = $relatedCollection->getAttribute('attributes', []);
                                $relatedCollectionRelationships = \array_filter(
                                    $relatedCollectionRelationships,
                                    fn ($attr) => $attr['type'] === Database::VAR_RELATIONSHIP
                                );

                                $nextSelects = $this->processRelationshipQueries($relatedCollectionRelationships, $relationshipQueries);

                                // If parent has explicit selects, child inherits that mode
                                // (even if nextSelects is empty, we're still in explicit mode)
                                $childHasExplicitSelects = $parentHasExplicitSelects;

                                $nextQueue[] = [
                                    'documents' => $relatedDocs,
                                    'collection' => $relatedCollection,
                                    'depth' => $currentDepth + 1,
                                    'selects' => $nextSelects,
                                    'skipKey' => $twoWay ? $twoWayKey : null, // Skip the back-reference at next depth
                                    'hasExplicitSelects' => $childHasExplicitSelects
                                ];
                            }
                        }

                        // Remove back-references for two-way relationships
                        // Back-references are always removed to prevent circular references
                        if ($twoWay && !empty($relatedDocs)) {
                            foreach ($relatedDocs as $relatedDoc) {
                                $relatedDoc->removeAttribute($twoWayKey);
                            }
                        }
                    }
                }

                $queue = $nextQueue;
                $currentDepth++;
            }
        } finally {
            $this->inBatchRelationshipPopulation = false;
        }

        return $documents;
    }

    /**
     * Populate a single relationship type for all documents in batch
     * Returns all related documents that were populated
     *
     * @param array<Document> $documents
     * @param Document $relationship
     * @param array<Query> $queries
     * @return array<Document>
     * @throws DatabaseException
     */
    private function populateSingleRelationshipBatch(
        array $documents,
        Document $relationship,
        array $queries
    ): array {
        return match ($relationship['options']['relationType']) {
            Database::RELATION_ONE_TO_ONE => $this->populateOneToOneRelationshipsBatch($documents, $relationship, $queries),
            Database::RELATION_ONE_TO_MANY => $this->populateOneToManyRelationshipsBatch($documents, $relationship, $queries),
            Database::RELATION_MANY_TO_ONE => $this->populateManyToOneRelationshipsBatch($documents, $relationship, $queries),
            Database::RELATION_MANY_TO_MANY => $this->populateManyToManyRelationshipsBatch($documents, $relationship, $queries),
            default => [],
        };
    }

    /**
     * Populate one-to-one relationships in batch
     * Returns all related documents that were fetched
     *
     * @param array<Document> $documents
     * @param Document $relationship
     * @param array<Query> $queries
     * @return array<Document>
     * @throws DatabaseException
     */
    private function populateOneToOneRelationshipsBatch(array $documents, Document $relationship, array $queries): array
    {
        $key = $relationship['key'];
        $relatedCollection = $this->getCollection($relationship['options']['relatedCollection']);

        $relatedIds = [];
        $documentsByRelatedId = [];

        foreach ($documents as $document) {
            $value = $document->getAttribute($key);
            if (!\is_null($value)) {
                // Skip if value is already populated
                if ($value instanceof Document) {
                    continue;
                }

                // For one-to-one, multiple documents can reference the same related ID
                $relatedIds[] = $value;
                if (!isset($documentsByRelatedId[$value])) {
                    $documentsByRelatedId[$value] = [];
                }
                $documentsByRelatedId[$value][] = $document;
            }
        }

        if (empty($relatedIds)) {
            return [];
        }

        $uniqueRelatedIds = \array_unique($relatedIds);
        $relatedDocuments = [];

        // Process in chunks to avoid exceeding query value limits
        foreach (\array_chunk($uniqueRelatedIds, self::RELATION_QUERY_CHUNK_SIZE) as $chunk) {
            $chunkDocs = $this->find($relatedCollection->getId(), [
                Query::equal('$id', $chunk),
                Query::limit(PHP_INT_MAX),
                ...$queries
            ]);
            \array_push($relatedDocuments, ...$chunkDocs);
        }

        // Index related documents by ID for quick lookup
        $relatedById = [];
        foreach ($relatedDocuments as $related) {
            $relatedById[$related->getId()] = $related;
        }

        // Assign related documents to their parent documents
        foreach ($documentsByRelatedId as $relatedId => $docs) {
            if (isset($relatedById[$relatedId])) {
                // Set the relationship for all documents that reference this related ID
                foreach ($docs as $document) {
                    $document->setAttribute($key, $relatedById[$relatedId]);
                }
            } else {
                // If related document not found, set to empty Document instead of leaving the string ID
                foreach ($docs as $document) {
                    $document->setAttribute($key, new Document());
                }
            }
        }

        return $relatedDocuments;
    }

    /**
     * Populate one-to-many relationships in batch
     * Returns all related documents that were fetched
     *
     * @param array<Document> $documents
     * @param Document $relationship
     * @param array<Query> $queries
     * @return array<Document>
     * @throws DatabaseException
     */
    private function populateOneToManyRelationshipsBatch(
        array $documents,
        Document $relationship,
        array $queries,
    ): array {
        $key = $relationship['key'];
        $twoWay = $relationship['options']['twoWay'];
        $twoWayKey = $relationship['options']['twoWayKey'];
        $side = $relationship['options']['side'];
        $relatedCollection = $this->getCollection($relationship['options']['relatedCollection']);

        if ($side === Database::RELATION_SIDE_CHILD) {
            // Child side - treat like one-to-one
            if (!$twoWay) {
                foreach ($documents as $document) {
                    $document->removeAttribute($key);
                }
                return [];
            }
            return $this->populateOneToOneRelationshipsBatch($documents, $relationship, $queries);
        }

        // Parent side - fetch multiple related documents
        $parentIds = [];
        foreach ($documents as $document) {
            $parentId = $document->getId();
            $parentIds[] = $parentId;
        }

        $parentIds = \array_unique($parentIds);

        if (empty($parentIds)) {
            return [];
        }

        // For batch relationship population, we need to fetch documents with all attributes
        // to enable proper grouping by back-reference, then apply selects afterward
        $selectQueries = [];
        $otherQueries = [];
        foreach ($queries as $query) {
            if ($query->getMethod() === Query::TYPE_SELECT) {
                $selectQueries[] = $query;
            } else {
                $otherQueries[] = $query;
            }
        }

        $relatedDocuments = [];

        foreach (\array_chunk($parentIds, self::RELATION_QUERY_CHUNK_SIZE) as $chunk) {
            $chunkDocs = $this->find($relatedCollection->getId(), [
                Query::equal($twoWayKey, $chunk),
                Query::limit(PHP_INT_MAX),
                ...$otherQueries
            ]);
            \array_push($relatedDocuments, ...$chunkDocs);
        }

        // Group related documents by parent ID
        $relatedByParentId = [];
        foreach ($relatedDocuments as $related) {
            $parentId = $related->getAttribute($twoWayKey);
            if (!\is_null($parentId)) {
                // Handle case where parentId might be a Document object instead of string
                $parentKey = $parentId instanceof Document
                    ? $parentId->getId()
                    : $parentId;

                if (!isset($relatedByParentId[$parentKey])) {
                    $relatedByParentId[$parentKey] = [];
                }
                // We don't remove the back-reference here because documents may be reused across fetches
                // Cycles are prevented by depth limiting in breadth-first traversal
                $relatedByParentId[$parentKey][] = $related;
            }
        }

        $this->applySelectFiltersToDocuments($relatedDocuments, $selectQueries);

        // Assign related documents to their parent documents
        foreach ($documents as $document) {
            $parentId = $document->getId();
            $relatedDocs = $relatedByParentId[$parentId] ?? [];
            $document->setAttribute($key, $relatedDocs);
        }

        return $relatedDocuments;
    }

    /**
     * Populate many-to-one relationships in batch
     *
     * @param array<Document> $documents
     * @param Document $relationship
     * @param array<Query> $queries
     * @return array<Document>
     * @throws DatabaseException
     */
    private function populateManyToOneRelationshipsBatch(
        array $documents,
        Document $relationship,
        array $queries,
    ): array {
        $key = $relationship['key'];
        $twoWay = $relationship['options']['twoWay'];
        $twoWayKey = $relationship['options']['twoWayKey'];
        $side = $relationship['options']['side'];
        $relatedCollection = $this->getCollection($relationship['options']['relatedCollection']);

        if ($side === Database::RELATION_SIDE_PARENT) {
            // Parent side - treat like one-to-one
            return $this->populateOneToOneRelationshipsBatch($documents, $relationship, $queries);
        }

        // Child side - fetch multiple related documents
        if (!$twoWay) {
            foreach ($documents as $document) {
                $document->removeAttribute($key);
            }
            return [];
        }

        $childIds = [];
        foreach ($documents as $document) {
            $childId = $document->getId();
            $childIds[] = $childId;
        }

        $childIds = array_unique($childIds);

        if (empty($childIds)) {
            return [];
        }

        $selectQueries = [];
        $otherQueries = [];
        foreach ($queries as $query) {
            if ($query->getMethod() === Query::TYPE_SELECT) {
                $selectQueries[] = $query;
            } else {
                $otherQueries[] = $query;
            }
        }

        $relatedDocuments = [];

        foreach (\array_chunk($childIds, self::RELATION_QUERY_CHUNK_SIZE) as $chunk) {
            $chunkDocs = $this->find($relatedCollection->getId(), [
                Query::equal($twoWayKey, $chunk),
                Query::limit(PHP_INT_MAX),
                ...$otherQueries
            ]);
            \array_push($relatedDocuments, ...$chunkDocs);
        }

        // Group related documents by child ID
        $relatedByChildId = [];
        foreach ($relatedDocuments as $related) {
            $childId = $related->getAttribute($twoWayKey);
            if (!\is_null($childId)) {
                // Handle case where childId might be a Document object instead of string
                $childKey = $childId instanceof Document
                    ? $childId->getId()
                    : $childId;

                if (!isset($relatedByChildId[$childKey])) {
                    $relatedByChildId[$childKey] = [];
                }
                // We don't remove the back-reference here because documents may be reused across fetches
                // Cycles are prevented by depth limiting in breadth-first traversal
                $relatedByChildId[$childKey][] = $related;
            }
        }

        $this->applySelectFiltersToDocuments($relatedDocuments, $selectQueries);

        foreach ($documents as $document) {
            $childId = $document->getId();
            $document->setAttribute($key, $relatedByChildId[$childId] ?? []);
        }

        return $relatedDocuments;
    }

    /**
     * Populate many-to-many relationships in batch
     *
     * @param array<Document> $documents
     * @param Document $relationship
     * @param array<Query> $queries
     * @return array<Document>
     * @throws DatabaseException
     */
    private function populateManyToManyRelationshipsBatch(
        array $documents,
        Document $relationship,
        array $queries
    ): array {
        $key = $relationship['key'];
        $twoWay = $relationship['options']['twoWay'];
        $twoWayKey = $relationship['options']['twoWayKey'];
        $side = $relationship['options']['side'];
        $relatedCollection = $this->getCollection($relationship['options']['relatedCollection']);
        $collection = $this->getCollection($relationship->getAttribute('collection'));

        if (!$twoWay && $side === Database::RELATION_SIDE_CHILD) {
            return [];
        }

        $documentIds = [];
        foreach ($documents as $document) {
            $documentId = $document->getId();
            $documentIds[] = $documentId;
        }

        $documentIds = array_unique($documentIds);

        if (empty($documentIds)) {
            return [];
        }

        $junction = $this->getJunctionCollection($collection, $relatedCollection, $side);

        $junctions = [];

        foreach (\array_chunk($documentIds, self::RELATION_QUERY_CHUNK_SIZE) as $chunk) {
            $chunkJunctions = $this->skipRelationships(fn () => $this->find($junction, [
                Query::equal($twoWayKey, $chunk),
                Query::limit(PHP_INT_MAX)
            ]));
            \array_push($junctions, ...$chunkJunctions);
        }

        $relatedIds = [];
        $junctionsByDocumentId = [];

        foreach ($junctions as $junctionDoc) {
            $documentId = $junctionDoc->getAttribute($twoWayKey);
            $relatedId = $junctionDoc->getAttribute($key);

            if (!\is_null($documentId) && !\is_null($relatedId)) {
                if (!isset($junctionsByDocumentId[$documentId])) {
                    $junctionsByDocumentId[$documentId] = [];
                }
                $junctionsByDocumentId[$documentId][] = $relatedId;
                $relatedIds[] = $relatedId;
            }
        }

        $related = [];
        $allRelatedDocs = [];
        if (!empty($relatedIds)) {
            $uniqueRelatedIds = array_unique($relatedIds);
            $foundRelated = [];

            foreach (\array_chunk($uniqueRelatedIds, self::RELATION_QUERY_CHUNK_SIZE) as $chunk) {
                $chunkDocs = $this->find($relatedCollection->getId(), [
                    Query::equal('$id', $chunk),
                    Query::limit(PHP_INT_MAX),
                    ...$queries
                ]);
                \array_push($foundRelated, ...$chunkDocs);
            }

            $allRelatedDocs = $foundRelated;

            $relatedById = [];
            foreach ($foundRelated as $doc) {
                $relatedById[$doc->getId()] = $doc;
            }

            // Build final related arrays maintaining junction order
            foreach ($junctionsByDocumentId as $documentId => $relatedDocIds) {
                $documentRelated = [];
                foreach ($relatedDocIds as $relatedId) {
                    if (isset($relatedById[$relatedId])) {
                        $documentRelated[] = $relatedById[$relatedId];
                    }
                }
                $related[$documentId] = $documentRelated;
            }
        }

        foreach ($documents as $document) {
            $documentId = $document->getId();
            $document->setAttribute($key, $related[$documentId] ?? []);
        }

        return $allRelatedDocs;
    }

    /**
     * Apply select filters to documents after fetching
     *
     * Filters document attributes based on select queries while preserving internal attributes.
     * This is used in batch relationship population to apply selects after grouping.
     *
     * @param array<Document> $documents Documents to filter
     * @param array<Query> $selectQueries Select query objects
     * @return void
     */
    private function applySelectFiltersToDocuments(array $documents, array $selectQueries): void
    {
        if (empty($selectQueries) || empty($documents)) {
            return;
        }

        // Collect all attributes to keep from select queries
        $attributesToKeep = [];
        foreach ($selectQueries as $selectQuery) {
            foreach ($selectQuery->getValues() as $value) {
                $attributesToKeep[$value] = true;
            }
        }

        // Early return if wildcard selector present
        if (isset($attributesToKeep['*'])) {
            return;
        }

        // Always preserve internal attributes (use hashmap for O(1) lookup)
        $internalKeys = \array_map(fn ($attr) => $attr['$id'], $this->getInternalAttributes());
        foreach ($internalKeys as $key) {
            $attributesToKeep[$key] = true;
        }

        foreach ($documents as $doc) {
            $allKeys = \array_keys($doc->getArrayCopy());
            foreach ($allKeys as $attrKey) {
                // Keep if: explicitly selected OR is internal attribute ($ prefix)
                if (!isset($attributesToKeep[$attrKey]) && !\str_starts_with($attrKey, '$')) {
                    $doc->removeAttribute($attrKey);
                }
            }
        }
    }

    /**
     * Create Document
     *
     * @param string $collection
     * @param Document $document
     *
     * @return Document
     *
     * @throws AuthorizationException
     * @throws DatabaseException
     * @throws StructureException
     */
    public function createDocument(string $collection, Document $document): Document
    {
        if (
            $collection !== self::METADATA
            && $this->adapter->getSharedTables()
            && !$this->adapter->getTenantPerDocument()
            && empty($this->adapter->getTenant())
        ) {
            throw new DatabaseException('Missing tenant. Tenant must be set when table sharing is enabled.');
        }

        if (
            !$this->adapter->getSharedTables()
            && $this->adapter->getTenantPerDocument()
        ) {
            throw new DatabaseException('Shared tables must be enabled if tenant per document is enabled.');
        }

        $collection = $this->silent(fn () => $this->getCollection($collection));

        if ($collection->getId() !== self::METADATA) {
            $authorization = new Authorization(self::PERMISSION_CREATE);
            if (!$authorization->isValid($collection->getCreate())) {
                throw new AuthorizationException($authorization->getDescription());
            }
        }

        $time = DateTime::now();

        $createdAt = $document->getCreatedAt();
        $updatedAt = $document->getUpdatedAt();

        $document
            ->setAttribute('$id', empty($document->getId()) ? ID::unique() : $document->getId())
            ->setAttribute('$collection', $collection->getId())
            ->setAttribute('$createdAt', ($createdAt === null || !$this->preserveDates) ? $time : $createdAt)
            ->setAttribute('$updatedAt', ($updatedAt === null || !$this->preserveDates) ? $time : $updatedAt);

        if (empty($document->getPermissions())) {
            $document->setAttribute('$permissions', []);
        }

        if ($this->adapter->getSharedTables()) {
            if ($this->adapter->getTenantPerDocument()) {
                if (
                    $collection->getId() !== static::METADATA
                    && $document->getTenant() === null
                ) {
                    throw new DatabaseException('Missing tenant. Tenant must be set when tenant per document is enabled.');
                }
            } else {
                $document->setAttribute('$tenant', $this->adapter->getTenant());
            }
        }

        $document = $this->encode($collection, $document);

        if ($this->validate) {
            $validator = new Permissions();
            if (!$validator->isValid($document->getPermissions())) {
                throw new DatabaseException($validator->getDescription());
            }
        }

        $structure = new Structure(
            $collection,
            $this->adapter->getIdAttributeType(),
            $this->adapter->getMinDateTime(),
            $this->adapter->getMaxDateTime(),
            $this->adapter->getSupportForAttributes()
        );
        if (!$structure->isValid($document)) {
            throw new StructureException($structure->getDescription());
        }

        $document = $this->adapter->castingBefore($collection, $document);

        $document = $this->withTransaction(function () use ($collection, $document) {
            if ($this->resolveRelationships) {
                $document = $this->silent(fn () => $this->createDocumentRelationships($collection, $document));
            }
            return $this->adapter->createDocument($collection, $document);
        });

        if (!$this->inBatchRelationshipPopulation && $this->resolveRelationships) {
            // Use the write stack depth for proper MAX_DEPTH enforcement during creation
            $fetchDepth = count($this->relationshipWriteStack);
            $documents = $this->silent(fn () => $this->populateDocumentsRelationships([$document], $collection, $fetchDepth));
            $document = $this->adapter->castingAfter($collection, $documents[0]);
        }

        $document = $this->casting($collection, $document);
        $document = $this->decode($collection, $document);

        $this->trigger(self::EVENT_DOCUMENT_CREATE, $document);

        return $document;
    }

    /**
     * Create Documents in a batch
     *
     * @param string $collection
     * @param array<Document> $documents
     * @param int $batchSize
     * @param (callable(Document): void)|null $onNext
     * @param (callable(Throwable): void)|null $onError
     * @return int
     * @throws AuthorizationException
     * @throws StructureException
     * @throws \Throwable
     * @throws Exception
     */
    public function createDocuments(
        string $collection,
        array $documents,
        int $batchSize = self::INSERT_BATCH_SIZE,
        ?callable $onNext = null,
        ?callable $onError = null,
    ): int {
        if (!$this->adapter->getSharedTables() && $this->adapter->getTenantPerDocument()) {
            throw new DatabaseException('Shared tables must be enabled if tenant per document is enabled.');
        }

        if (empty($documents)) {
            return 0;
        }

        $batchSize = \min(Database::INSERT_BATCH_SIZE, \max(1, $batchSize));
        $collection = $this->silent(fn () => $this->getCollection($collection));
        if ($collection->getId() !== self::METADATA) {
            $authorization = new Authorization(self::PERMISSION_CREATE);
            if (!$authorization->isValid($collection->getCreate())) {
                throw new AuthorizationException($authorization->getDescription());
            }
        }

        $time = DateTime::now();
        $modified = 0;

        foreach ($documents as $document) {
            $createdAt = $document->getCreatedAt();
            $updatedAt = $document->getUpdatedAt();

            $document
                ->setAttribute('$id', empty($document->getId()) ? ID::unique() : $document->getId())
                ->setAttribute('$collection', $collection->getId())
                ->setAttribute('$createdAt', ($createdAt === null || !$this->preserveDates) ? $time : $createdAt)
                ->setAttribute('$updatedAt', ($updatedAt === null || !$this->preserveDates) ? $time : $updatedAt);

            if (empty($document->getPermissions())) {
                $document->setAttribute('$permissions', []);
            }

            if ($this->adapter->getSharedTables()) {
                if ($this->adapter->getTenantPerDocument()) {
                    if ($document->getTenant() === null) {
                        throw new DatabaseException('Missing tenant. Tenant must be set when tenant per document is enabled.');
                    }
                } else {
                    $document->setAttribute('$tenant', $this->adapter->getTenant());
                }
            }

            $document = $this->encode($collection, $document);

            $validator = new Structure(
                $collection,
                $this->adapter->getIdAttributeType(),
                $this->adapter->getMinDateTime(),
                $this->adapter->getMaxDateTime(),
                $this->adapter->getSupportForAttributes()
            );
            if (!$validator->isValid($document)) {
                throw new StructureException($validator->getDescription());
            }

            if ($this->resolveRelationships) {
                $document = $this->silent(fn () => $this->createDocumentRelationships($collection, $document));
            }

            $document = $this->adapter->castingBefore($collection, $document);
        }

        foreach (\array_chunk($documents, $batchSize) as $chunk) {
            $batch = $this->withTransaction(function () use ($collection, $chunk) {
                return $this->adapter->createDocuments($collection, $chunk);
            });

            $batch = $this->adapter->getSequences($collection->getId(), $batch);

            if (!$this->inBatchRelationshipPopulation && $this->resolveRelationships) {
                $batch = $this->silent(fn () => $this->populateDocumentsRelationships($batch, $collection, $this->relationshipFetchDepth));
            }

            foreach ($batch as $document) {
                $document = $this->adapter->castingAfter($collection, $document);
                $document = $this->casting($collection, $document);
                $document = $this->decode($collection, $document);

                try {
                    $onNext && $onNext($document);
                } catch (\Throwable $e) {
                    $onError ? $onError($e) : throw $e;
                }

                $modified++;
            }
        }

        $this->trigger(self::EVENT_DOCUMENTS_CREATE, new Document([
            '$collection' => $collection->getId(),
            'modified' => $modified
        ]));

        return $modified;
    }

    /**
     * @param Document $collection
     * @param Document $document
     * @return Document
     * @throws DatabaseException
     */
    private function createDocumentRelationships(Document $collection, Document $document): Document
    {
        $attributes = $collection->getAttribute('attributes', []);

        $relationships = \array_filter(
            $attributes,
            fn ($attribute) => $attribute['type'] === Database::VAR_RELATIONSHIP
        );

        $stackCount = count($this->relationshipWriteStack);

        foreach ($relationships as $relationship) {
            $key = $relationship['key'];
            $value = $document->getAttribute($key);
            $relatedCollection = $this->getCollection($relationship['options']['relatedCollection']);
            $relationType = $relationship['options']['relationType'];
            $twoWay = $relationship['options']['twoWay'];
            $twoWayKey = $relationship['options']['twoWayKey'];
            $side = $relationship['options']['side'];

            if ($stackCount >= Database::RELATION_MAX_DEPTH - 1 && $this->relationshipWriteStack[$stackCount - 1] !== $relatedCollection->getId()) {
                $document->removeAttribute($key);

                continue;
            }

            $this->relationshipWriteStack[] = $collection->getId();

            try {
                switch (\gettype($value)) {
                    case 'array':
                        if (
                            ($relationType === Database::RELATION_MANY_TO_ONE && $side === Database::RELATION_SIDE_PARENT) ||
                            ($relationType === Database::RELATION_ONE_TO_MANY && $side === Database::RELATION_SIDE_CHILD) ||
                            ($relationType === Database::RELATION_ONE_TO_ONE)
                        ) {
                            throw new RelationshipException('Invalid relationship value. Must be either a document ID or a document, array given.');
                        }

                        // List of documents or IDs
                        foreach ($value as $related) {
                            switch (\gettype($related)) {
                                case 'object':
                                    if (!$related instanceof Document) {
                                        throw new RelationshipException('Invalid relationship value. Must be either a document, document ID, or an array of documents or document IDs.');
                                    }
                                    $this->relateDocuments(
                                        $collection,
                                        $relatedCollection,
                                        $key,
                                        $document,
                                        $related,
                                        $relationType,
                                        $twoWay,
                                        $twoWayKey,
                                        $side,
                                    );
                                    break;
                                case 'string':
                                    $this->relateDocumentsById(
                                        $collection,
                                        $relatedCollection,
                                        $key,
                                        $document->getId(),
                                        $related,
                                        $relationType,
                                        $twoWay,
                                        $twoWayKey,
                                        $side,
                                    );
                                    break;
                                default:
                                    throw new RelationshipException('Invalid relationship value. Must be either a document, document ID, or an array of documents or document IDs.');
                            }
                        }
                        $document->removeAttribute($key);
                        break;

                    case 'object':
                        if (!$value instanceof Document) {
                            throw new RelationshipException('Invalid relationship value. Must be either a document, document ID, or an array of documents or document IDs.');
                        }

                        if ($relationType === Database::RELATION_ONE_TO_ONE && !$twoWay && $side === Database::RELATION_SIDE_CHILD) {
                            throw new RelationshipException('Invalid relationship value. Cannot set a value from the child side of a oneToOne relationship when twoWay is false.');
                        }

                        if (
                            ($relationType === Database::RELATION_ONE_TO_MANY && $side === Database::RELATION_SIDE_PARENT) ||
                            ($relationType === Database::RELATION_MANY_TO_ONE && $side === Database::RELATION_SIDE_CHILD) ||
                            ($relationType === Database::RELATION_MANY_TO_MANY)
                        ) {
                            throw new RelationshipException('Invalid relationship value. Must be either an array of documents or document IDs, document given.');
                        }

                        $relatedId = $this->relateDocuments(
                            $collection,
                            $relatedCollection,
                            $key,
                            $document,
                            $value,
                            $relationType,
                            $twoWay,
                            $twoWayKey,
                            $side,
                        );
                        $document->setAttribute($key, $relatedId);
                        break;

                    case 'string':
                        if ($relationType === Database::RELATION_ONE_TO_ONE && $twoWay === false && $side === Database::RELATION_SIDE_CHILD) {
                            throw new RelationshipException('Invalid relationship value. Cannot set a value from the child side of a oneToOne relationship when twoWay is false.');
                        }

                        if (
                            ($relationType === Database::RELATION_ONE_TO_MANY && $side === Database::RELATION_SIDE_PARENT) ||
                            ($relationType === Database::RELATION_MANY_TO_ONE && $side === Database::RELATION_SIDE_CHILD) ||
                            ($relationType === Database::RELATION_MANY_TO_MANY)
                        ) {
                            throw new RelationshipException('Invalid relationship value. Must be either an array of documents or document IDs, document ID given.');
                        }

                        // Single document ID
                        $this->relateDocumentsById(
                            $collection,
                            $relatedCollection,
                            $key,
                            $document->getId(),
                            $value,
                            $relationType,
                            $twoWay,
                            $twoWayKey,
                            $side,
                        );
                        break;

                    case 'NULL':
                        // TODO: This might need to depend on the relation type, to be either set to null or removed?

                        if (
                            ($relationType === Database::RELATION_ONE_TO_MANY && $side === Database::RELATION_SIDE_CHILD) ||
                            ($relationType === Database::RELATION_MANY_TO_ONE && $side === Database::RELATION_SIDE_PARENT) ||
                            ($relationType === Database::RELATION_ONE_TO_ONE && $side === Database::RELATION_SIDE_PARENT) ||
                            ($relationType === Database::RELATION_ONE_TO_ONE && $side === Database::RELATION_SIDE_CHILD && $twoWay === true)
                        ) {
                            break;
                        }

                        $document->removeAttribute($key);
                        // No related document
                        break;

                    default:
                        throw new RelationshipException('Invalid relationship value. Must be either a document, document ID, or an array of documents or document IDs.');
                }
            } finally {
                \array_pop($this->relationshipWriteStack);
            }
        }

        return $document;
    }

    /**
     * @param Document $collection
     * @param Document $relatedCollection
     * @param string $key
     * @param Document $document
     * @param Document $relation
     * @param string $relationType
     * @param bool $twoWay
     * @param string $twoWayKey
     * @param string $side
     * @return string related document ID
     *
     * @throws AuthorizationException
     * @throws ConflictException
     * @throws StructureException
     * @throws Exception
     */
    private function relateDocuments(
        Document $collection,
        Document $relatedCollection,
        string $key,
        Document $document,
        Document $relation,
        string $relationType,
        bool $twoWay,
        string $twoWayKey,
        string $side,
    ): string {
        switch ($relationType) {
            case Database::RELATION_ONE_TO_ONE:
                if ($twoWay) {
                    $relation->setAttribute($twoWayKey, $document->getId());
                }
                break;
            case Database::RELATION_ONE_TO_MANY:
                if ($side === Database::RELATION_SIDE_PARENT) {
                    $relation->setAttribute($twoWayKey, $document->getId());
                }
                break;
            case Database::RELATION_MANY_TO_ONE:
                if ($side === Database::RELATION_SIDE_CHILD) {
                    $relation->setAttribute($twoWayKey, $document->getId());
                }
                break;
        }

        // Try to get the related document
        $related = $this->getDocument($relatedCollection->getId(), $relation->getId());

        if ($related->isEmpty()) {
            // If the related document doesn't exist, create it, inheriting permissions if none are set
            if (!isset($relation['$permissions'])) {
                $relation->setAttribute('$permissions', $document->getPermissions());
            }

            $related = $this->createDocument($relatedCollection->getId(), $relation);
        } elseif ($related->getAttributes() != $relation->getAttributes()) {
            // If the related document exists and the data is not the same, update it
            foreach ($relation->getAttributes() as $attribute => $value) {
                $related->setAttribute($attribute, $value);
            }

            $related = $this->updateDocument($relatedCollection->getId(), $related->getId(), $related);
        }

        if ($relationType === Database::RELATION_MANY_TO_MANY) {
            $junction = $this->getJunctionCollection($collection, $relatedCollection, $side);

            $this->createDocument($junction, new Document([
                $key => $related->getId(),
                $twoWayKey => $document->getId(),
                '$permissions' => [
                    Permission::read(Role::any()),
                    Permission::update(Role::any()),
                    Permission::delete(Role::any()),
                ]
            ]));
        }

        return $related->getId();
    }

    /**
     * @param Document $collection
     * @param Document $relatedCollection
     * @param string $key
     * @param string $documentId
     * @param string $relationId
     * @param string $relationType
     * @param bool $twoWay
     * @param string $twoWayKey
     * @param string $side
     * @return void
     * @throws AuthorizationException
     * @throws ConflictException
     * @throws StructureException
     * @throws Exception
     */
    private function relateDocumentsById(
        Document $collection,
        Document $relatedCollection,
        string $key,
        string $documentId,
        string $relationId,
        string $relationType,
        bool $twoWay,
        string $twoWayKey,
        string $side,
    ): void {
        // Get the related document, will be empty on permissions failure
        $related = $this->skipRelationships(fn () => $this->getDocument($relatedCollection->getId(), $relationId));

        if ($related->isEmpty() && $this->checkRelationshipsExist) {
            return;
        }

        switch ($relationType) {
            case Database::RELATION_ONE_TO_ONE:
                if ($twoWay) {
                    $related->setAttribute($twoWayKey, $documentId);
                    $this->skipRelationships(fn () => $this->updateDocument($relatedCollection->getId(), $relationId, $related));
                }
                break;
            case Database::RELATION_ONE_TO_MANY:
                if ($side === Database::RELATION_SIDE_PARENT) {
                    $related->setAttribute($twoWayKey, $documentId);
                    $this->skipRelationships(fn () => $this->updateDocument($relatedCollection->getId(), $relationId, $related));
                }
                break;
            case Database::RELATION_MANY_TO_ONE:
                if ($side === Database::RELATION_SIDE_CHILD) {
                    $related->setAttribute($twoWayKey, $documentId);
                    $this->skipRelationships(fn () => $this->updateDocument($relatedCollection->getId(), $relationId, $related));
                }
                break;
            case Database::RELATION_MANY_TO_MANY:
                $this->purgeCachedDocument($relatedCollection->getId(), $relationId);

                $junction = $this->getJunctionCollection($collection, $relatedCollection, $side);

                $this->skipRelationships(fn () => $this->createDocument($junction, new Document([
                    $key => $relationId,
                    $twoWayKey => $documentId,
                    '$permissions' => [
                        Permission::read(Role::any()),
                        Permission::update(Role::any()),
                        Permission::delete(Role::any()),
                    ]
                ])));
                break;
        }
    }

    /**
     * Update Document
     *
     * @param string $collection
     * @param string $id
     * @param Document $document
     * @return Document
     *
     * @throws AuthorizationException
     * @throws ConflictException
     * @throws DatabaseException
     * @throws StructureException
     */
    public function updateDocument(string $collection, string $id, Document $document): Document
    {
        if (!$id) {
            throw new DatabaseException('Must define $id attribute');
        }

        $collection = $this->silent(fn () => $this->getCollection($collection));
        $newUpdatedAt = $document->getUpdatedAt();
        $document = $this->withTransaction(function () use ($collection, $id, $document, $newUpdatedAt) {
            $time = DateTime::now();
            $old = Authorization::skip(fn () => $this->silent(
                fn () => $this->getDocument($collection->getId(), $id, forUpdate: true)
            ));
            if ($old->isEmpty()) {
                return new Document();
            }

            $skipPermissionsUpdate = true;

            if ($document->offsetExists('$permissions')) {
                $originalPermissions = $old->getPermissions();
                $currentPermissions = $document->getPermissions();

                sort($originalPermissions);
                sort($currentPermissions);

                $skipPermissionsUpdate = ($originalPermissions === $currentPermissions);
            }
            $createdAt = $document->getCreatedAt();

            $document = \array_merge($old->getArrayCopy(), $document->getArrayCopy());
            $document['$collection'] = $old->getAttribute('$collection');   // Make sure user doesn't switch collection ID
            $document['$createdAt'] = ($createdAt === null || !$this->preserveDates) ? $old->getCreatedAt() : $createdAt;

            if ($this->adapter->getSharedTables()) {
                $document['$tenant'] = $old->getTenant();                   // Make sure user doesn't switch tenant
            }
            $document = new Document($document);

            $relationships = \array_filter($collection->getAttribute('attributes', []), function ($attribute) {
                return $attribute['type'] === Database::VAR_RELATIONSHIP;
            });

            $updateValidator = new Authorization(self::PERMISSION_UPDATE);
            $readValidator = new Authorization(self::PERMISSION_READ);
            $shouldUpdate = false;

            if ($collection->getId() !== self::METADATA) {
                $documentSecurity = $collection->getAttribute('documentSecurity', false);

                foreach ($relationships as $relationship) {
                    $relationships[$relationship->getAttribute('key')] = $relationship;
                }

                // Compare if the document has any changes
                foreach ($document as $key => $value) {
                    // Skip the nested documents as they will be checked later in recursions.
                    if (\array_key_exists($key, $relationships)) {
                        // No need to compare nested documents more than max depth.
                        if (count($this->relationshipWriteStack) >= Database::RELATION_MAX_DEPTH - 1) {
                            continue;
                        }
                        $relationType = (string)$relationships[$key]['options']['relationType'];
                        $side = (string)$relationships[$key]['options']['side'];
                        switch ($relationType) {
                            case Database::RELATION_ONE_TO_ONE:
                                $oldValue = $old->getAttribute($key) instanceof Document
                                    ? $old->getAttribute($key)->getId()
                                    : $old->getAttribute($key);

                                if ((\is_null($value) !== \is_null($oldValue))
                                    || (\is_string($value) && $value !== $oldValue)
                                    || ($value instanceof Document && $value->getId() !== $oldValue)
                                ) {
                                    $shouldUpdate = true;
                                }
                                break;
                            case Database::RELATION_ONE_TO_MANY:
                            case Database::RELATION_MANY_TO_ONE:
                            case Database::RELATION_MANY_TO_MANY:
                                if (
                                    ($relationType === Database::RELATION_MANY_TO_ONE && $side === Database::RELATION_SIDE_PARENT) ||
                                    ($relationType === Database::RELATION_ONE_TO_MANY && $side === Database::RELATION_SIDE_CHILD)
                                ) {
                                    $oldValue = $old->getAttribute($key) instanceof Document
                                        ? $old->getAttribute($key)->getId()
                                        : $old->getAttribute($key);

                                    if ((\is_null($value) !== \is_null($oldValue))
                                        || (\is_string($value) && $value !== $oldValue)
                                        || ($value instanceof Document && $value->getId() !== $oldValue)
                                    ) {
                                        $shouldUpdate = true;
                                    }
                                    break;
                                }

                                if (!\is_array($value) || !\array_is_list($value)) {
                                    throw new RelationshipException('Invalid relationship value. Must be either an array of documents or document IDs, ' . \gettype($value) . ' given.');
                                }

                                if (\count($old->getAttribute($key)) !== \count($value)) {
                                    $shouldUpdate = true;
                                    break;
                                }

                                foreach ($value as $index => $relation) {
                                    $oldValue = $old->getAttribute($key)[$index] instanceof Document
                                        ? $old->getAttribute($key)[$index]->getId()
                                        : $old->getAttribute($key)[$index];

                                    if (
                                        (\is_string($relation) && $relation !== $oldValue) ||
                                        ($relation instanceof Document && $relation->getId() !== $oldValue)
                                    ) {
                                        $shouldUpdate = true;
                                        break;
                                    }
                                }
                                break;
                        }

                        if ($shouldUpdate) {
                            break;
                        }

                        continue;
                    }

                    $oldValue = $old->getAttribute($key);

                    // If values are not equal we need to update document.
                    if ($value !== $oldValue) {
                        $shouldUpdate = true;
                        break;
                    }
                }

                $updatePermissions = [
                    ...$collection->getUpdate(),
                    ...($documentSecurity ? $old->getUpdate() : [])
                ];

                $readPermissions = [
                    ...$collection->getRead(),
                    ...($documentSecurity ? $old->getRead() : [])
                ];

                if ($shouldUpdate && !$updateValidator->isValid($updatePermissions)) {
                    throw new AuthorizationException($updateValidator->getDescription());
                } elseif (!$shouldUpdate && !$readValidator->isValid($readPermissions)) {
                    throw new AuthorizationException($readValidator->getDescription());
                }
            }

            if ($shouldUpdate) {
                $document->setAttribute('$updatedAt', ($newUpdatedAt === null || !$this->preserveDates) ? $time : $newUpdatedAt);
            }

            // Check if document was updated after the request timestamp
            $oldUpdatedAt = new \DateTime($old->getUpdatedAt());
            if (!is_null($this->timestamp) && $oldUpdatedAt > $this->timestamp) {
                throw new ConflictException('Document was updated after the request timestamp');
            }

            $document = $this->encode($collection, $document);

            $structureValidator = new Structure(
                $collection,
                $this->adapter->getIdAttributeType(),
                $this->adapter->getMinDateTime(),
                $this->adapter->getMaxDateTime(),
                $this->adapter->getSupportForAttributes()
            );
            if (!$structureValidator->isValid($document)) { // Make sure updated structure still apply collection rules (if any)
                throw new StructureException($structureValidator->getDescription());
            }

            if ($this->resolveRelationships) {
                $document = $this->silent(fn () => $this->updateDocumentRelationships($collection, $old, $document));
            }


            $document = $this->adapter->castingBefore($collection, $document);

            $this->adapter->updateDocument($collection, $id, $document, $skipPermissionsUpdate);

            $document = $this->adapter->castingAfter($collection, $document);

            $this->purgeCachedDocument($collection->getId(), $id);

            return $document;
        });

        if ($document->isEmpty()) {
            return $document;
        }

        if (!$this->inBatchRelationshipPopulation && $this->resolveRelationships) {
            $documents = $this->silent(fn () => $this->populateDocumentsRelationships([$document], $collection, $this->relationshipFetchDepth));
            $document = $documents[0];
        }

        $document = $this->decode($collection, $document);

        $this->trigger(self::EVENT_DOCUMENT_UPDATE, $document);

        return $document;
    }

    /**
     * Update documents
     *
     * Updates all documents which match the given query.
     *
     * @param string $collection
     * @param Document $updates
     * @param array<Query> $queries
     * @param int $batchSize
     * @param (callable(Document $updated, Document $old): void)|null $onNext
     * @param (callable(Throwable): void)|null $onError
     * @return int
     * @throws AuthorizationException
     * @throws ConflictException
     * @throws DuplicateException
     * @throws QueryException
     * @throws StructureException
     * @throws TimeoutException
     * @throws \Throwable
     * @throws Exception
     */
    public function updateDocuments(
        string $collection,
        Document $updates,
        array $queries = [],
        int $batchSize = self::INSERT_BATCH_SIZE,
        ?callable $onNext = null,
        ?callable $onError = null,
    ): int {
        if ($updates->isEmpty()) {
            return 0;
        }

        $batchSize = \min(Database::INSERT_BATCH_SIZE, \max(1, $batchSize));
        $collection = $this->silent(fn () => $this->getCollection($collection));
        if ($collection->isEmpty()) {
            throw new DatabaseException('Collection not found');
        }

        $documentSecurity = $collection->getAttribute('documentSecurity', false);
        $authorization = new Authorization(self::PERMISSION_UPDATE);
        $skipAuth = $authorization->isValid($collection->getUpdate());

        if (!$skipAuth && !$documentSecurity && $collection->getId() !== self::METADATA) {
            throw new AuthorizationException($authorization->getDescription());
        }

        $attributes = $collection->getAttribute('attributes', []);
        $indexes = $collection->getAttribute('indexes', []);

        $this->checkQueryTypes($queries);

        if ($this->validate) {
            $validator = new DocumentsValidator(
                $attributes,
                $indexes,
                $this->adapter->getIdAttributeType(),
                $this->maxQueryValues,
                $this->adapter->getMinDateTime(),
                $this->adapter->getMaxDateTime(),
                $this->adapter->getSupportForAttributes()
            );

            if (!$validator->isValid($queries)) {
                throw new QueryException($validator->getDescription());
            }
        }

        $grouped = Query::groupByType($queries);
        $limit = $grouped['limit'];
        $cursor = $grouped['cursor'];

        if (!empty($cursor) && $cursor->getCollection() !== $collection->getId()) {
            throw new DatabaseException("Cursor document must be from the same Collection.");
        }

        unset($updates['$id']);
        unset($updates['$tenant']);

        if (($updates->getCreatedAt() === null || !$this->preserveDates)) {
            unset($updates['$createdAt']);
        } else {
            $updates['$createdAt'] = $updates->getCreatedAt();
        }

        if ($this->adapter->getSharedTables()) {
            $updates['$tenant'] = $this->adapter->getTenant();
        }

        $updatedAt = $updates->getUpdatedAt();
        $updates['$updatedAt'] = ($updatedAt === null || !$this->preserveDates) ? DateTime::now() : $updatedAt;

        $updates = $this->encode(
            $collection,
            $updates,
            applyDefaults: false
        );

        // Check new document structure
        $validator = new PartialStructure(
            $collection,
            $this->adapter->getIdAttributeType(),
            $this->adapter->getMinDateTime(),
            $this->adapter->getMaxDateTime(),
            $this->adapter->getSupportForAttributes()
        );

        if (!$validator->isValid($updates)) {
            throw new StructureException($validator->getDescription());
        }

        $originalLimit = $limit;
        $last = $cursor;
        $modified = 0;

        while (true) {
            if ($limit && $limit < $batchSize) {
                $batchSize = $limit;
            } elseif (!empty($limit)) {
                $limit -= $batchSize;
            }

            $new = [
                Query::limit($batchSize)
            ];

            if (!empty($last)) {
                $new[] = Query::cursorAfter($last);
            }

            $batch = $this->silent(fn () => $this->find(
                $collection->getId(),
                array_merge($new, $queries),
                forPermission: Database::PERMISSION_UPDATE
            ));

            if (empty($batch)) {
                break;
            }

            $old = array_map(fn ($doc) => clone $doc, $batch);
            $currentPermissions = $updates->getPermissions();
            sort($currentPermissions);

            $this->withTransaction(function () use ($collection, $updates, &$batch, $currentPermissions) {
                foreach ($batch as $index => $document) {
                    $skipPermissionsUpdate = true;

                    if ($updates->offsetExists('$permissions')) {
                        if (!$document->offsetExists('$permissions')) {
                            throw new QueryException('Permission document missing in select');
                        }

                        $originalPermissions = $document->getPermissions();
                        sort($originalPermissions);

                        $skipPermissionsUpdate = ($originalPermissions === $currentPermissions);
                    }

                    $document->setAttribute('$skipPermissionsUpdate', $skipPermissionsUpdate);

                    $new = new Document(\array_merge($document->getArrayCopy(), $updates->getArrayCopy()));

                    if ($this->resolveRelationships) {
                        $this->silent(fn () => $this->updateDocumentRelationships($collection, $document, $new));
                    }

                    $document = $new;

                    // Check if document was updated after the request timestamp
                    try {
                        $oldUpdatedAt = new \DateTime($document->getUpdatedAt());
                    } catch (Exception $e) {
                        throw new DatabaseException($e->getMessage(), $e->getCode(), $e);
                    }

                    if (!is_null($this->timestamp) && $oldUpdatedAt > $this->timestamp) {
                        throw new ConflictException('Document was updated after the request timestamp');
                    }
                    $encoded = $this->encode($collection, $document);
                    $batch[$index] = $this->adapter->castingBefore($collection, $encoded);
                }

                $this->adapter->updateDocuments(
                    $collection,
                    $updates,
                    $batch
                );
            });

            $updates = $this->adapter->castingBefore($collection, $updates);


            foreach ($batch as $index => $doc) {
                $doc = $this->adapter->castingAfter($collection, $doc);
                $doc->removeAttribute('$skipPermissionsUpdate');
                $this->purgeCachedDocument($collection->getId(), $doc->getId());
                $doc = $this->decode($collection, $doc);
                try {
                    $onNext && $onNext($doc, $old[$index]);
                } catch (Throwable $th) {
                    $onError ? $onError($th) : throw $th;
                }
                $modified++;
            }

            if (count($batch) < $batchSize) {
                break;
            } elseif ($originalLimit && $modified == $originalLimit) {
                break;
            }

            $last = \end($batch);
        }

        $this->trigger(self::EVENT_DOCUMENTS_UPDATE, new Document([
            '$collection' => $collection->getId(),
            'modified' => $modified
        ]));

        return $modified;
    }

    /**
     * @param Document $collection
     * @param Document $old
     * @param Document $document
     *
     * @return Document
     * @throws AuthorizationException
     * @throws ConflictException
     * @throws DatabaseException
     * @throws DuplicateException
     * @throws StructureException
     */
    private function updateDocumentRelationships(Document $collection, Document $old, Document $document): Document
    {
        $attributes = $collection->getAttribute('attributes', []);

        $relationships = \array_filter($attributes, function ($attribute) {
            return $attribute['type'] === Database::VAR_RELATIONSHIP;
        });

        $stackCount = count($this->relationshipWriteStack);

        foreach ($relationships as $index => $relationship) {
            /** @var string $key */
            $key = $relationship['key'];
            $value = $document->getAttribute($key);
            $oldValue = $old->getAttribute($key);
            $relatedCollection = $this->getCollection($relationship['options']['relatedCollection']);
            $relationType = (string)$relationship['options']['relationType'];
            $twoWay = (bool)$relationship['options']['twoWay'];
            $twoWayKey = (string)$relationship['options']['twoWayKey'];
            $side = (string)$relationship['options']['side'];

            if ($oldValue == $value) {
                if (
                    ($relationType === Database::RELATION_ONE_TO_ONE
                        || ($relationType === Database::RELATION_MANY_TO_ONE && $side === Database::RELATION_SIDE_PARENT)) &&
                    $value instanceof Document
                ) {
                    $document->setAttribute($key, $value->getId());
                    continue;
                }
                $document->removeAttribute($key);
                continue;
            }

            if ($stackCount >= Database::RELATION_MAX_DEPTH - 1 && $this->relationshipWriteStack[$stackCount - 1] !== $relatedCollection->getId()) {
                $document->removeAttribute($key);
                continue;
            }

            $this->relationshipWriteStack[] = $collection->getId();

            try {
                switch ($relationType) {
                    case Database::RELATION_ONE_TO_ONE:
                        if (!$twoWay) {
                            if ($side === Database::RELATION_SIDE_CHILD) {
                                throw new RelationshipException('Invalid relationship value. Cannot set a value from the child side of a oneToOne relationship when twoWay is false.');
                            }

                            if (\is_string($value)) {
                                $related = $this->skipRelationships(fn () => $this->getDocument($relatedCollection->getId(), $value, [Query::select(['$id'])]));
                                if ($related->isEmpty()) {
                                    // If no such document exists in related collection
                                    // For one-one we need to update the related key to null if no relation exists
                                    $document->setAttribute($key, null);
                                }
                            } elseif ($value instanceof Document) {
                                $relationId = $this->relateDocuments(
                                    $collection,
                                    $relatedCollection,
                                    $key,
                                    $document,
                                    $value,
                                    $relationType,
                                    false,
                                    $twoWayKey,
                                    $side,
                                );
                                $document->setAttribute($key, $relationId);
                            } elseif (is_array($value)) {
                                throw new RelationshipException('Invalid relationship value. Must be either a document, document ID or null. Array given.');
                            }

                            break;
                        }

                        switch (\gettype($value)) {
                            case 'string':
                                $related = $this->skipRelationships(
                                    fn () => $this->getDocument($relatedCollection->getId(), $value, [Query::select(['$id'])])
                                );

                                if ($related->isEmpty()) {
                                    // If no such document exists in related collection
                                    // For one-one we need to update the related key to null if no relation exists
                                    $document->setAttribute($key, null);
                                    break;
                                }
                                if (
                                    $oldValue?->getId() !== $value
                                    && !($this->skipRelationships(fn () => $this->findOne($relatedCollection->getId(), [
                                        Query::select(['$id']),
                                        Query::equal($twoWayKey, [$value]),
                                    ]))->isEmpty())
                                ) {
                                    // Have to do this here because otherwise relations would be updated before the database can throw the unique violation
                                    throw new DuplicateException('Document already has a related document');
                                }

                                $this->skipRelationships(fn () => $this->updateDocument(
                                    $relatedCollection->getId(),
                                    $related->getId(),
                                    $related->setAttribute($twoWayKey, $document->getId())
                                ));
                                break;
                            case 'object':
                                if ($value instanceof Document) {
                                    $related = $this->skipRelationships(fn () => $this->getDocument($relatedCollection->getId(), $value->getId()));

                                    if (
                                        $oldValue?->getId() !== $value->getId()
                                        && !($this->skipRelationships(fn () => $this->findOne($relatedCollection->getId(), [
                                            Query::select(['$id']),
                                            Query::equal($twoWayKey, [$value->getId()]),
                                        ]))->isEmpty())
                                    ) {
                                        // Have to do this here because otherwise relations would be updated before the database can throw the unique violation
                                        throw new DuplicateException('Document already has a related document');
                                    }

                                    $this->relationshipWriteStack[] = $relatedCollection->getId();
                                    if ($related->isEmpty()) {
                                        if (!isset($value['$permissions'])) {
                                            $value->setAttribute('$permissions', $document->getAttribute('$permissions'));
                                        }
                                        $related = $this->createDocument(
                                            $relatedCollection->getId(),
                                            $value->setAttribute($twoWayKey, $document->getId())
                                        );
                                    } else {
                                        $related = $this->updateDocument(
                                            $relatedCollection->getId(),
                                            $related->getId(),
                                            $value->setAttribute($twoWayKey, $document->getId())
                                        );
                                    }
                                    \array_pop($this->relationshipWriteStack);

                                    $document->setAttribute($key, $related->getId());
                                    break;
                                }
                                // no break
                            case 'NULL':
                                if (!\is_null($oldValue?->getId())) {
                                    $oldRelated = $this->skipRelationships(
                                        fn () => $this->getDocument($relatedCollection->getId(), $oldValue->getId())
                                    );
                                    $this->skipRelationships(fn () => $this->updateDocument(
                                        $relatedCollection->getId(),
                                        $oldRelated->getId(),
                                        new Document([$twoWayKey => null])
                                    ));
                                }
                                break;
                            default:
                                throw new RelationshipException('Invalid relationship value. Must be either a document, document ID or null.');
                        }
                        break;
                    case Database::RELATION_ONE_TO_MANY:
                    case Database::RELATION_MANY_TO_ONE:
                        if (
                            ($relationType === Database::RELATION_ONE_TO_MANY && $side === Database::RELATION_SIDE_PARENT) ||
                            ($relationType === Database::RELATION_MANY_TO_ONE && $side === Database::RELATION_SIDE_CHILD)
                        ) {
                            if (!\is_array($value) || !\array_is_list($value)) {
                                throw new RelationshipException('Invalid relationship value. Must be either an array of documents or document IDs, ' . \gettype($value) . ' given.');
                            }

                            $oldIds = \array_map(fn ($document) => $document->getId(), $oldValue);

                            $newIds = \array_map(function ($item) {
                                if (\is_string($item)) {
                                    return $item;
                                } elseif ($item instanceof Document) {
                                    return $item->getId();
                                } else {
                                    throw new RelationshipException('Invalid relationship value. Must be either a document or document ID.');
                                }
                            }, $value);

                            $removedDocuments = \array_diff($oldIds, $newIds);

                            foreach ($removedDocuments as $relation) {
                                Authorization::skip(fn () => $this->skipRelationships(fn () => $this->updateDocument(
                                    $relatedCollection->getId(),
                                    $relation,
                                    new Document([$twoWayKey => null])
                                )));
                            }

                            foreach ($value as $relation) {
                                if (\is_string($relation)) {
                                    $related = $this->skipRelationships(
                                        fn () => $this->getDocument($relatedCollection->getId(), $relation, [Query::select(['$id'])])
                                    );

                                    if ($related->isEmpty()) {
                                        continue;
                                    }

                                    $this->skipRelationships(fn () => $this->updateDocument(
                                        $relatedCollection->getId(),
                                        $related->getId(),
                                        $related->setAttribute($twoWayKey, $document->getId())
                                    ));
                                } elseif ($relation instanceof Document) {
                                    $related = $this->skipRelationships(
                                        fn () => $this->getDocument($relatedCollection->getId(), $relation->getId(), [Query::select(['$id'])])
                                    );

                                    if ($related->isEmpty()) {
                                        if (!isset($relation['$permissions'])) {
                                            $relation->setAttribute('$permissions', $document->getAttribute('$permissions'));
                                        }
                                        $this->createDocument(
                                            $relatedCollection->getId(),
                                            $relation->setAttribute($twoWayKey, $document->getId())
                                        );
                                    } else {
                                        $this->updateDocument(
                                            $relatedCollection->getId(),
                                            $related->getId(),
                                            $relation->setAttribute($twoWayKey, $document->getId())
                                        );
                                    }
                                } else {
                                    throw new RelationshipException('Invalid relationship value.');
                                }
                            }

                            $document->removeAttribute($key);
                            break;
                        }

                        if (\is_string($value)) {
                            $related = $this->skipRelationships(
                                fn () => $this->getDocument($relatedCollection->getId(), $value, [Query::select(['$id'])])
                            );

                            if ($related->isEmpty()) {
                                // If no such document exists in related collection
                                // For many-one we need to update the related key to null if no relation exists
                                $document->setAttribute($key, null);
                            }
                            $this->purgeCachedDocument($relatedCollection->getId(), $value);
                        } elseif ($value instanceof Document) {
                            $related = $this->skipRelationships(
                                fn () => $this->getDocument($relatedCollection->getId(), $value->getId(), [Query::select(['$id'])])
                            );

                            if ($related->isEmpty()) {
                                if (!isset($value['$permissions'])) {
                                    $value->setAttribute('$permissions', $document->getAttribute('$permissions'));
                                }
                                $this->createDocument(
                                    $relatedCollection->getId(),
                                    $value
                                );
                            } elseif ($related->getAttributes() != $value->getAttributes()) {
                                $this->updateDocument(
                                    $relatedCollection->getId(),
                                    $related->getId(),
                                    $value
                                );
                                $this->purgeCachedDocument($relatedCollection->getId(), $related->getId());
                            }

                            $document->setAttribute($key, $value->getId());
                        } elseif (\is_null($value)) {
                            break;
                        } elseif (is_array($value)) {
                            throw new RelationshipException('Invalid relationship value. Must be either a document ID or a document, array given.');
                        } elseif (empty($value)) {
                            throw new RelationshipException('Invalid relationship value. Must be either a document ID or a document.');
                        } else {
                            throw new RelationshipException('Invalid relationship value.');
                        }

                        break;
                    case Database::RELATION_MANY_TO_MANY:
                        if (\is_null($value)) {
                            break;
                        }
                        if (!\is_array($value)) {
                            throw new RelationshipException('Invalid relationship value. Must be an array of documents or document IDs.');
                        }

                        $oldIds = \array_map(fn ($document) => $document->getId(), $oldValue);

                        $newIds = \array_map(function ($item) {
                            if (\is_string($item)) {
                                return $item;
                            } elseif ($item instanceof Document) {
                                return $item->getId();
                            } else {
                                throw new RelationshipException('Invalid relationship value. Must be either a document or document ID.');
                            }
                        }, $value);

                        $removedDocuments = \array_diff($oldIds, $newIds);

                        foreach ($removedDocuments as $relation) {
                            $junction = $this->getJunctionCollection($collection, $relatedCollection, $side);

                            $junctions = $this->find($junction, [
                                Query::equal($key, [$relation]),
                                Query::equal($twoWayKey, [$document->getId()]),
                                Query::limit(PHP_INT_MAX)
                            ]);

                            foreach ($junctions as $junction) {
                                Authorization::skip(fn () => $this->deleteDocument($junction->getCollection(), $junction->getId()));
                            }
                        }

                        foreach ($value as $relation) {
                            if (\is_string($relation)) {
                                if (\in_array($relation, $oldIds) || $this->getDocument($relatedCollection->getId(), $relation, [Query::select(['$id'])])->isEmpty()) {
                                    continue;
                                }
                            } elseif ($relation instanceof Document) {
                                $related = $this->getDocument($relatedCollection->getId(), $relation->getId(), [Query::select(['$id'])]);

                                if ($related->isEmpty()) {
                                    if (!isset($value['$permissions'])) {
                                        $relation->setAttribute('$permissions', $document->getAttribute('$permissions'));
                                    }
                                    $related = $this->createDocument(
                                        $relatedCollection->getId(),
                                        $relation
                                    );
                                } elseif ($related->getAttributes() != $relation->getAttributes()) {
                                    $related = $this->updateDocument(
                                        $relatedCollection->getId(),
                                        $related->getId(),
                                        $relation
                                    );
                                }

                                if (\in_array($relation->getId(), $oldIds)) {
                                    continue;
                                }

                                $relation = $related->getId();
                            } else {
                                throw new RelationshipException('Invalid relationship value. Must be either a document or document ID.');
                            }

                            $this->skipRelationships(fn () => $this->createDocument(
                                $this->getJunctionCollection($collection, $relatedCollection, $side),
                                new Document([
                                    $key => $relation,
                                    $twoWayKey => $document->getId(),
                                    '$permissions' => [
                                        Permission::read(Role::any()),
                                        Permission::update(Role::any()),
                                        Permission::delete(Role::any()),
                                    ],
                                ])
                            ));
                        }

                        $document->removeAttribute($key);
                        break;
                }
            } finally {
                \array_pop($this->relationshipWriteStack);
            }
        }

        return $document;
    }

    private function getJunctionCollection(Document $collection, Document $relatedCollection, string $side): string
    {
        return $side === Database::RELATION_SIDE_PARENT
            ? '_' . $collection->getSequence() . '_' . $relatedCollection->getSequence()
            : '_' . $relatedCollection->getSequence() . '_' . $collection->getSequence();
    }

    /**
     * Create or update a document.
     *
     * @param string $collection
     * @param Document $document
     * @return Document
     * @throws StructureException
     * @throws Throwable
     */
    public function upsertDocument(
        string $collection,
        Document $document,
    ): Document {
        $result = null;

        $this->upsertDocumentsWithIncrease(
            $collection,
            '',
            [$document],
            function (Document $doc, ?Document $_old = null) use (&$result) {
                $result = $doc;
            }
        );

        if ($result === null) {
            // No-op (unchanged): return the current persisted doc
            $result = $this->getDocument($collection, $document->getId());
        }
        return $result;
    }

    /**
     * Create or update documents.
     *
     * @param string $collection
     * @param array<Document> $documents
     * @param int $batchSize
     * @param (callable(Document, ?Document): void)|null $onNext
     * @param (callable(Throwable): void)|null $onError
     * @return int
     * @throws StructureException
     * @throws \Throwable
     */
    public function upsertDocuments(
        string $collection,
        array $documents,
        int $batchSize = self::INSERT_BATCH_SIZE,
        ?callable $onNext = null,
        ?callable $onError = null
    ): int {
        return $this->upsertDocumentsWithIncrease(
            $collection,
            '',
            $documents,
            $onNext,
            $onError,
            $batchSize
        );
    }

    /**
     * Create or update documents, increasing the value of the given attribute by the value in each document.
     *
     * @param string $collection
     * @param string $attribute
     * @param array<Document> $documents
     * @param (callable(Document, ?Document): void)|null $onNext
     * @param (callable(Throwable): void)|null $onError
     * @param int $batchSize
     * @return int
     * @throws StructureException
     * @throws \Throwable
     * @throws Exception
     */
    public function upsertDocumentsWithIncrease(
        string $collection,
        string $attribute,
        array $documents,
        ?callable $onNext = null,
        ?callable $onError = null,
        int $batchSize = self::INSERT_BATCH_SIZE
    ): int {
        if (empty($documents)) {
            return 0;
        }

        $batchSize = \min(Database::INSERT_BATCH_SIZE, \max(1, $batchSize));
        $collection = $this->silent(fn () => $this->getCollection($collection));
        $documentSecurity = $collection->getAttribute('documentSecurity', false);
        $collectionAttributes = $collection->getAttribute('attributes', []);
        $time = DateTime::now();
        $created = 0;
        $updated = 0;
        $seenIds = [];
        foreach ($documents as $key => $document) {
            if ($this->getSharedTables() && $this->getTenantPerDocument()) {
                $old = Authorization::skip(fn () => $this->withTenant($document->getTenant(), fn () => $this->silent(fn () => $this->getDocument(
                    $collection->getId(),
                    $document->getId(),
                ))));
            } else {
                $old = Authorization::skip(fn () => $this->silent(fn () => $this->getDocument(
                    $collection->getId(),
                    $document->getId(),
                )));
            }

            $skipPermissionsUpdate = true;

            if ($document->offsetExists('$permissions')) {
                $originalPermissions = $old->getPermissions();
                $currentPermissions = $document->getPermissions();

                sort($originalPermissions);
                sort($currentPermissions);

                $skipPermissionsUpdate = ($originalPermissions === $currentPermissions);
            }

            if (
                empty($attribute)
                && $skipPermissionsUpdate
                && $old->getAttributes() == $document->getAttributes()
            ) {
                // If not updating a single attribute and the
                // document is the same as the old one, skip it
                unset($documents[$key]);
                continue;
            }

            // If old is empty, check if user has create permission on the collection
            // If old is not empty, check if user has update permission on the collection
            // If old is not empty AND documentSecurity is enabled, check if user has update permission on the collection or document

            $validator = new Authorization(
                $old->isEmpty() ?
                    self::PERMISSION_CREATE :
                    self::PERMISSION_UPDATE
            );

            if ($old->isEmpty()) {
                if (!$validator->isValid($collection->getCreate())) {
                    throw new AuthorizationException($validator->getDescription());
                }
            } elseif (!$validator->isValid([
                ...$collection->getUpdate(),
                ...($documentSecurity ? $old->getUpdate() : [])
            ])) {
                throw new AuthorizationException($validator->getDescription());
            }

            $updatedAt = $document->getUpdatedAt();

            $document
                ->setAttribute('$id', empty($document->getId()) ? ID::unique() : $document->getId())
                ->setAttribute('$collection', $collection->getId())
                ->setAttribute('$updatedAt', ($updatedAt === null || !$this->preserveDates) ? $time : $updatedAt)
                ->removeAttribute('$sequence');

            $createdAt = $document->getCreatedAt();
            if ($createdAt === null || !$this->preserveDates) {
                $document->setAttribute('$createdAt', $old->isEmpty() ? $time : $old->getCreatedAt());
            } else {
                $document->setAttribute('$createdAt', $createdAt);
            }

            // Force matching optional parameter sets
            // Doesn't use decode as that intentionally skips null defaults to reduce payload size
            foreach ($collectionAttributes as $attr) {
                if (!$attr->getAttribute('required') && !\array_key_exists($attr['$id'], (array)$document)) {
                    $document->setAttribute(
                        $attr['$id'],
                        $old->getAttribute($attr['$id'], ($attr['default'] ?? null))
                    );
                }
            }

            if ($skipPermissionsUpdate) {
                $document->setAttribute('$permissions', $old->getPermissions());
            }

            if ($this->adapter->getSharedTables()) {
                if ($this->adapter->getTenantPerDocument()) {
                    if ($document->getTenant() === null) {
                        throw new DatabaseException('Missing tenant. Tenant must be set when tenant per document is enabled.');
                    }
                    if (!$old->isEmpty() && $old->getTenant() !== $document->getTenant()) {
                        throw new DatabaseException('Tenant cannot be changed.');
                    }
                } else {
                    $document->setAttribute('$tenant', $this->adapter->getTenant());
                }
            }

            $document = $this->encode($collection, $document);

            $validator = new Structure(
                $collection,
                $this->adapter->getIdAttributeType(),
                $this->adapter->getMinDateTime(),
                $this->adapter->getMaxDateTime(),
                $this->adapter->getSupportForAttributes()
            );

            if (!$validator->isValid($document)) {
                throw new StructureException($validator->getDescription());
            }

            if (!$old->isEmpty()) {
                // Check if document was updated after the request timestamp
                try {
                    $oldUpdatedAt = new \DateTime($old->getUpdatedAt());
                } catch (Exception $e) {
                    throw new DatabaseException($e->getMessage(), $e->getCode(), $e);
                }

                if (!\is_null($this->timestamp) && $oldUpdatedAt > $this->timestamp) {
                    throw new ConflictException('Document was updated after the request timestamp');
                }
            }

            if ($this->resolveRelationships) {
                $document = $this->silent(fn () => $this->createDocumentRelationships($collection, $document));
            }

            $seenIds[] = $document->getId();

            $old = $this->adapter->castingBefore($collection, $old);
            $document = $this->adapter->castingBefore($collection, $document);

            $documents[$key] = new Change(
                old: $old,
                new: $document
            );
        }

        // Required because *some* DBs will allow duplicate IDs for upsert
        if (\count($seenIds) !== \count(\array_unique($seenIds))) {
            throw new DuplicateException('Duplicate document IDs found in the input array.');
        }

        foreach (\array_chunk($documents, $batchSize) as $chunk) {
            /**
             * @var array<Change> $chunk
             */
            $batch = $this->withTransaction(fn () => Authorization::skip(fn () => $this->adapter->upsertDocuments(
                $collection,
                $attribute,
                $chunk
            )));

            $batch = $this->adapter->getSequences($collection->getId(), $batch);

            foreach ($chunk as $change) {
                if ($change->getOld()->isEmpty()) {
                    $created++;
                } else {
                    $updated++;
                }
            }

            if (!$this->inBatchRelationshipPopulation && $this->resolveRelationships) {
                $batch = $this->silent(fn () => $this->populateDocumentsRelationships($batch, $collection, $this->relationshipFetchDepth));
            }

            foreach ($batch as $index => $doc) {
                $doc = $this->adapter->castingAfter($collection, $doc);
                $doc = $this->decode($collection, $doc);

                if ($this->getSharedTables() && $this->getTenantPerDocument()) {
                    $this->withTenant($doc->getTenant(), function () use ($collection, $doc) {
                        $this->purgeCachedDocument($collection->getId(), $doc->getId());
                    });
                } else {
                    $this->purgeCachedDocument($collection->getId(), $doc->getId());
                }

                $old = $chunk[$index]->getOld();

                if (!$old->isEmpty()) {
                    $old = $this->adapter->castingAfter($collection, $old);
                    $old = $this->decode($collection, $old);
                }

                try {
                    $onNext && $onNext($doc, $old->isEmpty() ? null : $old);
                } catch (\Throwable $th) {
                    $onError ? $onError($th) : throw $th;
                }
            }
        }

        $this->trigger(self::EVENT_DOCUMENTS_UPSERT, new Document([
            '$collection' => $collection->getId(),
            'created' => $created,
            'updated' => $updated,
        ]));

        return $created + $updated;
    }

    /**
     * Increase a document attribute by a value
     *
     * @param string $collection The collection ID
     * @param string $id The document ID
     * @param string $attribute The attribute to increase
     * @param int|float $value The value to increase the attribute by, can be a float
     * @param int|float|null $max The maximum value the attribute can reach after the increase, null means no limit
     * @return Document
     * @throws AuthorizationException
     * @throws DatabaseException
     * @throws LimitException
     * @throws NotFoundException
     * @throws TypeException
     * @throws \Throwable
     */
    public function increaseDocumentAttribute(
        string $collection,
        string $id,
        string $attribute,
        int|float $value = 1,
        int|float|null $max = null
    ): Document {
        if ($value <= 0) { // Can be a float
            throw new \InvalidArgumentException('Value must be numeric and greater than 0');
        }

        $collection = $this->silent(fn () => $this->getCollection($collection));
        if ($this->adapter->getSupportForAttributes()) {
            $attr = \array_filter($collection->getAttribute('attributes', []), function ($a) use ($attribute) {
                return $a['$id'] === $attribute;
            });

            if (empty($attr)) {
                throw new NotFoundException('Attribute not found');
            }

            $whiteList = [
                self::VAR_INTEGER,
                self::VAR_FLOAT
            ];

            /** @var Document $attr */
            $attr = \end($attr);
            if (!\in_array($attr->getAttribute('type'), $whiteList) || $attr->getAttribute('array')) {
                throw new TypeException('Attribute must be an integer or float and can not be an array.');
            }
        }

        $document = $this->withTransaction(function () use ($collection, $id, $attribute, $value, $max) {
            /* @var $document Document */
            $document = Authorization::skip(fn () => $this->silent(fn () => $this->getDocument($collection->getId(), $id, forUpdate: true))); // Skip ensures user does not need read permission for this

            if ($document->isEmpty()) {
                throw new NotFoundException('Document not found');
            }

            $validator = new Authorization(self::PERMISSION_UPDATE);

            if ($collection->getId() !== self::METADATA) {
                $documentSecurity = $collection->getAttribute('documentSecurity', false);
                if (!$validator->isValid([
                    ...$collection->getUpdate(),
                    ...($documentSecurity ? $document->getUpdate() : [])
                ])) {
                    throw new AuthorizationException($validator->getDescription());
                }
            }

            if (!\is_null($max) && ($document->getAttribute($attribute) + $value > $max)) {
                throw new LimitException('Attribute value exceeds maximum limit: ' . $max);
            }

            $time = DateTime::now();
            $updatedAt = $document->getUpdatedAt();
            $updatedAt = (empty($updatedAt) || !$this->preserveDates) ? $time : $updatedAt;
            $max = $max ? $max - $value : null;

            $this->adapter->increaseDocumentAttribute(
                $collection->getId(),
                $id,
                $attribute,
                $value,
                $updatedAt,
                max: $max
            );

            return $document->setAttribute(
                $attribute,
                $document->getAttribute($attribute) + $value
            );
        });

        $this->purgeCachedDocument($collection->getId(), $id);

        $this->trigger(self::EVENT_DOCUMENT_INCREASE, $document);

        return $document;
    }


    /**
     * Decrease a document attribute by a value
     *
     * @param string $collection
     * @param string $id
     * @param string $attribute
     * @param int|float $value
     * @param int|float|null $min
     * @return Document
     *
     * @throws AuthorizationException
     * @throws DatabaseException
     */
    public function decreaseDocumentAttribute(
        string $collection,
        string $id,
        string $attribute,
        int|float $value = 1,
        int|float|null $min = null
    ): Document {
        if ($value <= 0) { // Can be a float
            throw new \InvalidArgumentException('Value must be numeric and greater than 0');
        }

        $collection = $this->silent(fn () => $this->getCollection($collection));

        if ($this->adapter->getSupportForAttributes()) {
            $attr = \array_filter($collection->getAttribute('attributes', []), function ($a) use ($attribute) {
                return $a['$id'] === $attribute;
            });

            if (empty($attr)) {
                throw new NotFoundException('Attribute not found');
            }

            $whiteList = [
                self::VAR_INTEGER,
                self::VAR_FLOAT
            ];

            /**
             * @var Document $attr
             */
            $attr = \end($attr);
            if (!\in_array($attr->getAttribute('type'), $whiteList) || $attr->getAttribute('array')) {
                throw new TypeException('Attribute must be an integer or float and can not be an array.');
            }
        }

        $document = $this->withTransaction(function () use ($collection, $id, $attribute, $value, $min) {
            /* @var $document Document */
            $document = Authorization::skip(fn () => $this->silent(fn () => $this->getDocument($collection->getId(), $id, forUpdate: true))); // Skip ensures user does not need read permission for this

            if ($document->isEmpty()) {
                throw new NotFoundException('Document not found');
            }

            $validator = new Authorization(self::PERMISSION_UPDATE);

            if ($collection->getId() !== self::METADATA) {
                $documentSecurity = $collection->getAttribute('documentSecurity', false);
                if (!$validator->isValid([
                    ...$collection->getUpdate(),
                    ...($documentSecurity ? $document->getUpdate() : [])
                ])) {
                    throw new AuthorizationException($validator->getDescription());
                }
            }

            if (!\is_null($min) && ($document->getAttribute($attribute) - $value < $min)) {
                throw new LimitException('Attribute value exceeds minimum limit: ' . $min);
            }

            $time = DateTime::now();
            $updatedAt = $document->getUpdatedAt();
            $updatedAt = (empty($updatedAt) || !$this->preserveDates) ? $time : $updatedAt;
            $min = $min ? $min + $value : null;

            $this->adapter->increaseDocumentAttribute(
                $collection->getId(),
                $id,
                $attribute,
                $value * -1,
                $updatedAt,
                min: $min
            );

            return $document->setAttribute(
                $attribute,
                $document->getAttribute($attribute) - $value
            );
        });

        $this->purgeCachedDocument($collection->getId(), $id);

        $this->trigger(self::EVENT_DOCUMENT_DECREASE, $document);

        return $document;
    }

    /**
     * Delete Document
     *
     * @param string $collection
     * @param string $id
     *
     * @return bool
     *
     * @throws AuthorizationException
     * @throws ConflictException
     * @throws DatabaseException
     * @throws RestrictedException
     */
    public function deleteDocument(string $collection, string $id): bool
    {
        $collection = $this->silent(fn () => $this->getCollection($collection));

        $deleted = $this->withTransaction(function () use ($collection, $id, &$document) {
            $document = Authorization::skip(fn () => $this->silent(
                fn () => $this->getDocument($collection->getId(), $id, forUpdate: true)
            ));

            if ($document->isEmpty()) {
                return false;
            }

            $validator = new Authorization(self::PERMISSION_DELETE);

            if ($collection->getId() !== self::METADATA) {
                $documentSecurity = $collection->getAttribute('documentSecurity', false);
                if (!$validator->isValid([
                    ...$collection->getDelete(),
                    ...($documentSecurity ? $document->getDelete() : [])
                ])) {
                    throw new AuthorizationException($validator->getDescription());
                }
            }

            // Check if document was updated after the request timestamp
            try {
                $oldUpdatedAt = new \DateTime($document->getUpdatedAt());
            } catch (Exception $e) {
                throw new DatabaseException($e->getMessage(), $e->getCode(), $e);
            }

            if (!\is_null($this->timestamp) && $oldUpdatedAt > $this->timestamp) {
                throw new ConflictException('Document was updated after the request timestamp');
            }

            if ($this->resolveRelationships) {
                $document = $this->silent(fn () => $this->deleteDocumentRelationships($collection, $document));
            }

            $result = $this->adapter->deleteDocument($collection->getId(), $id);

            $this->purgeCachedDocument($collection->getId(), $id);

            return $result;
        });

        if ($deleted) {
            $this->trigger(self::EVENT_DOCUMENT_DELETE, $document);
        }

        return $deleted;
    }

    /**
     * @param Document $collection
     * @param Document $document
     * @return Document
     * @throws AuthorizationException
     * @throws ConflictException
     * @throws DatabaseException
     * @throws RestrictedException
     * @throws StructureException
     */
    private function deleteDocumentRelationships(Document $collection, Document $document): Document
    {
        $attributes = $collection->getAttribute('attributes', []);

        $relationships = \array_filter($attributes, function ($attribute) {
            return $attribute['type'] === Database::VAR_RELATIONSHIP;
        });

        foreach ($relationships as $relationship) {
            $key = $relationship['key'];
            $value = $document->getAttribute($key);
            $relatedCollection = $this->getCollection($relationship['options']['relatedCollection']);
            $relationType = $relationship['options']['relationType'];
            $twoWay = $relationship['options']['twoWay'];
            $twoWayKey = $relationship['options']['twoWayKey'];
            $onDelete = $relationship['options']['onDelete'];
            $side = $relationship['options']['side'];

            $relationship->setAttribute('collection', $collection->getId());
            $relationship->setAttribute('document', $document->getId());

            switch ($onDelete) {
                case Database::RELATION_MUTATE_RESTRICT:
                    $this->deleteRestrict($relatedCollection, $document, $value, $relationType, $twoWay, $twoWayKey, $side);
                    break;
                case Database::RELATION_MUTATE_SET_NULL:
                    $this->deleteSetNull($collection, $relatedCollection, $document, $value, $relationType, $twoWay, $twoWayKey, $side);
                    break;
                case Database::RELATION_MUTATE_CASCADE:
                    foreach ($this->relationshipDeleteStack as $processedRelationship) {
                        $existingKey = $processedRelationship['key'];
                        $existingCollection = $processedRelationship['collection'];
                        $existingRelatedCollection = $processedRelationship['options']['relatedCollection'];
                        $existingTwoWayKey = $processedRelationship['options']['twoWayKey'];
                        $existingSide = $processedRelationship['options']['side'];

                        // If this relationship has already been fetched for this document, skip it
                        $reflexive = $processedRelationship == $relationship;

                        // If this relationship is the same as a previously fetched relationship, but on the other side, skip it
                        $symmetric = $existingKey === $twoWayKey
                            && $existingTwoWayKey === $key
                            && $existingRelatedCollection === $collection->getId()
                            && $existingCollection === $relatedCollection->getId()
                            && $existingSide !== $side;

                        // If this relationship is not directly related but relates across multiple collections, skip it.
                        //
                        // These conditions ensure that a relationship is considered transitive if it has the same
                        // two-way key and related collection, but is on the opposite side of the relationship (the first and second conditions).
                        //
                        // They also ensure that a relationship is considered transitive if it has the same key and related
                        // collection as an existing relationship, but a different two-way key (the third condition),
                        // or the same two-way key as an existing relationship, but a different key (the fourth condition).
                        $transitive = (($existingKey === $twoWayKey
                                && $existingCollection === $relatedCollection->getId()
                                && $existingSide !== $side)
                            || ($existingTwoWayKey === $key
                                && $existingRelatedCollection === $collection->getId()
                                && $existingSide !== $side)
                            || ($existingKey === $key
                                && $existingTwoWayKey !== $twoWayKey
                                && $existingRelatedCollection === $relatedCollection->getId()
                                && $existingSide !== $side)
                            || ($existingKey !== $key
                                && $existingTwoWayKey === $twoWayKey
                                && $existingRelatedCollection === $relatedCollection->getId()
                                && $existingSide !== $side));

                        if ($reflexive || $symmetric || $transitive) {
                            break 2;
                        }
                    }
                    $this->deleteCascade($collection, $relatedCollection, $document, $key, $value, $relationType, $twoWayKey, $side, $relationship);
                    break;
            }
        }

        return $document;
    }

    /**
     * @param Document $relatedCollection
     * @param Document $document
     * @param mixed $value
     * @param string $relationType
     * @param bool $twoWay
     * @param string $twoWayKey
     * @param string $side
     * @throws AuthorizationException
     * @throws ConflictException
     * @throws DatabaseException
     * @throws RestrictedException
     * @throws StructureException
     */
    private function deleteRestrict(
        Document $relatedCollection,
        Document $document,
        mixed $value,
        string $relationType,
        bool $twoWay,
        string $twoWayKey,
        string $side
    ): void {
        if ($value instanceof Document && $value->isEmpty()) {
            $value = null;
        }

        if (
            !empty($value)
            && $relationType !== Database::RELATION_MANY_TO_ONE
            && $side === Database::RELATION_SIDE_PARENT
        ) {
            throw new RestrictedException('Cannot delete document because it has at least one related document.');
        }

        if (
            $relationType === Database::RELATION_ONE_TO_ONE
            && $side === Database::RELATION_SIDE_CHILD
            && !$twoWay
        ) {
            Authorization::skip(function () use ($document, $relatedCollection, $twoWayKey) {
                $related = $this->findOne($relatedCollection->getId(), [
                    Query::select(['$id']),
                    Query::equal($twoWayKey, [$document->getId()])
                ]);

                if ($related->isEmpty()) {
                    return;
                }

                $this->skipRelationships(fn () => $this->updateDocument(
                    $relatedCollection->getId(),
                    $related->getId(),
                    new Document([
                        $twoWayKey => null
                    ])
                ));
            });
        }

        if (
            $relationType === Database::RELATION_MANY_TO_ONE
            && $side === Database::RELATION_SIDE_CHILD
        ) {
            $related = Authorization::skip(fn () => $this->findOne($relatedCollection->getId(), [
                Query::select(['$id']),
                Query::equal($twoWayKey, [$document->getId()])
            ]));

            if (!$related->isEmpty()) {
                throw new RestrictedException('Cannot delete document because it has at least one related document.');
            }
        }
    }

    /**
     * @param Document $collection
     * @param Document $relatedCollection
     * @param Document $document
     * @param mixed $value
     * @param string $relationType
     * @param bool $twoWay
     * @param string $twoWayKey
     * @param string $side
     * @return void
     * @throws AuthorizationException
     * @throws ConflictException
     * @throws DatabaseException
     * @throws RestrictedException
     * @throws StructureException
     */
    private function deleteSetNull(Document $collection, Document $relatedCollection, Document $document, mixed $value, string $relationType, bool $twoWay, string $twoWayKey, string $side): void
    {
        switch ($relationType) {
            case Database::RELATION_ONE_TO_ONE:
                if (!$twoWay && $side === Database::RELATION_SIDE_PARENT) {
                    break;
                }

                // Shouldn't need read or update permission to delete
                Authorization::skip(function () use ($document, $value, $relatedCollection, $twoWay, $twoWayKey, $side) {
                    if (!$twoWay && $side === Database::RELATION_SIDE_CHILD) {
                        $related = $this->findOne($relatedCollection->getId(), [
                            Query::select(['$id']),
                            Query::equal($twoWayKey, [$document->getId()])
                        ]);
                    } else {
                        if (empty($value)) {
                            return;
                        }
                        $related = $this->getDocument($relatedCollection->getId(), $value->getId(), [Query::select(['$id'])]);
                    }

                    if ($related->isEmpty()) {
                        return;
                    }

                    $this->skipRelationships(fn () => $this->updateDocument(
                        $relatedCollection->getId(),
                        $related->getId(),
                        new Document([
                            $twoWayKey => null
                        ])
                    ));
                });
                break;

            case Database::RELATION_ONE_TO_MANY:
                if ($side === Database::RELATION_SIDE_CHILD) {
                    break;
                }
                foreach ($value as $relation) {
                    Authorization::skip(function () use ($relatedCollection, $twoWayKey, $relation) {
                        $this->skipRelationships(fn () => $this->updateDocument(
                            $relatedCollection->getId(),
                            $relation->getId(),
                            new Document([
                                $twoWayKey => null
                            ]),
                        ));
                    });
                }
                break;

            case Database::RELATION_MANY_TO_ONE:
                if ($side === Database::RELATION_SIDE_PARENT) {
                    break;
                }

                if (!$twoWay) {
                    $value = $this->find($relatedCollection->getId(), [
                        Query::select(['$id']),
                        Query::equal($twoWayKey, [$document->getId()]),
                        Query::limit(PHP_INT_MAX)
                    ]);
                }

                foreach ($value as $relation) {
                    Authorization::skip(function () use ($relatedCollection, $twoWayKey, $relation) {
                        $this->skipRelationships(fn () => $this->updateDocument(
                            $relatedCollection->getId(),
                            $relation->getId(),
                            new Document([
                                $twoWayKey => null
                            ])
                        ));
                    });
                }
                break;

            case Database::RELATION_MANY_TO_MANY:
                $junction = $this->getJunctionCollection($collection, $relatedCollection, $side);

                $junctions = $this->find($junction, [
                    Query::select(['$id']),
                    Query::equal($twoWayKey, [$document->getId()]),
                    Query::limit(PHP_INT_MAX)
                ]);

                foreach ($junctions as $document) {
                    $this->skipRelationships(fn () => $this->deleteDocument(
                        $junction,
                        $document->getId()
                    ));
                }
                break;
        }
    }

    /**
     * @param Document $collection
     * @param Document $relatedCollection
     * @param Document $document
     * @param string $key
     * @param mixed $value
     * @param string $relationType
     * @param string $twoWayKey
     * @param string $side
     * @param Document $relationship
     * @return void
     * @throws AuthorizationException
     * @throws ConflictException
     * @throws DatabaseException
     * @throws RestrictedException
     * @throws StructureException
     */
    private function deleteCascade(Document $collection, Document $relatedCollection, Document $document, string $key, mixed $value, string $relationType, string $twoWayKey, string $side, Document $relationship): void
    {
        switch ($relationType) {
            case Database::RELATION_ONE_TO_ONE:
                if ($value !== null) {
                    $this->relationshipDeleteStack[] = $relationship;

                    $this->deleteDocument(
                        $relatedCollection->getId(),
                        ($value instanceof Document) ? $value->getId() : $value
                    );

                    \array_pop($this->relationshipDeleteStack);
                }
                break;
            case Database::RELATION_ONE_TO_MANY:
                if ($side === Database::RELATION_SIDE_CHILD) {
                    break;
                }

                $this->relationshipDeleteStack[] = $relationship;

                foreach ($value as $relation) {
                    $this->deleteDocument(
                        $relatedCollection->getId(),
                        $relation->getId()
                    );
                }

                \array_pop($this->relationshipDeleteStack);

                break;
            case Database::RELATION_MANY_TO_ONE:
                if ($side === Database::RELATION_SIDE_PARENT) {
                    break;
                }

                $value = $this->find($relatedCollection->getId(), [
                    Query::select(['$id']),
                    Query::equal($twoWayKey, [$document->getId()]),
                    Query::limit(PHP_INT_MAX),
                ]);

                $this->relationshipDeleteStack[] = $relationship;

                foreach ($value as $relation) {
                    $this->deleteDocument(
                        $relatedCollection->getId(),
                        $relation->getId()
                    );
                }

                \array_pop($this->relationshipDeleteStack);

                break;
            case Database::RELATION_MANY_TO_MANY:
                $junction = $this->getJunctionCollection($collection, $relatedCollection, $side);

                $junctions = $this->skipRelationships(fn () => $this->find($junction, [
                    Query::select(['$id', $key]),
                    Query::equal($twoWayKey, [$document->getId()]),
                    Query::limit(PHP_INT_MAX)
                ]));

                $this->relationshipDeleteStack[] = $relationship;

                foreach ($junctions as $document) {
                    if ($side === Database::RELATION_SIDE_PARENT) {
                        $this->deleteDocument(
                            $relatedCollection->getId(),
                            $document->getAttribute($key)
                        );
                    }
                    $this->deleteDocument(
                        $junction,
                        $document->getId()
                    );
                }

                \array_pop($this->relationshipDeleteStack);
                break;
        }
    }

    /**
     * Delete Documents
     *
     * Deletes all documents which match the given query, will respect the relationship's onDelete optin.
     *
     * @param string $collection
     * @param array<Query> $queries
     * @param int $batchSize
     * @param (callable(Document, Document): void)|null $onNext
     * @param (callable(Throwable): void)|null $onError
     * @return int
     * @throws AuthorizationException
     * @throws DatabaseException
     * @throws RestrictedException
     * @throws \Throwable
     */
    public function deleteDocuments(
        string $collection,
        array $queries = [],
        int $batchSize = self::DELETE_BATCH_SIZE,
        ?callable $onNext = null,
        ?callable $onError = null,
    ): int {
        if ($this->adapter->getSharedTables() && empty($this->adapter->getTenant())) {
            throw new DatabaseException('Missing tenant. Tenant must be set when table sharing is enabled.');
        }

        $batchSize = \min(Database::DELETE_BATCH_SIZE, \max(1, $batchSize));
        $collection = $this->silent(fn () => $this->getCollection($collection));
        if ($collection->isEmpty()) {
            throw new DatabaseException('Collection not found');
        }

        $documentSecurity = $collection->getAttribute('documentSecurity', false);
        $authorization = new Authorization(self::PERMISSION_DELETE);
        $skipAuth = $authorization->isValid($collection->getDelete());

        if (!$skipAuth && !$documentSecurity && $collection->getId() !== self::METADATA) {
            throw new AuthorizationException($authorization->getDescription());
        }

        $attributes = $collection->getAttribute('attributes', []);
        $indexes = $collection->getAttribute('indexes', []);

        $this->checkQueryTypes($queries);

        if ($this->validate) {
            $validator = new DocumentsValidator(
                $attributes,
                $indexes,
                $this->adapter->getIdAttributeType(),
                $this->maxQueryValues,
                $this->adapter->getMinDateTime(),
                $this->adapter->getMaxDateTime(),
                $this->adapter->getSupportForAttributes()
            );

            if (!$validator->isValid($queries)) {
                throw new QueryException($validator->getDescription());
            }
        }

        $grouped = Query::groupByType($queries);
        $limit = $grouped['limit'];
        $cursor = $grouped['cursor'];

        if (!empty($cursor) && $cursor->getCollection() !== $collection->getId()) {
            throw new DatabaseException("Cursor document must be from the same Collection.");
        }

        $originalLimit = $limit;
        $last = $cursor;
        $modified = 0;

        while (true) {
            if ($limit && $limit < $batchSize && $limit > 0) {
                $batchSize = $limit;
            } elseif (!empty($limit)) {
                $limit -= $batchSize;
            }

            $new = [
                Query::limit($batchSize)
            ];

            if (!empty($last)) {
                $new[] = Query::cursorAfter($last);
            }

            /**
             * @var array<Document> $batch
             */
            $batch = $this->silent(fn () => $this->find(
                $collection->getId(),
                array_merge($new, $queries),
                forPermission: Database::PERMISSION_DELETE
            ));

            if (empty($batch)) {
                break;
            }

            $old = array_map(fn ($doc) => clone $doc, $batch);
            $sequences = [];
            $permissionIds = [];

            $this->withTransaction(function () use ($collection, $sequences, $permissionIds, $batch) {
                foreach ($batch as $document) {
                    $sequences[] = $document->getSequence();
                    if (!empty($document->getPermissions())) {
                        $permissionIds[] = $document->getId();
                    }

                    if ($this->resolveRelationships) {
                        $document = $this->silent(fn () => $this->deleteDocumentRelationships(
                            $collection,
                            $document
                        ));
                    }

                    // Check if document was updated after the request timestamp
                    try {
                        $oldUpdatedAt = new \DateTime($document->getUpdatedAt());
                    } catch (Exception $e) {
                        throw new DatabaseException($e->getMessage(), $e->getCode(), $e);
                    }

                    if (!\is_null($this->timestamp) && $oldUpdatedAt > $this->timestamp) {
                        throw new ConflictException('Document was updated after the request timestamp');
                    }
                }

                $this->adapter->deleteDocuments(
                    $collection->getId(),
                    $sequences,
                    $permissionIds
                );
            });

            foreach ($batch as $index => $document) {
                if ($this->getSharedTables() && $this->getTenantPerDocument()) {
                    $this->withTenant($document->getTenant(), function () use ($collection, $document) {
                        $this->purgeCachedDocument($collection->getId(), $document->getId());
                    });
                } else {
                    $this->purgeCachedDocument($collection->getId(), $document->getId());
                }
                try {
                    $onNext && $onNext($document, $old[$index]);
                } catch (Throwable $th) {
                    $onError ? $onError($th) : throw $th;
                }
                $modified++;
            }

            if (count($batch) < $batchSize) {
                break;
            } elseif ($originalLimit && $modified >= $originalLimit) {
                break;
            }

            $last = \end($batch);
        }

        $this->trigger(self::EVENT_DOCUMENTS_DELETE, new Document([
            '$collection' => $collection->getId(),
            'modified' => $modified
        ]));

        return $modified;
    }

    /**
     * Cleans the all the collection's documents from the cache
     * And the all related cached documents.
     *
     * @param string $collectionId
     *
     * @return bool
     */
    public function purgeCachedCollection(string $collectionId): bool
    {
        [$collectionKey] = $this->getCacheKeys($collectionId);

        $documentKeys = $this->cache->list($collectionKey);
        foreach ($documentKeys as $documentKey) {
            $this->cache->purge($documentKey);
        }

        $this->cache->purge($collectionKey);

        return true;
    }

    /**
     * Cleans a specific document from cache
     * And related document reference in the collection cache.
     *
     * @param string $collectionId
     * @param string $id
     * @return bool
     * @throws Exception
     */
    public function purgeCachedDocument(string $collectionId, string $id): bool
    {
        [$collectionKey, $documentKey] = $this->getCacheKeys($collectionId, $id);

        $this->cache->purge($collectionKey, $documentKey);
        $this->cache->purge($documentKey);

        $this->trigger(self::EVENT_DOCUMENT_PURGE, new Document([
            '$id' => $id,
            '$collection' => $collectionId
        ]));

        return true;
    }

    /**
     * Find Documents
     *
     * @param string $collection
     * @param array<Query> $queries
     * @param string $forPermission
     *
     * @return array<Document>
     * @throws DatabaseException
     * @throws QueryException
     * @throws TimeoutException
     * @throws Exception
     */
    public function find(string $collection, array $queries = [], string $forPermission = Database::PERMISSION_READ): array
    {
        $collection = $this->silent(fn () => $this->getCollection($collection));

        if ($collection->isEmpty()) {
            throw new NotFoundException('Collection not found');
        }

        $attributes = $collection->getAttribute('attributes', []);
        $indexes = $collection->getAttribute('indexes', []);

        $this->checkQueryTypes($queries);

        if ($this->validate) {
            $validator = new DocumentsValidator(
                $attributes,
                $indexes,
                $this->adapter->getIdAttributeType(),
                $this->maxQueryValues,
                $this->adapter->getMinDateTime(),
                $this->adapter->getMaxDateTime(),
                $this->adapter->getSupportForAttributes()
            );
            if (!$validator->isValid($queries)) {
                throw new QueryException($validator->getDescription());
            }
        }

        $authorization = new Authorization($forPermission);
        $documentSecurity = $collection->getAttribute('documentSecurity', false);
        $skipAuth = $authorization->isValid($collection->getPermissionsByType($forPermission));

        if (!$skipAuth && !$documentSecurity && $collection->getId() !== self::METADATA) {
            throw new AuthorizationException($authorization->getDescription());
        }

        $relationships = \array_filter(
            $collection->getAttribute('attributes', []),
            fn (Document $attribute) => $attribute->getAttribute('type') === self::VAR_RELATIONSHIP
        );

        $grouped = Query::groupByType($queries);
        $filters = $grouped['filters'];
        $selects = $grouped['selections'];
        $limit = $grouped['limit'];
        $offset = $grouped['offset'];
        $orderAttributes = $grouped['orderAttributes'];
        $orderTypes = $grouped['orderTypes'];
        $cursor = $grouped['cursor'];
        $cursorDirection = $grouped['cursorDirection'] ?? Database::CURSOR_AFTER;

        $uniqueOrderBy = false;
        foreach ($orderAttributes as $order) {
            if ($order === '$id' || $order === '$sequence') {
                $uniqueOrderBy = true;
            }
        }

        if ($uniqueOrderBy === false) {
            $orderAttributes[] = '$sequence';
        }

        if (!empty($cursor)) {
            foreach ($orderAttributes as $order) {
                if ($cursor->getAttribute($order) === null) {
                    throw new OrderException(
                        message: "Order attribute '{$order}' is empty",
                        attribute: $order
                    );
                }
            }
        }

        if (!empty($cursor) && $cursor->getCollection() !== $collection->getId()) {
            throw new DatabaseException("cursor Document must be from the same Collection.");
        }

        if (!empty($cursor)) {
            $cursor = $this->encode($collection, $cursor);
            $cursor = $this->adapter->castingBefore($collection, $cursor);
            $cursor = $cursor->getArrayCopy();
        } else {
            $cursor =  [];
        }

        /**  @var array<Query> $queries */
        $queries = \array_merge(
            $selects,
            $this->convertQueries($collection, $filters)
        );

        $selections = $this->validateSelections($collection, $selects);
        $nestedSelections = $this->processRelationshipQueries($relationships, $queries);

        // Convert relationship filter queries to SQL-level subqueries
        $queriesOrNull = $this->convertRelationshipQueries($relationships, $queries);

        // If conversion returns null, it means no documents can match (relationship filter found no matches)
        if ($queriesOrNull === null) {
            $results = [];
        } else {
            $queries = $queriesOrNull;

            $getResults = fn () => $this->adapter->find(
                $collection,
                $queries,
                $limit ?? 25,
                $offset ?? 0,
                $orderAttributes,
                $orderTypes,
                $cursor,
                $cursorDirection,
                $forPermission
            );

            $results = $skipAuth ? Authorization::skip($getResults) : $getResults();
        }

        if (!$this->inBatchRelationshipPopulation && $this->resolveRelationships && !empty($relationships) && (empty($selects) || !empty($nestedSelections))) {
            if (count($results) > 0) {
                $results = $this->silent(fn () => $this->populateDocumentsRelationships($results, $collection, $this->relationshipFetchDepth, $nestedSelections));
            }
        }

        foreach ($results as $index => $node) {
            $node = $this->adapter->castingAfter($collection, $node);
            $node = $this->casting($collection, $node);
            $node = $this->decode($collection, $node, $selections);

            if (!$node->isEmpty()) {
                $node->setAttribute('$collection', $collection->getId());
            }

            $results[$index] = $node;
        }

        $this->trigger(self::EVENT_DOCUMENT_FIND, $results);

        return $results;
    }

    /**
     * Call callback for each document of the given collection
     * that matches the given queries
     *
     * @param string $collection
     * @param callable $callback
     * @param array<Query> $queries
     * @param string $forPermission
     * @return void
     * @throws \Utopia\Database\Exception
     */
    public function foreach(string $collection, callable $callback, array $queries = [], string $forPermission = Database::PERMISSION_READ): void
    {
        $grouped = Query::groupByType($queries);
        $limitExists = $grouped['limit'] !== null;
        $limit = $grouped['limit'] ?? 25;
        $offset = $grouped['offset'];

        $cursor = $grouped['cursor'];
        $cursorDirection = $grouped['cursorDirection'];

        // Cursor before is not supported
        if ($cursor !== null && $cursorDirection === Database::CURSOR_BEFORE) {
            throw new DatabaseException('Cursor ' . Database::CURSOR_BEFORE . ' not supported in this method.');
        }

        $sum = $limit;
        $latestDocument = null;

        while ($sum === $limit) {
            $newQueries = $queries;
            if ($latestDocument !== null) {
                //reset offset and cursor as groupByType ignores same type query after first one is encountered
                if ($offset !== null) {
                    array_unshift($newQueries, Query::offset(0));
                }

                array_unshift($newQueries, Query::cursorAfter($latestDocument));
            }
            if (!$limitExists) {
                $newQueries[] = Query::limit($limit);
            }
            $results = $this->find($collection, $newQueries, $forPermission);

            if (empty($results)) {
                return;
            }

            $sum = count($results);

            foreach ($results as $document) {
                if (is_callable($callback)) {
                    $callback($document);
                }
            }

            $latestDocument = $results[array_key_last($results)];
        }
    }

    /**
     * @param string $collection
     * @param array<Query> $queries
     * @return Document
     * @throws DatabaseException
     */
    public function findOne(string $collection, array $queries = []): Document
    {
        $results = $this->silent(fn () => $this->find($collection, \array_merge([
            Query::limit(1)
        ], $queries)));

        $found = \reset($results);

        $this->trigger(self::EVENT_DOCUMENT_FIND, $found);

        if (!$found) {
            return new Document();
        }

        return $found;
    }

    /**
     * Count Documents
     *
     * Count the number of documents.
     *
     * @param string $collection
     * @param array<Query> $queries
     * @param int|null $max
     *
     * @return int
     * @throws DatabaseException
     */
    public function count(string $collection, array $queries = [], ?int $max = null): int
    {
        $collection = $this->silent(fn () => $this->getCollection($collection));
        $attributes = $collection->getAttribute('attributes', []);
        $indexes = $collection->getAttribute('indexes', []);

        $this->checkQueryTypes($queries);

        if ($this->validate) {
            $validator = new DocumentsValidator(
                $attributes,
                $indexes,
                $this->adapter->getIdAttributeType(),
                $this->maxQueryValues,
                $this->adapter->getMinDateTime(),
                $this->adapter->getMaxDateTime(),
                $this->adapter->getSupportForAttributes()
            );
            if (!$validator->isValid($queries)) {
                throw new QueryException($validator->getDescription());
            }
        }

        $authorization = new Authorization(self::PERMISSION_READ);
        if ($authorization->isValid($collection->getRead())) {
            $skipAuth = true;
        }

        $relationships = \array_filter(
            $collection->getAttribute('attributes', []),
            fn (Document $attribute) => $attribute->getAttribute('type') === self::VAR_RELATIONSHIP
        );

        $queries = Query::groupByType($queries)['filters'];
        $queries = $this->convertQueries($collection, $queries);

        $queriesOrNull = $this->convertRelationshipQueries($relationships, $queries);

        if ($queriesOrNull === null) {
            return 0;
        }

        $queries = $queriesOrNull;

        $getCount = fn () => $this->adapter->count($collection, $queries, $max);
        $count = $skipAuth ?? false ? Authorization::skip($getCount) : $getCount();

        $this->trigger(self::EVENT_DOCUMENT_COUNT, $count);

        return $count;
    }

    /**
     * Sum an attribute
     *
     * Sum an attribute for all the documents. Pass $max=0 for unlimited count
     *
     * @param string $collection
     * @param string $attribute
     * @param array<Query> $queries
     * @param int|null $max
     *
     * @return int|float
     * @throws DatabaseException
     */
    public function sum(string $collection, string $attribute, array $queries = [], ?int $max = null): float|int
    {
        $collection = $this->silent(fn () => $this->getCollection($collection));
        $attributes = $collection->getAttribute('attributes', []);
        $indexes = $collection->getAttribute('indexes', []);

        $this->checkQueryTypes($queries);

        if ($this->validate) {
            $validator = new DocumentsValidator(
                $attributes,
                $indexes,
                $this->adapter->getIdAttributeType(),
                $this->maxQueryValues,
                $this->adapter->getMinDateTime(),
                $this->adapter->getMaxDateTime(),
                $this->adapter->getSupportForAttributes()
            );
            if (!$validator->isValid($queries)) {
                throw new QueryException($validator->getDescription());
            }
        }

        $authorization = new Authorization(self::PERMISSION_READ);
        if ($authorization->isValid($collection->getRead())) {
            $skipAuth = true;
        }

        $relationships = \array_filter(
            $collection->getAttribute('attributes', []),
            fn (Document $attribute) => $attribute->getAttribute('type') === self::VAR_RELATIONSHIP
        );

        $queries = $this->convertQueries($collection, $queries);
        $queriesOrNull = $this->convertRelationshipQueries($relationships, $queries);

        // If conversion returns null, it means no documents can match (relationship filter found no matches)
        if ($queriesOrNull === null) {
            return 0;
        }

        $queries = $queriesOrNull;

        $getSum = fn () => $this->adapter->sum($collection, $attribute, $queries, $max);
        $sum = $skipAuth ?? false ? Authorization::skip($getSum) : $getSum();

        $this->trigger(self::EVENT_DOCUMENT_SUM, $sum);

        return $sum;
    }

    /**
     * Add Attribute Filter
     *
     * @param string $name
     * @param callable $encode
     * @param callable $decode
     *
     * @return void
     */
    public static function addFilter(string $name, callable $encode, callable $decode): void
    {
        self::$filters[$name] = [
            'encode' => $encode,
            'decode' => $decode,
        ];
    }

    /**
     * Encode Document
     *
     * @param Document $collection
     * @param Document $document
     * @param bool $applyDefaults Whether to apply default values to null attributes
     *
     * @return Document
     * @throws DatabaseException
     */
    public function encode(Document $collection, Document $document, bool $applyDefaults = true): Document
    {
        $attributes = $collection->getAttribute('attributes', []);
        $internalDateAttributes = ['$createdAt', '$updatedAt'];
        foreach ($this->getInternalAttributes() as $attribute) {
            $attributes[] = $attribute;
        }

        foreach ($attributes as $attribute) {
            $key = $attribute['$id'] ?? '';
            $array = $attribute['array'] ?? false;
            $default = $attribute['default'] ?? null;
            $filters = $attribute['filters'] ?? [];
            $value = $document->getAttribute($key);

            if (in_array($key, $internalDateAttributes) && is_string($value) && empty($value)) {
                $document->setAttribute($key, null);
                continue;
            }

            if ($key === '$permissions') {
                continue;
            }

            // Continue on optional param with no default
            if (is_null($value) && is_null($default)) {
                continue;
            }

            // Assign default only if no value provided
            // False positive "Call to function is_null() with mixed will always evaluate to false"
            // @phpstan-ignore-next-line
            if (is_null($value) && !is_null($default)) {
                // Skip applying defaults during updates to avoid resetting unspecified attributes
                if (!$applyDefaults) {
                    continue;
                }
                $value = ($array) ? $default : [$default];
            } else {
                $value = ($array) ? $value : [$value];
            }

            foreach ($value as $index => $node) {
                if ($node !== null) {
                    foreach ($filters as $filter) {
                        $node = $this->encodeAttribute($filter, $node, $document);
                    }
                    $value[$index] = $node;
                }
            }

            if (!$array) {
                $value = $value[0];
            }
            $document->setAttribute($key, $value);
        }

        return $document;
    }

    /**
     * Decode Document
     *
     * @param Document $collection
     * @param Document $document
     * @param array<string> $selections
     * @return Document
     * @throws DatabaseException
     */
    public function decode(Document $collection, Document $document, array $selections = []): Document
    {
        $attributes = \array_filter(
            $collection->getAttribute('attributes', []),
            fn ($attribute) => $attribute['type'] !== self::VAR_RELATIONSHIP
        );

        $relationships = \array_filter(
            $collection->getAttribute('attributes', []),
            fn ($attribute) => $attribute['type'] === self::VAR_RELATIONSHIP
        );

        $filteredValue = [];

        foreach ($relationships as $relationship) {
            $key = $relationship['$id'] ?? '';

            if (
                \array_key_exists($key, (array)$document)
                || \array_key_exists($this->adapter->filter($key), (array)$document)
            ) {
                $value = $document->getAttribute($key);
                $value ??= $document->getAttribute($this->adapter->filter($key));
                $document->removeAttribute($this->adapter->filter($key));
                $document->setAttribute($key, $value);
            }
        }

        foreach ($this->getInternalAttributes() as $attribute) {
            $attributes[] = $attribute;
        }

        foreach ($attributes as $attribute) {
            $key = $attribute['$id'] ?? '';
            $type = $attribute['type'] ?? '';
            $array = $attribute['array'] ?? false;
            $filters = $attribute['filters'] ?? [];
            $value = $document->getAttribute($key);

            if ($key === '$permissions') {
                continue;
            }

            if (\is_null($value)) {
                $value = $document->getAttribute($this->adapter->filter($key));

                if (!\is_null($value)) {
                    $document->removeAttribute($this->adapter->filter($key));
                }
            }

            $value = ($array) ? $value : [$value];
            $value = (is_null($value)) ? [] : $value;

            foreach ($value as $index => $node) {
                foreach (\array_reverse($filters) as $filter) {
                    $node = $this->decodeAttribute($filter, $node, $document, $key);
                }
                $value[$index] = $node;
            }

            $filteredValue[$key] = ($array) ? $value : $value[0];

            if (
                empty($selections)
                || \in_array($key, $selections)
                || \in_array('*', $selections)
            ) {
                $document->setAttribute($key, ($array) ? $value : $value[0]);
            }
        }

        $hasRelationshipSelections = false;
        if (!empty($selections)) {
            foreach ($selections as $selection) {
                if (\str_contains($selection, '.')) {
                    $hasRelationshipSelections = true;
                    break;
                }
            }
        }

        if ($hasRelationshipSelections && !empty($selections) && !\in_array('*', $selections)) {
            foreach ($collection->getAttribute('attributes', []) as $attribute) {
                $key = $attribute['$id'] ?? '';

                if ($attribute['type'] === self::VAR_RELATIONSHIP || $key === '$permissions') {
                    continue;
                }

                if (!in_array($key, $selections) && isset($filteredValue[$key])) {
                    $document->setAttribute($key, $filteredValue[$key]);
                }
            }
        }
        return $document;
    }

    /**
     * Casting
     *
     * @param Document $collection
     * @param Document $document
     *
     * @return Document
     */
    public function casting(Document $collection, Document $document): Document
    {
        if ($this->adapter->getSupportForCasting()) {
            return $document;
        }

        $attributes = $collection->getAttribute('attributes', []);

        foreach ($this->getInternalAttributes() as $attribute) {
            $attributes[] = $attribute;
        }

        foreach ($attributes as $attribute) {
            $key = $attribute['$id'] ?? '';
            $type = $attribute['type'] ?? '';
            $array = $attribute['array'] ?? false;
            $value = $document->getAttribute($key, null);
            if (is_null($value)) {
                continue;
            }

            if ($key === '$permissions') {
                continue;
            }

            if ($array) {
                $value = !is_string($value)
                    ? $value
                    : json_decode($value, true);
            } else {
                $value = [$value];
            }

            foreach ($value as $index => $node) {
                switch ($type) {
                    case self::VAR_ID:
                        // Disabled until Appwrite migrates to use real int ID's for MySQL
                        //$type = $this->adapter->getIdAttributeType();
                        //\settype($node, $type);
                        $node = (string)$node;
                        break;
                    case self::VAR_BOOLEAN:
                        $node = (bool)$node;
                        break;
                    case self::VAR_INTEGER:
                        $node = (int)$node;
                        break;
                    case self::VAR_FLOAT:
                        $node = (float)$node;
                        break;
                    default:
                        break;
                }

                $value[$index] = $node;
            }

            $document->setAttribute($key, ($array) ? $value : $value[0]);
        }

        return $document;
    }

    /**
     * Encode Attribute
     *
     * Passes the attribute $value, and $document context to a predefined filter
     *  that allow you to manipulate the input format of the given attribute.
     *
     * @param string $name
     * @param mixed $value
     * @param Document $document
     *
     * @return mixed
     * @throws DatabaseException
     */
    protected function encodeAttribute(string $name, mixed $value, Document $document): mixed
    {
        if (!array_key_exists($name, self::$filters) && !array_key_exists($name, $this->instanceFilters)) {
            throw new NotFoundException("Filter: {$name} not found");
        }

        try {
            if (\array_key_exists($name, $this->instanceFilters)) {
                $value = $this->instanceFilters[$name]['encode']($value, $document, $this);
            } else {
                $value = self::$filters[$name]['encode']($value, $document, $this);
            }
        } catch (\Throwable $th) {
            throw new DatabaseException($th->getMessage(), $th->getCode(), $th);
        }

        return $value;
    }

    /**
     * Decode Attribute
     *
     * Passes the attribute $value, and $document context to a predefined filter
     *  that allow you to manipulate the output format of the given attribute.
     *
     * @param string $filter
     * @param mixed $value
     * @param Document $document
     *
     * @return mixed
     * @throws DatabaseException
     */
    protected function decodeAttribute(string $filter, mixed $value, Document $document, string $attribute): mixed
    {
        if (!$this->filter) {
            return $value;
        }

        if (!\is_null($this->disabledFilters) && isset($this->disabledFilters[$filter])) {
            return $value;
        }

        if (!array_key_exists($filter, self::$filters) && !array_key_exists($filter, $this->instanceFilters)) {
            throw new NotFoundException("Filter \"{$filter}\" not found for attribute \"{$attribute}\"");
        }

        if (array_key_exists($filter, $this->instanceFilters)) {
            $value = $this->instanceFilters[$filter]['decode']($value, $document, $this);
        } else {
            $value = self::$filters[$filter]['decode']($value, $document, $this);
        }

        return $value;
    }

    /**
     * Validate if a set of attributes can be selected from the collection
     *
     * @param Document $collection
     * @param array<Query> $queries
     * @return array<string>
     * @throws QueryException
     */
    private function validateSelections(Document $collection, array $queries): array
    {
        if (empty($queries)) {
            return [];
        }

        $selections = [];
        $relationshipSelections = [];

        foreach ($queries as $query) {
            if ($query->getMethod() == Query::TYPE_SELECT) {
                foreach ($query->getValues() as $value) {
                    if (\str_contains($value, '.')) {
                        $relationshipSelections[] = $value;
                        continue;
                    }
                    $selections[] = $value;
                }
            }
        }

        // Allow querying internal attributes
        $keys = \array_map(
            fn ($attribute) => $attribute['$id'],
            $this->getInternalAttributes()
        );

        foreach ($collection->getAttribute('attributes', []) as $attribute) {
            if ($attribute['type'] !== self::VAR_RELATIONSHIP) {
                // Fallback to $id when key property is not present in metadata table for some tables such as Indexes or Attributes
                $keys[] = $attribute['key'] ?? $attribute['$id'];
            }
        }
        if ($this->adapter->getSupportForAttributes()) {
            $invalid = \array_diff($selections, $keys);
            if (!empty($invalid) && !\in_array('*', $invalid)) {
                throw new QueryException('Cannot select attributes: ' . \implode(', ', $invalid));
            }
        }

        $selections = \array_merge($selections, $relationshipSelections);

        $selections[] = '$id';
        $selections[] = '$sequence';
        $selections[] = '$collection';
        $selections[] = '$createdAt';
        $selections[] = '$updatedAt';
        $selections[] = '$permissions';

        return \array_values(\array_unique($selections));
    }

    /**
     * Get adapter attribute limit, accounting for internal metadata
     * Returns 0 to indicate no limit
     *
     * @return int
     */
    public function getLimitForAttributes(): int
    {
        if ($this->adapter->getLimitForAttributes() === 0) {
            return 0;
        }

        return $this->adapter->getLimitForAttributes() - $this->adapter->getCountOfDefaultAttributes();
    }

    /**
     * Get adapter index limit
     *
     * @return int
     */
    public function getLimitForIndexes(): int
    {
        return $this->adapter->getLimitForIndexes() - $this->adapter->getCountOfDefaultIndexes();
    }

    /**
     * @param Document $collection
     * @param array<Query> $queries
     * @return array<Query>
     * @throws QueryException
     * @throws \Utopia\Database\Exception
     */
    public function convertQueries(Document $collection, array $queries): array
    {
        foreach ($queries as $index => $query) {
            if ($query->isNested()) {
                $values = $this->convertQueries($collection, $query->getValues());
                $query->setValues($values);
            }

            $query = $this->convertQuery($collection, $query);

            $queries[$index] = $query;
        }

        return $queries;
    }

    /**
     * @param Document $collection
     * @param Query $query
     * @return Query
     * @throws QueryException
     * @throws \Utopia\Database\Exception
     */
    public function convertQuery(Document $collection, Query $query): Query
    {
        /**
         * @var array<Document> $attributes
         */
        $attributes = $collection->getAttribute('attributes', []);

        foreach (Database::INTERNAL_ATTRIBUTES as $attribute) {
            $attributes[] = new Document($attribute);
        }

        $attribute = new Document();

        foreach ($attributes as $attr) {
            if ($attr->getId() === $query->getAttribute()) {
                $attribute = $attr;
            }
        }

        if (!$attribute->isEmpty()) {
            $query->setOnArray($attribute->getAttribute('array', false));
            $query->setAttributeType($attribute->getAttribute('type'));

            if ($attribute->getAttribute('type') == Database::VAR_DATETIME) {
                $values = $query->getValues();
                foreach ($values as $valueIndex => $value) {
                    try {
                        $values[$valueIndex] = $this->adapter->getSupportForUTCCasting()
                            ? $this->adapter->setUTCDatetime($value)
                            : DateTime::setTimezone($value);
                    } catch (\Throwable $e) {
                        throw new QueryException($e->getMessage(), $e->getCode(), $e);
                    }
                }
                $query->setValues($values);
            }
        }

        return $query;
    }

    /**
     * @return  array<array<string, mixed>>
     */
    public function getInternalAttributes(): array
    {
        $attributes = self::INTERNAL_ATTRIBUTES;

        if (!$this->adapter->getSharedTables()) {
            $attributes = \array_filter(Database::INTERNAL_ATTRIBUTES, function ($attribute) {
                return $attribute['$id'] !== '$tenant';
            });
        }

        return $attributes;
    }

    /**
     * Get Schema Attributes
     *
     * @param string $collection
     * @return array<Document>
     * @throws DatabaseException
     */
    public function getSchemaAttributes(string $collection): array
    {
        return $this->adapter->getSchemaAttributes($collection);
    }

    /**
     * @param string $collectionId
     * @param string|null $documentId
     * @param array<string> $selects
     * @return array{0: ?string, 1: ?string, 2: ?string}
     */
    public function getCacheKeys(string $collectionId, ?string $documentId = null, array $selects = []): array
    {
        if ($this->adapter->getSupportForHostname()) {
            $hostname = $this->adapter->getHostname();
        }

        $tenantSegment = $this->adapter->getTenant();

        if ($collectionId === self::METADATA && isset($this->globalCollections[$documentId])) {
            $tenantSegment = null;
        }

        $collectionKey = \sprintf(
            '%s-cache-%s:%s:%s:collection:%s',
            $this->cacheName,
            $hostname ?? '',
            $this->getNamespace(),
            $tenantSegment,
            $collectionId
        );

        if ($documentId) {
            $documentKey = $documentHashKey = "{$collectionKey}:{$documentId}";

            if (!empty($selects)) {
                $documentHashKey = $documentKey . ':' . \md5(\implode($selects));
            }
        }

        return [
            $collectionKey,
            $documentKey ?? null,
            $documentHashKey ?? null
        ];
    }

    /**
     * @param array<Query> $queries
     * @return void
     * @throws QueryException
     */
    private function checkQueryTypes(array $queries): void
    {
        foreach ($queries as $query) {
            if (!$query instanceof Query) {
                throw new QueryException('Invalid query type: "' . \gettype($query) . '". Expected instances of "' . Query::class . '"');
            }

            if ($query->isNested()) {
                $this->checkQueryTypes($query->getValues());
            }
        }
    }

    /**
     * Process relationship queries, extracting nested selections.
     *
     * @param array<Document> $relationships
     * @param array<Query> $queries
     * @return array<string, array<Query>> $selects
     */
    private function processRelationshipQueries(
        array $relationships,
        array $queries,
    ): array {
        $nestedSelections = [];

        foreach ($queries as $query) {
            if ($query->getMethod() !== Query::TYPE_SELECT) {
                continue;
            }

            $values = $query->getValues();
            foreach ($values as $valueIndex => $value) {
                if (!\str_contains($value, '.')) {
                    continue;
                }

                $nesting = \explode('.', $value);
                $selectedKey = \array_shift($nesting); // Remove and return first item

                $relationship = \array_values(\array_filter(
                    $relationships,
                    fn (Document $relationship) => $relationship->getAttribute('key') === $selectedKey,
                ))[0] ?? null;

                if (!$relationship) {
                    continue;
                }

                // Shift the top level off the dot-path to pass the selection down the chain
                // 'foo.bar.baz' becomes 'bar.baz'

                $nestingPath = \implode('.', $nesting);

                // If nestingPath is empty, it means we want all attributes (*) for this relationship
                if (empty($nestingPath)) {
                    $nestedSelections[$selectedKey][] = Query::select(['*']);
                } else {
                    $nestedSelections[$selectedKey][] = Query::select([$nestingPath]);
                }

                $type = $relationship->getAttribute('options')['relationType'];
                $side = $relationship->getAttribute('options')['side'];

                switch ($type) {
                    case Database::RELATION_MANY_TO_MANY:
                        unset($values[$valueIndex]);
                        break;
                    case Database::RELATION_ONE_TO_MANY:
                        if ($side === Database::RELATION_SIDE_PARENT) {
                            unset($values[$valueIndex]);
                        } else {
                            $values[$valueIndex] = $selectedKey;
                        }
                        break;
                    case Database::RELATION_MANY_TO_ONE:
                        if ($side === Database::RELATION_SIDE_PARENT) {
                            $values[$valueIndex] = $selectedKey;
                        } else {
                            unset($values[$valueIndex]);
                        }
                        break;
                    case Database::RELATION_ONE_TO_ONE:
                        $values[$valueIndex] = $selectedKey;
                        break;
                }
            }

            $finalValues = \array_values($values);
            if ($query->getMethod() === Query::TYPE_SELECT) {
                if (empty($finalValues)) {
                    $finalValues = ['*'];
                }
            }
            $query->setValues($finalValues);
        }

        return $nestedSelections;
    }

    /**
     * Process nested relationship path iteratively
     *
     * Instead of recursive calls, this method processes multi-level queries in a single loop
     * working from the deepest level up to minimize database queries.
     *
     * Example: For "project.employee.company.name":
     * 1. Query companies matching name filter -> IDs [c1, c2]
     * 2. Query employees with company IN [c1, c2] -> IDs [e1, e2, e3]
     * 3. Query projects with employee IN [e1, e2, e3] -> IDs [p1, p2]
     * 4. Return [p1, p2]
     *
     * @param string $startCollection The starting collection for the path
     * @param array<Query> $queries Queries with nested paths
     * @return array<string>|null Array of matching IDs or null if no matches
     */
    private function processNestedRelationshipPath(string $startCollection, array $queries): ?array
    {
        // Build a map of all nested paths and their queries
        $pathGroups = [];
        foreach ($queries as $query) {
            $attribute = $query->getAttribute();
            if (\str_contains($attribute, '.')) {
                $parts = \explode('.', $attribute);
                $pathKey = \implode('.', \array_slice($parts, 0, -1)); // Everything except the last part
                if (!isset($pathGroups[$pathKey])) {
                    $pathGroups[$pathKey] = [];
                }
                $pathGroups[$pathKey][] = [
                    'method' => $query->getMethod(),
                    'attribute' => \end($parts), // The actual attribute to query
                    'values' => $query->getValues(),
                ];
            }
        }

        $allMatchingIds = [];
        foreach ($pathGroups as $path => $queryGroup) {
            $pathParts = \explode('.', $path);
            $currentCollection = $startCollection;
            $relationshipChain = [];

            foreach ($pathParts as $relationshipKey) {
                $collectionDoc = $this->silent(fn () => $this->getCollection($currentCollection));
                $relationships = \array_filter(
                    $collectionDoc->getAttribute('attributes', []),
                    fn ($attr) => $attr['type'] === self::VAR_RELATIONSHIP
                );

                $relationship = null;
                foreach ($relationships as $rel) {
                    if ($rel['key'] === $relationshipKey) {
                        $relationship = $rel;
                        break;
                    }
                }

                if (!$relationship) {
                    return null;
                }

                $relationshipChain[] = [
                    'key' => $relationshipKey,
                    'fromCollection' => $currentCollection,
                    'toCollection' => $relationship['options']['relatedCollection'],
                    'relationType' => $relationship['options']['relationType'],
                    'side' => $relationship['options']['side'],
                    'twoWayKey' => $relationship['options']['twoWayKey'],
                ];

                $currentCollection = $relationship['options']['relatedCollection'];
            }

            // Now walk backwards from the deepest collection to the starting collection
            $leafQueries = [];
            foreach ($queryGroup as $q) {
                $leafQueries[] = new Query($q['method'], $q['attribute'], $q['values']);
            }

            // Query the deepest collection
            $matchingDocs = $this->silent(fn () => $this->skipRelationships(fn () => $this->find(
                $currentCollection,
                \array_merge($leafQueries, [
                    Query::select(['$id']),
                    Query::limit(PHP_INT_MAX),
                ])
            )));

            $matchingIds = \array_map(fn ($doc) => $doc->getId(), $matchingDocs);

            if (empty($matchingIds)) {
                return null;
            }

            // Walk back up the chain
            for ($i = \count($relationshipChain) - 1; $i >= 0; $i--) {
                $link = $relationshipChain[$i];
                $relationType = $link['relationType'];
                $side = $link['side'];

                // Determine how to query the parent collection
                $needsReverseLookup = (
                    ($relationType === self::RELATION_ONE_TO_MANY && $side === self::RELATION_SIDE_PARENT) ||
                    ($relationType === self::RELATION_MANY_TO_ONE && $side === self::RELATION_SIDE_CHILD) ||
                    ($relationType === self::RELATION_MANY_TO_MANY)
                );

                if ($needsReverseLookup) {
                    // Need to find parents by querying children and extracting parent IDs
                    $childDocs = $this->silent(fn () => $this->skipRelationships(fn () => $this->find(
                        $link['toCollection'],
                        [
                            Query::equal('$id', $matchingIds),
                            Query::select(['$id', $link['twoWayKey']]),
                            Query::limit(PHP_INT_MAX),
                        ]
                    )));

                    $parentIds = [];
                    foreach ($childDocs as $doc) {
                        $parentValue = $doc->getAttribute($link['twoWayKey']);
                        if (\is_array($parentValue)) {
                            foreach ($parentValue as $pId) {
                                if ($pId instanceof Document) {
                                    $pId = $pId->getId();
                                }
                                if ($pId && !\in_array($pId, $parentIds)) {
                                    $parentIds[] = $pId;
                                }
                            }
                        } else {
                            if ($parentValue instanceof Document) {
                                $parentValue = $parentValue->getId();
                            }
                            if ($parentValue && !\in_array($parentValue, $parentIds)) {
                                $parentIds[] = $parentValue;
                            }
                        }
                    }
                    $matchingIds = $parentIds;
                } else {
                    // Can directly filter parent by the relationship key
                    $parentDocs = $this->silent(fn () => $this->skipRelationships(fn () => $this->find(
                        $link['fromCollection'],
                        [
                            Query::equal($link['key'], $matchingIds),
                            Query::select(['$id']),
                            Query::limit(PHP_INT_MAX),
                        ]
                    )));
                    $matchingIds = \array_map(fn ($doc) => $doc->getId(), $parentDocs);
                }

                if (empty($matchingIds)) {
                    return null;
                }
            }

            $allMatchingIds = \array_merge($allMatchingIds, $matchingIds);
        }

        return \array_unique($allMatchingIds);
    }

    /**
     * Convert relationship queries to SQL-safe subqueries recursively
     *
     * Queries like Query::equal('author.name', ['Alice']) are converted to
     * Query::equal('author', [<matching author IDs>])
     *
     * This method supports multi-level nested relationship queries:
     * - Depth 1: employee.name
     * - Depth 2: employee.company.name
     * - Depth 3: project.employee.company.name
     *
     * The method works by:
     * 1. Parsing dot-path queries (e.g., "project.employee.company.name")
     * 2. Extracting the first relationship (e.g., "project")
     * 3. If the nested attribute still contains dots, using iterative processing
     * 4. Finding matching documents in the related collection
     * 5. Converting to filters on the parent collection
     *
     * @param array<Document> $relationships
     * @param array<Query> $queries
     * @return array<Query>|null Returns null if relationship filters cannot match any documents
     */
    private function convertRelationshipQueries(
        array $relationships,
        array $queries,
    ): ?array {
        // Early return if no dot-path queries exist
        $hasDotPath = false;
        foreach ($queries as $query) {
            $attr = $query->getAttribute();
            if (\str_contains($attr, '.')) {
                $hasDotPath = true;
                break;
            }
        }

        if (!$hasDotPath) {
            return $queries;
        }

        $relationshipsByKey = [];
        foreach ($relationships as $relationship) {
            $relationshipsByKey[$relationship->getAttribute('key')] = $relationship;
        }

        $additionalQueries = [];
        $groupedQueries = [];
        $indicesToRemove = [];

        // Group queries by relationship key
        foreach ($queries as $index => $query) {
            if ($query->getMethod() === Query::TYPE_SELECT) {
                continue;
            }
            $method = $query->getMethod();
            $attribute = $query->getAttribute();

            if (!\str_contains($attribute, '.')) {
                continue;
            }

            // Parse the relationship path
            $parts = \explode('.', $attribute);
            $relationshipKey = \array_shift($parts);
            $nestedAttribute = \implode('.', $parts);
            $relationship = $relationshipsByKey[$relationshipKey] ?? null;

            if (!$relationship) {
                continue;
            }

            // Group queries by relationship key
            if (!isset($groupedQueries[$relationshipKey])) {
                $groupedQueries[$relationshipKey] = [
                    'relationship' => $relationship,
                    'queries' => [],
                    'indices' => []
                ];
            }

            $groupedQueries[$relationshipKey]['queries'][] = [
                'method' => $method,
                'attribute' => $nestedAttribute,
                'values' => $query->getValues()
            ];

            $groupedQueries[$relationshipKey]['indices'][] = $index;
        }

        // Process each relationship group
        foreach ($groupedQueries as $relationshipKey => $group) {
            $relationship = $group['relationship'];
            $relatedCollection = $relationship->getAttribute('options')['relatedCollection'];
            $relationType = $relationship->getAttribute('options')['relationType'];
            $side = $relationship->getAttribute('options')['side'];

            // Build combined queries for the related collection
            $relatedQueries = [];
            foreach ($group['queries'] as $queryData) {
                $relatedQueries[] = new Query(
                    $queryData['method'],
                    $queryData['attribute'],
                    $queryData['values']
                );
            }

            try {
                // Process multi-level queries by walking the relationship chain from deepest to shallowest
                // For example: project.employee.company.name
                // 1. Find companies matching name -> company IDs
                // 2. Find employees with those company IDs -> employee IDs
                // 3. Find projects with those employee IDs -> project IDs

                // Check if we have nested relationships (depth 2+)
                $hasNestedPaths = false;
                $deepestQuery = null;
                foreach ($relatedQueries as $relatedQuery) {
                    if (\str_contains($relatedQuery->getAttribute(), '.')) {
                        $hasNestedPaths = true;
                        $deepestQuery = $relatedQuery;
                        break;
                    }
                }

                if ($hasNestedPaths) {
                    // Process the nested path iteratively from deepest to shallowest
                    $matchingIds = $this->processNestedRelationshipPath(
                        $relatedCollection,
                        $relatedQueries
                    );

                    if ($matchingIds === null || empty($matchingIds)) {
                        return null;
                    }

                    // Convert to simple ID filter for the current level
                    $relatedQueries = [Query::equal('$id', $matchingIds)];
                }

                // For virtual parent relationships (where parent doesn't store child IDs),
                // we need to find which parents have matching children
                // - ONE_TO_MANY from parent side: parent doesn't store children
                // - MANY_TO_ONE from child side: the "one" side doesn't store "many" IDs
                // - MANY_TO_MANY: both sides are virtual, stored in junction table
                $needsParentResolution = (
                    ($relationType === self::RELATION_ONE_TO_MANY && $side === self::RELATION_SIDE_PARENT) ||
                    ($relationType === self::RELATION_MANY_TO_ONE && $side === self::RELATION_SIDE_CHILD) ||
                    ($relationType === self::RELATION_MANY_TO_MANY)
                );

                if ($needsParentResolution) {
                    $matchingDocs = $this->silent(fn () => $this->find(
                        $relatedCollection,
                        \array_merge($relatedQueries, [
                            Query::limit(PHP_INT_MAX),
                        ])
                    ));
                } else {
                    $matchingDocs = $this->silent(fn () => $this->skipRelationships(fn () => $this->find(
                        $relatedCollection,
                        \array_merge($relatedQueries, [
                            Query::select(['$id']),
                            Query::limit(PHP_INT_MAX),
                        ])
                    )));
                }

                $matchingIds = \array_map(fn ($doc) => $doc->getId(), $matchingDocs);

                if ($needsParentResolution) {
                    // Need to find which parents have these children
                    $twoWayKey = $relationship->getAttribute('options')['twoWayKey'];

                    $parentIds = [];
                    foreach ($matchingDocs as $doc) {
                        $parentId = $doc->getAttribute($twoWayKey);

                        // Handle MANY_TO_MANY: twoWayKey returns an array
                        if (\is_array($parentId)) {
                            foreach ($parentId as $id) {
                                if ($id instanceof Document) {
                                    $id = $id->getId();
                                }
                                if ($id && !\in_array($id, $parentIds)) {
                                    $parentIds[] = $id;
                                }
                            }
                        } else {
                            // Handle ONE_TO_MANY/MANY_TO_ONE: single value
                            if ($parentId instanceof Document) {
                                $parentId = $parentId->getId();
                            }
                            if ($parentId && !\in_array($parentId, $parentIds)) {
                                $parentIds[] = $parentId;
                            }
                        }
                    }

                    // Add filter on current collection's $id
                    if (!empty($parentIds)) {
                        $additionalQueries[] = Query::equal('$id', $parentIds);
                    } else {
                        return null;
                    }
                } else {
                    // For other types, filter by the relationship attribute
                    if (!empty($matchingIds)) {
                        $additionalQueries[] = Query::equal($relationshipKey, $matchingIds);
                    } else {
                        return null;
                    }
                }

                // Remove all original relationship queries for this group
                foreach ($group['indices'] as $originalIndex) {
                    $indicesToRemove[] = $originalIndex;
                }
            } catch (\Exception $e) {
                return null;
            }
        }

        // Remove the original queries
        foreach ($indicesToRemove as $index) {
            unset($queries[$index]);
        }

        // Merge additional queries
        return \array_merge(\array_values($queries), $additionalQueries);
    }

    /**
     * Encode spatial data from array format to WKT (Well-Known Text) format
     *
     * @param mixed $value
     * @param string $type
     * @return string
     * @throws DatabaseException
     */
    protected function encodeSpatialData(mixed $value, string $type): string
    {
        $validator = new Spatial($type);
        if (!$validator->isValid($value)) {
            throw new StructureException($validator->getDescription());
        }

        switch ($type) {
            case self::VAR_POINT:
                return "POINT({$value[0]} {$value[1]})";

            case self::VAR_LINESTRING:
                $points = [];
                foreach ($value as $point) {
                    $points[] = "{$point[0]} {$point[1]}";
                }
                return 'LINESTRING(' . implode(', ', $points) . ')';

            case self::VAR_POLYGON:
                // Check if this is a single ring (flat array of points) or multiple rings
                $isSingleRing = count($value) > 0 && is_array($value[0]) &&
                    count($value[0]) === 2 && is_numeric($value[0][0]) && is_numeric($value[0][1]);

                if ($isSingleRing) {
                    // Convert single ring format [[x1,y1], [x2,y2], ...] to multi-ring format
                    $value = [$value];
                }

                $rings = [];
                foreach ($value as $ring) {
                    $points = [];
                    foreach ($ring as $point) {
                        $points[] = "{$point[0]} {$point[1]}";
                    }
                    $rings[] = '(' . implode(', ', $points) . ')';
                }
                return 'POLYGON(' . implode(', ', $rings) . ')';

            default:
                throw new DatabaseException('Unknown spatial type: ' . $type);
        }
    }
}<|MERGE_RESOLUTION|>--- conflicted
+++ resolved
@@ -42,15 +42,10 @@
     public const VAR_FLOAT = 'double';
     public const VAR_BOOLEAN = 'boolean';
     public const VAR_DATETIME = 'datetime';
-<<<<<<< HEAD
+
+    // ID types
     public const VAR_ID = 'id';
     public const VAR_UUID7 = 'uuid7';
-=======
->>>>>>> d8fc1bb3
-
-    // ID types
-    public const VAR_ID = 'id';
-    public const VAR_UUID = 'uuid';
 
     // Vector types
     public const VAR_VECTOR = 'vector';
@@ -1467,13 +1462,10 @@
                 $this->adapter->getSupportForIndexArray(),
                 $this->adapter->getSupportForSpatialIndexNull(),
                 $this->adapter->getSupportForSpatialIndexOrder(),
-<<<<<<< HEAD
+                $this->adapter->getSupportForVectors(),
                 $this->adapter->getSupportForAttributes(),
                 $this->adapter->getSupportForMultipleFulltextIndexes(),
                 $this->adapter->getSupportForIdenticalIndexes(),
-=======
-                $this->adapter->getSupportForVectors(),
->>>>>>> d8fc1bb3
             );
             foreach ($indexes as $index) {
                 if (!$validator->isValid($index)) {
@@ -2590,13 +2582,10 @@
                         $this->adapter->getSupportForIndexArray(),
                         $this->adapter->getSupportForSpatialIndexNull(),
                         $this->adapter->getSupportForSpatialIndexOrder(),
-<<<<<<< HEAD
+                        $this->adapter->getSupportForVectors(),
                         $this->adapter->getSupportForAttributes(),
                         $this->adapter->getSupportForMultipleFulltextIndexes(),
                         $this->adapter->getSupportForIdenticalIndexes(),
-=======
-                        $this->adapter->getSupportForVectors(),
->>>>>>> d8fc1bb3
                     );
 
                     foreach ($indexes as $index) {
@@ -3522,13 +3511,10 @@
                 $this->adapter->getSupportForIndexArray(),
                 $this->adapter->getSupportForSpatialIndexNull(),
                 $this->adapter->getSupportForSpatialIndexOrder(),
-<<<<<<< HEAD
+                $this->adapter->getSupportForVectors(),
                 $this->adapter->getSupportForAttributes(),
                 $this->adapter->getSupportForMultipleFulltextIndexes(),
                 $this->adapter->getSupportForIdenticalIndexes(),
-=======
-                $this->adapter->getSupportForVectors(),
->>>>>>> d8fc1bb3
             );
             if (!$validator->isValid($index)) {
                 throw new IndexException($validator->getDescription());
