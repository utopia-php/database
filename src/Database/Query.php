<?php

namespace Utopia\Database;

use Exception;

class Query
{
    // Filter methods
<<<<<<< HEAD
    public const TYPE_EQUAL = 'equal';
    public const TYPE_NOTEQUAL = 'notEqual';
    public const TYPE_LESSER = 'lessThan';
    public const TYPE_LESSEREQUAL = 'lessThanEqual';
    public const TYPE_GREATER = 'greaterThan';
    public const TYPE_GREATEREQUAL = 'greaterThanEqual';
    public const TYPE_CONTAINS = 'contains';
    public const TYPE_SEARCH = 'search';
    public const TYPE_IS_NULL = 'isNull';
    public const TYPE_IS_NOT_NULL = 'isNotNull';
    public const TYPE_BETWEEN = 'between';
=======
    const TYPE_EQUAL = 'equal';
    const TYPE_NOTEQUAL = 'notEqual';
    const TYPE_LESSER = 'lessThan';
    const TYPE_LESSEREQUAL = 'lessThanEqual';
    const TYPE_GREATER = 'greaterThan';
    const TYPE_GREATEREQUAL = 'greaterThanEqual';
    const TYPE_CONTAINS = 'contains';
    const TYPE_SEARCH = 'search';
    const TYPE_IS_NULL = 'isNull';
    const TYPE_IS_NOT_NULL = 'isNotNull';
    const TYPE_BETWEEN = 'between';
    const TYPE_STARTS_WITH = 'startsWith';
    const TYPE_ENDS_WITH = 'endsWith';
>>>>>>> 0bcc932c

    // Order methods
    public const TYPE_ORDERDESC = 'orderDesc';
    public const TYPE_ORDERASC = 'orderAsc';

    // Pagination methods
    public const TYPE_LIMIT = 'limit';
    public const TYPE_OFFSET = 'offset';
    public const TYPE_CURSORAFTER = 'cursorAfter';
    public const TYPE_CURSORBEFORE = 'cursorBefore';

    protected const CHAR_SINGLE_QUOTE = '\'';
    protected const CHAR_DOUBLE_QUOTE = '"';
    protected const CHAR_COMMA = ',';
    protected const CHAR_SPACE = ' ';
    protected const CHAR_BRACKET_START = '[';
    protected const CHAR_BRACKET_END = ']';
    protected const CHAR_PARENTHESES_START = '(';
    protected const CHAR_PARENTHESES_END = ')';
    protected const CHAR_BACKSLASH = '\\';

    protected string $method = '';
    protected string $attribute = '';

    /**
     * @var array<mixed>
     */
    protected array $values = [];


    /**
     * Construct a new query object
     *
     * @param string $method
     * @param string $attribute
     * @param array<mixed> $values
     */
    public function __construct(string $method, string $attribute = '', array $values = [])
    {
        $this->method = $method;
        $this->attribute = $attribute;
        $this->values = $values;
    }

    /**
     * @return string
     */
    public function getMethod(): string
    {
        return $this->method;
    }

    /**
     * @return string
     */
    public function getAttribute(): string
    {
        return $this->attribute;
    }

    /**
     * @return array<mixed>
     */
    public function getValues(): array
    {
        return $this->values;
    }

    /**
     * @param mixed $default
     * @return mixed
     */
    public function getValue(mixed $default = null): mixed
    {
        return $this->values[0] ?? $default;
    }

    /**
     * Sets method
     *
     * @param string $method
     * @return self
     */
    public function setMethod(string $method): self
    {
        $this->method = $method;

        return $this;
    }

    /**
     * Sets attribute
     *
     * @param string $attribute
     * @return self
     */
    public function setAttribute(string $attribute): self
    {
        $this->attribute = $attribute;

        return $this;
    }

    /**
     * Sets values
     *
     * @param array<mixed> $values
     * @return self
     */
    public function setValues(array $values): self
    {
        $this->values = $values;

        return $this;
    }

    /**
     * Sets value
     * @param mixed $value
     * @return self
     */
    public function setValue(mixed $value): self
    {
        $this->values = [$value];

        return $this;
    }

    /**
     * Check if method is supported
     *
     * @param string $value
     * @return bool
     */
    public static function isMethod(string $value): bool
    {
        return match (static::getMethodFromAlias($value)) {
            self::TYPE_EQUAL,
            self::TYPE_NOTEQUAL,
            self::TYPE_LESSER,
            self::TYPE_LESSEREQUAL,
            self::TYPE_GREATER,
            self::TYPE_GREATEREQUAL,
            self::TYPE_CONTAINS,
            self::TYPE_SEARCH,
            self::TYPE_ORDERASC,
            self::TYPE_ORDERDESC,
            self::TYPE_LIMIT,
            self::TYPE_OFFSET,
            self::TYPE_CURSORAFTER,
            self::TYPE_CURSORBEFORE,
            self::TYPE_IS_NULL,
            self::TYPE_IS_NOT_NULL,
            self::TYPE_BETWEEN,
            self::TYPE_STARTS_WITH,
            self::TYPE_ENDS_WITH => true,
            default => false,
        };
    }

    /**
     * Parse query filter
     *
     * @param string $filter
     * @return self
     * @throws Exception
     */
    public static function parse(string $filter): self
    {
        // Init empty vars we fill later
        $method = '';
        $params = [];

        // Separate method from filter
        $paramsStart = mb_strpos($filter, static::CHAR_PARENTHESES_START);

        if ($paramsStart === false) {
            throw new Exception("Invalid query");
        }

        $method = mb_substr($filter, 0, $paramsStart);

        // Separate params from filter
        $paramsEnd = \strlen($filter) - 1; // -1 to ignore )
        $parametersStart = $paramsStart + 1; // +1 to ignore (

        // Check for deprecated query syntax
        if (\str_contains($method, '.')) {
            throw new Exception("Invalid query method");
        }

        $currentParam = ""; // We build param here before pushing when it's ended
        $currentArrayParam = []; // We build array param here before pushing when it's ended

        $stack = []; // State for stack of parentheses
        $stackCount = 0; // Length of stack array. Kept as variable to improve performance
        $stringStackState = null; // State for string support

        // Loop thorough all characters
        for ($i = $parametersStart; $i < $paramsEnd; $i++) {
            $char = $filter[$i];

            $isStringStack = $stringStackState !== null;
            $isArrayStack = !$isStringStack && $stackCount > 0;

            if ($char === static::CHAR_BACKSLASH) {
                if (!(static::isSpecialChar($filter[$i + 1]))) {
                    static::appendSymbol($isStringStack, $filter[$i], $i, $filter, $currentParam);
                }

                static::appendSymbol($isStringStack, $filter[$i + 1], $i, $filter, $currentParam);
                $i++;

                continue;
            }

            // String support + escaping support
            if (
                (self::isQuote($char)) && // Must be string indicator
                ($filter[$i - 1] !== static::CHAR_BACKSLASH || $filter[$i - 2] === static::CHAR_BACKSLASH) // Must not be escaped;
            ) {
                if ($isStringStack) {
                    // Dont mix-up string symbols. Only allow the same as on start
                    if ($char === $stringStackState) {
                        // End of string
                        $stringStackState = null;
                    }

                    // Either way, add symbol to builder
                    static::appendSymbol($isStringStack, $char, $i, $filter, $currentParam);
                } else {
                    // Start of string
                    $stringStackState = $char;
                    static::appendSymbol($isStringStack, $char, $i, $filter, $currentParam);
                }

                continue;
            }

            // Array support
            if (!($isStringStack)) {
                if ($char === static::CHAR_BRACKET_START) {
                    // Start of array
                    $stack[] = $char;
                    $stackCount++;
                    continue;
                } elseif ($char === static::CHAR_BRACKET_END) {
                    // End of array
                    \array_pop($stack);
                    $stackCount--;

                    if (strlen($currentParam)) {
                        $currentArrayParam[] = $currentParam;
                    }

                    $params[] = $currentArrayParam;
                    $currentArrayParam = [];
                    $currentParam = "";

                    continue;
                } elseif ($char === static::CHAR_COMMA) { // Params separation support
                    // If in array stack, dont merge yet, just mark it in array param builder
                    if ($isArrayStack) {
                        $currentArrayParam[] = $currentParam;
                        $currentParam = "";
                    } else {
                        // Append from parap builder. Either value, or array
                        if (empty($currentArrayParam)) {
                            if (strlen($currentParam)) {
                                $params[] = $currentParam;
                            }

                            $currentParam = "";
                        }
                    }
                    continue;
                }
            }

            // Value, not relevant to syntax
            static::appendSymbol($isStringStack, $char, $i, $filter, $currentParam);
        }

        if (strlen($currentParam)) {
            $params[] = $currentParam;
            $currentParam = "";
        }

        $parsedParams = [];

        foreach ($params as $param) {
            // If array, parse each child separatelly
            if (\is_array($param)) {
                foreach ($param as $element) {
                    $arr[] = self::parseValue($element);
                }

                $parsedParams[] = $arr ?? [];
            } else {
                $parsedParams[] = self::parseValue($param);
            }
        }

        $method = static::getMethodFromAlias($method);
        switch ($method) {
            case self::TYPE_EQUAL:
            case self::TYPE_NOTEQUAL:
            case self::TYPE_LESSER:
            case self::TYPE_LESSEREQUAL:
            case self::TYPE_GREATER:
            case self::TYPE_GREATEREQUAL:
            case self::TYPE_CONTAINS:
            case self::TYPE_SEARCH:
            case self::TYPE_IS_NULL:
            case self::TYPE_IS_NOT_NULL:
            case self::TYPE_BETWEEN:
            case self::TYPE_STARTS_WITH:
            case self::TYPE_ENDS_WITH:
                $attribute = $parsedParams[0] ?? '';
                if (count($parsedParams) < 2) {
                    return new self($method, $attribute);
                }
                return new self($method, $attribute, \is_array($parsedParams[1]) ? $parsedParams[1] : [$parsedParams[1]]);

            case self::TYPE_ORDERASC:
            case self::TYPE_ORDERDESC:
                return new self($method, $parsedParams[0] ?? '');

            case self::TYPE_LIMIT:
            case self::TYPE_OFFSET:
            case self::TYPE_CURSORAFTER:
            case self::TYPE_CURSORBEFORE:
                if (count($parsedParams) > 0) {
                    return new self($method, values: [$parsedParams[0]]);
                }
                return new self($method);

            default:
                return new self($method);
        }
    }

    /**
     * Utility method to only append symbol if relevant.
     *
     * @param bool $isStringStack
     * @param string $char
     * @param int $index
     * @param string $filter
     * @param string $currentParam
     * @return void
     */
    protected static function appendSymbol(bool $isStringStack, string $char, int $index, string $filter, string &$currentParam): void
    {
        // Ignore spaces and commas outside of string
        $canBeIgnored = false;

        if ($char === static::CHAR_SPACE) {
            $canBeIgnored = true;
        } elseif ($char === static::CHAR_COMMA) {
            $canBeIgnored = true;
        }

        if ($canBeIgnored) {
            if ($isStringStack) {
                $currentParam .= $char;
            }
        } else {
            $currentParam .= $char;
        }
    }

    protected static function isQuote(string $char): bool
    {
        if ($char === self::CHAR_SINGLE_QUOTE) {
            return true;
        } elseif ($char === self::CHAR_DOUBLE_QUOTE) {
            return true;
        }

        return false;
    }

    protected static function isSpecialChar(string $char): bool
    {
        if ($char === static::CHAR_COMMA) {
            return true;
        } elseif ($char === static::CHAR_BRACKET_END) {
            return true;
        } elseif ($char === static::CHAR_BRACKET_START) {
            return true;
        } elseif ($char === static::CHAR_DOUBLE_QUOTE) {
            return true;
        } elseif ($char === static::CHAR_SINGLE_QUOTE) {
            return true;
        }

        return false;
    }

    /**
     * Parses value.
     *
     * @param string $value
     * @return mixed
     */
    protected static function parseValue(string $value): mixed
    {
        $value = \trim($value);

        if ($value === 'false') { // Boolean value
            return false;
        } elseif ($value === 'true') {
            return true;
        } elseif ($value === 'null') { // Null value
            return null;
        } elseif (\is_numeric($value)) { // Numeric value
            // Cast to number
            return $value + 0;
        } elseif (\str_starts_with($value, static::CHAR_DOUBLE_QUOTE) || \str_starts_with($value, static::CHAR_SINGLE_QUOTE)) { // String param
            $value = \substr($value, 1, -1); // Remove '' or ""
            return $value;
        }

        // Unknown format
        return $value;
    }

    /**
     * Returns Method from Alias.
     *
     * @param string $method
     * @return string
     */
    protected static function getMethodFromAlias(string $method): string
    {
        return $method;
        /*
        Commented out as we didn't consider this important at the moment, since IDE autocomplete should do the job.
        return match ($method) {
            'lt' => self::TYPE_LESSER,
            'lte' => self::TYPE_LESSEREQUAL,
            'gt' => self::TYPE_GREATER,
            'gte' => self::TYPE_GREATEREQUAL,
            'eq' => self::TYPE_EQUAL,
            default => $method
        };
        */
    }

    /**
     * Helper method to create Query with equal method
     *
     * @param string $attribute
     * @param array<mixed> $values
     * @return Query
     */
    public static function equal(string $attribute, array $values): self
    {
        return new self(self::TYPE_EQUAL, $attribute, $values);
    }

    /**
     * Helper method to create Query with notEqual method
     *
     * @param string $attribute
     * @param mixed $value
     * @return Query
     */
    public static function notEqual(string $attribute, mixed $value): self
    {
        return new self(self::TYPE_NOTEQUAL, $attribute, [$value]);
    }

    /**
     * Helper method to create Query with lessThan method
     *
     * @param string $attribute
     * @param mixed $value
     * @return Query
     */
    public static function lessThan(string $attribute, mixed $value): self
    {
        return new self(self::TYPE_LESSER, $attribute, [$value]);
    }

    /**
     * Helper method to create Query with lessThanEqual method
     *
     * @param string $attribute
     * @param mixed $value
     * @return Query
     */
    public static function lessThanEqual(string $attribute, mixed $value): self
    {
        return new self(self::TYPE_LESSEREQUAL, $attribute, [$value]);
    }

    /**
     * Helper method to create Query with greaterThan method
     *
     * @param string $attribute
     * @param mixed $value
     * @return Query
     */
    public static function greaterThan(string $attribute, mixed $value): self
    {
        return new self(self::TYPE_GREATER, $attribute, [$value]);
    }

    /**
     * Helper method to create Query with greaterThanEqual method
     *
     * @param string $attribute
     * @param mixed $value
     * @return Query
     */
    public static function greaterThanEqual(string $attribute, mixed$value): self
    {
        return new self(self::TYPE_GREATEREQUAL, $attribute, [$value]);
    }

    /**
     * Helper method to create Query with contains method
     *
     * @param string $attribute
     * @param array<mixed> $values
     * @return Query
     */
    public static function contains(string $attribute, array $values): self
    {
        return new self(self::TYPE_CONTAINS, $attribute, $values);
    }

    /**
     * Helper method to create Query with between method
     *
     * @param string $attribute
     * @param mixed $start
     * @param mixed $end
     * @return Query
     */
    public static function between(string $attribute, mixed $start, mixed $end): self
    {
        return new self(self::TYPE_BETWEEN, $attribute, [$start, $end]);
    }

    /**
     * Helper method to create Query with search method
     *
     * @param string $attribute
     * @param mixed $value
     * @return Query
     */
    public static function search(string $attribute, mixed $value): self
    {
        return new self(self::TYPE_SEARCH, $attribute, [$value]);
    }

    /**
     * Helper method to create Query with orderDesc method
     *
     * @param string $attribute
     * @return Query
     */
    public static function orderDesc(string $attribute): self
    {
        return new self(self::TYPE_ORDERDESC, $attribute);
    }

    /**
     * Helper method to create Query with orderAsc method
     *
     * @param string $attribute
     * @return Query
     */
    public static function orderAsc(string $attribute): self
    {
        return new self(self::TYPE_ORDERASC, $attribute);
    }

    /**
     * Helper method to create Query with limit method
     *
     * @param int $value
     * @return Query
     */
    public static function limit(int $value): self
    {
        return new self(self::TYPE_LIMIT, values: [$value]);
    }

    /**
     * Helper method to create Query with offset method
     *
     * @param int $value
     * @return Query
     */
    public static function offset(int $value): self
    {
        return new self(self::TYPE_OFFSET, values: [$value]);
    }

    /**
     * Helper method to create Query with cursorAfter method
     *
     * @param Document $value
     * @return Query
     */
    public static function cursorAfter(Document $value): self
    {
        return new self(self::TYPE_CURSORAFTER, values: [$value]);
    }

    /**
     * Helper method to create Query with cursorBefore method
     *
     * @param Document $value
     * @return Query
     */
    public static function cursorBefore(Document $value): self
    {
        return new self(self::TYPE_CURSORBEFORE, values: [$value]);
    }

    /**
     * Helper method to create Query with isNull method
     *
     * @param string $attribute
     * @return Query
     */
    public static function isNull(string $attribute): self
    {
        return new self(self::TYPE_IS_NULL, $attribute);
    }

    /**
     * Helper method to create Query with isNotNull method
     *
     * @param string $attribute
     * @return Query
     */
    public static function isNotNull(string $attribute): self
    {
        return new self(self::TYPE_IS_NOT_NULL, $attribute);
    }

    public static function startsWith(string $attribute, string $value): self
    {
        return new self(self::TYPE_STARTS_WITH, $attribute, [$value]);
    }

    public static function endsWith(string $attribute, string $value): self
    {
        return new self(self::TYPE_ENDS_WITH, $attribute, [$value]);
    }

    /**
     * Filters $queries for $types
     *
     * @param array<Query> $queries
     * @param string ...$types
     *
     * @return array<Query>
     */
    public static function getByType(array $queries, string ...$types): array
    {
        $filtered = [];
        foreach ($queries as $query) {
            if (in_array($query->getMethod(), $types, true)) {
                $filtered[] = $query;
            }
        }

        return $filtered;
    }

    /**
     * Iterates through queries are groups them by type
     *
     * @param array<Query> $queries
     * @return array{
     *     filters: array<Query>,
     *     limit: int|null,
     *     offset: int|null,
     *     orderAttributes: array<string>,
     *     orderTypes: array<string>,
     *     cursor: Document|null,
     *     cursorDirection: string|null
     * }
     */
    public static function groupByType(array $queries): array
    {
        $filters = [];
        $limit = null;
        $offset = null;
        $orderAttributes = [];
        $orderTypes = [];
        $cursor = null;
        $cursorDirection = null;
        foreach ($queries as $query) {
            if (!$query instanceof Query) {
                continue;
            }

            $method = $query->getMethod();
            $attribute = $query->getAttribute();
            $values = $query->getValues();
            switch ($method) {
                case Query::TYPE_ORDERASC:
                case Query::TYPE_ORDERDESC:
                    if (!empty($attribute)) {
                        $orderAttributes[] = $attribute;
                    }

                    $orderTypes[] = $method === Query::TYPE_ORDERASC ? Database::ORDER_ASC : Database::ORDER_DESC;
                    break;

                case Query::TYPE_LIMIT:
                    // keep the 1st limit encountered and ignore the rest
                    if ($limit !== null) {
                        break;
                    }

                    $limit = $values[0] ?? $limit;
                    break;

                case Query::TYPE_OFFSET:
                    // keep the 1st offset encountered and ignore the rest
                    if ($offset !== null) {
                        break;
                    }

                    $offset = $values[0] ?? $limit;
                    break;

                case Query::TYPE_CURSORAFTER:
                case Query::TYPE_CURSORBEFORE:
                    // keep the 1st cursor encountered and ignore the rest
                    if ($cursor !== null) {
                        break;
                    }

                    $cursor = $values[0] ?? $limit;
                    $cursorDirection = $method === Query::TYPE_CURSORAFTER ? Database::CURSOR_AFTER : Database::CURSOR_BEFORE;
                    break;

                default:
                    $filters[] = $query;
                    break;
            }
        }

        return [
            'filters' => $filters,
            'limit' => $limit,
            'offset' => $offset,
            'orderAttributes' => $orderAttributes,
            'orderTypes' => $orderTypes,
            'cursor' => $cursor,
            'cursorDirection' => $cursorDirection,
        ];
    }

    /**
     * Iterate over $queries attempting to parse each
     *
     * @param array<string> $queries
     *
     * @return array<Query>
     * @throws Exception
     */
    public static function parseQueries(array $queries): array
    {
        $parsed = [];
        foreach ($queries as $query) {
            try {
                $parsed[] = Query::parse($query);
            } catch (\Throwable $th) {
                throw new Exception("Invalid query: ${query}", previous: $th);
            }
        }

        return $parsed;
    }
}<|MERGE_RESOLUTION|>--- conflicted
+++ resolved
@@ -7,7 +7,6 @@
 class Query
 {
     // Filter methods
-<<<<<<< HEAD
     public const TYPE_EQUAL = 'equal';
     public const TYPE_NOTEQUAL = 'notEqual';
     public const TYPE_LESSER = 'lessThan';
@@ -19,21 +18,8 @@
     public const TYPE_IS_NULL = 'isNull';
     public const TYPE_IS_NOT_NULL = 'isNotNull';
     public const TYPE_BETWEEN = 'between';
-=======
-    const TYPE_EQUAL = 'equal';
-    const TYPE_NOTEQUAL = 'notEqual';
-    const TYPE_LESSER = 'lessThan';
-    const TYPE_LESSEREQUAL = 'lessThanEqual';
-    const TYPE_GREATER = 'greaterThan';
-    const TYPE_GREATEREQUAL = 'greaterThanEqual';
-    const TYPE_CONTAINS = 'contains';
-    const TYPE_SEARCH = 'search';
-    const TYPE_IS_NULL = 'isNull';
-    const TYPE_IS_NOT_NULL = 'isNotNull';
-    const TYPE_BETWEEN = 'between';
-    const TYPE_STARTS_WITH = 'startsWith';
-    const TYPE_ENDS_WITH = 'endsWith';
->>>>>>> 0bcc932c
+    public const TYPE_STARTS_WITH = 'startsWith';
+    public const TYPE_ENDS_WITH = 'endsWith';
 
     // Order methods
     public const TYPE_ORDERDESC = 'orderDesc';
