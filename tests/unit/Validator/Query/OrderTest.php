<?php

namespace Tests\Unit\Validator\Query;

use PHPUnit\Framework\TestCase;
use Utopia\Database\Database;
use Utopia\Database\Document;
use Utopia\Database\Exception;
use Utopia\Database\Query;
use Utopia\Database\QueryContext;
use Utopia\Database\Validator\Queries\V2 as DocumentsValidator;

class OrderTest extends TestCase
{
    protected DocumentsValidator $validator;

    /**
     * @throws Exception
     */
    public function setUp(): void
    {
<<<<<<< HEAD
        $collection = new Document([
            '$id' => Database::METADATA,
            '$collection' => Database::METADATA,
            'name' => 'movies',
            'attributes' => [],
            'indexes' => [],
        ]);

        $collection->setAttribute('attributes', [
            new Document([
                '$id' => 'attr',
                'key' => 'attr',
                'type' => Database::VAR_STRING,
                'array' => false,
            ]),
            new Document([
                '$id' => '$internalId',
                'key' => '$internalId',
                'type' => Database::VAR_STRING,
                'array' => false,
            ]),
        ]);

        $context = new QueryContext();

        $context->add($collection);

        $this->validator = new DocumentsValidator($context);
=======
        $this->validator = new Order(
            attributes: [
                new Document([
                    '$id' => 'attr',
                    'key' => 'attr',
                    'type' => Database::VAR_STRING,
                    'array' => false,
                ]),
                new Document([
                    '$id' => '$sequence',
                    'key' => '$sequence',
                    'type' => Database::VAR_STRING,
                    'array' => false,
                ]),
            ],
        );
>>>>>>> bfc010cb
    }

    public function testValueSuccess(): void
    {
        $this->assertTrue($this->validator->isValid([Query::orderAsc('attr')]));
        $this->assertTrue($this->validator->isValid([Query::orderAsc()]));
        $this->assertTrue($this->validator->isValid([Query::orderDesc('attr')]));
        $this->assertTrue($this->validator->isValid([Query::orderDesc()]));
        $this->assertTrue($this->validator->isValid([Query::limit(101)]));
        $this->assertTrue($this->validator->isValid([Query::offset(5001)]));
        $this->assertTrue($this->validator->isValid([Query::equal('attr', ['v'])]));
    }

    public function testValueFailure(): void
    {
        $this->assertFalse($this->validator->isValid([Query::limit(-1)]));
        $this->assertFalse($this->validator->isValid([Query::limit(0)]));
        $this->assertEquals('Invalid limit: Value must be a valid range between 1 and 9,223,372,036,854,775,807', $this->validator->getDescription());
        $this->assertFalse($this->validator->isValid([Query::offset(-1)]));
        $this->assertFalse($this->validator->isValid([Query::equal('dne', ['v'])]));
        $this->assertFalse($this->validator->isValid([Query::equal('', ['v'])]));
        $this->assertFalse($this->validator->isValid([Query::orderDesc('dne')]));
        $this->assertFalse($this->validator->isValid([Query::orderAsc('dne')]));
    }
}<|MERGE_RESOLUTION|>--- conflicted
+++ resolved
@@ -19,7 +19,6 @@
      */
     public function setUp(): void
     {
-<<<<<<< HEAD
         $collection = new Document([
             '$id' => Database::METADATA,
             '$collection' => Database::METADATA,
@@ -36,8 +35,8 @@
                 'array' => false,
             ]),
             new Document([
-                '$id' => '$internalId',
-                'key' => '$internalId',
+                '$id' => '$sequence',
+                'key' => '$sequence',
                 'type' => Database::VAR_STRING,
                 'array' => false,
             ]),
@@ -48,24 +47,6 @@
         $context->add($collection);
 
         $this->validator = new DocumentsValidator($context);
-=======
-        $this->validator = new Order(
-            attributes: [
-                new Document([
-                    '$id' => 'attr',
-                    'key' => 'attr',
-                    'type' => Database::VAR_STRING,
-                    'array' => false,
-                ]),
-                new Document([
-                    '$id' => '$sequence',
-                    'key' => '$sequence',
-                    'type' => Database::VAR_STRING,
-                    'array' => false,
-                ]),
-            ],
-        );
->>>>>>> bfc010cb
     }
 
     public function testValueSuccess(): void
