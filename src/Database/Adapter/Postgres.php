<?php

namespace Utopia\Database\Adapter;

use Exception;
use PDO;
use PDOException;
use Throwable;
use Utopia\Database\Database;
use Utopia\Database\Document;
use Utopia\Database\Exception as DatabaseException;
use Utopia\Database\Exception\Duplicate;
use Utopia\Database\Exception\Timeout;
use Utopia\Database\Query;
use Utopia\Database\Validator\Authorization;

class Postgres extends SQL
{
    /**
     * Differences between MariaDB and Postgres
     *
     * 1. Need to use CASCADE to DROP schema
     * 2. Quotes are different ` vs "
     * 3. DATETIME is TIMESTAMP
     * 4. Full-text search is different - to_tsvector() and to_tsquery()
     */

    /**
     * Create Database
     *
     * @param string $name
     *
     * @return bool
     */
    public function create(string $name): bool
    {
        $name = $this->filter($name);

        return $this->getPDO()
            ->prepare("CREATE SCHEMA IF NOT EXISTS \"{$name}\"")
            ->execute();
    }

    /**
     * Delete Database
     *
     * @param string $name
     * @return bool
     * @throws Exception
     * @throws PDOException
     */
    public function delete(string $name): bool
    {
        $name = $this->filter($name);
        return $this->getPDO()
            ->prepare("DROP SCHEMA \"{$name}\" CASCADE;")
            ->execute();
    }

    /**
     * Create Collection
     *
     * @param string $name
     * @param array<Document> $attributes
     * @param array<Document> $indexes
     * @return bool
     */
    public function createCollection(string $name, array $attributes = [], array $indexes = []): bool
    {
        $database = $this->getDefaultDatabase();
        $namespace = $this->getNamespace();
        $id = $this->filter($name);

        $this->getPDO()->beginTransaction();

        foreach ($attributes as &$attribute) {
            $attrId = $this->filter($attribute->getId());
            $attrType = $this->getSQLType($attribute->getAttribute('type'), $attribute->getAttribute('size', 0), $attribute->getAttribute('signed', true));

            if ($attribute->getAttribute('array')) {
                $attrType = 'TEXT';
            }

            $attribute = "\"{$attrId}\" {$attrType}, ";
        }

        /**
         * @var array<string> $attributes
         */
        $stmt = $this->getPDO()->prepare("
            CREATE TABLE IF NOT EXISTS {$this->getSQLTable($id)} (
                \"_id\" SERIAL NOT NULL,
                \"_uid\" VARCHAR(255) NOT NULL,
                \"_createdAt\" TIMESTAMP(3) DEFAULT NULL,
                \"_updatedAt\" TIMESTAMP(3) DEFAULT NULL,
                \"_permissions\" TEXT DEFAULT NULL,
                " . \implode(' ', $attributes) . "
                PRIMARY KEY (\"_id\")
            );
        ");

        $stmtIndex = $this->getPDO()->prepare("
            CREATE UNIQUE INDEX \"{$namespace}_{$id}_uid\" on {$this->getSQLTable($id)} (LOWER(\"_uid\"));
            CREATE INDEX \"{$namespace}_{$id}_created\" ON {$this->getSQLTable($id)} (\"_createdAt\");
            CREATE INDEX \"{$namespace}_{$id}_updated\" ON {$this->getSQLTable($id)} (\"_updatedAt\");
        ");

        try {
            $stmt->execute();
            $stmtIndex->execute();

            $this->getPDO()
                ->prepare("CREATE TABLE IF NOT EXISTS {$this->getSQLTable($id . '_perms')} (
                        \"_id\" SERIAL NOT NULL,
                        \"_type\" VARCHAR(12) NOT NULL,
                        \"_permission\" VARCHAR(255) NOT NULL,
                        \"_document\" VARCHAR(255) NOT NULL,
                        PRIMARY KEY (\"_id\")
                    );
                    CREATE UNIQUE INDEX \"index_{$namespace}_{$id}_ukey\" ON {$this->getSQLTable($id. '_perms')} USING btree (\"_document\",\"_type\",\"_permission\");
                    CREATE INDEX \"index_{$namespace}_{$id}_permission\" ON {$this->getSQLTable($id. '_perms')} USING btree (\"_permission\",\"_type\",\"_document\");
                    ")
                ->execute();

            foreach ($indexes as $index) {
                $indexId = $this->filter($index->getId());
                $indexType = $index->getAttribute('type');
                $indexAttributes = $index->getAttribute('attributes');
                $indexOrders = $index->getAttribute('orders', []);

                $this->createIndex(
                    $id,
                    $indexId,
                    $indexType,
                    $indexAttributes,
                    [],
                    $indexOrders
                );
            }
        } catch (Exception $e) {
            $this->getPDO()->rollBack();
            throw new DatabaseException('Failed to create collection: ' . $e->getMessage());
        }

        if (!$this->getPDO()->commit()) {
            throw new DatabaseException('Failed to commit transaction');
        }

        // Update $this->getIndexCount when adding another default index

        return true;
    }

    /**
     * Get Collection Size
     * @param string $collection
     * @return int
     * @throws DatabaseException
     *
     */
    public function getSizeOfCollection(string $collection): int
    {
        $collection = $this->filter($collection);
        $name = $this->getSQLTable($collection);
        $permissions = $this->getSQLTable($collection . '_perms');

        $collectionSize = $this->getPDO()->prepare("
             SELECT pg_total_relation_size(:name);
        ");

        $permissionsSize = $this->getPDO()->prepare("
             SELECT pg_total_relation_size(:permissions);
        ");

        $collectionSize->bindParam(':name', $name);
        $permissionsSize->bindParam(':permissions', $permissions);

        try {
            $collectionSize->execute();
            $permissionsSize->execute();
            $size = $collectionSize->fetchColumn() + $permissionsSize->fetchColumn();
        } catch (PDOException $e) {
            throw new DatabaseException('Failed to get collection size: ' . $e->getMessage());
        }

        return  $size;
    }

    /**
     * Delete Collection
     *
     * @param string $id
     * @return bool
     */
    public function deleteCollection(string $id): bool
    {
        $id = $this->filter($id);

        return $this->getPDO()
            ->prepare("DROP TABLE {$this->getSQLTable($id)}, {$this->getSQLTable($id . '_perms')};")
            ->execute();
    }

    /**
     * Create Attribute
     *
     * @param string $collection
     * @param string $id
     * @param string $type
     * @param int $size
     * @param bool $array
     *
     * @return bool
     */
    public function createAttribute(string $collection, string $id, string $type, int $size, bool $signed = true, bool $array = false): bool
    {
        $name = $this->filter($collection);
        $id = $this->filter($id);
        $type = $this->getSQLType($type, $size, $signed);

        if ($array) {
            $type = 'TEXT';
        }

        return $this->getPDO()
            ->prepare("ALTER TABLE {$this->getSQLTable($name)}
                ADD COLUMN \"{$id}\" {$type};")
            ->execute();
    }

    /**
     * Delete Attribute
     *
     * @param string $collection
     * @param string $id
     * @param bool $array
     *
     * @return bool
     */
    public function deleteAttribute(string $collection, string $id, bool $array = false): bool
    {
        $name = $this->filter($collection);
        $id = $this->filter($id);

        return $this->getPDO()
            ->prepare("ALTER TABLE {$this->getSQLTable($name)}
                DROP COLUMN \"{$id}\";")
            ->execute();
    }

    /**
     * Rename Attribute
     *
     * @param string $collection
     * @param string $old
     * @param string $new
     * @return bool
     * @throws Exception
     * @throws PDOException
     */
    public function renameAttribute(string $collection, string $old, string $new): bool
    {
        $collection = $this->filter($collection);
        $old = $this->filter($old);
        $new = $this->filter($new);

        return $this->getPDO()
            ->prepare("ALTER TABLE {$this->getSQLTable($collection)} RENAME COLUMN
                \"{$old}\"
                TO
                \"{$new}\";")
            ->execute();
    }

    /**
     * Update Attribute
     *
     * @param string $collection
     * @param string $id
     * @param string $type
     * @param int $size
     * @param bool $signed
     * @param bool $array
     * @return bool
     * @throws Exception
     * @throws PDOException
     */
    public function updateAttribute(string $collection, string $id, string $type, int $size, bool $signed = true, bool $array = false): bool
    {
        $name = $this->filter($collection);
        $id = $this->filter($id);
        $type = $this->getSQLType($type, $size, $signed);

        if ($array) {
            $type = 'LONGTEXT';
        }

        if ($type == 'TIMESTAMP(3)') {
            $type = "TIMESTAMP(3) without time zone USING TO_TIMESTAMP(\"$id\", 'YYYY-MM-DD HH24:MI:SS.MS')";
        }

        return $this->getPDO()
            ->prepare("ALTER TABLE {$this->getSQLTable($name)}
                ALTER COLUMN \"{$id}\" TYPE {$type};")
            ->execute();
    }

    /**
     * @param string $collection
     * @param string $id
     * @param string $type
     * @param string $relatedCollection
     * @param bool $twoWay
     * @param string $twoWayKey
     * @return bool
     * @throws Exception
     */
    public function createRelationship(
        string $collection,
        string $relatedCollection,
        string $type,
        bool $twoWay = false,
        string $id = '',
        string $twoWayKey = ''
    ): bool {
        $name = $this->filter($collection);
        $relatedName = $this->filter($relatedCollection);
        $table = $this->getSQLTable($name);
        $relatedTable = $this->getSQLTable($relatedName);
        $id = $this->filter($id);
        $twoWayKey = $this->filter($twoWayKey);
        $sqlType = $this->getSQLType(Database::VAR_RELATIONSHIP, 0, false);

        switch ($type) {
            case Database::RELATION_ONE_TO_ONE:
                $sql = "ALTER TABLE {$table} ADD COLUMN \"{$id}\" {$sqlType} DEFAULT NULL;";

                if ($twoWay) {
                    $sql .= "ALTER TABLE {$relatedTable} ADD COLUMN \"{$twoWayKey}\" {$sqlType} DEFAULT NULL;";
                }
                break;
            case Database::RELATION_ONE_TO_MANY:
                $sql = "ALTER TABLE {$relatedTable} ADD COLUMN \"{$twoWayKey}\" {$sqlType} DEFAULT NULL;";
                break;
            case Database::RELATION_MANY_TO_ONE:
                $sql = "ALTER TABLE {$table} ADD COLUMN \"{$id}\" {$sqlType} DEFAULT NULL;";
                break;
            case Database::RELATION_MANY_TO_MANY:
                return true;
            default:
                throw new DatabaseException('Invalid relationship type');
        }

        return $this->getPDO()
            ->prepare($sql)
            ->execute();
    }

    /**
     * @param string $collection
     * @param string $relatedCollection
     * @param string $type
     * @param bool $twoWay
     * @param string $key
     * @param string $twoWayKey
     * @param string|null $newKey
     * @param string|null $newTwoWayKey
     * @return bool
     * @throws Exception
     */
    public function updateRelationship(
        string $collection,
        string $relatedCollection,
        string $type,
        bool $twoWay,
        string $key,
        string $twoWayKey,
        ?string $newKey = null,
        ?string $newTwoWayKey = null,
    ): bool {
        $name = $this->filter($collection);
        $relatedName = $this->filter($relatedCollection);
        $table = $this->getSQLTable($name);
        $relatedTable = $this->getSQLTable($relatedName);
        $key = $this->filter($key);
        $twoWayKey = $this->filter($twoWayKey);

        if (!\is_null($newKey)) {
            $newKey = $this->filter($newKey);
        }
        if (!\is_null($newTwoWayKey)) {
            $newTwoWayKey = $this->filter($newTwoWayKey);
        }

        $sql = '';

        switch ($type) {
            case Database::RELATION_ONE_TO_ONE:
                if (!\is_null($newKey)) {
                    $sql = "ALTER TABLE {$table} RENAME COLUMN \"{$key}\" TO \"{$newKey}\";";
                }
                if ($twoWay && !\is_null($newTwoWayKey)) {
                    $sql .= "ALTER TABLE {$relatedTable} RENAME COLUMN \"{$twoWayKey}\" TO \"{$newTwoWayKey}\";";
                }
                break;
            case Database::RELATION_MANY_TO_ONE:
                if (!\is_null($newKey)) {
                    $sql = "ALTER TABLE {$table} RENAME COLUMN \"{$key}\" TO \"{$newKey}\";";
                }
                break;
            case Database::RELATION_ONE_TO_MANY:
                if ($twoWay && !\is_null($newTwoWayKey)) {
                    $sql = "ALTER TABLE {$relatedTable} RENAME COLUMN \"{$twoWayKey}\" TO \"{$newTwoWayKey}\";";
                }
                break;
            case Database::RELATION_MANY_TO_MANY:
                $collection = $this->getDocument(Database::METADATA, $collection);
                $relatedCollection = $this->getDocument(Database::METADATA, $relatedCollection);

                $junction = $this->getSQLTable('_' . $collection->getInternalId() . '_' . $relatedCollection->getInternalId());

                if (!\is_null($newKey)) {
                    $sql = "ALTER TABLE {$junction} RENAME COLUMN \"{$key}\" TO \"{$newKey}\";";
                }
                if ($twoWay && !\is_null($newTwoWayKey)) {
                    $sql .= "ALTER TABLE {$junction} RENAME COLUMN \"{$twoWayKey}\" TO \"{$newTwoWayKey}\";";
                }
                break;
            default:
                throw new DatabaseException('Invalid relationship type');
        }

        if (empty($sql)) {
            return true;
        }

        return $this->getPDO()
            ->prepare($sql)
            ->execute();
    }

    public function deleteRelationship(
        string $collection,
        string $relatedCollection,
        string $type,
        bool $twoWay,
        string $key,
        string $twoWayKey,
        string $side
    ): bool {
        $name = $this->filter($collection);
        $relatedName = $this->filter($relatedCollection);
        $table = $this->getSQLTable($name);
        $relatedTable = $this->getSQLTable($relatedName);
        $key = $this->filter($key);

        switch ($type) {
            case Database::RELATION_ONE_TO_ONE:
                $sql = "ALTER TABLE {$table} DROP COLUMN \"{$key}\";";
                if ($twoWay) {
                    $sql .= "ALTER TABLE {$relatedTable} DROP COLUMN \"{$twoWayKey}\";";
                }
                break;
            case Database::RELATION_ONE_TO_MANY:
                if ($side === Database::RELATION_SIDE_PARENT) {
                    $sql = "ALTER TABLE {$relatedTable} DROP COLUMN \"{$twoWayKey}\";";
                } else {
                    $sql = "ALTER TABLE {$table} DROP COLUMN \"{$key}\";";
                }
                break;
            case Database::RELATION_MANY_TO_ONE:
                if ($side === Database::RELATION_SIDE_PARENT) {
                    $sql = "ALTER TABLE {$table} DROP COLUMN \"{$key}\";";
                } else {
                    $sql = "ALTER TABLE {$relatedTable} DROP COLUMN \"{$twoWayKey}\";";
                }
                break;
            case Database::RELATION_MANY_TO_MANY:
                $collection = $this->getDocument(Database::METADATA, $collection);
                $relatedCollection = $this->getDocument(Database::METADATA, $relatedCollection);

                $junction = $side === Database::RELATION_SIDE_PARENT
                    ? $this->getSQLTable('_' . $collection->getInternalId() . '_' . $relatedCollection->getInternalId())
                    : $this->getSQLTable('_' . $relatedCollection->getInternalId() . '_' . $collection->getInternalId());

                $perms = $side === Database::RELATION_SIDE_PARENT
                    ? $this->getSQLTable('_' . $collection->getInternalId() . '_' . $relatedCollection->getInternalId() . '_perms')
                    : $this->getSQLTable('_' . $relatedCollection->getInternalId() . '_' . $collection->getInternalId() . '_perms');

                $sql = "DROP TABLE {$junction}; DROP TABLE {$perms}";
                break;
            default:
                throw new DatabaseException('Invalid relationship type');
        }

        return $this->getPDO()
            ->prepare($sql)
            ->execute();
    }

    /**
     * Create Index
     *
     * @param string $collection
     * @param string $id
     * @param string $type
     * @param array<string> $attributes
     * @param array<int> $lengths
     * @param array<string> $orders
     *
     * @return bool
     */
    public function createIndex(string $collection, string $id, string $type, array $attributes, array $lengths, array $orders): bool
    {
        $name = $this->filter($collection);
        $id = $this->filter($id);

        $attributes = \array_map(fn ($attribute) => match ($attribute) {
            '$id' => '_uid',
            '$createdAt' => '_createdAt',
            '$updatedAt' => '_updatedAt',
            default => $attribute
        }, $attributes);

        foreach ($attributes as $key => &$attribute) {
            $length = $lengths[$key] ?? '';
            $length = (empty($length)) ? '' : '(' . (int)$length . ')';
            $order = $orders[$key] ?? '';
            $attribute = $this->filter($attribute);

            if (Database::INDEX_FULLTEXT === $type) {
                $order = '';
            }

            if (Database::INDEX_UNIQUE === $type) {
                $attribute = "LOWER(\"{$attribute}\"::text) {$order}";
            } else {
                $attribute = "\"{$attribute}\" {$order}";
            }
        }

        return $this->getPDO()
            ->prepare($this->getSQLIndex($name, $id, $type, $attributes))
            ->execute();
    }

    /**
     * Delete Index
     *
     * @param string $collection
     * @param string $id
     *
     * @return bool
     * @throws Exception
     */
    public function deleteIndex(string $collection, string $id): bool
    {
        $name = $this->filter($collection);
        $id = $this->filter($id);
        $schemaName = $this->getDefaultDatabase();

        return $this->getPDO()
            ->prepare("DROP INDEX IF EXISTS \"{$schemaName}\".{$id};")
            ->execute();
    }

    /**
     * Rename Index
     *
     * @param string $collection
     * @param string $old
     * @param string $new
     * @return bool
     * @throws Exception
     * @throws PDOException
     */
    public function renameIndex(string $collection, string $old, string $new): bool
    {
        $collection = $this->filter($collection);
        $namespace = $this->getNamespace();
        $old = $this->filter($old);
        $new = $this->filter($new);
        $oldIndexName = $collection . "_" . $old;
        $newIndexName = $namespace . $collection . "_" . $new;

        return $this->getPDO()
            ->prepare("ALTER INDEX {$this->getSQLTable($oldIndexName)} RENAME TO \"{$newIndexName}\";")
            ->execute();
    }

    /**
     * Create Document
     *
     * @param string $collection
     * @param Document $document
     *
     * @return Document
     */
    public function createDocument(string $collection, Document $document): Document
    {
        $attributes = $document->getAttributes();
        $attributes['_createdAt'] = $document->getCreatedAt();
        $attributes['_updatedAt'] = $document->getUpdatedAt();
        $attributes['_permissions'] = json_encode($document->getPermissions());

        $name = $this->filter($collection);
        $columns = '';
        $columnNames = '';

        $this->getPDO()->beginTransaction();

        /**
         * Insert Attributes
         */
        $bindIndex = 0;
        foreach ($attributes as $attribute => $value) { // Parse statement
            $column = $this->filter($attribute);
            $bindKey = 'key_' . $bindIndex;
            $columns .= "\"{$column}\", ";
            $columnNames .= ':' . $bindKey . ', ';
            $bindIndex++;
        }

        $stmt = $this->getPDO()
            ->prepare("INSERT INTO {$this->getSQLTable($name)}
                ({$columns}\"_uid\") VALUES ({$columnNames}:_uid) RETURNING _id;");

        $stmt->bindValue(':_uid', $document->getId(), PDO::PARAM_STR);

        $attributeIndex = 0;
        foreach ($attributes as $attribute => $value) {
            if (is_array($value)) { // arrays & objects should be saved as strings
                $value = json_encode($value);
            }

            $bindKey = 'key_' . $attributeIndex;
            $attribute = $this->filter($attribute);
            $value = (is_bool($value)) ? ($value ? "true" : "false") : $value;
            $stmt->bindValue(':' . $bindKey, $value, $this->getPDOType($value));
            $attributeIndex++;
        }

        $permissions = [];
        foreach (Database::PERMISSIONS as $type) {
            foreach ($document->getPermissionsByType($type) as $permission) {
                $permission = \str_replace('"', '', $permission);
                $permissions[] = "('{$type}', '{$permission}', '{$document->getId()}')";
            }
        }


        if (!empty($permissions)) {
            $queryPermissions = "INSERT INTO {$this->getSQLTable($name . '_perms')}
            (_type, _permission, _document) VALUES " . implode(', ', $permissions);
            $stmtPermissions = $this->getPDO()->prepare($queryPermissions);
        }

        try {
            $stmt->execute();

            $document['$internalId'] = $stmt->fetch()["_id"];

            if (isset($stmtPermissions)) {
                $stmtPermissions->execute();
            }
        } catch (Throwable $e) {
            switch ($e->getCode()) {
                case 23505:
                    $this->getPDO()->rollBack();
                    throw new Duplicate('Duplicated document: ' . $e->getMessage());

                default:
                    throw $e;
            }
        }

        if (!$this->getPDO()->commit()) {
            throw new DatabaseException('Failed to commit transaction');
        }

        return $document;
    }

    /**
     * Update Document
     *
     * @param string $collection
     * @param Document $document
     *
     * @return Document
     */
    public function updateDocument(string $collection, Document $document): Document
    {
        $attributes = $document->getAttributes();
        $attributes['_createdAt'] = $document->getCreatedAt();
        $attributes['_updatedAt'] = $document->getUpdatedAt();
        $attributes['_permissions'] = json_encode($document->getPermissions());

        $name = $this->filter($collection);
        $columns = '';

        /**
         * Get current permissions from the database
         */
        $permissionsStmt = $this->getPDO()->prepare("
                SELECT _type, _permission
                FROM {$this->getSQLTable($name . '_perms')} p
                WHERE p._document = :_uid
        ");
        $permissionsStmt->bindValue(':_uid', $document->getId());
        $permissionsStmt->execute();
        $permissions = $permissionsStmt->fetchAll();

        $initial = [];
        foreach (Database::PERMISSIONS as $type) {
            $initial[$type] = [];
        }

        $permissions = array_reduce($permissions, function (array $carry, array $item) {
            $carry[$item['_type']][] = $item['_permission'];

            return $carry;
        }, $initial);

        $this->getPDO()->beginTransaction();

        /**
         * Get removed Permissions
         */
        $removals = [];
        foreach (Database::PERMISSIONS as $type) {
            $diff = \array_diff($permissions[$type], $document->getPermissionsByType($type));
            if (!empty($diff)) {
                $removals[$type] = $diff;
            }
        }

        /**
         * Get added Permissions
         */
        $additions = [];
        foreach (Database::PERMISSIONS as $type) {
            $diff = \array_diff($document->getPermissionsByType($type), $permissions[$type]);
            if (!empty($diff)) {
                $additions[$type] = $diff;
            }
        }

        /**
         * Query to remove permissions
         */
        $removeQuery = '';
        if (!empty($removals)) {
            $removeQuery = 'AND (';
            foreach ($removals as $type => $permissions) {
                $removeQuery .= "(
                    _type = '{$type}'
                    AND _permission IN (" . implode(', ', \array_map(fn (string $i) => ":_remove_{$type}_{$i}", \array_keys($permissions))) . ")
                )";
                if ($type !== \array_key_last($removals)) {
                    $removeQuery .= ' OR ';
                }
            }
        }
        if (!empty($removeQuery)) {
            $removeQuery .= ')';
            $stmtRemovePermissions = $this->getPDO()
                ->prepare("
                DELETE
                FROM {$this->getSQLTable($name . '_perms')}
                WHERE
                    _document = :_uid
                    {$removeQuery}
            ");
            $stmtRemovePermissions->bindValue(':_uid', $document->getId());

            foreach ($removals as $type => $permissions) {
                foreach ($permissions as $i => $permission) {
                    $stmtRemovePermissions->bindValue(":_remove_{$type}_{$i}", $permission);
                }
            }
        }

        /**
         * Query to add permissions
         */
        if (!empty($additions)) {
            $values = [];
            foreach ($additions as $type => $permissions) {
                foreach ($permissions as $i => $_) {
                    $values[] = "( :_uid, '{$type}', :_add_{$type}_{$i} )";
                }
            }

            $stmtAddPermissions = $this->getPDO()
                ->prepare(
                    "INSERT INTO {$this->getSQLTable($name . '_perms')}
                    (_document, _type, _permission) VALUES" . \implode(', ', $values)
                );

            $stmtAddPermissions->bindValue(":_uid", $document->getId());
            foreach ($additions as $type => $permissions) {
                foreach ($permissions as $i => $permission) {
                    $stmtAddPermissions->bindValue(":_add_{$type}_{$i}", $permission);
                }
            }
        }

        /**
         * Update Attributes
         */

        $bindIndex = 0;
        foreach ($attributes as $attribute => $value) {
            $column = $this->filter($attribute);
            $bindKey = 'key_' . $bindIndex;
            $columns .= "\"{$column}\"" . '=:' . $bindKey . ',';
            $bindIndex++;
        }

        $stmt = $this->getPDO()
            ->prepare("UPDATE {$this->getSQLTable($name)}
                SET {$columns} _uid = :_uid WHERE _uid = :_uid");

        $stmt->bindValue(':_uid', $document->getId());

        $attributeIndex = 0;
        foreach ($attributes as $attribute => $value) {
            if (is_array($value)) { // arrays & objects should be saved as strings
                $value = json_encode($value);
            }

            $bindKey = 'key_' . $attributeIndex;
            $attribute = $this->filter($attribute);
            $value = (is_bool($value)) ? ($value == true ? "true" : "false") : $value;
            $stmt->bindValue(':' . $bindKey, $value, $this->getPDOType($value));
            $attributeIndex++;
        }

        try {
            $stmt->execute();
            if (isset($stmtRemovePermissions)) {
                $stmtRemovePermissions->execute();
            }
            if (isset($stmtAddPermissions)) {
                $stmtAddPermissions->execute();
            }
        } catch (PDOException $e) {
            $this->getPDO()->rollBack();
            switch ($e->getCode()) {
                case 1062:
                case 23505:
                    throw new Duplicate('Duplicated document: ' . $e->getMessage());

                default:
                    throw $e;
            }
        }

        if (!$this->getPDO()->commit()) {
            throw new DatabaseException('Failed to commit transaction');
        }

        return $document;
    }

    /**
     * Increase or decrease an attribute value
     *
     * @param string $collection
     * @param string $id
     * @param string $attribute
     * @param int|float $value
     * @param int|float|null $min
     * @param int|float|null $max
     * @return bool
     * @throws Exception
     */
    public function increaseDocumentAttribute(string $collection, string $id, string $attribute, int|float $value, int|float|null $min = null, int|float|null $max = null): bool
    {
        $name = $this->filter($collection);
        $attribute = $this->filter($attribute);

        $sqlMax = $max ? " AND \"{$attribute}\" <= {$max}" : "";
        $sqlMin = $min ? " AND \"{$attribute}\" >= {$min}" : "";

        $sql = "UPDATE {$this->getSQLTable($name)} SET \"{$attribute}\" = \"{$attribute}\" + :val WHERE _uid = :_uid" . $sqlMax . $sqlMin;
        $stmt = $this->getPDO()->prepare($sql);
        $stmt->bindValue(':_uid', $id);
        $stmt->bindValue(':val', $value);

        $stmt->execute() || throw new DatabaseException('Failed to update attribute');
        return true;
    }

    /**
     * Delete Document
     *
     * @param string $collection
     * @param string $id
     *
     * @return bool
     */
    public function deleteDocument(string $collection, string $id): bool
    {
        $name = $this->filter($collection);

        $this->getPDO()->beginTransaction();

        $stmt = $this->getPDO()
            ->prepare("DELETE FROM {$this->getSQLTable($name)} WHERE _uid = :_uid");

        $stmt->bindValue(':_uid', $id, PDO::PARAM_STR);

        $stmtPermissions = $this->getPDO()->prepare("DELETE FROM {$this->getSQLTable($name . '_perms')} WHERE _document = :_uid");
        $stmtPermissions->bindValue(':_uid', $id);

        try {
            $stmt->execute() || throw new DatabaseException('Failed to delete document');
            $stmtPermissions->execute() || throw new DatabaseException('Failed to clean permissions');
        } catch (\Throwable $th) {
            $this->getPDO()->rollBack();
            throw new DatabaseException($th->getMessage());
        }

        if (!$this->getPDO()->commit()) {
            throw new DatabaseException('Failed to commit transaction');
        }

        return true;
    }

    /**
     * Find Documents
     *
     * Find data sets using chosen queries
     *
     * @param string $collection
     * @param array<Query> $queries
     * @param int|null $limit
     * @param int|null $offset
     * @param array<string> $orderAttributes
     * @param array<string> $orderTypes
     * @param array<string, mixed> $cursor
     * @param string $cursorDirection
     * @param int|null $timeout
     *
     * @return array<Document>
     * @throws Exception
     * @throws PDOException
     * @throws Timeout
     */
    public function find(string $collection, array $queries = [], ?int $limit = 25, ?int $offset = null, array $orderAttributes = [], array $orderTypes = [], array $cursor = [], string $cursorDirection = Database::CURSOR_AFTER, ?int $timeout = null): array
    {
        $name = $this->filter($collection);
        $roles = Authorization::getRoles();
        $where = [];
        $orders = [];

        $orderAttributes = \array_map(fn ($orderAttribute) => match ($orderAttribute) {
            '$id' => '_uid',
            '$createdAt' => '_createdAt',
            '$updatedAt' => '_updatedAt',
            default => $orderAttribute
        }, $orderAttributes);

        $hasIdAttribute = false;
        foreach ($orderAttributes as $i => $attribute) {
            if ($attribute === '_uid') {
                $hasIdAttribute = true;
            }

            $attribute = $this->filter($attribute);
            $orderType = $this->filter($orderTypes[$i] ?? Database::ORDER_ASC);

            // Get most dominant/first order attribute
            if ($i === 0 && !empty($cursor)) {
                $orderMethodInternalId = Query::TYPE_GREATER; // To preserve natural order
                $orderMethod = $orderType === Database::ORDER_DESC ? Query::TYPE_LESSER : Query::TYPE_GREATER;

                if ($cursorDirection === Database::CURSOR_BEFORE) {
                    $orderType = $orderType === Database::ORDER_ASC ? Database::ORDER_DESC : Database::ORDER_ASC;
                    $orderMethodInternalId = $orderType === Database::ORDER_ASC ? Query::TYPE_LESSER : Query::TYPE_GREATER;
                    $orderMethod = $orderType === Database::ORDER_DESC ? Query::TYPE_LESSER : Query::TYPE_GREATER;
                }

                $where[] = "(
                        table_main.\"{$attribute}\" {$this->getSQLOperator($orderMethod)} :cursor 
                        OR (
                            table_main.\"{$attribute}\" = :cursor 
                            AND
                            table_main._id {$this->getSQLOperator($orderMethodInternalId)} {$cursor['$internalId']}
                        )
                    )";
            } elseif ($cursorDirection === Database::CURSOR_BEFORE) {
                $orderType = $orderType === Database::ORDER_ASC ? Database::ORDER_DESC : Database::ORDER_ASC;
            }

            $orders[] = '"' . $attribute . '" ' . $orderType;
        }

        // Allow after pagination without any order
        if (empty($orderAttributes) && !empty($cursor)) {
            $orderType = $orderTypes[0] ?? Database::ORDER_ASC;
            $orderMethod = $cursorDirection === Database::CURSOR_AFTER ? (
                $orderType === Database::ORDER_DESC ? Query::TYPE_LESSER : Query::TYPE_GREATER
            ) : (
                $orderType === Database::ORDER_DESC ? Query::TYPE_GREATER : Query::TYPE_LESSER
            );
            $where[] = "( table_main._id {$this->getSQLOperator($orderMethod)} {$cursor['$internalId']} )";
        }

        // Allow order type without any order attribute, fallback to the natural order (_id)
        if (!$hasIdAttribute) {
            if (empty($orderAttributes) && !empty($orderTypes)) {
                $order = $orderTypes[0] ?? Database::ORDER_ASC;
                if ($cursorDirection === Database::CURSOR_BEFORE) {
                    $order = $order === Database::ORDER_ASC ? Database::ORDER_DESC : Database::ORDER_ASC;
                }

                $orders[] = 'table_main._id ' . $this->filter($order);
            } else {
                $orders[] = 'table_main._id ' . ($cursorDirection === Database::CURSOR_AFTER ? Database::ORDER_ASC : Database::ORDER_DESC); // Enforce last ORDER by '_id'
            }
        }

        foreach ($queries as $query) {
            if ($query->getMethod() === Query::TYPE_SELECT) {
                continue;
            }
            $where[] = $this->getSQLCondition($query);
        }


        if (Authorization::$status) {
            $where[] = $this->getSQLPermissionsCondition($name, $roles);
        }

        $sqlWhere = !empty($where) ? 'WHERE ' . implode(' AND ', $where) : '';
        $sqlOrder = 'ORDER BY ' . implode(', ', $orders);
        $sqlLimit = \is_null($limit) ? '' : 'LIMIT :limit';
        $sqlLimit .= \is_null($offset) ? '' : ' OFFSET :offset';
        $selections = $this->getAttributeSelections($queries);

        $sql = "
            SELECT {$this->getAttributeProjection($selections, 'table_main')}
            FROM {$this->getSQLTable($name)} as table_main
            {$sqlWhere}
            {$sqlOrder}
            {$sqlLimit};
        ";

        if ($timeout || self::$timeout) {
<<<<<<< HEAD
            $sql = $this->setTimeout($sql, $timeout ? $timeout : self::$timeout);
=======
            $sql = $this->setTimeoutForQuery($sql, $timeout ? $timeout : self::$timeout);
>>>>>>> 9ff69a9b
        }

        $stmt = $this->getPDO()->prepare($sql);
        foreach ($queries as $query) {
            $this->bindConditionValue($stmt, $query);
        }

        if (!empty($cursor) && !empty($orderAttributes) && array_key_exists(0, $orderAttributes)) {
            $attribute = $orderAttributes[0];

            $attribute = match ($attribute) {
                '_uid' => '$id',
                '_createdAt' => '$createdAt',
                '_updatedAt' => '$updatedAt',
                default => $attribute
            };

            if (is_null($cursor[$attribute] ?? null)) {
                throw new DatabaseException("Order attribute '{$attribute}' is empty.");
            }
            $stmt->bindValue(':cursor', $cursor[$attribute], $this->getPDOType($cursor[$attribute]));
        }

        if (!\is_null($limit)) {
            $stmt->bindValue(':limit', $limit, PDO::PARAM_INT);
        }
        if (!\is_null($offset)) {
            $stmt->bindValue(':offset', $offset, PDO::PARAM_INT);
        }

        try {
            $stmt->execute();
        } catch (PDOException $e) {
            $this->processException($e);
        }

        $results = $stmt->fetchAll();

        foreach ($results as $key => $value) {
            if (isset($value['_uid'])) {
                $results[$key]['$id'] = $value['_uid'];
                unset($results[$key]['_uid']);
            }
            if (isset($value['_id'])) {
                $results[$key]['$internalId'] = $value['_id'];
                unset($results[$key]['_id']);
            }
            if (isset($value['_createdAt'])) {
                $results[$key]['$createdAt'] = $value['_createdAt'];
                unset($results[$key]['_createdAt']);
            }
            if (isset($value['_updatedAt'])) {
                $results[$key]['$updatedAt'] = $value['_updatedAt'];
                unset($results[$key]['_updatedAt']);
            }
            if (isset($value['_permissions'])) {
                $results[$key]['$permissions'] = json_decode($value['_permissions'] ?? '[]', true);
                unset($results[$key]['_permissions']);
            }

            $results[$key] = new Document($results[$key]);
        }

        if ($cursorDirection === Database::CURSOR_BEFORE) {
            $results = array_reverse($results);
        }

        return $results;
    }

    /**
     * Count Documents
     *
     * Count data set size using chosen queries
     *
     * @param string $collection
     * @param array<Query> $queries
     * @param int|null $max
     *
     * @return int
     */
    public function count(string $collection, array $queries = [], ?int $max = null, ?int $timeout = null): int
    {
        $name = $this->filter($collection);
        $roles = Authorization::getRoles();
        $where = [];
        $limit = \is_null($max) ? '' : 'LIMIT :max';

        foreach ($queries as $query) {
            $where[] = $this->getSQLCondition($query);
        }

        if (Authorization::$status) {
            $where[] = $this->getSQLPermissionsCondition($name, $roles);
        }

        $sqlWhere = !empty($where) ? 'WHERE ' . implode(' AND ', $where) : '';
        $sql = "SELECT COUNT(1) as sum
            FROM
                (
                    SELECT 1
                    FROM {$this->getSQLTable($name)} table_main
                    " . $sqlWhere . "
                    {$limit}
                ) table_count
        ";

        if ($timeout || self::$timeout) {
<<<<<<< HEAD
            $sql = $this->setTimeout($sql, $timeout ? $timeout : self::$timeout);
=======
            $sql = $this->setTimeoutForQuery($sql, $timeout ? $timeout : self::$timeout);
>>>>>>> 9ff69a9b
        }

        $stmt = $this->getPDO()->prepare($sql);
        foreach ($queries as $query) {
            $this->bindConditionValue($stmt, $query);
        }

        if (!\is_null($max)) {
            $stmt->bindValue(':max', $max, PDO::PARAM_INT);
        }

        $stmt->execute();

        $result = $stmt->fetch();

        return $result['sum'] ?? 0;
    }

    /**
     * Sum an Attribute
     *
     * Sum an attribute using chosen queries
     *
     * @param string $collection
     * @param string $attribute
     * @param array<Query> $queries
     * @param int|null $max
     *
     * @return int|float
     */
    public function sum(string $collection, string $attribute, array $queries = [], ?int $max = null, ?int $timeout = null): int|float
    {
        $name = $this->filter($collection);
        $roles = Authorization::getRoles();
        $where = [];
        $limit = \is_null($max) ? '' : 'LIMIT :max';

        $permissions = (Authorization::$status) ? $this->getSQLPermissionsCondition($collection, $roles) : '1=1'; // Disable join when no authorization required

        foreach ($queries as $query) {
            $where[] = $this->getSQLCondition($query);
        }

        if (Authorization::$status) {
            $where[] = $this->getSQLPermissionsCondition($name, $roles);
        }

        $sql = "SELECT SUM({$attribute}) as sum
            FROM 
                (
                    SELECT {$attribute}
                    FROM {$this->getSQLTable($name)} table_main
                    WHERE {$permissions} AND " . implode(' AND ', $where) . "
                    {$limit}
                ) table_count
        ";

        if ($timeout || self::$timeout) {
<<<<<<< HEAD
            $sql = $this->setTimeout($sql, $timeout ? $timeout : self::$timeout);
=======
            $sql = $this->setTimeoutForQuery($sql, $timeout ? $timeout : self::$timeout);
>>>>>>> 9ff69a9b
        }

        $stmt = $this->getPDO()->prepare($sql);

        foreach ($queries as $query) {
            $this->bindConditionValue($stmt, $query);
        }

        if (!\is_null($max)) {
            $stmt->bindValue(':max', $max, PDO::PARAM_INT);
        }

        $stmt->execute();

        $result = $stmt->fetch();

        return $result['sum'] ?? 0;
    }

    /**
     * Get the SQL projection given the selected attributes
     *
     * @param string[] $selections
     * @param string $prefix
     * @return string
     * @throws Exception
     */
    protected function getAttributeProjection(array $selections, string $prefix = ''): string
    {
        if (empty($selections) || \in_array('*', $selections)) {
            if (!empty($prefix)) {
                return "\"{$prefix}\".*";
            }
            return '*';
        }

        // Remove $id ,$permissions and $collection from selections if present since they are always selected
        $selections = \array_diff($selections, ['$id', '$permissions', '$collection']);

        $selections[] = '_uid';
        $selections[] = '_permissions';

        if (\in_array('$internalId', $selections)) {
            $selections[] = '_id';
            $selections = \array_diff($selections, ['$internalId']);
        }
        if (\in_array('$createdAt', $selections)) {
            $selections[] = '_createdAt';
            $selections = \array_diff($selections, ['$createdAt']);
        }
        if (\in_array('$updatedAt', $selections)) {
            $selections[] = '_updatedAt';
            $selections = \array_diff($selections, ['$updatedAt']);
        }

        if (!empty($prefix)) {
            foreach ($selections as &$selection) {
                $selection = "\"{$prefix}\".\"{$this->filter($selection)}\"";
            }
        } else {
            foreach ($selections as &$selection) {
                $selection = "\"{$this->filter($selection)}\"";
            }
        }

        return \implode(', ', $selections);
    }


    /**
     * Get SQL Condition
     *
     * @param Query $query
     * @return string
     * @throws Exception
     */
    protected function getSQLCondition(Query $query): string
    {
        $query->setAttribute(match ($query->getAttribute()) {
            '$id' => '_uid',
            '$createdAt' => '_createdAt',
            '$updatedAt' => '_updatedAt',
            default => $query->getAttribute()
        });

        $attribute = "\"{$query->getAttribute()}\"" ;
        $placeholder = $this->getSQLPlaceholder($query);

        switch ($query->getMethod()) {
            case Query::TYPE_SEARCH:
                return "to_tsvector(regexp_replace({$attribute}, '[^\w]+',' ','g')) @@ websearch_to_tsquery(:{$placeholder}_0)";

            case Query::TYPE_BETWEEN:
                return "table_main.{$attribute} BETWEEN :{$placeholder}_0 AND :{$placeholder}_1";

            case Query::TYPE_IS_NULL:
            case Query::TYPE_IS_NOT_NULL:
                return "table_main.{$attribute} {$this->getSQLOperator($query->getMethod())}";

            default:
                $conditions = [];
                foreach ($query->getValues() as $key => $value) {
                    $conditions[] = $attribute.' '.$this->getSQLOperator($query->getMethod()).' :'.$placeholder.'_'.$key;
                }
                $condition = implode(' OR ', $conditions);
                return empty($condition) ? '' : '(' . $condition . ')';
        }
    }

    /**
     * @param string $value
     * @return string
     */
    protected function getFulltextValue(string $value): string
    {
        $exact = str_ends_with($value, '"') && str_starts_with($value, '"');
        $value = str_replace(['@', '+', '-', '*', '.', "'", '"'], ' ', $value);
        $value = preg_replace('/\s+/', ' ', $value); // Remove multiple whitespaces
        $value = trim($value);

        if (!$exact) {
            $value = str_replace(' ', ' or ', $value);
        }

        return "'" . $value . "'";
    }

    /**
     * Get SQL Type
     *
     * @param string $type
     * @param int $size in chars
     *
     * @return string
     */
    protected function getSQLType(string $type, int $size, bool $signed = true): string
    {
        switch ($type) {
            case Database::VAR_STRING:
                // $size = $size * 4; // Convert utf8mb4 size to bytes
                if ($size > $this->getMaxVarcharLength()) {
                    return 'TEXT';
                }

                return "VARCHAR({$size})";

            case Database::VAR_INTEGER:  // We don't support zerofill: https://stackoverflow.com/a/5634147/2299554

                if ($size >= 8) { // INT = 4 bytes, BIGINT = 8 bytes
                    return 'BIGINT';
                }

                return 'INTEGER';

            case Database::VAR_FLOAT:
                return 'DOUBLE PRECISION';

            case Database::VAR_BOOLEAN:
                return 'BOOLEAN';

            case Database::VAR_RELATIONSHIP:
                return 'VARCHAR(255)';

            case Database::VAR_DATETIME:
                return 'TIMESTAMP(3)';

            default:
                throw new DatabaseException('Unknown Type: ' . $type);
        }
    }

    /**
     * Get SQL Index
     *
     * @param string $collection
     * @param string $id
     * @param string $type
     * @param array<string> $attributes
     *
     * @return string
     * @throws Exception
     */
    protected function getSQLIndex(string $collection, string $id, string $type, array $attributes): string
    {
        $type = match ($type) {
            Database::INDEX_KEY,
            Database::INDEX_ARRAY,
            Database::INDEX_FULLTEXT => 'INDEX',
            Database::INDEX_UNIQUE => 'UNIQUE INDEX',
            default => throw new DatabaseException('Unknown index type: ' . $type . '. Must be one of ' . Database::INDEX_KEY . ', ' . Database::INDEX_UNIQUE . ', ' . Database::INDEX_ARRAY . ', ' . Database::INDEX_FULLTEXT),
        };

        return 'CREATE ' . $type . ' "' . $this->getNamespace() . '_' . $collection . '_' . $id . '" ON ' . $this->getSQLTable($collection) . ' ( ' . implode(', ', $attributes) . ' );';
    }

    /**
     * Get SQL schema
     *
     * @return string
     */
    protected function getSQLSchema(): string
    {
        if (!$this->getSupportForSchemas()) {
            return '';
        }

        return "\"{$this->getDefaultDatabase()}\".";
    }

    /**
     * Get SQL table
     *
     * @param string $name
     * @return string
     */
    protected function getSQLTable(string $name): string
    {
        return "\"{$this->getDefaultDatabase()}\".\"{$this->getNamespace()}_{$name}\"";
    }

    /**
     * Get PDO Type
     *
     * @param mixed $value
     *
     * @return int
     * @throws DatabaseException
     */
    protected function getPDOType(mixed $value): int
    {
        return match (\gettype($value)) {
            'string', 'double' => PDO::PARAM_STR,
            'boolean' => PDO::PARAM_BOOL,
            'integer' => PDO::PARAM_INT,
            'NULL' => PDO::PARAM_NULL,
            default => throw new DatabaseException('Unknown PDO Type for ' . \gettype($value)),
        };
    }

    /**
     * Encode array
     *
     * @param string $value
     *
     * @return array<string>
     */
    protected function encodeArray(string $value): array
    {
        $string = substr($value, 1, -1);
        if (empty($string)) {
            return [];
        } else {
            return explode(',', $string);
        }
    }

    /**
     * Decode array
     *
     * @param array<string> $value
     *
     * @return string
     */
    protected function decodeArray(array $value): string
    {
        if (empty($value)) {
            return '{}';
        }

        foreach ($value as &$item) {
            $item = '"' . str_replace(['"', '(', ')'], ['\"', '\(', '\)'], $item) . '"';
        }

        return '{' . implode(",", $value) . '}';
    }

    /**
     * Is fulltext Wildcard index supported?
     *
     * @return bool
     */
    // TODO: Fix full-text search logic for postgres and MariaDB
    public function getSupportForFulltextWildcardIndex(): bool
    {
        return false;
    }

    /**
     * Are timeouts supported?
     *
     * @return bool
     */
    public function getSupportForTimeouts(): bool
    {
        return true;
    }

    /**
     * Returns Max Execution Time
     * @param string $sql
     * @param int $milliseconds
     * @return string
     */
    protected function setTimeoutForQuery(string $sql, int $milliseconds): string
    {
        return "SET statement_timeout = {$milliseconds};{$sql};SET statement_timeout = 0;";
    }

    /**
     * @param PDOException $e
     * @throws Timeout
     */
    protected function processException(PDOException $e): void
    {
        // Regular PDO
        if ($e->getCode() === '57014' && isset($e->errorInfo[1]) && $e->errorInfo[1] === 7) {
            throw new Timeout($e->getMessage());
        }

        // PDOProxy switches errorInfo PDOProxy.php line 64
        if ($e->getCode() === 7 && isset($e->errorInfo[0]) && $e->errorInfo[0] === '57014') {
            throw new Timeout($e->getMessage());
        }

        throw $e;
    }
}<|MERGE_RESOLUTION|>--- conflicted
+++ resolved
@@ -1051,11 +1051,7 @@
         ";
 
         if ($timeout || self::$timeout) {
-<<<<<<< HEAD
-            $sql = $this->setTimeout($sql, $timeout ? $timeout : self::$timeout);
-=======
             $sql = $this->setTimeoutForQuery($sql, $timeout ? $timeout : self::$timeout);
->>>>>>> 9ff69a9b
         }
 
         $stmt = $this->getPDO()->prepare($sql);
@@ -1164,11 +1160,7 @@
         ";
 
         if ($timeout || self::$timeout) {
-<<<<<<< HEAD
-            $sql = $this->setTimeout($sql, $timeout ? $timeout : self::$timeout);
-=======
             $sql = $this->setTimeoutForQuery($sql, $timeout ? $timeout : self::$timeout);
->>>>>>> 9ff69a9b
         }
 
         $stmt = $this->getPDO()->prepare($sql);
@@ -1227,11 +1219,7 @@
         ";
 
         if ($timeout || self::$timeout) {
-<<<<<<< HEAD
-            $sql = $this->setTimeout($sql, $timeout ? $timeout : self::$timeout);
-=======
             $sql = $this->setTimeoutForQuery($sql, $timeout ? $timeout : self::$timeout);
->>>>>>> 9ff69a9b
         }
 
         $stmt = $this->getPDO()->prepare($sql);
