--- conflicted
+++ resolved
@@ -1730,7 +1730,6 @@
         $collection = $this->silent(fn () => $this->getCollection($collection));
 
         $grouped = Query::groupByType($queries);
-<<<<<<< HEAD
         $filters = $grouped['filters'];
         $selections = $grouped['selections'];
         $limit = $grouped['limit'];
@@ -1739,16 +1738,6 @@
         $orderTypes = $grouped['orderTypes'];
         $cursor = $grouped['cursor'];
         $cursorDirection = $grouped['cursorDirection'];
-=======
-        /** @var Query[] $filters */ $filters = $grouped['filters'];
-        /** @var Query[] $selections */ $selections = $grouped['selections'];
-        /** @var int $limit */ $limit = $grouped['limit'];
-        /** @var int $offset */ $offset = $grouped['offset'];
-        /** @var string[] $orderAttributes */ $orderAttributes = $grouped['orderAttributes'];
-        /** @var string[] $orderTypes */ $orderTypes = $grouped['orderTypes'];
-        /** @var Document $cursor */ $cursor = $grouped['cursor'];
-        /** @var string $cursorDirection */ $cursorDirection = $grouped['cursorDirection'];
->>>>>>> 985fdfc4
 
         if (!empty($cursor) && $cursor->getCollection() !== $collection->getId()) {
             throw new Exception("cursor Document must be from the same Collection.");
