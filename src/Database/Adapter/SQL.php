<?php

namespace Utopia\Database\Adapter;

use Exception;
use PDO;
use PDOException;
use PDOStatement;
use Utopia\Database\Adapter;
use Utopia\Database\Database;
use Utopia\Database\Document;
use Utopia\Database\Query;

abstract class SQL extends Adapter
{
    /**
     * @var PDO
     */
    protected $pdo;

    /**
     * Constructor.
     *
     * Set connection and settings
     *
     * @param PDO $pdo
     */
    public function __construct($pdo)
    {
        $this->pdo = $pdo;
    }

    /**
     * Ping Database
     *
     * @return bool
     * @throws Exception
     * @throws PDOException
     */
    public function ping(): bool
    {
        return $this->getPDO()
            ->prepare("SELECT 1;")
            ->execute();
    }

    /**
     * Check if Database exists
     * Optionally check if collection exists in Database
     *
     * @param string $database
     * @param string|null $collection
     * @return bool
     * @throws Exception
     */
    public function exists(string $database, ?string $collection): bool
    {
        $database = $this->filter($database);

        if (!\is_null($collection)) {
            $collection = $this->filter($collection);

            $select = 'TABLE_NAME';
            $from = 'INFORMATION_SCHEMA.TABLES';
            $where = 'TABLE_SCHEMA = :schema AND TABLE_NAME = :table';
            $match = "{$this->getNamespace()}_{$collection}";
        } else {
            $select = 'SCHEMA_NAME';
            $from = 'INFORMATION_SCHEMA.SCHEMATA';
            $where = 'SCHEMA_NAME = :schema';
            $match = $database;
        }

        $stmt = $this->getPDO()
            ->prepare("SELECT {$select}
                FROM {$from}
                WHERE {$where};");

        $stmt->bindValue(':schema', $database, PDO::PARAM_STR);

        if (!\is_null($collection)) {
            $stmt->bindValue(':table', "{$this->getNamespace()}_{$collection}", PDO::PARAM_STR);
        }

        $stmt->execute();

        $document = $stmt->fetch();

        return (($document[$select] ?? '') === $match) || // case insensitive check
            (($document[strtolower($select)] ?? '') === $match);
    }

    /**
     * List Databases
     * 
     * @return array
     */
    public function list(): array
    {
        return [];
    }

    /**
     * Get Document
     *
     * @param string $collection
     * @param string $id
     * @param Query[] $queries
     * @return Document
     * @throws Exception
     */
    public function getDocument(string $collection, string $id, array $queries = []): Document
    {
        $name = $this->filter($collection);

        $selections = $this->getAttributeSelections($queries);

        $stmt = $this->getPDO()->prepare("
            SELECT {$this->getAttributeProjection($selections)} 
            FROM {$this->getSQLTable($name)}
            WHERE _uid = :_uid;
        ");

        $stmt->bindValue(':_uid', $id);
        $stmt->execute();

        /** @var array $document */
        $document = $stmt->fetch();
        if (empty($document)) {
            return new Document([]);
        }

        $document['$id'] = $document['_uid'];
        $document['$internalId'] = $document['_id'];
        $document['$createdAt'] = $document['_createdAt'];
        $document['$updatedAt'] = $document['_updatedAt'];
        $document['$permissions'] = json_decode($document['_permissions'] ?? '[]', true);

        unset($document['_id']);
        unset($document['_uid']);
        unset($document['_createdAt']);
        unset($document['_updatedAt']);
        unset($document['_permissions']);

        return new Document($document);
    }

    /**
     * Get max STRING limit
     *
     * @return int
     */
    public function getLimitForString(): int
    {
        return 4294967295;
    }

    /**
     * Get max INT limit
     *
     * @return int
     */
    public function getLimitForInt(): int
    {
        return 4294967295;
    }

    /**
     * Get maximum column limit.
     * https://mariadb.com/kb/en/innodb-limitations/#limitations-on-schema
     * Can be inherited by MySQL since we utilize the InnoDB engine
     *
     * @return int
     */
    public function getLimitForAttributes(): int
    {
        return 1017;
    }

    /**
     * Get maximum index limit.
     * https://mariadb.com/kb/en/innodb-limitations/#limitations-on-schema
     *
     * @return int
     */
    public function getLimitForIndexes(): int
    {
        return 64;
    }

    /**
     * Is schemas supported?
     *
     * @return bool
     */
    public function getSupportForSchemas(): bool
    {
        return true;
    }

    /**
     * Is index supported?
     *
     * @return bool
     */
    public function getSupportForIndex(): bool
    {
        return true;
    }

    /**
     * Is unique index supported?
     *
     * @return bool
     */
    public function getSupportForUniqueIndex(): bool
    {
        return true;
    }

    /**
     * Is fulltext index supported?
     *
     * @return bool
     */
    public function getSupportForFulltextIndex(): bool
    {
        return true;
    }

    /**
     * Get current attribute count from collection document
     *
     * @param Document $collection
     * @return int
     */
    public function getCountOfAttributes(Document $collection): int
    {
        $attributes = \count($collection->getAttribute('attributes') ?? []);

        // +1 ==> virtual columns count as total, so add as buffer
        return $attributes + static::getCountOfDefaultAttributes() + 1;
    }

    /**
     * Get current index count from collection document
     *
     * @param Document $collection
     * @return int
     */
    public function getCountOfIndexes(Document $collection): int
    {
        $indexes = \count($collection->getAttribute('indexes') ?? []);
        return $indexes + static::getCountOfDefaultIndexes();
    }

    /**
     * Returns number of attributes used by default.
     *
     * @return int
     */
    public static function getCountOfDefaultAttributes(): int
    {
        return 4;
    }

    /**
     * Returns number of indexes used by default.
     *
     * @return int
     */
    public static function getCountOfDefaultIndexes(): int
    {
        return 5;
    }

    /**
     * Get maximum width, in bytes, allowed for a SQL row
     * Return 0 when no restrictions apply
     *
     * @return int
     */
    public static function getDocumentSizeLimit(): int
    {
        return 65535;
    }

    /**
     * Estimate maximum number of bytes required to store a document in $collection.
     * Byte requirement varies based on column type and size.
     * Needed to satisfy MariaDB/MySQL row width limit.
     *
     * @param Document $collection
     * @return int
     */
    public function getAttributeWidth(Document $collection): int
    {
        // Default collection has:
        // `_id` int(11) => 4 bytes
        // `_uid` char(255) => 1020 (255 bytes * 4 for utf8mb4)
        // but this number seems to vary, so we give a +500 byte buffer
        $total = 1500;

        /** @var array $attributes */
        $attributes = $collection->getAttributes()['attributes'];
        foreach ($attributes as $attribute) {
            switch ($attribute['type']) {
                case Database::VAR_STRING:
                    switch (true) {
                        case ($attribute['size'] > 16777215):
                            // 8 bytes length + 4 bytes for LONGTEXT
                            $total += 12;
                            break;

                        case ($attribute['size'] > 65535):
                            // 8 bytes length + 3 bytes for MEDIUMTEXT
                            $total += 11;
                            break;

                        case ($attribute['size'] > 16383):
                            // 8 bytes length + 2 bytes for TEXT
                            $total += 10;
                            break;

                        case ($attribute['size'] > 255):
                            // $size = $size * 4; // utf8mb4 up to 4 bytes per char
                            // 8 bytes length + 2 bytes for VARCHAR(>255)
                            $total += ($attribute['size'] * 4) + 2;
                            break;

                        default:
                            // $size = $size * 4; // utf8mb4 up to 4 bytes per char
                            // 8 bytes length + 1 bytes for VARCHAR(<=255)
                            $total += ($attribute['size'] * 4) + 1;
                            break;
                    }
                    break;

                case Database::VAR_INTEGER:
                    if ($attribute['size'] >= 8) {
                        $total += 8; // BIGINT takes 8 bytes
                    } else {
                        $total += 4; // INT takes 4 bytes
                    }
                    break;
                case Database::VAR_FLOAT:
                    // DOUBLE takes 8 bytes
                    $total += 8;
                    break;

                case Database::VAR_BOOLEAN:
                    // TINYINT(1) takes one byte
                    $total += 1;
                    break;

                case Database::VAR_DOCUMENT:
                    // CHAR(255)
                    $total += 255;
                    break;

                case Database::VAR_DATETIME:
                    $total += 19; // 2022-06-26 14:46:24
                    break;
                default:
                    throw new Exception('Unknown Type');
                    break;
            }
        }

        return $total;
    }

    /**
     * Get list of keywords that cannot be used
     *  Refference: https://mariadb.com/kb/en/reserved-words/
     * 
     * @return string[]
     */
    public function getKeywords(): array
    {
        return [
            'ACCESSIBLE',
            'ADD',
            'ALL',
            'ALTER',
            'ANALYZE',
            'AND',
            'AS',
            'ASC',
            'ASENSITIVE',
            'BEFORE',
            'BETWEEN',
            'BIGINT',
            'BINARY',
            'BLOB',
            'BOTH',
            'BY',
            'CALL',
            'CASCADE',
            'CASE',
            'CHANGE',
            'CHAR',
            'CHARACTER',
            'CHECK',
            'COLLATE',
            'COLUMN',
            'CONDITION',
            'CONSTRAINT',
            'CONTINUE',
            'CONVERT',
            'CREATE',
            'CROSS',
            'CURRENT_DATE',
            'CURRENT_ROLE',
            'CURRENT_TIME',
            'CURRENT_TIMESTAMP',
            'CURRENT_USER',
            'CURSOR',
            'DATABASE',
            'DATABASES',
            'DAY_HOUR',
            'DAY_MICROSECOND',
            'DAY_MINUTE',
            'DAY_SECOND',
            'DEC',
            'DECIMAL',
            'DECLARE',
            'DEFAULT',
            'DELAYED',
            'DELETE',
            'DELETE_DOMAIN_ID',
            'DESC',
            'DESCRIBE',
            'DETERMINISTIC',
            'DISTINCT',
            'DISTINCTROW',
            'DIV',
            'DO_DOMAIN_IDS',
            'DOUBLE',
            'DROP',
            'DUAL',
            'EACH',
            'ELSE',
            'ELSEIF',
            'ENCLOSED',
            'ESCAPED',
            'EXCEPT',
            'EXISTS',
            'EXIT',
            'EXPLAIN',
            'FALSE',
            'FETCH',
            'FLOAT',
            'FLOAT4',
            'FLOAT8',
            'FOR',
            'FORCE',
            'FOREIGN',
            'FROM',
            'FULLTEXT',
            'GENERAL',
            'GRANT',
            'GROUP',
            'HAVING',
            'HIGH_PRIORITY',
            'HOUR_MICROSECOND',
            'HOUR_MINUTE',
            'HOUR_SECOND',
            'IF',
            'IGNORE',
            'IGNORE_DOMAIN_IDS',
            'IGNORE_SERVER_IDS',
            'IN',
            'INDEX',
            'INFILE',
            'INNER',
            'INOUT',
            'INSENSITIVE',
            'INSERT',
            'INT',
            'INT1',
            'INT2',
            'INT3',
            'INT4',
            'INT8',
            'INTEGER',
            'INTERSECT',
            'INTERVAL',
            'INTO',
            'IS',
            'ITERATE',
            'JOIN',
            'KEY',
            'KEYS',
            'KILL',
            'LEADING',
            'LEAVE',
            'LEFT',
            'LIKE',
            'LIMIT',
            'LINEAR',
            'LINES',
            'LOAD',
            'LOCALTIME',
            'LOCALTIMESTAMP',
            'LOCK',
            'LONG',
            'LONGBLOB',
            'LONGTEXT',
            'LOOP',
            'LOW_PRIORITY',
            'MASTER_HEARTBEAT_PERIOD',
            'MASTER_SSL_VERIFY_SERVER_CERT',
            'MATCH',
            'MAXVALUE',
            'MEDIUMBLOB',
            'MEDIUMINT',
            'MEDIUMTEXT',
            'MIDDLEINT',
            'MINUTE_MICROSECOND',
            'MINUTE_SECOND',
            'MOD',
            'MODIFIES',
            'NATURAL',
            'NOT',
            'NO_WRITE_TO_BINLOG',
            'NULL',
            'NUMERIC',
            'OFFSET',
            'ON',
            'OPTIMIZE',
            'OPTION',
            'OPTIONALLY',
            'OR',
            'ORDER',
            'OUT',
            'OUTER',
            'OUTFILE',
            'OVER',
            'PAGE_CHECKSUM',
            'PARSE_VCOL_EXPR',
            'PARTITION',
            'POSITION',
            'PRECISION',
            'PRIMARY',
            'PROCEDURE',
            'PURGE',
            'RANGE',
            'READ',
            'READS',
            'READ_WRITE',
            'REAL',
            'RECURSIVE',
            'REF_SYSTEM_ID',
            'REFERENCES',
            'REGEXP',
            'RELEASE',
            'RENAME',
            'REPEAT',
            'REPLACE',
            'REQUIRE',
            'RESIGNAL',
            'RESTRICT',
            'RETURN',
            'RETURNING',
            'REVOKE',
            'RIGHT',
            'RLIKE',
            'ROWS',
            'SCHEMA',
            'SCHEMAS',
            'SECOND_MICROSECOND',
            'SELECT',
            'SENSITIVE',
            'SEPARATOR',
            'SET',
            'SHOW',
            'SIGNAL',
            'SLOW',
            'SMALLINT',
            'SPATIAL',
            'SPECIFIC',
            'SQL',
            'SQLEXCEPTION',
            'SQLSTATE',
            'SQLWARNING',
            'SQL_BIG_RESULT',
            'SQL_CALC_FOUND_ROWS',
            'SQL_SMALL_RESULT',
            'SSL',
            'STARTING',
            'STATS_AUTO_RECALC',
            'STATS_PERSISTENT',
            'STATS_SAMPLE_PAGES',
            'STRAIGHT_JOIN',
            'TABLE',
            'TERMINATED',
            'THEN',
            'TINYBLOB',
            'TINYINT',
            'TINYTEXT',
            'TO',
            'TRAILING',
            'TRIGGER',
            'TRUE',
            'UNDO',
            'UNION',
            'UNIQUE',
            'UNLOCK',
            'UNSIGNED',
            'UPDATE',
            'USAGE',
            'USE',
            'USING',
            'UTC_DATE',
            'UTC_TIME',
            'UTC_TIMESTAMP',
            'VALUES',
            'VARBINARY',
            'VARCHAR',
            'VARCHARACTER',
            'VARYING',
            'WHEN',
            'WHERE',
            'WHILE',
            'WINDOW',
            'WITH',
            'WRITE',
            'XOR',
            'YEAR_MONTH',
            'ZEROFILL',
            'ACTION',
            'BIT',
            'DATE',
            'ENUM',
            'NO',
            'TEXT',
            'TIME',
            'TIMESTAMP',
            'BODY',
            'ELSIF',
            'GOTO',
            'HISTORY',
            'MINUS',
            'OTHERS',
            'PACKAGE',
            'PERIOD',
            'RAISE',
            'ROWNUM',
            'ROWTYPE',
            'SYSDATE',
            'SYSTEM',
            'SYSTEM_TIME',
            'VERSIONING',
            'WITHOUT'
        ];
    }

    /**
     * Does the adapter handle casting?
     *
     * @return bool
     */
    public function getSupportForCasting(): bool
    {
        return false;
    }

    /**
     * Does the adapter handle Query Array Contains?
     *
     * @return bool
     */
    public function getSupportForQueryContains(): bool
    {
        return false;
    }

    /**
     * @param PDOStatement $stmt
     * @param Query $query
     * @return void
     */
    protected function bindConditionValue(PDOStatement $stmt, Query $query): void
    {
        if ($query->getMethod() === Query::TYPE_SEARCH) {
            return;
        }
        foreach ($query->getValues() as $key => $value) {
            $placeholder = $this->getSQLPlaceholder($query).'_'.$key;
            $value = $this->getSQLValue($query->getMethod(), $value);
            $stmt->bindValue($placeholder, $value, $this->getPDOType($value));
        }
    }

    /**
     * Get SQL Operator
     *
     * @param string $method
     * @return string
     * @throws Exception
     */
    protected function getSQLOperator(string $method): string
    {
        switch ($method) {
            case Query::TYPE_EQUAL:
                return '=';
            case Query::TYPE_NOTEQUAL:
                return '!=';
            case Query::TYPE_LESSER:
                return '<';
            case Query::TYPE_LESSEREQUAL:
                return '<=';
            case Query::TYPE_GREATER:
                return '>';
            case Query::TYPE_GREATEREQUAL:
                return '>=';
            case Query::TYPE_IS_NULL:
                return 'IS NULL';
            case Query::TYPE_IS_NOT_NULL:
                return 'IS NOT NULL';
            case Query::TYPE_STARTS_WITH:
            case Query::TYPE_ENDS_WITH:
                return 'LIKE';
            default:
                throw new Exception('Unknown method:' . $method);
        }
    }

    /**
     * @param Query $query
     * @return string
     */
    protected function getSQLPlaceholder(Query $query): string
    {
        return md5(json_encode([$query->getAttribute(), $query->getMethod(), $query->getValues()]));
    }

    protected function getSQLValue(string $method, mixed $value)
    {
        switch ($method) {
            case Query::TYPE_STARTS_WITH:
                $value = $this->escapeWildcards($value);
                return "$value%";
            case Query::TYPE_ENDS_WITH:
                $value = $this->escapeWildcards($value);
                return "%$value";
            case Query::TYPE_SEARCH:
                $value = $this->escapeWildcards($value);
                return "'$value*'";
            default:
                return $value;
        }
    }

    /**
     * Get SQL Index Type
     *
     * @param string $type
     * @return string
     * @throws Exception
     */
    protected function getSQLIndexType(string $type): string
    {
        switch ($type) {
            case Database::INDEX_KEY:
            case Database::INDEX_ARRAY:
                return 'INDEX';

            case Database::INDEX_UNIQUE:
                return 'UNIQUE INDEX';

            case Database::INDEX_FULLTEXT:
                return 'FULLTEXT INDEX';

            default:
                throw new Exception('Unknown Index Type:' . $type);
        }
    }

    /**
     * Get SQL condition for permissions
     *
     * @param string $collection 
     * @param array $roles 
     * @return string 
     * @throws Exception 
     */
    protected function getSQLPermissionsCondition(string $collection, array $roles): string
    {
        $roles = array_map(fn (string $role) => $this->getPDO()->quote($role), $roles);
        return "table_main._uid IN (
                    SELECT distinct(_document)
                    FROM {$this->getSQLTable($collection . '_perms')}
                    WHERE _permission IN (" . implode(', ', $roles) . ")
                    AND _type = 'read'
                )";
    }

    /**
     * Get SQL schema
     *
     * @return string 
     */
    protected function getSQLSchema(): string
    {
        if (!$this->getSupportForSchemas()) {
            return '';
        }

        return "`{$this->getDefaultDatabase()}`.";
    }

    /**
     * Get SQL table
     *
     * @param string $name 
     * @return string 
     */
    protected function getSQLTable(string $name): string
    {
        return "{$this->getSQLSchema()}`{$this->getNamespace()}_{$name}`";
    }

    /**
     * Returns the current PDO object
     * @return PDO 
     */
    protected function getPDO()
    {
        return $this->pdo;
    }

    /**
     * Returns default PDO configuration
     */
    public static function getPDOAttributes(): array
    {
        return [
            PDO::ATTR_TIMEOUT => 3, // Specifies the timeout duration in seconds. Takes a value of type int.
            PDO::ATTR_PERSISTENT => true, // Create a persistent connection
            PDO::ATTR_DEFAULT_FETCH_MODE => PDO::FETCH_ASSOC, // Fetch a result row as an associative array.
            PDO::ATTR_ERRMODE => PDO::ERRMODE_EXCEPTION, // PDO will throw a PDOException on srrors
            PDO::ATTR_EMULATE_PREPARES => true, // Emulate prepared statements
            PDO::ATTR_STRINGIFY_FETCHES => true // Returns all fetched data as Strings
        ];
    }
<<<<<<< HEAD


    /**
     * @param Query $query
     * @return string
     */
    protected function getSQLPlaceholder(Query $query): string
    {
        return md5(json_encode([$query->getAttribute(), $query->getMethod(), $query->getValues()]));
    }

    /**
     * @param PDOStatement $stmt
     * @param Query $query
     * @return void
     */
    public function bindConditionValue(PDOStatement $stmt, Query $query){
        if ($query->getMethod() === Query::TYPE_SEARCH || $query->getMethod() === Query::TYPE_SELECT) {
            return;
        }
        foreach ($query->getValues() as $key => $value) {
            $placeholder = $this->getSQLPlaceholder($query).'_'.$key;
            $stmt->bindValue($placeholder, $value, $this->getPDOType($value));
        }
    }
=======
>>>>>>> 0bcc932c
}<|MERGE_RESOLUTION|>--- conflicted
+++ resolved
@@ -683,7 +683,7 @@
      */
     protected function bindConditionValue(PDOStatement $stmt, Query $query): void
     {
-        if ($query->getMethod() === Query::TYPE_SEARCH) {
+        if ($query->getMethod() === Query::TYPE_SEARCH || $query->getMethod === Query::TYPE_SELECT) {
             return;
         }
         foreach ($query->getValues() as $key => $value) {
@@ -845,32 +845,4 @@
             PDO::ATTR_STRINGIFY_FETCHES => true // Returns all fetched data as Strings
         ];
     }
-<<<<<<< HEAD
-
-
-    /**
-     * @param Query $query
-     * @return string
-     */
-    protected function getSQLPlaceholder(Query $query): string
-    {
-        return md5(json_encode([$query->getAttribute(), $query->getMethod(), $query->getValues()]));
-    }
-
-    /**
-     * @param PDOStatement $stmt
-     * @param Query $query
-     * @return void
-     */
-    public function bindConditionValue(PDOStatement $stmt, Query $query){
-        if ($query->getMethod() === Query::TYPE_SEARCH || $query->getMethod() === Query::TYPE_SELECT) {
-            return;
-        }
-        foreach ($query->getValues() as $key => $value) {
-            $placeholder = $this->getSQLPlaceholder($query).'_'.$key;
-            $stmt->bindValue($placeholder, $value, $this->getPDOType($value));
-        }
-    }
-=======
->>>>>>> 0bcc932c
 }