<?php

namespace Utopia\Database\Adapter;

use Exception;
use PDOException;
use Utopia\Database\Adapter;
use Utopia\Database\Change;
use Utopia\Database\Database;
use Utopia\Database\Document;
use Utopia\Database\Exception as DatabaseException;
use Utopia\Database\Exception\Duplicate as DuplicateException;
use Utopia\Database\Exception\NotFound as NotFoundException;
use Utopia\Database\Exception\Timeout as TimeoutException;
use Utopia\Database\Exception\Transaction as TransactionException;
use Utopia\Database\Query;
use Utopia\Database\Validator\Authorization;

abstract class SQL extends Adapter
{
    protected mixed $pdo;

    /**
     * Controls how many fractional digits are used when binding float parameters.
     */
    protected int $floatPrecision = 17;

    /**
     * Configure float precision for parameter binding/logging.
     */
    public function setFloatPrecision(int $precision): void
    {
        $this->floatPrecision = $precision;
    }

    /**
     * Helper to format a float value according to configured precision for binding/logging.
     */
    protected function getFloatPrecision(float $value): string
    {
        return sprintf('%.'. $this->floatPrecision . 'F', $value);
    }

    /**
     * Constructor.
     *
     * Set connection and settings
     *
     * @param mixed $pdo
     */
    public function __construct(mixed $pdo)
    {
        $this->pdo = $pdo;
    }

    /**
     * @inheritDoc
     */
    public function startTransaction(): bool
    {
        try {
            if ($this->inTransaction === 0) {
                if ($this->getPDO()->inTransaction()) {
                    $this->getPDO()->rollBack();
                } else {
                    // If no active transaction, this has no effect.
                    $this->getPDO()->prepare('ROLLBACK')->execute();
                }

                $this->getPDO()->beginTransaction();

            } else {
                $this->getPDO()->exec('SAVEPOINT transaction' . $this->inTransaction);
            }
        } catch (PDOException $e) {
            throw new TransactionException('Failed to start transaction: ' . $e->getMessage(), $e->getCode(), $e);
        }

        $this->inTransaction++;

        return true;
    }

    /**
     * @inheritDoc
     */
    public function commitTransaction(): bool
    {
        if ($this->inTransaction === 0) {
            return false;
        } elseif ($this->inTransaction > 1) {
            $this->inTransaction--;
            return true;
        }

        if (!$this->getPDO()->inTransaction()) {
            $this->inTransaction = 0;
            return false;
        }

        try {
            $result = $this->getPDO()->commit();
            $this->inTransaction = 0;
        } catch (PDOException $e) {
            throw new TransactionException('Failed to commit transaction: ' . $e->getMessage(), $e->getCode(), $e);
        }

        if (!$result) {
            throw new TransactionException('Failed to commit transaction');
        }

        return $result;
    }

    /**
     * @inheritDoc
     */
    public function rollbackTransaction(): bool
    {
        if ($this->inTransaction === 0) {
            return false;
        }

        try {
            if ($this->inTransaction > 1) {
                $this->getPDO()->exec('ROLLBACK TO transaction' . ($this->inTransaction - 1));
                $this->inTransaction--;
            } else {
                $this->getPDO()->rollBack();
                $this->inTransaction = 0;
            }
        } catch (PDOException $e) {
            throw new DatabaseException('Failed to rollback transaction: ' . $e->getMessage(), $e->getCode(), $e);
        }

        return true;
    }

    /**
     * Ping Database
     *
     * @return bool
     * @throws Exception
     * @throws PDOException
     */
    public function ping(): bool
    {
        return $this->getPDO()
            ->prepare("SELECT 1;")
            ->execute();
    }

    public function reconnect(): void
    {
        $this->getPDO()->reconnect();
    }

    /**
     * Check if Database exists
     * Optionally check if collection exists in Database
     *
     * @param string $database
     * @param string|null $collection
     * @return bool
     * @throws DatabaseException
     */
    public function exists(string $database, ?string $collection = null): bool
    {
        $database = $this->filter($database);

        if (!\is_null($collection)) {
            $collection = $this->filter($collection);
            $stmt = $this->getPDO()->prepare("
                SELECT TABLE_NAME 
                FROM INFORMATION_SCHEMA.TABLES 
                WHERE TABLE_SCHEMA = :schema 
                  AND TABLE_NAME = :table
            ");
            $stmt->bindValue(':schema', $database, \PDO::PARAM_STR);
            $stmt->bindValue(':table', "{$this->getNamespace()}_{$collection}", \PDO::PARAM_STR);
        } else {
            $stmt = $this->getPDO()->prepare("
                SELECT SCHEMA_NAME FROM
                INFORMATION_SCHEMA.SCHEMATA
                WHERE SCHEMA_NAME = :schema
            ");
            $stmt->bindValue(':schema', $database, \PDO::PARAM_STR);
        }

        try {
            $stmt->execute();
            $document = $stmt->fetchAll();
            $stmt->closeCursor();
        } catch (PDOException $e) {
            $e = $this->processException($e);

            if ($e instanceof NotFoundException) {
                return false;
            }

            throw $e;
        }

        if (empty($document)) {
            return false;
        }

        return true;
    }

    /**
     * List Databases
     *
     * @return array<Document>
     */
    public function list(): array
    {
        return [];
    }

    /**
     * Create Attribute
     *
     * @param string $collection
     * @param string $id
     * @param string $type
     * @param int $size
     * @param bool $signed
     * @param bool $array
     * @return bool
     * @throws Exception
     * @throws PDOException
     */
    public function createAttribute(string $collection, string $id, string $type, int $size, bool $signed = true, bool $array = false, bool $required = false): bool
    {
        $id = $this->quote($this->filter($id));
        $type = $this->getSQLType($type, $size, $signed, $array, $required);
        $sql = "ALTER TABLE {$this->getSQLTable($collection)} ADD COLUMN {$id} {$type};";
        $sql = $this->trigger(Database::EVENT_ATTRIBUTE_CREATE, $sql);

        try {
            return $this->getPDO()
                ->prepare($sql)
                ->execute();
        } catch (PDOException $e) {
            throw $this->processException($e);
        }
    }

    /**
     * Create Attributes
     *
     * @param string $collection
     * @param array<array<string, mixed>> $attributes
     * @return bool
     * @throws DatabaseException
     */
    public function createAttributes(string $collection, array $attributes): bool
    {
        $parts = [];
        foreach ($attributes as $attribute) {
            $id = $this->quote($this->filter($attribute['$id']));
            $type = $this->getSQLType(
                $attribute['type'],
                $attribute['size'],
                $attribute['signed'] ?? true,
                $attribute['array'] ?? false,
                $attribute['required'] ?? false,
            );
            $parts[] = "{$id} {$type}";
        }

        $columns = \implode(', ADD COLUMN ', $parts);

        $sql = "ALTER TABLE {$this->getSQLTable($collection)} ADD COLUMN {$columns};";
        $sql = $this->trigger(Database::EVENT_ATTRIBUTE_CREATE, $sql);

        try {
            return $this->getPDO()
                ->prepare($sql)
                ->execute();
        } catch (PDOException $e) {
            throw $this->processException($e);
        }
    }

    /**
     * Rename Attribute
     *
     * @param string $collection
     * @param string $old
     * @param string $new
     * @return bool
     * @throws Exception
     * @throws PDOException
     */
    public function renameAttribute(string $collection, string $old, string $new): bool
    {
        $collection = $this->filter($collection);
        $old = $this->quote($this->filter($old));
        $new = $this->quote($this->filter($new));

        $sql = "ALTER TABLE {$this->getSQLTable($collection)} RENAME COLUMN {$old} TO {$new};";

        $sql = $this->trigger(Database::EVENT_ATTRIBUTE_UPDATE, $sql);

        try {
            return $this->getPDO()
                ->prepare($sql)
                ->execute();
        } catch (PDOException $e) {
            throw $this->processException($e);
        }
    }

    /**
     * Delete Attribute
     *
     * @param string $collection
     * @param string $id
     * @param bool $array
     * @return bool
     * @throws Exception
     * @throws PDOException
     */
    public function deleteAttribute(string $collection, string $id, bool $array = false): bool
    {
        $id = $this->quote($this->filter($id));
        $sql = "ALTER TABLE {$this->getSQLTable($collection)} DROP COLUMN {$id};";
        $sql = $this->trigger(Database::EVENT_ATTRIBUTE_DELETE, $sql);

        try {
            return $this->getPDO()
                ->prepare($sql)
                ->execute();
        } catch (PDOException $e) {
            throw $this->processException($e);
        }
    }

    /**
     * Get Document
     *
     * @param Document $collection
     * @param string $id
     * @param Query[] $queries
     * @param bool $forUpdate
     * @return Document
     * @throws DatabaseException
     */
    public function getDocument(Document $collection, string $id, array $queries = [], bool $forUpdate = false): Document
    {
        $spatialAttributes = $this->getSpatialAttributes($collection);
        $collection = $collection->getId();

        $name = $this->filter($collection);
        $selections = $this->getAttributeSelections($queries);

        $forUpdate = $forUpdate ? 'FOR UPDATE' : '';

        $alias = Query::DEFAULT_ALIAS;

        $sql = "
		    SELECT {$this->getAttributeProjection($selections, $alias, $spatialAttributes)}
            FROM {$this->getSQLTable($name)} AS {$this->quote($alias)}
            WHERE {$this->quote($alias)}.{$this->quote('_uid')} = :_uid 
            {$this->getTenantQuery($collection, $alias)}
		";

        if ($this->getSupportForUpdateLock()) {
            $sql .= " {$forUpdate}";
        }

        $stmt = $this->getPDO()->prepare($sql);

        $stmt->bindValue(':_uid', $id);

        if ($this->sharedTables) {
            $stmt->bindValue(':_tenant', $this->getTenant());
        }

        $stmt->execute();
        $document = $stmt->fetchAll();
        $stmt->closeCursor();

        if (empty($document)) {
            return new Document([]);
        }

        $document = $document[0];

        if (\array_key_exists('_id', $document)) {
            $document['$sequence'] = $document['_id'];
            unset($document['_id']);
        }
        if (\array_key_exists('_uid', $document)) {
            $document['$id'] = $document['_uid'];
            unset($document['_uid']);
        }
        if (\array_key_exists('_tenant', $document)) {
            $document['$tenant'] = $document['_tenant'];
            unset($document['_tenant']);
        }
        if (\array_key_exists('_createdAt', $document)) {
            $document['$createdAt'] = $document['_createdAt'];
            unset($document['_createdAt']);
        }
        if (\array_key_exists('_updatedAt', $document)) {
            $document['$updatedAt'] = $document['_updatedAt'];
            unset($document['_updatedAt']);
        }
        if (\array_key_exists('_permissions', $document)) {
            $document['$permissions'] = json_decode($document['_permissions'] ?? '[]', true);
            unset($document['_permissions']);
        }

        return new Document($document);
    }

    /**
     * Helper method to extract spatial type attributes from collection attributes
     *
     * @param Document $collection
     * @return array<int,string>
     */
    protected function getSpatialAttributes(Document $collection): array
    {
        $collectionAttributes = $collection->getAttribute('attributes', []);
        $spatialAttributes = [];
        foreach ($collectionAttributes as $attr) {
            if ($attr instanceof Document) {
                $attributeType = $attr->getAttribute('type');
                if (in_array($attributeType, Database::SPATIAL_TYPES)) {
                    $spatialAttributes[] = $attr->getId();
                }
            }
        }
        return $spatialAttributes;
    }

    /**
     * Update documents
     *
     * Updates all documents which match the given query.
     *
     * @param Document $collection
     * @param Document $updates
     * @param array<Document> $documents
     *
     * @return int
     *
     * @throws DatabaseException
     */
    public function updateDocuments(Document $collection, Document $updates, array $documents): int
    {
        if (empty($documents)) {
            return 0;
        }
        $spatialAttributes = $this->getSpatialAttributes($collection);
        $collection = $collection->getId();

        $attributes = $updates->getAttributes();

        if (!empty($updates->getUpdatedAt())) {
            $attributes['_updatedAt'] = $updates->getUpdatedAt();
        }

        if (!empty($updates->getCreatedAt())) {
            $attributes['_createdAt'] = $updates->getCreatedAt();
        }

        if ($updates->offsetExists('$permissions')) {
            $attributes['_permissions'] = json_encode($updates->getPermissions());
        }

        if (empty($attributes)) {
            return 0;
        }

        $bindIndex = 0;
        $columns = '';
        foreach ($attributes as $attribute => $value) {
            $column = $this->filter($attribute);

            if (in_array($attribute, $spatialAttributes)) {
                $columns .= "{$this->quote($column)} = " . $this->getSpatialGeomFromText(":key_{$bindIndex}");
            } else {
                $columns .= "{$this->quote($column)} = :key_{$bindIndex}";
            }

            if ($attribute !== \array_key_last($attributes)) {
                $columns .= ',';
            }

            $bindIndex++;
        }

        $name = $this->filter($collection);
        $sequences = \array_map(fn ($document) => $document->getSequence(), $documents);

        $sql = "
            UPDATE {$this->getSQLTable($name)}
            SET {$columns}
            WHERE _id IN (" . \implode(', ', \array_map(fn ($index) => ":_id_{$index}", \array_keys($sequences))) . ")
            {$this->getTenantQuery($collection)}
        ";

        $sql = $this->trigger(Database::EVENT_DOCUMENTS_UPDATE, $sql);
        $stmt = $this->getPDO()->prepare($sql);

        if ($this->sharedTables) {
            $stmt->bindValue(':_tenant', $this->tenant);
        }

        foreach ($sequences as $id => $value) {
            $stmt->bindValue(":_id_{$id}", $value);
        }

        $attributeIndex = 0;
        foreach ($attributes as $attributeName => $value) {
            if (!isset($spatialAttributes[$attributeName]) && is_array($value)) {
                $value = json_encode($value);
            }

            $bindKey = 'key_' . $attributeIndex;
            $value = (is_bool($value)) ? (int)$value : $value;
            $stmt->bindValue(':' . $bindKey, $value, $this->getPDOType($value));
            $attributeIndex++;
        }

        $stmt->execute();
        $affected = $stmt->rowCount();

        // Permissions logic
        if ($updates->offsetExists('$permissions')) {
            $removeQueries = [];
            $removeBindValues = [];

            $addQuery = '';
            $addBindValues = [];

            foreach ($documents as $index => $document) {
                if ($document->getAttribute('$skipPermissionsUpdate', false)) {
                    continue;
                }

                $sql = "
                    SELECT _type, _permission
                    FROM {$this->getSQLTable($name . '_perms')}
                    WHERE _document = :_uid
                    {$this->getTenantQuery($collection)}
                ";

                $sql = $this->trigger(Database::EVENT_PERMISSIONS_READ, $sql);

                $permissionsStmt = $this->getPDO()->prepare($sql);
                $permissionsStmt->bindValue(':_uid', $document->getId());

                if ($this->sharedTables) {
                    $permissionsStmt->bindValue(':_tenant', $this->tenant);
                }

                $permissionsStmt->execute();
                $permissions = $permissionsStmt->fetchAll();
                $permissionsStmt->closeCursor();

                $initial = [];
                foreach (Database::PERMISSIONS as $type) {
                    $initial[$type] = [];
                }

                $permissions = \array_reduce($permissions, function (array $carry, array $item) {
                    $carry[$item['_type']][] = $item['_permission'];
                    return $carry;
                }, $initial);

                // Get removed Permissions
                $removals = [];
                foreach (Database::PERMISSIONS as $type) {
                    $diff = array_diff($permissions[$type], $updates->getPermissionsByType($type));
                    if (!empty($diff)) {
                        $removals[$type] = $diff;
                    }
                }

                // Build inner query to remove permissions
                if (!empty($removals)) {
                    foreach ($removals as $type => $permissionsToRemove) {
                        $bindKey = '_uid_' . $index;
                        $removeBindKeys[] = ':_uid_' . $index;
                        $removeBindValues[$bindKey] = $document->getId();

                        $removeQueries[] = "(
                            _document = :_uid_{$index}
                            {$this->getTenantQuery($collection)}
                            AND _type = '{$type}'
                            AND _permission IN (" . \implode(', ', \array_map(function (string $i) use ($permissionsToRemove, $index, $type, &$removeBindKeys, &$removeBindValues) {
                            $bindKey = 'remove_' . $type . '_' . $index . '_' . $i;
                            $removeBindKeys[] = ':' . $bindKey;
                            $removeBindValues[$bindKey] = $permissionsToRemove[$i];

                            return ':' . $bindKey;
                        }, \array_keys($permissionsToRemove))) .
                            ")
                        )";
                    }
                }

                // Get added Permissions
                $additions = [];
                foreach (Database::PERMISSIONS as $type) {
                    $diff = \array_diff($updates->getPermissionsByType($type), $permissions[$type]);
                    if (!empty($diff)) {
                        $additions[$type] = $diff;
                    }
                }

                // Build inner query to add permissions
                if (!empty($additions)) {
                    foreach ($additions as $type => $permissionsToAdd) {
                        foreach ($permissionsToAdd as $i => $permission) {
                            $bindKey = '_uid_' . $index;
                            $addBindValues[$bindKey] = $document->getId();

                            $bindKey = 'add_' . $type . '_' . $index . '_' . $i;
                            $addBindValues[$bindKey] = $permission;

                            $addQuery .= "(:_uid_{$index}, '{$type}', :{$bindKey}";

                            if ($this->sharedTables) {
                                $addQuery .= ", :_tenant)";
                            } else {
                                $addQuery .= ")";
                            }

                            if ($i !== \array_key_last($permissionsToAdd) || $type !== \array_key_last($additions)) {
                                $addQuery .= ', ';
                            }
                        }
                    }
                    if ($index !== \array_key_last($documents)) {
                        $addQuery .= ', ';
                    }
                }
            }

            if (!empty($removeQueries)) {
                $removeQuery = \implode(' OR ', $removeQueries);

                $stmtRemovePermissions = $this->getPDO()->prepare("
                    DELETE
                    FROM {$this->getSQLTable($name . '_perms')}
                    WHERE ({$removeQuery})
                ");

                foreach ($removeBindValues as $key => $value) {
                    $stmtRemovePermissions->bindValue($key, $value, $this->getPDOType($value));
                }

                if ($this->sharedTables) {
                    $stmtRemovePermissions->bindValue(':_tenant', $this->tenant);
                }
                $stmtRemovePermissions->execute();
            }

            if (!empty($addQuery)) {
                $sqlAddPermissions = "
                    INSERT INTO {$this->getSQLTable($name . '_perms')} (_document, _type, _permission
                ";

                if ($this->sharedTables) {
                    $sqlAddPermissions .= ', _tenant)';
                } else {
                    $sqlAddPermissions .= ')';
                }

                $sqlAddPermissions .=  " VALUES {$addQuery}";

                $stmtAddPermissions = $this->getPDO()->prepare($sqlAddPermissions);

                foreach ($addBindValues as $key => $value) {
                    $stmtAddPermissions->bindValue($key, $value, $this->getPDOType($value));
                }

                if ($this->sharedTables) {
                    $stmtAddPermissions->bindValue(':_tenant', $this->tenant);
                }

                $stmtAddPermissions->execute();
            }
        }

        return $affected;
    }


    /**
     * Delete Documents
     *
     * @param string $collection
     * @param array<string> $sequences
     * @param array<string> $permissionIds
     *
     * @return int
     * @throws DatabaseException
     */
    public function deleteDocuments(string $collection, array $sequences, array $permissionIds): int
    {
        if (empty($sequences)) {
            return 0;
        }

        try {
            $name = $this->filter($collection);

            $sql = "
            DELETE FROM {$this->getSQLTable($name)} 
            WHERE _id IN (" . \implode(', ', \array_map(fn ($index) => ":_id_{$index}", \array_keys($sequences))) . ")
            {$this->getTenantQuery($collection)}
            ";

            $sql = $this->trigger(Database::EVENT_DOCUMENTS_DELETE, $sql);

            $stmt = $this->getPDO()->prepare($sql);

            foreach ($sequences as $id => $value) {
                $stmt->bindValue(":_id_{$id}", $value);
            }

            if ($this->sharedTables) {
                $stmt->bindValue(':_tenant', $this->tenant);
            }

            if (!$stmt->execute()) {
                throw new DatabaseException('Failed to delete documents');
            }

            if (!empty($permissionIds)) {
                $sql = "
                DELETE FROM {$this->getSQLTable($name . '_perms')} 
                WHERE _document IN (" . \implode(', ', \array_map(fn ($index) => ":_id_{$index}", \array_keys($permissionIds))) . ")
                {$this->getTenantQuery($collection)}
                ";

                $sql = $this->trigger(Database::EVENT_PERMISSIONS_DELETE, $sql);

                $stmtPermissions = $this->getPDO()->prepare($sql);

                foreach ($permissionIds as $id => $value) {
                    $stmtPermissions->bindValue(":_id_{$id}", $value);
                }

                if ($this->sharedTables) {
                    $stmtPermissions->bindValue(':_tenant', $this->tenant);
                }

                if (!$stmtPermissions->execute()) {
                    throw new DatabaseException('Failed to delete permissions');
                }
            }
        } catch (\Throwable $e) {
            throw new DatabaseException($e->getMessage(), $e->getCode(), $e);
        }

        return $stmt->rowCount();
    }

    /**
     * Assign internal IDs for the given documents
     *
     * @param string $collection
     * @param array<Document> $documents
     * @return array<Document>
     * @throws DatabaseException
     */
    public function getSequences(string $collection, array $documents): array
    {
        $documentIds = [];
        $keys = [];
        $binds = [];

        foreach ($documents as $i => $document) {
            if (empty($document->getSequence())) {
                $documentIds[] = $document->getId();

                $key = ":uid_{$i}";

                $binds[$key] = $document->getId();
                $keys[] = $key;

                if ($this->sharedTables) {
                    $binds[':_tenant_'.$i] = $document->getTenant();
                }
            }
        }

        if (empty($documentIds)) {
            return $documents;
        }

        $placeholders = implode(',', array_values($keys));

        $sql = "
            SELECT _uid, _id
            FROM {$this->getSQLTable($collection)}
            WHERE {$this->quote('_uid')} IN ({$placeholders})
            {$this->getTenantQuery($collection, tenantCount: \count($documentIds))}
            ";

        $stmt = $this->getPDO()->prepare($sql);

        foreach ($binds as $key => $value) {
            $stmt->bindValue($key, $value);
        }

        $stmt->execute();
        $sequences = $stmt->fetchAll(\PDO::FETCH_KEY_PAIR); // Fetch as [documentId => sequence]
        $stmt->closeCursor();

        foreach ($documents as $document) {
            if (isset($sequences[$document->getId()])) {
                $document['$sequence'] = $sequences[$document->getId()];
            }
        }

        return $documents;
    }

    /**
     * Get max STRING limit
     *
     * @return int
     */
    public function getLimitForString(): int
    {
        return 4294967295;
    }

    /**
     * Get max INT limit
     *
     * @return int
     */
    public function getLimitForInt(): int
    {
        return 4294967295;
    }

    /**
     * Get maximum column limit.
     * https://mariadb.com/kb/en/innodb-limitations/#limitations-on-schema
     * Can be inherited by MySQL since we utilize the InnoDB engine
     *
     * @return int
     */
    public function getLimitForAttributes(): int
    {
        return 1017;
    }

    /**
     * Get maximum index limit.
     * https://mariadb.com/kb/en/innodb-limitations/#limitations-on-schema
     *
     * @return int
     */
    public function getLimitForIndexes(): int
    {
        return 64;
    }

    /**
     * Is schemas supported?
     *
     * @return bool
     */
    public function getSupportForSchemas(): bool
    {
        return true;
    }

    /**
     * Is index supported?
     *
     * @return bool
     */
    public function getSupportForIndex(): bool
    {
        return true;
    }

    /**
     * Are attributes supported?
     *
     * @return bool
     */
    public function getSupportForAttributes(): bool
    {
        return true;
    }

    /**
     * Is unique index supported?
     *
     * @return bool
     */
    public function getSupportForUniqueIndex(): bool
    {
        return true;
    }

    /**
     * Is fulltext index supported?
     *
     * @return bool
     */
    public function getSupportForFulltextIndex(): bool
    {
        return true;
    }

    /**
     * Are FOR UPDATE locks supported?
     *
     * @return bool
     */
    public function getSupportForUpdateLock(): bool
    {
        return true;
    }

    /**
     * Is Attribute Resizing Supported?
     *
     * @return bool
     */
    public function getSupportForAttributeResizing(): bool
    {
        return true;
    }

    /**
     * Are batch operations supported?
     *
     * @return bool
     */
    public function getSupportForBatchOperations(): bool
    {
        return true;
    }

    /**
     * Is get connection id supported?
     *
     * @return bool
     */
    public function getSupportForGetConnectionId(): bool
    {
        return true;
    }

    /**
     * Is cache fallback supported?
     *
     * @return bool
     */
    public function getSupportForCacheSkipOnFailure(): bool
    {
        return true;
    }

    /**
     * Is hostname supported?
     *
     * @return bool
     */
    public function getSupportForHostname(): bool
    {
        return true;
    }

    /**
     * Get current attribute count from collection document
     *
     * @param Document $collection
     * @return int
     */
    public function getCountOfAttributes(Document $collection): int
    {
        $attributes = \count($collection->getAttribute('attributes') ?? []);

        return $attributes + $this->getCountOfDefaultAttributes();
    }

    /**
     * Get current index count from collection document
     *
     * @param Document $collection
     * @return int
     */
    public function getCountOfIndexes(Document $collection): int
    {
        $indexes = \count($collection->getAttribute('indexes') ?? []);
        return $indexes + $this->getCountOfDefaultIndexes();
    }

    /**
     * Returns number of attributes used by default.
     *
     * @return int
     */
    public function getCountOfDefaultAttributes(): int
    {
        return \count(Database::INTERNAL_ATTRIBUTES);
    }

    /**
     * Returns number of indexes used by default.
     *
     * @return int
     */
    public function getCountOfDefaultIndexes(): int
    {
        return \count(Database::INTERNAL_INDEXES);
    }

    /**
     * Get maximum width, in bytes, allowed for a SQL row
     * Return 0 when no restrictions apply
     *
     * @return int
     */
    public function getDocumentSizeLimit(): int
    {
        return 65535;
    }

    /**
     * Estimate maximum number of bytes required to store a document in $collection.
     * Byte requirement varies based on column type and size.
     * Needed to satisfy MariaDB/MySQL row width limit.
     *
     * @param Document $collection
     * @return int
     * @throws DatabaseException
     */
    public function getAttributeWidth(Document $collection): int
    {
        /**
         * @link https://dev.mysql.com/doc/refman/8.0/en/storage-requirements.html
         *
         * `_id` bigint => 8 bytes
         * `_uid` varchar(255) => 1021 (4 * 255 + 1) bytes
         * `_tenant` int => 4 bytes
         * `_createdAt` datetime(3) => 7 bytes
         * `_updatedAt` datetime(3) => 7 bytes
         * `_permissions` mediumtext => 20
         */

        $total = 1067;

        $attributes = $collection->getAttributes()['attributes'];

        foreach ($attributes as $attribute) {
            /**
             * Json / Longtext
             * only the pointer contributes 20 bytes
             * data is stored externally
             */

            if ($attribute['array'] ?? false) {
                $total += 20;
                continue;
            }

            switch ($attribute['type']) {
                case Database::VAR_ID:
                    $total += 8; //  BIGINT 8 bytes
                    break;

                case Database::VAR_STRING:
                    /**
                     * Text / Mediumtext / Longtext
                     * only the pointer contributes 20 bytes to the row size
                     * data is stored externally
                     */

                    $total += match (true) {
                        $attribute['size'] > $this->getMaxVarcharLength() => 20,
                        $attribute['size'] > 255 => $attribute['size'] * 4 + 2, //  VARCHAR(>255) + 2 length
                        default => $attribute['size'] * 4 + 1, //  VARCHAR(<=255) + 1 length
                    };

                    break;

                case Database::VAR_INTEGER:
                    if ($attribute['size'] >= 8) {
                        $total += 8; //  BIGINT 8 bytes
                    } else {
                        $total += 4; // INT 4 bytes
                    }
                    break;

                case Database::VAR_FLOAT:
                    $total += 8; // DOUBLE 8 bytes
                    break;

                case Database::VAR_BOOLEAN:
                    $total += 1; // TINYINT(1) 1 bytes
                    break;

                case Database::VAR_RELATIONSHIP:
                    $total += Database::LENGTH_KEY * 4 + 1; // VARCHAR(<=255)
                    break;

                case Database::VAR_DATETIME:
                    /**
                     * 1 byte year + month
                     * 1 byte for the day
                     * 3 bytes for the hour, minute, and second
                     * 2 bytes miliseconds DATETIME(3)
                     */
                    $total += 7;
                    break;

                case Database::VAR_POINT:
                    $total += $this->getMaxPointSize();
                    break;
                case Database::VAR_LINESTRING:
                case Database::VAR_POLYGON:
                    $total += 20;
                    break;

                default:
                    throw new DatabaseException('Unknown type: ' . $attribute['type']);
            }
        }

        return $total;
    }

    /**
     * Get list of keywords that cannot be used
     *  Refference: https://mariadb.com/kb/en/reserved-words/
     *
     * @return array<string>
     */
    public function getKeywords(): array
    {
        return [
            'ACCESSIBLE',
            'ADD',
            'ALL',
            'ALTER',
            'ANALYZE',
            'AND',
            'AS',
            'ASC',
            'ASENSITIVE',
            'BEFORE',
            'BETWEEN',
            'BIGINT',
            'BINARY',
            'BLOB',
            'BOTH',
            'BY',
            'CALL',
            'CASCADE',
            'CASE',
            'CHANGE',
            'CHAR',
            'CHARACTER',
            'CHECK',
            'COLLATE',
            'COLUMN',
            'CONDITION',
            'CONSTRAINT',
            'CONTINUE',
            'CONVERT',
            'CREATE',
            'CROSS',
            'CURRENT_DATE',
            'CURRENT_ROLE',
            'CURRENT_TIME',
            'CURRENT_TIMESTAMP',
            'CURRENT_USER',
            'CURSOR',
            'DATABASE',
            'DATABASES',
            'DAY_HOUR',
            'DAY_MICROSECOND',
            'DAY_MINUTE',
            'DAY_SECOND',
            'DEC',
            'DECIMAL',
            'DECLARE',
            'DEFAULT',
            'DELAYED',
            'DELETE',
            'DELETE_DOMAIN_ID',
            'DESC',
            'DESCRIBE',
            'DETERMINISTIC',
            'DISTINCT',
            'DISTINCTROW',
            'DIV',
            'DO_DOMAIN_IDS',
            'DOUBLE',
            'DROP',
            'DUAL',
            'EACH',
            'ELSE',
            'ELSEIF',
            'ENCLOSED',
            'ESCAPED',
            'EXCEPT',
            'EXISTS',
            'EXIT',
            'EXPLAIN',
            'FALSE',
            'FETCH',
            'FLOAT',
            'FLOAT4',
            'FLOAT8',
            'FOR',
            'FORCE',
            'FOREIGN',
            'FROM',
            'FULLTEXT',
            'GENERAL',
            'GRANT',
            'GROUP',
            'HAVING',
            'HIGH_PRIORITY',
            'HOUR_MICROSECOND',
            'HOUR_MINUTE',
            'HOUR_SECOND',
            'IF',
            'IGNORE',
            'IGNORE_DOMAIN_IDS',
            'IGNORE_SERVER_IDS',
            'IN',
            'INDEX',
            'INFILE',
            'INNER',
            'INOUT',
            'INSENSITIVE',
            'INSERT',
            'INT',
            'INT1',
            'INT2',
            'INT3',
            'INT4',
            'INT8',
            'INTEGER',
            'INTERSECT',
            'INTERVAL',
            'INTO',
            'IS',
            'ITERATE',
            'JOIN',
            'KEY',
            'KEYS',
            'KILL',
            'LEADING',
            'LEAVE',
            'LEFT',
            'LIKE',
            'LIMIT',
            'LINEAR',
            'LINES',
            'LOAD',
            'LOCALTIME',
            'LOCALTIMESTAMP',
            'LOCK',
            'LONG',
            'LONGBLOB',
            'LONGTEXT',
            'LOOP',
            'LOW_PRIORITY',
            'MASTER_HEARTBEAT_PERIOD',
            'MASTER_SSL_VERIFY_SERVER_CERT',
            'MATCH',
            'MAXVALUE',
            'MEDIUMBLOB',
            'MEDIUMINT',
            'MEDIUMTEXT',
            'MIDDLEINT',
            'MINUTE_MICROSECOND',
            'MINUTE_SECOND',
            'MOD',
            'MODIFIES',
            'NATURAL',
            'NOT',
            'NO_WRITE_TO_BINLOG',
            'NULL',
            'NUMERIC',
            'OFFSET',
            'ON',
            'OPTIMIZE',
            'OPTION',
            'OPTIONALLY',
            'OR',
            'ORDER',
            'OUT',
            'OUTER',
            'OUTFILE',
            'OVER',
            'PAGE_CHECKSUM',
            'PARSE_VCOL_EXPR',
            'PARTITION',
            'POSITION',
            'PRECISION',
            'PRIMARY',
            'PROCEDURE',
            'PURGE',
            'RANGE',
            'READ',
            'READS',
            'READ_WRITE',
            'REAL',
            'RECURSIVE',
            'REF_SYSTEM_ID',
            'REFERENCES',
            'REGEXP',
            'RELEASE',
            'RENAME',
            'REPEAT',
            'REPLACE',
            'REQUIRE',
            'RESIGNAL',
            'RESTRICT',
            'RETURN',
            'RETURNING',
            'REVOKE',
            'RIGHT',
            'RLIKE',
            'ROWS',
            'SCHEMA',
            'SCHEMAS',
            'SECOND_MICROSECOND',
            'SELECT',
            'SENSITIVE',
            'SEPARATOR',
            'SET',
            'SHOW',
            'SIGNAL',
            'SLOW',
            'SMALLINT',
            'SPATIAL',
            'SPECIFIC',
            'SQL',
            'SQLEXCEPTION',
            'SQLSTATE',
            'SQLWARNING',
            'SQL_BIG_RESULT',
            'SQL_CALC_FOUND_ROWS',
            'SQL_SMALL_RESULT',
            'SSL',
            'STARTING',
            'STATS_AUTO_RECALC',
            'STATS_PERSISTENT',
            'STATS_SAMPLE_PAGES',
            'STRAIGHT_JOIN',
            'TABLE',
            'TERMINATED',
            'THEN',
            'TINYBLOB',
            'TINYINT',
            'TINYTEXT',
            'TO',
            'TRAILING',
            'TRIGGER',
            'TRUE',
            'UNDO',
            'UNION',
            'UNIQUE',
            'UNLOCK',
            'UNSIGNED',
            'UPDATE',
            'USAGE',
            'USE',
            'USING',
            'UTC_DATE',
            'UTC_TIME',
            'UTC_TIMESTAMP',
            'VALUES',
            'VARBINARY',
            'VARCHAR',
            'VARCHARACTER',
            'VARYING',
            'WHEN',
            'WHERE',
            'WHILE',
            'WINDOW',
            'WITH',
            'WRITE',
            'XOR',
            'YEAR_MONTH',
            'ZEROFILL',
            'ACTION',
            'BIT',
            'DATE',
            'ENUM',
            'NO',
            'TEXT',
            'TIME',
            'TIMESTAMP',
            'BODY',
            'ELSIF',
            'GOTO',
            'HISTORY',
            'MINUS',
            'OTHERS',
            'PACKAGE',
            'PERIOD',
            'RAISE',
            'ROWNUM',
            'ROWTYPE',
            'SYSDATE',
            'SYSTEM',
            'SYSTEM_TIME',
            'VERSIONING',
            'WITHOUT'
        ];
    }

    /**
     * Does the adapter handle casting?
     *
     * @return bool
     */
    public function getSupportForCasting(): bool
    {
        return false;
    }

    public function getSupportForNumericCasting(): bool
    {
        return false;
    }


    /**
     * Does the adapter handle Query Array Contains?
     *
     * @return bool
     */
    public function getSupportForQueryContains(): bool
    {
        return true;
    }

    /**
     * Does the adapter handle array Overlaps?
     *
     * @return bool
     */
    abstract public function getSupportForJSONOverlaps(): bool;

    public function getSupportForIndexArray(): bool
    {
        return true;
    }

    public function getSupportForCastIndexArray(): bool
    {
        return false;
    }

    public function getSupportForRelationships(): bool
    {
        return true;
    }

    public function getSupportForReconnection(): bool
    {
        return true;
    }

    public function getSupportForBatchCreateAttributes(): bool
    {
        return true;
    }

    /**
     * Is spatial attributes supported?
     *
     * @return bool
    */
    public function getSupportForSpatialAttributes(): bool
    {
        return false;
    }

    /**
     * Does the adapter support null values in spatial indexes?
     *
     * @return bool
     */
    public function getSupportForSpatialIndexNull(): bool
    {
        return false;
    }

    /**
     * Does the adapter support order attribute in spatial indexes?
     *
     * @return bool
    */
    public function getSupportForSpatialIndexOrder(): bool
    {
        return false;
    }

    /**
<<<<<<< HEAD
         * Is internal casting supported?
         *
         * @return bool
         */
    public function getSupportForInternalCasting(): bool
=======
     * Does the adapter support spatial axis order specification?
     *
     * @return bool
     */
    public function getSupportForSpatialAxisOrder(): bool
>>>>>>> e68f2e35
    {
        return false;
    }

<<<<<<< HEAD
    public function isMongo(): bool
    {
        return false;
    }

    public function setUTCDatetime(string $value): mixed
    {
        return $value;
    }

    public function castingBefore(Document $collection, Document $document): Document
    {
        return $document;
    }

    public function castingAfter(Document $collection, Document $document): Document
    {
        return $document;
=======
    /**
     * Generate ST_GeomFromText call with proper SRID and axis order support
     *
     * @param string $wktPlaceholder
     * @param int|null $srid
     * @return string
     */
    protected function getSpatialGeomFromText(string $wktPlaceholder, ?int $srid = null): string
    {
        $srid = $srid ?? Database::SRID;
        $geomFromText = "ST_GeomFromText({$wktPlaceholder}, {$srid}";

        if ($this->getSupportForSpatialAxisOrder()) {
            $geomFromText .= ", " . $this->getSpatialAxisOrderSpec();
        }

        $geomFromText .= ")";

        return $geomFromText;
    }

    /**
     * Get the spatial axis order specification string
     *
     * @return string
     */
    protected function getSpatialAxisOrderSpec(): string
    {
        return "'axis-order=long-lat'";
>>>>>>> e68f2e35
    }

    /**
     * @param string $tableName
     * @param string $columns
     * @param array<string> $batchKeys
     * @param array<mixed> $bindValues
     * @param array<string> $attributes
     * @param string $attribute
     * @return mixed
     */
    abstract protected function getUpsertStatement(
        string $tableName,
        string $columns,
        array $batchKeys,
        array $attributes,
        array $bindValues,
        string $attribute = '',
    ): mixed;

    /**
     * @param string $value
     * @return string
     */
    protected function getFulltextValue(string $value): string
    {
        $exact = str_ends_with($value, '"') && str_starts_with($value, '"');

        /** Replace reserved chars with space. */
        $specialChars = '@,+,-,*,),(,<,>,~,"';
        $value = str_replace(explode(',', $specialChars), ' ', $value);
        $value = preg_replace('/\s+/', ' ', $value); // Remove multiple whitespaces
        $value = trim($value);

        if (empty($value)) {
            return '';
        }

        if ($exact) {
            $value = '"' . $value . '"';
        } else {
            /** Prepend wildcard by default on the back. */
            $value .= '*';
        }

        return $value;
    }

    /**
     * Get SQL Operator
     *
     * @param string $method
     * @return string
     * @throws Exception
     */
    protected function getSQLOperator(string $method): string
    {
        switch ($method) {
            case Query::TYPE_EQUAL:
                return '=';
            case Query::TYPE_NOT_EQUAL:
                return '!=';
            case Query::TYPE_LESSER:
                return '<';
            case Query::TYPE_LESSER_EQUAL:
                return '<=';
            case Query::TYPE_GREATER:
                return '>';
            case Query::TYPE_GREATER_EQUAL:
                return '>=';
            case Query::TYPE_IS_NULL:
                return 'IS NULL';
            case Query::TYPE_IS_NOT_NULL:
                return 'IS NOT NULL';
            case Query::TYPE_STARTS_WITH:
            case Query::TYPE_ENDS_WITH:
            case Query::TYPE_CONTAINS:
            case Query::TYPE_NOT_STARTS_WITH:
            case Query::TYPE_NOT_ENDS_WITH:
            case Query::TYPE_NOT_CONTAINS:
                return $this->getLikeOperator();
            default:
                throw new DatabaseException('Unknown method: ' . $method);
        }
    }

    abstract protected function getSQLType(
        string $type,
        int $size,
        bool $signed = true,
        bool $array = false,
        bool $required = false
    ): string;

    /**
     * Get SQL Index Type
     *
     * @param string $type
     * @return string
     * @throws Exception
     */
    protected function getSQLIndexType(string $type): string
    {
        return match ($type) {
            Database::INDEX_KEY => 'INDEX',
            Database::INDEX_UNIQUE => 'UNIQUE INDEX',
            Database::INDEX_FULLTEXT => 'FULLTEXT INDEX',
            default => throw new DatabaseException('Unknown index type: ' . $type . '. Must be one of ' . Database::INDEX_KEY . ', ' . Database::INDEX_UNIQUE . ', ' . Database::INDEX_FULLTEXT),
        };
    }

    /**
     * Get SQL condition for permissions
     *
     * @param string $collection
     * @param array<string> $roles
     * @param string $alias
     * @param string $type
     * @return string
     * @throws DatabaseException
     */
    protected function getSQLPermissionsCondition(
        string $collection,
        array $roles,
        string $alias,
        string $type = Database::PERMISSION_READ
    ): string {
        if (!\in_array($type, Database::PERMISSIONS)) {
            throw new DatabaseException('Unknown permission type: ' . $type);
        }

        $roles = \array_map(fn ($role) => $this->getPDO()->quote($role), $roles);
        $roles = \implode(', ', $roles);

        return "{$this->quote($alias)}.{$this->quote('_uid')} IN (
            SELECT _document
            FROM {$this->getSQLTable($collection . '_perms')}
            WHERE _permission IN ({$roles})
              AND _type = '{$type}'
              {$this->getTenantQuery($collection)}
        )";
    }

    /**
     * Get SQL table
     *
     * @param string $name
     * @return string
     * @throws DatabaseException
     */
    protected function getSQLTable(string $name): string
    {
        return "{$this->quote($this->getDatabase())}.{$this->quote($this->getNamespace() . '_' .$this->filter($name))}";
    }

    /**
     * Returns the current PDO object
     * @return mixed
     */
    protected function getPDO(): mixed
    {
        return $this->pdo;
    }

    /**
     * Get PDO Type
     *
     * @param mixed $value
     * @return int
     * @throws Exception
     */
    abstract protected function getPDOType(mixed $value): int;

    /**
     * Returns default PDO configuration
     *
     * @return array<int, mixed>
     */
    public static function getPDOAttributes(): array
    {
        return [
            \PDO::ATTR_TIMEOUT => 3, // Specifies the timeout duration in seconds. Takes a value of type int.
            \PDO::ATTR_PERSISTENT => true, // Create a persistent connection
            \PDO::ATTR_DEFAULT_FETCH_MODE => \PDO::FETCH_ASSOC, // Fetch a result row as an associative array.
            \PDO::ATTR_ERRMODE => \PDO::ERRMODE_EXCEPTION, // PDO will throw a PDOException on errors
            \PDO::ATTR_EMULATE_PREPARES => true, // Emulate prepared statements
            \PDO::ATTR_STRINGIFY_FETCHES => true // Returns all fetched data as Strings
        ];
    }

    public function getHostname(): string
    {
        try {
            return $this->pdo->getHostname();
        } catch (\Throwable) {
            return '';
        }
    }

    /**
     * @return int
     */
    public function getMaxVarcharLength(): int
    {
        return 16381; // Floor value for Postgres:16383 | MySQL:16381 | MariaDB:16382
    }

    /**
     * Size of POINT spatial type
     *
     * @return int
    */
    abstract protected function getMaxPointSize(): int;
    /**
     * @return string
     */
    public function getIdAttributeType(): string
    {
        return Database::VAR_INTEGER;
    }

    /**
     * @return int
     */
    public function getMaxIndexLength(): int
    {
        /**
         * $tenant int = 1
         */
        return $this->sharedTables ? 767 : 768;
    }

    /**
     * @param Query $query
     * @param array<string, mixed> $binds
     * @param array<mixed> $attributes
     * @return string
     * @throws Exception
     */
    abstract protected function getSQLCondition(Query $query, array &$binds, array $attributes = []): string;

    /**
     * @param array<Query> $queries
     * @param array<string, mixed> $binds
     * @param string $separator
     * @param array<mixed> $attributes
     * @return string
     * @throws Exception
     */
    public function getSQLConditions(array $queries, array &$binds, string $separator = 'AND', array $attributes = []): string
    {
        $conditions = [];
        foreach ($queries as $query) {
            if ($query->getMethod() === Query::TYPE_SELECT) {
                continue;
            }

            if ($query->isNested()) {
                $conditions[] = $this->getSQLConditions($query->getValues(), $binds, $query->getMethod(), $attributes);
            } else {
                $conditions[] = $this->getSQLCondition($query, $binds, $attributes);
            }
        }

        $tmp = implode(' ' . $separator . ' ', $conditions);
        return empty($tmp) ? '' : '(' . $tmp . ')';
    }

    /**
     * @return string
     */
    public function getLikeOperator(): string
    {
        return 'LIKE';
    }

    public function getInternalIndexesKeys(): array
    {
        return [];
    }

    public function getSchemaAttributes(string $collection): array
    {
        return [];
    }

    public function getTenantQuery(
        string $collection,
        string $alias = '',
        int $tenantCount = 0,
        string $condition = 'AND'
    ): string {
        if (!$this->sharedTables) {
            return '';
        }

        $dot = '';
        if ($alias !== '') {
            $dot = '.';
            $alias = $this->quote($alias);
        }

        $bindings = [];
        if ($tenantCount === 0) {
            $bindings[] = ':_tenant';
        } else {
            for ($index = 0; $index < $tenantCount; $index++) {
                $bindings[] = ":_tenant_{$index}";
            }
        }
        $bindings = \implode(',', $bindings);

        $orIsNull = '';
        if ($collection === Database::METADATA) {
            $orIsNull = " OR {$alias}{$dot}_tenant IS NULL";
        }

        return "{$condition} ({$alias}{$dot}_tenant IN ({$bindings}) {$orIsNull})";
    }

    /**
     * Get the SQL projection given the selected attributes
     *
     * @param array<string> $selections
     * @param string $prefix
     * @param array<string> $spatialAttributes
     * @return mixed
     * @throws Exception
     */
    protected function getAttributeProjection(array $selections, string $prefix, array $spatialAttributes = []): mixed
    {
        if (empty($selections) || \in_array('*', $selections)) {
            if (empty($spatialAttributes)) {
                return "{$this->quote($prefix)}.*";
            }

            $projections = [];
            $projections[] = "{$this->quote($prefix)}.*";

            $internalColumns = ['_id', '_uid', '_createdAt', '_updatedAt', '_permissions'];
            if ($this->sharedTables) {
                $internalColumns[] = '_tenant';
            }
            foreach ($internalColumns as $col) {
                $projections[] = "{$this->quote($prefix)}.{$this->quote($col)}";
            }

            foreach ($spatialAttributes as $spatialAttr) {
                $filteredAttr = $this->filter($spatialAttr);
                $quotedAttr = $this->quote($filteredAttr);
                $axisOrder = $this->getSupportForSpatialAxisOrder() ? ', ' . $this->getSpatialAxisOrderSpec() : '';
                $projections[] = "ST_AsText({$this->quote($prefix)}.{$quotedAttr} {$axisOrder} ) AS {$quotedAttr}";
            }


            return implode(', ', $projections);
        }

        // Handle specific selections with spatial conversion where needed
        $internalKeys = [
            '$id',
            '$sequence',
            '$permissions',
            '$createdAt',
            '$updatedAt',
        ];

        $selections = \array_diff($selections, [...$internalKeys, '$collection']);

        foreach ($internalKeys as $internalKey) {
            $selections[] = $this->getInternalKeyForAttribute($internalKey);
        }

        $projections = [];
        foreach ($selections as $selection) {
            $filteredSelection = $this->filter($selection);
            $quotedSelection = $this->quote($filteredSelection);

            if (in_array($selection, $spatialAttributes)) {
                $axisOrder = $this->getSupportForSpatialAxisOrder() ? ', ' . $this->getSpatialAxisOrderSpec() : '';
                $projections[] = "ST_AsText({$this->quote($prefix)}.{$quotedSelection} {$axisOrder}) AS {$quotedSelection}";
            } else {
                $projections[] = "{$this->quote($prefix)}.{$quotedSelection}";
            }
        }

        return \implode(',', $projections);
    }

    protected function getInternalKeyForAttribute(string $attribute): string
    {
        return match ($attribute) {
            '$id' => '_uid',
            '$sequence' => '_id',
            '$collection' => '_collection',
            '$tenant' => '_tenant',
            '$createdAt' => '_createdAt',
            '$updatedAt' => '_updatedAt',
            '$permissions' => '_permissions',
            default => $attribute
        };
    }

    protected function escapeWildcards(string $value): string
    {
        $wildcards = ['%', '_', '[', ']', '^', '-', '.', '*', '+', '?', '(', ')', '{', '}', '|'];

        foreach ($wildcards as $wildcard) {
            $value = \str_replace($wildcard, "\\$wildcard", $value);
        }

        return $value;
    }

    protected function processException(PDOException $e): \Exception
    {
        return $e;
    }

    /**
     * @param mixed $stmt
     * @return bool
     */
    protected function execute(mixed $stmt): bool
    {
        return $stmt->execute();
    }

    /**
     * Create Documents in batches
     *
     * @param Document $collection
     * @param array<Document> $documents
     *
     * @return array<Document>
     *
     * @throws DuplicateException
     * @throws \Throwable
     */
    public function createDocuments(Document $collection, array $documents): array
    {
        if (empty($documents)) {
            return $documents;
        }
        $spatialAttributes = $this->getSpatialAttributes($collection);
        $collection = $collection->getId();
        try {
            $name = $this->filter($collection);

            $attributeKeys = Database::INTERNAL_ATTRIBUTE_KEYS;

            $hasSequence = null;
            foreach ($documents as $document) {
                $attributes = $document->getAttributes();
                $attributeKeys = [...$attributeKeys, ...\array_keys($attributes)];

                if ($hasSequence === null) {
                    $hasSequence = !empty($document->getSequence());
                } elseif ($hasSequence == empty($document->getSequence())) {
                    throw new DatabaseException('All documents must have an sequence if one is set');
                }
            }

            $attributeKeys = array_unique($attributeKeys);

            if ($hasSequence) {
                $attributeKeys[] = '_id';
            }

            if ($this->sharedTables) {
                $attributeKeys[] = '_tenant';
            }

            $columns = [];
            foreach ($attributeKeys as $key => $attribute) {
                $columns[$key] = $this->quote($this->filter($attribute));
            }

            $columns = '(' . \implode(', ', $columns) . ')';

            $bindIndex = 0;
            $batchKeys = [];
            $bindValues = [];
            $permissions = [];
            $bindValuesPermissions = [];

            foreach ($documents as $index => $document) {
                $attributes = $document->getAttributes();
                $attributes['_uid'] = $document->getId();
                $attributes['_createdAt'] = $document->getCreatedAt();
                $attributes['_updatedAt'] = $document->getUpdatedAt();
                $attributes['_permissions'] = \json_encode($document->getPermissions());

                if (!empty($document->getSequence())) {
                    $attributes['_id'] = $document->getSequence();
                }

                if ($this->sharedTables) {
                    $attributes['_tenant'] = $document->getTenant();
                }

                $bindKeys = [];

                foreach ($attributeKeys as $key) {
                    $value = $attributes[$key] ?? null;
                    if (\is_array($value)) {
                        $value = \json_encode($value);
                    }
                    if (in_array($key, $spatialAttributes)) {
                        $bindKey = 'key_' . $bindIndex;
                        $bindKeys[] = $this->getSpatialGeomFromText(":" . $bindKey);
                    } else {
                        $value = (\is_bool($value)) ? (int)$value : $value;
                        $bindKey = 'key_' . $bindIndex;
                        $bindKeys[] = ':' . $bindKey;
                    }
                    $bindValues[$bindKey] = $value;
                    $bindIndex++;
                }

                $batchKeys[] = '(' . \implode(', ', $bindKeys) . ')';

                foreach (Database::PERMISSIONS as $type) {
                    foreach ($document->getPermissionsByType($type) as $permission) {
                        $tenantBind = $this->sharedTables ? ", :_tenant_{$index}" : '';
                        $permission = \str_replace('"', '', $permission);
                        $permission = "('{$type}', '{$permission}', :_uid_{$index} {$tenantBind})";
                        $permissions[] = $permission;
                        $bindValuesPermissions[":_uid_{$index}"] = $document->getId();
                        if ($this->sharedTables) {
                            $bindValuesPermissions[":_tenant_{$index}"] = $document->getTenant();
                        }
                    }
                }
            }

            $batchKeys = \implode(', ', $batchKeys);

            $stmt = $this->getPDO()->prepare("
                INSERT INTO {$this->getSQLTable($name)} {$columns}
                VALUES {$batchKeys}
            ");

            foreach ($bindValues as $key => $value) {
                $stmt->bindValue($key, $value, $this->getPDOType($value));
            }

            $this->execute($stmt);

            if (!empty($permissions)) {
                $tenantColumn = $this->sharedTables ? ', _tenant' : '';
                $permissions = \implode(', ', $permissions);

                $sqlPermissions = "
                    INSERT INTO {$this->getSQLTable($name . '_perms')} (_type, _permission, _document {$tenantColumn})
                    VALUES {$permissions};
                ";

                $stmtPermissions = $this->getPDO()->prepare($sqlPermissions);

                foreach ($bindValuesPermissions as $key => $value) {
                    $stmtPermissions->bindValue($key, $value, $this->getPDOType($value));
                }

                $this->execute($stmtPermissions);
            }

        } catch (PDOException $e) {
            throw $this->processException($e);
        }

        return $documents;
    }

    /**
     * @param Document $collection
     * @param string $attribute
     * @param array<Change> $changes
     * @return array<Document>
     * @throws DatabaseException
     */
    public function upsertDocuments(
        Document $collection,
        string $attribute,
        array $changes
    ): array {
        if (empty($changes)) {
            return $changes;
        }
        try {
            $spatialAttributes = $this->getSpatialAttributes($collection);
            $collection = $collection->getId();
            $name = $this->filter($collection);
            $attribute = $this->filter($attribute);

            $attributes = [];
            $bindIndex = 0;
            $batchKeys = [];
            $bindValues = [];

            foreach ($changes as $change) {
                $document = $change->getNew();
                $attributes = $document->getAttributes();
                $attributes['_uid'] = $document->getId();
                $attributes['_createdAt'] = $document->getCreatedAt();
                $attributes['_updatedAt'] = $document->getUpdatedAt();
                $attributes['_permissions'] = \json_encode($document->getPermissions());

                if (!empty($document->getSequence())) {
                    $attributes['_id'] = $document->getSequence();
                }

                if ($this->sharedTables) {
                    $attributes['_tenant'] = $document->getTenant();
                }

                \ksort($attributes);

                $columns = [];
                foreach (\array_keys($attributes) as $key => $attr) {
                    /**
                     * @var string $attr
                     */
                    $columns[$key] = "{$this->quote($this->filter($attr))}";
                }
                $columns = '(' . \implode(', ', $columns) . ')';

                $bindKeys = [];

                foreach ($attributes as $attributeKey => $attrValue) {
                    if (\is_array($attrValue)) {
                        $attrValue = \json_encode($attrValue);
                    }

                    if (in_array($attributeKey, $spatialAttributes)) {
                        $bindKey = 'key_' . $bindIndex;
                        $bindKeys[] = $this->getSpatialGeomFromText(":" . $bindKey);
                    } else {
                        $attrValue = (\is_bool($attrValue)) ? (int)$attrValue : $attrValue;
                        $bindKey = 'key_' . $bindIndex;
                        $bindKeys[] = ':' . $bindKey;
                    }
                    $bindValues[$bindKey] = $attrValue;
                    $bindIndex++;
                }

                $batchKeys[] = '(' . \implode(', ', $bindKeys) . ')';
            }

            $stmt = $this->getUpsertStatement($name, $columns, $batchKeys, $attributes, $bindValues, $attribute);
            $stmt->execute();
            $stmt->closeCursor();

            $removeQueries = [];
            $removeBindValues = [];
            $addQueries = [];
            $addBindValues = [];

            foreach ($changes as $index => $change) {
                $old = $change->getOld();
                $document = $change->getNew();

                $current = [];
                foreach (Database::PERMISSIONS as $type) {
                    $current[$type] = $old->getPermissionsByType($type);
                }

                // Calculate removals
                foreach (Database::PERMISSIONS as $type) {
                    $toRemove = \array_diff($current[$type], $document->getPermissionsByType($type));
                    if (!empty($toRemove)) {
                        $removeQueries[] = "(
                            _document = :_uid_{$index}
                            " . ($this->sharedTables ? " AND _tenant = :_tenant_{$index}" : '') . "
                            AND _type = '{$type}'
                            AND _permission IN (" . \implode(',', \array_map(fn ($i) => ":remove_{$type}_{$index}_{$i}", \array_keys($toRemove))) . ")
                        )";
                        $removeBindValues[":_uid_{$index}"] = $document->getId();
                        if ($this->sharedTables) {
                            $removeBindValues[":_tenant_{$index}"] = $document->getTenant();
                        }
                        foreach ($toRemove as $i => $perm) {
                            $removeBindValues[":remove_{$type}_{$index}_{$i}"] = $perm;
                        }
                    }
                }

                // Calculate additions
                foreach (Database::PERMISSIONS as $type) {
                    $toAdd = \array_diff($document->getPermissionsByType($type), $current[$type]);

                    foreach ($toAdd as $i => $permission) {
                        $addQuery = "(:_uid_{$index}, '{$type}', :add_{$type}_{$index}_{$i}";

                        if ($this->sharedTables) {
                            $addQuery .= ", :_tenant_{$index}";
                        }

                        $addQuery .= ")";
                        $addQueries[] = $addQuery;
                        $addBindValues[":_uid_{$index}"] = $document->getId();
                        $addBindValues[":add_{$type}_{$index}_{$i}"] = $permission;

                        if ($this->sharedTables) {
                            $addBindValues[":_tenant_{$index}"] = $document->getTenant();
                        }
                    }
                }
            }

            // Execute permission removals
            if (!empty($removeQueries)) {
                $removeQuery = \implode(' OR ', $removeQueries);
                $stmtRemovePermissions = $this->getPDO()->prepare("DELETE FROM {$this->getSQLTable($name . '_perms')} WHERE {$removeQuery}");
                foreach ($removeBindValues as $key => $value) {
                    $stmtRemovePermissions->bindValue($key, $value, $this->getPDOType($value));
                }
                $stmtRemovePermissions->execute();
            }

            // Execute permission additions
            if (!empty($addQueries)) {
                $sqlAddPermissions = "INSERT INTO {$this->getSQLTable($name . '_perms')} (_document, _type, _permission";
                if ($this->sharedTables) {
                    $sqlAddPermissions .= ", _tenant";
                }
                $sqlAddPermissions .= ") VALUES " . \implode(', ', $addQueries);
                $stmtAddPermissions = $this->getPDO()->prepare($sqlAddPermissions);
                foreach ($addBindValues as $key => $value) {
                    $stmtAddPermissions->bindValue($key, $value, $this->getPDOType($value));
                }
                $stmtAddPermissions->execute();
            }
        } catch (PDOException $e) {
            throw $this->processException($e);
        }

        return \array_map(fn ($change) => $change->getNew(), $changes);
    }

    /**
     * Build geometry WKT string from array input for spatial queries
     *
     * @param array<mixed> $geometry
     * @return string
     * @throws DatabaseException
     */
    protected function convertArrayToWKT(array $geometry): string
    {
        // point [x, y]
        if (count($geometry) === 2 && is_numeric($geometry[0]) && is_numeric($geometry[1])) {
            return "POINT({$geometry[0]} {$geometry[1]})";
        }

        // linestring [[x1, y1], [x2, y2], ...]
        if (is_array($geometry[0]) && count($geometry[0]) === 2 && is_numeric($geometry[0][0])) {
            $points = [];
            foreach ($geometry as $point) {
                if (!is_array($point) || count($point) !== 2 || !is_numeric($point[0]) || !is_numeric($point[1])) {
                    throw new DatabaseException('Invalid point format in geometry array');
                }
                $points[] = "{$point[0]} {$point[1]}";
            }
            return 'LINESTRING(' . implode(', ', $points) . ')';
        }

        // polygon [[[x1, y1], [x2, y2], ...], ...]
        if (is_array($geometry[0]) && is_array($geometry[0][0]) && count($geometry[0][0]) === 2) {
            $rings = [];
            foreach ($geometry as $ring) {
                if (!is_array($ring)) {
                    throw new DatabaseException('Invalid ring format in polygon geometry');
                }
                $points = [];
                foreach ($ring as $point) {
                    if (!is_array($point) || count($point) !== 2 || !is_numeric($point[0]) || !is_numeric($point[1])) {
                        throw new DatabaseException('Invalid point format in polygon ring');
                    }
                    $points[] = "{$point[0]} {$point[1]}";
                }
                $rings[] = '(' . implode(', ', $points) . ')';
            }
            return 'POLYGON(' . implode(', ', $rings) . ')';
        }

        throw new DatabaseException('Unrecognized geometry array format');
    }

    /**
     * Helper method to get attribute type from attributes array
     *
     * @param string $attributeName
     * @param array<mixed> $attributes
     * @return string|null
     */
    protected function getAttributeType(string $attributeName, array $attributes): ?string
    {
        foreach ($attributes as $attribute) {
            if (isset($attribute['$id']) && $attribute['$id'] === $attributeName) {
                return $attribute['type'] ?? null;
            }
            if (isset($attribute['key']) && $attribute['key'] === $attributeName) {
                return $attribute['type'] ?? null;
            }
        }
        return null;
    }

    /**
     * Find Documents
     *
     * @param Document $collection
     * @param array<Query> $queries
     * @param int|null $limit
     * @param int|null $offset
     * @param array<string> $orderAttributes
     * @param array<string> $orderTypes
     * @param array<string, mixed> $cursor
     * @param string $cursorDirection
     * @param string $forPermission
     * @return array<Document>
     * @throws DatabaseException
     * @throws TimeoutException
     * @throws Exception
     */
    public function find(Document $collection, array $queries = [], ?int $limit = 25, ?int $offset = null, array $orderAttributes = [], array $orderTypes = [], array $cursor = [], string $cursorDirection = Database::CURSOR_AFTER, string $forPermission = Database::PERMISSION_READ): array
    {
        $spatialAttributes = $this->getSpatialAttributes($collection);
        $attributes = $collection->getAttribute('attributes', []);

        $collection = $collection->getId();
        $name = $this->filter($collection);
        $roles = Authorization::getRoles();
        $where = [];
        $orders = [];
        $alias = Query::DEFAULT_ALIAS;
        $binds = [];

        $queries = array_map(fn ($query) => clone $query, $queries);

        $cursorWhere = [];

        foreach ($orderAttributes as $i => $originalAttribute) {
            $attribute = $this->getInternalKeyForAttribute($originalAttribute);
            $attribute = $this->filter($attribute);

            $orderType = $this->filter($orderTypes[$i] ?? Database::ORDER_ASC);
            $direction = $orderType;

            if ($cursorDirection === Database::CURSOR_BEFORE) {
                $direction = ($direction === Database::ORDER_ASC)
                    ? Database::ORDER_DESC
                    : Database::ORDER_ASC;
            }

            $orders[] = "{$this->quote($attribute)} {$direction}";

            // Build pagination WHERE clause only if we have a cursor
            if (!empty($cursor)) {
                // Special case: No tie breaks. only 1 attribute and it's a unique primary key
                if (count($orderAttributes) === 1 && $i === 0 && $originalAttribute === '$sequence') {
                    $operator = ($direction === Database::ORDER_DESC)
                        ? Query::TYPE_LESSER
                        : Query::TYPE_GREATER;

                    $bindName = ":cursor_pk";
                    $binds[$bindName] = $cursor[$originalAttribute];

                    $cursorWhere[] = "{$this->quote($alias)}.{$this->quote($attribute)} {$this->getSQLOperator($operator)} {$bindName}";
                    break;
                }

                $conditions = [];

                // Add equality conditions for previous attributes
                for ($j = 0; $j < $i; $j++) {
                    $prevOriginal = $orderAttributes[$j];
                    $prevAttr = $this->filter($this->getInternalKeyForAttribute($prevOriginal));

                    $bindName = ":cursor_{$j}";
                    $binds[$bindName] = $cursor[$prevOriginal];

                    $conditions[] = "{$this->quote($alias)}.{$this->quote($prevAttr)} = {$bindName}";
                }

                // Add comparison for current attribute
                $operator = ($direction === Database::ORDER_DESC)
                    ? Query::TYPE_LESSER
                    : Query::TYPE_GREATER;

                $bindName = ":cursor_{$i}";
                $binds[$bindName] = $cursor[$originalAttribute];

                $conditions[] = "{$this->quote($alias)}.{$this->quote($attribute)} {$this->getSQLOperator($operator)} {$bindName}";

                $cursorWhere[] = '(' . implode(' AND ', $conditions) . ')';
            }
        }

        if (!empty($cursorWhere)) {
            $where[] = '(' . implode(' OR ', $cursorWhere) . ')';
        }

        $conditions = $this->getSQLConditions($queries, $binds, attributes:$attributes);
        if (!empty($conditions)) {
            $where[] = $conditions;
        }

        if (Authorization::$status) {
            $where[] = $this->getSQLPermissionsCondition($name, $roles, $alias, $forPermission);
        }

        if ($this->sharedTables) {
            $binds[':_tenant'] = $this->tenant;
            $where[] = "{$this->getTenantQuery($collection, $alias, condition: '')}";
        }

        $sqlWhere = !empty($where) ? 'WHERE ' . implode(' AND ', $where) : '';
        $sqlOrder = 'ORDER BY ' . implode(', ', $orders);

        $sqlLimit = '';
        if (! \is_null($limit)) {
            $binds[':limit'] = $limit;
            $sqlLimit = 'LIMIT :limit';
        }

        if (! \is_null($offset)) {
            $binds[':offset'] = $offset;
            $sqlLimit .= ' OFFSET :offset';
        }

        $selections = $this->getAttributeSelections($queries);


        $sql = "
            SELECT {$this->getAttributeProjection($selections, $alias, $spatialAttributes)}
            FROM {$this->getSQLTable($name)} AS {$this->quote($alias)}
            {$sqlWhere}
            {$sqlOrder}
            {$sqlLimit};
        ";

        $sql = $this->trigger(Database::EVENT_DOCUMENT_FIND, $sql);

        try {
            $stmt = $this->getPDO()->prepare($sql);

            foreach ($binds as $key => $value) {
                if (gettype($value) === 'double') {
                    $stmt->bindValue($key, $this->getFloatPrecision($value), \PDO::PARAM_STR);
                } else {
                    $stmt->bindValue($key, $value, $this->getPDOType($value));
                }
            }

            $this->execute($stmt);
        } catch (PDOException $e) {
            throw $this->processException($e);
        }

        $results = $stmt->fetchAll();
        $stmt->closeCursor();

        foreach ($results as $index => $document) {
            if (\array_key_exists('_uid', $document)) {
                $results[$index]['$id'] = $document['_uid'];
                unset($results[$index]['_uid']);
            }
            if (\array_key_exists('_id', $document)) {
                $results[$index]['$sequence'] = $document['_id'];
                unset($results[$index]['_id']);
            }
            if (\array_key_exists('_tenant', $document)) {
                $results[$index]['$tenant'] = $document['_tenant'];
                unset($results[$index]['_tenant']);
            }
            if (\array_key_exists('_createdAt', $document)) {
                $results[$index]['$createdAt'] = $document['_createdAt'];
                unset($results[$index]['_createdAt']);
            }
            if (\array_key_exists('_updatedAt', $document)) {
                $results[$index]['$updatedAt'] = $document['_updatedAt'];
                unset($results[$index]['_updatedAt']);
            }
            if (\array_key_exists('_permissions', $document)) {
                $results[$index]['$permissions'] = \json_decode($document['_permissions'] ?? '[]', true);
                unset($results[$index]['_permissions']);
            }

            $results[$index] = new Document($results[$index]);
        }

        if ($cursorDirection === Database::CURSOR_BEFORE) {
            $results = \array_reverse($results);
        }

        return $results;
    }

    /**
     * Count Documents
     *
     * @param Document $collection
     * @param array<Query> $queries
     * @param int|null $max
     * @return int
     * @throws Exception
     * @throws PDOException
     */
    public function count(Document $collection, array $queries = [], ?int $max = null): int
    {
        $attributes = $collection->getAttribute("attributes", []);
        $collection = $collection->getId();
        $name = $this->filter($collection);
        $roles = Authorization::getRoles();
        $binds = [];
        $where = [];
        $alias = Query::DEFAULT_ALIAS;

        $limit = '';
        if (! \is_null($max)) {
            $binds[':limit'] = $max;
            $limit = 'LIMIT :limit';
        }

        $queries = array_map(fn ($query) => clone $query, $queries);

        $conditions = $this->getSQLConditions($queries, $binds, attributes:$attributes);
        if (!empty($conditions)) {
            $where[] = $conditions;
        }

        if (Authorization::$status) {
            $where[] = $this->getSQLPermissionsCondition($name, $roles, $alias);
        }

        if ($this->sharedTables) {
            $binds[':_tenant'] = $this->tenant;
            $where[] = "{$this->getTenantQuery($collection, $alias, condition: '')}";
        }

        $sqlWhere = !empty($where)
            ? 'WHERE ' . \implode(' AND ', $where)
            : '';

        $sql = "
			SELECT COUNT(1) as sum FROM (
				SELECT 1
				FROM {$this->getSQLTable($name)} AS {$this->quote($alias)}
				{$sqlWhere}
				{$limit}
			) table_count
        ";

        $sql = $this->trigger(Database::EVENT_DOCUMENT_COUNT, $sql);

        $stmt = $this->getPDO()->prepare($sql);

        foreach ($binds as $key => $value) {
            $stmt->bindValue($key, $value, $this->getPDOType($value));
        }

        $this->execute($stmt);

        $result = $stmt->fetchAll();
        $stmt->closeCursor();
        if (!empty($result)) {
            $result = $result[0];
        }

        return $result['sum'] ?? 0;
    }

    /**
     * Sum an Attribute
     *
     * @param Document $collection
     * @param string $attribute
     * @param array<Query> $queries
     * @param int|null $max
     * @return int|float
     * @throws Exception
     * @throws PDOException
     */
    public function sum(Document $collection, string $attribute, array $queries = [], ?int $max = null): int|float
    {
        $collectionAttributes = $collection->getAttribute("attributes", []);
        $collection = $collection->getId();
        $name = $this->filter($collection);
        $attribute = $this->filter($attribute);
        $roles = Authorization::getRoles();
        $where = [];
        $alias = Query::DEFAULT_ALIAS;
        $binds = [];

        $limit = '';
        if (! \is_null($max)) {
            $binds[':limit'] = $max;
            $limit = 'LIMIT :limit';
        }

        $queries = array_map(fn ($query) => clone $query, $queries);

        $conditions = $this->getSQLConditions($queries, $binds, attributes:$collectionAttributes);
        if (!empty($conditions)) {
            $where[] = $conditions;
        }

        if (Authorization::$status) {
            $where[] = $this->getSQLPermissionsCondition($name, $roles, $alias);
        }

        if ($this->sharedTables) {
            $binds[':_tenant'] = $this->tenant;
            $where[] = "{$this->getTenantQuery($collection, $alias, condition: '')}";
        }

        $sqlWhere = !empty($where)
            ? 'WHERE ' . \implode(' AND ', $where)
            : '';

        $sql = "
			SELECT SUM({$this->quote($attribute)}) as sum FROM (
				SELECT {$this->quote($attribute)}
				FROM {$this->getSQLTable($name)} AS {$this->quote($alias)}
				{$sqlWhere}
				{$limit}
			) table_count
        ";

        $sql = $this->trigger(Database::EVENT_DOCUMENT_SUM, $sql);

        $stmt = $this->getPDO()->prepare($sql);

        foreach ($binds as $key => $value) {
            $stmt->bindValue($key, $value, $this->getPDOType($value));
        }

        $this->execute($stmt);

        $result = $stmt->fetchAll();
        $stmt->closeCursor();
        if (!empty($result)) {
            $result = $result[0];
        }

        return $result['sum'] ?? 0;
    }

    public function getSpatialTypeFromWKT(string $wkt): string
    {
        $wkt = trim($wkt);
        $pos = strpos($wkt, '(');
        if ($pos === false) {
            throw new DatabaseException("Invalid spatial type");
        }
        return strtolower(trim(substr($wkt, 0, $pos)));
    }
}<|MERGE_RESOLUTION|>--- conflicted
+++ resolved
@@ -1514,43 +1514,45 @@
     }
 
     /**
-<<<<<<< HEAD
          * Is internal casting supported?
          *
          * @return bool
          */
     public function getSupportForInternalCasting(): bool
-=======
+    {
+        return false;
+    }
+
+    public function isMongo(): bool
+    {
+        return false;
+    }
+
+    public function setUTCDatetime(string $value): mixed
+    {
+        return $value;
+    }
+
+    public function castingBefore(Document $collection, Document $document): Document
+    {
+        return $document;
+    }
+
+    public function castingAfter(Document $collection, Document $document): Document
+    {
+        return $document;
+    }
+
+    /**
      * Does the adapter support spatial axis order specification?
      *
      * @return bool
      */
     public function getSupportForSpatialAxisOrder(): bool
->>>>>>> e68f2e35
     {
         return false;
     }
 
-<<<<<<< HEAD
-    public function isMongo(): bool
-    {
-        return false;
-    }
-
-    public function setUTCDatetime(string $value): mixed
-    {
-        return $value;
-    }
-
-    public function castingBefore(Document $collection, Document $document): Document
-    {
-        return $document;
-    }
-
-    public function castingAfter(Document $collection, Document $document): Document
-    {
-        return $document;
-=======
     /**
      * Generate ST_GeomFromText call with proper SRID and axis order support
      *
@@ -1580,7 +1582,6 @@
     protected function getSpatialAxisOrderSpec(): string
     {
         return "'axis-order=long-lat'";
->>>>>>> e68f2e35
     }
 
     /**
