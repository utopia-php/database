--- conflicted
+++ resolved
@@ -120,11 +120,7 @@
      */
     public function testQuery(): void
     {
-<<<<<<< HEAD
-        $validator = new DocumentsValidator($this->context);
-=======
-        $validator = new Documents($this->attributes, [], Database::VAR_INTEGER);
->>>>>>> bfc010cb
+        $validator = new DocumentsValidator($this->context,Database::VAR_INTEGER);
 
         $this->assertEquals(true, $validator->isValid([Query::equal('$id', ['Iron Man', 'Ant Man'])]));
         $this->assertEquals(true, $validator->isValid([Query::equal('$id', ['Iron Man'])]));
@@ -157,11 +153,7 @@
      */
     public function testAttributeNotFound(): void
     {
-<<<<<<< HEAD
-        $validator = new DocumentsValidator($this->context);
-=======
-        $validator = new Documents($this->attributes, [], Database::VAR_INTEGER);
->>>>>>> bfc010cb
+        $validator = new DocumentsValidator($this->context, Database::VAR_INTEGER);
 
         $response = $validator->isValid([Query::equal('name', ['Iron Man'])]);
         $this->assertEquals(false, $response);
@@ -177,11 +169,7 @@
      */
     public function testAttributeWrongType(): void
     {
-<<<<<<< HEAD
-        $validator = new DocumentsValidator($this->context);
-=======
-        $validator = new Documents($this->attributes, [], Database::VAR_INTEGER);
->>>>>>> bfc010cb
+        $validator = new DocumentsValidator($this->context, Database::VAR_INTEGER);
 
         $response = $validator->isValid([Query::equal('title', [1776])]);
         $this->assertEquals(false, $response);
@@ -193,11 +181,7 @@
      */
     public function testQueryDate(): void
     {
-<<<<<<< HEAD
-        $validator = new DocumentsValidator($this->context);
-=======
-        $validator = new Documents($this->attributes, [], Database::VAR_INTEGER);
->>>>>>> bfc010cb
+        $validator = new DocumentsValidator($this->context, Database::VAR_INTEGER);
 
         $response = $validator->isValid([Query::greaterThan('birthDay', '1960-01-01 10:10:10')]);
         $this->assertEquals(true, $response);
@@ -208,11 +192,7 @@
      */
     public function testQueryLimit(): void
     {
-<<<<<<< HEAD
-        $validator = new DocumentsValidator($this->context);
-=======
-        $validator = new Documents($this->attributes, [], Database::VAR_INTEGER);
->>>>>>> bfc010cb
+        $validator = new Documents($this->attributes, []);
 
         $response = $validator->isValid([Query::limit(25)]);
         $this->assertEquals(true, $response);
@@ -226,11 +206,7 @@
      */
     public function testQueryOffset(): void
     {
-<<<<<<< HEAD
-        $validator = new DocumentsValidator($this->context);
-=======
-        $validator = new Documents($this->attributes, [], Database::VAR_INTEGER);
->>>>>>> bfc010cb
+        $validator = new Documents($this->attributes, []);
 
         $response = $validator->isValid([Query::offset(25)]);
         $this->assertEquals(true, $response);
@@ -244,11 +220,7 @@
      */
     public function testQueryOrder(): void
     {
-<<<<<<< HEAD
-        $validator = new DocumentsValidator($this->context);
-=======
-        $validator = new Documents($this->attributes, [], Database::VAR_INTEGER);
->>>>>>> bfc010cb
+        $validator = new Documents($this->attributes, []);
 
         $response = $validator->isValid([Query::orderAsc('title')]);
         $this->assertEquals(true, $response);
@@ -268,11 +240,7 @@
      */
     public function testQueryCursor(): void
     {
-<<<<<<< HEAD
-        $validator = new DocumentsValidator($this->context);
-=======
-        $validator = new Documents($this->attributes, [], Database::VAR_INTEGER);
->>>>>>> bfc010cb
+        $validator = new Documents($this->attributes, []);
 
         $response = $validator->isValid([Query::cursorAfter(new Document(['$id' => 'asdf']))]);
         $this->assertEquals(true, $response);
@@ -304,11 +272,7 @@
      */
     public function testQueryEmpty(): void
     {
-<<<<<<< HEAD
-        $validator = new DocumentsValidator($this->context);
-=======
-        $validator = new Documents($this->attributes, [], Database::VAR_INTEGER);
->>>>>>> bfc010cb
+        $validator = new Documents($this->attributes, []);
 
         $response = $validator->isValid([Query::equal('title', [''])]);
         $this->assertEquals(true, $response);
@@ -337,11 +301,7 @@
      */
     public function testOrQuery(): void
     {
-<<<<<<< HEAD
-        $validator = new DocumentsValidator($this->context);
-=======
-        $validator = new Documents($this->attributes, [], Database::VAR_INTEGER);
->>>>>>> bfc010cb
+        $validator = new Documents($this->attributes, []);
 
         $this->assertFalse($validator->isValid(
             [Query::or(
