<?php

namespace Utopia\Database\Adapter;

use Utopia\Database\Adapter;
use Utopia\Database\Database;
use Utopia\Database\Document;
use Utopia\Database\Exception as DatabaseException;
use Utopia\Database\QueryContext;
use Utopia\Pools\Pool as UtopiaPool;

class Pool extends Adapter
{
    /**
     * @var UtopiaPool<covariant Adapter>
     */
    protected UtopiaPool $pool;

    /**
     * @param UtopiaPool<covariant Adapter> $pool The pool to use for connections. Must contain instances of Adapter.
     * @throws DatabaseException
     */
    public function __construct(UtopiaPool $pool)
    {
        $this->pool = $pool;

        $this->pool->use(function (mixed $resource) {
            if (!($resource instanceof Adapter)) {
                throw new DatabaseException('Pool must contain instances of ' . Adapter::class);
            }

            // Run setters in case the pooled adapter has its own config
            $this->setDatabase($resource->getDatabase());
            $this->setNamespace($resource->getNamespace());
            $this->setSharedTables($resource->getSharedTables());
            $this->setTenant($resource->getTenant());

            if ($resource->getTimeout() > 0) {
                $this->setTimeout($resource->getTimeout());
            }
            $this->resetDebug();
            foreach ($resource->getDebug() as $key => $value) {
                $this->setDebug($key, $value);
            }
            $this->resetMetadata();
            foreach ($resource->getMetadata() as $key => $value) {
                $this->setMetadata($key, $value);
            }
        });
    }

    /**
     * Forward method calls to the internal adapter instance via the pool.
     *
     * Required because __call() can't be used to implement abstract methods.
     *
     * @param string $method
     * @param array<mixed> $args
     * @return mixed
     * @throws DatabaseException
     */
    public function delegate(string $method, array $args): mixed
    {
        return $this->pool->use(function (Adapter $adapter) use ($method, $args) {
            // Run setters in case config changed since this connection was last used
            $adapter->setDatabase($this->getDatabase());
            $adapter->setNamespace($this->getNamespace());
            $adapter->setSharedTables($this->getSharedTables());
            $adapter->setTenant($this->getTenant());

            if ($this->getTimeout() > 0) {
                $adapter->setTimeout($this->getTimeout());
            }
            $adapter->resetDebug();
            foreach ($this->getDebug() as $key => $value) {
                $adapter->setDebug($key, $value);
            }
            $adapter->resetMetadata();
            foreach ($this->getMetadata() as $key => $value) {
                $adapter->setMetadata($key, $value);
            }

            return $adapter->{$method}(...$args);
        });
    }

    public function before(string $event, string $name = '', ?callable $callback = null): static
    {
        $this->delegate(__FUNCTION__, \func_get_args());

        return $this;
    }

    protected function trigger(string $event, mixed $query): mixed
    {
        return $this->delegate(__FUNCTION__, \func_get_args());
    }

    public function setTimeout(int $milliseconds, string $event = Database::EVENT_ALL): void
    {
        $this->delegate(__FUNCTION__, \func_get_args());
    }

    public function startTransaction(): bool
    {
        return $this->delegate(__FUNCTION__, \func_get_args());
    }

    public function commitTransaction(): bool
    {
        return $this->delegate(__FUNCTION__, \func_get_args());
    }

    public function rollbackTransaction(): bool
    {
        return $this->delegate(__FUNCTION__, \func_get_args());
    }

    protected function quote(string $string): string
    {
        return $this->delegate(__FUNCTION__, \func_get_args());
    }

    public function ping(): bool
    {
        return $this->delegate(__FUNCTION__, \func_get_args());
    }

    public function reconnect(): void
    {
        $this->delegate(__FUNCTION__, \func_get_args());
    }

    public function create(string $name): bool
    {
        return $this->delegate(__FUNCTION__, \func_get_args());
    }

    public function exists(string $database, ?string $collection = null): bool
    {
        return $this->delegate(__FUNCTION__, \func_get_args());
    }

    public function list(): array
    {
        return $this->delegate(__FUNCTION__, \func_get_args());
    }

    public function delete(string $name): bool
    {
        return $this->delegate(__FUNCTION__, \func_get_args());
    }

    public function createCollection(string $name, array $attributes = [], array $indexes = []): bool
    {
        return $this->delegate(__FUNCTION__, \func_get_args());
    }

    public function deleteCollection(string $id): bool
    {
        return $this->delegate(__FUNCTION__, \func_get_args());
    }

    public function analyzeCollection(string $collection): bool
    {
        return $this->delegate(__FUNCTION__, \func_get_args());
    }

    public function createAttribute(string $collection, string $id, string $type, int $size, bool $signed = true, bool $array = false, bool $required = false): bool
    {
        return $this->delegate(__FUNCTION__, \func_get_args());
    }

    public function createAttributes(string $collection, array $attributes): bool
    {
        return $this->delegate(__FUNCTION__, \func_get_args());
    }

    public function updateAttribute(string $collection, string $id, string $type, int $size, bool $signed = true, bool $array = false, ?string $newKey = null): bool
    {
        return $this->delegate(__FUNCTION__, \func_get_args());
    }

    public function deleteAttribute(string $collection, string $id): bool
    {
        return $this->delegate(__FUNCTION__, \func_get_args());
    }

    public function renameAttribute(string $collection, string $old, string $new): bool
    {
        return $this->delegate(__FUNCTION__, \func_get_args());
    }

    public function createRelationship(string $collection, string $relatedCollection, string $type, bool $twoWay = false, string $id = '', string $twoWayKey = ''): bool
    {
        return $this->delegate(__FUNCTION__, \func_get_args());
    }

    public function updateRelationship(string $collection, string $relatedCollection, string $type, bool $twoWay, string $key, string $twoWayKey, string $side, ?string $newKey = null, ?string $newTwoWayKey = null): bool
    {
        return $this->delegate(__FUNCTION__, \func_get_args());
    }

    public function deleteRelationship(string $collection, string $relatedCollection, string $type, bool $twoWay, string $key, string $twoWayKey, string $side): bool
    {
        return $this->delegate(__FUNCTION__, \func_get_args());
    }

    public function renameIndex(string $collection, string $old, string $new): bool
    {
        return $this->delegate(__FUNCTION__, \func_get_args());
    }

    public function createIndex(string $collection, string $id, string $type, array $attributes, array $lengths, array $orders, array $indexAttributeTypes = []): bool
    {
        return $this->delegate(__FUNCTION__, \func_get_args());
    }

    public function deleteIndex(string $collection, string $id): bool
    {
        return $this->delegate(__FUNCTION__, \func_get_args());
    }

    public function getDocument(Document $collection, string $id, array $queries = [], bool $forUpdate = false): Document
    {
        return $this->delegate(__FUNCTION__, \func_get_args());
    }

    public function createDocument(Document $collection, Document $document): Document
    {
        return $this->delegate(__FUNCTION__, \func_get_args());
    }

    public function createDocuments(Document $collection, array $documents): array
    {
        return $this->delegate(__FUNCTION__, \func_get_args());
    }

    public function updateDocument(Document $collection, string $id, Document $document, bool $skipPermissions): Document
    {
        return $this->delegate(__FUNCTION__, \func_get_args());
    }

    public function updateDocuments(Document $collection, Document $updates, array $documents): int
    {
        return $this->delegate(__FUNCTION__, \func_get_args());
    }

    public function createOrUpdateDocuments(Document $collection, string $attribute, array $changes): array
    {
        return $this->delegate(__FUNCTION__, \func_get_args());
    }

    public function deleteDocument(string $collection, string $id): bool
    {
        return $this->delegate(__FUNCTION__, \func_get_args());
    }

    public function deleteDocuments(string $collection, array $sequences, array $permissionIds): int
    {
        return $this->delegate(__FUNCTION__, \func_get_args());
    }

<<<<<<< HEAD
    public function find(
        QueryContext $context,
        array $queries = [],
        ?int $limit = 25,
        ?int $offset = null,
        array $cursor = [],
        string $cursorDirection = Database::CURSOR_AFTER,
        string $forPermission = Database::PERMISSION_READ,
        array $selects = [],
        array $filters = [],
        array $joins = [],
        array $orderQueries = []
    ): array {
=======
    public function find(Document $collection, array $queries = [], ?int $limit = 25, ?int $offset = null, array $orderAttributes = [], array $orderTypes = [], array $cursor = [], string $cursorDirection = Database::CURSOR_AFTER, string $forPermission = Database::PERMISSION_READ): array
    {
>>>>>>> bfc010cb
        return $this->delegate(__FUNCTION__, \func_get_args());
    }

    public function sum(Document $collection, string $attribute, array $queries = [], ?int $max = null): float|int
    {
        return $this->delegate(__FUNCTION__, \func_get_args());
    }

    public function count(Document $collection, array $queries = [], ?int $max = null): int
    {
        return $this->delegate(__FUNCTION__, \func_get_args());
    }

    public function getSizeOfCollection(string $collection): int
    {
        return $this->delegate(__FUNCTION__, \func_get_args());
    }

    public function getSizeOfCollectionOnDisk(string $collection): int
    {
        return $this->delegate(__FUNCTION__, \func_get_args());
    }

    public function getLimitForString(): int
    {
        return $this->delegate(__FUNCTION__, \func_get_args());
    }

    public function getLimitForInt(): int
    {
        return $this->delegate(__FUNCTION__, \func_get_args());
    }

    public function getLimitForAttributes(): int
    {
        return $this->delegate(__FUNCTION__, \func_get_args());
    }

    public function getLimitForIndexes(): int
    {
        return $this->delegate(__FUNCTION__, \func_get_args());
    }

    public function getMaxIndexLength(): int
    {
        return $this->delegate(__FUNCTION__, \func_get_args());
    }

    public function getMinDateTime(): \DateTime
    {
        return $this->delegate(__FUNCTION__, \func_get_args());
    }

    public function getSupportForSchemas(): bool
    {
        return $this->delegate(__FUNCTION__, \func_get_args());
    }

    public function getSupportForAttributes(): bool
    {
        return $this->delegate(__FUNCTION__, \func_get_args());
    }

    public function getSupportForSchemaAttributes(): bool
    {
        return $this->delegate(__FUNCTION__, \func_get_args());
    }

    public function getSupportForIndex(): bool
    {
        return $this->delegate(__FUNCTION__, \func_get_args());
    }

    public function getSupportForIndexArray(): bool
    {
        return $this->delegate(__FUNCTION__, \func_get_args());
    }

    public function getSupportForCastIndexArray(): bool
    {
        return $this->delegate(__FUNCTION__, \func_get_args());
    }

    public function getSupportForUniqueIndex(): bool
    {
        return $this->delegate(__FUNCTION__, \func_get_args());
    }

    public function getSupportForFulltextIndex(): bool
    {
        return $this->delegate(__FUNCTION__, \func_get_args());
    }

    public function getSupportForFulltextWildcardIndex(): bool
    {
        return $this->delegate(__FUNCTION__, \func_get_args());
    }

    public function getSupportForCasting(): bool
    {
        return $this->delegate(__FUNCTION__, \func_get_args());
    }

    public function getSupportForQueryContains(): bool
    {
        return $this->delegate(__FUNCTION__, \func_get_args());
    }

    public function getSupportForTimeouts(): bool
    {
        return $this->delegate(__FUNCTION__, \func_get_args());
    }

    public function getSupportForRelationships(): bool
    {
        return $this->delegate(__FUNCTION__, \func_get_args());
    }

    public function getSupportForUpdateLock(): bool
    {
        return $this->delegate(__FUNCTION__, \func_get_args());
    }

    public function getSupportForBatchOperations(): bool
    {
        return $this->delegate(__FUNCTION__, \func_get_args());
    }

    public function getSupportForAttributeResizing(): bool
    {
        return $this->delegate(__FUNCTION__, \func_get_args());
    }

    public function getSupportForGetConnectionId(): bool
    {
        return $this->delegate(__FUNCTION__, \func_get_args());
    }

    public function getSupportForUpserts(): bool
    {
        return $this->delegate(__FUNCTION__, \func_get_args());
    }

    public function getSupportForCacheSkipOnFailure(): bool
    {
        return $this->delegate(__FUNCTION__, \func_get_args());
    }

    public function getSupportForReconnection(): bool
    {
        return $this->delegate(__FUNCTION__, \func_get_args());
    }

    public function getSupportForHostname(): bool
    {
        return $this->delegate(__FUNCTION__, \func_get_args());
    }

    public function getSupportForBatchCreateAttributes(): bool
    {
        return $this->delegate(__FUNCTION__, \func_get_args());
    }

    public function getSupportForSpatialAttributes(): bool
    {
        return $this->delegate(__FUNCTION__, \func_get_args());
    }

    public function getSupportForSpatialIndexNull(): bool
    {
        return $this->delegate(__FUNCTION__, \func_get_args());
    }

    public function getCountOfAttributes(Document $collection): int
    {
        return $this->delegate(__FUNCTION__, \func_get_args());
    }

    public function getCountOfIndexes(Document $collection): int
    {
        return $this->delegate(__FUNCTION__, \func_get_args());
    }

    public function getCountOfDefaultAttributes(): int
    {
        return $this->delegate(__FUNCTION__, \func_get_args());
    }

    public function getCountOfDefaultIndexes(): int
    {
        return $this->delegate(__FUNCTION__, \func_get_args());
    }

    public function getDocumentSizeLimit(): int
    {
        return $this->delegate(__FUNCTION__, \func_get_args());
    }

    public function getAttributeWidth(Document $collection): int
    {
        return $this->delegate(__FUNCTION__, \func_get_args());
    }

    public function getKeywords(): array
    {
        return $this->delegate(__FUNCTION__, \func_get_args());
    }

<<<<<<< HEAD
    protected function getAttributeProjection(array $selects): string
=======
    /**
     * @param array<string,mixed> $selections
     * @param string $prefix
     * @param array<string,mixed> $spatialAttributes
     * @return mixed
     */
    protected function getAttributeProjection(array $selections, string $prefix, array $spatialAttributes = []): mixed
>>>>>>> bfc010cb
    {
        return $this->delegate(__FUNCTION__, \func_get_args());
    }

    public function increaseDocumentAttribute(string $collection, string $id, string $attribute, float|int $value, string $updatedAt, float|int|null $min = null, float|int|null $max = null): bool
    {
        return $this->delegate(__FUNCTION__, \func_get_args());
    }

    public function getConnectionId(): string
    {
        return $this->delegate(__FUNCTION__, \func_get_args());
    }

    public function getInternalIndexesKeys(): array
    {
        return $this->delegate(__FUNCTION__, \func_get_args());
    }

    public function getSchemaAttributes(string $collection): array
    {
        return $this->delegate(__FUNCTION__, \func_get_args());
    }

    public function getTenantQuery(string $collection, string $alias = ''): string
    {
        return $this->delegate(__FUNCTION__, \func_get_args());
    }

    protected function execute(mixed $stmt): bool
    {
        return $this->delegate(__FUNCTION__, \func_get_args());
    }

    public function getIdAttributeType(): string
    {
        return $this->delegate(__FUNCTION__, \func_get_args());
    }

    public function getSequences(string $collection, array $documents): array
    {
        return $this->delegate(__FUNCTION__, \func_get_args());
    }

    public function getSupportForBoundaryInclusiveContains(): bool
    {
        return $this->delegate(__FUNCTION__, \func_get_args());
    }

    public function getSupportForSpatialIndexOrder(): bool
    {
        return $this->delegate(__FUNCTION__, \func_get_args());
    }
}<|MERGE_RESOLUTION|>--- conflicted
+++ resolved
@@ -6,7 +6,6 @@
 use Utopia\Database\Database;
 use Utopia\Database\Document;
 use Utopia\Database\Exception as DatabaseException;
-use Utopia\Database\QueryContext;
 use Utopia\Pools\Pool as UtopiaPool;
 
 class Pool extends Adapter
@@ -261,24 +260,8 @@
         return $this->delegate(__FUNCTION__, \func_get_args());
     }
 
-<<<<<<< HEAD
-    public function find(
-        QueryContext $context,
-        array $queries = [],
-        ?int $limit = 25,
-        ?int $offset = null,
-        array $cursor = [],
-        string $cursorDirection = Database::CURSOR_AFTER,
-        string $forPermission = Database::PERMISSION_READ,
-        array $selects = [],
-        array $filters = [],
-        array $joins = [],
-        array $orderQueries = []
-    ): array {
-=======
     public function find(Document $collection, array $queries = [], ?int $limit = 25, ?int $offset = null, array $orderAttributes = [], array $orderTypes = [], array $cursor = [], string $cursorDirection = Database::CURSOR_AFTER, string $forPermission = Database::PERMISSION_READ): array
     {
->>>>>>> bfc010cb
         return $this->delegate(__FUNCTION__, \func_get_args());
     }
 
@@ -487,9 +470,6 @@
         return $this->delegate(__FUNCTION__, \func_get_args());
     }
 
-<<<<<<< HEAD
-    protected function getAttributeProjection(array $selects): string
-=======
     /**
      * @param array<string,mixed> $selections
      * @param string $prefix
@@ -497,7 +477,6 @@
      * @return mixed
      */
     protected function getAttributeProjection(array $selections, string $prefix, array $spatialAttributes = []): mixed
->>>>>>> bfc010cb
     {
         return $this->delegate(__FUNCTION__, \func_get_args());
     }
