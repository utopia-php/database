--- conflicted
+++ resolved
@@ -6,11 +6,8 @@
 use Utopia\Database\Database;
 use Utopia\Database\Document;
 use Utopia\Database\Exception as DatabaseException;
-<<<<<<< HEAD
 use Utopia\Database\QueryContext;
-=======
 use Utopia\Database\Validator\Authorization;
->>>>>>> d577fb2e
 use Utopia\Pools\Pool as UtopiaPool;
 
 class Pool extends Adapter
@@ -508,11 +505,7 @@
         return $this->delegate(__FUNCTION__, \func_get_args());
     }
 
-<<<<<<< HEAD
     protected function getAttributeProjection(array $selects): string
-=======
-    protected function getAttributeProjection(array $selections, string $prefix): mixed
->>>>>>> d577fb2e
     {
         return $this->delegate(__FUNCTION__, \func_get_args());
     }
