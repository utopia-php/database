--- conflicted
+++ resolved
@@ -11,11 +11,7 @@
 
     protected string $namespace = '';
 
-<<<<<<< HEAD
     protected bool $sharedTables = false;
-=======
-    protected bool $shareTables = false;
->>>>>>> a6c1cf81
 
     protected ?int $tenant = null;
 
@@ -134,7 +130,6 @@
     }
 
     /**
-<<<<<<< HEAD
      * Set Shared Tables.
      *
      * Set whether to share tables between tenants
@@ -146,19 +141,6 @@
     public function setSharedTables(bool $sharedTables): bool
     {
         $this->sharedTables = $sharedTables;
-=======
-     * Set Share Tables.
-     *
-     * Set whether to share tables between tenants
-     *
-     * @param bool $shareTables
-     *
-     * @return bool
-     */
-    public function setShareTables(bool $shareTables): bool
-    {
-        $this->shareTables = $shareTables;
->>>>>>> a6c1cf81
 
         return true;
     }
@@ -170,15 +152,9 @@
      *
      * @return bool
      */
-<<<<<<< HEAD
     public function getSharedTables(): bool
     {
         return $this->sharedTables;
-=======
-    public function getShareTables(): bool
-    {
-        return $this->shareTables;
->>>>>>> a6c1cf81
     }
 
     /**
