--- conflicted
+++ resolved
@@ -1301,22 +1301,14 @@
     {
         $documentId = $document->getId();
 
-<<<<<<< HEAD
-        $document = static::getDatabase()->getDocument('documents', $documentId, [
+        /** @var Database $database */
+        $database = static::getDatabase();
+
+        $document = $database->getDocument('documents', $documentId, [
             Query::select('string'),
             Query::select('integer_signed'),
         ]);
-var_dump($document);
-        $this->assertEmpty($document->getId());
-=======
-        /** @var Database $database */
-        $database = static::getDatabase();
-
-        $document = $database->getDocument('documents', $documentId, [
-            Query::select(['string', 'integer_signed']),
-        ]);
-
->>>>>>> bfc010cb
+
         $this->assertFalse($document->isEmpty());
         $this->assertIsString($document->getAttribute('string'));
         $this->assertEquals('text📝', $document->getAttribute('string'));
@@ -1326,71 +1318,6 @@
         $this->assertArrayNotHasKey('boolean', $document->getAttributes());
         $this->assertArrayNotHasKey('colors', $document->getAttributes());
         $this->assertArrayNotHasKey('with-dash', $document->getAttributes());
-<<<<<<< HEAD
-        $this->assertArrayNotHasKey('$id', $document);
-        $this->assertArrayNotHasKey('$internalId', $document);
-        $this->assertArrayNotHasKey('$createdAt', $document);
-        $this->assertArrayNotHasKey('$updatedAt', $document);
-        $this->assertArrayHasKey('$permissions', $document);
-        $this->assertArrayHasKey('$collection', $document);
-
-        $document = static::getDatabase()->getDocument('documents', $documentId, [
-            Query::select('string'),
-            Query::select('integer_signed'),
-            Query::select('$id'),
-        ]);
-
-        $this->assertArrayHasKey('$id', $document);
-        $this->assertArrayNotHasKey('$internalId', $document);
-        $this->assertArrayNotHasKey('$createdAt', $document);
-        $this->assertArrayNotHasKey('$updatedAt', $document);
-        $this->assertArrayHasKey('$permissions', $document);
-        $this->assertArrayHasKey('$collection', $document);
-
-        $document = static::getDatabase()->getDocument('documents', $documentId, [
-            Query::select('string'),
-            Query::select('integer_signed'),
-            Query::select('$permissions'),
-        ]);
-
-        $this->assertArrayNotHasKey('$id', $document);
-        $this->assertArrayNotHasKey('$internalId', $document);
-        $this->assertArrayNotHasKey('$createdAt', $document);
-        $this->assertArrayNotHasKey('$updatedAt', $document);
-        $this->assertArrayHasKey('$permissions', $document);
-        $this->assertArrayHasKey('$collection', $document);
-
-        $document = static::getDatabase()->getDocument('documents', $documentId, [
-            Query::select('string'),
-            Query::select('integer_signed'),
-            Query::select('$internalId'),
-        ]);
-
-        $this->assertArrayNotHasKey('$id', $document);
-        $this->assertArrayHasKey('$internalId', $document);
-        $this->assertArrayNotHasKey('$createdAt', $document);
-        $this->assertArrayNotHasKey('$updatedAt', $document);
-        $this->assertArrayHasKey('$permissions', $document);
-        $this->assertArrayHasKey('$collection', $document);
-
-        $document = static::getDatabase()->getDocument('documents', $documentId, [
-            Query::select('string'),
-            Query::select('integer_signed'),
-            Query::select('$collection'),
-        ]);
-
-        $this->assertArrayNotHasKey('$id', $document);
-        $this->assertArrayNotHasKey('$internalId', $document);
-        $this->assertArrayNotHasKey('$createdAt', $document);
-        $this->assertArrayNotHasKey('$updatedAt', $document);
-        $this->assertArrayHasKey('$permissions', $document);
-        $this->assertArrayHasKey('$collection', $document);
-
-        $document = static::getDatabase()->getDocument('documents', $documentId, [
-            Query::select('string'),
-            Query::select('integer_signed'),
-            Query::select('$createdAt'),
-=======
         $this->assertArrayHasKey('$id', $document);
         $this->assertArrayHasKey('$sequence', $document);
         $this->assertArrayHasKey('$createdAt', $document);
@@ -1399,38 +1326,20 @@
         $this->assertArrayHasKey('$collection', $document);
 
         $document = $database->getDocument('documents', $documentId, [
-            Query::select(['string', 'integer_signed', '$id']),
->>>>>>> bfc010cb
+            Query::select('string'),
+            Query::select('integer_signed'),
+            Query::select('$id'),
         ]);
 
         $this->assertArrayHasKey('$id', $document);
         $this->assertArrayHasKey('$sequence', $document);
         $this->assertArrayHasKey('$createdAt', $document);
-<<<<<<< HEAD
-        $this->assertArrayNotHasKey('$updatedAt', $document);
-        $this->assertArrayHasKey('$permissions', $document);
-        $this->assertArrayHasKey('$collection', $document);
-
-        $document = static::getDatabase()->getDocument('documents', $documentId, [
-            Query::select('string'),
-            Query::select('integer_signed'),
-            Query::select('$updatedAt'),
-        ]);
-
-        $this->assertArrayNotHasKey('$id', $document);
-        $this->assertArrayNotHasKey('$internalId', $document);
-        $this->assertArrayNotHasKey('$createdAt', $document);
-        $this->assertArrayHasKey('$updatedAt', $document);
-        $this->assertArrayHasKey('$permissions', $document);
-        $this->assertArrayHasKey('$collection', $document);
-=======
         $this->assertArrayHasKey('$updatedAt', $document);
         $this->assertArrayHasKey('$permissions', $document);
         $this->assertArrayHasKey('$collection', $document);
         $this->assertArrayHasKey('string', $document);
         $this->assertArrayHasKey('integer_signed', $document);
         $this->assertArrayNotHasKey('float', $document);
->>>>>>> bfc010cb
 
         return $document;
     }
@@ -1616,43 +1525,6 @@
     }
 
     /**
-<<<<<<< HEAD
-    * @return void
-    * @throws \Utopia\Database\Exception
-    */
-    public function testSelectInternalID(): void
-    {
-        $documents = static::getDatabase()->find('movies', [
-            Query::select('$internalId'),
-            Query::select('$id'),
-            Query::orderAsc(''),
-            Query::limit(1),
-        ]);
-
-        $document = $documents[0];
-
-        $this->assertArrayHasKey('$internalId', $document);
-        $this->assertArrayHasKey('$id', $document);
-        $this->assertArrayNotHasKey('$permissions', $document);
-        $this->assertArrayHasKey('$collection', $document);
-        $this->assertCount(3, $document);
-
-        $document = static::getDatabase()->getDocument('movies', $document->getId(), [
-            Query::select('$internalId'),
-        ]);
-
-        $this->assertArrayHasKey('$internalId', $document);
-        $this->assertArrayNotHasKey('$id', $document);
-        $this->assertArrayHasKey('$permissions', $document);
-        $this->assertArrayHasKey('$collection', $document);
-        $this->assertCount(3, $document);
-    }
-
-
-
-    /**
-=======
->>>>>>> bfc010cb
     * @depends testFind
     */
     public function testFindOne(): void
@@ -3265,15 +3137,8 @@
 
     public function testFindNotContains(): void
     {
-<<<<<<< HEAD
-        $documents = static::getDatabase()->find('movies', [
-            Query::select('name'),
-            Query::select('year')
-        ]);
-=======
-        /** @var Database $database */
-        $database = static::getDatabase();
->>>>>>> bfc010cb
+        /** @var Database $database */
+        $database = static::getDatabase();
 
         if (!$database->getAdapter()->getSupportForQueryContains()) {
             $this->expectNotToPerformAssertions();
@@ -3586,105 +3451,8 @@
         $database = static::getDatabase();
 
         $documents = $database->find('movies', [
-            Query::select(['name', 'year'])
-        ]);
-
-        foreach ($documents as $document) {
-            $this->assertArrayHasKey('name', $document);
-            $this->assertArrayHasKey('year', $document);
-            $this->assertArrayNotHasKey('director', $document);
-            $this->assertArrayNotHasKey('price', $document);
-            $this->assertArrayNotHasKey('active', $document);
-<<<<<<< HEAD
-            $this->assertArrayNotHasKey('$id', $document);
-            $this->assertArrayNotHasKey('$internalId', $document);
-            $this->assertArrayHasKey('$collection', $document);
-            $this->assertArrayNotHasKey('$createdAt', $document);
-            $this->assertArrayNotHasKey('$updatedAt', $document);
-            $this->assertArrayNotHasKey('$permissions', $document);
-        }
-
-        $documents = static::getDatabase()->find('movies', [
             Query::select('name'),
-            Query::select('year'),
-            Query::select('$id')
-=======
-            $this->assertArrayHasKey('$id', $document);
-            $this->assertArrayHasKey('$sequence', $document);
-            $this->assertArrayHasKey('$collection', $document);
-            $this->assertArrayHasKey('$createdAt', $document);
-            $this->assertArrayHasKey('$updatedAt', $document);
-            $this->assertArrayHasKey('$permissions', $document);
-        }
-
-        $documents = $database->find('movies', [
-            Query::select(['name', 'year', '$id'])
->>>>>>> bfc010cb
-        ]);
-
-        foreach ($documents as $document) {
-            $this->assertArrayHasKey('name', $document);
-            $this->assertArrayHasKey('year', $document);
-            $this->assertArrayNotHasKey('director', $document);
-            $this->assertArrayNotHasKey('price', $document);
-            $this->assertArrayNotHasKey('active', $document);
-            $this->assertArrayHasKey('$id', $document);
-<<<<<<< HEAD
-            $this->assertArrayNotHasKey('$internalId', $document);
-            $this->assertArrayHasKey('$collection', $document);
-            $this->assertArrayNotHasKey('$createdAt', $document);
-            $this->assertArrayNotHasKey('$updatedAt', $document);
-            $this->assertArrayNotHasKey('$permissions', $document);
-        }
-
-        $documents = static::getDatabase()->find('movies', [
-            Query::select('name'),
-            Query::select('year'),
-            Query::select('$internalId')
-=======
-            $this->assertArrayHasKey('$sequence', $document);
-            $this->assertArrayHasKey('$collection', $document);
-            $this->assertArrayHasKey('$createdAt', $document);
-            $this->assertArrayHasKey('$updatedAt', $document);
-            $this->assertArrayHasKey('$permissions', $document);
-        }
-
-        $documents = $database->find('movies', [
-            Query::select(['name', 'year', '$sequence'])
->>>>>>> bfc010cb
-        ]);
-
-        foreach ($documents as $document) {
-            $this->assertArrayHasKey('name', $document);
-            $this->assertArrayHasKey('year', $document);
-            $this->assertArrayNotHasKey('director', $document);
-            $this->assertArrayNotHasKey('price', $document);
-            $this->assertArrayNotHasKey('active', $document);
-<<<<<<< HEAD
-            $this->assertArrayNotHasKey('$id', $document);
-            $this->assertArrayHasKey('$internalId', $document);
-            $this->assertArrayHasKey('$collection', $document);
-            $this->assertArrayNotHasKey('$createdAt', $document);
-            $this->assertArrayNotHasKey('$updatedAt', $document);
-            $this->assertArrayNotHasKey('$permissions', $document);
-        }
-
-        $documents = static::getDatabase()->find('movies', [
-            Query::select('name'),
-            Query::select('year'),
-            Query::select('$collection')
-=======
-            $this->assertArrayHasKey('$id', $document);
-            $this->assertArrayHasKey('$sequence', $document);
-            $this->assertArrayHasKey('$collection', $document);
-            $this->assertArrayHasKey('$createdAt', $document);
-            $this->assertArrayHasKey('$updatedAt', $document);
-            $this->assertArrayHasKey('$permissions', $document);
-        }
-
-        $documents = $database->find('movies', [
-            Query::select(['name', 'year', '$collection'])
->>>>>>> bfc010cb
+            Query::select('year')
         ]);
 
         foreach ($documents as $document) {
@@ -3701,15 +3469,10 @@
             $this->assertArrayHasKey('$permissions', $document);
         }
 
-<<<<<<< HEAD
-        $documents = static::getDatabase()->find('movies', [
+        $documents = $database->find('movies', [
             Query::select('name'),
             Query::select('year'),
-            Query::select('$createdAt')
-=======
-        $documents = $database->find('movies', [
-            Query::select(['name', 'year', '$createdAt'])
->>>>>>> bfc010cb
+            Query::select('$id')
         ]);
 
         foreach ($documents as $document) {
@@ -3718,28 +3481,18 @@
             $this->assertArrayNotHasKey('director', $document);
             $this->assertArrayNotHasKey('price', $document);
             $this->assertArrayNotHasKey('active', $document);
-<<<<<<< HEAD
-            $this->assertArrayNotHasKey('$id', $document);
-            $this->assertArrayNotHasKey('$internalId', $document);
-=======
             $this->assertArrayHasKey('$id', $document);
             $this->assertArrayHasKey('$sequence', $document);
->>>>>>> bfc010cb
             $this->assertArrayHasKey('$collection', $document);
             $this->assertArrayHasKey('$createdAt', $document);
             $this->assertArrayHasKey('$updatedAt', $document);
             $this->assertArrayHasKey('$permissions', $document);
         }
 
-<<<<<<< HEAD
-        $documents = static::getDatabase()->find('movies', [
+        $documents = $database->find('movies', [
             Query::select('name'),
             Query::select('year'),
-            Query::select('$updatedAt')
-=======
-        $documents = $database->find('movies', [
-            Query::select(['name', 'year', '$updatedAt'])
->>>>>>> bfc010cb
+            Query::select('$sequence')
         ]);
 
         foreach ($documents as $document) {
@@ -3748,30 +3501,18 @@
             $this->assertArrayNotHasKey('director', $document);
             $this->assertArrayNotHasKey('price', $document);
             $this->assertArrayNotHasKey('active', $document);
-<<<<<<< HEAD
-            $this->assertArrayNotHasKey('$id', $document);
-            $this->assertArrayNotHasKey('$internalId', $document);
-            $this->assertArrayHasKey('$collection', $document);
-            $this->assertArrayNotHasKey('$createdAt', $document);
-=======
             $this->assertArrayHasKey('$id', $document);
             $this->assertArrayHasKey('$sequence', $document);
             $this->assertArrayHasKey('$collection', $document);
             $this->assertArrayHasKey('$createdAt', $document);
->>>>>>> bfc010cb
             $this->assertArrayHasKey('$updatedAt', $document);
             $this->assertArrayHasKey('$permissions', $document);
         }
 
-<<<<<<< HEAD
-        $documents = static::getDatabase()->find('movies', [
+        $documents = $database->find('movies', [
             Query::select('name'),
             Query::select('year'),
-            Query::select('$permissions')
-=======
-        $documents = $database->find('movies', [
-            Query::select(['name', 'year', '$permissions'])
->>>>>>> bfc010cb
+            Query::select('$collection')
         ]);
 
         foreach ($documents as $document) {
@@ -3780,19 +3521,71 @@
             $this->assertArrayNotHasKey('director', $document);
             $this->assertArrayNotHasKey('price', $document);
             $this->assertArrayNotHasKey('active', $document);
-<<<<<<< HEAD
-            $this->assertArrayNotHasKey('$id', $document);
-            $this->assertArrayNotHasKey('$internalId', $document);
-            $this->assertArrayHasKey('$collection', $document);
-            $this->assertArrayNotHasKey('$createdAt', $document);
-            $this->assertArrayNotHasKey('$updatedAt', $document);
-=======
             $this->assertArrayHasKey('$id', $document);
             $this->assertArrayHasKey('$sequence', $document);
             $this->assertArrayHasKey('$collection', $document);
             $this->assertArrayHasKey('$createdAt', $document);
             $this->assertArrayHasKey('$updatedAt', $document);
->>>>>>> bfc010cb
+            $this->assertArrayHasKey('$permissions', $document);
+        }
+
+        $documents = static::getDatabase()->find('movies', [
+            Query::select('name'),
+            Query::select('year'),
+            Query::select('$createdAt')
+        ]);
+
+        foreach ($documents as $document) {
+            $this->assertArrayHasKey('name', $document);
+            $this->assertArrayHasKey('year', $document);
+            $this->assertArrayNotHasKey('director', $document);
+            $this->assertArrayNotHasKey('price', $document);
+            $this->assertArrayNotHasKey('active', $document);
+            $this->assertArrayHasKey('$id', $document);
+            $this->assertArrayHasKey('$sequence', $document);
+            $this->assertArrayHasKey('$collection', $document);
+            $this->assertArrayHasKey('$createdAt', $document);
+            $this->assertArrayHasKey('$updatedAt', $document);
+            $this->assertArrayHasKey('$permissions', $document);
+        }
+
+        $documents = $database->find('movies', [
+            Query::select('name'),
+            Query::select('year'),
+            Query::select('$updatedAt')
+        ]);
+
+        foreach ($documents as $document) {
+            $this->assertArrayHasKey('name', $document);
+            $this->assertArrayHasKey('year', $document);
+            $this->assertArrayNotHasKey('director', $document);
+            $this->assertArrayNotHasKey('price', $document);
+            $this->assertArrayNotHasKey('active', $document);
+            $this->assertArrayNotHasKey('$id', $document);
+            $this->assertArrayNotHasKey('$internalId', $document);
+            $this->assertArrayNotHasKey('$collection', $document);
+            $this->assertArrayNotHasKey('$createdAt', $document);
+            $this->assertArrayHasKey('$updatedAt', $document);
+            $this->assertArrayHasKey('$permissions', $document);
+        }
+
+        $documents = static::getDatabase()->find('movies', [
+            Query::select('name'),
+            Query::select('year'),
+            Query::select('$permissions')
+        ]);
+
+        foreach ($documents as $document) {
+            $this->assertArrayHasKey('name', $document);
+            $this->assertArrayHasKey('year', $document);
+            $this->assertArrayNotHasKey('director', $document);
+            $this->assertArrayNotHasKey('price', $document);
+            $this->assertArrayNotHasKey('active', $document);
+            $this->assertArrayHasKey('$id', $document);
+            $this->assertArrayHasKey('$sequence', $document);
+            $this->assertArrayHasKey('$collection', $document);
+            $this->assertArrayHasKey('$createdAt', $document);
+            $this->assertArrayHasKey('$updatedAt', $document);
             $this->assertArrayHasKey('$permissions', $document);
         }
     }
@@ -4144,14 +3937,10 @@
         $this->assertEquals(['admin', 'developer', 'tester',], $result->getAttribute('roles'));
         $this->assertEquals(['{"$id":"1","label":"x"}', '{"$id":"2","label":"y"}', '{"$id":"3","label":"z"}',], $result->getAttribute('tags'));
 
-<<<<<<< HEAD
         $context = new QueryContext();
         $context->add($collection);
 
-        $result = static::getDatabase()->decode($context, $document);
-=======
-        $result = $database->decode($collection, $document);
->>>>>>> bfc010cb
+        $result = $database->decode($context, $document);
 
         $this->assertEquals('608fdbe51361a', $result->getAttribute('$id'));
         $this->assertContains('read("any")', $result->getAttribute('$permissions'));
@@ -4881,17 +4670,13 @@
         /**
          * Test Short select query, test pagination as well, Add order to select
          */
-<<<<<<< HEAD
-        $mandatory = ['$internalId', '$id', '$collection', '$permissions', '$updatedAt'];
-=======
         $selects = ['$sequence', '$id', '$collection', '$permissions', '$updatedAt'];
->>>>>>> bfc010cb
 
         $count = $database->deleteDocuments(
             collection: 'bulk_delete',
             queries: [
                 Query::select('$createdAt'),
-                ...array_map(fn ($f) => Query::select($f), $mandatory),
+                ...array_map(fn ($f) => Query::select($f), $selects),
                 Query::cursorAfter($docs[6]),
                 Query::greaterThan('$createdAt', '2000-01-01'),
                 Query::orderAsc('$createdAt'),
