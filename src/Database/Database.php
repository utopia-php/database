--- conflicted
+++ resolved
@@ -5,7 +5,6 @@
 use Exception;
 use Utopia\Cache\Cache;
 use Utopia\Database\Exception as DatabaseException;
-use Utopia\Database\Exception\InvalidRelationshipValue as InvalidRelationshipValueException;
 use Utopia\Database\Exception\Authorization as AuthorizationException;
 use Utopia\Database\Exception\Conflict as ConflictException;
 use Utopia\Database\Exception\Duplicate as DuplicateException;
@@ -2060,11 +2059,7 @@
                     // Indexes created on junction collection creation
                     break;
                 default:
-<<<<<<< HEAD
                     throw new RelationshipException('Invalid relationship type.');
-=======
-                    throw new InvalidRelationshipValueException('Invalid relationship type.');
->>>>>>> 537c5556
             }
         });
 
@@ -2255,11 +2250,7 @@
                     }
                     break;
                 default:
-<<<<<<< HEAD
                     throw new RelationshipException('Invalid relationship type.');
-=======
-                    throw new InvalidRelationshipValueException('Invalid relationship type.');
->>>>>>> 537c5556
             }
         });
 
@@ -2350,13 +2341,7 @@
                     }
                     break;
                 case self::RELATION_MANY_TO_ONE:
-<<<<<<< HEAD
                     if ($side === Database::RELATION_SIDE_PARENT) {
-=======
-                    if ($side === Database::RELATION_SIDE_CHILD) {
-                        $this->deleteIndex($relatedCollection->getId(), $twoWayIndexKey);
-                    } elseif ($twoWay) {
->>>>>>> 537c5556
                         $this->deleteIndex($collection->getId(), $indexKey);
                     } else {
                         $this->deleteIndex($relatedCollection->getId(), $twoWayIndexKey);
@@ -2372,11 +2357,7 @@
                     $this->deleteDocument(self::METADATA, $junction);
                     break;
                 default:
-<<<<<<< HEAD
                     throw new RelationshipException('Invalid relationship type.');
-=======
-                    throw new InvalidRelationshipValueException('Invalid relationship type.');
->>>>>>> 537c5556
             }
         });
 
@@ -3227,11 +3208,7 @@
                             ($relationType === Database::RELATION_ONE_TO_MANY && $side === Database::RELATION_SIDE_CHILD) ||
                             ($relationType === Database::RELATION_ONE_TO_ONE)
                         ) {
-<<<<<<< HEAD
                             throw new RelationshipException('Invalid relationship value. Must be either a document ID or a document, array given.');
-=======
-                            throw new InvalidRelationshipValueException('Invalid relationship value. Must be either a document ID or a document, array given.');
->>>>>>> 537c5556
                         }
 
                         // List of documents or IDs
@@ -3239,11 +3216,7 @@
                             switch (\gettype($related)) {
                                 case 'object':
                                     if (!$related instanceof Document) {
-<<<<<<< HEAD
                                         throw new RelationshipException('Invalid relationship value. Must be either a document, document ID, or an array of documents or document IDs.');
-=======
-                                        throw new InvalidRelationshipValueException('Invalid relationship value. Must be either a document, document ID, or an array of documents or document IDs.');
->>>>>>> 537c5556
                                     }
                                     $this->relateDocuments(
                                         $collection,
@@ -3271,11 +3244,7 @@
                                     );
                                     break;
                                 default:
-<<<<<<< HEAD
                                     throw new RelationshipException('Invalid relationship value. Must be either a document, document ID, or an array of documents or document IDs.');
-=======
-                                    throw new InvalidRelationshipValueException('Invalid relationship value. Must be either a document, document ID, or an array of documents or document IDs.');
->>>>>>> 537c5556
                             }
                         }
                         $document->removeAttribute($key);
@@ -3283,19 +3252,11 @@
 
                     case 'object':
                         if (!$value instanceof Document) {
-<<<<<<< HEAD
                             throw new RelationshipException('Invalid relationship value. Must be either a document, document ID, or an array of documents or document IDs.');
                         }
 
-                        if($relationType === Database::RELATION_ONE_TO_ONE && $twoWay === false && $side === Database::RELATION_SIDE_CHILD) {
+                        if($relationType === Database::RELATION_ONE_TO_ONE && !$twoWay && $side === Database::RELATION_SIDE_CHILD) {
                             throw new RelationshipException('Invalid relationship value. Cannot set a value from the child side of a oneToOne relationship when twoWay is false.');
-=======
-                            throw new InvalidRelationshipValueException('Invalid relationship value. Must be either a document, document ID, or an array of documents or document IDs.');
-                        }
-
-                        if($relationType === Database::RELATION_ONE_TO_ONE && $twoWay === false && $side === Database::RELATION_SIDE_CHILD) {
-                            throw new InvalidRelationshipValueException('Invalid relationship value. Child side. Two-way is false.');
->>>>>>> 537c5556
                         }
 
                         if(
@@ -3303,11 +3264,7 @@
                             ($relationType === Database::RELATION_MANY_TO_ONE && $side === Database::RELATION_SIDE_CHILD) ||
                             ($relationType === Database::RELATION_MANY_TO_MANY)
                         ) {
-<<<<<<< HEAD
                             throw new RelationshipException('Invalid relationship value. Must be either an array of documents or document IDs, document given.');
-=======
-                            throw new InvalidRelationshipValueException('Invalid relationship value. Must be either an array of documents or document IDs, document given.');
->>>>>>> 537c5556
                         }
 
                         $relatedId = $this->relateDocuments(
@@ -3326,11 +3283,7 @@
 
                     case 'string':
                         if($relationType === Database::RELATION_ONE_TO_ONE && $twoWay === false && $side === Database::RELATION_SIDE_CHILD) {
-<<<<<<< HEAD
                             throw new RelationshipException('Invalid relationship value. Cannot set a value from the child side of a oneToOne relationship when twoWay is false.');
-=======
-                            throw new InvalidRelationshipValueException('Invalid relationship value. Child side. Two-way is false.');
->>>>>>> 537c5556
                         }
 
                         if(
@@ -3338,11 +3291,7 @@
                             ($relationType === Database::RELATION_MANY_TO_ONE && $side === Database::RELATION_SIDE_CHILD) ||
                             ($relationType === Database::RELATION_MANY_TO_MANY)
                         ) {
-<<<<<<< HEAD
                             throw new RelationshipException('Invalid relationship value. Must be either an array of documents or document IDs, document ID given.');
-=======
-                            throw new InvalidRelationshipValueException('Invalid relationship value. Must be either an array of documents or document IDs, document ID given.');
->>>>>>> 537c5556
                         }
 
                         // Single document ID
@@ -3366,11 +3315,7 @@
                         break;
 
                     default:
-<<<<<<< HEAD
                         throw new RelationshipException('Invalid relationship value. Must be either a document, document ID, or an array of documents or document IDs.');
-=======
-                        throw new InvalidRelationshipValueException('Invalid relationship value. Must be either a document, document ID, or an array of documents or document IDs.');
->>>>>>> 537c5556
                 }
             } finally {
                 \array_pop($this->relationshipWriteStack);
@@ -3628,11 +3573,7 @@
 
                             //todo: in php >= 8.1 use array_is_list
                             if(!is_array($value) || (\array_keys($value) !== \range(0, count($value) - 1))) {
-<<<<<<< HEAD
                                 throw new RelationshipException('Invalid relationship value. Must be either an array of documents or document IDs, ' . \gettype($value) . ' given.');
-=======
-                                throw new InvalidRelationshipValueException('Invalid relationship value. Must be either an array of documents or document IDs, ' . \gettype($value) . ' given.');
->>>>>>> 537c5556
                             }
 
                             if (\count($old->getAttribute($key)) !== \count($value)) {
@@ -3855,11 +3796,7 @@
                     case Database::RELATION_ONE_TO_ONE:
                         if (!$twoWay) {
                             if($side === Database::RELATION_SIDE_CHILD) {
-<<<<<<< HEAD
                                 throw new RelationshipException('Invalid relationship value. Cannot set a value from the child side of a oneToOne relationship when twoWay is false.');
-=======
-                                throw new InvalidRelationshipValueException('Invalid relationship value. Child side. Two-way is false.');
->>>>>>> 537c5556
                             }
 
                             if (\is_string($value)) {
@@ -3883,11 +3820,7 @@
                                 );
                                 $document->setAttribute($key, $relationId);
                             } elseif (is_array($value)) {
-<<<<<<< HEAD
                                 throw new RelationshipException('Invalid relationship value. Must be either a document, document ID or null. Array given.');
-=======
-                                throw new InvalidRelationshipValueException('Invalid relationship value. Must be either a document, document ID or null. Array given.');
->>>>>>> 537c5556
                             }
 
                             break;
@@ -3973,11 +3906,7 @@
                                 }
                                 break;
                             default:
-<<<<<<< HEAD
                                 throw new RelationshipException('Invalid relationship value. Must be either a document, document ID or null.');
-=======
-                                throw new InvalidRelationshipValueException('Invalid relationship value. Must be either a document, document ID or null.');
->>>>>>> 537c5556
                         }
                         break;
                     case Database::RELATION_ONE_TO_MANY:
@@ -3987,11 +3916,7 @@
                             ($relationType === Database::RELATION_MANY_TO_ONE && $side === Database::RELATION_SIDE_CHILD)
                         ) {
                             if(!is_array($value) || (\array_keys($value) !== \range(0, count($value) - 1))) {
-<<<<<<< HEAD
                                 throw new RelationshipException('Invalid relationship value. Must be either an array of documents or document IDs, ' . \gettype($value) . ' given.');
-=======
-                                throw new InvalidRelationshipValueException('Invalid relationship value. Must be either an array of documents or document IDs, ' . \gettype($value) . ' given.');
->>>>>>> 537c5556
                             }
 
                             $oldIds = \array_map(fn ($document) => $document->getId(), $oldValue);
@@ -4002,11 +3927,7 @@
                                 } elseif ($item instanceof Document) {
                                     return $item->getId();
                                 } else {
-<<<<<<< HEAD
                                     throw new RelationshipException('Invalid relationship value. No ID provided.');
-=======
-                                    throw new InvalidRelationshipValueException('Invalid relationship value. No id provided');
->>>>>>> 537c5556
                                 }
                             }, $value);
 
@@ -4058,11 +3979,7 @@
                                         );
                                     }
                                 } else {
-<<<<<<< HEAD
                                     throw new RelationshipException('Invalid relationship value.');
-=======
-                                    throw new InvalidRelationshipValueException('Invalid relationship value.');
->>>>>>> 537c5556
                                 }
                             }
 
@@ -4107,19 +4024,11 @@
                         } elseif (\is_null($value)) {
                             break;
                         } elseif (is_array($value)) {
-<<<<<<< HEAD
                             throw new RelationshipException('Invalid relationship value. Must be either a document ID or a document, array given.');
                         } elseif (empty($value)) {
-                            throw new RelationshipException('Invalid relationship value.');
+                            throw new RelationshipException('Invalid relationship value. Must be either a document ID or a document.');
                         } else {
                             throw new RelationshipException('Invalid relationship value.');
-=======
-                            throw new InvalidRelationshipValueException('Invalid relationship value. Must be either a document ID or a document, array given.');
-                        } elseif (empty($value)) {
-                            throw new InvalidRelationshipValueException('Invalid relationship value.');
-                        } else {
-                            throw new InvalidRelationshipValueException('Invalid relationship value.');
->>>>>>> 537c5556
                         }
 
                         break;
@@ -4128,11 +4037,7 @@
                             break;
                         }
                         if (!\is_array($value)) {
-<<<<<<< HEAD
-                            throw new RelationshipException('Invalid relationship value.');
-=======
-                            throw new InvalidRelationshipValueException('Invalid relationship value.');
->>>>>>> 537c5556
+                            throw new RelationshipException('Invalid relationship value. Must be an array of documents or document IDs.');
                         }
 
                         $oldIds = \array_map(fn ($document) => $document->getId(), $oldValue);
@@ -4143,11 +4048,7 @@
                             } elseif ($item instanceof Document) {
                                 return $item->getId();
                             } else {
-<<<<<<< HEAD
-                                throw new RelationshipException('Invalid relationship value.');
-=======
-                                throw new InvalidRelationshipValueException('Invalid relationship value.');
->>>>>>> 537c5556
+                                throw new RelationshipException('Invalid relationship value. Must be either a document or document ID.');
                             }
                         }, $value);
 
@@ -4197,11 +4098,7 @@
 
                                 $relation = $related->getId();
                             } else {
-<<<<<<< HEAD
-                                throw new RelationshipException('Invalid relationship value.');
-=======
-                                throw new InvalidRelationshipValueException('Invalid relationship value.');
->>>>>>> 537c5556
+                                throw new RelationshipException('Invalid relationship value. Must be either a document or document ID.');
                             }
 
                             $this->skipRelationships(fn () => $this->createDocument(
