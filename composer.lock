{
    "_readme": [
        "This file locks the dependencies of your project to a known state",
        "Read more about it at https://getcomposer.org/doc/01-basic-usage.md#installing-dependencies",
        "This file is @generated automatically"
    ],
    "content-hash": "b4d67913e48d1045314c24546a49da46",
    "packages": [
        {
            "name": "brick/math",
            "version": "0.12.1",
            "source": {
                "type": "git",
                "url": "https://github.com/brick/math.git",
                "reference": "f510c0a40911935b77b86859eb5223d58d660df1"
            },
            "dist": {
                "type": "zip",
                "url": "https://api.github.com/repos/brick/math/zipball/f510c0a40911935b77b86859eb5223d58d660df1",
                "reference": "f510c0a40911935b77b86859eb5223d58d660df1",
                "shasum": ""
            },
            "require": {
                "php": "^8.1"
            },
            "require-dev": {
                "php-coveralls/php-coveralls": "^2.2",
                "phpunit/phpunit": "^10.1",
                "vimeo/psalm": "5.16.0"
            },
            "type": "library",
            "autoload": {
                "psr-4": {
                    "Brick\\Math\\": "src/"
                }
            },
            "notification-url": "https://packagist.org/downloads/",
            "license": [
                "MIT"
            ],
            "description": "Arbitrary-precision arithmetic library",
            "keywords": [
                "Arbitrary-precision",
                "BigInteger",
                "BigRational",
                "arithmetic",
                "bigdecimal",
                "bignum",
                "bignumber",
                "brick",
                "decimal",
                "integer",
                "math",
                "mathematics",
                "rational"
            ],
            "support": {
                "issues": "https://github.com/brick/math/issues",
                "source": "https://github.com/brick/math/tree/0.12.1"
            },
            "funding": [
                {
                    "url": "https://github.com/BenMorel",
                    "type": "github"
                }
            ],
            "time": "2023-11-29T23:19:16+00:00"
        },
        {
            "name": "composer/semver",
            "version": "3.4.3",
            "source": {
                "type": "git",
                "url": "https://github.com/composer/semver.git",
                "reference": "4313d26ada5e0c4edfbd1dc481a92ff7bff91f12"
            },
            "dist": {
                "type": "zip",
                "url": "https://api.github.com/repos/composer/semver/zipball/4313d26ada5e0c4edfbd1dc481a92ff7bff91f12",
                "reference": "4313d26ada5e0c4edfbd1dc481a92ff7bff91f12",
                "shasum": ""
            },
            "require": {
                "php": "^5.3.2 || ^7.0 || ^8.0"
            },
            "require-dev": {
                "phpstan/phpstan": "^1.11",
                "symfony/phpunit-bridge": "^3 || ^7"
            },
            "type": "library",
            "extra": {
                "branch-alias": {
                    "dev-main": "3.x-dev"
                }
            },
            "autoload": {
                "psr-4": {
                    "Composer\\Semver\\": "src"
                }
            },
            "notification-url": "https://packagist.org/downloads/",
            "license": [
                "MIT"
            ],
            "authors": [
                {
                    "name": "Nils Adermann",
                    "email": "naderman@naderman.de",
                    "homepage": "http://www.naderman.de"
                },
                {
                    "name": "Jordi Boggiano",
                    "email": "j.boggiano@seld.be",
                    "homepage": "http://seld.be"
                },
                {
                    "name": "Rob Bast",
                    "email": "rob.bast@gmail.com",
                    "homepage": "http://robbast.nl"
                }
            ],
            "description": "Semver library that offers utilities, version constraint parsing and validation.",
            "keywords": [
                "semantic",
                "semver",
                "validation",
                "versioning"
            ],
            "support": {
                "irc": "ircs://irc.libera.chat:6697/composer",
                "issues": "https://github.com/composer/semver/issues",
                "source": "https://github.com/composer/semver/tree/3.4.3"
            },
            "funding": [
                {
                    "url": "https://packagist.com",
                    "type": "custom"
                },
                {
                    "url": "https://github.com/composer",
                    "type": "github"
                },
                {
                    "url": "https://tidelift.com/funding/github/packagist/composer/composer",
                    "type": "tidelift"
                }
            ],
            "time": "2024-09-19T14:15:21+00:00"
        },
        {
            "name": "google/protobuf",
            "version": "v4.29.3",
            "source": {
                "type": "git",
                "url": "https://github.com/protocolbuffers/protobuf-php.git",
                "reference": "ab5077c2cfdd1f415f42d11fdbdf903ba8e3d9b7"
            },
            "dist": {
                "type": "zip",
                "url": "https://api.github.com/repos/protocolbuffers/protobuf-php/zipball/ab5077c2cfdd1f415f42d11fdbdf903ba8e3d9b7",
                "reference": "ab5077c2cfdd1f415f42d11fdbdf903ba8e3d9b7",
                "shasum": ""
            },
            "require": {
                "php": ">=7.0.0"
            },
            "require-dev": {
                "phpunit/phpunit": ">=5.0.0"
            },
            "suggest": {
                "ext-bcmath": "Need to support JSON deserialization"
            },
            "type": "library",
            "autoload": {
                "psr-4": {
                    "Google\\Protobuf\\": "src/Google/Protobuf",
                    "GPBMetadata\\Google\\Protobuf\\": "src/GPBMetadata/Google/Protobuf"
                }
            },
            "notification-url": "https://packagist.org/downloads/",
            "license": [
                "BSD-3-Clause"
            ],
            "description": "proto library for PHP",
            "homepage": "https://developers.google.com/protocol-buffers/",
            "keywords": [
                "proto"
            ],
            "support": {
                "source": "https://github.com/protocolbuffers/protobuf-php/tree/v4.29.3"
            },
            "time": "2025-01-08T21:00:13+00:00"
        },
        {
            "name": "jean85/pretty-package-versions",
            "version": "2.1.0",
            "source": {
                "type": "git",
                "url": "https://github.com/Jean85/pretty-package-versions.git",
                "reference": "3c4e5f62ba8d7de1734312e4fff32f67a8daaf10"
            },
            "dist": {
                "type": "zip",
                "url": "https://api.github.com/repos/Jean85/pretty-package-versions/zipball/3c4e5f62ba8d7de1734312e4fff32f67a8daaf10",
                "reference": "3c4e5f62ba8d7de1734312e4fff32f67a8daaf10",
                "shasum": ""
            },
            "require": {
                "composer-runtime-api": "^2.1.0",
                "php": "^7.4|^8.0"
            },
            "require-dev": {
                "friendsofphp/php-cs-fixer": "^3.2",
                "jean85/composer-provided-replaced-stub-package": "^1.0",
                "phpstan/phpstan": "^1.4",
                "phpunit/phpunit": "^7.5|^8.5|^9.6",
                "vimeo/psalm": "^4.3 || ^5.0"
            },
            "type": "library",
            "extra": {
                "branch-alias": {
                    "dev-master": "1.x-dev"
                }
            },
            "autoload": {
                "psr-4": {
                    "Jean85\\": "src/"
                }
            },
            "notification-url": "https://packagist.org/downloads/",
            "license": [
                "MIT"
            ],
            "authors": [
                {
                    "name": "Alessandro Lai",
                    "email": "alessandro.lai85@gmail.com"
                }
            ],
            "description": "A library to get pretty versions strings of installed dependencies",
            "keywords": [
                "composer",
                "package",
                "release",
                "versions"
            ],
            "support": {
                "issues": "https://github.com/Jean85/pretty-package-versions/issues",
                "source": "https://github.com/Jean85/pretty-package-versions/tree/2.1.0"
            },
            "time": "2024-11-18T16:19:46+00:00"
        },
        {
            "name": "mongodb/mongodb",
            "version": "1.10.0",
            "source": {
                "type": "git",
                "url": "https://github.com/mongodb/mongo-php-library.git",
                "reference": "b0bbd657f84219212487d01a8ffe93a789e1e488"
            },
            "dist": {
                "type": "zip",
                "url": "https://api.github.com/repos/mongodb/mongo-php-library/zipball/b0bbd657f84219212487d01a8ffe93a789e1e488",
                "reference": "b0bbd657f84219212487d01a8ffe93a789e1e488",
                "shasum": ""
            },
            "require": {
                "ext-hash": "*",
                "ext-json": "*",
                "ext-mongodb": "^1.11.0",
                "jean85/pretty-package-versions": "^1.2 || ^2.0.1",
                "php": "^7.1 || ^8.0",
                "symfony/polyfill-php80": "^1.19"
            },
            "require-dev": {
                "doctrine/coding-standard": "^9.0",
                "squizlabs/php_codesniffer": "^3.6",
                "symfony/phpunit-bridge": "^5.2"
            },
            "type": "library",
            "extra": {
                "branch-alias": {
                    "dev-master": "1.10.x-dev"
                }
            },
            "autoload": {
                "files": [
                    "src/functions.php"
                ],
                "psr-4": {
                    "MongoDB\\": "src/"
                }
            },
            "notification-url": "https://packagist.org/downloads/",
            "license": [
                "Apache-2.0"
            ],
            "authors": [
                {
                    "name": "Andreas Braun",
                    "email": "andreas.braun@mongodb.com"
                },
                {
                    "name": "Jeremy Mikola",
                    "email": "jmikola@gmail.com"
                }
            ],
            "description": "MongoDB driver library",
            "homepage": "https://jira.mongodb.org/browse/PHPLIB",
            "keywords": [
                "database",
                "driver",
                "mongodb",
                "persistence"
            ],
            "support": {
                "issues": "https://github.com/mongodb/mongo-php-library/issues",
                "source": "https://github.com/mongodb/mongo-php-library/tree/1.10.0"
            },
            "time": "2021-10-20T22:22:37+00:00"
        },
        {
            "name": "nyholm/psr7",
            "version": "1.8.2",
            "source": {
                "type": "git",
                "url": "https://github.com/Nyholm/psr7.git",
                "reference": "a71f2b11690f4b24d099d6b16690a90ae14fc6f3"
            },
            "dist": {
                "type": "zip",
                "url": "https://api.github.com/repos/Nyholm/psr7/zipball/a71f2b11690f4b24d099d6b16690a90ae14fc6f3",
                "reference": "a71f2b11690f4b24d099d6b16690a90ae14fc6f3",
                "shasum": ""
            },
            "require": {
                "php": ">=7.2",
                "psr/http-factory": "^1.0",
                "psr/http-message": "^1.1 || ^2.0"
            },
            "provide": {
                "php-http/message-factory-implementation": "1.0",
                "psr/http-factory-implementation": "1.0",
                "psr/http-message-implementation": "1.0"
            },
            "require-dev": {
                "http-interop/http-factory-tests": "^0.9",
                "php-http/message-factory": "^1.0",
                "php-http/psr7-integration-tests": "^1.0",
                "phpunit/phpunit": "^7.5 || ^8.5 || ^9.4",
                "symfony/error-handler": "^4.4"
            },
            "type": "library",
            "extra": {
                "branch-alias": {
                    "dev-master": "1.8-dev"
                }
            },
            "autoload": {
                "psr-4": {
                    "Nyholm\\Psr7\\": "src/"
                }
            },
            "notification-url": "https://packagist.org/downloads/",
            "license": [
                "MIT"
            ],
            "authors": [
                {
                    "name": "Tobias Nyholm",
                    "email": "tobias.nyholm@gmail.com"
                },
                {
                    "name": "Martijn van der Ven",
                    "email": "martijn@vanderven.se"
                }
            ],
            "description": "A fast PHP7 implementation of PSR-7",
            "homepage": "https://tnyholm.se",
            "keywords": [
                "psr-17",
                "psr-7"
            ],
            "support": {
                "issues": "https://github.com/Nyholm/psr7/issues",
                "source": "https://github.com/Nyholm/psr7/tree/1.8.2"
            },
            "funding": [
                {
                    "url": "https://github.com/Zegnat",
                    "type": "github"
                },
                {
                    "url": "https://github.com/nyholm",
                    "type": "github"
                }
            ],
            "time": "2024-09-09T07:06:30+00:00"
        },
        {
            "name": "nyholm/psr7-server",
            "version": "1.1.0",
            "source": {
                "type": "git",
                "url": "https://github.com/Nyholm/psr7-server.git",
                "reference": "4335801d851f554ca43fa6e7d2602141538854dc"
            },
            "dist": {
                "type": "zip",
                "url": "https://api.github.com/repos/Nyholm/psr7-server/zipball/4335801d851f554ca43fa6e7d2602141538854dc",
                "reference": "4335801d851f554ca43fa6e7d2602141538854dc",
                "shasum": ""
            },
            "require": {
                "php": "^7.1 || ^8.0",
                "psr/http-factory": "^1.0",
                "psr/http-message": "^1.0 || ^2.0"
            },
            "require-dev": {
                "nyholm/nsa": "^1.1",
                "nyholm/psr7": "^1.3",
                "phpunit/phpunit": "^7.0 || ^8.5 || ^9.3"
            },
            "type": "library",
            "autoload": {
                "psr-4": {
                    "Nyholm\\Psr7Server\\": "src/"
                }
            },
            "notification-url": "https://packagist.org/downloads/",
            "license": [
                "MIT"
            ],
            "authors": [
                {
                    "name": "Tobias Nyholm",
                    "email": "tobias.nyholm@gmail.com"
                },
                {
                    "name": "Martijn van der Ven",
                    "email": "martijn@vanderven.se"
                }
            ],
            "description": "Helper classes to handle PSR-7 server requests",
            "homepage": "http://tnyholm.se",
            "keywords": [
                "psr-17",
                "psr-7"
            ],
            "support": {
                "issues": "https://github.com/Nyholm/psr7-server/issues",
                "source": "https://github.com/Nyholm/psr7-server/tree/1.1.0"
            },
            "funding": [
                {
                    "url": "https://github.com/Zegnat",
                    "type": "github"
                },
                {
                    "url": "https://github.com/nyholm",
                    "type": "github"
                }
            ],
            "time": "2023-11-08T09:30:43+00:00"
        },
        {
            "name": "open-telemetry/api",
            "version": "1.2.2",
            "source": {
                "type": "git",
                "url": "https://github.com/opentelemetry-php/api.git",
                "reference": "8b925df3047628968bc5be722468db1b98b82d51"
            },
            "dist": {
                "type": "zip",
                "url": "https://api.github.com/repos/opentelemetry-php/api/zipball/8b925df3047628968bc5be722468db1b98b82d51",
                "reference": "8b925df3047628968bc5be722468db1b98b82d51",
                "shasum": ""
            },
            "require": {
                "open-telemetry/context": "^1.0",
                "php": "^8.1",
                "psr/log": "^1.1|^2.0|^3.0",
                "symfony/polyfill-php82": "^1.26"
            },
            "conflict": {
                "open-telemetry/sdk": "<=1.0.8"
            },
            "type": "library",
            "extra": {
                "spi": {
                    "OpenTelemetry\\API\\Instrumentation\\AutoInstrumentation\\HookManagerInterface": [
                        "OpenTelemetry\\API\\Instrumentation\\AutoInstrumentation\\ExtensionHookManager"
                    ]
                },
                "branch-alias": {
                    "dev-main": "1.1.x-dev"
                }
            },
            "autoload": {
                "files": [
                    "Trace/functions.php"
                ],
                "psr-4": {
                    "OpenTelemetry\\API\\": "."
                }
            },
            "notification-url": "https://packagist.org/downloads/",
            "license": [
                "Apache-2.0"
            ],
            "authors": [
                {
                    "name": "opentelemetry-php contributors",
                    "homepage": "https://github.com/open-telemetry/opentelemetry-php/graphs/contributors"
                }
            ],
            "description": "API for OpenTelemetry PHP.",
            "keywords": [
                "Metrics",
                "api",
                "apm",
                "logging",
                "opentelemetry",
                "otel",
                "tracing"
            ],
            "support": {
                "chat": "https://app.slack.com/client/T08PSQ7BQ/C01NFPCV44V",
                "docs": "https://opentelemetry.io/docs/php",
                "issues": "https://github.com/open-telemetry/opentelemetry-php/issues",
                "source": "https://github.com/open-telemetry/opentelemetry-php"
            },
            "time": "2025-02-03T21:49:11+00:00"
        },
        {
            "name": "open-telemetry/context",
            "version": "1.1.0",
            "source": {
                "type": "git",
                "url": "https://github.com/opentelemetry-php/context.git",
                "reference": "0cba875ea1953435f78aec7f1d75afa87bdbf7f3"
            },
            "dist": {
                "type": "zip",
                "url": "https://api.github.com/repos/opentelemetry-php/context/zipball/0cba875ea1953435f78aec7f1d75afa87bdbf7f3",
                "reference": "0cba875ea1953435f78aec7f1d75afa87bdbf7f3",
                "shasum": ""
            },
            "require": {
                "php": "^8.1",
                "symfony/polyfill-php82": "^1.26"
            },
            "suggest": {
                "ext-ffi": "To allow context switching in Fibers"
            },
            "type": "library",
            "extra": {
                "branch-alias": {
                    "dev-main": "1.0.x-dev"
                }
            },
            "autoload": {
                "files": [
                    "fiber/initialize_fiber_handler.php"
                ],
                "psr-4": {
                    "OpenTelemetry\\Context\\": "."
                }
            },
            "notification-url": "https://packagist.org/downloads/",
            "license": [
                "Apache-2.0"
            ],
            "authors": [
                {
                    "name": "opentelemetry-php contributors",
                    "homepage": "https://github.com/open-telemetry/opentelemetry-php/graphs/contributors"
                }
            ],
            "description": "Context implementation for OpenTelemetry PHP.",
            "keywords": [
                "Context",
                "opentelemetry",
                "otel"
            ],
            "support": {
                "chat": "https://app.slack.com/client/T08PSQ7BQ/C01NFPCV44V",
                "docs": "https://opentelemetry.io/docs/php",
                "issues": "https://github.com/open-telemetry/opentelemetry-php/issues",
                "source": "https://github.com/open-telemetry/opentelemetry-php"
            },
            "time": "2024-08-21T00:29:20+00:00"
        },
        {
            "name": "open-telemetry/exporter-otlp",
            "version": "1.2.0",
            "source": {
                "type": "git",
                "url": "https://github.com/opentelemetry-php/exporter-otlp.git",
                "reference": "243d9657c44a06f740cf384f486afe954c2b725f"
            },
            "dist": {
                "type": "zip",
                "url": "https://api.github.com/repos/opentelemetry-php/exporter-otlp/zipball/243d9657c44a06f740cf384f486afe954c2b725f",
                "reference": "243d9657c44a06f740cf384f486afe954c2b725f",
                "shasum": ""
            },
            "require": {
                "open-telemetry/api": "^1.0",
                "open-telemetry/gen-otlp-protobuf": "^1.1",
                "open-telemetry/sdk": "^1.0",
                "php": "^8.1",
                "php-http/discovery": "^1.14"
            },
            "type": "library",
            "extra": {
                "branch-alias": {
                    "dev-main": "1.0.x-dev"
                }
            },
            "autoload": {
                "files": [
                    "_register.php"
                ],
                "psr-4": {
                    "OpenTelemetry\\Contrib\\Otlp\\": "."
                }
            },
            "notification-url": "https://packagist.org/downloads/",
            "license": [
                "Apache-2.0"
            ],
            "authors": [
                {
                    "name": "opentelemetry-php contributors",
                    "homepage": "https://github.com/open-telemetry/opentelemetry-php/graphs/contributors"
                }
            ],
            "description": "OTLP exporter for OpenTelemetry.",
            "keywords": [
                "Metrics",
                "exporter",
                "gRPC",
                "http",
                "opentelemetry",
                "otel",
                "otlp",
                "tracing"
            ],
            "support": {
                "chat": "https://app.slack.com/client/T08PSQ7BQ/C01NFPCV44V",
                "docs": "https://opentelemetry.io/docs/php",
                "issues": "https://github.com/open-telemetry/opentelemetry-php/issues",
                "source": "https://github.com/open-telemetry/opentelemetry-php"
            },
            "time": "2025-01-08T23:50:03+00:00"
        },
        {
            "name": "open-telemetry/gen-otlp-protobuf",
            "version": "1.5.0",
            "source": {
                "type": "git",
                "url": "https://github.com/opentelemetry-php/gen-otlp-protobuf.git",
                "reference": "585bafddd4ae6565de154610b10a787a455c9ba0"
            },
            "dist": {
                "type": "zip",
                "url": "https://api.github.com/repos/opentelemetry-php/gen-otlp-protobuf/zipball/585bafddd4ae6565de154610b10a787a455c9ba0",
                "reference": "585bafddd4ae6565de154610b10a787a455c9ba0",
                "shasum": ""
            },
            "require": {
                "google/protobuf": "^3.22 || ^4.0",
                "php": "^8.0"
            },
            "suggest": {
                "ext-protobuf": "For better performance, when dealing with the protobuf format"
            },
            "type": "library",
            "extra": {
                "branch-alias": {
                    "dev-main": "1.x-dev"
                }
            },
            "autoload": {
                "psr-4": {
                    "Opentelemetry\\Proto\\": "Opentelemetry/Proto/",
                    "GPBMetadata\\Opentelemetry\\": "GPBMetadata/Opentelemetry/"
                }
            },
            "notification-url": "https://packagist.org/downloads/",
            "license": [
                "Apache-2.0"
            ],
            "authors": [
                {
                    "name": "opentelemetry-php contributors",
                    "homepage": "https://github.com/open-telemetry/opentelemetry-php/graphs/contributors"
                }
            ],
            "description": "PHP protobuf files for communication with OpenTelemetry OTLP collectors/servers.",
            "keywords": [
                "Metrics",
                "apm",
                "gRPC",
                "logging",
                "opentelemetry",
                "otel",
                "otlp",
                "protobuf",
                "tracing"
            ],
            "support": {
                "chat": "https://app.slack.com/client/T08PSQ7BQ/C01NFPCV44V",
                "docs": "https://opentelemetry.io/docs/php",
                "issues": "https://github.com/open-telemetry/opentelemetry-php/issues",
                "source": "https://github.com/open-telemetry/opentelemetry-php"
            },
            "time": "2025-01-15T23:07:07+00:00"
        },
        {
            "name": "open-telemetry/sdk",
            "version": "1.2.2",
            "source": {
                "type": "git",
                "url": "https://github.com/opentelemetry-php/sdk.git",
                "reference": "37eec0fe47ddd627911f318f29b6cd48196be0c0"
            },
            "dist": {
                "type": "zip",
                "url": "https://api.github.com/repos/opentelemetry-php/sdk/zipball/37eec0fe47ddd627911f318f29b6cd48196be0c0",
                "reference": "37eec0fe47ddd627911f318f29b6cd48196be0c0",
                "shasum": ""
            },
            "require": {
                "ext-json": "*",
                "nyholm/psr7-server": "^1.1",
                "open-telemetry/api": "~1.0 || ~1.1",
                "open-telemetry/context": "^1.0",
                "open-telemetry/sem-conv": "^1.0",
                "php": "^8.1",
                "php-http/discovery": "^1.14",
                "psr/http-client": "^1.0",
                "psr/http-client-implementation": "^1.0",
                "psr/http-factory-implementation": "^1.0",
                "psr/http-message": "^1.0.1|^2.0",
                "psr/log": "^1.1|^2.0|^3.0",
                "ramsey/uuid": "^3.0 || ^4.0",
                "symfony/polyfill-mbstring": "^1.23",
                "symfony/polyfill-php82": "^1.26",
                "tbachert/spi": "^1.0.1"
            },
            "suggest": {
                "ext-gmp": "To support unlimited number of synchronous metric readers",
                "ext-mbstring": "To increase performance of string operations",
                "open-telemetry/sdk-configuration": "File-based OpenTelemetry SDK configuration"
            },
            "type": "library",
            "extra": {
                "spi": {
                    "OpenTelemetry\\API\\Instrumentation\\AutoInstrumentation\\HookManagerInterface": [
                        "OpenTelemetry\\API\\Instrumentation\\AutoInstrumentation\\ExtensionHookManager"
                    ]
                },
                "branch-alias": {
                    "dev-main": "1.0.x-dev"
                }
            },
            "autoload": {
                "files": [
                    "Common/Util/functions.php",
                    "Logs/Exporter/_register.php",
                    "Metrics/MetricExporter/_register.php",
                    "Propagation/_register.php",
                    "Trace/SpanExporter/_register.php",
                    "Common/Dev/Compatibility/_load.php",
                    "_autoload.php"
                ],
                "psr-4": {
                    "OpenTelemetry\\SDK\\": "."
                }
            },
            "notification-url": "https://packagist.org/downloads/",
            "license": [
                "Apache-2.0"
            ],
            "authors": [
                {
                    "name": "opentelemetry-php contributors",
                    "homepage": "https://github.com/open-telemetry/opentelemetry-php/graphs/contributors"
                }
            ],
            "description": "SDK for OpenTelemetry PHP.",
            "keywords": [
                "Metrics",
                "apm",
                "logging",
                "opentelemetry",
                "otel",
                "sdk",
                "tracing"
            ],
            "support": {
                "chat": "https://app.slack.com/client/T08PSQ7BQ/C01NFPCV44V",
                "docs": "https://opentelemetry.io/docs/php",
                "issues": "https://github.com/open-telemetry/opentelemetry-php/issues",
                "source": "https://github.com/open-telemetry/opentelemetry-php"
            },
            "time": "2025-01-29T21:40:28+00:00"
        },
        {
            "name": "open-telemetry/sem-conv",
            "version": "1.30.0",
            "source": {
                "type": "git",
                "url": "https://github.com/opentelemetry-php/sem-conv.git",
                "reference": "4178c9f390da8e4dbca9b181a9d1efd50cf7ee0a"
            },
            "dist": {
                "type": "zip",
                "url": "https://api.github.com/repos/opentelemetry-php/sem-conv/zipball/4178c9f390da8e4dbca9b181a9d1efd50cf7ee0a",
                "reference": "4178c9f390da8e4dbca9b181a9d1efd50cf7ee0a",
                "shasum": ""
            },
            "require": {
                "php": "^8.0"
            },
            "type": "library",
            "extra": {
                "branch-alias": {
                    "dev-main": "1.x-dev"
                }
            },
            "autoload": {
                "psr-4": {
                    "OpenTelemetry\\SemConv\\": "."
                }
            },
            "notification-url": "https://packagist.org/downloads/",
            "license": [
                "Apache-2.0"
            ],
            "authors": [
                {
                    "name": "opentelemetry-php contributors",
                    "homepage": "https://github.com/open-telemetry/opentelemetry-php/graphs/contributors"
                }
            ],
            "description": "Semantic conventions for OpenTelemetry PHP.",
            "keywords": [
                "Metrics",
                "apm",
                "logging",
                "opentelemetry",
                "otel",
                "semantic conventions",
                "semconv",
                "tracing"
            ],
            "support": {
                "chat": "https://app.slack.com/client/T08PSQ7BQ/C01NFPCV44V",
                "docs": "https://opentelemetry.io/docs/php",
                "issues": "https://github.com/open-telemetry/opentelemetry-php/issues",
                "source": "https://github.com/open-telemetry/opentelemetry-php"
            },
            "time": "2025-02-06T00:21:48+00:00"
        },
        {
            "name": "php-http/discovery",
            "version": "1.20.0",
            "source": {
                "type": "git",
                "url": "https://github.com/php-http/discovery.git",
                "reference": "82fe4c73ef3363caed49ff8dd1539ba06044910d"
            },
            "dist": {
                "type": "zip",
                "url": "https://api.github.com/repos/php-http/discovery/zipball/82fe4c73ef3363caed49ff8dd1539ba06044910d",
                "reference": "82fe4c73ef3363caed49ff8dd1539ba06044910d",
                "shasum": ""
            },
            "require": {
                "composer-plugin-api": "^1.0|^2.0",
                "php": "^7.1 || ^8.0"
            },
            "conflict": {
                "nyholm/psr7": "<1.0",
                "zendframework/zend-diactoros": "*"
            },
            "provide": {
                "php-http/async-client-implementation": "*",
                "php-http/client-implementation": "*",
                "psr/http-client-implementation": "*",
                "psr/http-factory-implementation": "*",
                "psr/http-message-implementation": "*"
            },
            "require-dev": {
                "composer/composer": "^1.0.2|^2.0",
                "graham-campbell/phpspec-skip-example-extension": "^5.0",
                "php-http/httplug": "^1.0 || ^2.0",
                "php-http/message-factory": "^1.0",
                "phpspec/phpspec": "^5.1 || ^6.1 || ^7.3",
                "sebastian/comparator": "^3.0.5 || ^4.0.8",
                "symfony/phpunit-bridge": "^6.4.4 || ^7.0.1"
            },
            "type": "composer-plugin",
            "extra": {
                "class": "Http\\Discovery\\Composer\\Plugin",
                "plugin-optional": true
            },
            "autoload": {
                "psr-4": {
                    "Http\\Discovery\\": "src/"
                },
                "exclude-from-classmap": [
                    "src/Composer/Plugin.php"
                ]
            },
            "notification-url": "https://packagist.org/downloads/",
            "license": [
                "MIT"
            ],
            "authors": [
                {
                    "name": "Márk Sági-Kazár",
                    "email": "mark.sagikazar@gmail.com"
                }
            ],
            "description": "Finds and installs PSR-7, PSR-17, PSR-18 and HTTPlug implementations",
            "homepage": "http://php-http.org",
            "keywords": [
                "adapter",
                "client",
                "discovery",
                "factory",
                "http",
                "message",
                "psr17",
                "psr7"
            ],
            "support": {
                "issues": "https://github.com/php-http/discovery/issues",
                "source": "https://github.com/php-http/discovery/tree/1.20.0"
            },
            "time": "2024-10-02T11:20:13+00:00"
        },
        {
            "name": "psr/container",
            "version": "2.0.2",
            "source": {
                "type": "git",
                "url": "https://github.com/php-fig/container.git",
                "reference": "c71ecc56dfe541dbd90c5360474fbc405f8d5963"
            },
            "dist": {
                "type": "zip",
                "url": "https://api.github.com/repos/php-fig/container/zipball/c71ecc56dfe541dbd90c5360474fbc405f8d5963",
                "reference": "c71ecc56dfe541dbd90c5360474fbc405f8d5963",
                "shasum": ""
            },
            "require": {
                "php": ">=7.4.0"
            },
            "type": "library",
            "extra": {
                "branch-alias": {
                    "dev-master": "2.0.x-dev"
                }
            },
            "autoload": {
                "psr-4": {
                    "Psr\\Container\\": "src/"
                }
            },
            "notification-url": "https://packagist.org/downloads/",
            "license": [
                "MIT"
            ],
            "authors": [
                {
                    "name": "PHP-FIG",
                    "homepage": "https://www.php-fig.org/"
                }
            ],
            "description": "Common Container Interface (PHP FIG PSR-11)",
            "homepage": "https://github.com/php-fig/container",
            "keywords": [
                "PSR-11",
                "container",
                "container-interface",
                "container-interop",
                "psr"
            ],
            "support": {
                "issues": "https://github.com/php-fig/container/issues",
                "source": "https://github.com/php-fig/container/tree/2.0.2"
            },
            "time": "2021-11-05T16:47:00+00:00"
        },
        {
            "name": "psr/http-client",
            "version": "1.0.3",
            "source": {
                "type": "git",
                "url": "https://github.com/php-fig/http-client.git",
                "reference": "bb5906edc1c324c9a05aa0873d40117941e5fa90"
            },
            "dist": {
                "type": "zip",
                "url": "https://api.github.com/repos/php-fig/http-client/zipball/bb5906edc1c324c9a05aa0873d40117941e5fa90",
                "reference": "bb5906edc1c324c9a05aa0873d40117941e5fa90",
                "shasum": ""
            },
            "require": {
                "php": "^7.0 || ^8.0",
                "psr/http-message": "^1.0 || ^2.0"
            },
            "type": "library",
            "extra": {
                "branch-alias": {
                    "dev-master": "1.0.x-dev"
                }
            },
            "autoload": {
                "psr-4": {
                    "Psr\\Http\\Client\\": "src/"
                }
            },
            "notification-url": "https://packagist.org/downloads/",
            "license": [
                "MIT"
            ],
            "authors": [
                {
                    "name": "PHP-FIG",
                    "homepage": "https://www.php-fig.org/"
                }
            ],
            "description": "Common interface for HTTP clients",
            "homepage": "https://github.com/php-fig/http-client",
            "keywords": [
                "http",
                "http-client",
                "psr",
                "psr-18"
            ],
            "support": {
                "source": "https://github.com/php-fig/http-client"
            },
            "time": "2023-09-23T14:17:50+00:00"
        },
        {
            "name": "psr/http-factory",
            "version": "1.1.0",
            "source": {
                "type": "git",
                "url": "https://github.com/php-fig/http-factory.git",
                "reference": "2b4765fddfe3b508ac62f829e852b1501d3f6e8a"
            },
            "dist": {
                "type": "zip",
                "url": "https://api.github.com/repos/php-fig/http-factory/zipball/2b4765fddfe3b508ac62f829e852b1501d3f6e8a",
                "reference": "2b4765fddfe3b508ac62f829e852b1501d3f6e8a",
                "shasum": ""
            },
            "require": {
                "php": ">=7.1",
                "psr/http-message": "^1.0 || ^2.0"
            },
            "type": "library",
            "extra": {
                "branch-alias": {
                    "dev-master": "1.0.x-dev"
                }
            },
            "autoload": {
                "psr-4": {
                    "Psr\\Http\\Message\\": "src/"
                }
            },
            "notification-url": "https://packagist.org/downloads/",
            "license": [
                "MIT"
            ],
            "authors": [
                {
                    "name": "PHP-FIG",
                    "homepage": "https://www.php-fig.org/"
                }
            ],
            "description": "PSR-17: Common interfaces for PSR-7 HTTP message factories",
            "keywords": [
                "factory",
                "http",
                "message",
                "psr",
                "psr-17",
                "psr-7",
                "request",
                "response"
            ],
            "support": {
                "source": "https://github.com/php-fig/http-factory"
            },
            "time": "2024-04-15T12:06:14+00:00"
        },
        {
            "name": "psr/http-message",
            "version": "2.0",
            "source": {
                "type": "git",
                "url": "https://github.com/php-fig/http-message.git",
                "reference": "402d35bcb92c70c026d1a6a9883f06b2ead23d71"
            },
            "dist": {
                "type": "zip",
                "url": "https://api.github.com/repos/php-fig/http-message/zipball/402d35bcb92c70c026d1a6a9883f06b2ead23d71",
                "reference": "402d35bcb92c70c026d1a6a9883f06b2ead23d71",
                "shasum": ""
            },
            "require": {
                "php": "^7.2 || ^8.0"
            },
            "type": "library",
            "extra": {
                "branch-alias": {
                    "dev-master": "2.0.x-dev"
                }
            },
            "autoload": {
                "psr-4": {
                    "Psr\\Http\\Message\\": "src/"
                }
            },
            "notification-url": "https://packagist.org/downloads/",
            "license": [
                "MIT"
            ],
            "authors": [
                {
                    "name": "PHP-FIG",
                    "homepage": "https://www.php-fig.org/"
                }
            ],
            "description": "Common interface for HTTP messages",
            "homepage": "https://github.com/php-fig/http-message",
            "keywords": [
                "http",
                "http-message",
                "psr",
                "psr-7",
                "request",
                "response"
            ],
            "support": {
                "source": "https://github.com/php-fig/http-message/tree/2.0"
            },
            "time": "2023-04-04T09:54:51+00:00"
        },
        {
            "name": "psr/log",
            "version": "3.0.2",
            "source": {
                "type": "git",
                "url": "https://github.com/php-fig/log.git",
                "reference": "f16e1d5863e37f8d8c2a01719f5b34baa2b714d3"
            },
            "dist": {
                "type": "zip",
                "url": "https://api.github.com/repos/php-fig/log/zipball/f16e1d5863e37f8d8c2a01719f5b34baa2b714d3",
                "reference": "f16e1d5863e37f8d8c2a01719f5b34baa2b714d3",
                "shasum": ""
            },
            "require": {
                "php": ">=8.0.0"
            },
            "type": "library",
            "extra": {
                "branch-alias": {
                    "dev-master": "3.x-dev"
                }
            },
            "autoload": {
                "psr-4": {
                    "Psr\\Log\\": "src"
                }
            },
            "notification-url": "https://packagist.org/downloads/",
            "license": [
                "MIT"
            ],
            "authors": [
                {
                    "name": "PHP-FIG",
                    "homepage": "https://www.php-fig.org/"
                }
            ],
            "description": "Common interface for logging libraries",
            "homepage": "https://github.com/php-fig/log",
            "keywords": [
                "log",
                "psr",
                "psr-3"
            ],
            "support": {
                "source": "https://github.com/php-fig/log/tree/3.0.2"
            },
            "time": "2024-09-11T13:17:53+00:00"
        },
        {
            "name": "ramsey/collection",
            "version": "2.0.0",
            "source": {
                "type": "git",
                "url": "https://github.com/ramsey/collection.git",
                "reference": "a4b48764bfbb8f3a6a4d1aeb1a35bb5e9ecac4a5"
            },
            "dist": {
                "type": "zip",
                "url": "https://api.github.com/repos/ramsey/collection/zipball/a4b48764bfbb8f3a6a4d1aeb1a35bb5e9ecac4a5",
                "reference": "a4b48764bfbb8f3a6a4d1aeb1a35bb5e9ecac4a5",
                "shasum": ""
            },
            "require": {
                "php": "^8.1"
            },
            "require-dev": {
                "captainhook/plugin-composer": "^5.3",
                "ergebnis/composer-normalize": "^2.28.3",
                "fakerphp/faker": "^1.21",
                "hamcrest/hamcrest-php": "^2.0",
                "jangregor/phpstan-prophecy": "^1.0",
                "mockery/mockery": "^1.5",
                "php-parallel-lint/php-console-highlighter": "^1.0",
                "php-parallel-lint/php-parallel-lint": "^1.3",
                "phpcsstandards/phpcsutils": "^1.0.0-rc1",
                "phpspec/prophecy-phpunit": "^2.0",
                "phpstan/extension-installer": "^1.2",
                "phpstan/phpstan": "^1.9",
                "phpstan/phpstan-mockery": "^1.1",
                "phpstan/phpstan-phpunit": "^1.3",
                "phpunit/phpunit": "^9.5",
                "psalm/plugin-mockery": "^1.1",
                "psalm/plugin-phpunit": "^0.18.4",
                "ramsey/coding-standard": "^2.0.3",
                "ramsey/conventional-commits": "^1.3",
                "vimeo/psalm": "^5.4"
            },
            "type": "library",
            "extra": {
                "captainhook": {
                    "force-install": true
                },
                "ramsey/conventional-commits": {
                    "configFile": "conventional-commits.json"
                }
            },
            "autoload": {
                "psr-4": {
                    "Ramsey\\Collection\\": "src/"
                }
            },
            "notification-url": "https://packagist.org/downloads/",
            "license": [
                "MIT"
            ],
            "authors": [
                {
                    "name": "Ben Ramsey",
                    "email": "ben@benramsey.com",
                    "homepage": "https://benramsey.com"
                }
            ],
            "description": "A PHP library for representing and manipulating collections.",
            "keywords": [
                "array",
                "collection",
                "hash",
                "map",
                "queue",
                "set"
            ],
            "support": {
                "issues": "https://github.com/ramsey/collection/issues",
                "source": "https://github.com/ramsey/collection/tree/2.0.0"
            },
            "funding": [
                {
                    "url": "https://github.com/ramsey",
                    "type": "github"
                },
                {
                    "url": "https://tidelift.com/funding/github/packagist/ramsey/collection",
                    "type": "tidelift"
                }
            ],
            "time": "2022-12-31T21:50:55+00:00"
        },
        {
            "name": "ramsey/uuid",
            "version": "4.7.6",
            "source": {
                "type": "git",
                "url": "https://github.com/ramsey/uuid.git",
                "reference": "91039bc1faa45ba123c4328958e620d382ec7088"
            },
            "dist": {
                "type": "zip",
                "url": "https://api.github.com/repos/ramsey/uuid/zipball/91039bc1faa45ba123c4328958e620d382ec7088",
                "reference": "91039bc1faa45ba123c4328958e620d382ec7088",
                "shasum": ""
            },
            "require": {
                "brick/math": "^0.8.8 || ^0.9 || ^0.10 || ^0.11 || ^0.12",
                "ext-json": "*",
                "php": "^8.0",
                "ramsey/collection": "^1.2 || ^2.0"
            },
            "replace": {
                "rhumsaa/uuid": "self.version"
            },
            "require-dev": {
                "captainhook/captainhook": "^5.10",
                "captainhook/plugin-composer": "^5.3",
                "dealerdirect/phpcodesniffer-composer-installer": "^0.7.0",
                "doctrine/annotations": "^1.8",
                "ergebnis/composer-normalize": "^2.15",
                "mockery/mockery": "^1.3",
                "paragonie/random-lib": "^2",
                "php-mock/php-mock": "^2.2",
                "php-mock/php-mock-mockery": "^1.3",
                "php-parallel-lint/php-parallel-lint": "^1.1",
                "phpbench/phpbench": "^1.0",
                "phpstan/extension-installer": "^1.1",
                "phpstan/phpstan": "^1.8",
                "phpstan/phpstan-mockery": "^1.1",
                "phpstan/phpstan-phpunit": "^1.1",
                "phpunit/phpunit": "^8.5 || ^9",
                "ramsey/composer-repl": "^1.4",
                "slevomat/coding-standard": "^8.4",
                "squizlabs/php_codesniffer": "^3.5",
                "vimeo/psalm": "^4.9"
            },
            "suggest": {
                "ext-bcmath": "Enables faster math with arbitrary-precision integers using BCMath.",
                "ext-gmp": "Enables faster math with arbitrary-precision integers using GMP.",
                "ext-uuid": "Enables the use of PeclUuidTimeGenerator and PeclUuidRandomGenerator.",
                "paragonie/random-lib": "Provides RandomLib for use with the RandomLibAdapter",
                "ramsey/uuid-doctrine": "Allows the use of Ramsey\\Uuid\\Uuid as Doctrine field type."
            },
            "type": "library",
            "extra": {
                "captainhook": {
                    "force-install": true
                }
            },
            "autoload": {
                "files": [
                    "src/functions.php"
                ],
                "psr-4": {
                    "Ramsey\\Uuid\\": "src/"
                }
            },
            "notification-url": "https://packagist.org/downloads/",
            "license": [
                "MIT"
            ],
            "description": "A PHP library for generating and working with universally unique identifiers (UUIDs).",
            "keywords": [
                "guid",
                "identifier",
                "uuid"
            ],
            "support": {
                "issues": "https://github.com/ramsey/uuid/issues",
                "source": "https://github.com/ramsey/uuid/tree/4.7.6"
            },
            "funding": [
                {
                    "url": "https://github.com/ramsey",
                    "type": "github"
                },
                {
                    "url": "https://tidelift.com/funding/github/packagist/ramsey/uuid",
                    "type": "tidelift"
                }
            ],
            "time": "2024-04-27T21:32:50+00:00"
        },
        {
            "name": "symfony/deprecation-contracts",
            "version": "v3.5.1",
            "source": {
                "type": "git",
                "url": "https://github.com/symfony/deprecation-contracts.git",
                "reference": "74c71c939a79f7d5bf3c1ce9f5ea37ba0114c6f6"
            },
            "dist": {
                "type": "zip",
                "url": "https://api.github.com/repos/symfony/deprecation-contracts/zipball/74c71c939a79f7d5bf3c1ce9f5ea37ba0114c6f6",
                "reference": "74c71c939a79f7d5bf3c1ce9f5ea37ba0114c6f6",
                "shasum": ""
            },
            "require": {
                "php": ">=8.1"
            },
            "type": "library",
            "extra": {
                "thanks": {
                    "url": "https://github.com/symfony/contracts",
                    "name": "symfony/contracts"
                },
                "branch-alias": {
                    "dev-main": "3.5-dev"
                }
            },
            "autoload": {
                "files": [
                    "function.php"
                ]
            },
            "notification-url": "https://packagist.org/downloads/",
            "license": [
                "MIT"
            ],
            "authors": [
                {
                    "name": "Nicolas Grekas",
                    "email": "p@tchwork.com"
                },
                {
                    "name": "Symfony Community",
                    "homepage": "https://symfony.com/contributors"
                }
            ],
            "description": "A generic function and convention to trigger deprecation notices",
            "homepage": "https://symfony.com",
            "support": {
                "source": "https://github.com/symfony/deprecation-contracts/tree/v3.5.1"
            },
            "funding": [
                {
                    "url": "https://symfony.com/sponsor",
                    "type": "custom"
                },
                {
                    "url": "https://github.com/fabpot",
                    "type": "github"
                },
                {
                    "url": "https://tidelift.com/funding/github/packagist/symfony/symfony",
                    "type": "tidelift"
                }
            ],
            "time": "2024-09-25T14:20:29+00:00"
        },
        {
            "name": "symfony/http-client",
            "version": "v7.2.3",
            "source": {
                "type": "git",
                "url": "https://github.com/symfony/http-client.git",
                "reference": "7ce6078c79a4a7afff931c413d2959d3bffbfb8d"
            },
            "dist": {
                "type": "zip",
                "url": "https://api.github.com/repos/symfony/http-client/zipball/7ce6078c79a4a7afff931c413d2959d3bffbfb8d",
                "reference": "7ce6078c79a4a7afff931c413d2959d3bffbfb8d",
                "shasum": ""
            },
            "require": {
                "php": ">=8.2",
                "psr/log": "^1|^2|^3",
                "symfony/deprecation-contracts": "^2.5|^3",
                "symfony/http-client-contracts": "~3.4.4|^3.5.2",
                "symfony/service-contracts": "^2.5|^3"
            },
            "conflict": {
                "amphp/amp": "<2.5",
                "php-http/discovery": "<1.15",
                "symfony/http-foundation": "<6.4"
            },
            "provide": {
                "php-http/async-client-implementation": "*",
                "php-http/client-implementation": "*",
                "psr/http-client-implementation": "1.0",
                "symfony/http-client-implementation": "3.0"
            },
            "require-dev": {
                "amphp/http-client": "^4.2.1|^5.0",
                "amphp/http-tunnel": "^1.0|^2.0",
                "amphp/socket": "^1.1",
                "guzzlehttp/promises": "^1.4|^2.0",
                "nyholm/psr7": "^1.0",
                "php-http/httplug": "^1.0|^2.0",
                "psr/http-client": "^1.0",
                "symfony/amphp-http-client-meta": "^1.0|^2.0",
                "symfony/dependency-injection": "^6.4|^7.0",
                "symfony/http-kernel": "^6.4|^7.0",
                "symfony/messenger": "^6.4|^7.0",
                "symfony/process": "^6.4|^7.0",
                "symfony/rate-limiter": "^6.4|^7.0",
                "symfony/stopwatch": "^6.4|^7.0"
            },
            "type": "library",
            "autoload": {
                "psr-4": {
                    "Symfony\\Component\\HttpClient\\": ""
                },
                "exclude-from-classmap": [
                    "/Tests/"
                ]
            },
            "notification-url": "https://packagist.org/downloads/",
            "license": [
                "MIT"
            ],
            "authors": [
                {
                    "name": "Nicolas Grekas",
                    "email": "p@tchwork.com"
                },
                {
                    "name": "Symfony Community",
                    "homepage": "https://symfony.com/contributors"
                }
            ],
            "description": "Provides powerful methods to fetch HTTP resources synchronously or asynchronously",
            "homepage": "https://symfony.com",
            "keywords": [
                "http"
            ],
            "support": {
                "source": "https://github.com/symfony/http-client/tree/v7.2.3"
            },
            "funding": [
                {
                    "url": "https://symfony.com/sponsor",
                    "type": "custom"
                },
                {
                    "url": "https://github.com/fabpot",
                    "type": "github"
                },
                {
                    "url": "https://tidelift.com/funding/github/packagist/symfony/symfony",
                    "type": "tidelift"
                }
            ],
            "time": "2025-01-28T15:51:35+00:00"
        },
        {
            "name": "symfony/http-client-contracts",
            "version": "v3.5.2",
            "source": {
                "type": "git",
                "url": "https://github.com/symfony/http-client-contracts.git",
                "reference": "ee8d807ab20fcb51267fdace50fbe3494c31e645"
            },
            "dist": {
                "type": "zip",
                "url": "https://api.github.com/repos/symfony/http-client-contracts/zipball/ee8d807ab20fcb51267fdace50fbe3494c31e645",
                "reference": "ee8d807ab20fcb51267fdace50fbe3494c31e645",
                "shasum": ""
            },
            "require": {
                "php": ">=8.1"
            },
            "type": "library",
            "extra": {
                "thanks": {
                    "url": "https://github.com/symfony/contracts",
                    "name": "symfony/contracts"
                },
                "branch-alias": {
                    "dev-main": "3.5-dev"
                }
            },
            "autoload": {
                "psr-4": {
                    "Symfony\\Contracts\\HttpClient\\": ""
                },
                "exclude-from-classmap": [
                    "/Test/"
                ]
            },
            "notification-url": "https://packagist.org/downloads/",
            "license": [
                "MIT"
            ],
            "authors": [
                {
                    "name": "Nicolas Grekas",
                    "email": "p@tchwork.com"
                },
                {
                    "name": "Symfony Community",
                    "homepage": "https://symfony.com/contributors"
                }
            ],
            "description": "Generic abstractions related to HTTP clients",
            "homepage": "https://symfony.com",
            "keywords": [
                "abstractions",
                "contracts",
                "decoupling",
                "interfaces",
                "interoperability",
                "standards"
            ],
            "support": {
                "source": "https://github.com/symfony/http-client-contracts/tree/v3.5.2"
            },
            "funding": [
                {
                    "url": "https://symfony.com/sponsor",
                    "type": "custom"
                },
                {
                    "url": "https://github.com/fabpot",
                    "type": "github"
                },
                {
                    "url": "https://tidelift.com/funding/github/packagist/symfony/symfony",
                    "type": "tidelift"
                }
            ],
            "time": "2024-12-07T08:49:48+00:00"
        },
        {
            "name": "symfony/polyfill-mbstring",
            "version": "v1.31.0",
            "source": {
                "type": "git",
                "url": "https://github.com/symfony/polyfill-mbstring.git",
                "reference": "85181ba99b2345b0ef10ce42ecac37612d9fd341"
            },
            "dist": {
                "type": "zip",
                "url": "https://api.github.com/repos/symfony/polyfill-mbstring/zipball/85181ba99b2345b0ef10ce42ecac37612d9fd341",
                "reference": "85181ba99b2345b0ef10ce42ecac37612d9fd341",
                "shasum": ""
            },
            "require": {
                "php": ">=7.2"
            },
            "provide": {
                "ext-mbstring": "*"
            },
            "suggest": {
                "ext-mbstring": "For best performance"
            },
            "type": "library",
            "extra": {
                "thanks": {
                    "url": "https://github.com/symfony/polyfill",
                    "name": "symfony/polyfill"
                }
            },
            "autoload": {
                "files": [
                    "bootstrap.php"
                ],
                "psr-4": {
                    "Symfony\\Polyfill\\Mbstring\\": ""
                }
            },
            "notification-url": "https://packagist.org/downloads/",
            "license": [
                "MIT"
            ],
            "authors": [
                {
                    "name": "Nicolas Grekas",
                    "email": "p@tchwork.com"
                },
                {
                    "name": "Symfony Community",
                    "homepage": "https://symfony.com/contributors"
                }
            ],
            "description": "Symfony polyfill for the Mbstring extension",
            "homepage": "https://symfony.com",
            "keywords": [
                "compatibility",
                "mbstring",
                "polyfill",
                "portable",
                "shim"
            ],
            "support": {
                "source": "https://github.com/symfony/polyfill-mbstring/tree/v1.31.0"
            },
            "funding": [
                {
                    "url": "https://symfony.com/sponsor",
                    "type": "custom"
                },
                {
                    "url": "https://github.com/fabpot",
                    "type": "github"
                },
                {
                    "url": "https://tidelift.com/funding/github/packagist/symfony/symfony",
                    "type": "tidelift"
                }
            ],
            "time": "2024-09-09T11:45:10+00:00"
        },
        {
            "name": "symfony/polyfill-php80",
            "version": "v1.31.0",
            "source": {
                "type": "git",
                "url": "https://github.com/symfony/polyfill-php80.git",
                "reference": "60328e362d4c2c802a54fcbf04f9d3fb892b4cf8"
            },
            "dist": {
                "type": "zip",
                "url": "https://api.github.com/repos/symfony/polyfill-php80/zipball/60328e362d4c2c802a54fcbf04f9d3fb892b4cf8",
                "reference": "60328e362d4c2c802a54fcbf04f9d3fb892b4cf8",
                "shasum": ""
            },
            "require": {
                "php": ">=7.2"
            },
            "type": "library",
            "extra": {
                "thanks": {
                    "url": "https://github.com/symfony/polyfill",
                    "name": "symfony/polyfill"
                }
            },
            "autoload": {
                "files": [
                    "bootstrap.php"
                ],
                "psr-4": {
                    "Symfony\\Polyfill\\Php80\\": ""
                },
                "classmap": [
                    "Resources/stubs"
                ]
            },
            "notification-url": "https://packagist.org/downloads/",
            "license": [
                "MIT"
            ],
            "authors": [
                {
                    "name": "Ion Bazan",
                    "email": "ion.bazan@gmail.com"
                },
                {
                    "name": "Nicolas Grekas",
                    "email": "p@tchwork.com"
                },
                {
                    "name": "Symfony Community",
                    "homepage": "https://symfony.com/contributors"
                }
            ],
            "description": "Symfony polyfill backporting some PHP 8.0+ features to lower PHP versions",
            "homepage": "https://symfony.com",
            "keywords": [
                "compatibility",
                "polyfill",
                "portable",
                "shim"
            ],
            "support": {
                "source": "https://github.com/symfony/polyfill-php80/tree/v1.31.0"
            },
            "funding": [
                {
                    "url": "https://symfony.com/sponsor",
                    "type": "custom"
                },
                {
                    "url": "https://github.com/fabpot",
                    "type": "github"
                },
                {
                    "url": "https://tidelift.com/funding/github/packagist/symfony/symfony",
                    "type": "tidelift"
                }
            ],
            "time": "2024-09-09T11:45:10+00:00"
        },
        {
            "name": "symfony/polyfill-php82",
            "version": "v1.31.0",
            "source": {
                "type": "git",
                "url": "https://github.com/symfony/polyfill-php82.git",
                "reference": "5d2ed36f7734637dacc025f179698031951b1692"
            },
            "dist": {
                "type": "zip",
                "url": "https://api.github.com/repos/symfony/polyfill-php82/zipball/5d2ed36f7734637dacc025f179698031951b1692",
                "reference": "5d2ed36f7734637dacc025f179698031951b1692",
                "shasum": ""
            },
            "require": {
                "php": ">=7.2"
            },
            "type": "library",
            "extra": {
                "thanks": {
                    "url": "https://github.com/symfony/polyfill",
                    "name": "symfony/polyfill"
                }
            },
            "autoload": {
                "files": [
                    "bootstrap.php"
                ],
                "psr-4": {
                    "Symfony\\Polyfill\\Php82\\": ""
                },
                "classmap": [
                    "Resources/stubs"
                ]
            },
            "notification-url": "https://packagist.org/downloads/",
            "license": [
                "MIT"
            ],
            "authors": [
                {
                    "name": "Nicolas Grekas",
                    "email": "p@tchwork.com"
                },
                {
                    "name": "Symfony Community",
                    "homepage": "https://symfony.com/contributors"
                }
            ],
            "description": "Symfony polyfill backporting some PHP 8.2+ features to lower PHP versions",
            "homepage": "https://symfony.com",
            "keywords": [
                "compatibility",
                "polyfill",
                "portable",
                "shim"
            ],
            "support": {
                "source": "https://github.com/symfony/polyfill-php82/tree/v1.31.0"
            },
            "funding": [
                {
                    "url": "https://symfony.com/sponsor",
                    "type": "custom"
                },
                {
                    "url": "https://github.com/fabpot",
                    "type": "github"
                },
                {
                    "url": "https://tidelift.com/funding/github/packagist/symfony/symfony",
                    "type": "tidelift"
                }
            ],
            "time": "2024-09-09T11:45:10+00:00"
        },
        {
<<<<<<< HEAD
            "name": "symfony/polyfill-php80",
            "version": "v1.31.0",
            "source": {
                "type": "git",
                "url": "https://github.com/symfony/polyfill-php80.git",
                "reference": "60328e362d4c2c802a54fcbf04f9d3fb892b4cf8"
            },
            "dist": {
                "type": "zip",
                "url": "https://api.github.com/repos/symfony/polyfill-php80/zipball/60328e362d4c2c802a54fcbf04f9d3fb892b4cf8",
                "reference": "60328e362d4c2c802a54fcbf04f9d3fb892b4cf8",
                "shasum": ""
            },
            "require": {
                "php": ">=7.2"
=======
            "name": "symfony/service-contracts",
            "version": "v3.5.1",
            "source": {
                "type": "git",
                "url": "https://github.com/symfony/service-contracts.git",
                "reference": "e53260aabf78fb3d63f8d79d69ece59f80d5eda0"
            },
            "dist": {
                "type": "zip",
                "url": "https://api.github.com/repos/symfony/service-contracts/zipball/e53260aabf78fb3d63f8d79d69ece59f80d5eda0",
                "reference": "e53260aabf78fb3d63f8d79d69ece59f80d5eda0",
                "shasum": ""
            },
            "require": {
                "php": ">=8.1",
                "psr/container": "^1.1|^2.0",
                "symfony/deprecation-contracts": "^2.5|^3"
            },
            "conflict": {
                "ext-psr": "<1.1|>=2"
>>>>>>> c4bc4af3
            },
            "type": "library",
            "extra": {
                "thanks": {
                    "url": "https://github.com/symfony/contracts",
                    "name": "symfony/contracts"
                },
                "branch-alias": {
                    "dev-main": "3.5-dev"
                }
            },
            "autoload": {
                "psr-4": {
                    "Symfony\\Contracts\\Service\\": ""
                },
                "exclude-from-classmap": [
                    "/Test/"
                ]
            },
            "notification-url": "https://packagist.org/downloads/",
            "license": [
                "MIT"
            ],
            "authors": [
                {
                    "name": "Nicolas Grekas",
                    "email": "p@tchwork.com"
                },
                {
                    "name": "Symfony Community",
                    "homepage": "https://symfony.com/contributors"
                }
            ],
            "description": "Generic abstractions related to writing services",
            "homepage": "https://symfony.com",
            "keywords": [
                "abstractions",
                "contracts",
                "decoupling",
                "interfaces",
                "interoperability",
                "standards"
            ],
            "support": {
<<<<<<< HEAD
                "source": "https://github.com/symfony/polyfill-php80/tree/v1.31.0"
=======
                "source": "https://github.com/symfony/service-contracts/tree/v3.5.1"
>>>>>>> c4bc4af3
            },
            "funding": [
                {
                    "url": "https://symfony.com/sponsor",
                    "type": "custom"
                },
                {
                    "url": "https://github.com/fabpot",
                    "type": "github"
                },
                {
                    "url": "https://tidelift.com/funding/github/packagist/symfony/symfony",
                    "type": "tidelift"
                }
            ],
<<<<<<< HEAD
            "time": "2024-09-09T11:45:10+00:00"
=======
            "time": "2024-09-25T14:20:29+00:00"
        },
        {
            "name": "tbachert/spi",
            "version": "v1.0.2",
            "source": {
                "type": "git",
                "url": "https://github.com/Nevay/spi.git",
                "reference": "2ddfaf815dafb45791a61b08170de8d583c16062"
            },
            "dist": {
                "type": "zip",
                "url": "https://api.github.com/repos/Nevay/spi/zipball/2ddfaf815dafb45791a61b08170de8d583c16062",
                "reference": "2ddfaf815dafb45791a61b08170de8d583c16062",
                "shasum": ""
            },
            "require": {
                "composer-plugin-api": "^2.0",
                "composer/semver": "^1.0 || ^2.0 || ^3.0",
                "php": "^8.1"
            },
            "require-dev": {
                "composer/composer": "^2.0",
                "infection/infection": "^0.27.9",
                "phpunit/phpunit": "^10.5",
                "psalm/phar": "^5.18"
            },
            "type": "composer-plugin",
            "extra": {
                "class": "Nevay\\SPI\\Composer\\Plugin",
                "branch-alias": {
                    "dev-main": "0.2.x-dev"
                },
                "plugin-optional": true
            },
            "autoload": {
                "psr-4": {
                    "Nevay\\SPI\\": "src/"
                }
            },
            "notification-url": "https://packagist.org/downloads/",
            "license": [
                "Apache-2.0"
            ],
            "description": "Service provider loading facility",
            "keywords": [
                "service provider"
            ],
            "support": {
                "issues": "https://github.com/Nevay/spi/issues",
                "source": "https://github.com/Nevay/spi/tree/v1.0.2"
            },
            "time": "2024-10-04T16:36:12+00:00"
>>>>>>> c4bc4af3
        },
        {
            "name": "utopia-php/cache",
            "version": "0.11.0",
            "source": {
                "type": "git",
                "url": "https://github.com/utopia-php/cache.git",
                "reference": "8ebcab5aac7606331cef69b0081f6c9eff2e58bc"
            },
            "dist": {
                "type": "zip",
                "url": "https://api.github.com/repos/utopia-php/cache/zipball/8ebcab5aac7606331cef69b0081f6c9eff2e58bc",
                "reference": "8ebcab5aac7606331cef69b0081f6c9eff2e58bc",
                "shasum": ""
            },
            "require": {
                "ext-json": "*",
                "ext-memcached": "*",
                "ext-redis": "*",
                "php": ">=8.0"
            },
            "require-dev": {
                "laravel/pint": "1.2.*",
                "phpstan/phpstan": "^1.12",
                "phpunit/phpunit": "^9.3",
                "vimeo/psalm": "4.13.1"
            },
            "type": "library",
            "autoload": {
                "psr-4": {
                    "Utopia\\Cache\\": "src/Cache"
                }
            },
            "notification-url": "https://packagist.org/downloads/",
            "license": [
                "MIT"
            ],
            "description": "A simple cache library to manage application cache storing, loading and purging",
            "keywords": [
                "cache",
                "framework",
                "php",
                "upf",
                "utopia"
            ],
            "support": {
                "issues": "https://github.com/utopia-php/cache/issues",
                "source": "https://github.com/utopia-php/cache/tree/0.11.0"
            },
            "time": "2024-11-05T16:53:58+00:00"
        },
        {
            "name": "utopia-php/compression",
            "version": "0.1.3",
            "source": {
                "type": "git",
                "url": "https://github.com/utopia-php/compression.git",
                "reference": "66f093557ba66d98245e562036182016c7dcfe8a"
            },
            "dist": {
                "type": "zip",
                "url": "https://api.github.com/repos/utopia-php/compression/zipball/66f093557ba66d98245e562036182016c7dcfe8a",
                "reference": "66f093557ba66d98245e562036182016c7dcfe8a",
                "shasum": ""
            },
            "require": {
                "php": ">=8.0"
            },
            "require-dev": {
                "laravel/pint": "1.2.*",
                "phpunit/phpunit": "^9.3",
                "vimeo/psalm": "4.0.1"
            },
            "type": "library",
            "autoload": {
                "psr-4": {
                    "Utopia\\Compression\\": "src/Compression"
                }
            },
            "notification-url": "https://packagist.org/downloads/",
            "license": [
                "MIT"
            ],
            "description": "A simple Compression library to handle file compression",
            "keywords": [
                "compression",
                "framework",
                "php",
                "upf",
                "utopia"
            ],
            "support": {
                "issues": "https://github.com/utopia-php/compression/issues",
                "source": "https://github.com/utopia-php/compression/tree/0.1.3"
            },
            "time": "2025-01-15T15:15:51+00:00"
        },
        {
            "name": "utopia-php/framework",
            "version": "0.33.16",
            "source": {
                "type": "git",
                "url": "https://github.com/utopia-php/http.git",
                "reference": "e91d4c560d1b809e25faa63d564fef034363b50f"
            },
            "dist": {
                "type": "zip",
                "url": "https://api.github.com/repos/utopia-php/http/zipball/e91d4c560d1b809e25faa63d564fef034363b50f",
                "reference": "e91d4c560d1b809e25faa63d564fef034363b50f",
                "shasum": ""
            },
            "require": {
                "php": ">=8.1",
                "utopia-php/compression": "0.1.*",
                "utopia-php/telemetry": "0.1.*"
            },
            "require-dev": {
                "laravel/pint": "^1.2",
                "phpbench/phpbench": "^1.2",
                "phpstan/phpstan": "^1.10",
                "phpunit/phpunit": "^9.5.25"
            },
            "type": "library",
            "autoload": {
                "psr-4": {
                    "Utopia\\": "src/"
                }
            },
            "notification-url": "https://packagist.org/downloads/",
            "license": [
                "MIT"
            ],
            "description": "A simple, light and advanced PHP framework",
            "keywords": [
                "framework",
                "php",
                "upf"
            ],
            "support": {
                "issues": "https://github.com/utopia-php/http/issues",
                "source": "https://github.com/utopia-php/http/tree/0.33.16"
            },
            "time": "2025-01-16T15:58:50+00:00"
        },
        {
            "name": "utopia-php/mongo",
            "version": "0.3.1",
            "source": {
                "type": "git",
                "url": "https://github.com/utopia-php/mongo.git",
                "reference": "52326a9a43e2d27ff0c15c48ba746dacbe9a7aee"
            },
            "dist": {
                "type": "zip",
                "url": "https://api.github.com/repos/utopia-php/mongo/zipball/52326a9a43e2d27ff0c15c48ba746dacbe9a7aee",
                "reference": "52326a9a43e2d27ff0c15c48ba746dacbe9a7aee",
                "shasum": ""
            },
            "require": {
                "ext-mongodb": "*",
                "mongodb/mongodb": "1.10.0",
                "php": ">=8.0"
            },
            "require-dev": {
                "fakerphp/faker": "^1.14",
                "laravel/pint": "1.2.*",
                "phpstan/phpstan": "1.8.*",
                "phpunit/phpunit": "^9.4",
                "swoole/ide-helper": "4.8.0"
            },
            "type": "library",
            "autoload": {
                "psr-4": {
                    "Utopia\\Mongo\\": "src"
                }
            },
            "notification-url": "https://packagist.org/downloads/",
            "license": [
                "MIT"
            ],
            "authors": [
                {
                    "name": "Eldad Fux",
                    "email": "eldad@appwrite.io"
                },
                {
                    "name": "Wess",
                    "email": "wess@appwrite.io"
                }
            ],
            "description": "A simple library to manage Mongo database",
            "keywords": [
                "database",
                "mongo",
                "php",
                "upf",
                "utopia"
            ],
            "support": {
                "issues": "https://github.com/utopia-php/mongo/issues",
                "source": "https://github.com/utopia-php/mongo/tree/0.3.1"
            },
            "time": "2023-09-01T17:25:28+00:00"
        },
        {
            "name": "utopia-php/telemetry",
            "version": "0.1.0",
            "source": {
                "type": "git",
                "url": "https://github.com/utopia-php/telemetry.git",
                "reference": "d35f2f0632f4ee0be63fb7ace6a94a6adda71a80"
            },
            "dist": {
                "type": "zip",
                "url": "https://api.github.com/repos/utopia-php/telemetry/zipball/d35f2f0632f4ee0be63fb7ace6a94a6adda71a80",
                "reference": "d35f2f0632f4ee0be63fb7ace6a94a6adda71a80",
                "shasum": ""
            },
            "require": {
                "ext-opentelemetry": "*",
                "ext-protobuf": "*",
                "nyholm/psr7": "^1.8",
                "open-telemetry/exporter-otlp": "^1.1",
                "open-telemetry/sdk": "^1.1",
                "php": ">=8.0",
                "symfony/http-client": "^7.1"
            },
            "require-dev": {
                "laravel/pint": "^1.2",
                "phpbench/phpbench": "^1.2",
                "phpstan/phpstan": "^1.10",
                "phpunit/phpunit": "^9.5.25"
            },
            "type": "library",
            "autoload": {
                "psr-4": {
                    "Utopia\\": "src/"
                }
            },
            "notification-url": "https://packagist.org/downloads/",
            "license": [
                "MIT"
            ],
            "keywords": [
                "framework",
                "php",
                "upf"
            ],
            "support": {
                "issues": "https://github.com/utopia-php/telemetry/issues",
                "source": "https://github.com/utopia-php/telemetry/tree/0.1.0"
            },
            "time": "2024-11-13T10:29:53+00:00"
        }
    ],
    "packages-dev": [
        {
            "name": "doctrine/instantiator",
            "version": "2.0.0",
            "source": {
                "type": "git",
                "url": "https://github.com/doctrine/instantiator.git",
                "reference": "c6222283fa3f4ac679f8b9ced9a4e23f163e80d0"
            },
            "dist": {
                "type": "zip",
                "url": "https://api.github.com/repos/doctrine/instantiator/zipball/c6222283fa3f4ac679f8b9ced9a4e23f163e80d0",
                "reference": "c6222283fa3f4ac679f8b9ced9a4e23f163e80d0",
                "shasum": ""
            },
            "require": {
                "php": "^8.1"
            },
            "require-dev": {
                "doctrine/coding-standard": "^11",
                "ext-pdo": "*",
                "ext-phar": "*",
                "phpbench/phpbench": "^1.2",
                "phpstan/phpstan": "^1.9.4",
                "phpstan/phpstan-phpunit": "^1.3",
                "phpunit/phpunit": "^9.5.27",
                "vimeo/psalm": "^5.4"
            },
            "type": "library",
            "autoload": {
                "psr-4": {
                    "Doctrine\\Instantiator\\": "src/Doctrine/Instantiator/"
                }
            },
            "notification-url": "https://packagist.org/downloads/",
            "license": [
                "MIT"
            ],
            "authors": [
                {
                    "name": "Marco Pivetta",
                    "email": "ocramius@gmail.com",
                    "homepage": "https://ocramius.github.io/"
                }
            ],
            "description": "A small, lightweight utility to instantiate objects in PHP without invoking their constructors",
            "homepage": "https://www.doctrine-project.org/projects/instantiator.html",
            "keywords": [
                "constructor",
                "instantiate"
            ],
            "support": {
                "issues": "https://github.com/doctrine/instantiator/issues",
                "source": "https://github.com/doctrine/instantiator/tree/2.0.0"
            },
            "funding": [
                {
                    "url": "https://www.doctrine-project.org/sponsorship.html",
                    "type": "custom"
                },
                {
                    "url": "https://www.patreon.com/phpdoctrine",
                    "type": "patreon"
                },
                {
                    "url": "https://tidelift.com/funding/github/packagist/doctrine%2Finstantiator",
                    "type": "tidelift"
                }
            ],
            "time": "2022-12-30T00:23:10+00:00"
        },
        {
            "name": "fakerphp/faker",
            "version": "v1.23.1",
            "source": {
                "type": "git",
                "url": "https://github.com/FakerPHP/Faker.git",
                "reference": "bfb4fe148adbf78eff521199619b93a52ae3554b"
            },
            "dist": {
                "type": "zip",
                "url": "https://api.github.com/repos/FakerPHP/Faker/zipball/bfb4fe148adbf78eff521199619b93a52ae3554b",
                "reference": "bfb4fe148adbf78eff521199619b93a52ae3554b",
                "shasum": ""
            },
            "require": {
                "php": "^7.4 || ^8.0",
                "psr/container": "^1.0 || ^2.0",
                "symfony/deprecation-contracts": "^2.2 || ^3.0"
            },
            "conflict": {
                "fzaninotto/faker": "*"
            },
            "require-dev": {
                "bamarni/composer-bin-plugin": "^1.4.1",
                "doctrine/persistence": "^1.3 || ^2.0",
                "ext-intl": "*",
                "phpunit/phpunit": "^9.5.26",
                "symfony/phpunit-bridge": "^5.4.16"
            },
            "suggest": {
                "doctrine/orm": "Required to use Faker\\ORM\\Doctrine",
                "ext-curl": "Required by Faker\\Provider\\Image to download images.",
                "ext-dom": "Required by Faker\\Provider\\HtmlLorem for generating random HTML.",
                "ext-iconv": "Required by Faker\\Provider\\ru_RU\\Text::realText() for generating real Russian text.",
                "ext-mbstring": "Required for multibyte Unicode string functionality."
            },
            "type": "library",
            "autoload": {
                "psr-4": {
                    "Faker\\": "src/Faker/"
                }
            },
            "notification-url": "https://packagist.org/downloads/",
            "license": [
                "MIT"
            ],
            "authors": [
                {
                    "name": "François Zaninotto"
                }
            ],
            "description": "Faker is a PHP library that generates fake data for you.",
            "keywords": [
                "data",
                "faker",
                "fixtures"
            ],
            "support": {
                "issues": "https://github.com/FakerPHP/Faker/issues",
                "source": "https://github.com/FakerPHP/Faker/tree/v1.23.1"
            },
            "time": "2024-01-02T13:46:09+00:00"
        },
        {
            "name": "laravel/pint",
<<<<<<< HEAD
            "version": "v1.17.3",
            "source": {
                "type": "git",
                "url": "https://github.com/laravel/pint.git",
                "reference": "9d77be916e145864f10788bb94531d03e1f7b482"
            },
            "dist": {
                "type": "zip",
                "url": "https://api.github.com/repos/laravel/pint/zipball/9d77be916e145864f10788bb94531d03e1f7b482",
                "reference": "9d77be916e145864f10788bb94531d03e1f7b482",
=======
            "version": "v1.20.0",
            "source": {
                "type": "git",
                "url": "https://github.com/laravel/pint.git",
                "reference": "53072e8ea22213a7ed168a8a15b96fbb8b82d44b"
            },
            "dist": {
                "type": "zip",
                "url": "https://api.github.com/repos/laravel/pint/zipball/53072e8ea22213a7ed168a8a15b96fbb8b82d44b",
                "reference": "53072e8ea22213a7ed168a8a15b96fbb8b82d44b",
>>>>>>> c4bc4af3
                "shasum": ""
            },
            "require": {
                "ext-json": "*",
                "ext-mbstring": "*",
                "ext-tokenizer": "*",
                "ext-xml": "*",
                "php": "^8.1.0"
            },
            "require-dev": {
<<<<<<< HEAD
                "friendsofphp/php-cs-fixer": "^3.64.0",
                "illuminate/view": "^10.48.20",
                "larastan/larastan": "^2.9.8",
                "laravel-zero/framework": "^10.4.0",
                "mockery/mockery": "^1.6.12",
                "nunomaduro/termwind": "^1.15.1",
                "pestphp/pest": "^2.35.1"
=======
                "friendsofphp/php-cs-fixer": "^3.66.0",
                "illuminate/view": "^10.48.25",
                "larastan/larastan": "^2.9.12",
                "laravel-zero/framework": "^10.48.25",
                "mockery/mockery": "^1.6.12",
                "nunomaduro/termwind": "^1.17.0",
                "pestphp/pest": "^2.36.0"
>>>>>>> c4bc4af3
            },
            "bin": [
                "builds/pint"
            ],
            "type": "project",
            "autoload": {
                "psr-4": {
                    "App\\": "app/",
                    "Database\\Seeders\\": "database/seeders/",
                    "Database\\Factories\\": "database/factories/"
                }
            },
            "notification-url": "https://packagist.org/downloads/",
            "license": [
                "MIT"
            ],
            "authors": [
                {
                    "name": "Nuno Maduro",
                    "email": "enunomaduro@gmail.com"
                }
            ],
            "description": "An opinionated code formatter for PHP.",
            "homepage": "https://laravel.com",
            "keywords": [
                "format",
                "formatter",
                "lint",
                "linter",
                "php"
            ],
            "support": {
                "issues": "https://github.com/laravel/pint/issues",
                "source": "https://github.com/laravel/pint"
            },
<<<<<<< HEAD
            "time": "2024-09-03T15:00:28+00:00"
=======
            "time": "2025-01-14T16:20:53+00:00"
>>>>>>> c4bc4af3
        },
        {
            "name": "myclabs/deep-copy",
            "version": "1.13.0",
            "source": {
                "type": "git",
                "url": "https://github.com/myclabs/DeepCopy.git",
                "reference": "024473a478be9df5fdaca2c793f2232fe788e414"
            },
            "dist": {
                "type": "zip",
                "url": "https://api.github.com/repos/myclabs/DeepCopy/zipball/024473a478be9df5fdaca2c793f2232fe788e414",
                "reference": "024473a478be9df5fdaca2c793f2232fe788e414",
                "shasum": ""
            },
            "require": {
                "php": "^7.1 || ^8.0"
            },
            "conflict": {
                "doctrine/collections": "<1.6.8",
                "doctrine/common": "<2.13.3 || >=3 <3.2.2"
            },
            "require-dev": {
                "doctrine/collections": "^1.6.8",
                "doctrine/common": "^2.13.3 || ^3.2.2",
                "phpspec/prophecy": "^1.10",
                "phpunit/phpunit": "^7.5.20 || ^8.5.23 || ^9.5.13"
            },
            "type": "library",
            "autoload": {
                "files": [
                    "src/DeepCopy/deep_copy.php"
                ],
                "psr-4": {
                    "DeepCopy\\": "src/DeepCopy/"
                }
            },
            "notification-url": "https://packagist.org/downloads/",
            "license": [
                "MIT"
            ],
            "description": "Create deep copies (clones) of your objects",
            "keywords": [
                "clone",
                "copy",
                "duplicate",
                "object",
                "object graph"
            ],
            "support": {
                "issues": "https://github.com/myclabs/DeepCopy/issues",
                "source": "https://github.com/myclabs/DeepCopy/tree/1.13.0"
            },
            "funding": [
                {
                    "url": "https://tidelift.com/funding/github/packagist/myclabs/deep-copy",
                    "type": "tidelift"
                }
            ],
            "time": "2025-02-12T12:17:51+00:00"
        },
        {
            "name": "nikic/php-parser",
            "version": "v4.19.4",
            "source": {
                "type": "git",
                "url": "https://github.com/nikic/PHP-Parser.git",
                "reference": "715f4d25e225bc47b293a8b997fe6ce99bf987d2"
            },
            "dist": {
                "type": "zip",
                "url": "https://api.github.com/repos/nikic/PHP-Parser/zipball/715f4d25e225bc47b293a8b997fe6ce99bf987d2",
                "reference": "715f4d25e225bc47b293a8b997fe6ce99bf987d2",
                "shasum": ""
            },
            "require": {
                "ext-tokenizer": "*",
                "php": ">=7.1"
            },
            "require-dev": {
                "ircmaxell/php-yacc": "^0.0.7",
                "phpunit/phpunit": "^7.0 || ^8.0 || ^9.0"
            },
            "bin": [
                "bin/php-parse"
            ],
            "type": "library",
            "extra": {
                "branch-alias": {
                    "dev-master": "4.9-dev"
                }
            },
            "autoload": {
                "psr-4": {
                    "PhpParser\\": "lib/PhpParser"
                }
            },
            "notification-url": "https://packagist.org/downloads/",
            "license": [
                "BSD-3-Clause"
            ],
            "authors": [
                {
                    "name": "Nikita Popov"
                }
            ],
            "description": "A PHP parser written in PHP",
            "keywords": [
                "parser",
                "php"
            ],
            "support": {
                "issues": "https://github.com/nikic/PHP-Parser/issues",
                "source": "https://github.com/nikic/PHP-Parser/tree/v4.19.4"
            },
            "time": "2024-09-29T15:01:53+00:00"
        },
        {
            "name": "pcov/clobber",
            "version": "v2.0.3",
            "source": {
                "type": "git",
                "url": "https://github.com/krakjoe/pcov-clobber.git",
                "reference": "4c30759e912e6e5d5bf833fb3d77b5bd51709f05"
            },
            "dist": {
                "type": "zip",
                "url": "https://api.github.com/repos/krakjoe/pcov-clobber/zipball/4c30759e912e6e5d5bf833fb3d77b5bd51709f05",
                "reference": "4c30759e912e6e5d5bf833fb3d77b5bd51709f05",
                "shasum": ""
            },
            "require": {
                "ext-pcov": "^1.0",
                "nikic/php-parser": "^4.2"
            },
            "bin": [
                "bin/pcov"
            ],
            "type": "library",
            "autoload": {
                "psr-4": {
                    "pcov\\Clobber\\": "src/pcov/clobber"
                }
            },
            "notification-url": "https://packagist.org/downloads/",
            "support": {
                "issues": "https://github.com/krakjoe/pcov-clobber/issues",
                "source": "https://github.com/krakjoe/pcov-clobber/tree/v2.0.3"
            },
            "time": "2019-10-29T05:03:37+00:00"
        },
        {
            "name": "phar-io/manifest",
            "version": "2.0.4",
            "source": {
                "type": "git",
                "url": "https://github.com/phar-io/manifest.git",
                "reference": "54750ef60c58e43759730615a392c31c80e23176"
            },
            "dist": {
                "type": "zip",
                "url": "https://api.github.com/repos/phar-io/manifest/zipball/54750ef60c58e43759730615a392c31c80e23176",
                "reference": "54750ef60c58e43759730615a392c31c80e23176",
                "shasum": ""
            },
            "require": {
                "ext-dom": "*",
                "ext-libxml": "*",
                "ext-phar": "*",
                "ext-xmlwriter": "*",
                "phar-io/version": "^3.0.1",
                "php": "^7.2 || ^8.0"
            },
            "type": "library",
            "extra": {
                "branch-alias": {
                    "dev-master": "2.0.x-dev"
                }
            },
            "autoload": {
                "classmap": [
                    "src/"
                ]
            },
            "notification-url": "https://packagist.org/downloads/",
            "license": [
                "BSD-3-Clause"
            ],
            "authors": [
                {
                    "name": "Arne Blankerts",
                    "email": "arne@blankerts.de",
                    "role": "Developer"
                },
                {
                    "name": "Sebastian Heuer",
                    "email": "sebastian@phpeople.de",
                    "role": "Developer"
                },
                {
                    "name": "Sebastian Bergmann",
                    "email": "sebastian@phpunit.de",
                    "role": "Developer"
                }
            ],
            "description": "Component for reading phar.io manifest information from a PHP Archive (PHAR)",
            "support": {
                "issues": "https://github.com/phar-io/manifest/issues",
                "source": "https://github.com/phar-io/manifest/tree/2.0.4"
            },
            "funding": [
                {
                    "url": "https://github.com/theseer",
                    "type": "github"
                }
            ],
            "time": "2024-03-03T12:33:53+00:00"
        },
        {
            "name": "phar-io/version",
            "version": "3.2.1",
            "source": {
                "type": "git",
                "url": "https://github.com/phar-io/version.git",
                "reference": "4f7fd7836c6f332bb2933569e566a0d6c4cbed74"
            },
            "dist": {
                "type": "zip",
                "url": "https://api.github.com/repos/phar-io/version/zipball/4f7fd7836c6f332bb2933569e566a0d6c4cbed74",
                "reference": "4f7fd7836c6f332bb2933569e566a0d6c4cbed74",
                "shasum": ""
            },
            "require": {
                "php": "^7.2 || ^8.0"
            },
            "type": "library",
            "autoload": {
                "classmap": [
                    "src/"
                ]
            },
            "notification-url": "https://packagist.org/downloads/",
            "license": [
                "BSD-3-Clause"
            ],
            "authors": [
                {
                    "name": "Arne Blankerts",
                    "email": "arne@blankerts.de",
                    "role": "Developer"
                },
                {
                    "name": "Sebastian Heuer",
                    "email": "sebastian@phpeople.de",
                    "role": "Developer"
                },
                {
                    "name": "Sebastian Bergmann",
                    "email": "sebastian@phpunit.de",
                    "role": "Developer"
                }
            ],
            "description": "Library for handling version information and constraints",
            "support": {
                "issues": "https://github.com/phar-io/version/issues",
                "source": "https://github.com/phar-io/version/tree/3.2.1"
            },
            "time": "2022-02-21T01:04:05+00:00"
        },
        {
            "name": "phpstan/phpstan",
            "version": "1.12.18",
            "source": {
                "type": "git",
                "url": "https://github.com/phpstan/phpstan.git",
                "reference": "fef9f07814a573399229304bb0046affdf558812"
            },
            "dist": {
                "type": "zip",
                "url": "https://api.github.com/repos/phpstan/phpstan/zipball/fef9f07814a573399229304bb0046affdf558812",
                "reference": "fef9f07814a573399229304bb0046affdf558812",
                "shasum": ""
            },
            "require": {
                "php": "^7.2|^8.0"
            },
            "conflict": {
                "phpstan/phpstan-shim": "*"
            },
            "bin": [
                "phpstan",
                "phpstan.phar"
            ],
            "type": "library",
            "autoload": {
                "files": [
                    "bootstrap.php"
                ]
            },
            "notification-url": "https://packagist.org/downloads/",
            "license": [
                "MIT"
            ],
            "description": "PHPStan - PHP Static Analysis Tool",
            "keywords": [
                "dev",
                "static analysis"
            ],
            "support": {
                "docs": "https://phpstan.org/user-guide/getting-started",
                "forum": "https://github.com/phpstan/phpstan/discussions",
                "issues": "https://github.com/phpstan/phpstan/issues",
                "security": "https://github.com/phpstan/phpstan/security/policy",
                "source": "https://github.com/phpstan/phpstan-src"
            },
            "funding": [
                {
                    "url": "https://github.com/ondrejmirtes",
                    "type": "github"
                },
                {
                    "url": "https://github.com/phpstan",
                    "type": "github"
                }
            ],
            "time": "2025-02-13T12:44:44+00:00"
        },
        {
            "name": "phpunit/php-code-coverage",
            "version": "9.2.32",
            "source": {
                "type": "git",
                "url": "https://github.com/sebastianbergmann/php-code-coverage.git",
                "reference": "85402a822d1ecf1db1096959413d35e1c37cf1a5"
            },
            "dist": {
                "type": "zip",
                "url": "https://api.github.com/repos/sebastianbergmann/php-code-coverage/zipball/85402a822d1ecf1db1096959413d35e1c37cf1a5",
                "reference": "85402a822d1ecf1db1096959413d35e1c37cf1a5",
                "shasum": ""
            },
            "require": {
                "ext-dom": "*",
                "ext-libxml": "*",
                "ext-xmlwriter": "*",
                "nikic/php-parser": "^4.19.1 || ^5.1.0",
                "php": ">=7.3",
                "phpunit/php-file-iterator": "^3.0.6",
                "phpunit/php-text-template": "^2.0.4",
                "sebastian/code-unit-reverse-lookup": "^2.0.3",
                "sebastian/complexity": "^2.0.3",
                "sebastian/environment": "^5.1.5",
                "sebastian/lines-of-code": "^1.0.4",
                "sebastian/version": "^3.0.2",
                "theseer/tokenizer": "^1.2.3"
            },
            "require-dev": {
                "phpunit/phpunit": "^9.6"
            },
            "suggest": {
                "ext-pcov": "PHP extension that provides line coverage",
                "ext-xdebug": "PHP extension that provides line coverage as well as branch and path coverage"
            },
            "type": "library",
            "extra": {
                "branch-alias": {
                    "dev-main": "9.2.x-dev"
                }
            },
            "autoload": {
                "classmap": [
                    "src/"
                ]
            },
            "notification-url": "https://packagist.org/downloads/",
            "license": [
                "BSD-3-Clause"
            ],
            "authors": [
                {
                    "name": "Sebastian Bergmann",
                    "email": "sebastian@phpunit.de",
                    "role": "lead"
                }
            ],
            "description": "Library that provides collection, processing, and rendering functionality for PHP code coverage information.",
            "homepage": "https://github.com/sebastianbergmann/php-code-coverage",
            "keywords": [
                "coverage",
                "testing",
                "xunit"
            ],
            "support": {
                "issues": "https://github.com/sebastianbergmann/php-code-coverage/issues",
                "security": "https://github.com/sebastianbergmann/php-code-coverage/security/policy",
                "source": "https://github.com/sebastianbergmann/php-code-coverage/tree/9.2.32"
            },
            "funding": [
                {
                    "url": "https://github.com/sebastianbergmann",
                    "type": "github"
                }
            ],
            "time": "2024-08-22T04:23:01+00:00"
        },
        {
            "name": "phpunit/php-file-iterator",
            "version": "3.0.6",
            "source": {
                "type": "git",
                "url": "https://github.com/sebastianbergmann/php-file-iterator.git",
                "reference": "cf1c2e7c203ac650e352f4cc675a7021e7d1b3cf"
            },
            "dist": {
                "type": "zip",
                "url": "https://api.github.com/repos/sebastianbergmann/php-file-iterator/zipball/cf1c2e7c203ac650e352f4cc675a7021e7d1b3cf",
                "reference": "cf1c2e7c203ac650e352f4cc675a7021e7d1b3cf",
                "shasum": ""
            },
            "require": {
                "php": ">=7.3"
            },
            "require-dev": {
                "phpunit/phpunit": "^9.3"
            },
            "type": "library",
            "extra": {
                "branch-alias": {
                    "dev-master": "3.0-dev"
                }
            },
            "autoload": {
                "classmap": [
                    "src/"
                ]
            },
            "notification-url": "https://packagist.org/downloads/",
            "license": [
                "BSD-3-Clause"
            ],
            "authors": [
                {
                    "name": "Sebastian Bergmann",
                    "email": "sebastian@phpunit.de",
                    "role": "lead"
                }
            ],
            "description": "FilterIterator implementation that filters files based on a list of suffixes.",
            "homepage": "https://github.com/sebastianbergmann/php-file-iterator/",
            "keywords": [
                "filesystem",
                "iterator"
            ],
            "support": {
                "issues": "https://github.com/sebastianbergmann/php-file-iterator/issues",
                "source": "https://github.com/sebastianbergmann/php-file-iterator/tree/3.0.6"
            },
            "funding": [
                {
                    "url": "https://github.com/sebastianbergmann",
                    "type": "github"
                }
            ],
            "time": "2021-12-02T12:48:52+00:00"
        },
        {
            "name": "phpunit/php-invoker",
            "version": "3.1.1",
            "source": {
                "type": "git",
                "url": "https://github.com/sebastianbergmann/php-invoker.git",
                "reference": "5a10147d0aaf65b58940a0b72f71c9ac0423cc67"
            },
            "dist": {
                "type": "zip",
                "url": "https://api.github.com/repos/sebastianbergmann/php-invoker/zipball/5a10147d0aaf65b58940a0b72f71c9ac0423cc67",
                "reference": "5a10147d0aaf65b58940a0b72f71c9ac0423cc67",
                "shasum": ""
            },
            "require": {
                "php": ">=7.3"
            },
            "require-dev": {
                "ext-pcntl": "*",
                "phpunit/phpunit": "^9.3"
            },
            "suggest": {
                "ext-pcntl": "*"
            },
            "type": "library",
            "extra": {
                "branch-alias": {
                    "dev-master": "3.1-dev"
                }
            },
            "autoload": {
                "classmap": [
                    "src/"
                ]
            },
            "notification-url": "https://packagist.org/downloads/",
            "license": [
                "BSD-3-Clause"
            ],
            "authors": [
                {
                    "name": "Sebastian Bergmann",
                    "email": "sebastian@phpunit.de",
                    "role": "lead"
                }
            ],
            "description": "Invoke callables with a timeout",
            "homepage": "https://github.com/sebastianbergmann/php-invoker/",
            "keywords": [
                "process"
            ],
            "support": {
                "issues": "https://github.com/sebastianbergmann/php-invoker/issues",
                "source": "https://github.com/sebastianbergmann/php-invoker/tree/3.1.1"
            },
            "funding": [
                {
                    "url": "https://github.com/sebastianbergmann",
                    "type": "github"
                }
            ],
            "time": "2020-09-28T05:58:55+00:00"
        },
        {
            "name": "phpunit/php-text-template",
            "version": "2.0.4",
            "source": {
                "type": "git",
                "url": "https://github.com/sebastianbergmann/php-text-template.git",
                "reference": "5da5f67fc95621df9ff4c4e5a84d6a8a2acf7c28"
            },
            "dist": {
                "type": "zip",
                "url": "https://api.github.com/repos/sebastianbergmann/php-text-template/zipball/5da5f67fc95621df9ff4c4e5a84d6a8a2acf7c28",
                "reference": "5da5f67fc95621df9ff4c4e5a84d6a8a2acf7c28",
                "shasum": ""
            },
            "require": {
                "php": ">=7.3"
            },
            "require-dev": {
                "phpunit/phpunit": "^9.3"
            },
            "type": "library",
            "extra": {
                "branch-alias": {
                    "dev-master": "2.0-dev"
                }
            },
            "autoload": {
                "classmap": [
                    "src/"
                ]
            },
            "notification-url": "https://packagist.org/downloads/",
            "license": [
                "BSD-3-Clause"
            ],
            "authors": [
                {
                    "name": "Sebastian Bergmann",
                    "email": "sebastian@phpunit.de",
                    "role": "lead"
                }
            ],
            "description": "Simple template engine.",
            "homepage": "https://github.com/sebastianbergmann/php-text-template/",
            "keywords": [
                "template"
            ],
            "support": {
                "issues": "https://github.com/sebastianbergmann/php-text-template/issues",
                "source": "https://github.com/sebastianbergmann/php-text-template/tree/2.0.4"
            },
            "funding": [
                {
                    "url": "https://github.com/sebastianbergmann",
                    "type": "github"
                }
            ],
            "time": "2020-10-26T05:33:50+00:00"
        },
        {
            "name": "phpunit/php-timer",
            "version": "5.0.3",
            "source": {
                "type": "git",
                "url": "https://github.com/sebastianbergmann/php-timer.git",
                "reference": "5a63ce20ed1b5bf577850e2c4e87f4aa902afbd2"
            },
            "dist": {
                "type": "zip",
                "url": "https://api.github.com/repos/sebastianbergmann/php-timer/zipball/5a63ce20ed1b5bf577850e2c4e87f4aa902afbd2",
                "reference": "5a63ce20ed1b5bf577850e2c4e87f4aa902afbd2",
                "shasum": ""
            },
            "require": {
                "php": ">=7.3"
            },
            "require-dev": {
                "phpunit/phpunit": "^9.3"
            },
            "type": "library",
            "extra": {
                "branch-alias": {
                    "dev-master": "5.0-dev"
                }
            },
            "autoload": {
                "classmap": [
                    "src/"
                ]
            },
            "notification-url": "https://packagist.org/downloads/",
            "license": [
                "BSD-3-Clause"
            ],
            "authors": [
                {
                    "name": "Sebastian Bergmann",
                    "email": "sebastian@phpunit.de",
                    "role": "lead"
                }
            ],
            "description": "Utility class for timing",
            "homepage": "https://github.com/sebastianbergmann/php-timer/",
            "keywords": [
                "timer"
            ],
            "support": {
                "issues": "https://github.com/sebastianbergmann/php-timer/issues",
                "source": "https://github.com/sebastianbergmann/php-timer/tree/5.0.3"
            },
            "funding": [
                {
                    "url": "https://github.com/sebastianbergmann",
                    "type": "github"
                }
            ],
            "time": "2020-10-26T13:16:10+00:00"
        },
        {
            "name": "phpunit/phpunit",
<<<<<<< HEAD
            "version": "9.6.21",
            "source": {
                "type": "git",
                "url": "https://github.com/sebastianbergmann/phpunit.git",
                "reference": "de6abf3b6f8dd955fac3caad3af7a9504e8c2ffa"
            },
            "dist": {
                "type": "zip",
                "url": "https://api.github.com/repos/sebastianbergmann/phpunit/zipball/de6abf3b6f8dd955fac3caad3af7a9504e8c2ffa",
                "reference": "de6abf3b6f8dd955fac3caad3af7a9504e8c2ffa",
=======
            "version": "9.6.22",
            "source": {
                "type": "git",
                "url": "https://github.com/sebastianbergmann/phpunit.git",
                "reference": "f80235cb4d3caa59ae09be3adf1ded27521d1a9c"
            },
            "dist": {
                "type": "zip",
                "url": "https://api.github.com/repos/sebastianbergmann/phpunit/zipball/f80235cb4d3caa59ae09be3adf1ded27521d1a9c",
                "reference": "f80235cb4d3caa59ae09be3adf1ded27521d1a9c",
>>>>>>> c4bc4af3
                "shasum": ""
            },
            "require": {
                "doctrine/instantiator": "^1.5.0 || ^2",
                "ext-dom": "*",
                "ext-json": "*",
                "ext-libxml": "*",
                "ext-mbstring": "*",
                "ext-xml": "*",
                "ext-xmlwriter": "*",
                "myclabs/deep-copy": "^1.12.1",
                "phar-io/manifest": "^2.0.4",
                "phar-io/version": "^3.2.1",
                "php": ">=7.3",
                "phpunit/php-code-coverage": "^9.2.32",
                "phpunit/php-file-iterator": "^3.0.6",
                "phpunit/php-invoker": "^3.1.1",
                "phpunit/php-text-template": "^2.0.4",
                "phpunit/php-timer": "^5.0.3",
                "sebastian/cli-parser": "^1.0.2",
                "sebastian/code-unit": "^1.0.8",
                "sebastian/comparator": "^4.0.8",
                "sebastian/diff": "^4.0.6",
                "sebastian/environment": "^5.1.5",
                "sebastian/exporter": "^4.0.6",
                "sebastian/global-state": "^5.0.7",
                "sebastian/object-enumerator": "^4.0.4",
                "sebastian/resource-operations": "^3.0.4",
                "sebastian/type": "^3.2.1",
                "sebastian/version": "^3.0.2"
            },
            "suggest": {
                "ext-soap": "To be able to generate mocks based on WSDL files",
                "ext-xdebug": "PHP extension that provides line coverage as well as branch and path coverage"
            },
            "bin": [
                "phpunit"
            ],
            "type": "library",
            "extra": {
                "branch-alias": {
                    "dev-master": "9.6-dev"
                }
            },
            "autoload": {
                "files": [
                    "src/Framework/Assert/Functions.php"
                ],
                "classmap": [
                    "src/"
                ]
            },
            "notification-url": "https://packagist.org/downloads/",
            "license": [
                "BSD-3-Clause"
            ],
            "authors": [
                {
                    "name": "Sebastian Bergmann",
                    "email": "sebastian@phpunit.de",
                    "role": "lead"
                }
            ],
            "description": "The PHP Unit Testing framework.",
            "homepage": "https://phpunit.de/",
            "keywords": [
                "phpunit",
                "testing",
                "xunit"
            ],
            "support": {
                "issues": "https://github.com/sebastianbergmann/phpunit/issues",
                "security": "https://github.com/sebastianbergmann/phpunit/security/policy",
<<<<<<< HEAD
                "source": "https://github.com/sebastianbergmann/phpunit/tree/9.6.21"
=======
                "source": "https://github.com/sebastianbergmann/phpunit/tree/9.6.22"
>>>>>>> c4bc4af3
            },
            "funding": [
                {
                    "url": "https://phpunit.de/sponsors.html",
                    "type": "custom"
                },
                {
                    "url": "https://github.com/sebastianbergmann",
                    "type": "github"
                },
                {
                    "url": "https://tidelift.com/funding/github/packagist/phpunit/phpunit",
                    "type": "tidelift"
                }
            ],
<<<<<<< HEAD
            "time": "2024-09-19T10:50:18+00:00"
        },
        {
            "name": "psr/container",
            "version": "2.0.2",
            "source": {
                "type": "git",
                "url": "https://github.com/php-fig/container.git",
                "reference": "c71ecc56dfe541dbd90c5360474fbc405f8d5963"
            },
            "dist": {
                "type": "zip",
                "url": "https://api.github.com/repos/php-fig/container/zipball/c71ecc56dfe541dbd90c5360474fbc405f8d5963",
                "reference": "c71ecc56dfe541dbd90c5360474fbc405f8d5963",
                "shasum": ""
            },
            "require": {
                "php": ">=7.4.0"
            },
            "type": "library",
            "extra": {
                "branch-alias": {
                    "dev-master": "2.0.x-dev"
                }
            },
            "autoload": {
                "psr-4": {
                    "Psr\\Container\\": "src/"
                }
            },
            "notification-url": "https://packagist.org/downloads/",
            "license": [
                "MIT"
            ],
            "authors": [
                {
                    "name": "PHP-FIG",
                    "homepage": "https://www.php-fig.org/"
                }
            ],
            "description": "Common Container Interface (PHP FIG PSR-11)",
            "homepage": "https://github.com/php-fig/container",
            "keywords": [
                "PSR-11",
                "container",
                "container-interface",
                "container-interop",
                "psr"
            ],
            "support": {
                "issues": "https://github.com/php-fig/container/issues",
                "source": "https://github.com/php-fig/container/tree/2.0.2"
            },
            "time": "2021-11-05T16:47:00+00:00"
=======
            "time": "2024-12-05T13:48:26+00:00"
>>>>>>> c4bc4af3
        },
        {
            "name": "rregeer/phpunit-coverage-check",
            "version": "0.3.1",
            "source": {
                "type": "git",
                "url": "https://github.com/richardregeer/phpunit-coverage-check.git",
                "reference": "9618fa74477fbc448c1b0599bef5153d170094bd"
            },
            "dist": {
                "type": "zip",
                "url": "https://api.github.com/repos/richardregeer/phpunit-coverage-check/zipball/9618fa74477fbc448c1b0599bef5153d170094bd",
                "reference": "9618fa74477fbc448c1b0599bef5153d170094bd",
                "shasum": ""
            },
            "require": {
                "php": ">=7.0.0"
            },
            "bin": [
                "bin/coverage-check"
            ],
            "type": "library",
            "notification-url": "https://packagist.org/downloads/",
            "license": [
                "MIT"
            ],
            "authors": [
                {
                    "name": "Richard Regeer",
                    "email": "rich2309@gmail.com"
                }
            ],
            "description": "Check the code coverage using the clover report of phpunit",
            "keywords": [
                "ci",
                "code coverage",
                "php",
                "phpunit",
                "testing",
                "unittest"
            ],
            "support": {
                "issues": "https://github.com/richardregeer/phpunit-coverage-check/issues",
                "source": "https://github.com/richardregeer/phpunit-coverage-check/tree/0.3.1"
            },
            "time": "2019-10-14T07:04:13+00:00"
        },
        {
            "name": "sebastian/cli-parser",
            "version": "1.0.2",
            "source": {
                "type": "git",
                "url": "https://github.com/sebastianbergmann/cli-parser.git",
                "reference": "2b56bea83a09de3ac06bb18b92f068e60cc6f50b"
            },
            "dist": {
                "type": "zip",
                "url": "https://api.github.com/repos/sebastianbergmann/cli-parser/zipball/2b56bea83a09de3ac06bb18b92f068e60cc6f50b",
                "reference": "2b56bea83a09de3ac06bb18b92f068e60cc6f50b",
                "shasum": ""
            },
            "require": {
                "php": ">=7.3"
            },
            "require-dev": {
                "phpunit/phpunit": "^9.3"
            },
            "type": "library",
            "extra": {
                "branch-alias": {
                    "dev-master": "1.0-dev"
                }
            },
            "autoload": {
                "classmap": [
                    "src/"
                ]
            },
            "notification-url": "https://packagist.org/downloads/",
            "license": [
                "BSD-3-Clause"
            ],
            "authors": [
                {
                    "name": "Sebastian Bergmann",
                    "email": "sebastian@phpunit.de",
                    "role": "lead"
                }
            ],
            "description": "Library for parsing CLI options",
            "homepage": "https://github.com/sebastianbergmann/cli-parser",
            "support": {
                "issues": "https://github.com/sebastianbergmann/cli-parser/issues",
                "source": "https://github.com/sebastianbergmann/cli-parser/tree/1.0.2"
            },
            "funding": [
                {
                    "url": "https://github.com/sebastianbergmann",
                    "type": "github"
                }
            ],
            "time": "2024-03-02T06:27:43+00:00"
        },
        {
            "name": "sebastian/code-unit",
            "version": "1.0.8",
            "source": {
                "type": "git",
                "url": "https://github.com/sebastianbergmann/code-unit.git",
                "reference": "1fc9f64c0927627ef78ba436c9b17d967e68e120"
            },
            "dist": {
                "type": "zip",
                "url": "https://api.github.com/repos/sebastianbergmann/code-unit/zipball/1fc9f64c0927627ef78ba436c9b17d967e68e120",
                "reference": "1fc9f64c0927627ef78ba436c9b17d967e68e120",
                "shasum": ""
            },
            "require": {
                "php": ">=7.3"
            },
            "require-dev": {
                "phpunit/phpunit": "^9.3"
            },
            "type": "library",
            "extra": {
                "branch-alias": {
                    "dev-master": "1.0-dev"
                }
            },
            "autoload": {
                "classmap": [
                    "src/"
                ]
            },
            "notification-url": "https://packagist.org/downloads/",
            "license": [
                "BSD-3-Clause"
            ],
            "authors": [
                {
                    "name": "Sebastian Bergmann",
                    "email": "sebastian@phpunit.de",
                    "role": "lead"
                }
            ],
            "description": "Collection of value objects that represent the PHP code units",
            "homepage": "https://github.com/sebastianbergmann/code-unit",
            "support": {
                "issues": "https://github.com/sebastianbergmann/code-unit/issues",
                "source": "https://github.com/sebastianbergmann/code-unit/tree/1.0.8"
            },
            "funding": [
                {
                    "url": "https://github.com/sebastianbergmann",
                    "type": "github"
                }
            ],
            "time": "2020-10-26T13:08:54+00:00"
        },
        {
            "name": "sebastian/code-unit-reverse-lookup",
            "version": "2.0.3",
            "source": {
                "type": "git",
                "url": "https://github.com/sebastianbergmann/code-unit-reverse-lookup.git",
                "reference": "ac91f01ccec49fb77bdc6fd1e548bc70f7faa3e5"
            },
            "dist": {
                "type": "zip",
                "url": "https://api.github.com/repos/sebastianbergmann/code-unit-reverse-lookup/zipball/ac91f01ccec49fb77bdc6fd1e548bc70f7faa3e5",
                "reference": "ac91f01ccec49fb77bdc6fd1e548bc70f7faa3e5",
                "shasum": ""
            },
            "require": {
                "php": ">=7.3"
            },
            "require-dev": {
                "phpunit/phpunit": "^9.3"
            },
            "type": "library",
            "extra": {
                "branch-alias": {
                    "dev-master": "2.0-dev"
                }
            },
            "autoload": {
                "classmap": [
                    "src/"
                ]
            },
            "notification-url": "https://packagist.org/downloads/",
            "license": [
                "BSD-3-Clause"
            ],
            "authors": [
                {
                    "name": "Sebastian Bergmann",
                    "email": "sebastian@phpunit.de"
                }
            ],
            "description": "Looks up which function or method a line of code belongs to",
            "homepage": "https://github.com/sebastianbergmann/code-unit-reverse-lookup/",
            "support": {
                "issues": "https://github.com/sebastianbergmann/code-unit-reverse-lookup/issues",
                "source": "https://github.com/sebastianbergmann/code-unit-reverse-lookup/tree/2.0.3"
            },
            "funding": [
                {
                    "url": "https://github.com/sebastianbergmann",
                    "type": "github"
                }
            ],
            "time": "2020-09-28T05:30:19+00:00"
        },
        {
            "name": "sebastian/comparator",
            "version": "4.0.8",
            "source": {
                "type": "git",
                "url": "https://github.com/sebastianbergmann/comparator.git",
                "reference": "fa0f136dd2334583309d32b62544682ee972b51a"
            },
            "dist": {
                "type": "zip",
                "url": "https://api.github.com/repos/sebastianbergmann/comparator/zipball/fa0f136dd2334583309d32b62544682ee972b51a",
                "reference": "fa0f136dd2334583309d32b62544682ee972b51a",
                "shasum": ""
            },
            "require": {
                "php": ">=7.3",
                "sebastian/diff": "^4.0",
                "sebastian/exporter": "^4.0"
            },
            "require-dev": {
                "phpunit/phpunit": "^9.3"
            },
            "type": "library",
            "extra": {
                "branch-alias": {
                    "dev-master": "4.0-dev"
                }
            },
            "autoload": {
                "classmap": [
                    "src/"
                ]
            },
            "notification-url": "https://packagist.org/downloads/",
            "license": [
                "BSD-3-Clause"
            ],
            "authors": [
                {
                    "name": "Sebastian Bergmann",
                    "email": "sebastian@phpunit.de"
                },
                {
                    "name": "Jeff Welch",
                    "email": "whatthejeff@gmail.com"
                },
                {
                    "name": "Volker Dusch",
                    "email": "github@wallbash.com"
                },
                {
                    "name": "Bernhard Schussek",
                    "email": "bschussek@2bepublished.at"
                }
            ],
            "description": "Provides the functionality to compare PHP values for equality",
            "homepage": "https://github.com/sebastianbergmann/comparator",
            "keywords": [
                "comparator",
                "compare",
                "equality"
            ],
            "support": {
                "issues": "https://github.com/sebastianbergmann/comparator/issues",
                "source": "https://github.com/sebastianbergmann/comparator/tree/4.0.8"
            },
            "funding": [
                {
                    "url": "https://github.com/sebastianbergmann",
                    "type": "github"
                }
            ],
            "time": "2022-09-14T12:41:17+00:00"
        },
        {
            "name": "sebastian/complexity",
            "version": "2.0.3",
            "source": {
                "type": "git",
                "url": "https://github.com/sebastianbergmann/complexity.git",
                "reference": "25f207c40d62b8b7aa32f5ab026c53561964053a"
            },
            "dist": {
                "type": "zip",
                "url": "https://api.github.com/repos/sebastianbergmann/complexity/zipball/25f207c40d62b8b7aa32f5ab026c53561964053a",
                "reference": "25f207c40d62b8b7aa32f5ab026c53561964053a",
                "shasum": ""
            },
            "require": {
                "nikic/php-parser": "^4.18 || ^5.0",
                "php": ">=7.3"
            },
            "require-dev": {
                "phpunit/phpunit": "^9.3"
            },
            "type": "library",
            "extra": {
                "branch-alias": {
                    "dev-master": "2.0-dev"
                }
            },
            "autoload": {
                "classmap": [
                    "src/"
                ]
            },
            "notification-url": "https://packagist.org/downloads/",
            "license": [
                "BSD-3-Clause"
            ],
            "authors": [
                {
                    "name": "Sebastian Bergmann",
                    "email": "sebastian@phpunit.de",
                    "role": "lead"
                }
            ],
            "description": "Library for calculating the complexity of PHP code units",
            "homepage": "https://github.com/sebastianbergmann/complexity",
            "support": {
                "issues": "https://github.com/sebastianbergmann/complexity/issues",
                "source": "https://github.com/sebastianbergmann/complexity/tree/2.0.3"
            },
            "funding": [
                {
                    "url": "https://github.com/sebastianbergmann",
                    "type": "github"
                }
            ],
            "time": "2023-12-22T06:19:30+00:00"
        },
        {
            "name": "sebastian/diff",
            "version": "4.0.6",
            "source": {
                "type": "git",
                "url": "https://github.com/sebastianbergmann/diff.git",
                "reference": "ba01945089c3a293b01ba9badc29ad55b106b0bc"
            },
            "dist": {
                "type": "zip",
                "url": "https://api.github.com/repos/sebastianbergmann/diff/zipball/ba01945089c3a293b01ba9badc29ad55b106b0bc",
                "reference": "ba01945089c3a293b01ba9badc29ad55b106b0bc",
                "shasum": ""
            },
            "require": {
                "php": ">=7.3"
            },
            "require-dev": {
                "phpunit/phpunit": "^9.3",
                "symfony/process": "^4.2 || ^5"
            },
            "type": "library",
            "extra": {
                "branch-alias": {
                    "dev-master": "4.0-dev"
                }
            },
            "autoload": {
                "classmap": [
                    "src/"
                ]
            },
            "notification-url": "https://packagist.org/downloads/",
            "license": [
                "BSD-3-Clause"
            ],
            "authors": [
                {
                    "name": "Sebastian Bergmann",
                    "email": "sebastian@phpunit.de"
                },
                {
                    "name": "Kore Nordmann",
                    "email": "mail@kore-nordmann.de"
                }
            ],
            "description": "Diff implementation",
            "homepage": "https://github.com/sebastianbergmann/diff",
            "keywords": [
                "diff",
                "udiff",
                "unidiff",
                "unified diff"
            ],
            "support": {
                "issues": "https://github.com/sebastianbergmann/diff/issues",
                "source": "https://github.com/sebastianbergmann/diff/tree/4.0.6"
            },
            "funding": [
                {
                    "url": "https://github.com/sebastianbergmann",
                    "type": "github"
                }
            ],
            "time": "2024-03-02T06:30:58+00:00"
        },
        {
            "name": "sebastian/environment",
            "version": "5.1.5",
            "source": {
                "type": "git",
                "url": "https://github.com/sebastianbergmann/environment.git",
                "reference": "830c43a844f1f8d5b7a1f6d6076b784454d8b7ed"
            },
            "dist": {
                "type": "zip",
                "url": "https://api.github.com/repos/sebastianbergmann/environment/zipball/830c43a844f1f8d5b7a1f6d6076b784454d8b7ed",
                "reference": "830c43a844f1f8d5b7a1f6d6076b784454d8b7ed",
                "shasum": ""
            },
            "require": {
                "php": ">=7.3"
            },
            "require-dev": {
                "phpunit/phpunit": "^9.3"
            },
            "suggest": {
                "ext-posix": "*"
            },
            "type": "library",
            "extra": {
                "branch-alias": {
                    "dev-master": "5.1-dev"
                }
            },
            "autoload": {
                "classmap": [
                    "src/"
                ]
            },
            "notification-url": "https://packagist.org/downloads/",
            "license": [
                "BSD-3-Clause"
            ],
            "authors": [
                {
                    "name": "Sebastian Bergmann",
                    "email": "sebastian@phpunit.de"
                }
            ],
            "description": "Provides functionality to handle HHVM/PHP environments",
            "homepage": "http://www.github.com/sebastianbergmann/environment",
            "keywords": [
                "Xdebug",
                "environment",
                "hhvm"
            ],
            "support": {
                "issues": "https://github.com/sebastianbergmann/environment/issues",
                "source": "https://github.com/sebastianbergmann/environment/tree/5.1.5"
            },
            "funding": [
                {
                    "url": "https://github.com/sebastianbergmann",
                    "type": "github"
                }
            ],
            "time": "2023-02-03T06:03:51+00:00"
        },
        {
            "name": "sebastian/exporter",
            "version": "4.0.6",
            "source": {
                "type": "git",
                "url": "https://github.com/sebastianbergmann/exporter.git",
                "reference": "78c00df8f170e02473b682df15bfcdacc3d32d72"
            },
            "dist": {
                "type": "zip",
                "url": "https://api.github.com/repos/sebastianbergmann/exporter/zipball/78c00df8f170e02473b682df15bfcdacc3d32d72",
                "reference": "78c00df8f170e02473b682df15bfcdacc3d32d72",
                "shasum": ""
            },
            "require": {
                "php": ">=7.3",
                "sebastian/recursion-context": "^4.0"
            },
            "require-dev": {
                "ext-mbstring": "*",
                "phpunit/phpunit": "^9.3"
            },
            "type": "library",
            "extra": {
                "branch-alias": {
                    "dev-master": "4.0-dev"
                }
            },
            "autoload": {
                "classmap": [
                    "src/"
                ]
            },
            "notification-url": "https://packagist.org/downloads/",
            "license": [
                "BSD-3-Clause"
            ],
            "authors": [
                {
                    "name": "Sebastian Bergmann",
                    "email": "sebastian@phpunit.de"
                },
                {
                    "name": "Jeff Welch",
                    "email": "whatthejeff@gmail.com"
                },
                {
                    "name": "Volker Dusch",
                    "email": "github@wallbash.com"
                },
                {
                    "name": "Adam Harvey",
                    "email": "aharvey@php.net"
                },
                {
                    "name": "Bernhard Schussek",
                    "email": "bschussek@gmail.com"
                }
            ],
            "description": "Provides the functionality to export PHP variables for visualization",
            "homepage": "https://www.github.com/sebastianbergmann/exporter",
            "keywords": [
                "export",
                "exporter"
            ],
            "support": {
                "issues": "https://github.com/sebastianbergmann/exporter/issues",
                "source": "https://github.com/sebastianbergmann/exporter/tree/4.0.6"
            },
            "funding": [
                {
                    "url": "https://github.com/sebastianbergmann",
                    "type": "github"
                }
            ],
            "time": "2024-03-02T06:33:00+00:00"
        },
        {
            "name": "sebastian/global-state",
            "version": "5.0.7",
            "source": {
                "type": "git",
                "url": "https://github.com/sebastianbergmann/global-state.git",
                "reference": "bca7df1f32ee6fe93b4d4a9abbf69e13a4ada2c9"
            },
            "dist": {
                "type": "zip",
                "url": "https://api.github.com/repos/sebastianbergmann/global-state/zipball/bca7df1f32ee6fe93b4d4a9abbf69e13a4ada2c9",
                "reference": "bca7df1f32ee6fe93b4d4a9abbf69e13a4ada2c9",
                "shasum": ""
            },
            "require": {
                "php": ">=7.3",
                "sebastian/object-reflector": "^2.0",
                "sebastian/recursion-context": "^4.0"
            },
            "require-dev": {
                "ext-dom": "*",
                "phpunit/phpunit": "^9.3"
            },
            "suggest": {
                "ext-uopz": "*"
            },
            "type": "library",
            "extra": {
                "branch-alias": {
                    "dev-master": "5.0-dev"
                }
            },
            "autoload": {
                "classmap": [
                    "src/"
                ]
            },
            "notification-url": "https://packagist.org/downloads/",
            "license": [
                "BSD-3-Clause"
            ],
            "authors": [
                {
                    "name": "Sebastian Bergmann",
                    "email": "sebastian@phpunit.de"
                }
            ],
            "description": "Snapshotting of global state",
            "homepage": "http://www.github.com/sebastianbergmann/global-state",
            "keywords": [
                "global state"
            ],
            "support": {
                "issues": "https://github.com/sebastianbergmann/global-state/issues",
                "source": "https://github.com/sebastianbergmann/global-state/tree/5.0.7"
            },
            "funding": [
                {
                    "url": "https://github.com/sebastianbergmann",
                    "type": "github"
                }
            ],
            "time": "2024-03-02T06:35:11+00:00"
        },
        {
            "name": "sebastian/lines-of-code",
            "version": "1.0.4",
            "source": {
                "type": "git",
                "url": "https://github.com/sebastianbergmann/lines-of-code.git",
                "reference": "e1e4a170560925c26d424b6a03aed157e7dcc5c5"
            },
            "dist": {
                "type": "zip",
                "url": "https://api.github.com/repos/sebastianbergmann/lines-of-code/zipball/e1e4a170560925c26d424b6a03aed157e7dcc5c5",
                "reference": "e1e4a170560925c26d424b6a03aed157e7dcc5c5",
                "shasum": ""
            },
            "require": {
                "nikic/php-parser": "^4.18 || ^5.0",
                "php": ">=7.3"
            },
            "require-dev": {
                "phpunit/phpunit": "^9.3"
            },
            "type": "library",
            "extra": {
                "branch-alias": {
                    "dev-master": "1.0-dev"
                }
            },
            "autoload": {
                "classmap": [
                    "src/"
                ]
            },
            "notification-url": "https://packagist.org/downloads/",
            "license": [
                "BSD-3-Clause"
            ],
            "authors": [
                {
                    "name": "Sebastian Bergmann",
                    "email": "sebastian@phpunit.de",
                    "role": "lead"
                }
            ],
            "description": "Library for counting the lines of code in PHP source code",
            "homepage": "https://github.com/sebastianbergmann/lines-of-code",
            "support": {
                "issues": "https://github.com/sebastianbergmann/lines-of-code/issues",
                "source": "https://github.com/sebastianbergmann/lines-of-code/tree/1.0.4"
            },
            "funding": [
                {
                    "url": "https://github.com/sebastianbergmann",
                    "type": "github"
                }
            ],
            "time": "2023-12-22T06:20:34+00:00"
        },
        {
            "name": "sebastian/object-enumerator",
            "version": "4.0.4",
            "source": {
                "type": "git",
                "url": "https://github.com/sebastianbergmann/object-enumerator.git",
                "reference": "5c9eeac41b290a3712d88851518825ad78f45c71"
            },
            "dist": {
                "type": "zip",
                "url": "https://api.github.com/repos/sebastianbergmann/object-enumerator/zipball/5c9eeac41b290a3712d88851518825ad78f45c71",
                "reference": "5c9eeac41b290a3712d88851518825ad78f45c71",
                "shasum": ""
            },
            "require": {
                "php": ">=7.3",
                "sebastian/object-reflector": "^2.0",
                "sebastian/recursion-context": "^4.0"
            },
            "require-dev": {
                "phpunit/phpunit": "^9.3"
            },
            "type": "library",
            "extra": {
                "branch-alias": {
                    "dev-master": "4.0-dev"
                }
            },
            "autoload": {
                "classmap": [
                    "src/"
                ]
            },
            "notification-url": "https://packagist.org/downloads/",
            "license": [
                "BSD-3-Clause"
            ],
            "authors": [
                {
                    "name": "Sebastian Bergmann",
                    "email": "sebastian@phpunit.de"
                }
            ],
            "description": "Traverses array structures and object graphs to enumerate all referenced objects",
            "homepage": "https://github.com/sebastianbergmann/object-enumerator/",
            "support": {
                "issues": "https://github.com/sebastianbergmann/object-enumerator/issues",
                "source": "https://github.com/sebastianbergmann/object-enumerator/tree/4.0.4"
            },
            "funding": [
                {
                    "url": "https://github.com/sebastianbergmann",
                    "type": "github"
                }
            ],
            "time": "2020-10-26T13:12:34+00:00"
        },
        {
            "name": "sebastian/object-reflector",
            "version": "2.0.4",
            "source": {
                "type": "git",
                "url": "https://github.com/sebastianbergmann/object-reflector.git",
                "reference": "b4f479ebdbf63ac605d183ece17d8d7fe49c15c7"
            },
            "dist": {
                "type": "zip",
                "url": "https://api.github.com/repos/sebastianbergmann/object-reflector/zipball/b4f479ebdbf63ac605d183ece17d8d7fe49c15c7",
                "reference": "b4f479ebdbf63ac605d183ece17d8d7fe49c15c7",
                "shasum": ""
            },
            "require": {
                "php": ">=7.3"
            },
            "require-dev": {
                "phpunit/phpunit": "^9.3"
            },
            "type": "library",
            "extra": {
                "branch-alias": {
                    "dev-master": "2.0-dev"
                }
            },
            "autoload": {
                "classmap": [
                    "src/"
                ]
            },
            "notification-url": "https://packagist.org/downloads/",
            "license": [
                "BSD-3-Clause"
            ],
            "authors": [
                {
                    "name": "Sebastian Bergmann",
                    "email": "sebastian@phpunit.de"
                }
            ],
            "description": "Allows reflection of object attributes, including inherited and non-public ones",
            "homepage": "https://github.com/sebastianbergmann/object-reflector/",
            "support": {
                "issues": "https://github.com/sebastianbergmann/object-reflector/issues",
                "source": "https://github.com/sebastianbergmann/object-reflector/tree/2.0.4"
            },
            "funding": [
                {
                    "url": "https://github.com/sebastianbergmann",
                    "type": "github"
                }
            ],
            "time": "2020-10-26T13:14:26+00:00"
        },
        {
            "name": "sebastian/recursion-context",
            "version": "4.0.5",
            "source": {
                "type": "git",
                "url": "https://github.com/sebastianbergmann/recursion-context.git",
                "reference": "e75bd0f07204fec2a0af9b0f3cfe97d05f92efc1"
            },
            "dist": {
                "type": "zip",
                "url": "https://api.github.com/repos/sebastianbergmann/recursion-context/zipball/e75bd0f07204fec2a0af9b0f3cfe97d05f92efc1",
                "reference": "e75bd0f07204fec2a0af9b0f3cfe97d05f92efc1",
                "shasum": ""
            },
            "require": {
                "php": ">=7.3"
            },
            "require-dev": {
                "phpunit/phpunit": "^9.3"
            },
            "type": "library",
            "extra": {
                "branch-alias": {
                    "dev-master": "4.0-dev"
                }
            },
            "autoload": {
                "classmap": [
                    "src/"
                ]
            },
            "notification-url": "https://packagist.org/downloads/",
            "license": [
                "BSD-3-Clause"
            ],
            "authors": [
                {
                    "name": "Sebastian Bergmann",
                    "email": "sebastian@phpunit.de"
                },
                {
                    "name": "Jeff Welch",
                    "email": "whatthejeff@gmail.com"
                },
                {
                    "name": "Adam Harvey",
                    "email": "aharvey@php.net"
                }
            ],
            "description": "Provides functionality to recursively process PHP variables",
            "homepage": "https://github.com/sebastianbergmann/recursion-context",
            "support": {
                "issues": "https://github.com/sebastianbergmann/recursion-context/issues",
                "source": "https://github.com/sebastianbergmann/recursion-context/tree/4.0.5"
            },
            "funding": [
                {
                    "url": "https://github.com/sebastianbergmann",
                    "type": "github"
                }
            ],
            "time": "2023-02-03T06:07:39+00:00"
        },
        {
            "name": "sebastian/resource-operations",
            "version": "3.0.4",
            "source": {
                "type": "git",
                "url": "https://github.com/sebastianbergmann/resource-operations.git",
                "reference": "05d5692a7993ecccd56a03e40cd7e5b09b1d404e"
            },
            "dist": {
                "type": "zip",
                "url": "https://api.github.com/repos/sebastianbergmann/resource-operations/zipball/05d5692a7993ecccd56a03e40cd7e5b09b1d404e",
                "reference": "05d5692a7993ecccd56a03e40cd7e5b09b1d404e",
                "shasum": ""
            },
            "require": {
                "php": ">=7.3"
            },
            "require-dev": {
                "phpunit/phpunit": "^9.0"
            },
            "type": "library",
            "extra": {
                "branch-alias": {
                    "dev-main": "3.0-dev"
                }
            },
            "autoload": {
                "classmap": [
                    "src/"
                ]
            },
            "notification-url": "https://packagist.org/downloads/",
            "license": [
                "BSD-3-Clause"
            ],
            "authors": [
                {
                    "name": "Sebastian Bergmann",
                    "email": "sebastian@phpunit.de"
                }
            ],
            "description": "Provides a list of PHP built-in functions that operate on resources",
            "homepage": "https://www.github.com/sebastianbergmann/resource-operations",
            "support": {
                "source": "https://github.com/sebastianbergmann/resource-operations/tree/3.0.4"
            },
            "funding": [
                {
                    "url": "https://github.com/sebastianbergmann",
                    "type": "github"
                }
            ],
            "time": "2024-03-14T16:00:52+00:00"
        },
        {
            "name": "sebastian/type",
            "version": "3.2.1",
            "source": {
                "type": "git",
                "url": "https://github.com/sebastianbergmann/type.git",
                "reference": "75e2c2a32f5e0b3aef905b9ed0b179b953b3d7c7"
            },
            "dist": {
                "type": "zip",
                "url": "https://api.github.com/repos/sebastianbergmann/type/zipball/75e2c2a32f5e0b3aef905b9ed0b179b953b3d7c7",
                "reference": "75e2c2a32f5e0b3aef905b9ed0b179b953b3d7c7",
                "shasum": ""
            },
            "require": {
                "php": ">=7.3"
            },
            "require-dev": {
                "phpunit/phpunit": "^9.5"
            },
            "type": "library",
            "extra": {
                "branch-alias": {
                    "dev-master": "3.2-dev"
                }
            },
            "autoload": {
                "classmap": [
                    "src/"
                ]
            },
            "notification-url": "https://packagist.org/downloads/",
            "license": [
                "BSD-3-Clause"
            ],
            "authors": [
                {
                    "name": "Sebastian Bergmann",
                    "email": "sebastian@phpunit.de",
                    "role": "lead"
                }
            ],
            "description": "Collection of value objects that represent the types of the PHP type system",
            "homepage": "https://github.com/sebastianbergmann/type",
            "support": {
                "issues": "https://github.com/sebastianbergmann/type/issues",
                "source": "https://github.com/sebastianbergmann/type/tree/3.2.1"
            },
            "funding": [
                {
                    "url": "https://github.com/sebastianbergmann",
                    "type": "github"
                }
            ],
            "time": "2023-02-03T06:13:03+00:00"
        },
        {
            "name": "sebastian/version",
            "version": "3.0.2",
            "source": {
                "type": "git",
                "url": "https://github.com/sebastianbergmann/version.git",
                "reference": "c6c1022351a901512170118436c764e473f6de8c"
            },
            "dist": {
                "type": "zip",
                "url": "https://api.github.com/repos/sebastianbergmann/version/zipball/c6c1022351a901512170118436c764e473f6de8c",
                "reference": "c6c1022351a901512170118436c764e473f6de8c",
                "shasum": ""
            },
            "require": {
                "php": ">=7.3"
            },
            "type": "library",
            "extra": {
                "branch-alias": {
                    "dev-master": "3.0-dev"
                }
            },
            "autoload": {
                "classmap": [
                    "src/"
                ]
            },
            "notification-url": "https://packagist.org/downloads/",
            "license": [
                "BSD-3-Clause"
            ],
            "authors": [
                {
                    "name": "Sebastian Bergmann",
                    "email": "sebastian@phpunit.de",
                    "role": "lead"
                }
            ],
            "description": "Library that helps with managing the version number of Git-hosted PHP projects",
            "homepage": "https://github.com/sebastianbergmann/version",
            "support": {
                "issues": "https://github.com/sebastianbergmann/version/issues",
                "source": "https://github.com/sebastianbergmann/version/tree/3.0.2"
            },
            "funding": [
                {
                    "url": "https://github.com/sebastianbergmann",
                    "type": "github"
                }
            ],
            "time": "2020-09-28T06:39:44+00:00"
        },
        {
            "name": "swoole/ide-helper",
            "version": "5.1.3",
            "source": {
                "type": "git",
                "url": "https://github.com/swoole/ide-helper.git",
                "reference": "9cfc6669b83be0fa6fface91a6f372a0bb84bf1a"
            },
            "dist": {
                "type": "zip",
                "url": "https://api.github.com/repos/swoole/ide-helper/zipball/9cfc6669b83be0fa6fface91a6f372a0bb84bf1a",
                "reference": "9cfc6669b83be0fa6fface91a6f372a0bb84bf1a",
                "shasum": ""
            },
            "type": "library",
            "notification-url": "https://packagist.org/downloads/",
            "license": [
                "Apache-2.0"
            ],
            "authors": [
                {
                    "name": "Team Swoole",
                    "email": "team@swoole.com"
                }
            ],
            "description": "IDE help files for Swoole.",
            "support": {
                "issues": "https://github.com/swoole/ide-helper/issues",
                "source": "https://github.com/swoole/ide-helper/tree/5.1.3"
            },
            "time": "2024-06-17T05:45:20+00:00"
        },
        {
            "name": "theseer/tokenizer",
            "version": "1.2.3",
            "source": {
                "type": "git",
                "url": "https://github.com/theseer/tokenizer.git",
                "reference": "737eda637ed5e28c3413cb1ebe8bb52cbf1ca7a2"
            },
            "dist": {
                "type": "zip",
                "url": "https://api.github.com/repos/theseer/tokenizer/zipball/737eda637ed5e28c3413cb1ebe8bb52cbf1ca7a2",
                "reference": "737eda637ed5e28c3413cb1ebe8bb52cbf1ca7a2",
                "shasum": ""
            },
            "require": {
                "ext-dom": "*",
                "ext-tokenizer": "*",
                "ext-xmlwriter": "*",
                "php": "^7.2 || ^8.0"
            },
            "type": "library",
            "autoload": {
                "classmap": [
                    "src/"
                ]
            },
            "notification-url": "https://packagist.org/downloads/",
            "license": [
                "BSD-3-Clause"
            ],
            "authors": [
                {
                    "name": "Arne Blankerts",
                    "email": "arne@blankerts.de",
                    "role": "Developer"
                }
            ],
            "description": "A small library for converting tokenized PHP source code into XML and potentially other formats",
            "support": {
                "issues": "https://github.com/theseer/tokenizer/issues",
                "source": "https://github.com/theseer/tokenizer/tree/1.2.3"
            },
            "funding": [
                {
                    "url": "https://github.com/theseer",
                    "type": "github"
                }
            ],
            "time": "2024-03-03T12:36:25+00:00"
        },
        {
            "name": "utopia-php/cli",
            "version": "0.14.0",
            "source": {
                "type": "git",
                "url": "https://github.com/utopia-php/cli.git",
                "reference": "c30ef985a4e739758a0d95eb0706b357b6d8c086"
            },
            "dist": {
                "type": "zip",
                "url": "https://api.github.com/repos/utopia-php/cli/zipball/c30ef985a4e739758a0d95eb0706b357b6d8c086",
                "reference": "c30ef985a4e739758a0d95eb0706b357b6d8c086",
                "shasum": ""
            },
            "require": {
                "php": ">=7.4",
                "utopia-php/framework": "0.*.*"
            },
            "require-dev": {
                "phpunit/phpunit": "^9.3",
                "squizlabs/php_codesniffer": "^3.6"
            },
            "type": "library",
            "autoload": {
                "psr-4": {
                    "Utopia\\CLI\\": "src/CLI"
                }
            },
            "notification-url": "https://packagist.org/downloads/",
            "license": [
                "MIT"
            ],
            "authors": [
                {
                    "name": "Eldad Fux",
                    "email": "eldad@appwrite.io"
                }
            ],
            "description": "A simple CLI library to manage command line applications",
            "keywords": [
                "cli",
                "command line",
                "framework",
                "php",
                "upf",
                "utopia"
            ],
            "support": {
                "issues": "https://github.com/utopia-php/cli/issues",
                "source": "https://github.com/utopia-php/cli/tree/0.14.0"
            },
            "time": "2022-10-09T10:19:07+00:00"
        }
    ],
    "aliases": [],
    "minimum-stability": "stable",
    "stability-flags": {},
    "prefer-stable": false,
    "prefer-lowest": false,
    "platform": {
        "php": ">=8.1",
        "ext-pdo": "*",
        "ext-mbstring": "*"
    },
    "platform-dev": {},
    "plugin-api-version": "2.6.0"
}<|MERGE_RESOLUTION|>--- conflicted
+++ resolved
@@ -1866,23 +1866,6 @@
             "time": "2024-09-09T11:45:10+00:00"
         },
         {
-<<<<<<< HEAD
-            "name": "symfony/polyfill-php80",
-            "version": "v1.31.0",
-            "source": {
-                "type": "git",
-                "url": "https://github.com/symfony/polyfill-php80.git",
-                "reference": "60328e362d4c2c802a54fcbf04f9d3fb892b4cf8"
-            },
-            "dist": {
-                "type": "zip",
-                "url": "https://api.github.com/repos/symfony/polyfill-php80/zipball/60328e362d4c2c802a54fcbf04f9d3fb892b4cf8",
-                "reference": "60328e362d4c2c802a54fcbf04f9d3fb892b4cf8",
-                "shasum": ""
-            },
-            "require": {
-                "php": ">=7.2"
-=======
             "name": "symfony/service-contracts",
             "version": "v3.5.1",
             "source": {
@@ -1903,7 +1886,6 @@
             },
             "conflict": {
                 "ext-psr": "<1.1|>=2"
->>>>>>> c4bc4af3
             },
             "type": "library",
             "extra": {
@@ -1948,11 +1930,7 @@
                 "standards"
             ],
             "support": {
-<<<<<<< HEAD
-                "source": "https://github.com/symfony/polyfill-php80/tree/v1.31.0"
-=======
                 "source": "https://github.com/symfony/service-contracts/tree/v3.5.1"
->>>>>>> c4bc4af3
             },
             "funding": [
                 {
@@ -1968,9 +1946,6 @@
                     "type": "tidelift"
                 }
             ],
-<<<<<<< HEAD
-            "time": "2024-09-09T11:45:10+00:00"
-=======
             "time": "2024-09-25T14:20:29+00:00"
         },
         {
@@ -2024,7 +1999,6 @@
                 "source": "https://github.com/Nevay/spi/tree/v1.0.2"
             },
             "time": "2024-10-04T16:36:12+00:00"
->>>>>>> c4bc4af3
         },
         {
             "name": "utopia-php/cache",
@@ -2416,18 +2390,6 @@
         },
         {
             "name": "laravel/pint",
-<<<<<<< HEAD
-            "version": "v1.17.3",
-            "source": {
-                "type": "git",
-                "url": "https://github.com/laravel/pint.git",
-                "reference": "9d77be916e145864f10788bb94531d03e1f7b482"
-            },
-            "dist": {
-                "type": "zip",
-                "url": "https://api.github.com/repos/laravel/pint/zipball/9d77be916e145864f10788bb94531d03e1f7b482",
-                "reference": "9d77be916e145864f10788bb94531d03e1f7b482",
-=======
             "version": "v1.20.0",
             "source": {
                 "type": "git",
@@ -2438,7 +2400,6 @@
                 "type": "zip",
                 "url": "https://api.github.com/repos/laravel/pint/zipball/53072e8ea22213a7ed168a8a15b96fbb8b82d44b",
                 "reference": "53072e8ea22213a7ed168a8a15b96fbb8b82d44b",
->>>>>>> c4bc4af3
                 "shasum": ""
             },
             "require": {
@@ -2449,15 +2410,6 @@
                 "php": "^8.1.0"
             },
             "require-dev": {
-<<<<<<< HEAD
-                "friendsofphp/php-cs-fixer": "^3.64.0",
-                "illuminate/view": "^10.48.20",
-                "larastan/larastan": "^2.9.8",
-                "laravel-zero/framework": "^10.4.0",
-                "mockery/mockery": "^1.6.12",
-                "nunomaduro/termwind": "^1.15.1",
-                "pestphp/pest": "^2.35.1"
-=======
                 "friendsofphp/php-cs-fixer": "^3.66.0",
                 "illuminate/view": "^10.48.25",
                 "larastan/larastan": "^2.9.12",
@@ -2465,7 +2417,6 @@
                 "mockery/mockery": "^1.6.12",
                 "nunomaduro/termwind": "^1.17.0",
                 "pestphp/pest": "^2.36.0"
->>>>>>> c4bc4af3
             },
             "bin": [
                 "builds/pint"
@@ -2501,11 +2452,7 @@
                 "issues": "https://github.com/laravel/pint/issues",
                 "source": "https://github.com/laravel/pint"
             },
-<<<<<<< HEAD
-            "time": "2024-09-03T15:00:28+00:00"
-=======
             "time": "2025-01-14T16:20:53+00:00"
->>>>>>> c4bc4af3
         },
         {
             "name": "myclabs/deep-copy",
@@ -3154,18 +3101,6 @@
         },
         {
             "name": "phpunit/phpunit",
-<<<<<<< HEAD
-            "version": "9.6.21",
-            "source": {
-                "type": "git",
-                "url": "https://github.com/sebastianbergmann/phpunit.git",
-                "reference": "de6abf3b6f8dd955fac3caad3af7a9504e8c2ffa"
-            },
-            "dist": {
-                "type": "zip",
-                "url": "https://api.github.com/repos/sebastianbergmann/phpunit/zipball/de6abf3b6f8dd955fac3caad3af7a9504e8c2ffa",
-                "reference": "de6abf3b6f8dd955fac3caad3af7a9504e8c2ffa",
-=======
             "version": "9.6.22",
             "source": {
                 "type": "git",
@@ -3176,7 +3111,6 @@
                 "type": "zip",
                 "url": "https://api.github.com/repos/sebastianbergmann/phpunit/zipball/f80235cb4d3caa59ae09be3adf1ded27521d1a9c",
                 "reference": "f80235cb4d3caa59ae09be3adf1ded27521d1a9c",
->>>>>>> c4bc4af3
                 "shasum": ""
             },
             "require": {
@@ -3250,11 +3184,7 @@
             "support": {
                 "issues": "https://github.com/sebastianbergmann/phpunit/issues",
                 "security": "https://github.com/sebastianbergmann/phpunit/security/policy",
-<<<<<<< HEAD
-                "source": "https://github.com/sebastianbergmann/phpunit/tree/9.6.21"
-=======
                 "source": "https://github.com/sebastianbergmann/phpunit/tree/9.6.22"
->>>>>>> c4bc4af3
             },
             "funding": [
                 {
@@ -3270,64 +3200,7 @@
                     "type": "tidelift"
                 }
             ],
-<<<<<<< HEAD
-            "time": "2024-09-19T10:50:18+00:00"
-        },
-        {
-            "name": "psr/container",
-            "version": "2.0.2",
-            "source": {
-                "type": "git",
-                "url": "https://github.com/php-fig/container.git",
-                "reference": "c71ecc56dfe541dbd90c5360474fbc405f8d5963"
-            },
-            "dist": {
-                "type": "zip",
-                "url": "https://api.github.com/repos/php-fig/container/zipball/c71ecc56dfe541dbd90c5360474fbc405f8d5963",
-                "reference": "c71ecc56dfe541dbd90c5360474fbc405f8d5963",
-                "shasum": ""
-            },
-            "require": {
-                "php": ">=7.4.0"
-            },
-            "type": "library",
-            "extra": {
-                "branch-alias": {
-                    "dev-master": "2.0.x-dev"
-                }
-            },
-            "autoload": {
-                "psr-4": {
-                    "Psr\\Container\\": "src/"
-                }
-            },
-            "notification-url": "https://packagist.org/downloads/",
-            "license": [
-                "MIT"
-            ],
-            "authors": [
-                {
-                    "name": "PHP-FIG",
-                    "homepage": "https://www.php-fig.org/"
-                }
-            ],
-            "description": "Common Container Interface (PHP FIG PSR-11)",
-            "homepage": "https://github.com/php-fig/container",
-            "keywords": [
-                "PSR-11",
-                "container",
-                "container-interface",
-                "container-interop",
-                "psr"
-            ],
-            "support": {
-                "issues": "https://github.com/php-fig/container/issues",
-                "source": "https://github.com/php-fig/container/tree/2.0.2"
-            },
-            "time": "2021-11-05T16:47:00+00:00"
-=======
             "time": "2024-12-05T13:48:26+00:00"
->>>>>>> c4bc4af3
         },
         {
             "name": "rregeer/phpunit-coverage-check",
