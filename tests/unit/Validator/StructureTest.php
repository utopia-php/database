<?php

namespace Tests\Unit\Validator;

use PHPUnit\Framework\TestCase;
use Tests\Unit\Format;
use Utopia\Database\Database;
use Utopia\Database\Document;
use Utopia\Database\Exception;
use Utopia\Database\Helpers\ID;
use Utopia\Database\Validator\Structure;

class StructureTest extends TestCase
{
    /**
     * @var array<string, mixed>
     */
    protected array $collection = [
        '$id' => Database::METADATA,
        '$collection' => Database::METADATA,
        'name' => 'collections',
        'attributes' => [
            [
                '$id' => 'title',
                'type' => Database::VAR_STRING,
                'format' => '',
                'size' => 256,
                'required' => true,
                'signed' => true,
                'array' => false,
                'filters' => [],
            ],
            [
                '$id' => 'description',
                'type' => Database::VAR_STRING,
                'format' => '',
                'size' => 1000000,
                'required' => false,
                'signed' => true,
                'array' => false,
                'filters' => [],
            ],
            [
                '$id' => 'rating',
                'type' => Database::VAR_INTEGER,
                'format' => '',
                'size' => 5,
                'required' => true,
                'signed' => true,
                'array' => false,
                'filters' => [],
            ],
            [
                '$id' => 'reviews',
                'type' => Database::VAR_INTEGER,
                'format' => '',
                'size' => 5,
                'required' => false,
                'signed' => true,
                'array' => true,
                'filters' => [],
            ],
            [
                '$id' => 'price',
                'type' => Database::VAR_FLOAT,
                'format' => '',
                'size' => 5,
                'required' => true,
                'signed' => false,
                'array' => false,
                'filters' => [],
            ],
            [
                '$id' => 'published',
                'type' => Database::VAR_BOOLEAN,
                'format' => '',
                'size' => 5,
                'required' => true,
                'signed' => true,
                'array' => false,
                'filters' => [],
            ],
            [
                '$id' => 'tags',
                'type' => Database::VAR_STRING,
                'format' => '',
                'size' => 55,
                'required' => false,
                'signed' => true,
                'array' => true,
                'filters' => [],
            ],
            [
                '$id' => 'id',
                'type' => Database::VAR_ID,
                'format' => '',
                'size' => 0,
                'required' => false,
                'signed' => false,
                'array' => false,
                'filters' => [],
            ],
        ],
        'indexes' => [],
    ];

    public function setUp(): void
    {
        Structure::addFormat('email', function ($attribute) {
            $size = $attribute['size'] ?? 0;
            return new Format($size);
        }, Database::VAR_STRING);

        // Cannot encode format when defining constants
        // So add feedback attribute on startup
        $this->collection['attributes'][] = [
            '$id' => ID::custom('feedback'),
            'type' => Database::VAR_STRING,
            'format' => 'email',
            'size' => 55,
            'required' => true,
            'signed' => true,
            'array' => false,
            'filters' => [],
        ];
    }

    public function tearDown(): void
    {
    }

    public function testDocumentInstance(): void
    {
        $validator = new Structure(
            new Document($this->collection),
            Database::VAR_ID_INT
        );

        $this->assertEquals(false, $validator->isValid('string'));
        $this->assertEquals(false, $validator->isValid(null));
        $this->assertEquals(false, $validator->isValid(false));
        $this->assertEquals(false, $validator->isValid(1));

        $this->assertEquals('Invalid document structure: Value must be an instance of Document', $validator->getDescription());
    }

    public function testCollectionAttribute(): void
    {
        $validator = new Structure(
            new Document($this->collection),
            Database::VAR_ID_INT
        );

        $this->assertEquals(false, $validator->isValid(new Document()));

        $this->assertEquals('Invalid document structure: Missing collection attribute $collection', $validator->getDescription());
    }

    public function testCollection(): void
    {
        $validator = new Structure(
            new Document(),
            Database::VAR_ID_INT
        );

        $this->assertEquals(false, $validator->isValid(new Document([
            '$collection' => ID::custom('posts'),
            'title' => 'Demo Title',
            'description' => 'Demo description',
            'rating' => 5,
            'price' => 1.99,
            'published' => true,
            'tags' => ['dog', 'cat', 'mouse'],
            'feedback' => 'team@appwrite.io',
            '$createdAt' => '2000-04-01T12:00:00.000+00:00',
            '$updatedAt' => '2000-04-01T12:00:00.000+00:00'
        ])));

        $this->assertEquals('Invalid document structure: Collection not found', $validator->getDescription());
    }

    public function testRequiredKeys(): void
    {
        $validator = new Structure(
            new Document($this->collection),
            Database::VAR_ID_INT
        );

        $this->assertEquals(false, $validator->isValid(new Document([
            '$collection' => ID::custom('posts'),
            'description' => 'Demo description',
            'rating' => 5,
            'price' => 1.99,
            'published' => true,
            'tags' => ['dog', 'cat', 'mouse'],
            'feedback' => 'team@appwrite.io',
            '$createdAt' => '2000-04-01T12:00:00.000+00:00',
            '$updatedAt' => '2000-04-01T12:00:00.000+00:00'
        ])));

        $this->assertEquals('Invalid document structure: Missing required attribute "title"', $validator->getDescription());
    }

    public function testNullValues(): void
    {
        $validator = new Structure(
            new Document($this->collection),
            Database::VAR_ID_INT
        );

        $this->assertEquals(true, $validator->isValid(new Document([
            '$collection' => ID::custom('posts'),
            'title' => 'My Title',
            'description' => null,
            'rating' => 5,
            'price' => 1.99,
            'published' => true,
            'tags' => ['dog', 'cat', 'mouse'],
            'feedback' => 'team@appwrite.io',
<<<<<<< HEAD
            'id' => '1000',
=======
            '$createdAt' => '2000-04-01T12:00:00.000+00:00',
            '$updatedAt' => '2000-04-01T12:00:00.000+00:00'
>>>>>>> cd961f13
        ])));

        $this->assertEquals(true, $validator->isValid(new Document([
            '$collection' => ID::custom('posts'),
            'title' => 'My Title',
            'description' => null,
            'rating' => 5,
            'price' => 1.99,
            'published' => true,
            'tags' => ['dog', null, 'mouse'],
            'feedback' => 'team@appwrite.io',
            '$createdAt' => '2000-04-01T12:00:00.000+00:00',
            '$updatedAt' => '2000-04-01T12:00:00.000+00:00'
        ])));
    }

    public function testUnknownKeys(): void
    {
        $validator = new Structure(
            new Document($this->collection),
            Database::VAR_ID_INT
        );

        $this->assertEquals(false, $validator->isValid(new Document([
            '$collection' => ID::custom('posts'),
            'title' => 'Demo Title',
            'titlex' => 'Unknown Attribute',
            'description' => 'Demo description',
            'rating' => 5,
            'price' => 1.99,
            'published' => true,
            'tags' => ['dog', 'cat', 'mouse'],
            'feedback' => 'team@appwrite.io',
            '$createdAt' => '2000-04-01T12:00:00.000+00:00',
            '$updatedAt' => '2000-04-01T12:00:00.000+00:00'
        ])));

        $this->assertEquals('Invalid document structure: Unknown attribute: "titlex"', $validator->getDescription());
    }

    public function testIntegerAsString(): void
    {
        $validator = new Structure(
            new Document($this->collection),
            Database::VAR_ID_INT
        );

        $this->assertEquals(false, $validator->isValid(new Document([
            '$collection' => ID::custom('posts'),
            'title' => 'Demo Title',
            'description' => 'Demo description',
            'rating' => '5',
            'price' => 1.99,
            'published' => true,
            'tags' => ['dog', 'cat', 'mouse'],
            'feedback' => 'team@appwrite.io',
            '$createdAt' => '2000-04-01T12:00:00.000+00:00',
            '$updatedAt' => '2000-04-01T12:00:00.000+00:00'
        ])));

        $this->assertEquals('Invalid document structure: Attribute "rating" has invalid type. Value must be a valid integer', $validator->getDescription());
    }

    public function testValidDocument(): void
    {
        $validator = new Structure(
            new Document($this->collection),
            Database::VAR_ID_INT
        );

        $this->assertEquals(true, $validator->isValid(new Document([
            '$collection' => ID::custom('posts'),
            'title' => 'Demo Title',
            'description' => 'Demo description',
            'rating' => 5,
            'price' => 1.99,
            'published' => true,
            'tags' => ['dog', 'cat', 'mouse'],
            'feedback' => 'team@appwrite.io',
            '$createdAt' => '2000-04-01T12:00:00.000+00:00',
            '$updatedAt' => '2000-04-01T12:00:00.000+00:00'
        ])));
    }

    public function testStringValidation(): void
    {
        $validator = new Structure(
            new Document($this->collection),
            Database::VAR_ID_INT
        );

        $this->assertEquals(false, $validator->isValid(new Document([
            '$collection' => ID::custom('posts'),
            'title' => 5,
            'description' => 'Demo description',
            'rating' => 5,
            'price' => 1.99,
            'published' => true,
            'tags' => ['dog', 'cat', 'mouse'],
            'feedback' => 'team@appwrite.io',
            '$createdAt' => '2000-04-01T12:00:00.000+00:00',
            '$updatedAt' => '2000-04-01T12:00:00.000+00:00'
        ])));

        $this->assertEquals('Invalid document structure: Attribute "title" has invalid type. Value must be a valid string and no longer than 256 chars', $validator->getDescription());
    }

    public function testArrayOfStringsValidation(): void
    {
        $validator = new Structure(
            new Document($this->collection),
            Database::VAR_ID_INT
        );

        $this->assertEquals(false, $validator->isValid(new Document([
            '$collection' => ID::custom('posts'),
            'title' => 'string',
            'description' => 'Demo description',
            'rating' => 5,
            'price' => 1.99,
            'published' => true,
            'tags' => [1, 'cat', 'mouse'],
            'feedback' => 'team@appwrite.io',
            '$createdAt' => '2000-04-01T12:00:00.000+00:00',
            '$updatedAt' => '2000-04-01T12:00:00.000+00:00'
        ])));

        $this->assertEquals('Invalid document structure: Attribute "tags[\'0\']" has invalid type. Value must be a valid string and no longer than 55 chars', $validator->getDescription());

        $this->assertEquals(false, $validator->isValid(new Document([
            '$collection' => ID::custom('posts'),
            'title' => 'string',
            'description' => 'Demo description',
            'rating' => 5,
            'price' => 1.99,
            'published' => true,
            'tags' => [true],
            'feedback' => 'team@appwrite.io',
            '$createdAt' => '2000-04-01T12:00:00.000+00:00',
            '$updatedAt' => '2000-04-01T12:00:00.000+00:00'
        ])));

        $this->assertEquals('Invalid document structure: Attribute "tags[\'0\']" has invalid type. Value must be a valid string and no longer than 55 chars', $validator->getDescription());

        $this->assertEquals(true, $validator->isValid(new Document([
            '$collection' => ID::custom('posts'),
            'title' => 'string',
            'description' => 'Demo description',
            'rating' => 5,
            'price' => 1.99,
            'published' => true,
            'tags' => [],
            'feedback' => 'team@appwrite.io',
            '$createdAt' => '2000-04-01T12:00:00.000+00:00',
            '$updatedAt' => '2000-04-01T12:00:00.000+00:00'
        ])));

        $this->assertEquals(false, $validator->isValid(new Document([
            '$collection' => ID::custom('posts'),
            'title' => 'string',
            'description' => 'Demo description',
            'rating' => 5,
            'price' => 1.99,
            'published' => true,
            'tags' => ['too-long-tag-name-to-make-sure-the-length-validator-inside-string-attribute-type-fails-properly'],
            'feedback' => 'team@appwrite.io',
            '$createdAt' => '2000-04-01T12:00:00.000+00:00',
            '$updatedAt' => '2000-04-01T12:00:00.000+00:00'
        ])));

        $this->assertEquals('Invalid document structure: Attribute "tags[\'0\']" has invalid type. Value must be a valid string and no longer than 55 chars', $validator->getDescription());
    }

    /**
     * @throws Exception
     */
    public function testArrayAsObjectValidation(): void
    {
        $validator = new Structure(
            new Document($this->collection),
            Database::VAR_ID_INT
        );

        $this->assertEquals(false, $validator->isValid(new Document([
            '$collection' => ID::custom('posts'),
            'title' => 'string',
            'description' => 'Demo description',
            'rating' => 5,
            'price' => 1.99,
            'published' => true,
            'tags' => ['name' => 'dog'],
            'feedback' => 'team@appwrite.io',
            '$createdAt' => '2000-04-01T12:00:00.000+00:00',
            '$updatedAt' => '2000-04-01T12:00:00.000+00:00'
        ])));
    }

    public function testArrayOfObjectsValidation(): void
    {
        $validator = new Structure(
            new Document($this->collection),
            Database::VAR_ID_INT
        );

        $this->assertEquals(false, $validator->isValid(new Document([
            '$collection' => ID::custom('posts'),
            'title' => 'string',
            'description' => 'Demo description',
            'rating' => 5,
            'price' => 1.99,
            'published' => true,
            'tags' => [['name' => 'dog']],
            'feedback' => 'team@appwrite.io',
            '$createdAt' => '2000-04-01T12:00:00.000+00:00',
            '$updatedAt' => '2000-04-01T12:00:00.000+00:00'
        ])));
    }

    public function testIntegerValidation(): void
    {
        $validator = new Structure(
            new Document($this->collection),
            Database::VAR_ID_INT
        );

        $this->assertEquals(false, $validator->isValid(new Document([
            '$collection' => ID::custom('posts'),
            'title' => 'string',
            'description' => 'Demo description',
            'rating' => true,
            'price' => 1.99,
            'published' => false,
            'tags' => ['dog', 'cat', 'mouse'],
            'feedback' => 'team@appwrite.io',
            '$createdAt' => '2000-04-01T12:00:00.000+00:00',
            '$updatedAt' => '2000-04-01T12:00:00.000+00:00'
        ])));

        $this->assertEquals('Invalid document structure: Attribute "rating" has invalid type. Value must be a valid integer', $validator->getDescription());

        $this->assertEquals(false, $validator->isValid(new Document([
            '$collection' => ID::custom('posts'),
            'title' => 'string',
            'description' => 'Demo description',
            'rating' => '',
            'price' => 1.99,
            'published' => false,
            'tags' => ['dog', 'cat', 'mouse'],
            'feedback' => 'team@appwrite.io',
            '$createdAt' => '2000-04-01T12:00:00.000+00:00',
            '$updatedAt' => '2000-04-01T12:00:00.000+00:00'
        ])));

        $this->assertEquals('Invalid document structure: Attribute "rating" has invalid type. Value must be a valid integer', $validator->getDescription());
    }

    public function testArrayOfIntegersValidation(): void
    {
        $validator = new Structure(
            new Document($this->collection),
            Database::VAR_ID_INT
        );

        $this->assertEquals(true, $validator->isValid(new Document([
            '$collection' => ID::custom('posts'),
            'title' => 'string',
            'description' => 'Demo description',
            'rating' => 5,
            'reviews' => [3, 4, 4, 5],
            'price' => 1.99,
            'published' => true,
            'tags' => ['dog', 'cat', 'mouse'],
            'feedback' => 'team@appwrite.io',
            '$createdAt' => '2000-04-01T12:00:00.000+00:00',
            '$updatedAt' => '2000-04-01T12:00:00.000+00:00'
        ])));

        $this->assertEquals(true, $validator->isValid(new Document([
            '$collection' => ID::custom('posts'),
            'title' => 'string',
            'description' => 'Demo description',
            'rating' => 5,
            'reviews' => [],
            'price' => 1.99,
            'published' => true,
            'tags' => ['dog', 'cat', 'mouse'],
            'feedback' => 'team@appwrite.io',
            '$createdAt' => '2000-04-01T12:00:00.000+00:00',
            '$updatedAt' => '2000-04-01T12:00:00.000+00:00'
        ])));

        $this->assertEquals(true, $validator->isValid(new Document([
            '$collection' => ID::custom('posts'),
            'title' => 'string',
            'description' => 'Demo description',
            'rating' => 5,
            'reviews' => null,
            'price' => 1.99,
            'published' => true,
            'tags' => ['dog', 'cat', 'mouse'],
            'feedback' => 'team@appwrite.io',
            '$createdAt' => '2000-04-01T12:00:00.000+00:00',
            '$updatedAt' => '2000-04-01T12:00:00.000+00:00'
        ])));

        $this->assertEquals(false, $validator->isValid(new Document([
            '$collection' => ID::custom('posts'),
            'title' => 'string',
            'description' => 'Demo description',
            'rating' => 5,
            'reviews' => ['', 4, 4, 5],
            'price' => 1.99,
            'published' => true,
            'tags' => ['dog', 'cat', 'mouse'],
            'feedback' => 'team@appwrite.io',
            '$createdAt' => '2000-04-01T12:00:00.000+00:00',
            '$updatedAt' => '2000-04-01T12:00:00.000+00:00'
        ])));

        $this->assertEquals('Invalid document structure: Attribute "reviews[\'0\']" has invalid type. Value must be a valid integer', $validator->getDescription());
    }

    public function testFloatValidation(): void
    {
        $validator = new Structure(
            new Document($this->collection),
            Database::VAR_ID_INT
        );

        $this->assertEquals(false, $validator->isValid(new Document([
            '$collection' => ID::custom('posts'),
            'title' => 'string',
            'description' => 'Demo description',
            'rating' => 5,
            'price' => '2.5',
            'published' => false,
            'tags' => ['dog', 'cat', 'mouse'],
            'feedback' => 'team@appwrite.io',
            '$createdAt' => '2000-04-01T12:00:00.000+00:00',
            '$updatedAt' => '2000-04-01T12:00:00.000+00:00'
        ])));

        $this->assertEquals('Invalid document structure: Attribute "price" has invalid type. Value must be a valid float', $validator->getDescription());

        $this->assertEquals(false, $validator->isValid(new Document([
            '$collection' => ID::custom('posts'),
            'title' => 'string',
            'description' => 'Demo description',
            'rating' => 5,
            'price' => '',
            'published' => false,
            'tags' => ['dog', 'cat', 'mouse'],
            'feedback' => 'team@appwrite.io',
            '$createdAt' => '2000-04-01T12:00:00.000+00:00',
            '$updatedAt' => '2000-04-01T12:00:00.000+00:00'
        ])));

        $this->assertEquals('Invalid document structure: Attribute "price" has invalid type. Value must be a valid float', $validator->getDescription());
    }

    public function testBooleanValidation(): void
    {
        $validator = new Structure(
            new Document($this->collection),
            Database::VAR_ID_INT
        );

        $this->assertEquals(false, $validator->isValid(new Document([
            '$collection' => ID::custom('posts'),
            'title' => 'string',
            'description' => 'Demo description',
            'rating' => 5,
            'price' => 1.99,
            'published' => 1,
            'tags' => ['dog', 'cat', 'mouse'],
            'feedback' => 'team@appwrite.io',
            '$createdAt' => '2000-04-01T12:00:00.000+00:00',
            '$updatedAt' => '2000-04-01T12:00:00.000+00:00'
        ])));

        $this->assertEquals('Invalid document structure: Attribute "published" has invalid type. Value must be a valid boolean', $validator->getDescription());

        $this->assertEquals(false, $validator->isValid(new Document([
            '$collection' => ID::custom('posts'),
            'title' => 'string',
            'description' => 'Demo description',
            'rating' => 5,
            'price' => 1.99,
            'published' => '',
            'tags' => ['dog', 'cat', 'mouse'],
            'feedback' => 'team@appwrite.io',
            '$createdAt' => '2000-04-01T12:00:00.000+00:00',
            '$updatedAt' => '2000-04-01T12:00:00.000+00:00'
        ])));

        $this->assertEquals('Invalid document structure: Attribute "published" has invalid type. Value must be a valid boolean', $validator->getDescription());
    }

    public function testFormatValidation(): void
    {
        $validator = new Structure(
            new Document($this->collection),
            Database::VAR_ID_INT
        );

        $this->assertEquals(false, $validator->isValid(new Document([
            '$collection' => ID::custom('posts'),
            'title' => 'string',
            'description' => 'Demo description',
            'rating' => 5,
            'price' => 1.99,
            'published' => true,
            'tags' => ['dog', 'cat', 'mouse'],
            'feedback' => 'team_appwrite.io',
            '$createdAt' => '2000-04-01T12:00:00.000+00:00',
            '$updatedAt' => '2000-04-01T12:00:00.000+00:00'
        ])));

        $this->assertEquals('Invalid document structure: Attribute "feedback" has invalid format. Value must be a valid email address', $validator->getDescription());
    }

    public function testIntegerMaxRange(): void
    {
        $validator = new Structure(
            new Document($this->collection),
            Database::VAR_ID_INT
        );

        $this->assertEquals(false, $validator->isValid(new Document([
            '$collection' => ID::custom('posts'),
            'title' => 'string',
            'description' => 'Demo description',
            'rating' => PHP_INT_MAX,
            'price' => 1.99,
            'published' => true,
            'tags' => ['dog', 'cat', 'mouse'],
            'feedback' => 'team@appwrite.io',
            '$createdAt' => '2000-04-01T12:00:00.000+00:00',
            '$updatedAt' => '2000-04-01T12:00:00.000+00:00'
        ])));

        $this->assertEquals('Invalid document structure: Attribute "rating" has invalid type. Value must be a valid range between -2,147,483,647 and 2,147,483,647', $validator->getDescription());
    }

    public function testDoubleUnsigned(): void
    {
        $validator = new Structure(
            new Document($this->collection),
            Database::VAR_ID_INT
        );

        $this->assertEquals(false, $validator->isValid(new Document([
            '$collection' => ID::custom('posts'),
            'title' => 'string',
            'description' => 'Demo description',
            'rating' => 5,
            'price' => -1.99,
            'published' => true,
            'tags' => ['dog', 'cat', 'mouse'],
            'feedback' => 'team@appwrite.io',
            '$createdAt' => '2000-04-01T12:00:00.000+00:00',
            '$updatedAt' => '2000-04-01T12:00:00.000+00:00'
        ])));

        $this->assertStringContainsString('Invalid document structure: Attribute "price" has invalid type. Value must be a valid range between 0 and ', $validator->getDescription());
    }

    public function testDoubleMaxRange(): void
    {
        $validator = new Structure(
            new Document($this->collection),
            Database::VAR_ID_INT
        );

        $this->assertEquals(false, $validator->isValid(new Document([
            '$collection' => ID::custom('posts'),
            'title' => 'string',
            'description' => 'Demo description',
            'rating' => 1,
            'price' => INF,
            'published' => true,
            'tags' => ['dog', 'cat', 'mouse'],
            'feedback' => 'team@appwrite.io',
            '$createdAt' => '2000-04-01T12:00:00.000+00:00',
            '$updatedAt' => '2000-04-01T12:00:00.000+00:00'
        ])));
    }

    public function testId(): void
    {
        $validator = new Structure(
            new Document($this->collection),
            Database::VAR_ID_INT
        );

        $id = '1000';
        $mongoid = '507f1f77bcf86cd799439011';

        /**
         * Sql
         */

        $this->assertEquals(true, $validator->isValid(new Document([
            '$collection' => ID::custom('posts'),
            'title' => 'My Title',
            'description' => null,
            'rating' => 5,
            'price' => 1.99,
            'published' => true,
            'tags' => ['dog', 'cat', 'mouse'],
            'feedback' => 'team@appwrite.io',
            'id' => $id,
        ])));

        $this->assertEquals(false, $validator->isValid(new Document([
            '$collection' => ID::custom('posts'),
            'title' => 'My Title',
            'description' => null,
            'rating' => 5,
            'price' => 1.99,
            'published' => true,
            'tags' => ['dog', 'cat', 'mouse'],
            'feedback' => 'team@appwrite.io',
            'id' => $mongoid,
        ])));

        /**
         * Mongo
         */
        $validator = new Structure(
            new Document($this->collection),
            Database::VAR_ID_MONGO
        );

        $this->assertEquals(true, $validator->isValid(new Document([
            '$collection' => ID::custom('posts'),
            'title' => 'My Title',
            'description' => null,
            'rating' => 5,
            'price' => 1.99,
            'published' => true,
            'tags' => ['dog', 'cat', 'mouse'],
            'feedback' => 'team@appwrite.io',
            'id' => $mongoid,
        ])));

        $this->assertEquals(true, $validator->isValid(new Document([
            '$collection' => ID::custom('posts'),
            'title' => 'My Title',
            'description' => null,
            'rating' => 5,
            'price' => 1.99,
            'published' => true,
            'tags' => ['dog', 'cat', 'mouse'],
            'feedback' => 'team@appwrite.io',
            'id' => $mongoid,
        ])));
    }

}<|MERGE_RESOLUTION|>--- conflicted
+++ resolved
@@ -217,12 +217,9 @@
             'published' => true,
             'tags' => ['dog', 'cat', 'mouse'],
             'feedback' => 'team@appwrite.io',
-<<<<<<< HEAD
+            '$createdAt' => '2000-04-01T12:00:00.000+00:00',
+            '$updatedAt' => '2000-04-01T12:00:00.000+00:00',
             'id' => '1000',
-=======
-            '$createdAt' => '2000-04-01T12:00:00.000+00:00',
-            '$updatedAt' => '2000-04-01T12:00:00.000+00:00'
->>>>>>> cd961f13
         ])));
 
         $this->assertEquals(true, $validator->isValid(new Document([
