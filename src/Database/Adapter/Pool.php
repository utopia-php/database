<?php

namespace Utopia\Database\Adapter;

use Utopia\Database\Adapter;
use Utopia\Database\Database;
use Utopia\Database\Document;
use Utopia\Database\Exception as DatabaseException;
use Utopia\Pools\Pool as UtopiaPool;

class Pool extends Adapter
{
    /**
     * @var UtopiaPool<covariant Adapter>
     */
    protected UtopiaPool $pool;

    /**
     * @param UtopiaPool<covariant Adapter> $pool The pool to use for connections. Must contain instances of Adapter.
     * @throws DatabaseException
     */
    public function __construct(UtopiaPool $pool)
    {
        $this->pool = $pool;

        $this->pool->use(function (mixed $resource) {
            if (!($resource instanceof Adapter)) {
                throw new DatabaseException('Pool must contain instances of ' . Adapter::class);
            }

            // Run setters in case the pooled adapter has its own config
            $this->setDatabase($resource->getDatabase());
            $this->setNamespace($resource->getNamespace());
            $this->setSharedTables($resource->getSharedTables());
            $this->setTenant($resource->getTenant());

            if ($resource->getTimeout() > 0) {
                $this->setTimeout($resource->getTimeout());
            }
            $this->resetDebug();
            foreach ($resource->getDebug() as $key => $value) {
                $this->setDebug($key, $value);
            }
            $this->resetMetadata();
            foreach ($resource->getMetadata() as $key => $value) {
                $this->setMetadata($key, $value);
            }
        });
    }

    /**
     * Forward method calls to the internal adapter instance via the pool.
     *
     * Required because __call() can't be used to implement abstract methods.
     *
     * @param string $method
     * @param array<mixed> $args
     * @return mixed
     * @throws DatabaseException
     */
    public function delegate(string $method, array $args): mixed
    {
        return $this->pool->use(function (Adapter $adapter) use ($method, $args) {
            // Run setters in case config changed since this connection was last used
            $adapter->setDatabase($this->getDatabase());
            $adapter->setNamespace($this->getNamespace());
            $adapter->setSharedTables($this->getSharedTables());
            $adapter->setTenant($this->getTenant());

            if ($this->getTimeout() > 0) {
                $adapter->setTimeout($this->getTimeout());
            }
            $adapter->resetDebug();
            foreach ($this->getDebug() as $key => $value) {
                $adapter->setDebug($key, $value);
            }
            $adapter->resetMetadata();
            foreach ($this->getMetadata() as $key => $value) {
                $adapter->setMetadata($key, $value);
            }

            return $adapter->{$method}(...$args);
        });
    }

    public function before(string $event, string $name = '', ?callable $callback = null): static
    {
        $this->delegate(__FUNCTION__, \func_get_args());

        return $this;
    }

    protected function trigger(string $event, mixed $query): mixed
    {
        return $this->delegate(__FUNCTION__, \func_get_args());
    }

    public function setTimeout(int $milliseconds, string $event = Database::EVENT_ALL): void
    {
        $this->delegate(__FUNCTION__, \func_get_args());
    }

    public function startTransaction(): bool
    {
        return $this->delegate(__FUNCTION__, \func_get_args());
    }

    public function commitTransaction(): bool
    {
        return $this->delegate(__FUNCTION__, \func_get_args());
    }

    public function rollbackTransaction(): bool
    {
        return $this->delegate(__FUNCTION__, \func_get_args());
    }

    protected function quote(string $string): string
    {
        return $this->delegate(__FUNCTION__, \func_get_args());
    }

    public function ping(): bool
    {
        return $this->delegate(__FUNCTION__, \func_get_args());
    }

    public function reconnect(): void
    {
        $this->delegate(__FUNCTION__, \func_get_args());
    }

    public function create(string $name): bool
    {
        return $this->delegate(__FUNCTION__, \func_get_args());
    }

    public function exists(string $database, ?string $collection = null): bool
    {
        return $this->delegate(__FUNCTION__, \func_get_args());
    }

    public function list(): array
    {
        return $this->delegate(__FUNCTION__, \func_get_args());
    }

    public function delete(string $name): bool
    {
        return $this->delegate(__FUNCTION__, \func_get_args());
    }

    public function createCollection(string $name, array $attributes = [], array $indexes = []): bool
    {
        return $this->delegate(__FUNCTION__, \func_get_args());
    }

    public function deleteCollection(string $id): bool
    {
        return $this->delegate(__FUNCTION__, \func_get_args());
    }

    public function analyzeCollection(string $collection): bool
    {
        return $this->delegate(__FUNCTION__, \func_get_args());
    }

    public function createAttribute(string $collection, string $id, string $type, int $size, bool $signed = true, bool $array = false, bool $required = false): bool
    {
        return $this->delegate(__FUNCTION__, \func_get_args());
    }

    public function createAttributes(string $collection, array $attributes): bool
    {
        return $this->delegate(__FUNCTION__, \func_get_args());
    }

    public function updateAttribute(string $collection, string $id, string $type, int $size, bool $signed = true, bool $array = false, ?string $newKey = null, bool $required = false): bool
    {
        return $this->delegate(__FUNCTION__, \func_get_args());
    }

    public function deleteAttribute(string $collection, string $id): bool
    {
        return $this->delegate(__FUNCTION__, \func_get_args());
    }

    public function renameAttribute(string $collection, string $old, string $new): bool
    {
        return $this->delegate(__FUNCTION__, \func_get_args());
    }

    public function createRelationship(string $collection, string $relatedCollection, string $type, bool $twoWay = false, string $id = '', string $twoWayKey = ''): bool
    {
        return $this->delegate(__FUNCTION__, \func_get_args());
    }

    public function updateRelationship(string $collection, string $relatedCollection, string $type, bool $twoWay, string $key, string $twoWayKey, string $side, ?string $newKey = null, ?string $newTwoWayKey = null): bool
    {
        return $this->delegate(__FUNCTION__, \func_get_args());
    }

    public function deleteRelationship(string $collection, string $relatedCollection, string $type, bool $twoWay, string $key, string $twoWayKey, string $side): bool
    {
        return $this->delegate(__FUNCTION__, \func_get_args());
    }

    public function renameIndex(string $collection, string $old, string $new): bool
    {
        return $this->delegate(__FUNCTION__, \func_get_args());
    }

    public function createIndex(string $collection, string $id, string $type, array $attributes, array $lengths, array $orders, array $indexAttributeTypes = []): bool
    {
        return $this->delegate(__FUNCTION__, \func_get_args());
    }

    public function deleteIndex(string $collection, string $id): bool
    {
        return $this->delegate(__FUNCTION__, \func_get_args());
    }

    public function getDocument(Document $collection, string $id, array $queries = [], bool $forUpdate = false): Document
    {
        return $this->delegate(__FUNCTION__, \func_get_args());
    }

    public function createDocument(Document $collection, Document $document): Document
    {
        return $this->delegate(__FUNCTION__, \func_get_args());
    }

    public function createDocuments(Document $collection, array $documents): array
    {
        return $this->delegate(__FUNCTION__, \func_get_args());
    }

    public function updateDocument(Document $collection, string $id, Document $document, bool $skipPermissions): Document
    {
        return $this->delegate(__FUNCTION__, \func_get_args());
    }

    public function updateDocuments(Document $collection, Document $updates, array $documents): int
    {
        return $this->delegate(__FUNCTION__, \func_get_args());
    }

    public function upsertDocuments(Document $collection, string $attribute, array $changes): array
    {
        return $this->delegate(__FUNCTION__, \func_get_args());
    }

    public function deleteDocument(string $collection, string $id): bool
    {
        return $this->delegate(__FUNCTION__, \func_get_args());
    }

    public function deleteDocuments(string $collection, array $sequences, array $permissionIds): int
    {
        return $this->delegate(__FUNCTION__, \func_get_args());
    }

    public function find(Document $collection, array $queries = [], ?int $limit = 25, ?int $offset = null, array $orderAttributes = [], array $orderTypes = [], array $cursor = [], string $cursorDirection = Database::CURSOR_AFTER, string $forPermission = Database::PERMISSION_READ): array
    {
        return $this->delegate(__FUNCTION__, \func_get_args());
    }

    public function sum(Document $collection, string $attribute, array $queries = [], ?int $max = null): float|int
    {
        return $this->delegate(__FUNCTION__, \func_get_args());
    }

    public function count(Document $collection, array $queries = [], ?int $max = null): int
    {
        return $this->delegate(__FUNCTION__, \func_get_args());
    }

    public function getSizeOfCollection(string $collection): int
    {
        return $this->delegate(__FUNCTION__, \func_get_args());
    }

    public function getSizeOfCollectionOnDisk(string $collection): int
    {
        return $this->delegate(__FUNCTION__, \func_get_args());
    }

    public function getLimitForString(): int
    {
        return $this->delegate(__FUNCTION__, \func_get_args());
    }

    public function getLimitForInt(): int
    {
        return $this->delegate(__FUNCTION__, \func_get_args());
    }

    public function getLimitForAttributes(): int
    {
        return $this->delegate(__FUNCTION__, \func_get_args());
    }

    public function getLimitForIndexes(): int
    {
        return $this->delegate(__FUNCTION__, \func_get_args());
    }

    public function getMaxIndexLength(): int
    {
        return $this->delegate(__FUNCTION__, \func_get_args());
    }

    public function getMinDateTime(): \DateTime
    {
        return $this->delegate(__FUNCTION__, \func_get_args());
    }

    public function getSupportForSchemas(): bool
    {
        return $this->delegate(__FUNCTION__, \func_get_args());
    }

    public function getSupportForAttributes(): bool
    {
        return $this->delegate(__FUNCTION__, \func_get_args());
    }

    public function getSupportForSchemaAttributes(): bool
    {
        return $this->delegate(__FUNCTION__, \func_get_args());
    }

    public function getSupportForIndex(): bool
    {
        return $this->delegate(__FUNCTION__, \func_get_args());
    }

    public function getSupportForIndexArray(): bool
    {
        return $this->delegate(__FUNCTION__, \func_get_args());
    }

    public function getSupportForCastIndexArray(): bool
    {
        return $this->delegate(__FUNCTION__, \func_get_args());
    }

    public function getSupportForUniqueIndex(): bool
    {
        return $this->delegate(__FUNCTION__, \func_get_args());
    }

    public function getSupportForFulltextIndex(): bool
    {
        return $this->delegate(__FUNCTION__, \func_get_args());
    }

    public function getSupportForFulltextWildcardIndex(): bool
    {
        return $this->delegate(__FUNCTION__, \func_get_args());
    }

    public function getSupportForCasting(): bool
    {
        return $this->delegate(__FUNCTION__, \func_get_args());
    }

    public function getSupportForQueryContains(): bool
    {
        return $this->delegate(__FUNCTION__, \func_get_args());
    }

    public function getSupportForTimeouts(): bool
    {
        return $this->delegate(__FUNCTION__, \func_get_args());
    }

    public function getSupportForRelationships(): bool
    {
        return $this->delegate(__FUNCTION__, \func_get_args());
    }

    public function getSupportForUpdateLock(): bool
    {
        return $this->delegate(__FUNCTION__, \func_get_args());
    }

    public function getSupportForBatchOperations(): bool
    {
        return $this->delegate(__FUNCTION__, \func_get_args());
    }

    public function getSupportForAttributeResizing(): bool
    {
        return $this->delegate(__FUNCTION__, \func_get_args());
    }

    public function getSupportForGetConnectionId(): bool
    {
        return $this->delegate(__FUNCTION__, \func_get_args());
    }

    public function getSupportForUpserts(): bool
    {
        return $this->delegate(__FUNCTION__, \func_get_args());
    }

    public function getSupportForCacheSkipOnFailure(): bool
    {
        return $this->delegate(__FUNCTION__, \func_get_args());
    }

    public function getSupportForReconnection(): bool
    {
        return $this->delegate(__FUNCTION__, \func_get_args());
    }

    public function getSupportForHostname(): bool
    {
        return $this->delegate(__FUNCTION__, \func_get_args());
    }

    public function getSupportForBatchCreateAttributes(): bool
    {
        return $this->delegate(__FUNCTION__, \func_get_args());
    }

    public function getSupportForSpatialAttributes(): bool
    {
        return $this->delegate(__FUNCTION__, \func_get_args());
    }

    public function getSupportForSpatialIndexNull(): bool
    {
        return $this->delegate(__FUNCTION__, \func_get_args());
    }

    public function getCountOfAttributes(Document $collection): int
    {
        return $this->delegate(__FUNCTION__, \func_get_args());
    }

    public function getCountOfIndexes(Document $collection): int
    {
        return $this->delegate(__FUNCTION__, \func_get_args());
    }

    public function getCountOfDefaultAttributes(): int
    {
        return $this->delegate(__FUNCTION__, \func_get_args());
    }

    public function getCountOfDefaultIndexes(): int
    {
        return $this->delegate(__FUNCTION__, \func_get_args());
    }

    public function getDocumentSizeLimit(): int
    {
        return $this->delegate(__FUNCTION__, \func_get_args());
    }

    public function getAttributeWidth(Document $collection): int
    {
        return $this->delegate(__FUNCTION__, \func_get_args());
    }

    public function getKeywords(): array
    {
        return $this->delegate(__FUNCTION__, \func_get_args());
    }

    protected function getAttributeProjection(array $selections, string $prefix): string
    {
        return $this->delegate(__FUNCTION__, \func_get_args());
    }

    public function increaseDocumentAttribute(string $collection, string $id, string $attribute, float|int $value, string $updatedAt, float|int|null $min = null, float|int|null $max = null): bool
    {
        return $this->delegate(__FUNCTION__, \func_get_args());
    }

    public function getConnectionId(): string
    {
        return $this->delegate(__FUNCTION__, \func_get_args());
    }

    public function getInternalIndexesKeys(): array
    {
        return $this->delegate(__FUNCTION__, \func_get_args());
    }

    public function getSchemaAttributes(string $collection): array
    {
        return $this->delegate(__FUNCTION__, \func_get_args());
    }

    public function getTenantQuery(string $collection, string $alias = ''): string
    {
        return $this->delegate(__FUNCTION__, \func_get_args());
    }

    protected function execute(mixed $stmt): bool
    {
        return $this->delegate(__FUNCTION__, \func_get_args());
    }

    public function getIdAttributeType(): string
    {
        return $this->delegate(__FUNCTION__, \func_get_args());
    }

    public function getSequences(string $collection, array $documents): array
    {
        return $this->delegate(__FUNCTION__, \func_get_args());
    }

    public function getSupportForBoundaryInclusiveContains(): bool
    {
        return $this->delegate(__FUNCTION__, \func_get_args());
    }

    public function getSupportForSpatialIndexOrder(): bool
    {
        return $this->delegate(__FUNCTION__, \func_get_args());
    }
    /**
     * Does the adapter support calculating distance(in meters) between multidimension geometry(line, polygon,etc)?
     *
     * @return bool
     */
    public function getSupportForDistanceBetweenMultiDimensionGeometryInMeters(): bool
    {
        return $this->delegate(__FUNCTION__, \func_get_args());
    }

    /**
     * Does the adapter support spatial axis order specification?
     *
     * @return bool
     */
    public function getSupportForSpatialAxisOrder(): bool
    {
        return $this->delegate(__FUNCTION__, \func_get_args());
    }

<<<<<<< HEAD
    /**
     * Adapter supports optional spatial attributes with existing rows.
     *
     * @return bool
     */
    public function getSupportForOptionalSpatialAttributeWithExistingRows(): bool
=======
    public function decodePoint(string $wkb): array
    {
        return $this->delegate(__FUNCTION__, \func_get_args());
    }

    public function decodeLinestring(string $wkb): array
    {
        return $this->delegate(__FUNCTION__, \func_get_args());
    }

    public function decodePolygon(string $wkb): array
>>>>>>> daf02767
    {
        return $this->delegate(__FUNCTION__, \func_get_args());
    }
}<|MERGE_RESOLUTION|>--- conflicted
+++ resolved
@@ -544,14 +544,16 @@
         return $this->delegate(__FUNCTION__, \func_get_args());
     }
 
-<<<<<<< HEAD
     /**
      * Adapter supports optional spatial attributes with existing rows.
      *
      * @return bool
      */
     public function getSupportForOptionalSpatialAttributeWithExistingRows(): bool
-=======
+    {
+        return $this->delegate(__FUNCTION__, \func_get_args());
+    }
+
     public function decodePoint(string $wkb): array
     {
         return $this->delegate(__FUNCTION__, \func_get_args());
@@ -563,7 +565,6 @@
     }
 
     public function decodePolygon(string $wkb): array
->>>>>>> daf02767
     {
         return $this->delegate(__FUNCTION__, \func_get_args());
     }
