--- conflicted
+++ resolved
@@ -4762,11 +4762,8 @@
 
             $this->fail('Failed to throw exception');
         } catch (Throwable $e) {
-<<<<<<< HEAD
+            $this->assertInstanceOf(DuplicateException::class, $e);
             $this->assertInstanceOf(UniqueException::class, $e);
-=======
->>>>>>> 141338a2
-            $this->assertInstanceOf(DuplicateException::class, $e);
         }
     }
     /**
@@ -4808,11 +4805,8 @@
 
             $this->fail('Failed to throw exception');
         } catch (Throwable $e) {
-<<<<<<< HEAD
+            $this->assertInstanceOf(DuplicateException::class, $e);
             $this->assertInstanceOf(UniqueException::class, $e);
-=======
->>>>>>> 141338a2
-            $this->assertInstanceOf(DuplicateException::class, $e);
         }
     }
 
@@ -5325,10 +5319,7 @@
             $this->fail('Failed to throw exception');
         } catch (Throwable $e) {
             $this->assertInstanceOf(DuplicateException::class, $e);
-<<<<<<< HEAD
             $this->assertNotInstanceOf(UniqueException::class, $e);
-=======
->>>>>>> 141338a2
         }
     }
 
@@ -5352,10 +5343,7 @@
             $this->fail('Failed to throw exception');
         } catch (Throwable $e) {
             $this->assertInstanceOf(DuplicateException::class, $e);
-<<<<<<< HEAD
             $this->assertNotInstanceOf(UniqueException::class, $e);
-=======
->>>>>>> 141338a2
         }
 
         return $document;
