{
    "name": "utopia-php/database",
    "description": "A simple library to manage application persistence using multiple database adapters",
    "type": "library",
    "keywords": ["php","framework", "upf", "utopia", "database"],
    "license": "MIT",
    "minimum-stability": "stable",
    "autoload": {
        "psr-4": {"Utopia\\Database\\": "src/Database"}
    },
    "autoload-dev": {
        "psr-4": {
            "Tests\\E2E\\": "tests/e2e",
            "Tests\\Unit\\": "tests/unit"
        }
    },
    "scripts": {
        "build": [
            "Composer\\Config::disableProcessTimeout",
            "docker compose build"
        ],
        "start": [
            "Composer\\Config::disableProcessTimeout",
            "docker compose up -d"
        ],
        "test": [
            "Composer\\Config::disableProcessTimeout",
            "docker compose exec tests vendor/bin/phpunit --configuration phpunit.xml"
        ],
        "lint": "./vendor/bin/pint --test",
        "format": "./vendor/bin/pint",
        "check": "./vendor/bin/phpstan analyse --level 7 src tests --memory-limit 512M",
        "coverage": "./vendor/bin/coverage-check ./tmp/clover.xml 90"
    },
    "require": {
        "ext-pdo": "*",
        "ext-mbstring": "*",
        "php": ">=8.0",
<<<<<<< HEAD
        "utopia-php/framework": "0.34.*",
        "utopia-php/cache": "0.9.*",
=======
        "utopia-php/framework": "0.33.*",
        "utopia-php/cache": "0.10.*",
>>>>>>> 45def2f7
        "utopia-php/mongo": "0.3.*"
    },
    "require-dev": {
        "fakerphp/faker": "^1.14",
        "phpunit/phpunit": "^9.4",
        "pcov/clobber": "^2.0",
        "swoole/ide-helper": "4.8.0",
        "utopia-php/cli": "0.17.*",
        "laravel/pint": "1.13.*",
        "phpstan/phpstan": "1.10.*",
        "rregeer/phpunit-coverage-check": "^0.3.1"
    },
    "suggests": {
        "ext-mongodb": "Needed to support MongoDB Database Adapter",
        "ext-redis": "Needed to support Redis Cache Adapter",
        "ext-pdo": "Needed to support MariaDB, MySQL or SQLite Database Adapter",
        "mongodb/mongodb": "Needed to support MongoDB Database Adapter"
    }
}<|MERGE_RESOLUTION|>--- conflicted
+++ resolved
@@ -36,13 +36,8 @@
         "ext-pdo": "*",
         "ext-mbstring": "*",
         "php": ">=8.0",
-<<<<<<< HEAD
         "utopia-php/framework": "0.34.*",
-        "utopia-php/cache": "0.9.*",
-=======
-        "utopia-php/framework": "0.33.*",
         "utopia-php/cache": "0.10.*",
->>>>>>> 45def2f7
         "utopia-php/mongo": "0.3.*"
     },
     "require-dev": {
