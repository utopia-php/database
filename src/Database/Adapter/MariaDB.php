<?php

namespace Utopia\Database\Adapter;

use Exception;
use PDO;
use PDOException;
use Utopia\Database\Exception as DatabaseException;
use Utopia\Database\Database;
use Utopia\Database\Document;
use Utopia\Database\Exception\Duplicate;
use Utopia\Database\Exception\Timeout;
use Utopia\Database\Query;
use Utopia\Database\Validator\Authorization;

class MariaDB extends SQL
{
    /**
     * Create Database
     *
     * @param string $name
     * @return bool
     * @throws Exception
     * @throws PDOException
     */
    public function create(string $name): bool
    {
        $name = $this->filter($name);

        return $this->getPDO()
            ->prepare("CREATE DATABASE IF NOT EXISTS `{$name}` /*!40100 DEFAULT CHARACTER SET utf8mb4 */;")
            ->execute();
    }

    /**
     * Delete Database
     *
     * @param string $name
     * @return bool
     * @throws Exception
     * @throws PDOException
     */
    public function delete(string $name): bool
    {
        $name = $this->filter($name);

        return $this->getPDO()
            ->prepare("DROP DATABASE `{$name}`;")
            ->execute();
    }

    /**
     * Create Collection
     *
     * @param string $name
     * @param array<Document> $attributes
     * @param array<Document> $indexes
     * @return bool
     * @throws Exception
     * @throws PDOException
     */
    public function createCollection(string $name, array $attributes = [], array $indexes = []): bool
    {
        $database = $this->getDefaultDatabase();
        $namespace = $this->getNamespace();
        $id = $this->filter($name);

        /** @var array<string> $attributeStrings */
        $attributeStrings = [];

        /** @var array<string> $indexStrings */
        $indexStrings = [];

        foreach ($attributes as $key => $attribute) {
            $attrId = $this->filter($attribute->getId());
            $attrType = $this->getSQLType($attribute->getAttribute('type'), $attribute->getAttribute('size', 0), $attribute->getAttribute('signed', true));

            if ($attribute->getAttribute('array')) {
                $attrType = 'LONGTEXT';
            }

            $attributeStrings[$key] = "`{$attrId}` {$attrType}, ";
        }

        foreach ($indexes as $key => $index) {
            $indexId = $this->filter($index->getId());
            $indexType = $index->getAttribute('type');

            $indexAttributes = $index->getAttribute('attributes');
            foreach ($indexAttributes as $nested => $attribute) {
                $indexLength = $index->getAttribute('lengths')[$nested] ?? '';
                $indexLength = (empty($indexLength)) ? '' : '(' . (int)$indexLength . ')';
                $indexOrder = $index->getAttribute('orders')[$nested] ?? '';
                $indexAttribute = $this->filter($attribute);

                if ($indexType === Database::INDEX_FULLTEXT) {
                    $indexOrder = '';
                }

                $indexAttributes[$nested] = "`{$indexAttribute}`{$indexLength} {$indexOrder}";
            }

            $indexStrings[$key] = "{$indexType} `{$indexId}` (" . \implode(", ", $indexAttributes) . " ),";
        }

        try {
            $this->getPDO()
                ->prepare("CREATE TABLE IF NOT EXISTS `{$database}`.`{$namespace}_{$id}` (
                        `_id` int(11) unsigned NOT NULL AUTO_INCREMENT,
                        `_uid` VARCHAR(255) NOT NULL,
                        `_createdAt` datetime(3) DEFAULT NULL,
                        `_updatedAt` datetime(3) DEFAULT NULL,
                        `_permissions` MEDIUMTEXT DEFAULT NULL,
                        " . \implode(' ', $attributeStrings) . "
                        PRIMARY KEY (`_id`),
                        " . \implode(' ', $indexStrings) . "
                        UNIQUE KEY `_uid` (`_uid`),
                        KEY `_created_at` (`_createdAt`),
                        KEY `_updated_at` (`_updatedAt`)
                    )")
                ->execute();

            $this->getPDO()
                ->prepare("CREATE TABLE IF NOT EXISTS `{$database}`.`{$namespace}_{$id}_perms` (
                        `_id` int(11) unsigned NOT NULL AUTO_INCREMENT,
                        `_type` VARCHAR(12) NOT NULL,
                        `_permission` VARCHAR(255) NOT NULL,
                        `_document` VARCHAR(255) NOT NULL,
                        PRIMARY KEY (`_id`),
                        UNIQUE INDEX `_index1` (`_document`,`_type`,`_permission`),
                        INDEX `_permission` (`_permission`,`_type`,`_document`)
                    )")
                ->execute();
        } catch (\Exception $th) {
            $this->getPDO()
                ->prepare("DROP TABLE IF EXISTS {$this->getSQLTable($id)}, {$this->getSQLTable($id . '_perms')};")
                ->execute();
            throw $th;
        }

        // Update $this->getCountOfIndexes when adding another default index
        return true;
    }

    /**
     * Delete Collection
     * @param string $id
     * @return bool
     * @throws Exception
     * @throws PDOException
     */
    public function deleteCollection(string $id): bool
    {
        $id = $this->filter($id);

        return $this->getPDO()
            ->prepare("DROP TABLE {$this->getSQLTable($id)}, {$this->getSQLTable($id . '_perms')};")
            ->execute();
    }

    /**
     * Create Attribute
     *
     * @param string $collection
     * @param string $id
     * @param string $type
     * @param int $size
     * @param bool $signed
     * @param bool $array
     * @return bool
     * @throws Exception
     * @throws PDOException
     */
    public function createAttribute(string $collection, string $id, string $type, int $size, bool $signed = true, bool $array = false): bool
    {
        $name = $this->filter($collection);
        $id = $this->filter($id);
        $type = $this->getSQLType($type, $size, $signed);

        if ($array) {
            $type = 'LONGTEXT';
        }

        return $this->getPDO()
            ->prepare("ALTER TABLE {$this->getSQLTable($name)} ADD COLUMN `{$id}` {$type};")
            ->execute();
    }

    /**
     * Update Attribute
     *
     * @param string $collection
     * @param string $id
     * @param string $type
     * @param int $size
     * @param bool $signed
     * @param bool $array
     * @return bool
     * @throws Exception
     * @throws PDOException
     */
    public function updateAttribute(string $collection, string $id, string $type, int $size, bool $signed = true, bool $array = false): bool
    {
        $name = $this->filter($collection);
        $id = $this->filter($id);
        $type = $this->getSQLType($type, $size, $signed);

        if ($array) {
            $type = 'LONGTEXT';
        }

        return $this->getPDO()
            ->prepare("ALTER TABLE {$this->getSQLTable($name)} MODIFY `{$id}` {$type};")
            ->execute();
    }

    /**
     * Delete Attribute
     *
     * @param string $collection
     * @param string $id
     * @param bool $array
     * @return bool
     * @throws Exception
     * @throws PDOException
     */
    public function deleteAttribute(string $collection, string $id, bool $array = false): bool
    {
        $name = $this->filter($collection);
        $id = $this->filter($id);

        return $this->getPDO()
            ->prepare("ALTER TABLE {$this->getSQLTable($name)} DROP COLUMN `{$id}`;")
            ->execute();
    }

    /**
     * Rename Attribute
     *
     * @param string $collection
     * @param string $old
     * @param string $new
     * @return bool
     * @throws Exception
     * @throws PDOException
     */
    public function renameAttribute(string $collection, string $old, string $new): bool
    {
        $collection = $this->filter($collection);
        $old = $this->filter($old);
        $new = $this->filter($new);

        return $this->getPDO()
            ->prepare("ALTER TABLE {$this->getSQLTable($collection)} RENAME COLUMN `{$old}` TO `{$new}`;")
            ->execute();
    }

    /**
     * @param string $collection
     * @param string $id
     * @param string $type
     * @param string $relatedCollection
     * @param bool $twoWay
     * @param string $twoWayKey
     * @return bool
     * @throws Exception
     */
    public function createRelationship(
        string $collection,
        string $relatedCollection,
        string $type,
        bool $twoWay = false,
        string $id = '',
        string $twoWayKey = ''
    ): bool {
        $name = $this->filter($collection);
        $relatedName = $this->filter($relatedCollection);
        $table = $this->getSQLTable($name);
        $relatedTable = $this->getSQLTable($relatedName);
        $id = $this->filter($id);
        $twoWayKey = $this->filter($twoWayKey);
        $sqlType = $this->getSQLType(Database::VAR_RELATIONSHIP, 0, false);

        switch ($type) {
            case Database::RELATION_ONE_TO_ONE:
                $sql = "ALTER TABLE {$table} ADD COLUMN `{$id}` {$sqlType} DEFAULT NULL;";

                if ($twoWay) {
                    $sql .= "ALTER TABLE {$relatedTable} ADD COLUMN `{$twoWayKey}` {$sqlType} DEFAULT NULL;";
                }
                break;
            case Database::RELATION_ONE_TO_MANY:
                $sql = "ALTER TABLE {$relatedTable} ADD COLUMN `{$twoWayKey}` {$sqlType} DEFAULT NULL;";
                break;
            case Database::RELATION_MANY_TO_ONE:
                $sql = "ALTER TABLE {$table} ADD COLUMN `{$id}` {$sqlType} DEFAULT NULL;";
                break;
            case Database::RELATION_MANY_TO_MANY:
                return true;
            default:
                throw new DatabaseException('Invalid relationship type');
        }

        return $this->getPDO()
            ->prepare($sql)
            ->execute();
    }

    /**
     * @param string $collection
     * @param string $relatedCollection
     * @param string $type
     * @param bool $twoWay
     * @param string $key
     * @param string $twoWayKey
     * @param string|null $newKey
     * @param string|null $newTwoWayKey
     * @return bool
     * @throws Exception
     */
    public function updateRelationship(
        string $collection,
        string $relatedCollection,
        string $type,
        bool $twoWay,
        string $key,
        string $twoWayKey,
        ?string $newKey = null,
        ?string $newTwoWayKey = null,
    ): bool {
        $name = $this->filter($collection);
        $relatedName = $this->filter($relatedCollection);
        $table = $this->getSQLTable($name);
        $relatedTable = $this->getSQLTable($relatedName);
        $key = $this->filter($key);
        $twoWayKey = $this->filter($twoWayKey);

        if (!\is_null($newKey)) {
            $newKey = $this->filter($newKey);
        }
        if (!\is_null($newTwoWayKey)) {
            $newTwoWayKey = $this->filter($newTwoWayKey);
        }

        $sql = '';

        switch ($type) {
            case Database::RELATION_ONE_TO_ONE:
                if (!\is_null($newKey)) {
                    $sql = "ALTER TABLE {$table} RENAME COLUMN `{$key}` TO `{$newKey}`;";
                }
                if ($twoWay && !\is_null($newTwoWayKey)) {
                    $sql .= "ALTER TABLE {$relatedTable} RENAME COLUMN `{$twoWayKey}` TO `{$newTwoWayKey}`;";
                }
                break;
            case Database::RELATION_ONE_TO_MANY:
                if ($twoWay && !\is_null($newTwoWayKey)) {
                    $sql = "ALTER TABLE {$relatedTable} RENAME COLUMN `{$twoWayKey}` TO `{$newTwoWayKey}`;";
                }
                break;
            case Database::RELATION_MANY_TO_ONE:
                if (!\is_null($newKey)) {
                    $sql = "ALTER TABLE {$table} RENAME COLUMN `{$key}` TO `{$newKey}`;";
                }
                break;
            case Database::RELATION_MANY_TO_MANY:
                $collection = $this->getDocument(Database::METADATA, $collection);
                $relatedCollection = $this->getDocument(Database::METADATA, $relatedCollection);

                $junction = $this->getSQLTable('_' . $collection->getInternalId() . '_' . $relatedCollection->getInternalId());

                if (!\is_null($newKey)) {
                    $sql = "ALTER TABLE {$junction} RENAME COLUMN `{$key}` TO `{$newKey}`;";
                }
                if ($twoWay && !\is_null($newTwoWayKey)) {
                    $sql .= "ALTER TABLE {$junction} RENAME COLUMN `{$twoWayKey}` TO `{$newTwoWayKey}`;";
                }
                break;
            default:
                throw new DatabaseException('Invalid relationship type');
        }

        if (empty($sql)) {
            return true;
        }

        return $this->getPDO()
            ->prepare($sql)
            ->execute();
    }

    public function deleteRelationship(
        string $collection,
        string $relatedCollection,
        string $type,
        bool $twoWay,
        string $key,
        string $twoWayKey,
        string $side
    ): bool {
        $name = $this->filter($collection);
        $relatedName = $this->filter($relatedCollection);
        $table = $this->getSQLTable($name);
        $relatedTable = $this->getSQLTable($relatedName);
        $key = $this->filter($key);
        $twoWayKey = $this->filter($twoWayKey);

        $sql = '';

        switch ($type) {
            case Database::RELATION_ONE_TO_ONE:
                $sql = "ALTER TABLE {$table} DROP COLUMN `{$key}`;";
                if ($twoWay) {
                    $sql .= "ALTER TABLE {$relatedTable} DROP COLUMN `{$twoWayKey}`;";
                }
                break;
            case Database::RELATION_ONE_TO_MANY:
                if ($side === Database::RELATION_SIDE_PARENT) {
                    $sql = "ALTER TABLE {$relatedTable} DROP COLUMN `{$twoWayKey}`;";
                } elseif ($twoWay) {
                    $sql = "ALTER TABLE {$table} DROP COLUMN `{$key}`;";
                }
                break;
            case Database::RELATION_MANY_TO_ONE:
                if ($twoWay && $side === Database::RELATION_SIDE_CHILD) {
                    $sql = "ALTER TABLE {$relatedTable} DROP COLUMN `{$twoWayKey}`;";
                } else {
                    $sql = "ALTER TABLE {$table} DROP COLUMN `{$key}`;";
                }
                break;
            case Database::RELATION_MANY_TO_MANY:
                $collection = $this->getDocument(Database::METADATA, $collection);
                $relatedCollection = $this->getDocument(Database::METADATA, $relatedCollection);

                $junction = $side === Database::RELATION_SIDE_PARENT
                    ? $this->getSQLTable('_' . $collection->getInternalId() . '_' . $relatedCollection->getInternalId())
                    : $this->getSQLTable('_' . $relatedCollection->getInternalId() . '_' . $collection->getInternalId());

                $perms = $side === Database::RELATION_SIDE_PARENT
                    ? $this->getSQLTable('_' . $collection->getInternalId() . '_' . $relatedCollection->getInternalId() . '_perms')
                    : $this->getSQLTable('_' . $relatedCollection->getInternalId() . '_' . $collection->getInternalId() . '_perms');

                $sql = "DROP TABLE {$junction}; DROP TABLE {$perms}";
                break;
            default:
                throw new DatabaseException('Invalid relationship type');
        }

        if (empty($sql)) {
            return true;
        }

        return $this->getPDO()
            ->prepare($sql)
            ->execute();
    }

    /**
     * Rename Index
     *
     * @param string $collection
     * @param string $old
     * @param string $new
     * @return bool
     * @throws Exception
     */
    public function renameIndex(string $collection, string $old, string $new): bool
    {
        $collection = $this->filter($collection);
        $old = $this->filter($old);
        $new = $this->filter($new);

        return $this->getPDO()
            ->prepare("ALTER TABLE {$this->getSQLTable($collection)} RENAME INDEX `{$old}` TO `{$new}`;")
            ->execute();
    }

    /**
     * Create Index
     *
     * @param string $collection
     * @param string $id
     * @param string $type
     * @param array<string> $attributes
     * @param array<int> $lengths
     * @param array<string> $orders
     * @return bool
     * @throws Exception
     * @throws PDOException
     */
    public function createIndex(string $collection, string $id, string $type, array $attributes, array $lengths, array $orders): bool
    {
        $name = $this->filter($collection);
        $id = $this->filter($id);

        $attributes = \array_map(fn ($attribute) => match ($attribute) {
            '$id' => '_uid',
            '$createdAt' => '_createdAt',
            '$updatedAt' => '_updatedAt',
            default => $attribute
        }, $attributes);

        foreach ($attributes as $key => $attribute) {
            $length = $lengths[$key] ?? '';
            $length = (empty($length)) ? '' : '(' . (int)$length . ')';
            $order = $orders[$key] ?? '';
            $attribute = $this->filter($attribute);

            if (Database::INDEX_FULLTEXT === $type) {
                $order = '';
            }

            $attributes[$key] = "`{$attribute}`{$length} {$order}";
        }

        return $this->getPDO()
            ->prepare($this->getSQLIndex($name, $id, $type, $attributes))
            ->execute();
    }

    /**
     * Delete Index
     *
     * @param string $collection
     * @param string $id
     * @return bool
     * @throws Exception
     * @throws PDOException
     */
    public function deleteIndex(string $collection, string $id): bool
    {
        $name = $this->filter($collection);
        $id = $this->filter($id);

        return $this->getPDO()
            ->prepare("ALTER TABLE {$this->getSQLTable($name)} DROP INDEX `{$id}`;")
            ->execute();
    }

    /**
     * Create Document
     *
     * @param string $collection
     * @param Document $document
     * @return Document
     * @throws Exception
     * @throws PDOException
     * @throws Duplicate
     */
    public function createDocument(string $collection, Document $document): Document
    {
        $attributes = $document->getAttributes();
        $attributes['_createdAt'] = $document->getCreatedAt();
        $attributes['_updatedAt'] = $document->getUpdatedAt();
        $attributes['_permissions'] = json_encode($document->getPermissions());

        $name = $this->filter($collection);
        $columns = '';
        $columnNames = '';

        $this->getPDO()->beginTransaction();

        /**
         * Insert Attributes
         */
        $bindIndex = 0;
        foreach ($attributes as $attribute => $value) { // Parse statement
            $column = $this->filter($attribute);
            $bindKey = 'key_' . $bindIndex;
            $columns .= "`{$column}`, ";
            $columnNames .= ':' . $bindKey . ', ';
            $bindIndex++;
        }

        $stmt = $this->getPDO()
            ->prepare("INSERT INTO {$this->getSQLTable($name)}
                ({$columns}_uid) VALUES ({$columnNames}:_uid)");

        $stmt->bindValue(':_uid', $document->getId(), PDO::PARAM_STR);

        $attributeIndex = 0;
        foreach ($attributes as $attribute => $value) {
            if (is_array($value)) { // arrays & objects should be saved as strings
                $value = json_encode($value);
            }

            $bindKey = 'key_' . $attributeIndex;
            $attribute = $this->filter($attribute);
            $value = (is_bool($value)) ? (int)$value : $value;
            $stmt->bindValue(':' . $bindKey, $value, $this->getPDOType($value));
            $attributeIndex++;
        }

        $permissions = [];
        foreach (Database::PERMISSIONS as $type) {
            foreach ($document->getPermissionsByType($type) as $permission) {
                $permission = \str_replace('"', '', $permission);
                $permissions[] = "('{$type}', '{$permission}', '{$document->getId()}')";
            }
        }

        if (!empty($permissions)) {
            $queryPermissions = "INSERT INTO {$this->getSQLTable($name . '_perms')} (_type, _permission, _document) VALUES " . implode(', ', $permissions);
            $stmtPermissions = $this->getPDO()->prepare($queryPermissions);
        }

        try {
            $stmt->execute();

            $document['$internalId'] = $this->getDocument($collection, $document->getId())->getInternalId();

            if (isset($stmtPermissions)) {
                $stmtPermissions->execute();
            }
        } catch (PDOException $e) {
            $this->getPDO()->rollBack();
            switch ($e->getCode()) {
                case 1062:
                case 23000:
                    throw new Duplicate('Duplicated document: ' . $e->getMessage());

                default:
                    throw $e;
            }
        }

        if (!$this->getPDO()->commit()) {
            throw new DatabaseException('Failed to commit transaction');
        }

        return $document;
    }

    /**
     * Update Document
     *
     * @param string $collection
     * @param Document $document
     * @return Document
     * @throws Exception
     * @throws PDOException
     * @throws Duplicate
     */
    public function updateDocument(string $collection, Document $document): Document
    {
        $attributes = $document->getAttributes();
        $attributes['_createdAt'] = $document->getCreatedAt();
        $attributes['_updatedAt'] = $document->getUpdatedAt();
        $attributes['_permissions'] = json_encode($document->getPermissions());

        $name = $this->filter($collection);
        $columns = '';

        /**
         * Get current permissions from the database
         */
        $permissionsStmt = $this->getPDO()->prepare("
                SELECT _type, _permission
                FROM {$this->getSQLTable($name . '_perms')} p
                WHERE p._document = :_uid
        ");
        $permissionsStmt->bindValue(':_uid', $document->getId());
        $permissionsStmt->execute();
        $permissions = $permissionsStmt->fetchAll();

        $initial = [];
        foreach (Database::PERMISSIONS as $type) {
            $initial[$type] = [];
        }

        $permissions = array_reduce($permissions, function (array $carry, array $item) {
            $carry[$item['_type']][] = $item['_permission'];

            return $carry;
        }, $initial);

        $this->getPDO()->beginTransaction();

        /**
         * Get removed Permissions
         */
        $removals = [];
        foreach (Database::PERMISSIONS as $type) {
            $diff = \array_diff($permissions[$type], $document->getPermissionsByType($type));
            if (!empty($diff)) {
                $removals[$type] = $diff;
            }
        }

        /**
         * Get added Permissions
         */
        $additions = [];
        foreach (Database::PERMISSIONS as $type) {
            $diff = \array_diff($document->getPermissionsByType($type), $permissions[$type]);
            if (!empty($diff)) {
                $additions[$type] = $diff;
            }
        }

        /**
         * Query to remove permissions
         */
        $removeQuery = '';
        if (!empty($removals)) {
            $removeQuery = 'AND (';
            foreach ($removals as $type => $permissions) {
                $removeQuery .= "(
                    _type = '{$type}'
                    AND _permission IN (" . implode(', ', \array_map(fn (string $i) => ":_remove_{$type}_{$i}", \array_keys($permissions))) . ")
                )";
                if ($type !== \array_key_last($removals)) {
                    $removeQuery .= ' OR ';
                }
            }
        }
        if (!empty($removeQuery)) {
            $removeQuery .= ')';
            $stmtRemovePermissions = $this->getPDO()
                ->prepare("
                DELETE
                FROM {$this->getSQLTable($name . '_perms')}
                WHERE
                    _document = :_uid
                    {$removeQuery}
            ");
            $stmtRemovePermissions->bindValue(':_uid', $document->getId());

            foreach ($removals as $type => $permissions) {
                foreach ($permissions as $i => $permission) {
                    $stmtRemovePermissions->bindValue(":_remove_{$type}_{$i}", $permission);
                }
            }
        }

        /**
         * Query to add permissions
         */
        if (!empty($additions)) {
            $values = [];
            foreach ($additions as $type => $permissions) {
                foreach ($permissions as $i => $_) {
                    $values[] = "( :_uid, '{$type}', :_add_{$type}_{$i} )";
                }
            }

            $stmtAddPermissions = $this->getPDO()
                ->prepare(
                    "
                    INSERT INTO {$this->getSQLTable($name . '_perms')}
                    (_document, _type, _permission) VALUES " . \implode(', ', $values)
                );

            $stmtAddPermissions->bindValue(":_uid", $document->getId());
            foreach ($additions as $type => $permissions) {
                foreach ($permissions as $i => $permission) {
                    $stmtAddPermissions->bindValue(":_add_{$type}_{$i}", $permission);
                }
            }
        }

        /**
         * Update Attributes
         */

        $bindIndex = 0;
        foreach ($attributes as $attribute => $value) {
            $column = $this->filter($attribute);
            $bindKey = 'key_' . $bindIndex;
            $columns .= "`{$column}`" . '=:' . $bindKey . ',';
            $bindIndex++;
        }

        $stmt = $this->getPDO()
            ->prepare("UPDATE {$this->getSQLTable($name)}
                SET {$columns} _uid = :_uid WHERE _uid = :_uid");

        $stmt->bindValue(':_uid', $document->getId());

        $attributeIndex = 0;
        foreach ($attributes as $attribute => $value) {
            if (is_array($value)) { // arrays & objects should be saved as strings
                $value = json_encode($value);
            }

            $bindKey = 'key_' . $attributeIndex;
            $attribute = $this->filter($attribute);
            $value = (is_bool($value)) ? (int)$value : $value;
            $stmt->bindValue(':' . $bindKey, $value, $this->getPDOType($value));
            $attributeIndex++;
        }

        try {
            $stmt->execute();
            if (isset($stmtRemovePermissions)) {
                $stmtRemovePermissions->execute();
            }
            if (isset($stmtAddPermissions)) {
                $stmtAddPermissions->execute();
            }
        } catch (PDOException $e) {
            $this->getPDO()->rollBack();
            switch ($e->getCode()) {
                case 1062:
                case 23000:
                    throw new Duplicate('Duplicated document: ' . $e->getMessage());

                default:
                    throw $e;
            }
        }

        if (!$this->getPDO()->commit()) {
            throw new DatabaseException('Failed to commit transaction');
        }

        return $document;
    }

    /**
     * Increase or decrease an attribute value
     *
     * @param string $collection
     * @param string $id
     * @param string $attribute
     * @param int|float $value
     * @param int|float|null $min
     * @param int|float|null $max
     * @return bool
     * @throws Exception
     */
    public function increaseDocumentAttribute(string $collection, string $id, string $attribute, int|float $value, int|float|null $min = null, int|float|null $max = null): bool
    {
        $name = $this->filter($collection);
        $attribute = $this->filter($attribute);

        $sqlMax = $max ? " AND `{$attribute}` <= {$max}" : "";
        $sqlMin = $min ? " AND `{$attribute}` >= {$min}" : "";

        $sql = "UPDATE {$this->getSQLTable($name)} SET `{$attribute}` = `{$attribute}` + :val WHERE _uid = :_uid" . $sqlMax . $sqlMin;
        $stmt = $this->getPDO()->prepare($sql);
        $stmt->bindValue(':_uid', $id);
        $stmt->bindValue(':val', $value);

        $stmt->execute() || throw new DatabaseException('Failed to update attribute');
        return true;
    }

    /**
     * Delete Document
     *
     * @param string $collection
     * @param string $id
     * @return bool
     * @throws Exception
     * @throws PDOException
     */
    public function deleteDocument(string $collection, string $id): bool
    {
        $name = $this->filter($collection);

        $this->getPDO()->beginTransaction();

        $stmt = $this->getPDO()->prepare("DELETE FROM {$this->getSQLTable($name)} WHERE _uid = :_uid");
        $stmt->bindValue(':_uid', $id);

        $stmtPermissions = $this->getPDO()->prepare("DELETE FROM {$this->getSQLTable($name . '_perms')} WHERE _document = :_uid");
        $stmtPermissions->bindValue(':_uid', $id);

        try {
            $stmt->execute() || throw new DatabaseException('Failed to delete document');
            $stmtPermissions->execute() || throw new DatabaseException('Failed to clean permissions');
        } catch (\Throwable $th) {
            $this->getPDO()->rollBack();
            throw new DatabaseException($th->getMessage());
        }

        if (!$this->getPDO()->commit()) {
            throw new DatabaseException('Failed to commit transaction');
        }

        return true;
    }

    /**
     * Find Documents
     *
     * @param string $collection
     * @param array<Query> $queries
     * @param int|null $limit
     * @param int|null $offset
     * @param array<string> $orderAttributes
     * @param array<string> $orderTypes
     * @param array<string, mixed> $cursor
     * @param string $cursorDirection
     *
     * @return array<Document>
     * @throws Exception
     * @throws PDOException
     */
    public function find(string $collection, array $queries = [], ?int $limit = 25, ?int $offset = null, array $orderAttributes = [], array $orderTypes = [], array $cursor = [], string $cursorDirection = Database::CURSOR_AFTER, ?int $timeout = null): array
    {
        $name = $this->filter($collection);
        $roles = Authorization::getRoles();
        $where = [];
        $orders = [];

        $orderAttributes = \array_map(fn ($orderAttribute) => match ($orderAttribute) {
            '$id' => '_uid',
            '$createdAt' => '_createdAt',
            '$updatedAt' => '_updatedAt',
            default => $orderAttribute
        }, $orderAttributes);

        $hasIdAttribute = false;
        foreach ($orderAttributes as $i => $attribute) {
            if ($attribute === '_uid') {
                $hasIdAttribute = true;
            }

            $attribute = $this->filter($attribute);
            $orderType = $this->filter($orderTypes[$i] ?? Database::ORDER_ASC);

            // Get most dominant/first order attribute
            if ($i === 0 && !empty($cursor)) {
                $orderMethodInternalId = Query::TYPE_GREATER; // To preserve natural order
                $orderMethod = $orderType === Database::ORDER_DESC ? Query::TYPE_LESSER : Query::TYPE_GREATER;

                if ($cursorDirection === Database::CURSOR_BEFORE) {
                    $orderType = $orderType === Database::ORDER_ASC ? Database::ORDER_DESC : Database::ORDER_ASC;
                    $orderMethodInternalId = $orderType === Database::ORDER_ASC ? Query::TYPE_LESSER : Query::TYPE_GREATER;
                    $orderMethod = $orderType === Database::ORDER_DESC ? Query::TYPE_LESSER : Query::TYPE_GREATER;
                }

                $where[] = "(
                        table_main.`{$attribute}` {$this->getSQLOperator($orderMethod)} :cursor 
                        OR (
                            table_main.`{$attribute}` = :cursor 
                            AND
                            table_main._id {$this->getSQLOperator($orderMethodInternalId)} {$cursor['$internalId']}
                        )
                    )";
            } elseif ($cursorDirection === Database::CURSOR_BEFORE) {
                $orderType = $orderType === Database::ORDER_ASC ? Database::ORDER_DESC : Database::ORDER_ASC;
            }

            $orders[] = "`${attribute}` ${orderType}";
        }

        // Allow after pagination without any order
        if (empty($orderAttributes) && !empty($cursor)) {
            $orderType = $orderTypes[0] ?? Database::ORDER_ASC;

            if ($cursorDirection === Database::CURSOR_AFTER) {
                $orderMethod = $orderType === Database::ORDER_DESC
                    ? Query::TYPE_LESSER
                    : Query::TYPE_GREATER;
            } else {
                $orderMethod = $orderType === Database::ORDER_DESC
                    ? Query::TYPE_GREATER
                    : Query::TYPE_LESSER;
            }

            $where[] = "( table_main._id {$this->getSQLOperator($orderMethod)} {$cursor['$internalId']} )";
        }

        // Allow order type without any order attribute, fallback to the natural order (_id)
        if (!$hasIdAttribute) {
            if (empty($orderAttributes) && !empty($orderTypes)) {
                $order = $orderTypes[0] ?? Database::ORDER_ASC;
                if ($cursorDirection === Database::CURSOR_BEFORE) {
                    $order = $order === Database::ORDER_ASC ? Database::ORDER_DESC : Database::ORDER_ASC;
                }

                $orders[] = 'table_main._id ' . $this->filter($order);
            } else {
                $orders[] = 'table_main._id ' . ($cursorDirection === Database::CURSOR_AFTER ? Database::ORDER_ASC : Database::ORDER_DESC); // Enforce last ORDER by '_id'
            }
        }

        foreach ($queries as $query) {
            if ($query->getMethod() === Query::TYPE_SELECT) {
                continue;
            }
            $where[] = $this->getSQLCondition($query);
        }


        if (Authorization::$status) {
            $where[] = $this->getSQLPermissionsCondition($name, $roles);
        }

        $sqlWhere = !empty($where) ? 'WHERE ' . implode(' AND ', $where) : '';
        $sqlOrder = 'ORDER BY ' . implode(', ', $orders);
        $sqlLimit = \is_null($limit) ? '' : 'LIMIT :limit';
        $sqlLimit .= \is_null($offset) ? '' : ' OFFSET :offset';

        $selections = $this->getAttributeSelections($queries);

        $sql = "
            SELECT {$this->getAttributeProjection($selections, 'table_main')}
            FROM {$this->getSQLTable($name)} as table_main
            {$sqlWhere}
            {$sqlOrder}
            {$sqlLimit};
        ";

        if ($timeout || static::$timeout) {
            $sql = $this->setTimeoutForQuery($sql, $timeout ? $timeout : static::$timeout);
        }

        $stmt = $this->getPDO()->prepare($sql);
        foreach ($queries as $query) {
            $this->bindConditionValue($stmt, $query);
        }

        if (!empty($cursor) && !empty($orderAttributes) && array_key_exists(0, $orderAttributes)) {
            $attribute = $orderAttributes[0];

            $attribute = match ($attribute) {
                '_uid' => '$id',
                '_createdAt' => '$createdAt',
                '_updatedAt' => '$updatedAt',
                default => $attribute
            };

            if (is_null($cursor[$attribute] ?? null)) {
                throw new DatabaseException("Order attribute '{$attribute}' is empty");
            }
            $stmt->bindValue(':cursor', $cursor[$attribute], $this->getPDOType($cursor[$attribute]));
        }

        if (!\is_null($limit)) {
            $stmt->bindValue(':limit', $limit, PDO::PARAM_INT);
        }
        if (!\is_null($offset)) {
            $stmt->bindValue(':offset', $offset, PDO::PARAM_INT);
        }

        try {
            $stmt->execute();
        } catch (PDOException $e) {
            $this->processException($e);
        }

        $results = $stmt->fetchAll();

        foreach ($results as $key => $value) {
            if (isset($value['_uid'])) {
                $results[$key]['$id'] = $value['_uid'];
                unset($results[$key]['_uid']);
            }
            if (isset($value['_id'])) {
                $results[$key]['$internalId'] = $value['_id'];
                unset($results[$key]['_id']);
            }
            if (isset($value['_createdAt'])) {
                $results[$key]['$createdAt'] = $value['_createdAt'];
                unset($results[$key]['_createdAt']);
            }
            if (isset($value['_updatedAt'])) {
                $results[$key]['$updatedAt'] = $value['_updatedAt'];
                unset($results[$key]['_updatedAt']);
            }
            if (isset($value['_permissions'])) {
                $results[$key]['$permissions'] = json_decode($value['_permissions'] ?? '[]', true);
                unset($results[$key]['_permissions']);
            }

            $results[$key] = new Document($results[$key]);
        }

        if ($cursorDirection === Database::CURSOR_BEFORE) {
            $results = array_reverse($results);
        }

        return $results;
    }

    /**
     * Count Documents
     *
     * @param string $collection
     * @param array<Query> $queries
     * @param int|null $max
     * @return int
     * @throws Exception
     * @throws PDOException
     */
    public function count(string $collection, array $queries = [], ?int $max = null, ?int $timeout = null): int
    {
        $name = $this->filter($collection);
        $roles = Authorization::getRoles();
        $where = [];
        $limit = \is_null($max) ? '' : 'LIMIT :max';

        foreach ($queries as $query) {
            $where[] = $this->getSQLCondition($query);
        }

        if (Authorization::$status) {
            $where[] = $this->getSQLPermissionsCondition($name, $roles);
        }

        $sqlWhere = !empty($where) ? 'WHERE ' . implode(' AND ', $where) : '';
        $sql = "SELECT COUNT(1) as sum
            FROM
                (
                    SELECT 1
                    FROM {$this->getSQLTable($name)} table_main
                    " . $sqlWhere . "
                    {$limit}
                ) table_count
        ";
        if ($timeout || self::$timeout) {
            $sql = $this->setTimeoutForQuery($sql, $timeout ? $timeout : self::$timeout);
        }

        $stmt = $this->getPDO()->prepare($sql);
        foreach ($queries as $query) {
            $this->bindConditionValue($stmt, $query);
        }

        if (!\is_null($max)) {
            $stmt->bindValue(':max', $max, PDO::PARAM_INT);
        }

        $stmt->execute();

        $result = $stmt->fetch();

        return $result['sum'] ?? 0;
    }

    /**
     * Sum an Attribute
     *
     * @param string $collection
     * @param string $attribute
     * @param array<Query> $queries
     * @param int|null $max
     * @return int|float
     * @throws Exception
     * @throws PDOException
     */
    public function sum(string $collection, string $attribute, array $queries = [], ?int $max = null, ?int $timeout = null): int|float
    {
        $name = $this->filter($collection);
        $roles = Authorization::getRoles();
        $where = [];
        $limit = \is_null($max) ? '' : 'LIMIT :max';

        foreach ($queries as $query) {
            $where[] = $this->getSQLCondition($query);
        }

        if (Authorization::$status) {
            $where[] = $this->getSQLPermissionsCondition($name, $roles);
        }

        $sqlWhere = !empty($where) ? 'where ' . implode(' AND ', $where) : '';
        $sql = "SELECT SUM({$attribute}) as sum
            FROM 
                (
                    SELECT {$attribute}
                    FROM {$this->getSQLTable($name)} table_main
                    " . $sqlWhere . "
                    {$limit}
                ) table_count
        ";
        if ($timeout || self::$timeout) {
            $sql = $this->setTimeoutForQuery($sql, $timeout ? $timeout : self::$timeout);
        }

        $stmt = $this->getPDO()->prepare($sql);

        foreach ($queries as $query) {
            $this->bindConditionValue($stmt, $query);
        }

        if (!\is_null($max)) {
            $stmt->bindValue(':max', $max, PDO::PARAM_INT);
        }

        $stmt->execute();

        $result = $stmt->fetch();

        return $result['sum'] ?? 0;
    }

    /**
     * Get the SQL projection given the selected attributes
     *
     * @param array<string> $selections
     * @param string $prefix
     * @return mixed
     * @throws Exception
     */
    protected function getAttributeProjection(array $selections, string $prefix = ''): mixed
    {
        if (empty($selections) || \in_array('*', $selections)) {
            if (!empty($prefix)) {
                return "`{$prefix}`.*";
            }
            return '*';
        }

        // Remove $id, $permissions and $collection if present since it is always selected by default
        $selections = \array_diff($selections, ['$id', '$permissions', '$collection']);

        $selections[] = '_uid';
        $selections[] = '_permissions';

        if (\in_array('$internalId', $selections)) {
            $selections[] = '_id';
            $selections = \array_diff($selections, ['$internalId']);
        }
        if (\in_array('$createdAt', $selections)) {
            $selections[] = '_createdAt';
            $selections = \array_diff($selections, ['$createdAt']);
        }
        if (\in_array('$updatedAt', $selections)) {
            $selections[] = '_updatedAt';
            $selections = \array_diff($selections, ['$updatedAt']);
        }

        if (!empty($prefix)) {
            foreach ($selections as &$selection) {
                $selection = "`{$prefix}`.`{$this->filter($selection)}`";
            }
        } else {
            foreach ($selections as &$selection) {
                $selection = "`{$this->filter($selection)}`";
            }
        }

        return \implode(', ', $selections);
    }

    /*
     * Get SQL Condition
     *
     * @param Query $query
     * @return string
     * @throws Exception
     */
    protected function getSQLCondition(Query $query): string
    {
        $query->setAttribute(match ($query->getAttribute()) {
            '$id' => '_uid',
            '$createdAt' => '_createdAt',
            '$updatedAt' => '_updatedAt',
            default => $query->getAttribute()
        });

        $attribute = "`{$query->getAttribute()}`";
        $placeholder = $this->getSQLPlaceholder($query);

        switch ($query->getMethod()) {
            case Query::TYPE_SEARCH:
                return "MATCH(table_main.{$attribute}) AGAINST (:{$placeholder}_0 IN BOOLEAN MODE)";

            case Query::TYPE_BETWEEN:
                return "table_main.{$attribute} BETWEEN :{$placeholder}_0 AND :{$placeholder}_1";

            case Query::TYPE_IS_NULL:
            case Query::TYPE_IS_NOT_NULL:
                return "table_main.{$attribute} {$this->getSQLOperator($query->getMethod())}";

            default:
                $conditions = [];
                foreach ($query->getValues() as $key => $value) {
                    $conditions[] = $attribute . ' ' . $this->getSQLOperator($query->getMethod()) . ' :' . $placeholder . '_' . $key;
                }
                $condition = implode(' OR ', $conditions);
                return empty($condition) ? '' : '(' . $condition . ')';
        }
    }

    /**
     * Get SQL Type
     *
     * @param string $type
     * @param int $size
     * @param bool $signed
     * @return string
     * @throws Exception
     */
    protected function getSQLType(string $type, int $size, bool $signed = true): string
    {
        switch ($type) {
            case Database::VAR_STRING:
                // $size = $size * 4; // Convert utf8mb4 size to bytes
                if ($size > 16777215) {
                    return 'LONGTEXT';
                }

                if ($size > 65535) {
                    return 'MEDIUMTEXT';
                }

<<<<<<< HEAD
                if ($size > 16120) {
=======
                if ($size > $this->getMaxVarcharLength()) {
>>>>>>> 98dc6a94
                    return 'TEXT';
                }

                return "VARCHAR({$size})";

            case Database::VAR_INTEGER:  // We don't support zerofill: https://stackoverflow.com/a/5634147/2299554
                $signed = ($signed) ? '' : ' UNSIGNED';

                if ($size >= 8) { // INT = 4 bytes, BIGINT = 8 bytes
                    return 'BIGINT' . $signed;
                }

                return 'INT' . $signed;

            case Database::VAR_FLOAT:
                $signed = ($signed) ? '' : ' UNSIGNED';
                return 'DOUBLE' . $signed;

            case Database::VAR_BOOLEAN:
                return 'TINYINT(1)';

            case Database::VAR_RELATIONSHIP:
                return 'VARCHAR(255)';

            case Database::VAR_DATETIME:
                return 'DATETIME(3)';

            default:
                throw new DatabaseException('Unknown type: ' . $type . '. Must be one of ' . Database::VAR_STRING . ', ' . Database::VAR_INTEGER .  ', ' . Database::VAR_FLOAT . ', ' . Database::VAR_BOOLEAN . ', ' . Database::VAR_DATETIME . ', ' . Database::VAR_RELATIONSHIP);
        }
    }

    /**
     * Get SQL Index
     *
     * @param string $collection
     * @param string $id
     * @param string $type
     * @param array<string> $attributes
     * @return string
     * @throws Exception
     */
    protected function getSQLIndex(string $collection, string $id, string $type, array $attributes): string
    {
        $type = match ($type) {
            Database::INDEX_KEY,
            Database::INDEX_ARRAY => 'INDEX',
            Database::INDEX_UNIQUE => 'UNIQUE INDEX',
            Database::INDEX_FULLTEXT => 'FULLTEXT INDEX',
            default => throw new DatabaseException('Unknown index type: ' . $type . '. Must be one of ' . Database::INDEX_KEY . ', ' . Database::INDEX_UNIQUE . ', ' . Database::INDEX_ARRAY . ', ' . Database::INDEX_FULLTEXT),
        };

        return "CREATE {$type} `{$id}` ON {$this->getSQLTable($collection)} ( " . implode(', ', $attributes) . " )";
    }

    /**
     * Get PDO Type
     *
     * @param mixed $value
     * @return int
     * @throws Exception
     */
    protected function getPDOType(mixed $value): int
    {
        return match (gettype($value)) {
            'double', 'string' => PDO::PARAM_STR,
            'integer', 'boolean' => PDO::PARAM_INT,
            'NULL' => PDO::PARAM_NULL,
            default => throw new DatabaseException('Unknown PDO Type for ' . \gettype($value)),
        };
    }

    /**
     * Is fulltext Wildcard index supported?
     *
     * @return bool
     */
    public function getSupportForFulltextWildcardIndex(): bool
    {
        return true;
    }

    /**
     * Are timeouts supported?
     *
     * @return bool
     */
    public function getSupportForTimeouts(): bool
    {
        return true;
    }

    /**
     * Returns Max Execution Time
     * @param string $sql
     * @param int $milliseconds
     * @return string
     */
    protected function setTimeoutForQuery(string $sql, int $milliseconds): string
    {
        if (!$this->getSupportForTimeouts()) {
            return $sql;
        }

        $seconds = $milliseconds / 1000;
        return "SET STATEMENT max_statement_time = {$seconds} FOR " . $sql;
    }

    /**
     * @param PDOException $e
     * @throws Timeout
     */
    protected function processException(PDOException $e): void
    {
        // Regular PDO
        if ($e->getCode() === '70100' && isset($e->errorInfo[1]) && $e->errorInfo[1] === 1969) {
            throw new Timeout($e->getMessage());
        }

        // PDOProxy switches errorInfo PDOProxy.php line 64
        if ($e->getCode() === 1969 && isset($e->errorInfo[0]) && $e->errorInfo[0] === '70100') {
            throw new Timeout($e->getMessage());
        }

        throw $e;
    }
}<|MERGE_RESOLUTION|>--- conflicted
+++ resolved
@@ -1300,11 +1300,7 @@
                     return 'MEDIUMTEXT';
                 }
 
-<<<<<<< HEAD
-                if ($size > 16120) {
-=======
                 if ($size > $this->getMaxVarcharLength()) {
->>>>>>> 98dc6a94
                     return 'TEXT';
                 }
 
