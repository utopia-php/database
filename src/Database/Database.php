<?php

namespace Utopia\Database;

use Exception;
use Throwable;
use Utopia\Cache\Cache;
use Utopia\Database\Exception\Authorization as AuthorizationException;
use Utopia\Database\Exception\Conflict as ConflictException;
use Utopia\Database\Exception\Duplicate as DuplicateException;
use Utopia\Database\Exception\Limit as LimitException;
use Utopia\Database\Exception\Structure as StructureException;
use Utopia\Database\Helpers\ID;
use Utopia\Database\Helpers\Permission;
use Utopia\Database\Helpers\Role;
use Utopia\Database\Validator\Authorization;
use Utopia\Database\Validator\Index as IndexValidator;
use Utopia\Database\Validator\Structure;

class Database
{
    public const VAR_STRING = 'string';
    // Simple Types
    public const VAR_INTEGER = 'integer';
    public const VAR_FLOAT = 'double';
    public const VAR_BOOLEAN = 'boolean';
    public const VAR_DATETIME = 'datetime';

    // Relationships Types
    public const VAR_DOCUMENT = 'document';

    // Index Types
    public const INDEX_KEY = 'key';
    public const INDEX_FULLTEXT = 'fulltext';
    public const INDEX_UNIQUE = 'unique';
    public const INDEX_SPATIAL = 'spatial';
    public const INDEX_ARRAY = 'array';

    // Orders
    public const ORDER_ASC = 'ASC';
    public const ORDER_DESC = 'DESC';

    // Permissions
    public const PERMISSION_CREATE= 'create';
    public const PERMISSION_READ = 'read';
    public const PERMISSION_UPDATE = 'update';
    public const PERMISSION_DELETE = 'delete';

    // Aggregate permissions
    public const PERMISSION_WRITE = 'write';

    public const PERMISSIONS = [
        self::PERMISSION_CREATE,
        self::PERMISSION_READ,
        self::PERMISSION_UPDATE,
        self::PERMISSION_DELETE,
    ];

    // Collections
    public const METADATA = '_metadata';

    // Cursor
    public const CURSOR_BEFORE = 'before';
    public const CURSOR_AFTER = 'after';

    // Lengths
    public const LENGTH_KEY = 255;

    // Cache
    public const TTL = 60 * 60 * 24; // 24 hours

    // Events
    public const EVENT_ALL = '*';

    public const EVENT_DATABASE_LIST = 'database_list';
    public const EVENT_DATABASE_CREATE = 'database_create';
    public const EVENT_DATABASE_DELETE = 'database_delete';

    public const EVENT_COLLECTION_LIST = 'collection_list';
    public const EVENT_COLLECTION_CREATE = 'collection_delete';
    public const EVENT_COLLECTION_READ = 'collection_read';
    public const EVENT_COLLECTION_DELETE = 'collection_delete';

    public const EVENT_DOCUMENT_FIND = 'document_find';
    public const EVENT_DOCUMENT_CREATE = 'document_create';
    public const EVENT_DOCUMENT_READ = 'document_read';
    public const EVENT_DOCUMENT_UPDATE = 'document_update';
    public const EVENT_DOCUMENT_DELETE = 'document_delete';
    public const EVENT_DOCUMENT_COUNT = 'document_count';
    public const EVENT_DOCUMENT_SUM = 'document_sum';
    public const EVENT_DOCUMENT_INCREASE = 'document_increase';
    public const EVENT_DOCUMENT_DECREASE = 'document_decrease';

    public const EVENT_ATTRIBUTE_CREATE = 'attribute_create';
    public const EVENT_ATTRIBUTE_UPDATE = 'attribute_update';
    public const EVENT_ATTRIBUTE_DELETE = 'attribute_delete';

    public const EVENT_INDEX_RENAME = 'index_rename';
    public const EVENT_INDEX_CREATE = 'index_create';
    public const EVENT_INDEX_DELETE = 'index_delete';

    protected Adapter $adapter;

    protected Cache $cache;

    /**
     * @var array<string, bool>
     */
    protected array $primitives = [
        self::VAR_STRING => true,
        self::VAR_INTEGER => true,
        self::VAR_FLOAT => true,
        self::VAR_BOOLEAN => true,
    ];

    /**
     * List of Internal Ids
     * @var array<array<string, mixed>>
     */
    protected array $attributes = [
        [
            '$id' => '$id',
            'type' => self::VAR_STRING,
            'size' => Database::LENGTH_KEY,
            'required' => true,
            'signed' => true,
            'array' => false,
            'filters' => [],
        ],
        [
            '$id' => '$collection',
            'type' => self::VAR_STRING,
            'size' => Database::LENGTH_KEY,
            'required' => true,
            'signed' => true,
            'array' => false,
            'filters' => [],
        ],
        [
            '$id' => '$createdAt',
            'type' => Database::VAR_DATETIME,
            'format' => '',
            'size' => 0,
            'signed' => false,
            'required' => false,
            'default' => null,
            'array' => false,
            'filters' => ['datetime']
        ],
        [
            '$id' => '$updatedAt',
            'type' => Database::VAR_DATETIME,
            'format' => '',
            'size' => 0,
            'signed' => false,
            'required' => false,
            'default' => null,
            'array' => false,
            'filters' => ['datetime']
        ]
    ];

    /**
     * Parent Collection
     * Defines the structure for both system and custom collections
     *
     * @var array<string, mixed>
     */
    protected array $collection = [
        '$id' => self::METADATA,
        '$collection' => self::METADATA,
        'name' => 'collections',
        'attributes' => [
            [
                '$id' => 'name',
                'key' => 'name',
                'type' => self::VAR_STRING,
                'size' => 256,
                'required' => true,
                'signed' => true,
                'array' => false,
                'filters' => [],
            ],
            [
                '$id' => 'attributes',
                'key' => 'attributes',
                'type' => self::VAR_STRING,
                'size' => 1000000,
                'required' => false,
                'signed' => true,
                'array' => false,
                'filters' => ['json'],
            ],
            [
                '$id' => 'indexes',
                'key' => 'indexes',
                'type' => self::VAR_STRING,
                'size' => 1000000,
                'required' => false,
                'signed' => true,
                'array' => false,
                'filters' => ['json'],
            ],
        ],
        'indexes' => [],
    ];

    /**
     * @var array<string, array{encode: callable, decode: callable}>
     */
    protected static array $filters = [];

    /**
     * @var array<string, array{encode: callable, decode: callable}>
     */
    private array $instanceFilters = [];

    /**
     * @var array<string, mixed>
     */
    protected array $listeners = [
        '*' => [],
    ];

    /**
     * @var bool
     */
    protected bool $silentEvents = false;

    /**
     * Timestamp for the current request
     * @var ?\DateTime
     */
    protected ?\DateTime $timestamp = null;

    /**
     * @param Adapter $adapter
     * @param Cache $cache
     * @param array<string, array{encode: callable, decode: callable}> $filters
     */
    public function __construct(Adapter $adapter, Cache $cache, array $filters = [])
    {
        $this->adapter = $adapter;
        $this->cache = $cache;
        $this->instanceFilters = $filters;

        self::addFilter(
            'json',
            /**
             * @param mixed $value
             * @return mixed
             */
            function (mixed $value) {
                $value = ($value instanceof Document) ? $value->getArrayCopy() : $value;

                if (!is_array($value) && !$value instanceof \stdClass) {
                    return $value;
                }

                return json_encode($value);
            },
            /**
             * @param mixed $value
             * @return mixed
             * @throws Exception
             */
            function (mixed $value) {
                if (!is_string($value)) {
                    return $value;
                }

                $value = json_decode($value, true) ?? [];

                if (array_key_exists('$id', $value)) {
                    return new Document($value);
                } else {
                    $value = array_map(function ($item) {
                        if (is_array($item) && array_key_exists('$id', $item)) { // if `$id` exists, create a Document instance
                            return new Document($item);
                        }
                        return $item;
                    }, $value);
                }

                return $value;
            }
        );

        self::addFilter(
            'datetime',
            /**
             * @param string|null $value
             * @return string|null
             * @throws Exception
             */
            function (?string $value) {
                if (is_null($value)) {
                    return null;
                }
                try {
                    $value = new \DateTime($value);
                    $value->setTimezone(new \DateTimeZone(date_default_timezone_get()));
                    return DateTime::format($value);
                } catch (\Throwable $th) {
                    return $value;
                }
            },
            /**
             * @param string|null $value
             * @return string|null
             */
            function (?string $value) {
                return DateTime::formatTz($value);
            }
        );
    }

    /**
     * Add listener to events
     *
     * @param string $event
     * @param callable $callback
     * @return self
     */
    public function on(string $event, callable $callback): self
    {
        if (!isset($this->listeners[$event])) {
            $this->listeners[$event] = [];
        }
        $this->listeners[$event][] = $callback;
        return $this;
    }

    /**
     * Silent event generation for all the calls inside the callback
     *
     * @param callable $callback
     * @return mixed
     */
    public function silent(callable $callback): mixed
    {
        $previous = $this->silentEvents;
        $this->silentEvents = true;
        $result = $callback();
        $this->silentEvents = $previous;
        return $result;
    }

    /**
     * Trigger callback for events
     *
     * @param string $event
     * @param mixed $args
     * @return void
     */
    protected function trigger(string $event, mixed $args = null): void
    {
        if ($this->silentEvents) {
            return;
        }
        foreach ($this->listeners[self::EVENT_ALL] as $callback) {
            call_user_func($callback, $event, $args);
        }

        foreach (($this->listeners[$event] ?? []) as $callback) {
            call_user_func($callback, $event, $args);
        }
    }

    /**
     * Executes $callback with $timestamp set to $requestTimestamp
     *
     * @template T
     * @param ?\DateTime $requestTimestamp
     * @param callable(): T $callback
     * @return T
     */
    public function withRequestTimestamp(?\DateTime $requestTimestamp, callable $callback): mixed
    {
        $previous = $this->timestamp;
        $this->timestamp = $requestTimestamp;
        try {
            $result = $callback();
        } finally {
            $this->timestamp = $previous;
        }
        return $result;
    }

    /**
     * Set Namespace.
     *
     * Set namespace to divide different scope of data sets
     *
     * @param string $namespace
     *
     * @return $this
     *
     * @throws Exception
     */
    public function setNamespace(string $namespace): self
    {
        $this->adapter->setNamespace($namespace);

        return $this;
    }

    /**
     * Get Namespace.
     *
     * Get namespace of current set scope
     *
     * @return string
     *
     * @throws Exception
     */
    public function getNamespace(): string
    {
        return $this->adapter->getNamespace();
    }

    /**
     * Set database to use for current scope
     *
     * @param string $name
     * @param bool $reset
     *
     * @return bool
     * @throws Exception
     */
    public function setDefaultDatabase(string $name, bool $reset = false): bool
    {
        return $this->adapter->setDefaultDatabase($name, $reset);
    }

    /**
     * Get Database.
     *
     * Get Database from current scope
     *
     * @throws Exception
     *
     * @return string
     */
    public function getDefaultDatabase(): string
    {
        return $this->adapter->getDefaultDatabase();
    }

    /**
     * Ping Database
     *
     * @return bool
     */
    public function ping(): bool
    {
        return $this->adapter->ping();
    }

    /**
     * Create the Default Database
     *
     * @throws Exception
     *
     * @return bool
     */
    public function create(): bool
    {
        $name = $this->adapter->getDefaultDatabase();
        $this->adapter->create($name);

        /**
         * Create array of attribute documents
         * @var array<Document> $attributes
         */
        $attributes = array_map(function ($attribute) {
            return new Document([
                '$id' => ID::custom($attribute[0]),
                'type' => $attribute[1],
                'size' => $attribute[2],
                'required' => $attribute[3],
            ]);
        }, [ // Array of [$id, $type, $size, $required]
            ['name', self::VAR_STRING, 512, true],
            ['attributes', self::VAR_STRING, 1000000, false],
            ['indexes', self::VAR_STRING, 1000000, false],
        ]);

        $this->silent(fn () => $this->createCollection(self::METADATA, $attributes));

        $this->trigger(self::EVENT_DATABASE_CREATE, $name);

        return true;
    }

    /**
     * Check if database exists
     * Optionally check if collection exists in database
     *
     * @param string $database database name
     * @param string|null $collection (optional) collection name
     *
     * @return bool
     */
    public function exists(string $database, string $collection = null): bool
    {
        return $this->adapter->exists($database, $collection);
    }

    /**
     * List Databases
     *
     * @return array<Document>
     */
    public function list(): array
    {
        $databases = $this->adapter->list();

        $this->trigger(self::EVENT_DATABASE_LIST, $databases);

        return $databases;
    }

    /**
     * Delete Database
     *
     * @param string $name
     *
     * @return bool
     */
    public function delete(string $name): bool
    {
        $deleted = $this->adapter->delete($name);

        $this->trigger(self::EVENT_DATABASE_DELETE, ['name' => $name, 'deleted' => $deleted]);

        return $deleted;
    }

    /**
     * Create Collection
     *
     * @param string $id
     * @param array<Document> $attributes
     * @param array<Document> $indexes
     *
     * @return Document
     * @throws DuplicateException
     */
    public function createCollection(string $id, array $attributes = [], array $indexes = []): Document
    {
        $collection = $this->silent(fn () => $this->getCollection($id));

        if (!$collection->isEmpty() && $id !== self::METADATA) {
            throw new DuplicateException('Collection ' . $id . ' Exists!');
        }

        $this->adapter->createCollection($id, $attributes, $indexes);

        if ($id === self::METADATA) {
            return new Document($this->collection);
        }

        $collection = new Document([
            '$id' => ID::custom($id),
            '$permissions' => [
                Permission::read(Role::any()),
                Permission::create(Role::any()),
                Permission::update(Role::any()),
                Permission::delete(Role::any()),
            ],
            'name' => $id,
            'attributes' => $attributes,
            'indexes' => $indexes,
        ]);

        // Check index limits, if given
        if ($indexes && $this->adapter->getCountOfIndexes($collection) > $this->adapter->getLimitForIndexes()) {
            throw new LimitException('Index limit of ' . $this->adapter->getLimitForIndexes() . ' exceeded. Cannot create collection.');
        }

        // check attribute limits, if given
        if ($attributes) {
            if (
                $this->adapter->getLimitForAttributes() > 0 &&
                $this->adapter->getCountOfAttributes($collection) > $this->adapter->getLimitForAttributes()
            ) {
                throw new LimitException('Column limit of ' . $this->adapter->getLimitForAttributes() . ' exceeded. Cannot create collection.');
            }

            if (
                $this->adapter->getDocumentSizeLimit() > 0 &&
                $this->adapter->getAttributeWidth($collection) > $this->adapter->getDocumentSizeLimit()
            ) {
                throw new LimitException('Row width limit of ' . $this->adapter->getDocumentSizeLimit() . ' exceeded. Cannot create collection.');
            }
        }

        $createdCollection = $this->silent(fn () => $this->createDocument(self::METADATA, $collection));

        $this->trigger(self::EVENT_COLLECTION_CREATE, $createdCollection);

        return $createdCollection;
    }

    /**
     * Get Collection
     *
     * @param string $id
     *
     * @return Document
     * @throws Exception
     */
    public function getCollection(string $id): Document
    {
        $collection = $this->silent(fn () => $this->getDocument(self::METADATA, $id));

        $this->trigger(self::EVENT_COLLECTION_READ, $collection);

        return $collection;
    }

    /**
     * List Collections
     *
     * @param int $offset
     * @param int $limit
     *
     * @return array<Document>
     * @throws Exception
     */
    public function listCollections(int $limit = 25, int $offset = 0): array
    {
        Authorization::disable();

        $result = $this->silent(fn () => $this->find(self::METADATA, [
            Query::limit($limit),
            Query::offset($offset)
        ]));

        Authorization::reset();

        $this->trigger(self::EVENT_COLLECTION_LIST, $result);

        return $result;
    }

    /**
     * Delete Collection
     *
     * @param string $id
     *
     * @return bool
     */
    public function deleteCollection(string $id): bool
    {
        $this->adapter->deleteCollection($id);

        $collection = $this->silent(fn () => $this->getDocument(self::METADATA, $id));
        $deleted = $this->silent(fn () => $this->deleteDocument(self::METADATA, $id));

        $this->trigger(self::EVENT_COLLECTION_DELETE, $collection);

        return $deleted;
    }

    /**
     * Create Attribute
     *
     * @param string $collection
     * @param string $id
     * @param string $type
     * @param int $size utf8mb4 chars length
     * @param bool $required
     * @param mixed $default
     * @param bool $signed
     * @param bool $array
     * @param string|null $format optional validation format of attribute
     * @param array<string, mixed> $formatOptions assoc array with custom options that can be passed for the format validation
     * @param array<string> $filters
     *
     * @return bool
     * @throws AuthorizationException
     * @throws DuplicateException
     * @throws LimitException
     * @throws StructureException
     * @throws Throwable
     */
    public function createAttribute(string $collection, string $id, string $type, int $size, bool $required, mixed $default = null, bool $signed = true, bool $array = false, string $format = null, array $formatOptions = [], array $filters = []): bool
    {
        $collection = $this->silent(fn () => $this->getCollection($collection));

        if ($collection->isEmpty()) {
            throw new Exception('Collection not found');
        }

        // attribute IDs are case insensitive
        $attributes = $collection->getAttribute('attributes', []);
        /** @var array<Document> $attributes */
        foreach ($attributes as $attribute) {
            if (\strtolower($attribute->getId()) === \strtolower($id)) {
                throw new DuplicateException('Attribute already exists');
            }
        }

        /** Ensure required filters for the attribute are passed */
        $requiredFilters = $this->getRequiredFilters($type);
        if (!empty(array_diff($requiredFilters, $filters))) {
            throw new Exception("Attribute of type: $type requires the following filters: " . implode(",", $requiredFilters));
        }

        if (
            $this->adapter->getLimitForAttributes() > 0 &&
            $this->adapter->getCountOfAttributes($collection) >= $this->adapter->getLimitForAttributes()
        ) {
            throw new LimitException('Column limit reached. Cannot create new attribute.');
        }

        if ($format) {
            if (!Structure::hasFormat($format, $type)) {
                throw new Exception('Format ("' . $format . '") not available for this attribute type ("' . $type . '")');
            }
        }

        $collection->setAttribute('attributes', new Document([
            '$id' => ID::custom($id),
            'key' => $id,
            'type' => $type,
            'size' => $size,
            'required' => $required,
            'default' => $default,
            'signed' => $signed,
            'array' => $array,
            'format' => $format,
            'formatOptions' => $formatOptions,
            'filters' => $filters,
        ]), Document::SET_TYPE_APPEND);

        if (
            $this->adapter->getDocumentSizeLimit() > 0 &&
            $this->adapter->getAttributeWidth($collection) >= $this->adapter->getDocumentSizeLimit()
        ) {
            throw new LimitException('Row width limit reached. Cannot create new attribute.');
        }

        switch ($type) {
            case self::VAR_STRING:
                if ($size > $this->adapter->getLimitForString()) {
                    throw new Exception('Max size allowed for string is: ' . number_format($this->adapter->getLimitForString()));
                }
                break;

            case self::VAR_INTEGER:
                $limit = ($signed) ? $this->adapter->getLimitForInt() / 2 : $this->adapter->getLimitForInt();
                if ($size > $limit) {
                    throw new Exception('Max size allowed for int is: ' . number_format($limit));
                }
                break;
            case self::VAR_FLOAT:
            case self::VAR_BOOLEAN:
            case self::VAR_DATETIME:
                break;
            default:
                throw new Exception('Unknown attribute type: ' . $type);
        }

        // only execute when $default is given
        if (!\is_null($default)) {
            if ($required === true) {
                throw new Exception('Cannot set a default value on a required attribute');
            }

            $this->validateDefaultTypes($type, $default);
        }

        $attribute = $this->adapter->createAttribute($collection->getId(), $id, $type, $size, $signed, $array);

        if ($collection->getId() !== self::METADATA) {
            $this->silent(fn () => $this->updateDocument(self::METADATA, $collection->getId(), $collection));
        }

        $this->trigger(self::EVENT_ATTRIBUTE_CREATE, $attribute);

        return $attribute;
    }

    /**
     * Get the list of required filters for each data type
     *
     * @param string $type Type of the attribute
     *
     * @return array<string>
     */
    protected function getRequiredFilters(string $type): array
    {
        return match ($type) {
            self::VAR_DATETIME => ['datetime'],
            default => [],
        };
    }

    /**
     * Function to validate if the default value of an attribute matches its attribute type
     *
     * @param string $type Type of the attribute
     * @param mixed $default Default value of the attribute
     *
     * @throws Exception
     * @return void
     */
    protected function validateDefaultTypes(string $type, mixed $default): void
    {
        $defaultType = \gettype($default);

        if ($defaultType === 'NULL') {
            // Disable null. No validation required
            return;
        }

        if ($defaultType === 'array') {
            foreach ($default as $value) {
                $this->validateDefaultTypes($type, $value);
            }
            return;
        }

        switch ($type) {
            case self::VAR_STRING:
            case self::VAR_INTEGER:
            case self::VAR_FLOAT:
            case self::VAR_BOOLEAN:
                if ($type !== $defaultType) {
                    throw new Exception('Default value ' . $default . ' does not match given type ' . $type);
                }
                break;
            case self::VAR_DATETIME:
                if ($defaultType !== self::VAR_STRING) {
                    throw new Exception('Default value ' . $default . ' does not match given type ' . $type);
                }
                break;
            default:
                throw new Exception('Unknown attribute type: ' . $type);
        }
    }

    /**
     * Update attribute metadata. Utility method for update attribute methods.
     *
     * @param string $collection
     * @param string $id
     * @param callable $updateCallback method that recieves document, and returns it with changes applied
     *
     * @return void
     * @throws Exception
     */
    private function updateAttributeMeta(string $collection, string $id, callable $updateCallback): void
    {
        // Load
        $collection = $this->silent(fn () => $this->getCollection($collection));

        $attributes = $collection->getAttribute('attributes', []);

        $attributeIndex = \array_search($id, \array_map(fn ($attribute) => $attribute['$id'], $attributes));

        if ($attributeIndex === false) {
            throw new Exception('Attribute not found');
        }

        // Execute update from callback
        call_user_func($updateCallback, $attributes[$attributeIndex], $collection, $attributeIndex);

        // Save
        $collection->setAttribute('attributes', $attributes, Document::SET_TYPE_ASSIGN);

        if ($collection->getId() !== self::METADATA) {
            $this->silent(fn () => $this->updateDocument(self::METADATA, $collection->getId(), $collection));
        }

        $this->trigger(self::EVENT_ATTRIBUTE_UPDATE, $attributes[$attributeIndex]);
    }

    /**
     * Update required status of attribute.
     *
     * @param string $collection
     * @param string $id
     * @param bool $required
     *
     * @return void
     */
    public function updateAttributeRequired(string $collection, string $id, bool $required): void
    {
        $this->updateAttributeMeta($collection, $id, function ($attribute) use ($required) {
            $attribute->setAttribute('required', $required);
        });
    }

    /**
     * Update format of attribute.
     *
     * @param string $collection
     * @param string $id
     * @param string $format validation format of attribute
     *
     * @return void
     */
    public function updateAttributeFormat(string $collection, string $id, string $format): void
    {
        $this->updateAttributeMeta($collection, $id, function ($attribute) use ($format) {
            if (!Structure::hasFormat($format, $attribute->getAttribute('type'))) {
                throw new Exception('Format ("' . $format . '") not available for this attribute type ("' . $attribute->getAttribute('type') . '")');
            }

            $attribute->setAttribute('format', $format);
        });
    }

    /**
     * Update format options of attribute.
     *
     * @param string $collection
     * @param string $id
     * @param array<string, mixed> $formatOptions assoc array with custom options that can be passed for the format validation
     *
     * @return void
     */
    public function updateAttributeFormatOptions(string $collection, string $id, array $formatOptions): void
    {
        $this->updateAttributeMeta($collection, $id, function ($attribute) use ($formatOptions) {
            $attribute->setAttribute('formatOptions', $formatOptions);
        });
    }

    /**
     * Update filters of attribute.
     *
     * @param string $collection
     * @param string $id
     * @param array<string> $filters
     *
     * @return void
     * @throws Exception
     */
    public function updateAttributeFilters(string $collection, string $id, array $filters): void
    {
        $this->updateAttributeMeta($collection, $id, function ($attribute) use ($filters) {
            $attribute->setAttribute('filters', $filters);
        });
    }

    /**
     * Update default value of attribute
     *
     * @param string $collection
     * @param string $id
     * @param mixed $default
     *
     * @return void
     * @throws Exception
     */
    public function updateAttributeDefault(string $collection, string $id, mixed $default = null): void
    {
        $this->updateAttributeMeta($collection, $id, function ($attribute) use ($default) {
            if ($attribute->getAttribute('required') === true) {
                throw new Exception('Cannot set a default value on a required attribute');
            }

            $this->validateDefaultTypes($attribute->getAttribute('type'), $default);

            $attribute->setAttribute('default', $default);
        });
    }

    /**
     * Update Attribute. This method is for updating data that causes underlying structure to change. Check out other updateAttribute methods if you are looking for metadata adjustments.
     *
     * @param string $collection
     * @param string $id
     * @param string|null $type
     * @param int|null $size utf8mb4 chars length
     * @param bool $signed
     * @param bool $array
     *
     * To update attribute key (ID), use renameAttribute instead.
     * @param string|null $format
     * @param array<string, mixed> $formatOptions
     * @param array<string> $filters
     * @return bool
     * @throws Exception
     */
    public function updateAttribute(string $collection, string $id, string $type = null, int $size = null, bool $signed = null, bool $array = null, string $format = null, array $formatOptions = [], array $filters = []): bool
    {
        /** Ensure required filters for the attribute are passed */
        $requiredFilters = $this->getRequiredFilters($type);
        if (!empty(array_diff($requiredFilters, $filters))) {
            throw new Exception("Attribute of type: $type requires the following filters: " . implode(",", $requiredFilters));
        }

        if ($format) {
            if (!Structure::hasFormat($format, $type)) {
                throw new Exception('Format ("' . $format . '") not available for this attribute type ("' . $type . '")');
            }
        }

        $this->updateAttributeMeta($collection, $id, function ($attribute, $collectionDoc, $attributeIndex) use ($collection, $id, $type, $size, $signed, $array, $format, $formatOptions, $filters) {
            if ($type !== null || $size !== null || $signed !== null || $array !== null || $format !== null || !empty($formatOptions) || !empty($filters)) {
                $type ??= $attribute->getAttribute('type');
                $size ??= $attribute->getAttribute('size');
                $signed ??= $attribute->getAttribute('signed');
                $array ??= $attribute->getAttribute('array');
                $format ??= $attribute->getAttribute('format');

                if (empty(($formatOptions))) {
                    $formatOptions = $attribute->getAttribute('formatOptions');
                }
                if (empty(($filters))) {
                    $filters = $attribute->getAttribute('filters');
                }

                switch ($type) {
                    case self::VAR_STRING:
                        if ($size > $this->adapter->getLimitForString()) {
                            throw new Exception('Max size allowed for string is: ' . number_format($this->adapter->getLimitForString()));
                        }
                        break;

                    case self::VAR_INTEGER:
                        $limit = ($signed) ? $this->adapter->getLimitForInt() / 2 : $this->adapter->getLimitForInt();
                        if ($size > $limit) {
                            throw new Exception('Max size allowed for int is: ' . number_format($limit));
                        }
                        break;
                    case self::VAR_FLOAT:
                    case self::VAR_BOOLEAN:
                    case self::VAR_DATETIME:
                        break;
                    default:
                        throw new Exception('Unknown attribute type: ' . $type);
                }

                $attribute
                    ->setAttribute('type', $type)
                    ->setAttribute('size', $size)
                    ->setAttribute('signed', $signed)
                    ->setAttribute('array', $array)
                    ->setAttribute('format', $format)
                    ->setAttribute('formatOptions', $formatOptions)
                    ->setAttribute('filters', $filters);

                $attributes = $collectionDoc->getAttribute('attributes');
                $attributes[$attributeIndex] = $attribute;
                $collectionDoc->setAttribute('attributes', $attributes, Document::SET_TYPE_ASSIGN);

                if (
                    $this->adapter->getDocumentSizeLimit() > 0 &&
                    $this->adapter->getAttributeWidth($collectionDoc) >= $this->adapter->getDocumentSizeLimit()
                ) {
                    throw new LimitException('Row width limit reached. Cannot create new attribute.');
                }

                $this->adapter->updateAttribute($collection, $id, $type, $size, $signed, $array);
            }
        });

        return true;
    }

    /**
     * Checks if attribute can be added to collection.
     * Used to check attribute limits without asking the database
     * Returns true if attribute can be added to collection, throws exception otherwise
     *
     * @param Document $collection
     * @param Document $attribute
     *
     * @throws LimitException
     * @return bool
     */
    public function checkAttribute(Document $collection, Document $attribute): bool
    {
        $collection = clone $collection;

        $collection->setAttribute('attributes', $attribute, Document::SET_TYPE_APPEND);

        if (
            $this->adapter->getLimitForAttributes() > 0 &&
            $this->adapter->getCountOfAttributes($collection) > $this->adapter->getLimitForAttributes()
        ) {
            throw new LimitException('Column limit reached. Cannot create new attribute.');
        }

        if (
            $this->adapter->getDocumentSizeLimit() > 0 &&
            $this->adapter->getAttributeWidth($collection) >= $this->adapter->getDocumentSizeLimit()
        ) {
            throw new LimitException('Row width limit reached. Cannot create new attribute.');
        }

        return true;
    }

    /**
     * Delete Attribute
     *
     * @param string $collection
     * @param string $id
     *
     * @return bool
     */
    public function deleteAttribute(string $collection, string $id): bool
    {
        $collection = $this->silent(fn () =>$this->getCollection($collection));

        $attributes = $collection->getAttribute('attributes', []);

        $attribute = null;

        foreach ($attributes as $key => $value) {
            if (isset($value['$id']) && $value['$id'] === $id) {
                $attribute = $value;
                unset($attributes[$key]);
            }
        }

        $collection->setAttribute('attributes', $attributes);

        if ($collection->getId() !== self::METADATA) {
            $this->silent(fn () => $this->updateDocument(self::METADATA, $collection->getId(), $collection));
        }

        $deleted = $this->adapter->deleteAttribute($collection->getId(), $id);

        $this->trigger(self::EVENT_ATTRIBUTE_DELETE, $attribute);

        return $deleted;
    }

    /**
     * Rename Attribute
     *
     * @param string $collection
     * @param string $old Current attribute ID
     * @param string $new
     * @return bool
     * @throws DuplicateException
     */
    public function renameAttribute(string $collection, string $old, string $new): bool
    {
        $collection = $this->silent(fn () => $this->getCollection($collection));
        $attributes = $collection->getAttribute('attributes', []);
        $indexes = $collection->getAttribute('indexes', []);

        $attribute = \in_array($old, \array_map(fn ($attribute) => $attribute['$id'], $attributes));

        if ($attribute === false) {
            throw new Exception('Attribute not found');
        }

        $attributeNew = \in_array($new, \array_map(fn ($attribute) => $attribute['$id'], $attributes));

        if ($attributeNew !== false) {
            throw new DuplicateException('Attribute name already used');
        }

        foreach ($attributes as $key => $value) {
            if (isset($value['$id']) && $value['$id'] === $old) {
                $attributes[$key]['key'] = $new;
                $attributes[$key]['$id'] = $new;
                $attributeNew = $attributes[$key];
                break;
            }
        }

        foreach ($indexes as $index) {
            $indexAttributes = $index->getAttribute('attributes', []);

            $indexAttributes = \array_map(fn ($attribute) => ($attribute === $old) ? $new : $attribute, $indexAttributes);

            $index->setAttribute('attributes', $indexAttributes);
        }

        $collection->setAttribute('attributes', $attributes);
        $collection->setAttribute('indexes', $indexes);

        if ($collection->getId() !== self::METADATA) {
            $this->silent(fn () => $this->updateDocument(self::METADATA, $collection->getId(), $collection));
        }

        $renamed = $this->adapter->renameAttribute($collection->getId(), $old, $new);

        $this->trigger(self::EVENT_ATTRIBUTE_UPDATE, $attributeNew);

        return $renamed;
    }

    /**
     * Rename Index
     *
     * @param string $collection
     * @param string $old
     * @param string $new
     *
     * @return bool
     */
    public function renameIndex(string $collection, string $old, string $new): bool
    {
        $collection = $this->silent(fn () => $this->getCollection($collection));

        $indexes = $collection->getAttribute('indexes', []);

        $index = \in_array($old, \array_map(fn ($index) => $index['$id'], $indexes));

        if ($index === false) {
            throw new Exception('Index not found');
        }

        $indexNew = \in_array($new, \array_map(fn ($index) => $index['$id'], $indexes));

        if ($indexNew !== false) {
            throw new DuplicateException('Index name already used');
        }

        foreach ($indexes as $key => $value) {
            if (isset($value['$id']) && $value['$id'] === $old) {
                $indexes[$key]['key'] = $new;
                $indexes[$key]['$id'] = $new;
                $indexNew = $indexes[$key];
                break;
            }
        }

        $collection->setAttribute('indexes', $indexes);

        $this->adapter->renameIndex($collection->getId(), $old, $new);

        if ($collection->getId() !== self::METADATA) {
            $this->silent(fn () => $this->updateDocument(self::METADATA, $collection->getId(), $collection));
        }

        $this->trigger(self::EVENT_INDEX_RENAME, $indexNew);

        return true;
    }

    /**
     * Create Index
     *
     * @param string $collection
     * @param string $id
     * @param string $type
     * @param array<string> $attributes
     * @param array<int> $lengths
     * @param array<string> $orders
     *
     * @return bool
     * @throws AuthorizationException
     * @throws DuplicateException
     * @throws LimitException
     * @throws StructureException
     * @throws Throwable
     */
    public function createIndex(string $collection, string $id, string $type, array $attributes, array $lengths = [], array $orders = []): bool
    {
        if (empty($attributes)) {
            throw new Exception('Missing attributes');
        }

        $collection = $this->silent(fn () => $this->getCollection($collection));

        $validator = new IndexValidator($collection);
        if (!$validator->isValid(['type' => $type, 'attributes' => $attributes])) {
            throw new Exception($validator->getDescription());
        }

        // index IDs are case-insensitive
        $indexes = $collection->getAttribute('indexes', []);

        /** @var array<Document> $indexes */
        foreach ($indexes as $index) {
            if (\strtolower($index->getId()) === \strtolower($id)) {
                throw new DuplicateException('Index already exists');
            }
        }

        if ($this->adapter->getCountOfIndexes($collection) >= $this->adapter->getLimitForIndexes()) {
            throw new LimitException('Index limit reached. Cannot create new index.');
        }

        switch ($type) {
            case self::INDEX_KEY:
                if (!$this->adapter->getSupportForIndex()) {
                    throw new Exception('Key index is not supported');
                }
                break;

            case self::INDEX_UNIQUE:
                if (!$this->adapter->getSupportForUniqueIndex()) {
                    throw new Exception('Unique index is not supported');
                }
                break;

            case self::INDEX_FULLTEXT:
                if (!$this->adapter->getSupportForUniqueIndex()) {
                    throw new Exception('Fulltext index is not supported');
                }
                break;

            default:
                throw new Exception('Unknown index type: ' . $type);
        }

        $index = $this->adapter->createIndex($collection->getId(), $id, $type, $attributes, $lengths, $orders);

        $collection->setAttribute('indexes', new Document([
            '$id' => ID::custom($id),
            'key' => $id,
            'type' => $type,
            'attributes' => $attributes,
            'lengths' => $lengths,
            'orders' => $orders,
        ]), Document::SET_TYPE_APPEND);

        if ($collection->getId() !== self::METADATA) {
            $this->silent(fn () => $this->updateDocument(self::METADATA, $collection->getId(), $collection));
        }

        $this->trigger(self::EVENT_INDEX_CREATE, $index);

        return $index;
    }

    /**
     * Delete Index
     *
     * @param string $collection
     * @param string $id
     *
     * @return bool
     */
    public function deleteIndex(string $collection, string $id): bool
    {
        $collection = $this->silent(fn () => $this->getCollection($collection));

        $indexes = $collection->getAttribute('indexes', []);

        $indexDeleted = null;
        foreach ($indexes as $key => $value) {
            if (isset($value['$id']) && $value['$id'] === $id) {
                $indexDeleted = $value;
                unset($indexes[$key]);
            }
        }

        $collection->setAttribute('indexes', $indexes);

        if ($collection->getId() !== self::METADATA) {
            $this->silent(fn () => $this->updateDocument(self::METADATA, $collection->getId(), $collection));
        }

        $deleted = $this->adapter->deleteIndex($collection->getId(), $id);

        $this->trigger(self::EVENT_INDEX_DELETE, $indexDeleted);

        return $deleted;
    }

    /**
     * Get Document
     *
     * @param string $collection
     * @param string $id
     * @param Query[] $queries
     *
     * @return Document
     * @throws Exception|Throwable
     */
    public function getDocument(string $collection, string $id, array $queries = []): Document
    {
        if ($collection === self::METADATA && $id === self::METADATA) {
            return new Document($this->collection);
        }

        if (empty($collection)) {
            throw new Exception('Missing collection: ' . $collection);
        }

        if (empty($id)) {
            return new Document();
        }

        $collection = $this->silent(fn () => $this->getCollection($collection));

        $selections = $this->validateSelections($collection, $queries);

        $validator = new Authorization(self::PERMISSION_READ);

        $cacheKey = 'cache-' . $this->getNamespace() . ':' . $collection->getId() . ':' . $id;

        if (!empty($selections)) {
            $cacheKey .= ':' . \md5(\implode($selections));
        } else {
            $cacheKey .= ':*';
        }

        if ($cache = $this->cache->load($cacheKey, self::TTL)) {
            $document = new Document($cache);

            if ($collection->getId() !== self::METADATA
                && !$validator->isValid($document->getRead())) {
                return new Document();
            }

            $this->trigger(self::EVENT_DOCUMENT_READ, $document);

            return $document;
        }

        $document = $this->adapter->getDocument($collection->getId(), $id, $queries);
        $document->setAttribute('$collection', $collection->getId());

        if ($document->isEmpty()) {
            return $document;
        }

        if ($collection->getId() !== self::METADATA
            && !$validator->isValid($document->getRead())) {
            return new Document();
        }

        $document = $this->casting($collection, $document);
        $document = $this->decode($collection, $document, $selections);

        $this->cache->save($cacheKey, $document->getArrayCopy()); // save to cache after fetching from db

        $this->trigger(self::EVENT_DOCUMENT_READ, $document);

        return $document;
    }

    /**
     * Create Document
     *
     * @param string $collection
     * @param Document $document
     *
     * @return Document
     *
     * @throws AuthorizationException
     * @throws StructureException
     * @throws Exception|Throwable
     */
    public function createDocument(string $collection, Document $document): Document
    {
        $collection = $this->silent(fn () => $this->getCollection($collection));

        $time = DateTime::now();

        $document
            ->setAttribute('$id', empty($document->getId()) ? ID::unique() : $document->getId())
            ->setAttribute('$collection', $collection->getId())
            ->setAttribute('$createdAt', $time)
            ->setAttribute('$updatedAt', $time);

        $document = $this->encode($collection, $document);

        $validator = new Structure($collection);

        if (!$validator->isValid($document)) {
            throw new StructureException($validator->getDescription());
        }

        $document = $this->adapter->createDocument($collection->getId(), $document);

        $document = $this->decode($collection, $document);

        $this->trigger(self::EVENT_DOCUMENT_CREATE, $document);

        return $document;
    }

    /**
     * Update Document
     *
     * @param string $collection
     * @param string $id
     * @param Document $document
     * @return Document
     *
     * @throws AuthorizationException
     * @throws StructureException
     * @throws Throwable
     */
    public function updateDocument(string $collection, string $id, Document $document): Document
    {
        if (!$document->getId() || !$id) {
            throw new Exception('Must define $id attribute');
        }

        $time = DateTime::now();
        $document->setAttribute('$updatedAt', $time);

        $old = Authorization::skip(fn () => $this->silent(fn () => $this->getDocument($collection, $id))); // Skip ensures user does not need read permission for this
        $collection = $this->silent(fn () => $this->getCollection($collection));

        $validator = new Authorization(self::PERMISSION_UPDATE);

        if ($collection->getId() !== self::METADATA
            && !$validator->isValid($old->getUpdate())) {
            throw new AuthorizationException($validator->getDescription());
        }

        // Check if document was updated after the request timestamp
        $oldUpdatedAt = new \DateTime($old->getUpdatedAt());
        if (!is_null($this->timestamp) && $oldUpdatedAt > $this->timestamp) {
            throw new ConflictException('Document was updated after the request timestamp');
        }

        $document = $this->encode($collection, $document);

        $validator = new Structure($collection);

        if (!$validator->isValid($document)) { // Make sure updated structure still apply collection rules (if any)
            throw new StructureException($validator->getDescription());
        }

        $document = $this->adapter->updateDocument($collection->getId(), $document);
        $document = $this->decode($collection, $document);

        $this->cache->purge('cache-' . $this->getNamespace() . ':' . $collection->getId() . ':' . $id . ':*');

        $this->trigger(self::EVENT_DOCUMENT_UPDATE, $document);

        return $document;
    }

    /**
     * Increase a document attribute by a value
     *
     * @param string $collection
     * @param string $id
     * @param string $attribute
     * @param int|float $value
     * @param int|float|null $max
     * @return bool
     *
     * @throws AuthorizationException
     * @throws Exception
     */
    public function increaseDocumentAttribute(string $collection, string $id, string $attribute, int|float $value = 1, int|float|null $max = null): bool
    {
        if ($value <= 0) { // Can be a float
            throw new Exception('Value must be numeric and greater than 0');
        }

        $validator = new Authorization(self::PERMISSION_UPDATE);

        $document = Authorization::skip(fn () => $this->silent(fn () => $this->getDocument($collection, $id))); // Skip ensures user does not need read permission for this

        $collection = $this->silent(fn () => $this->getCollection($collection));
        if ($collection->getId() !== self::METADATA
            && !$validator->isValid($document->getUpdate())) {
            throw new AuthorizationException($validator->getDescription());
        }

        $attr = \array_filter($collection->getAttribute('attributes', []), function ($a) use ($attribute) {
            return $a['$id'] === $attribute;
        });

        if (empty($attr)) {
            throw new Exception('Attribute not found');
        }

        $whiteList = [self::VAR_INTEGER, self::VAR_FLOAT];

        /**
         * @var Document $attr
         */
        $attr = end($attr);
        if (!in_array($attr->getAttribute('type'), $whiteList)) {
            throw new Exception('Attribute type must be one of: ' . implode(',', $whiteList));
        }

        if ($max && ($document->getAttribute($attribute) + $value > $max)) {
            throw new Exception('Attribute value exceeds maximum limit: ' . $max);
        }

        $max = $max ? $max - $value : null;
        $result = $this->adapter->increaseDocumentAttribute($collection->getId(), $id, $attribute, $value, null, $max);
        $this->cache->purge('cache-' . $this->getNamespace() . ':' . $collection->getId() . ':' . $id . ':*');

        $this->trigger(self::EVENT_DOCUMENT_INCREASE, $document);

        return $result;
    }


    /**
     * Decrease a document attribute by a value
     *
     * @param string $collection
     * @param string $id
     * @param string $attribute
     * @param int|float $value
     * @param int|float|null $min
     * @return bool
     *
     * @throws AuthorizationException
     * @throws Exception|Throwable
     */
    public function decreaseDocumentAttribute(string $collection, string $id, string $attribute, int|float $value = 1, int|float|null $min = null): bool
    {
        if ($value <= 0) { // Can be a float
            throw new Exception('Value must be numeric and greater than 0');
        }

        $validator = new Authorization(self::PERMISSION_UPDATE);

        $document = Authorization::skip(fn () => $this->silent(fn () => $this->getDocument($collection, $id))); // Skip ensures user does not need read permission for this

        $collection = $this->silent(fn () => $this->getCollection($collection));
        if ($collection->getId() !== self::METADATA
            && !$validator->isValid($document->getUpdate())) {
            throw new AuthorizationException($validator->getDescription());
        }

        $attr = \array_filter($collection->getAttribute('attributes', []), function ($a) use ($attribute) {
            return $a['$id'] === $attribute;
        });

        if (empty($attr)) {
            throw new Exception('Attribute not found');
        }

        $whiteList = [self::VAR_INTEGER, self::VAR_FLOAT];

        /**
         * @var Document $attr
         */
        $attr = end($attr);
        if (!in_array($attr->getAttribute('type'), $whiteList)) {
            throw new Exception('Attribute type must be one of: ' . implode(',', $whiteList));
        }

        if ($min && ($document->getAttribute($attribute) - $value < $min)) {
            throw new Exception('Attribute value Exceeds minimum limit ' . $min);
        }

        $min = $min ? $min + $value : null;
        $result = $this->adapter->increaseDocumentAttribute($collection->getId(), $id, $attribute, $value * -1, $min);
        $this->cache->purge('cache-' . $this->getNamespace() . ':' . $collection->getId() . ':' . $id . ':*');
        $this->trigger(self::EVENT_DOCUMENT_DECREASE, $document);

        return $result;
    }

    /**
     * Delete Document
     *
     * @param string $collection
     * @param string $id
     *
     * @return bool
     *
     * @throws AuthorizationException
     */
    public function deleteDocument(string $collection, string $id): bool
    {
        $validator = new Authorization(self::PERMISSION_DELETE);

        $document = Authorization::skip(fn () => $this->silent(fn () => $this->getDocument($collection, $id))); // Skip ensures user does not need read permission for this
        $collection = $this->silent(fn () => $this->getCollection($collection));

        if ($collection->getId() !== self::METADATA
            && !$validator->isValid($document->getDelete())) {
            throw new AuthorizationException($validator->getDescription());
        }

        // Check if document was updated after the request timestamp
        $oldUpdatedAt = new \DateTime($document->getUpdatedAt());
        if (!is_null($this->timestamp) && $oldUpdatedAt > $this->timestamp) {
            throw new ConflictException('Document was updated after the request timestamp');
        }

        $this->cache->purge('cache-' . $this->getNamespace() . ':' . $collection->getId() . ':' . $id . ':*');

        $deleted = $this->adapter->deleteDocument($collection->getId(), $id);

        $this->trigger(self::EVENT_DOCUMENT_DELETE, $document);

        return $deleted;
    }

    /**
     * Cleans the all the collection's documents from the cache
     *
     * @param string $collection
     *
     * @return bool
     */
    public function deleteCachedCollection(string $collection): bool
    {
        return $this->cache->purge('cache-' . $this->getNamespace() . ':' . $collection . ':*');
    }

    /**
     * Cleans a specific document from cache
     *
     * @param string $collection
     * @param string $id
     *
     * @return bool
     */
    public function deleteCachedDocument(string $collection, string $id): bool
    {
        return $this->cache->purge('cache-' . $this->getNamespace() . ':' . $collection . ':' . $id . ':*');
    }

    /**
     * Find Documents
     *
     * @param string $collection
<<<<<<< HEAD
     * @param array<Query> $queries
     *
     * @return array<Document>
     * @throws Exception
=======
     * @param Query[] $queries
     * @param int|null $timeout
     * @return Document[]
     * @throws Throwable
>>>>>>> 02bf43df
     */
    public function find(string $collection, array $queries = [], ?int $timeout = null): array
    {
<<<<<<< HEAD
        $collection = $this->silent(fn () => $this->getCollection($collection));
=======
        if(!is_null($timeout) && $timeout <= 0){
            throw new Exception("Timeout must be greater than 0");
        }

        $collection = $this->silent(fn() => $this->getCollection($collection));
>>>>>>> 02bf43df

        $grouped = Query::groupByType($queries);
        $filters = $grouped['filters'];
        $selections = $grouped['selections'];
        $limit = $grouped['limit'];
        $offset = $grouped['offset'];
        $orderAttributes = $grouped['orderAttributes'];
        $orderTypes = $grouped['orderTypes'];
        $cursor = $grouped['cursor'];
        $cursorDirection = $grouped['cursorDirection'];

        if (!empty($cursor) && $cursor->getCollection() !== $collection->getId()) {
            throw new Exception("cursor Document must be from the same Collection.");
        }

        $cursor = empty($cursor) ? [] : $this->encode($collection, $cursor)->getArrayCopy();

        $queries = \array_merge(
            $selections,
            self::convertQueries($collection, $filters)
        );

        $selections = $this->validateSelections($collection, $selections);

        $results = $this->adapter->find(
            $collection->getId(),
            $queries,
            $limit ?? 25,
            $offset ?? 0,
            $orderAttributes,
            $orderTypes,
            $cursor,
            $cursorDirection ?? Database::CURSOR_AFTER,
            $timeout
        );

        foreach ($results as &$node) {
            $node = $this->casting($collection, $node);
            $node = $this->decode($collection, $node, $selections);
            $node->setAttribute('$collection', $collection->getId());
        }

        $this->trigger(self::EVENT_DOCUMENT_FIND, $results);

        return $results;
    }

    /**
     * @param string $collection
     * @param array<Query> $queries
     * @return bool|Document
     * @throws Exception
     */
    public function findOne(string $collection, array $queries = []): bool|Document
    {
        $results = $this->silent(fn () => $this->find($collection, \array_merge([Query::limit(1)], $queries)));
        $found = \reset($results);

        $this->trigger(self::EVENT_DOCUMENT_FIND, $found);

        return $found;
    }

    /**
     * Count Documents
     *
     * Count the number of documents. Pass $max=0 for unlimited count
     *
     * @param string $collection
     * @param array<Query> $queries
     * @param int $max
     *
     * @return int
     * @throws Exception
     */
    public function count(string $collection, array $queries = [], int $max = 0): int
    {
        $collection = $this->silent(fn () => $this->getCollection($collection));

        if ($collection->isEmpty()) {
            throw new Exception("Collection not found");
        }

        $queries = Query::groupByType($queries)['filters'];
        $queries = self::convertQueries($collection, $queries);

        $count = $this->adapter->count($collection->getId(), $queries, $max);

        $this->trigger(self::EVENT_DOCUMENT_COUNT, $count);

        return $count;
    }

    /**
     * Sum an attribute
     *
     * Sum an attribute for all the documents. Pass $max=0 for unlimited count
     *
     * @param string $collection
     * @param string $attribute
     * @param array<Query> $queries
     * @param int $max
     *
     * @return int|float
     * @throws Exception
     */
    public function sum(string $collection, string $attribute, array $queries = [], int $max = 0): float|int
    {
        $collection = $this->silent(fn () => $this->getCollection($collection));

        if ($collection->isEmpty()) {
            throw new Exception("Collection not found");
        }

        $queries = self::convertQueries($collection, $queries);
        $sum = $this->adapter->sum($collection->getId(), $attribute, $queries, $max);

        $this->trigger(self::EVENT_DOCUMENT_SUM, $sum);

        return $sum;
    }

    /**
     * Add Attribute Filter
     *
     * @param string $name
     * @param callable $encode
     * @param callable $decode
     *
     * @return void
     */
    public static function addFilter(string $name, callable $encode, callable $decode): void
    {
        self::$filters[$name] = [
            'encode' => $encode,
            'decode' => $decode,
        ];
    }

    /**
     * @return array<Document>
     * @throws Exception
     */
    public function getInternalAttributes(): array
    {
        $attributes = [];
        foreach ($this->attributes as $internal) {
            $attributes[] = new Document($internal);
        }
        return $attributes;
    }

    /**
     * Encode Document
     *
     * @param Document $collection
     * @param Document $document
     *
     * @return Document
     * @throws Exception|Throwable
     */
    public function encode(Document $collection, Document $document): Document
    {
        $attributes = $collection->getAttribute('attributes', []);
        $attributes = array_merge($attributes, $this->getInternalAttributes());
        foreach ($attributes as $attribute) {
            $key = $attribute['$id'] ?? '';
            $array = $attribute['array'] ?? false;
            $default = $attribute['default'] ?? null;
            $filters = $attribute['filters'] ?? [];
            $value = $document->getAttribute($key);

            // continue on optional param with no default
            if (is_null($value) && is_null($default)) {
                continue;
            }

            // assign default only if no value provided
            // False positive "Call to function is_null() with mixed will always evaluate to false"
            // @phpstan-ignore-next-line
            if (is_null($value) && !is_null($default)) {
                $value = ($array) ? $default : [$default];
            } else {
                $value = ($array) ? $value : [$value];
            }

            foreach ($value as &$node) {
                if (($node !== null)) {
                    foreach ($filters as $filter) {
                        $node = $this->encodeAttribute($filter, $node, $document);
                    }
                }
            }

            if (!$array) {
                $value = $value[0];
            }

            $document->setAttribute($key, $value);
        }

        return $document;
    }

    /**
     * Decode Document
     *
     * @param Document $collection
     * @param Document $document
     * @param string[] $selections
     * @return Document
     * @throws Exception
     */
    public function decode(Document $collection, Document $document, array $selections = []): Document
    {
        $attributes = $collection->getAttribute('attributes', []);
        $attributes = array_merge($attributes, $this->getInternalAttributes());
        foreach ($attributes as $attribute) {
            $key = $attribute['$id'] ?? '';
            $array = $attribute['array'] ?? false;
            $filters = $attribute['filters'] ?? [];
            $value = $document->getAttribute($key);
            $value = ($array) ? $value : [$value];
            $value = (is_null($value)) ? [] : $value;

            foreach ($value as &$node) {
                foreach (array_reverse($filters) as $filter) {
                    $node = $this->decodeAttribute($filter, $node, $document);
                }
            }

            if (empty($selections) || \in_array($key, $selections)) {
                $document->setAttribute($key, ($array) ? $value : $value[0]);
            }
        }

        return $document;
    }

    /**
     * Casting
     *
     * @param Document $collection
     * @param Document $document
     *
     * @return Document
     */
    public function casting(Document $collection, Document $document): Document
    {
        if ($this->adapter->getSupportForCasting()) {
            return $document;
        }

        $attributes = $collection->getAttribute('attributes', []);

        foreach ($attributes as $attribute) {
            $key = $attribute['$id'] ?? '';
            $type = $attribute['type'] ?? '';
            $array = $attribute['array'] ?? false;
            $value = $document->getAttribute($key, null);
            if (is_null($value)) {
                continue;
            }

            if ($array) {
                $value = !is_string($value)
                    ? $value
                    : json_decode($value, true);
            } else {
                $value = [$value];
            }

            foreach ($value as &$node) {
                switch ($type) {
                    case self::VAR_BOOLEAN:
                        $node = (bool)$node;
                        break;
                    case self::VAR_INTEGER:
                        $node = (int)$node;
                        break;
                    case self::VAR_FLOAT:
                        $node = (float)$node;
                        break;
                    default:
                        break;
                }
            }

            $document->setAttribute($key, ($array) ? $value : $value[0]);
        }

        return $document;
    }

    /**
     * Encode Attribute
     *
     * Passes the attribute $value, and $document context to a predefined filter
     *  that allow you to manipulate the input format of the given attribute.
     *
     * @param string $name
     * @param mixed $value
     * @param Document $document
     *
     * @return mixed
     * @throws Throwable
     */
    protected function encodeAttribute(string $name, $value, Document $document): mixed
    {
        if (!array_key_exists($name, self::$filters) && !array_key_exists($name, $this->instanceFilters)) {
            throw new Exception("Filter: {$name} not found");
        }

        try {
            if (array_key_exists($name, $this->instanceFilters)) {
                $value = $this->instanceFilters[$name]['encode']($value, $document, $this);
            } else {
                $value = self::$filters[$name]['encode']($value, $document, $this);
            }
        } catch (\Throwable $th) {
            throw $th;
        }

        return $value;
    }

    /**
     * Decode Attribute
     *
     * Passes the attribute $value, and $document context to a predefined filter
     *  that allow you to manipulate the output format of the given attribute.
     *
     * @param string $name
     * @param mixed $value
     * @param Document $document
     *
     * @return mixed
     * @throws Exception
     */
    protected function decodeAttribute(string $name, mixed $value, Document $document): mixed
    {
        if (!array_key_exists($name, self::$filters) && !array_key_exists($name, $this->instanceFilters)) {
            throw new Exception('Filter not found');
        }

        if (array_key_exists($name, $this->instanceFilters)) {
            $value = $this->instanceFilters[$name]['decode']($value, $document, $this);
        } else {
            $value = self::$filters[$name]['decode']($value, $document, $this);
        }

        return $value;
    }

    /**
     * Get adapter attribute limit, accounting for internal metadata
     * Returns 0 to indicate no limit
     *
     * @return int
     */
    public function getLimitForAttributes(): int
    {
        // If negative, return 0
        // -1 ==> virtual columns count as total, so treat as buffer
        return \max($this->adapter->getLimitForAttributes() - $this->adapter->getCountOfDefaultAttributes() - 1, 0);
    }

    /**
     * Get adapter index limit
     *
     * @return int
     */
    public function getLimitForIndexes(): int
    {
        return $this->adapter->getLimitForIndexes() - $this->adapter->getCountOfDefaultIndexes();
    }

    /**
     * Get list of keywords that cannot be used
     *
     * @return array<string>
     */
    public function getKeywords(): array
    {
        return $this->adapter->getKeywords();
    }

    /**
     * Validate if a set of attributes can be selected from the collection
     *
     * @param Document $collection
     * @param array<Query> $queries
     * @return array<string>
     * @throws Exception
     */
    private function validateSelections(Document $collection, array $queries): array
    {
        if (empty($queries)) {
            return [];
        }

        $selections = [];
        foreach ($queries as $query) {
            if ($query->getMethod() == Query::TYPE_SELECT) {
                foreach ($query->getValues() as $value) {
                    $selections[] = $value;
                }
            }
        }

        $attributes = [];
        foreach ($collection->getAttribute('attributes', []) as $attribute) {
            $attributes[] = $attribute['key'];
        }

        $invalid = \array_diff($selections, $attributes);

        if (!empty($invalid)) {
            throw new \Exception('Cannot select attributes: ' . \implode(', ', $invalid));
        }

        $selections[] = '$id';
        $selections[] = '$internalId';
        $selections[] = '$collection';
        $selections[] = '$createdAt';
        $selections[] = '$updatedAt';
        $selections[] = '$permissions';

        return $selections;
    }

    /**
     * Get Database Adapter
     *
     * @return Adapter
     */
    public function getAdapter(): Adapter
    {
        return $this->adapter;
    }

    /**
     * @param Document $collection
     * @param array<Query> $queries
     * @return array<Query>
     * @throws Exception
     */
    public static function convertQueries(Document $collection, array $queries): array
    {
        $attributes = $collection->getAttribute('attributes', []);

        foreach ($attributes as $v) {
            /* @var $v Document */
            switch ($v->getAttribute('type')) {
                case Database::VAR_DATETIME:
                    foreach ($queries as $qk => $q) {
                        if ($q->getAttribute() === $v->getId()) {
                            $arr = $q->getValues();
                            foreach ($arr as $vk => $vv) {
                                $arr[$vk] = DateTime::setTimezone($vv);
                            }
                            $q->setValues($arr);
                            $queries[$qk] = $q;
                        }
                    }
                    break;
            }
        }
        return $queries;
    }
}<|MERGE_RESOLUTION|>--- conflicted
+++ resolved
@@ -1719,29 +1719,19 @@
      * Find Documents
      *
      * @param string $collection
-<<<<<<< HEAD
      * @param array<Query> $queries
+     * @param int|null $timeout
      *
      * @return array<Document>
      * @throws Exception
-=======
-     * @param Query[] $queries
-     * @param int|null $timeout
-     * @return Document[]
-     * @throws Throwable
->>>>>>> 02bf43df
      */
     public function find(string $collection, array $queries = [], ?int $timeout = null): array
     {
-<<<<<<< HEAD
+        if (!is_null($timeout) && $timeout <= 0) {
+            throw new Exception('Timeout must be greater than 0');
+        }
+
         $collection = $this->silent(fn () => $this->getCollection($collection));
-=======
-        if(!is_null($timeout) && $timeout <= 0){
-            throw new Exception("Timeout must be greater than 0");
-        }
-
-        $collection = $this->silent(fn() => $this->getCollection($collection));
->>>>>>> 02bf43df
 
         $grouped = Query::groupByType($queries);
         $filters = $grouped['filters'];
