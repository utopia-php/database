--- conflicted
+++ resolved
@@ -4433,20 +4433,6 @@
 
                     $document = $new;
 
-<<<<<<< HEAD
-                if (!is_null($this->timestamp) && $oldUpdatedAt > $this->timestamp) {
-                    throw new ConflictException('Document was updated after the request timestamp');
-                }
-                $document = $this->encode($collection, $document);
-                $document = $this->adapter->castingBefore($collection, $document);
-            }
-            unset($document);
-
-            $updates = $this->adapter->castingBefore($collection, $updates);
-
-            $this->withTransaction(function () use ($collection, $updates, $batch) {
-
-=======
                     // Check if document was updated after the request timestamp
                     try {
                         $oldUpdatedAt = new \DateTime($document->getUpdatedAt());
@@ -4459,8 +4445,14 @@
                     }
 
                     $document = $this->encode($collection, $document);
-                }
->>>>>>> f9b6c587
+                    $document = $this->adapter->castingBefore($collection, $document);
+
+                }
+
+                unset($document);
+
+                $updates = $this->adapter->castingBefore($collection, $updates);
+
                 $this->adapter->updateDocuments(
                     $collection->getId(),
                     $updates,
@@ -6111,7 +6103,7 @@
         $results = $skipAuth ? Authorization::skip($getResults) : $getResults();
 
         foreach ($results as &$node) {
-            //var_dump($node);
+
             $node = $this->adapter->castingAfter($collection, $node);
 
 
@@ -6127,12 +6119,8 @@
             }
         }
 
-<<<<<<< HEAD
         unset($node);
-        unset($query);
-
-=======
->>>>>>> f9b6c587
+
         $this->trigger(self::EVENT_DOCUMENT_FIND, $results);
 
         return $results;
