--- conflicted
+++ resolved
@@ -131,26 +131,6 @@
      */
     public static function isMethod(string $value): bool
     {
-<<<<<<< HEAD
-        switch (static::getMethodFromAlias($value)) {
-            case self::TYPE_EQUAL:
-            case self::TYPE_NOTEQUAL:
-            case self::TYPE_LESSER:
-            case self::TYPE_LESSEREQUAL:
-            case self::TYPE_GREATER:
-            case self::TYPE_GREATEREQUAL:
-            case self::TYPE_CONTAINS:
-            case self::TYPE_SEARCH:
-            case self::TYPE_ORDERASC:
-            case self::TYPE_ORDERDESC:
-            case self::TYPE_LIMIT:
-            case self::TYPE_OFFSET:
-            case self::TYPE_CURSORAFTER:
-            case self::TYPE_CURSORBEFORE:
-            case self::TYPE_SELECT:
-                return true;
-        }
-=======
         return match (static::getMethodFromAlias($value)) {
             self::TYPE_EQUAL,
             self::TYPE_NOTEQUAL,
@@ -167,10 +147,10 @@
             self::TYPE_CURSORAFTER,
             self::TYPE_CURSORBEFORE,
             self::TYPE_IS_NULL,
-            self::TYPE_IS_NOT_NULL => true,
+            self::TYPE_IS_NOT_NULL,
+            self::TYPE_SELECT => true,
             default => false,
         };
->>>>>>> d7f4abfc
 
     }
 
