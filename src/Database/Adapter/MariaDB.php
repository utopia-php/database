<?php

namespace Utopia\Database\Adapter;

use Exception;
use PDO;
use PDOException;
use Utopia\Database\Database;
use Utopia\Database\Document;
use Utopia\Database\Exception as DatabaseException;
use Utopia\Database\Exception\Duplicate as DuplicateException;
use Utopia\Database\Exception\Timeout as TimeoutException;
use Utopia\Database\Query;
use Utopia\Database\Validator\Authorization;

class MariaDB extends SQL
{
    /**
     * Create Database
     *
     * @param string $name
     * @return bool
     * @throws Exception
     * @throws PDOException
     */
    public function create(string $name): bool
    {
        $name = $this->filter($name);

        if ($this->exists($name)) {
            return true;
        }

        $sql = "CREATE DATABASE `{$name}` /*!40100 DEFAULT CHARACTER SET utf8mb4 */;";

        $sql = $this->trigger(Database::EVENT_DATABASE_CREATE, $sql);

        return $this->getPDO()
            ->prepare($sql)
            ->execute();
    }

    /**
     * Delete Database
     *
     * @param string $name
     * @return bool
     * @throws Exception
     * @throws PDOException
     */
    public function delete(string $name): bool
    {
        $name = $this->filter($name);

        $sql = "DROP DATABASE `{$name}`;";

        $sql = $this->trigger(Database::EVENT_DATABASE_DELETE, $sql);

        return $this->getPDO()
            ->prepare($sql)
            ->execute();
    }

    /**
     * Create Collection
     *
     * @param string $name
     * @param array<Document> $attributes
     * @param array<Document> $indexes
     * @return bool
     * @throws Exception
     * @throws PDOException
     */
    public function createCollection(string $name, array $attributes = [], array $indexes = []): bool
    {
        $id = $this->filter($name);

        /** @var array<string> $attributeStrings */
        $attributeStrings = [];

        /** @var array<string> $indexStrings */
        $indexStrings = [];

        foreach ($attributes as $key => $attribute) {
            $attrId = $this->filter($attribute->getId());

            $attrType = $this->getSQLType(
                $attribute->getAttribute('type'),
                $attribute->getAttribute('size', 0),
                $attribute->getAttribute('signed', true),
                $attribute->getAttribute('array', false)
            );

            $attributeStrings[$key] = "`{$attrId}` {$attrType}, ";
        }

        foreach ($indexes as $key => $index) {
            $indexId = $this->filter($index->getId());
            $indexType = $index->getAttribute('type');

            $indexAttributes = $index->getAttribute('attributes');
            foreach ($indexAttributes as $nested => $attribute) {
                $indexLength = $index->getAttribute('lengths')[$nested] ?? '';
                $indexLength = (empty($indexLength)) ? '' : '(' . (int)$indexLength . ')';
                $indexOrder = $index->getAttribute('orders')[$nested] ?? '';

                $indexAttribute = match ($attribute) {
                    '$id' => '_uid',
                    '$createdAt' => '_createdAt',
                    '$updatedAt' => '_updatedAt',
                    default => $attribute
                };
                $indexAttribute = $this->filter($indexAttribute);

                if ($indexType === Database::INDEX_FULLTEXT) {
                    $indexOrder = '';
                }

                $indexAttributes[$nested] = "`{$indexAttribute}`{$indexLength} {$indexOrder}";
            }

            $indexStrings[$key] = "{$indexType} `{$indexId}` (" . \implode(", ", $indexAttributes) . " ),";
        }

        $sql = "
			CREATE TABLE IF NOT EXISTS {$this->getSQLTable($id)} (
				_id INT(11) UNSIGNED NOT NULL AUTO_INCREMENT,
				_uid VARCHAR(255) NOT NULL,
				_createdAt DATETIME(3) DEFAULT NULL,
				_updatedAt DATETIME(3) DEFAULT NULL,
				_permissions MEDIUMTEXT DEFAULT NULL,
				PRIMARY KEY (_id),
				" . \implode(' ', $attributeStrings) . "
				" . \implode(' ', $indexStrings) . "
		";

        if ($this->shareTables) {
            $sql .= "
            	_tenant INT(11) UNSIGNED DEFAULT NULL,
				UNIQUE KEY _uid_tenant (_uid, _tenant),
				KEY _created_at (_tenant, _createdAt),
				KEY _updated_at (_tenant, _updatedAt),
				KEY _tenant_id (_tenant, _id)
			";
        } else {
            $sql .= "
				UNIQUE KEY _uid (_uid),
				KEY _created_at (_createdAt),
				KEY _updated_at (_updatedAt)
			";
        }

        $sql .= ")";

        $sql = $this->trigger(Database::EVENT_COLLECTION_CREATE, $sql);

        try {
            $this->getPDO()
                ->prepare($sql)
                ->execute();

            $sql = "
				CREATE TABLE IF NOT EXISTS {$this->getSQLTable($id . '_perms')} (
					_id int(11) UNSIGNED NOT NULL AUTO_INCREMENT,
					_type VARCHAR(12) NOT NULL,
					_permission VARCHAR(255) NOT NULL,
					_document VARCHAR(255) NOT NULL,
					PRIMARY KEY (_id),
			";

            if ($this->shareTables) {
                $sql .= "
                	_tenant INT(11) UNSIGNED DEFAULT NULL,
					UNIQUE INDEX _index1 (_document, _tenant, _type, _permission),
					INDEX _permission (_tenant, _permission, _type)
				";
            } else {
                $sql .= "
					UNIQUE INDEX _index1 (_document, _type, _permission),
					INDEX _permission (_permission, _type)
				";
            }

            $sql .= ")";

            $sql = $this->trigger(Database::EVENT_COLLECTION_CREATE, $sql);

            $this->getPDO()
                ->prepare($sql)
                ->execute();
        } catch (\Exception $th) {
            $this->getPDO()
                ->prepare("DROP TABLE IF EXISTS {$this->getSQLTable($id)}, {$this->getSQLTable($id . '_perms')};")
                ->execute();
            throw $th;
        }

        return true;
    }

    /**
     * Get collection size
     *
     * @param string $collection
     * @return int
     * @throws DatabaseException
     */
    public function getSizeOfCollection(string $collection): int
    {
        $collection = $this->filter($collection);
        $collection = $this->getNamespace() . '_' . $collection;
        $database = $this->getDatabase();
        $name = $database . '/' . $collection;
        $permissions = $database . '/' . $collection . '_perms';

        $collectionSize = $this->getPDO()->prepare("
            SELECT SUM(FS_BLOCK_SIZE + ALLOCATED_SIZE)  
            FROM INFORMATION_SCHEMA.INNODB_SYS_TABLESPACES
            WHERE NAME = :name
         ");

        $permissionsSize = $this->getPDO()->prepare("
            SELECT SUM(FS_BLOCK_SIZE + ALLOCATED_SIZE)  
            FROM INFORMATION_SCHEMA.INNODB_SYS_TABLESPACES
            WHERE NAME = :permissions
        ");

        $collectionSize->bindParam(':name', $name);
        $permissionsSize->bindParam(':permissions', $permissions);

        try {
            $collectionSize->execute();
            $permissionsSize->execute();
            $size = $collectionSize->fetchColumn() + $permissionsSize->fetchColumn();
        } catch (PDOException $e) {
            throw new DatabaseException('Failed to get collection size: ' . $e->getMessage());
        }

        return $size;
    }

    /**
     * Delete collection
     *
     * @param string $id
     * @return bool
     * @throws Exception
     * @throws PDOException
     */
    public function deleteCollection(string $id): bool
    {
        $id = $this->filter($id);

        $sql = "DROP TABLE {$this->getSQLTable($id)}, {$this->getSQLTable($id . '_perms')};";

        $sql = $this->trigger(Database::EVENT_COLLECTION_DELETE, $sql);

        return $this->getPDO()
            ->prepare($sql)
            ->execute();
    }

    /**
     * Create Attribute
     *
     * @param string $collection
     * @param string $id
     * @param string $type
     * @param int $size
     * @param bool $signed
     * @param bool $array
     * @return bool
     * @throws Exception
     * @throws PDOException
     */
    public function createAttribute(string $collection, string $id, string $type, int $size, bool $signed = true, bool $array = false): bool
    {
        $name = $this->filter($collection);
        $id = $this->filter($id);
        $type = $this->getSQLType($type, $size, $signed, $array);

        $sql = "ALTER TABLE {$this->getSQLTable($name)} ADD COLUMN `{$id}` {$type};";
        $sql = $this->trigger(Database::EVENT_ATTRIBUTE_CREATE, $sql);

        return $this->getPDO()
            ->prepare($sql)
            ->execute();
    }

    /**
     * Update Attribute
     *
     * @param string $collection
     * @param string $id
     * @param string $type
     * @param int $size
     * @param bool $signed
     * @param bool $array
     * @return bool
     * @throws Exception
     * @throws PDOException
     */
    public function updateAttribute(string $collection, string $id, string $type, int $size, bool $signed = true, bool $array = false): bool
    {
        $name = $this->filter($collection);
        $id = $this->filter($id);
        $type = $this->getSQLType($type, $size, $signed, $array);

        $sql = "ALTER TABLE {$this->getSQLTable($name)} MODIFY `{$id}` {$type};";

        $sql = $this->trigger(Database::EVENT_ATTRIBUTE_UPDATE, $sql);

        return $this->getPDO()
            ->prepare($sql)
            ->execute();
    }

    /**
     * Delete Attribute
     *
     * @param string $collection
     * @param string $id
     * @param bool $array
     * @return bool
     * @throws Exception
     * @throws PDOException
     */
    public function deleteAttribute(string $collection, string $id, bool $array = false): bool
    {
        $name = $this->filter($collection);
        $id = $this->filter($id);

        $sql = "ALTER TABLE {$this->getSQLTable($name)} DROP COLUMN `{$id}`;";

        $sql = $this->trigger(Database::EVENT_ATTRIBUTE_DELETE, $sql);

        return $this->getPDO()
            ->prepare($sql)
            ->execute();
    }

    /**
     * Rename Attribute
     *
     * @param string $collection
     * @param string $old
     * @param string $new
     * @return bool
     * @throws Exception
     * @throws PDOException
     */
    public function renameAttribute(string $collection, string $old, string $new): bool
    {
        $collection = $this->filter($collection);
        $old = $this->filter($old);
        $new = $this->filter($new);

        $sql = "ALTER TABLE {$this->getSQLTable($collection)} RENAME COLUMN `{$old}` TO `{$new}`;";

        $sql = $this->trigger(Database::EVENT_ATTRIBUTE_UPDATE, $sql);

        return $this->getPDO()
            ->prepare($sql)
            ->execute();
    }

    /**
     * @param string $collection
     * @param string $id
     * @param string $type
     * @param string $relatedCollection
     * @param bool $twoWay
     * @param string $twoWayKey
     * @return bool
     * @throws DatabaseException
     */
    public function createRelationship(
        string $collection,
        string $relatedCollection,
        string $type,
        bool $twoWay = false,
        string $id = '',
        string $twoWayKey = ''
    ): bool {
        $name = $this->filter($collection);
        $relatedName = $this->filter($relatedCollection);
        $table = $this->getSQLTable($name);
        $relatedTable = $this->getSQLTable($relatedName);
        $id = $this->filter($id);
        $twoWayKey = $this->filter($twoWayKey);
        $sqlType = $this->getSQLType(Database::VAR_RELATIONSHIP, 0, false);

        switch ($type) {
            case Database::RELATION_ONE_TO_ONE:
                $sql = "ALTER TABLE {$table} ADD COLUMN `{$id}` {$sqlType} DEFAULT NULL;";

                if ($twoWay) {
                    $sql .= "ALTER TABLE {$relatedTable} ADD COLUMN `{$twoWayKey}` {$sqlType} DEFAULT NULL;";
                }
                break;
            case Database::RELATION_ONE_TO_MANY:
                $sql = "ALTER TABLE {$relatedTable} ADD COLUMN `{$twoWayKey}` {$sqlType} DEFAULT NULL;";
                break;
            case Database::RELATION_MANY_TO_ONE:
                $sql = "ALTER TABLE {$table} ADD COLUMN `{$id}` {$sqlType} DEFAULT NULL;";
                break;
            case Database::RELATION_MANY_TO_MANY:
                return true;
            default:
                throw new DatabaseException('Invalid relationship type');
        }

        $sql = $this->trigger(Database::EVENT_ATTRIBUTE_CREATE, $sql);

        return $this->getPDO()
            ->prepare($sql)
            ->execute();
    }

    /**
     * @param string $collection
     * @param string $relatedCollection
     * @param string $type
     * @param bool $twoWay
     * @param string $key
     * @param string $twoWayKey
     * @param string|null $newKey
     * @param string|null $newTwoWayKey
     * @return bool
     * @throws Exception
     */
    public function updateRelationship(
        string $collection,
        string $relatedCollection,
        string $type,
        bool $twoWay,
        string $key,
        string $twoWayKey,
        ?string $newKey = null,
        ?string $newTwoWayKey = null,
    ): bool {
        $name = $this->filter($collection);
        $relatedName = $this->filter($relatedCollection);
        $table = $this->getSQLTable($name);
        $relatedTable = $this->getSQLTable($relatedName);
        $key = $this->filter($key);
        $twoWayKey = $this->filter($twoWayKey);

        if (!\is_null($newKey)) {
            $newKey = $this->filter($newKey);
        }
        if (!\is_null($newTwoWayKey)) {
            $newTwoWayKey = $this->filter($newTwoWayKey);
        }

        $sql = '';

        switch ($type) {
            case Database::RELATION_ONE_TO_ONE:
                if (!\is_null($newKey)) {
                    $sql = "ALTER TABLE {$table} RENAME COLUMN `{$key}` TO `{$newKey}`;";
                }
                if ($twoWay && !\is_null($newTwoWayKey)) {
                    $sql .= "ALTER TABLE {$relatedTable} RENAME COLUMN `{$twoWayKey}` TO `{$newTwoWayKey}`;";
                }
                break;
            case Database::RELATION_ONE_TO_MANY:
                if ($twoWay && !\is_null($newTwoWayKey)) {
                    $sql = "ALTER TABLE {$relatedTable} RENAME COLUMN `{$twoWayKey}` TO `{$newTwoWayKey}`;";
                }
                break;
            case Database::RELATION_MANY_TO_ONE:
                if (!\is_null($newKey)) {
                    $sql = "ALTER TABLE {$table} RENAME COLUMN `{$key}` TO `{$newKey}`;";
                }
                break;
            case Database::RELATION_MANY_TO_MANY:
                $collection = $this->getDocument(Database::METADATA, $collection);
                $relatedCollection = $this->getDocument(Database::METADATA, $relatedCollection);

                $junction = $this->getSQLTable('_' . $collection->getInternalId() . '_' . $relatedCollection->getInternalId());

                if (!\is_null($newKey)) {
                    $sql = "ALTER TABLE {$junction} RENAME COLUMN `{$key}` TO `{$newKey}`;";
                }
                if ($twoWay && !\is_null($newTwoWayKey)) {
                    $sql .= "ALTER TABLE {$junction} RENAME COLUMN `{$twoWayKey}` TO `{$newTwoWayKey}`;";
                }
                break;
            default:
                throw new DatabaseException('Invalid relationship type');
        }

        if (empty($sql)) {
            return true;
        }

        $sql = $this->trigger(Database::EVENT_ATTRIBUTE_UPDATE, $sql);

        return $this->getPDO()
            ->prepare($sql)
            ->execute();
    }

    /**
     * @param string $collection
     * @param string $relatedCollection
     * @param string $type
     * @param bool $twoWay
     * @param string $key
     * @param string $twoWayKey
     * @param string $side
     * @return bool
     * @throws DatabaseException
     */
    public function deleteRelationship(
        string $collection,
        string $relatedCollection,
        string $type,
        bool $twoWay,
        string $key,
        string $twoWayKey,
        string $side
    ): bool {
        $name = $this->filter($collection);
        $relatedName = $this->filter($relatedCollection);
        $table = $this->getSQLTable($name);
        $relatedTable = $this->getSQLTable($relatedName);
        $key = $this->filter($key);
        $twoWayKey = $this->filter($twoWayKey);

        $sql = '';

        switch ($type) {
            case Database::RELATION_ONE_TO_ONE:
                if ($side === Database::RELATION_SIDE_PARENT) {
                    $sql = "ALTER TABLE {$table} DROP COLUMN `{$key}`;";
                    if ($twoWay) {
                        $sql .= "ALTER TABLE {$relatedTable} DROP COLUMN `{$twoWayKey}`;";
                    }
                } elseif ($side === Database::RELATION_SIDE_CHILD) {
                    $sql = "ALTER TABLE {$relatedTable} DROP COLUMN `{$twoWayKey}`;";
                    if ($twoWay) {
                        $sql .= "ALTER TABLE {$table} DROP COLUMN `{$key}`;";
                    }
                }
                break;
            case Database::RELATION_ONE_TO_MANY:
                if ($side === Database::RELATION_SIDE_PARENT) {
                    $sql = "ALTER TABLE {$relatedTable} DROP COLUMN `{$twoWayKey}`;";
                } elseif ($twoWay) {
                    $sql = "ALTER TABLE {$table} DROP COLUMN `{$key}`;";
                }
                break;
            case Database::RELATION_MANY_TO_ONE:
                if ($side === Database::RELATION_SIDE_CHILD) {
                    $sql = "ALTER TABLE {$relatedTable} DROP COLUMN `{$twoWayKey}`;";
                } elseif ($twoWay) {
                    $sql = "ALTER TABLE {$table} DROP COLUMN `{$key}`;";
                }
                break;
            case Database::RELATION_MANY_TO_MANY:
                $collection = $this->getDocument(Database::METADATA, $collection);
                $relatedCollection = $this->getDocument(Database::METADATA, $relatedCollection);

                $junction = $side === Database::RELATION_SIDE_PARENT
                    ? $this->getSQLTable('_' . $collection->getInternalId() . '_' . $relatedCollection->getInternalId())
                    : $this->getSQLTable('_' . $relatedCollection->getInternalId() . '_' . $collection->getInternalId());

                $perms = $side === Database::RELATION_SIDE_PARENT
                    ? $this->getSQLTable('_' . $collection->getInternalId() . '_' . $relatedCollection->getInternalId() . '_perms')
                    : $this->getSQLTable('_' . $relatedCollection->getInternalId() . '_' . $collection->getInternalId() . '_perms');

                $sql = "DROP TABLE {$junction}; DROP TABLE {$perms}";
                break;
            default:
                throw new DatabaseException('Invalid relationship type');
        }

        if (empty($sql)) {
            return true;
        }

        $sql = $this->trigger(Database::EVENT_ATTRIBUTE_DELETE, $sql);

        return $this->getPDO()
            ->prepare($sql)
            ->execute();
    }

    /**
     * Rename Index
     *
     * @param string $collection
     * @param string $old
     * @param string $new
     * @return bool
     * @throws Exception
     */
    public function renameIndex(string $collection, string $old, string $new): bool
    {
        $collection = $this->filter($collection);
        $old = $this->filter($old);
        $new = $this->filter($new);

        $sql = "ALTER TABLE {$this->getSQLTable($collection)} RENAME INDEX `{$old}` TO `{$new}`;";

        $sql = $this->trigger(Database::EVENT_INDEX_RENAME, $sql);

        return $this->getPDO()
            ->prepare($sql)
            ->execute();
    }

    /**
     * Create Index
     *
     * @param string $collection
     * @param string $id
     * @param string $type
     * @param array<string> $attributes
     * @param array<int> $lengths
     * @param array<string> $orders
     * @return bool
     * @throws DatabaseException
     */
    public function createIndex(string $collection, string $id, string $type, array $attributes, array $lengths, array $orders): bool
    {
        $collection = $this->getDocument(Database::METADATA, $collection);

        if ($collection->isEmpty()) {
            throw new DatabaseException('Collection not found');
        }

        $collectionAttributes = \json_decode($collection->getAttribute('attributes', []), true);

        $id = $this->filter($id);

        foreach ($attributes as $i => $attr) {
            $collectionAttribute = \array_filter($collectionAttributes, fn ($collectionAttribute) => array_key_exists('key', $collectionAttribute) && $collectionAttribute['key'] === $attr);
            $collectionAttribute = end($collectionAttribute);
            $order = empty($orders[$i]) || Database::INDEX_FULLTEXT === $type ? '' : $orders[$i];
            $length = empty($lengths[$i]) ? '' : '(' . (int)$lengths[$i] . ')';

            $attr = match ($attr) {
                '$id' => '_uid',
                '$createdAt' => '_createdAt',
                '$updatedAt' => '_updatedAt',
                default => $this->filter($attr),
            };

            $attributes[$i] = "`{$attr}`{$length} {$order}";

            if(!empty($collectionAttribute['array']) && $this->castIndexArray()) {
                $attributes[$i] = '(CAST(' . $attr . ' AS char(' . Database::ARRAY_INDEX_LENGTH . ') ARRAY))';
            }
        }

        $sqlType = match ($type) {
            Database::INDEX_KEY => 'INDEX',
            Database::INDEX_UNIQUE => 'UNIQUE INDEX',
            Database::INDEX_FULLTEXT => 'FULLTEXT INDEX',
            default => throw new DatabaseException('Unknown index type: ' . $type . '. Must be one of ' . Database::INDEX_KEY . ', ' . Database::INDEX_UNIQUE . ', ' . Database::INDEX_FULLTEXT),
        };

        $attributes = \implode(', ', $attributes);

        if ($this->shareTables && $type !== Database::INDEX_FULLTEXT) {
            // Add tenant as first index column for best performance
            $attributes = "_tenant, {$attributes}";
        }

        $sql =  "CREATE {$sqlType} `{$id}` ON {$this->getSQLTable($collection->getId())} ({$attributes})";
        $sql = $this->trigger(Database::EVENT_INDEX_CREATE, $sql);

        return $this->getPDO()
            ->prepare($sql)
            ->execute();
    }

    /**
     * @return bool
     */
    public function castIndexArray(): bool
    {
        return false;
    }

    /**
     * Delete Index
     *
     * @param string $collection
     * @param string $id
     * @return bool
     * @throws Exception
     * @throws PDOException
     */
    public function deleteIndex(string $collection, string $id): bool
    {
        $name = $this->filter($collection);
        $id = $this->filter($id);

        $sql = "ALTER TABLE {$this->getSQLTable($name)} DROP INDEX `{$id}`;";

        $sql = $this->trigger(Database::EVENT_INDEX_DELETE, $sql);

        return $this->getPDO()
            ->prepare($sql)
            ->execute();
    }

    /**
     * Create Document
     *
     * @param string $collection
     * @param Document $document
     * @return Document
     * @throws Exception
     * @throws PDOException
     * @throws DuplicateException
     * @throws \Throwable
     */
    public function createDocument(string $collection, Document $document): Document
    {
        try {
            // beginTransaction must wrap prepare statements
            $this->getPDO()->beginTransaction();

            $attributes = $document->getAttributes();
            $attributes['_createdAt'] = $document->getCreatedAt();
            $attributes['_updatedAt'] = $document->getUpdatedAt();
<<<<<<< HEAD
            $attributes['_permissions'] = \json_encode($document->getPermissions());

            if ($this->shareTables) {
                $attributes['_tenant'] = $this->tenant;
            }
=======
            $attributes['_permissions'] = json_encode($document->getPermissions());
>>>>>>> e43e4b42

            $name = $this->filter($collection);
            $columns = '';
            $columnNames = '';

            /**
             * Insert Attributes
             */
            $bindIndex = 0;
<<<<<<< HEAD
            foreach ($attributes as $attribute => $value) {
=======
            foreach ($attributes as $attribute => $value) { // Parse statement
>>>>>>> e43e4b42
                $column = $this->filter($attribute);
                $bindKey = 'key_' . $bindIndex;
                $columns .= "`{$column}`, ";
                $columnNames .= ':' . $bindKey . ', ';
                $bindIndex++;
            }

<<<<<<< HEAD
            // Insert internal ID if set
=======
            // Insert manual id if set
>>>>>>> e43e4b42
            if (!empty($document->getInternalId())) {
                $bindKey = '_id';
                $columns .= "_id, ";
                $columnNames .= ':' . $bindKey . ', ';
            }

            $sql = "
<<<<<<< HEAD
			INSERT INTO {$this->getSQLTable($name)} ({$columns} _uid)
=======
			INSERT INTO {$this->getSQLTable($name)}({$columns} _uid)
>>>>>>> e43e4b42
			VALUES ({$columnNames} :_uid)
			";

            $sql = $this->trigger(Database::EVENT_DOCUMENT_CREATE, $sql);
<<<<<<< HEAD


            $stmt = $this->getPDO()->prepare($sql);

            $stmt->bindValue(':_uid', $document->getId());

            if (!empty($document->getInternalId())) {
                $stmt->bindValue(':_id', $document->getInternalId());
            }

            $attributeIndex = 0;
            foreach ($attributes as $value) {
                if (is_array($value)) {
=======

            $stmt = $this->getPDO()->prepare($sql);

            $stmt->bindValue(':_uid', $document->getId(), PDO::PARAM_STR);

            // Bind manual internal id if set
            if (!empty($document->getInternalId())) {
                $stmt->bindValue(':_id', $document->getInternalId(), PDO::PARAM_STR);
            }

            $attributeIndex = 0;
            foreach ($attributes as $attribute => $value) {
                if (is_array($value)) { // arrays & objects should be saved as strings
>>>>>>> e43e4b42
                    $value = json_encode($value);
                }

                $bindKey = 'key_' . $attributeIndex;
<<<<<<< HEAD
                $value = (is_bool($value)) ? (int)$value : $value;
                $stmt->bindValue(':' . $bindKey, $value, $this->getPDOType($value));
                $attributeIndex++;
            }

            $permissions = [];
            foreach (Database::PERMISSIONS as $type) {
                foreach ($document->getPermissionsByType($type) as $permission) {
                    $permission = \str_replace('"', '', $permission);
                    $permission = "('{$type}', '{$permission}', '{$document->getId()}'";

                    if ($this->shareTables) {
                        $permission .= ", :_tenant)";
                    } else {
                        $permission .= ")";
                    }

                    $permissions[] = $permission;
                }
            }

            if (!empty($permissions)) {
                $permissions = \implode(', ', $permissions);

                $sqlPermissions = "
				INSERT INTO {$this->getSQLTable($name . '_perms')} (_type, _permission, _document
			";

                if ($this->shareTables) {
                    $sqlPermissions .= ', _tenant)';
                } else {
                    $sqlPermissions .= ")";
                }

                $sqlPermissions .=	" VALUES {$permissions}";
                $sqlPermissions = $this->trigger(Database::EVENT_PERMISSIONS_CREATE, $sqlPermissions);
                $stmtPermissions = $this->getPDO()->prepare($sqlPermissions);

                if ($this->shareTables) {
                    $stmtPermissions->bindValue(':_tenant', $this->tenant);
                }
            }


=======
                $attribute = $this->filter($attribute);
                $value = (is_bool($value)) ? (int)$value : $value;
                $stmt->bindValue(':' . $bindKey, $value, $this->getPDOType($value));
                $attributeIndex++;
            }

            $permissions = [];
            foreach (Database::PERMISSIONS as $type) {
                foreach ($document->getPermissionsByType($type) as $permission) {
                    $permission = \str_replace('"', '', $permission);
                    $permissions[] = "('{$type}', '{$permission}', '{$document->getId()}')";
                }
            }

            if (!empty($permissions)) {
                $strPermissions = \implode(', ', $permissions);

                $sqlPermissions = "
				INSERT INTO {$this->getSQLTable($name . '_perms')} (_type, _permission, _document) 
				VALUES {$strPermissions}
			";
                $sqlPermissions = $this->trigger(Database::EVENT_PERMISSIONS_CREATE, $sqlPermissions);
                $stmtPermissions = $this->getPDO()->prepare($sqlPermissions);
            }

>>>>>>> e43e4b42
            $stmt->execute();

            $document['$internalId'] = $this->getDocument($collection, $document->getId(), [Query::select(['$internalId'])])->getInternalId();

            if (isset($stmtPermissions)) {
                $stmtPermissions->execute();
            }

            $this->getPDO()->commit();
        } catch (\Throwable $e) {
            if($this->getPDO()->inTransaction()) {
                $this->getPDO()->rollBack();
            }

            if($e instanceof PDOException) {
                switch ($e->getCode()) {
                    case 1062:
                    case 23000:
                        throw new DuplicateException('Duplicated document: ' . $e->getMessage());
                }
            }

            throw $e;
        }

        return $document;
    }

    /**
     * Create Documents in batches
     *
     * @param string $collection
     * @param array<Document> $documents
     * @param int $batchSize
     *
     * @return array<Document>
     *
     * @throws DuplicateException
     * @throws \Throwable
     */
    public function createDocuments(string $collection, array $documents, int $batchSize = Database::INSERT_BATCH_SIZE): array
    {
        if (empty($documents)) {
            return $documents;
        }

        try {
            // beginTransaction must wrap prepare statements
            $this->getPDO()->beginTransaction();

            $name = $this->filter($collection);
            $batches = \array_chunk($documents, max(1, $batchSize));

            foreach ($batches as $batch) {
                $bindIndex = 0;
                $batchKeys = [];
                $bindValues = [];
                $permissions = [];

                foreach ($batch as $document) {
                    $attributes = $document->getAttributes();
                    $attributes['_uid'] = $document->getId();
                    $attributes['_createdAt'] = $document->getCreatedAt();
                    $attributes['_updatedAt'] = $document->getUpdatedAt();
                    $attributes['_permissions'] = \json_encode($document->getPermissions());
                    if(!empty($document->getInternalId())) {
                        $attributes['_id'] = $document->getInternalId();
                    }

                    if ($this->shareTables) {
                        $attributes['_tenant'] = $this->tenant;
                    }

                    $columns = [];
                    foreach (\array_keys($attributes) as $key => $attribute) {
                        $columns[$key] = "`{$this->filter($attribute)}`";
                    }

                    $columns = '(' . \implode(', ', $columns) . ')';

                    $bindKeys = [];

                    foreach ($attributes as $value) {
                        if (\is_array($value)) {
                            $value = \json_encode($value);
                        }
                        $value = (\is_bool($value)) ? (int)$value : $value;
                        $bindKey = 'key_' . $bindIndex;
                        $bindKeys[] = ':' . $bindKey;
                        $bindValues[$bindKey] = $value;
                        $bindIndex++;
                    }

                    $batchKeys[] = '(' . \implode(', ', $bindKeys) . ')';
                    foreach (Database::PERMISSIONS as $type) {
                        foreach ($document->getPermissionsByType($type) as $permission) {
                            $permission = \str_replace('"', '', $permission);
                            $permission = "('{$type}', '{$permission}', '{$document->getId()}'";

                            if ($this->shareTables) {
                                $permission .= ", :_tenant)";
                            } else {
                                $permission .= ")";
                            }

                            $permissions[] = $permission;
                        }
                    }
                }

                $stmt = $this->getPDO()->prepare(
                    "
                    INSERT INTO {$this->getSQLTable($name)} {$columns}
                    VALUES " . \implode(', ', $batchKeys)
                );

                foreach ($bindValues as $key => $value) {
                    $stmt->bindValue($key, $value, $this->getPDOType($value));
                }

                $stmt->execute();

                if (!empty($permissions)) {
                    $sqlPermissions = "
						INSERT INTO {$this->getSQLTable($name . '_perms')} (_type, _permission, _document
					";

                    if ($this->shareTables) {
                        $sqlPermissions .= ', _tenant)';
                    } else {
                        $sqlPermissions .= ")";
                    }

                    $sqlPermissions .= " VALUES " . \implode(', ', $permissions);

                    $stmtPermissions = $this->getPDO()->prepare($sqlPermissions);

                    if ($this->shareTables) {
                        $stmtPermissions->bindValue(':_tenant', $this->tenant);
                    }

                    $stmtPermissions?->execute();
                }
            }

            $this->getPDO()->commit();
        } catch (\Throwable $e) {
            if($this->getPDO()->inTransaction()) {
                $this->getPDO()->rollBack();
            }

            if($e instanceof PDOException) {
                switch ($e->getCode()) {
                    case 1062:
                    case 23000:
                        throw new DuplicateException('Duplicated document: ' . $e->getMessage());
                }
            }

            throw $e;
        }

        return $documents;
    }

    /**
     * Update Document
     *
     * @param string $collection
     * @param Document $document
     * @return Document
     * @throws Exception
     * @throws PDOException
     * @throws DuplicateException
     * @throws \Throwable
     */
    public function updateDocument(string $collection, Document $document): Document
    {
        try {
<<<<<<< HEAD
=======
            // beginTransaction must wrap prepare statements
>>>>>>> e43e4b42
            $this->getPDO()->beginTransaction();

            $attributes = $document->getAttributes();
            $attributes['_createdAt'] = $document->getCreatedAt();
            $attributes['_updatedAt'] = $document->getUpdatedAt();
            $attributes['_permissions'] = json_encode($document->getPermissions());

<<<<<<< HEAD
            if ($this->shareTables) {
                $attributes['_tenant'] = $this->tenant;
            }

=======
>>>>>>> e43e4b42
            $name = $this->filter($collection);
            $columns = '';

            $sql = "
			SELECT _type, _permission
			FROM {$this->getSQLTable($name . '_perms')}
			WHERE _document = :_uid
			";

<<<<<<< HEAD
            if ($this->shareTables) {
                $sql .= ' AND _tenant = :_tenant';
            }

            $sql = $this->trigger(Database::EVENT_PERMISSIONS_READ, $sql);

            /**
             * Get current permissions from the database
             */
            $sqlPermissions = $this->getPDO()->prepare($sql);
            $sqlPermissions->bindValue(':_uid', $document->getId());

            if ($this->shareTables) {
                $sqlPermissions->bindValue(':_tenant', $this->tenant);
            }

            $sqlPermissions->execute();
            $permissions = $sqlPermissions->fetchAll();
            $sqlPermissions->closeCursor();

            $initial = [];
            foreach (Database::PERMISSIONS as $type) {
                $initial[$type] = [];
            }

            $permissions = array_reduce($permissions, function (array $carry, array $item) {
                $carry[$item['_type']][] = $item['_permission'];

                return $carry;
            }, $initial);

            /**
             * Get removed Permissions
             */
            $removals = [];
            foreach (Database::PERMISSIONS as $type) {
                $diff = \array_diff($permissions[$type], $document->getPermissionsByType($type));
                if (!empty($diff)) {
                    $removals[$type] = $diff;
                }
            }

=======
            $sql = $this->trigger(Database::EVENT_PERMISSIONS_READ, $sql);

            /**
             * Get current permissions from the database
             */
            $sqlPermissions = $this->getPDO()->prepare($sql);
            $sqlPermissions->bindValue(':_uid', $document->getId());
            $sqlPermissions->execute();
            $permissions = $sqlPermissions->fetchAll();
            $sqlPermissions->closeCursor();

            $initial = [];
            foreach (Database::PERMISSIONS as $type) {
                $initial[$type] = [];
            }

            $permissions = array_reduce($permissions, function (array $carry, array $item) {
                $carry[$item['_type']][] = $item['_permission'];

                return $carry;
            }, $initial);

            /**
             * Get removed Permissions
             */
            $removals = [];
            foreach (Database::PERMISSIONS as $type) {
                $diff = \array_diff($permissions[$type], $document->getPermissionsByType($type));
                if (!empty($diff)) {
                    $removals[$type] = $diff;
                }
            }

>>>>>>> e43e4b42
            /**
             * Get added Permissions
             */
            $additions = [];
            foreach (Database::PERMISSIONS as $type) {
                $diff = \array_diff($document->getPermissionsByType($type), $permissions[$type]);
                if (!empty($diff)) {
                    $additions[$type] = $diff;
                }
            }

            /**
             * Query to remove permissions
             */
            $removeQuery = '';
            if (!empty($removals)) {
                $removeQuery = 'AND (';
                foreach ($removals as $type => $permissions) {
                    $removeQuery .= "(
                    _type = '{$type}'
                    AND _permission IN (" . implode(', ', \array_map(fn (string $i) => ":_remove_{$type}_{$i}", \array_keys($permissions))) . ")
                )";
                    if ($type !== \array_key_last($removals)) {
                        $removeQuery .= ' OR ';
                    }
                }
            }
            if (!empty($removeQuery)) {
                $removeQuery .= ')';
<<<<<<< HEAD
                $sql = "
=======
                $removeQuery = "
>>>>>>> e43e4b42
				DELETE
                FROM {$this->getSQLTable($name . '_perms')}
                WHERE _document = :_uid
                ";

                if ($this->shareTables) {
                    $sql .= ' AND _tenant = :_tenant';
                }

<<<<<<< HEAD
                $removeQuery = $sql . $removeQuery;

                $removeQuery = $this->trigger(Database::EVENT_PERMISSIONS_DELETE, $removeQuery);

                $stmtRemovePermissions = $this->getPDO()->prepare($removeQuery);
                $stmtRemovePermissions->bindValue(':_uid', $document->getId());

                if ($this->shareTables) {
                    $stmtRemovePermissions->bindValue(':_tenant', $this->tenant);
                }

                foreach ($removals as $type => $permissions) {
                    foreach ($permissions as $i => $permission) {
                        $stmtRemovePermissions->bindValue(":_remove_{$type}_{$i}", $permission);
=======
                $removeQuery = $this->trigger(Database::EVENT_PERMISSIONS_DELETE, $removeQuery);

                $stmtRemovePermissions = $this->getPDO()->prepare($removeQuery);
                $stmtRemovePermissions->bindValue(':_uid', $document->getId());

                foreach ($removals as $type => $permissions) {
                    foreach ($permissions as $i => $permission) {
                        $stmtRemovePermissions->bindValue(":_remove_{$type}_{$i}", $permission);
                    }
                }
            }

            /**
             * Query to add permissions
             */
            if (!empty($additions)) {
                $values = [];
                foreach ($additions as $type => $permissions) {
                    foreach ($permissions as $i => $_) {
                        $values[] = "( :_uid, '{$type}', :_add_{$type}_{$i} )";
>>>>>>> e43e4b42
                    }
                }

<<<<<<< HEAD
            /**
             * Query to add permissions
             */
            if (!empty($additions)) {
                $values = [];
                foreach ($additions as $type => $permissions) {
                    foreach ($permissions as $i => $_) {
                        $value = "( :_uid, '{$type}', :_add_{$type}_{$i}";

                        if ($this->shareTables) {
                            $value .= ", :_tenant)";
                        } else {
                            $value .= ")";
                        }

                        $values[] = $value;
                    }
                }

                $sql = "
				INSERT INTO {$this->getSQLTable($name . '_perms')} (_document, _type, _permission
				";

                if ($this->shareTables) {
                    $sql .= ', _tenant)';
                } else {
                    $sql .= ')';
                }

                $sql .= " VALUES " . \implode(', ', $values);

                $sql = $this->trigger(Database::EVENT_PERMISSIONS_CREATE, $sql);

                $stmtAddPermissions = $this->getPDO()->prepare($sql);

                $stmtAddPermissions->bindValue(":_uid", $document->getId());

                if ($this->shareTables) {
                    $stmtAddPermissions->bindValue(":_tenant", $this->tenant);
                }

                foreach ($additions as $type => $permissions) {
                    foreach ($permissions as $i => $permission) {
                        $stmtAddPermissions->bindValue(":_add_{$type}_{$i}", $permission);
                    }
                }
            }

            /**
             * Update Attributes
             */
            $bindIndex = 0;
            foreach ($attributes as $attribute => $value) {
                $column = $this->filter($attribute);
                $bindKey = 'key_' . $bindIndex;
                $columns .= "`{$column}`" . '=:' . $bindKey . ',';
                $bindIndex++;
            }

=======
                $sql = "
				INSERT INTO {$this->getSQLTable($name . '_perms')}
				(_document, _type, _permission) VALUES " . \implode(', ', $values)
                ;

                $sql = $this->trigger(Database::EVENT_PERMISSIONS_CREATE, $sql);

                $stmtAddPermissions = $this->getPDO()->prepare($sql);

                $stmtAddPermissions->bindValue(":_uid", $document->getId());
                foreach ($additions as $type => $permissions) {
                    foreach ($permissions as $i => $permission) {
                        $stmtAddPermissions->bindValue(":_add_{$type}_{$i}", $permission);
                    }
                }
            }

            /**
             * Update Attributes
             */

            $bindIndex = 0;
            foreach ($attributes as $attribute => $value) {
                $column = $this->filter($attribute);
                $bindKey = 'key_' . $bindIndex;
                $columns .= "`{$column}`" . '=:' . $bindKey . ',';
                $bindIndex++;
            }

>>>>>>> e43e4b42
            $sql = "
			UPDATE {$this->getSQLTable($name)}
			SET {$columns} _uid = :_uid 
			WHERE _uid = :_uid
			";

<<<<<<< HEAD
            if ($this->shareTables) {
                $sql .= ' AND _tenant = :_tenant';
            }

            $sql = $this->trigger(Database::EVENT_DOCUMENT_UPDATE, $sql);

=======
            $sql = $this->trigger(Database::EVENT_DOCUMENT_UPDATE, $sql);
>>>>>>> e43e4b42

            $stmt = $this->getPDO()->prepare($sql);

            $stmt->bindValue(':_uid', $document->getId());
<<<<<<< HEAD

            if ($this->shareTables) {
                $stmt->bindValue(':_tenant', $this->tenant);
            }

            $attributeIndex = 0;
            foreach ($attributes as $attribute => $value) {
                if (is_array($value)) {
=======

            $attributeIndex = 0;
            foreach ($attributes as $attribute => $value) {
                if (is_array($value)) { // arrays & objects should be saved as strings
>>>>>>> e43e4b42
                    $value = json_encode($value);
                }

                $bindKey = 'key_' . $attributeIndex;
<<<<<<< HEAD
=======
                $attribute = $this->filter($attribute);
>>>>>>> e43e4b42
                $value = (is_bool($value)) ? (int)$value : $value;
                $stmt->bindValue(':' . $bindKey, $value, $this->getPDOType($value));
                $attributeIndex++;
            }

            $stmt->execute();

            if (isset($stmtRemovePermissions)) {
                $stmtRemovePermissions->execute();
            }
            if (isset($stmtAddPermissions)) {
                $stmtAddPermissions->execute();
            }

            $this->getPDO()->commit();
        } catch (\Throwable $e) {
            if($this->getPDO()->inTransaction()) {
                $this->getPDO()->rollBack();
            }

            if($e instanceof PDOException) {
                switch ($e->getCode()) {
                    case 1062:
                    case 23000:
                        throw new DuplicateException('Duplicated document: ' . $e->getMessage());
                }
            }

            throw $e;
        }

        return $document;
    }

    /**
     * Update Documents in batches
     *
     * @param string $collection
     * @param array<Document> $documents
     * @param int $batchSize
     *
     * @return array<Document>
     *
     * @throws DuplicateException
     * @throws \Throwable
     */
    public function updateDocuments(string $collection, array $documents, int $batchSize = Database::INSERT_BATCH_SIZE): array
    {
        if (empty($documents)) {
            return $documents;
        }

        try {
            $this->getPDO()->beginTransaction();

            $name = $this->filter($collection);
            $batches = \array_chunk($documents, max(1, $batchSize));

            foreach ($batches as $batch) {
                $bindIndex = 0;
                $batchKeys = [];
                $bindValues = [];

                $removeQuery = '';
                $removeBindValues = [];

                $addQuery = '';
                $addBindValues = [];

                foreach ($batch as $index => $document) {
                    $attributes = $document->getAttributes();
                    $attributes['_uid'] = $document->getId();
                    $attributes['_createdAt'] = $document->getCreatedAt();
                    $attributes['_updatedAt'] = $document->getUpdatedAt();
                    $attributes['_permissions'] = json_encode($document->getPermissions());

                    if ($this->shareTables) {
                        $attributes['_tenant'] = $this->tenant;
                    }

                    $columns = \array_map(function ($attribute) {
                        return "`" . $this->filter($attribute) . "`";
                    }, \array_keys($attributes));

                    $bindKeys = [];

                    foreach ($attributes as $value) {
                        if (\is_array($value)) {
                            $value = json_encode($value);
                        }
                        $value = (is_bool($value)) ? (int)$value : $value;
                        $bindKey = 'key_' . $bindIndex;
                        $bindKeys[] = ':' . $bindKey;
                        $bindValues[$bindKey] = $value;
                        $bindIndex++;
                    }

                    $batchKeys[] = '(' . implode(', ', $bindKeys) . ')';

                    // Permissions logic
                    $sql = "
                        SELECT _type, _permission
                        FROM {$this->getSQLTable($name . '_perms')}
                        WHERE _document = :_uid
                    ";

                    if ($this->shareTables) {
                        $sql .= ' AND _tenant = :_tenant';
                    }

                    $sql = $this->trigger(Database::EVENT_PERMISSIONS_READ, $sql);

                    $permissionsStmt = $this->getPDO()->prepare($sql);
                    $permissionsStmt->bindValue(':_uid', $document->getId());

                    if ($this->shareTables) {
                        $permissionsStmt->bindValue(':_tenant', $this->tenant);
                    }

                    $permissionsStmt->execute();
                    $permissions = $permissionsStmt->fetchAll();

                    $initial = [];
                    foreach (Database::PERMISSIONS as $type) {
                        $initial[$type] = [];
                    }

                    $permissions = \array_reduce($permissions, function (array $carry, array $item) {
                        $carry[$item['_type']][] = $item['_permission'];
                        return $carry;
                    }, $initial);

                    // Get removed Permissions
                    $removals = [];
                    foreach (Database::PERMISSIONS as $type) {
                        $diff = array_diff($permissions[$type], $document->getPermissionsByType($type));
                        if (!empty($diff)) {
                            $removals[$type] = $diff;
                        }
                    }

                    // Build inner query to remove permissions
                    if (!empty($removals)) {
                        foreach ($removals as $type => $permissionsToRemove) {
                            $bindKey = 'uid_' . $index;
                            $removeBindKeys[] = ':uid_' . $index;
                            $removeBindValues[$bindKey] = $document->getId();

                            $tenantQuery = '';
                            if ($this->shareTables) {
                                $tenantQuery = ' AND _tenant = :_tenant';
                            }

                            $removeQuery .= "(
                                _document = :uid_{$index}
                                {$tenantQuery}
                                AND _type = '{$type}'
                                AND _permission IN (" . \implode(', ', \array_map(function (string $i) use ($permissionsToRemove, $index, $type, &$removeBindKeys, &$removeBindValues) {
                                $bindKey = 'remove_' . $type . '_' . $index . '_' . $i;
                                $removeBindKeys[] = ':' . $bindKey;
                                $removeBindValues[$bindKey] = $permissionsToRemove[$i];

                                return ':' . $bindKey;
                            }, \array_keys($permissionsToRemove))) .
                                ")
                            )";

                            if ($type !== \array_key_last($removals)) {
                                $removeQuery .= ' OR ';
                            }
                        }

                        if ($index !== \array_key_last($batch)) {
                            $removeQuery .= ' OR ';
                        }
                    }

                    // Get added Permissions
                    $additions = [];
                    foreach (Database::PERMISSIONS as $type) {
                        $diff = \array_diff($document->getPermissionsByType($type), $permissions[$type]);
                        if (!empty($diff)) {
                            $additions[$type] = $diff;
                        }
                    }

                    // Build inner query to add permissions
                    if (!empty($additions)) {
                        foreach ($additions as $type => $permissionsToAdd) {
                            foreach ($permissionsToAdd as $i => $permission) {
                                $bindKey = 'uid_' . $index;
                                $addBindValues[$bindKey] = $document->getId();

                                $bindKey = 'add_' . $type . '_' . $index . '_' . $i;
                                $addBindValues[$bindKey] = $permission;

                                $addQuery .= "(:uid_{$index}, '{$type}', :{$bindKey}";

                                if ($this->shareTables) {
                                    $addQuery .= ", :_tenant)";
                                } else {
                                    $addQuery .= ")";
                                }

                                if ($i !== \array_key_last($permissionsToAdd) || $type !== \array_key_last($additions)) {
                                    $addQuery .= ', ';
                                }
                            }
                        }
                        if ($index !== \array_key_last($batch)) {
                            $addQuery .= ', ';
                        }
                    }
                }

                $updateClause = '';
                for ($i = 0; $i < \count($columns); $i++) {
                    $column = $columns[$i];
                    if (!empty($updateClause)) {
                        $updateClause .= ', ';
                    }
                    $updateClause .= "{$column} = VALUES({$column})";
                }

                $stmt = $this->getPDO()->prepare("
                    INSERT INTO {$this->getSQLTable($name)} (" . \implode(", ", $columns) . ") 
                    VALUES " . \implode(', ', $batchKeys) . "
                    ON DUPLICATE KEY UPDATE $updateClause
                ");

                foreach ($bindValues as $key => $value) {
                    $stmt->bindValue($key, $value, $this->getPDOType($value));
                }

                $stmt->execute();

                if (!empty($removeQuery)) {
                    $stmtRemovePermissions = $this->getPDO()->prepare("
                        DELETE
                        FROM {$this->getSQLTable($name . '_perms')}
                        WHERE ({$removeQuery})
                    ");

                    foreach ($removeBindValues as $key => $value) {
                        $stmtRemovePermissions->bindValue($key, $value, $this->getPDOType($value));
                    }
                    if ($this->shareTables) {
                        $stmtRemovePermissions->bindValue(':_tenant', $this->tenant);
                    }
                    $stmtRemovePermissions->execute();
                }

                if (!empty($addQuery)) {
                    $sqlAddPermissions = "
                        INSERT INTO {$this->getSQLTable($name . '_perms')} (`_document`, `_type`, `_permission`
                    ";

                    if ($this->shareTables) {
                        $sqlAddPermissions .= ', `_tenant`)';
                    } else {
                        $sqlAddPermissions .= ')';
                    }

                    $sqlAddPermissions .=  " VALUES {$addQuery}";

                    $stmtAddPermissions = $this->getPDO()->prepare($sqlAddPermissions);

                    foreach ($addBindValues as $key => $value) {
                        $stmtAddPermissions->bindValue($key, $value, $this->getPDOType($value));
                    }

                    if ($this->shareTables) {
                        $stmtAddPermissions->bindValue(':_tenant', $this->tenant);
                    }

                    $stmtAddPermissions->execute();
                }
            }

            $this->getPDO()->commit();
        } catch (\Throwable $e) {
            if($this->getPDO()->inTransaction()) {
                $this->getPDO()->rollBack();
            }

            if($e instanceof PDOException) {
                switch ($e->getCode()) {
                    case 1062:
                    case 23000:
                        throw new DuplicateException('Duplicated document: ' . $e->getMessage());
                }
            }

            throw $e;
        }

        return $documents;
    }

    /**
     * Increase or decrease an attribute value
     *
     * @param string $collection
     * @param string $id
     * @param string $attribute
     * @param int|float $value
     * @param int|float|null $min
     * @param int|float|null $max
     * @return bool
     * @throws Exception
     */
    public function increaseDocumentAttribute(string $collection, string $id, string $attribute, int|float $value, int|float|null $min = null, int|float|null $max = null): bool
    {
        $name = $this->filter($collection);
        $attribute = $this->filter($attribute);

        $sqlMax = $max ? " AND `{$attribute}` <= {$max}" : '';
        $sqlMin = $min ? " AND `{$attribute}` >= {$min}" : '';

        $sql = "
			UPDATE {$this->getSQLTable($name)} 
			SET `{$attribute}` = `{$attribute}` + :val 
			WHERE _uid = :_uid
		";

        if ($this->shareTables) {
            $sql .= ' AND _tenant = :_tenant';
        }

        $sql .= $sqlMax . $sqlMin;

        $sql = $this->trigger(Database::EVENT_DOCUMENT_UPDATE, $sql);

        $stmt = $this->getPDO()->prepare($sql);
        $stmt->bindValue(':_uid', $id);
        $stmt->bindValue(':val', $value);

        if ($this->shareTables) {
            $stmt->bindValue(':_tenant', $this->tenant);
        }

        $stmt->execute() || throw new DatabaseException('Failed to update attribute');
        return true;
    }

    /**
     * Delete Document
     *
     * @param string $collection
     * @param string $id
     * @return bool
     * @throws Exception
     * @throws PDOException
     */
    public function deleteDocument(string $collection, string $id): bool
    {
        try {
            // beginTransaction must wrap prepare statements
            $this->getPDO()->beginTransaction();

            $name = $this->filter($collection);

            $sql = "
		    DELETE FROM {$this->getSQLTable($name)} 
		    WHERE _uid = :_uid
		    ";

<<<<<<< HEAD
            if ($this->shareTables) {
                $sql .= ' AND _tenant = :_tenant';
            }

            $sql = $this->trigger(Database::EVENT_DOCUMENT_DELETE, $sql);

            $stmt = $this->getPDO()->prepare($sql);

            $stmt->bindValue(':_uid', $id);

            if ($this->shareTables) {
                $stmt->bindValue(':_tenant', $this->tenant);
            }

=======
            $sql = $this->trigger(Database::EVENT_DOCUMENT_DELETE, $sql);

            $stmt = $this->getPDO()->prepare($sql);

            $stmt->bindValue(':_uid', $id);

>>>>>>> e43e4b42
            $sql = "
			DELETE FROM {$this->getSQLTable($name . '_perms')} 
		    WHERE _document = :_uid
		    ";

<<<<<<< HEAD
            if ($this->shareTables) {
                $sql .= ' AND _tenant = :_tenant';
            }

            $sql = $this->trigger(Database::EVENT_PERMISSIONS_DELETE, $sql);

            $stmtPermissions = $this->getPDO()->prepare($sql);
            $stmtPermissions->bindValue(':_uid', $id);

            if ($this->shareTables) {
                $stmtPermissions->bindValue(':_tenant', $this->tenant);
            }
=======
            $sql = $this->trigger(Database::EVENT_PERMISSIONS_DELETE, $sql);

            $stmtPermissions = $this->getPDO()->prepare($sql);
            $stmtPermissions->bindValue(':_uid', $id);
>>>>>>> e43e4b42

            if (!$stmt->execute()) {
                throw new DatabaseException('Failed to delete document');
            }

            $deleted = $stmt->rowCount();

            if (!$stmtPermissions->execute()) {
                throw new DatabaseException('Failed to delete permissions');
            }

            $this->getPDO()->commit();
        } catch (\Throwable $th) {
            if($this->getPDO()->inTransaction()) {
                $this->getPDO()->rollBack();
            }

            throw new DatabaseException($th->getMessage());
        }

        return $deleted;
    }

    /**
     * Find Documents
     *
     * @param string $collection
     * @param array<Query> $queries
     * @param int|null $limit
     * @param int|null $offset
     * @param array<string> $orderAttributes
     * @param array<string> $orderTypes
     * @param array<string, mixed> $cursor
     * @param string $cursorDirection
     * @return array<Document>
     * @throws DatabaseException
     * @throws TimeoutException
     */
    public function find(string $collection, array $queries = [], ?int $limit = 25, ?int $offset = null, array $orderAttributes = [], array $orderTypes = [], array $cursor = [], string $cursorDirection = Database::CURSOR_AFTER): array
    {
        $name = $this->filter($collection);
        $roles = Authorization::getRoles();
        $where = [];
        $orders = [];

        $orderAttributes = \array_map(fn ($orderAttribute) => match ($orderAttribute) {
            '$id' => '_uid',
            '$internalId' => '_id',
            '$tenant' => '_tenant',
            '$createdAt' => '_createdAt',
            '$updatedAt' => '_updatedAt',
            default => $orderAttribute
        }, $orderAttributes);

        $hasIdAttribute = false;
        foreach ($orderAttributes as $i => $attribute) {
            if ($attribute === '_uid') {
                $hasIdAttribute = true;
            }

            $attribute = $this->filter($attribute);
            $orderType = $this->filter($orderTypes[$i] ?? Database::ORDER_ASC);

            // Get most dominant/first order attribute
            if ($i === 0 && !empty($cursor)) {
                $orderMethodInternalId = Query::TYPE_GREATER; // To preserve natural order
                $orderMethod = $orderType === Database::ORDER_DESC ? Query::TYPE_LESSER : Query::TYPE_GREATER;

                if ($cursorDirection === Database::CURSOR_BEFORE) {
                    $orderType = $orderType === Database::ORDER_ASC ? Database::ORDER_DESC : Database::ORDER_ASC;
                    $orderMethodInternalId = $orderType === Database::ORDER_ASC ? Query::TYPE_LESSER : Query::TYPE_GREATER;
                    $orderMethod = $orderType === Database::ORDER_DESC ? Query::TYPE_LESSER : Query::TYPE_GREATER;
                }

                $where[] = "(
                        table_main.`{$attribute}` {$this->getSQLOperator($orderMethod)} :cursor 
                        OR (
                            table_main.`{$attribute}` = :cursor 
                            AND
                            table_main._id {$this->getSQLOperator($orderMethodInternalId)} {$cursor['$internalId']}
                        )
                    )";
            } elseif ($cursorDirection === Database::CURSOR_BEFORE) {
                $orderType = $orderType === Database::ORDER_ASC ? Database::ORDER_DESC : Database::ORDER_ASC;
            }

            $orders[] = "`{$attribute}` {$orderType}";
        }

        // Allow after pagination without any order
        if (empty($orderAttributes) && !empty($cursor)) {
            $orderType = $orderTypes[0] ?? Database::ORDER_ASC;

            if ($cursorDirection === Database::CURSOR_AFTER) {
                $orderMethod = $orderType === Database::ORDER_DESC
                    ? Query::TYPE_LESSER
                    : Query::TYPE_GREATER;
            } else {
                $orderMethod = $orderType === Database::ORDER_DESC
                    ? Query::TYPE_GREATER
                    : Query::TYPE_LESSER;
            }

            $where[] = "( table_main._id {$this->getSQLOperator($orderMethod)} {$cursor['$internalId']} )";
        }

        // Allow order type without any order attribute, fallback to the natural order (_id)
        if (!$hasIdAttribute) {
            if (empty($orderAttributes) && !empty($orderTypes)) {
                $order = $orderTypes[0] ?? Database::ORDER_ASC;
                if ($cursorDirection === Database::CURSOR_BEFORE) {
                    $order = $order === Database::ORDER_ASC ? Database::ORDER_DESC : Database::ORDER_ASC;
                }

                $orders[] = 'table_main._id ' . $this->filter($order);
            } else {
                $orders[] = 'table_main._id ' . ($cursorDirection === Database::CURSOR_AFTER ? Database::ORDER_ASC : Database::ORDER_DESC); // Enforce last ORDER by '_id'
            }
        }

        $conditions = $this->getSQLConditions($queries);
        if(!empty($conditions)) {
            $where[] = $conditions;
        }

        if (Authorization::$status) {
            $where[] = $this->getSQLPermissionsCondition($name, $roles);
        }

        if ($this->shareTables) {
            $where[] = "table_main._tenant = :_tenant";
        }

        $sqlWhere = !empty($where) ? 'WHERE ' . implode(' AND ', $where) : '';
        $sqlOrder = 'ORDER BY ' . implode(', ', $orders);
        $sqlLimit = \is_null($limit) ? '' : 'LIMIT :limit';
        $sqlLimit .= \is_null($offset) ? '' : ' OFFSET :offset';

        $selections = $this->getAttributeSelections($queries);

        $sql = "
            SELECT {$this->getAttributeProjection($selections, 'table_main')}
            FROM {$this->getSQLTable($name)} as table_main
            {$sqlWhere}
            {$sqlOrder}
            {$sqlLimit};
        ";

        $sql = $this->trigger(Database::EVENT_DOCUMENT_FIND, $sql);

        $stmt = $this->getPDO()->prepare($sql);

        foreach ($queries as $query) {
            $this->bindConditionValue($stmt, $query);
        }
        if ($this->shareTables) {
            $stmt->bindValue(':_tenant', $this->tenant);
        }

        if (!empty($cursor) && !empty($orderAttributes) && array_key_exists(0, $orderAttributes)) {
            $attribute = $orderAttributes[0];

            $attribute = match ($attribute) {
                '_uid' => '$id',
                '_id' => '$internalId',
                '_tenant' => '$tenant',
                '_createdAt' => '$createdAt',
                '_updatedAt' => '$updatedAt',
                default => $attribute
            };

            if (\is_null($cursor[$attribute] ?? null)) {
                throw new DatabaseException("Order attribute '{$attribute}' is empty");
            }
            $stmt->bindValue(':cursor', $cursor[$attribute], $this->getPDOType($cursor[$attribute]));
        }

        if (!\is_null($limit)) {
            $stmt->bindValue(':limit', $limit, PDO::PARAM_INT);
        }
        if (!\is_null($offset)) {
            $stmt->bindValue(':offset', $offset, PDO::PARAM_INT);
        }

        try {
            $stmt->execute();
        } catch (PDOException $e) {
            $this->processException($e);
        }

        $results = $stmt->fetchAll();
        $stmt->closeCursor();

        foreach ($results as $index => $document) {
            if (\array_key_exists('_uid', $document)) {
                $results[$index]['$id'] = $document['_uid'];
                unset($results[$index]['_uid']);
            }
            if (\array_key_exists('_id', $document)) {
                $results[$index]['$internalId'] = $document['_id'];
                unset($results[$index]['_id']);
            }
            if (\array_key_exists('_tenant', $document)) {
                $results[$index]['$tenant'] = $document['_tenant'];
                unset($results[$index]['_tenant']);
            }
            if (\array_key_exists('_createdAt', $document)) {
                $results[$index]['$createdAt'] = $document['_createdAt'];
                unset($results[$index]['_createdAt']);
            }
            if (\array_key_exists('_updatedAt', $document)) {
                $results[$index]['$updatedAt'] = $document['_updatedAt'];
                unset($results[$index]['_updatedAt']);
            }
            if (\array_key_exists('_permissions', $document)) {
                $results[$index]['$permissions'] = \json_decode($document['_permissions'] ?? '[]', true);
                unset($results[$index]['_permissions']);
            }

            $results[$index] = new Document($results[$index]);
        }

        if ($cursorDirection === Database::CURSOR_BEFORE) {
            $results = \array_reverse($results);
        }

        return $results;
    }

    /**
     * Count Documents
     *
     * @param string $collection
     * @param array<Query> $queries
     * @param int|null $max
     * @return int
     * @throws Exception
     * @throws PDOException
     */
    public function count(string $collection, array $queries = [], ?int $max = null): int
    {
        $name = $this->filter($collection);
        $roles = Authorization::getRoles();
        $where = [];
        $limit = \is_null($max) ? '' : 'LIMIT :max';

        $conditions = $this->getSQLConditions($queries);
        if(!empty($conditions)) {
            $where[] = $conditions;
        }

        if (Authorization::$status) {
            $where[] = $this->getSQLPermissionsCondition($name, $roles);
        }

        if ($this->shareTables) {
            $where[] = "table_main._tenant = :_tenant";
        }

        $sqlWhere = !empty($where)
            ? 'WHERE ' . \implode(' AND ', $where)
            : '';

        $sql = "
			SELECT COUNT(1) as sum FROM (
				SELECT 1
				FROM {$this->getSQLTable($name)} table_main
				{$sqlWhere}
				{$limit}
			) table_count
        ";

        $sql = $this->trigger(Database::EVENT_DOCUMENT_COUNT, $sql);

        $stmt = $this->getPDO()->prepare($sql);

        foreach ($queries as $query) {
            $this->bindConditionValue($stmt, $query);
        }

        if ($this->shareTables) {
            $stmt->bindValue(':_tenant', $this->tenant);
        }

        if (!\is_null($max)) {
            $stmt->bindValue(':max', $max, PDO::PARAM_INT);
        }

        $stmt->execute();

        $result = $stmt->fetchAll();
        $stmt->closeCursor();
        if (!empty($result)) {
            $result = $result[0];
        }

        return $result['sum'] ?? 0;
    }

    /**
     * Sum an Attribute
     *
     * @param string $collection
     * @param string $attribute
     * @param array<Query> $queries
     * @param int|null $max
     * @return int|float
     * @throws Exception
     * @throws PDOException
     */
    public function sum(string $collection, string $attribute, array $queries = [], ?int $max = null): int|float
    {
        $name = $this->filter($collection);
        $roles = Authorization::getRoles();
        $where = [];
        $limit = \is_null($max) ? '' : 'LIMIT :max';

        foreach ($queries as $query) {
            $where[] = $this->getSQLCondition($query);
        }

        if (Authorization::$status) {
            $where[] = $this->getSQLPermissionsCondition($name, $roles);
        }

        if ($this->shareTables) {
            $where[] = "table_main._tenant = :_tenant";
        }

        $sqlWhere = !empty($where)
            ? 'WHERE ' . \implode(' AND ', $where)
            : '';

        $sql = "
			SELECT SUM({$attribute}) as sum FROM (
				SELECT {$attribute}
				FROM {$this->getSQLTable($name)} table_main
				{$sqlWhere}
				{$limit}
			) table_count
        ";

        $sql = $this->trigger(Database::EVENT_DOCUMENT_SUM, $sql);

        $stmt = $this->getPDO()->prepare($sql);

        foreach ($queries as $query) {
            $this->bindConditionValue($stmt, $query);
        }

        if ($this->shareTables) {
            $stmt->bindValue(':_tenant', $this->tenant);
        }

        if (!\is_null($max)) {
            $stmt->bindValue(':max', $max, PDO::PARAM_INT);
        }

        $stmt->execute();

        $result = $stmt->fetchAll();
        $stmt->closeCursor();
        if (!empty($result)) {
            $result = $result[0];
        }

        return $result['sum'] ?? 0;
    }

    /**
     * Get the SQL projection given the selected attributes
     *
     * @param array<string> $selections
     * @param string $prefix
     * @return mixed
     * @throws Exception
     */
    protected function getAttributeProjection(array $selections, string $prefix = ''): mixed
    {
        if (empty($selections) || \in_array('*', $selections)) {
            if (!empty($prefix)) {
                return "`{$prefix}`.*";
            }
            return '*';
        }

        // Remove $id, $permissions and $collection if present since it is always selected by default
        $selections = \array_diff($selections, ['$id', '$permissions', '$collection']);

        $selections[] = '_uid';
        $selections[] = '_permissions';

        if (\in_array('$internalId', $selections)) {
            $selections[] = '_id';
            $selections = \array_diff($selections, ['$internalId']);
        }
        if (\in_array('$createdAt', $selections)) {
            $selections[] = '_createdAt';
            $selections = \array_diff($selections, ['$createdAt']);
        }
        if (\in_array('$updatedAt', $selections)) {
            $selections[] = '_updatedAt';
            $selections = \array_diff($selections, ['$updatedAt']);
        }

        if (!empty($prefix)) {
            foreach ($selections as &$selection) {
                $selection = "`{$prefix}`.`{$this->filter($selection)}`";
            }
        } else {
            foreach ($selections as &$selection) {
                $selection = "`{$this->filter($selection)}`";
            }
        }

        return \implode(', ', $selections);
    }

    /**
     * Get SQL Condition
     *
     * @param Query $query
     * @return string
     * @throws Exception
     */
    protected function getSQLCondition(Query $query): string
    {
        $query->setAttribute(match ($query->getAttribute()) {
            '$id' => '_uid',
            '$internalId' => '_id',
            '$tenant' => '_tenant',
            '$createdAt' => '_createdAt',
            '$updatedAt' => '_updatedAt',
            default => $query->getAttribute()
        });

        $attribute = "`{$query->getAttribute()}`";
        $placeholder = $this->getSQLPlaceholder($query);

        switch ($query->getMethod()) {
            case Query::TYPE_OR:
            case Query::TYPE_AND:
                $conditions = [];
                /* @var $q Query */
                foreach ($query->getValue() as $q) {
                    $conditions[] = $this->getSQLCondition($q);
                }

                $method = strtoupper($query->getMethod());
                return empty($conditions) ? '' : ' '. $method .' (' . implode(' AND ', $conditions) . ')';

            case Query::TYPE_SEARCH:
                return "MATCH(`table_main`.{$attribute}) AGAINST (:{$placeholder}_0 IN BOOLEAN MODE)";

            case Query::TYPE_BETWEEN:
                return "`table_main`.{$attribute} BETWEEN :{$placeholder}_0 AND :{$placeholder}_1";

            case Query::TYPE_IS_NULL:
            case Query::TYPE_IS_NOT_NULL:
                return "`table_main`.{$attribute} {$this->getSQLOperator($query->getMethod())}";

            case Query::TYPE_CONTAINS:
                if($this->getSupportForJSONOverlaps() && $query->onArray()) {
                    return "JSON_OVERLAPS(`table_main`.{$attribute}, :{$placeholder}_0)";
                }

                // no break
            default:
                $conditions = [];
                foreach ($query->getValues() as $key => $value) {
                    $conditions[] = "{$attribute} {$this->getSQLOperator($query->getMethod())} :{$placeholder}_{$key}";
                }
                return empty($conditions) ? '' : '(' . implode(' OR ', $conditions) . ')';
        }
    }

    /**
     * Get SQL Type
     *
     * @param string $type
     * @param int $size
     * @param bool $signed
     * @param bool $array
     * @return string
     * @throws DatabaseException
     */
    protected function getSQLType(string $type, int $size, bool $signed = true, bool $array = false): string
    {
        if($array === true) {
            return 'JSON';
        }

        switch ($type) {
            case Database::VAR_STRING:
                // $size = $size * 4; // Convert utf8mb4 size to bytes
                if ($size > 16777215) {
                    return 'LONGTEXT';
                }

                if ($size > 65535) {
                    return 'MEDIUMTEXT';
                }

                if ($size > $this->getMaxVarcharLength()) {
                    return 'TEXT';
                }

                return "VARCHAR({$size})";

            case Database::VAR_INTEGER:  // We don't support zerofill: https://stackoverflow.com/a/5634147/2299554
                $signed = ($signed) ? '' : ' UNSIGNED';

                if ($size >= 8) { // INT = 4 bytes, BIGINT = 8 bytes
                    return 'BIGINT' . $signed;
                }

                return 'INT' . $signed;

            case Database::VAR_FLOAT:
                $signed = ($signed) ? '' : ' UNSIGNED';
                return 'DOUBLE' . $signed;

            case Database::VAR_BOOLEAN:
                return 'TINYINT(1)';

            case Database::VAR_RELATIONSHIP:
                return 'VARCHAR(255)';

            case Database::VAR_DATETIME:
                return 'DATETIME(3)';

            default:
                throw new DatabaseException('Unknown type: ' . $type . '. Must be one of ' . Database::VAR_STRING . ', ' . Database::VAR_INTEGER .  ', ' . Database::VAR_FLOAT . ', ' . Database::VAR_BOOLEAN . ', ' . Database::VAR_DATETIME . ', ' . Database::VAR_RELATIONSHIP);
        }
    }

    /**
     * Get PDO Type
     *
     * @param mixed $value
     * @return int
     * @throws Exception
     */
    protected function getPDOType(mixed $value): int
    {
        return match (gettype($value)) {
            'double', 'string' => PDO::PARAM_STR,
            'integer', 'boolean' => PDO::PARAM_INT,
            'NULL' => PDO::PARAM_NULL,
            default => throw new DatabaseException('Unknown PDO Type for ' . \gettype($value)),
        };
    }

    /**
     * Is fulltext Wildcard index supported?
     *
     * @return bool
     */
    public function getSupportForFulltextWildcardIndex(): bool
    {
        return true;
    }

    /**
     * Does the adapter handle Query Array Overlaps?
     *
     * @return bool
     */
    public function getSupportForJSONOverlaps(): bool
    {
        return true;
    }

    /**
     * Are timeouts supported?
     *
     * @return bool
     */
    public function getSupportForTimeouts(): bool
    {
        return true;
    }

    /**
     * Set max execution time
     * @param int $milliseconds
     * @param string $event
     * @return void
     * @throws DatabaseException
     */
    public function setTimeout(int $milliseconds, string $event = Database::EVENT_ALL): void
    {
        if (!$this->getSupportForTimeouts()) {
            return;
        }
        if ($milliseconds <= 0) {
            throw new DatabaseException('Timeout must be greater than 0');
        }

        $seconds = $milliseconds / 1000;

        $this->before($event, 'timeout', function ($sql) use ($seconds) {
            return "SET STATEMENT max_statement_time = {$seconds} FOR " . $sql;
        });
    }

    /**
     * @param PDOException $e
     * @throws TimeoutException
     */
    protected function processException(PDOException $e): void
    {
        // Regular PDO
        if ($e->getCode() === '70100' && isset($e->errorInfo[1]) && $e->errorInfo[1] === 1969) {
            throw new TimeoutException($e->getMessage());
        }

        // PDOProxy switches errorInfo PDOProxy.php line 64
        if ($e->getCode() === 1969 && isset($e->errorInfo[0]) && $e->errorInfo[0] === '70100') {
            throw new TimeoutException($e->getMessage());
        }

        throw $e;
    }
}<|MERGE_RESOLUTION|>--- conflicted
+++ resolved
@@ -729,15 +729,11 @@
             $attributes = $document->getAttributes();
             $attributes['_createdAt'] = $document->getCreatedAt();
             $attributes['_updatedAt'] = $document->getUpdatedAt();
-<<<<<<< HEAD
             $attributes['_permissions'] = \json_encode($document->getPermissions());
 
             if ($this->shareTables) {
                 $attributes['_tenant'] = $this->tenant;
             }
-=======
-            $attributes['_permissions'] = json_encode($document->getPermissions());
->>>>>>> e43e4b42
 
             $name = $this->filter($collection);
             $columns = '';
@@ -747,11 +743,7 @@
              * Insert Attributes
              */
             $bindIndex = 0;
-<<<<<<< HEAD
             foreach ($attributes as $attribute => $value) {
-=======
-            foreach ($attributes as $attribute => $value) { // Parse statement
->>>>>>> e43e4b42
                 $column = $this->filter($attribute);
                 $bindKey = 'key_' . $bindIndex;
                 $columns .= "`{$column}`, ";
@@ -759,11 +751,7 @@
                 $bindIndex++;
             }
 
-<<<<<<< HEAD
             // Insert internal ID if set
-=======
-            // Insert manual id if set
->>>>>>> e43e4b42
             if (!empty($document->getInternalId())) {
                 $bindKey = '_id';
                 $columns .= "_id, ";
@@ -771,17 +759,11 @@
             }
 
             $sql = "
-<<<<<<< HEAD
-			INSERT INTO {$this->getSQLTable($name)} ({$columns} _uid)
-=======
-			INSERT INTO {$this->getSQLTable($name)}({$columns} _uid)
->>>>>>> e43e4b42
-			VALUES ({$columnNames} :_uid)
+			    INSERT INTO {$this->getSQLTable($name)} ({$columns} _uid)
+			    VALUES ({$columnNames} :_uid)
 			";
 
             $sql = $this->trigger(Database::EVENT_DOCUMENT_CREATE, $sql);
-<<<<<<< HEAD
-
 
             $stmt = $this->getPDO()->prepare($sql);
 
@@ -794,26 +776,11 @@
             $attributeIndex = 0;
             foreach ($attributes as $value) {
                 if (is_array($value)) {
-=======
-
-            $stmt = $this->getPDO()->prepare($sql);
-
-            $stmt->bindValue(':_uid', $document->getId(), PDO::PARAM_STR);
-
-            // Bind manual internal id if set
-            if (!empty($document->getInternalId())) {
-                $stmt->bindValue(':_id', $document->getInternalId(), PDO::PARAM_STR);
-            }
-
-            $attributeIndex = 0;
-            foreach ($attributes as $attribute => $value) {
-                if (is_array($value)) { // arrays & objects should be saved as strings
->>>>>>> e43e4b42
                     $value = json_encode($value);
                 }
 
                 $bindKey = 'key_' . $attributeIndex;
-<<<<<<< HEAD
+                $attribute = $this->filter($attribute);
                 $value = (is_bool($value)) ? (int)$value : $value;
                 $stmt->bindValue(':' . $bindKey, $value, $this->getPDOType($value));
                 $attributeIndex++;
@@ -839,8 +806,8 @@
                 $permissions = \implode(', ', $permissions);
 
                 $sqlPermissions = "
-				INSERT INTO {$this->getSQLTable($name . '_perms')} (_type, _permission, _document
-			";
+				    INSERT INTO {$this->getSQLTable($name . '_perms')} (_type, _permission, _document
+			    ";
 
                 if ($this->shareTables) {
                     $sqlPermissions .= ', _tenant)';
@@ -858,33 +825,6 @@
             }
 
 
-=======
-                $attribute = $this->filter($attribute);
-                $value = (is_bool($value)) ? (int)$value : $value;
-                $stmt->bindValue(':' . $bindKey, $value, $this->getPDOType($value));
-                $attributeIndex++;
-            }
-
-            $permissions = [];
-            foreach (Database::PERMISSIONS as $type) {
-                foreach ($document->getPermissionsByType($type) as $permission) {
-                    $permission = \str_replace('"', '', $permission);
-                    $permissions[] = "('{$type}', '{$permission}', '{$document->getId()}')";
-                }
-            }
-
-            if (!empty($permissions)) {
-                $strPermissions = \implode(', ', $permissions);
-
-                $sqlPermissions = "
-				INSERT INTO {$this->getSQLTable($name . '_perms')} (_type, _permission, _document) 
-				VALUES {$strPermissions}
-			";
-                $sqlPermissions = $this->trigger(Database::EVENT_PERMISSIONS_CREATE, $sqlPermissions);
-                $stmtPermissions = $this->getPDO()->prepare($sqlPermissions);
-            }
-
->>>>>>> e43e4b42
             $stmt->execute();
 
             $document['$internalId'] = $this->getDocument($collection, $document->getId(), [Query::select(['$internalId'])])->getInternalId();
@@ -1064,10 +1004,6 @@
     public function updateDocument(string $collection, Document $document): Document
     {
         try {
-<<<<<<< HEAD
-=======
-            // beginTransaction must wrap prepare statements
->>>>>>> e43e4b42
             $this->getPDO()->beginTransaction();
 
             $attributes = $document->getAttributes();
@@ -1075,23 +1011,19 @@
             $attributes['_updatedAt'] = $document->getUpdatedAt();
             $attributes['_permissions'] = json_encode($document->getPermissions());
 
-<<<<<<< HEAD
             if ($this->shareTables) {
                 $attributes['_tenant'] = $this->tenant;
             }
 
-=======
->>>>>>> e43e4b42
             $name = $this->filter($collection);
             $columns = '';
 
             $sql = "
-			SELECT _type, _permission
-			FROM {$this->getSQLTable($name . '_perms')}
-			WHERE _document = :_uid
+			    SELECT _type, _permission
+			    FROM {$this->getSQLTable($name . '_perms')}
+			    WHERE _document = :_uid
 			";
 
-<<<<<<< HEAD
             if ($this->shareTables) {
                 $sql .= ' AND _tenant = :_tenant';
             }
@@ -1134,41 +1066,6 @@
                 }
             }
 
-=======
-            $sql = $this->trigger(Database::EVENT_PERMISSIONS_READ, $sql);
-
-            /**
-             * Get current permissions from the database
-             */
-            $sqlPermissions = $this->getPDO()->prepare($sql);
-            $sqlPermissions->bindValue(':_uid', $document->getId());
-            $sqlPermissions->execute();
-            $permissions = $sqlPermissions->fetchAll();
-            $sqlPermissions->closeCursor();
-
-            $initial = [];
-            foreach (Database::PERMISSIONS as $type) {
-                $initial[$type] = [];
-            }
-
-            $permissions = array_reduce($permissions, function (array $carry, array $item) {
-                $carry[$item['_type']][] = $item['_permission'];
-
-                return $carry;
-            }, $initial);
-
-            /**
-             * Get removed Permissions
-             */
-            $removals = [];
-            foreach (Database::PERMISSIONS as $type) {
-                $diff = \array_diff($permissions[$type], $document->getPermissionsByType($type));
-                if (!empty($diff)) {
-                    $removals[$type] = $diff;
-                }
-            }
-
->>>>>>> e43e4b42
             /**
              * Get added Permissions
              */
@@ -1198,21 +1095,16 @@
             }
             if (!empty($removeQuery)) {
                 $removeQuery .= ')';
-<<<<<<< HEAD
                 $sql = "
-=======
-                $removeQuery = "
->>>>>>> e43e4b42
-				DELETE
-                FROM {$this->getSQLTable($name . '_perms')}
-                WHERE _document = :_uid
+				    DELETE
+                    FROM {$this->getSQLTable($name . '_perms')}
+                    WHERE _document = :_uid
                 ";
 
                 if ($this->shareTables) {
                     $sql .= ' AND _tenant = :_tenant';
                 }
 
-<<<<<<< HEAD
                 $removeQuery = $sql . $removeQuery;
 
                 $removeQuery = $this->trigger(Database::EVENT_PERMISSIONS_DELETE, $removeQuery);
@@ -1227,32 +1119,10 @@
                 foreach ($removals as $type => $permissions) {
                     foreach ($permissions as $i => $permission) {
                         $stmtRemovePermissions->bindValue(":_remove_{$type}_{$i}", $permission);
-=======
-                $removeQuery = $this->trigger(Database::EVENT_PERMISSIONS_DELETE, $removeQuery);
-
-                $stmtRemovePermissions = $this->getPDO()->prepare($removeQuery);
-                $stmtRemovePermissions->bindValue(':_uid', $document->getId());
-
-                foreach ($removals as $type => $permissions) {
-                    foreach ($permissions as $i => $permission) {
-                        $stmtRemovePermissions->bindValue(":_remove_{$type}_{$i}", $permission);
-                    }
-                }
-            }
-
-            /**
-             * Query to add permissions
-             */
-            if (!empty($additions)) {
-                $values = [];
-                foreach ($additions as $type => $permissions) {
-                    foreach ($permissions as $i => $_) {
-                        $values[] = "( :_uid, '{$type}', :_add_{$type}_{$i} )";
->>>>>>> e43e4b42
-                    }
-                }
-
-<<<<<<< HEAD
+                    }
+                }
+            }
+
             /**
              * Query to add permissions
              */
@@ -1273,7 +1143,7 @@
                 }
 
                 $sql = "
-				INSERT INTO {$this->getSQLTable($name . '_perms')} (_document, _type, _permission
+				    INSERT INTO {$this->getSQLTable($name . '_perms')} (_document, _type, _permission
 				";
 
                 if ($this->shareTables) {
@@ -1312,58 +1182,21 @@
                 $bindIndex++;
             }
 
-=======
-                $sql = "
-				INSERT INTO {$this->getSQLTable($name . '_perms')}
-				(_document, _type, _permission) VALUES " . \implode(', ', $values)
-                ;
-
-                $sql = $this->trigger(Database::EVENT_PERMISSIONS_CREATE, $sql);
-
-                $stmtAddPermissions = $this->getPDO()->prepare($sql);
-
-                $stmtAddPermissions->bindValue(":_uid", $document->getId());
-                foreach ($additions as $type => $permissions) {
-                    foreach ($permissions as $i => $permission) {
-                        $stmtAddPermissions->bindValue(":_add_{$type}_{$i}", $permission);
-                    }
-                }
-            }
-
-            /**
-             * Update Attributes
-             */
-
-            $bindIndex = 0;
-            foreach ($attributes as $attribute => $value) {
-                $column = $this->filter($attribute);
-                $bindKey = 'key_' . $bindIndex;
-                $columns .= "`{$column}`" . '=:' . $bindKey . ',';
-                $bindIndex++;
-            }
-
->>>>>>> e43e4b42
             $sql = "
 			UPDATE {$this->getSQLTable($name)}
 			SET {$columns} _uid = :_uid 
 			WHERE _uid = :_uid
 			";
 
-<<<<<<< HEAD
             if ($this->shareTables) {
                 $sql .= ' AND _tenant = :_tenant';
             }
 
             $sql = $this->trigger(Database::EVENT_DOCUMENT_UPDATE, $sql);
 
-=======
-            $sql = $this->trigger(Database::EVENT_DOCUMENT_UPDATE, $sql);
->>>>>>> e43e4b42
-
             $stmt = $this->getPDO()->prepare($sql);
 
             $stmt->bindValue(':_uid', $document->getId());
-<<<<<<< HEAD
 
             if ($this->shareTables) {
                 $stmt->bindValue(':_tenant', $this->tenant);
@@ -1372,20 +1205,10 @@
             $attributeIndex = 0;
             foreach ($attributes as $attribute => $value) {
                 if (is_array($value)) {
-=======
-
-            $attributeIndex = 0;
-            foreach ($attributes as $attribute => $value) {
-                if (is_array($value)) { // arrays & objects should be saved as strings
->>>>>>> e43e4b42
                     $value = json_encode($value);
                 }
 
                 $bindKey = 'key_' . $attributeIndex;
-<<<<<<< HEAD
-=======
-                $attribute = $this->filter($attribute);
->>>>>>> e43e4b42
                 $value = (is_bool($value)) ? (int)$value : $value;
                 $stmt->bindValue(':' . $bindKey, $value, $this->getPDOType($value));
                 $attributeIndex++;
@@ -1753,7 +1576,6 @@
 		    WHERE _uid = :_uid
 		    ";
 
-<<<<<<< HEAD
             if ($this->shareTables) {
                 $sql .= ' AND _tenant = :_tenant';
             }
@@ -1768,20 +1590,11 @@
                 $stmt->bindValue(':_tenant', $this->tenant);
             }
 
-=======
-            $sql = $this->trigger(Database::EVENT_DOCUMENT_DELETE, $sql);
-
-            $stmt = $this->getPDO()->prepare($sql);
-
-            $stmt->bindValue(':_uid', $id);
-
->>>>>>> e43e4b42
             $sql = "
-			DELETE FROM {$this->getSQLTable($name . '_perms')} 
-		    WHERE _document = :_uid
+			    DELETE FROM {$this->getSQLTable($name . '_perms')} 
+		        WHERE _document = :_uid
 		    ";
 
-<<<<<<< HEAD
             if ($this->shareTables) {
                 $sql .= ' AND _tenant = :_tenant';
             }
@@ -1794,12 +1607,6 @@
             if ($this->shareTables) {
                 $stmtPermissions->bindValue(':_tenant', $this->tenant);
             }
-=======
-            $sql = $this->trigger(Database::EVENT_PERMISSIONS_DELETE, $sql);
-
-            $stmtPermissions = $this->getPDO()->prepare($sql);
-            $stmtPermissions->bindValue(':_uid', $id);
->>>>>>> e43e4b42
 
             if (!$stmt->execute()) {
                 throw new DatabaseException('Failed to delete document');
