--- conflicted
+++ resolved
@@ -5,11 +5,7 @@
     build:
       context: .
       args:
-<<<<<<< HEAD
-        - DEBUG=true
-=======
         DEBUG: true
->>>>>>> 6661edff
     networks:
       - database
     volumes:
