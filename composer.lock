--- conflicted
+++ resolved
@@ -4,11 +4,7 @@
         "Read more about it at https://getcomposer.org/doc/01-basic-usage.md#installing-dependencies",
         "This file is @generated automatically"
     ],
-<<<<<<< HEAD
     "content-hash": "ab8904fcdff6010338fe9e4d22c977bf",
-=======
-    "content-hash": "1ef51fb364b438b677b5bce17887153c",
->>>>>>> b92554e2
     "packages": [
         {
             "name": "brick/math",
