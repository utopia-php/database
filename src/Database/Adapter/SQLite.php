--- conflicted
+++ resolved
@@ -119,15 +119,6 @@
 
         foreach ($attributes as $key => $attribute) {
             $attrId = $this->filter($attribute->getId());
-<<<<<<< HEAD
-
-            $attrType = $this->getSQLType(
-                $attribute->getAttribute('type'),
-                $attribute->getAttribute('size', 0),
-                $attribute->getAttribute('signed', true)
-            );
-=======
->>>>>>> a6c1cf81
 
             $attrType = $this->getSQLType(
                 $attribute->getAttribute('type'),
@@ -139,11 +130,7 @@
             $attributeStrings[$key] = "`{$attrId}` {$attrType}, ";
         }
 
-<<<<<<< HEAD
         $tenantQuery = $this->sharedTables ? '`_tenant` INTEGER DEFAULT NULL,' : '';
-=======
-        $tenantQuery = $this->shareTables ? '`_tenant` INTEGER DEFAULT NULL,' : '';
->>>>>>> a6c1cf81
 
         $sql = "
 			CREATE TABLE IF NOT EXISTS `{$this->getSQLTable($id)}` (
@@ -164,19 +151,11 @@
         $this->createIndex($id, '_index1', Database::INDEX_UNIQUE, ['_uid'], [], []);
         $this->createIndex($id, '_created_at', Database::INDEX_KEY, [ '_createdAt'], [], []);
         $this->createIndex($id, '_updated_at', Database::INDEX_KEY, [ '_updatedAt'], [], []);
-<<<<<<< HEAD
 
         if ($this->sharedTables) {
             $this->createIndex($id, '_tenant_id', Database::INDEX_KEY, [ '_id'], [], []);
         }
 
-=======
-
-        if ($this->shareTables) {
-            $this->createIndex($id, '_tenant_id', Database::INDEX_KEY, [ '_id'], [], []);
-        }
-
->>>>>>> a6c1cf81
         foreach ($indexes as $index) {
             $indexId = $this->filter($index->getId());
             $indexType = $index->getAttribute('type');
@@ -187,11 +166,7 @@
             $this->createIndex($id, $indexId, $indexType, $indexAttributes, $indexLengths, $indexOrders);
         }
 
-<<<<<<< HEAD
         $tenantQuery = $this->sharedTables ? '`_tenant` INTEGER DEFAULT NULL,' : '';
-=======
-        $tenantQuery = $this->shareTables ? '`_tenant` INTEGER DEFAULT NULL,' : '';
->>>>>>> a6c1cf81
 
         $sql = "
 			CREATE TABLE IF NOT EXISTS `{$this->getSQLTable($id)}_perms` (
@@ -421,20 +396,11 @@
         $name = $this->filter($collection);
         $id = $this->filter($id);
 
-<<<<<<< HEAD
-
-=======
->>>>>>> a6c1cf81
         // Workaround for no support for CREATE INDEX IF NOT EXISTS
         $stmt = $this->getPDO()->prepare("
 			SELECT name 
 			FROM sqlite_master 
-<<<<<<< HEAD
-			WHERE type='index' 
-			  AND name=:_index;
-=======
 			WHERE type='index' AND name=:_index;
->>>>>>> a6c1cf81
 		");
         $stmt->bindValue(':_index', "{$this->getNamespace()}_{$this->tenant}_{$name}_{$id}");
         $stmt->execute();
@@ -491,11 +457,7 @@
         $attributes['_updatedAt'] = $document->getUpdatedAt();
         $attributes['_permissions'] = json_encode($document->getPermissions());
 
-<<<<<<< HEAD
         if($this->sharedTables) {
-=======
-        if($this->shareTables) {
->>>>>>> a6c1cf81
             $attributes['_tenant'] = $this->tenant;
         }
 
@@ -559,21 +521,13 @@
         foreach (Database::PERMISSIONS as $type) {
             foreach ($document->getPermissionsByType($type) as $permission) {
                 $permission = \str_replace('"', '', $permission);
-<<<<<<< HEAD
                 $tenantQuery = $this->sharedTables ? ', :_tenant' : '';
-=======
-                $tenantQuery = $this->shareTables ? ', :_tenant' : '';
->>>>>>> a6c1cf81
                 $permissions[] = "('{$type}', '{$permission}', '{$document->getId()}' {$tenantQuery})";
             }
         }
 
         if (!empty($permissions)) {
-<<<<<<< HEAD
             $tenantQuery = $this->sharedTables ? ', _tenant' : '';
-=======
-            $tenantQuery = $this->shareTables ? ', _tenant' : '';
->>>>>>> a6c1cf81
 
             $queryPermissions = "
 				INSERT INTO `{$this->getNamespace()}_{$name}_perms` (_type, _permission, _document {$tenantQuery})
@@ -583,11 +537,7 @@
 
             $stmtPermissions = $this->getPDO()->prepare($queryPermissions);
 
-<<<<<<< HEAD
             if($this->sharedTables) {
-=======
-            if($this->shareTables) {
->>>>>>> a6c1cf81
                 $stmtPermissions->bindValue(':_tenant', $this->tenant);
             }
         }
@@ -636,11 +586,7 @@
         $attributes['_updatedAt'] = $document->getUpdatedAt();
         $attributes['_permissions'] = json_encode($document->getPermissions());
 
-<<<<<<< HEAD
         if($this->sharedTables) {
-=======
-        if($this->shareTables) {
->>>>>>> a6c1cf81
             $attributes['_tenant'] = $this->tenant;
         }
 
@@ -654,11 +600,7 @@
 			WHERE _document = :_uid
 		";
 
-<<<<<<< HEAD
         if ($this->sharedTables) {
-=======
-        if ($this->shareTables) {
->>>>>>> a6c1cf81
             $sql .= " AND _tenant = :_tenant";
         }
 
@@ -670,11 +612,7 @@
         $permissionsStmt = $this->getPDO()->prepare($sql);
         $permissionsStmt->bindValue(':_uid', $document->getId());
 
-<<<<<<< HEAD
         if ($this->sharedTables) {
-=======
-        if ($this->shareTables) {
->>>>>>> a6c1cf81
             $permissionsStmt->bindValue(':_tenant', $this->tenant);
         }
 
@@ -745,11 +683,7 @@
                 WHERE _document = :_uid
 			";
 
-<<<<<<< HEAD
             if ($this->sharedTables) {
-=======
-            if ($this->shareTables) {
->>>>>>> a6c1cf81
                 $sql .= " AND _tenant = :_tenant";
             }
 
@@ -759,11 +693,7 @@
             $stmtRemovePermissions = $this->getPDO()->prepare($removeQuery);
             $stmtRemovePermissions->bindValue(':_uid', $document->getId());
 
-<<<<<<< HEAD
             if ($this->sharedTables) {
-=======
-            if ($this->shareTables) {
->>>>>>> a6c1cf81
                 $stmtRemovePermissions->bindValue(':_tenant', $this->tenant);
             }
 
@@ -781,20 +711,12 @@
             $values = [];
             foreach ($additions as $type => $permissions) {
                 foreach ($permissions as $i => $_) {
-<<<<<<< HEAD
                     $tenantQuery = $this->sharedTables ? ', :_tenant' : '';
-=======
-                    $tenantQuery = $this->shareTables ? ', :_tenant' : '';
->>>>>>> a6c1cf81
                     $values[] = "(:_uid, '{$type}', :_add_{$type}_{$i} {$tenantQuery})";
                 }
             }
 
-<<<<<<< HEAD
             $tenantQuery = $this->sharedTables ? ', _tenant' : '';
-=======
-            $tenantQuery = $this->shareTables ? ', _tenant' : '';
->>>>>>> a6c1cf81
 
             $sql = "
 			   INSERT INTO `{$this->getNamespace()}_{$name}_perms` (_document, _type, _permission {$tenantQuery})
@@ -805,11 +727,7 @@
             $stmtAddPermissions = $this->getPDO()->prepare($sql);
 
             $stmtAddPermissions->bindValue(":_uid", $document->getId());
-<<<<<<< HEAD
             if($this->sharedTables) {
-=======
-            if($this->shareTables) {
->>>>>>> a6c1cf81
                 $stmtAddPermissions->bindValue(":_tenant", $this->tenant);
             }
 
@@ -837,11 +755,7 @@
 			WHERE _uid = :_uid
 		";
 
-<<<<<<< HEAD
         if ($this->sharedTables) {
-=======
-        if ($this->shareTables) {
->>>>>>> a6c1cf81
             $sql .= " AND _tenant = :_tenant";
         }
 
@@ -851,11 +765,7 @@
 
         $stmt->bindValue(':_uid', $document->getId());
 
-<<<<<<< HEAD
         if ($this->sharedTables) {
-=======
-        if ($this->shareTables) {
->>>>>>> a6c1cf81
             $stmt->bindValue(':_tenant', $this->tenant);
         }
 
@@ -938,11 +848,7 @@
                     $attributes['_updatedAt'] = $document->getUpdatedAt();
                     $attributes['_permissions'] = json_encode($document->getPermissions());
 
-<<<<<<< HEAD
                     if($this->sharedTables) {
-=======
-                    if($this->shareTables) {
->>>>>>> a6c1cf81
                         $attributes['_tenant'] = $this->tenant;
                     }
 
@@ -972,11 +878,7 @@
                         WHERE _document = :_uid
                     ";
 
-<<<<<<< HEAD
                     if ($this->sharedTables) {
-=======
-                    if ($this->shareTables) {
->>>>>>> a6c1cf81
                         $sql .= " AND _tenant = :_tenant";
                     }
 
@@ -989,11 +891,7 @@
 
                     $permissionsStmt->bindValue(':_uid', $document->getId());
 
-<<<<<<< HEAD
                     if ($this->sharedTables) {
-=======
-                    if ($this->shareTables) {
->>>>>>> a6c1cf81
                         $permissionsStmt->bindValue(':_tenant', $this->tenant);
                     }
 
@@ -1027,11 +925,7 @@
                             $removeBindValues[$bindKey] = $document->getId();
 
                             $tenantQuery = '';
-<<<<<<< HEAD
                             if ($this->sharedTables) {
-=======
-                            if ($this->shareTables) {
->>>>>>> a6c1cf81
                                 $tenantQuery = ' AND _tenant = :_tenant';
                             }
 
@@ -1078,11 +972,7 @@
                                 $bindKey = 'add_' . $type . '_' . $index . '_' . $i;
                                 $addBindValues[$bindKey] = $permission;
 
-<<<<<<< HEAD
                                 $tenantQuery = $this->sharedTables ? ', :_tenant' : '';
-=======
-                                $tenantQuery = $this->shareTables ? ', :_tenant' : '';
->>>>>>> a6c1cf81
 
                                 $addQuery .= "(:uid_{$index}, '{$type}', :{$bindKey} {$tenantQuery})";
 
@@ -1112,11 +1002,7 @@
 
                 ";
 
-<<<<<<< HEAD
                 if ($this->sharedTables) {
-=======
-                if ($this->shareTables) {
->>>>>>> a6c1cf81
                     $sql .= "ON CONFLICT (_tenant, _uid) DO UPDATE SET $updateClause";
                 } else {
                     $sql .= "ON CONFLICT (_uid) DO UPDATE SET $updateClause";
@@ -1141,11 +1027,7 @@
                         $stmtRemovePermissions->bindValue($key, $value, $this->getPDOType($value));
                     }
 
-<<<<<<< HEAD
                     if ($this->sharedTables) {
-=======
-                    if ($this->shareTables) {
->>>>>>> a6c1cf81
                         $stmtRemovePermissions->bindValue(':_tenant', $this->tenant);
                     }
 
@@ -1153,11 +1035,7 @@
                 }
 
                 if (!empty($addQuery)) {
-<<<<<<< HEAD
                     $tenantQuery = $this->sharedTables ? ', _tenant' : '';
-=======
-                    $tenantQuery = $this->shareTables ? ', _tenant' : '';
->>>>>>> a6c1cf81
 
                     $stmtAddPermissions = $this->getPDO()->prepare("
                         INSERT INTO {$this->getSQLTable($name . '_perms')} (_document, _type, _permission {$tenantQuery})
@@ -1168,11 +1046,7 @@
                         $stmtAddPermissions->bindValue($key, $value, $this->getPDOType($value));
                     }
 
-<<<<<<< HEAD
                     if($this->sharedTables) {
-=======
-                    if($this->shareTables) {
->>>>>>> a6c1cf81
                         $stmtAddPermissions->bindValue(':_tenant', $this->tenant);
                     }
 
@@ -1311,11 +1185,7 @@
         $key = "`{$this->getNamespace()}_{$this->tenant}_{$collection}_{$id}`";
         $attributes = implode(', ', $attributes);
 
-<<<<<<< HEAD
         if ($this->sharedTables) {
-=======
-        if ($this->shareTables) {
->>>>>>> a6c1cf81
             $attributes = "`_tenant` {$postfix}, {$attributes}";
         }
 
