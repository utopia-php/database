--- conflicted
+++ resolved
@@ -19,11 +19,7 @@
 use Utopia\CLI\Console;
 use Utopia\Database\Database;
 use Utopia\Database\Document;
-<<<<<<< HEAD
-use Utopia\Database\Adapter\MongoDB;
-=======
 use Utopia\Database\Adapter\Mongo;
->>>>>>> 3e48e346
 use Utopia\Database\Adapter\MariaDB;
 use Utopia\Validator\Numeric;
 use Utopia\Validator\Text;
@@ -40,6 +36,7 @@
     ->param('limit', '', new Numeric(), 'Total number of records to add to database', false)
     ->param('name', 'myapp_'.uniqid(), new Text(0), 'Name of created database.', true)
     ->action(function ($adapter, $limit, $name) {
+
         $start = null;
         $namespace = '_ns';
         $cache = new Cache(new NoCache());
@@ -49,11 +46,7 @@
         Swoole\Runtime::enableCoroutine();
         switch ($adapter) {
             case 'mariadb':
-<<<<<<< HEAD
-                Co\run(function () use (&$start, $limit, $name) {
-=======
                 Co\run(function() use (&$start, $limit, $name, $namespace, $cache) {
->>>>>>> 3e48e346
                     // can't use PDO pool to act above the database level e.g. creating schemas
                     $dbHost = 'mariadb';
                     $dbPort = '3306';
@@ -86,17 +79,12 @@
                             ->withDbName($name)
                             ->withCharset('utf8mb4')
                             ->withUsername('root')
-                            ->withPassword('password'),
-                        128
-                    );
+                            ->withPassword('password')
+                    , 128);
 
                     // A coroutine is assigned per 1000 documents
                     for ($i=0; $i < $limit/1000; $i++) {
-<<<<<<< HEAD
-                        go(function () use ($pool, $faker, $name, $cache) {
-=======
                         go(function() use ($pool, $faker, $name, $cache, $namespace) {
->>>>>>> 3e48e346
                             $pdo = $pool->get();
 
                             $database = new Database(new MariaDB($pdo), $cache);
@@ -113,16 +101,12 @@
                             $database = null;
                         });
                     }
+
                 });
                 break;
 
-<<<<<<< HEAD
-            case 'mysql':
-                Co\run(function () use (&$start, $limit, $name) {
-=======
             case 'mysql': 
                 Co\run(function() use (&$start, $limit, $name, $namespace, $cache) {
->>>>>>> 3e48e346
                     // can't use PDO pool to act above the database level e.g. creating schemas
                     $dbHost = 'mysql';
                     $dbPort = '3307';
@@ -156,17 +140,12 @@
                             ->withDbName($name)
                             ->withCharset('utf8mb4')
                             ->withUsername('root')
-                            ->withPassword('password'),
-                        128
-                    );
+                            ->withPassword('password')
+                    , 128);
 
                     // A coroutine is assigned per 1000 documents
                     for ($i=0; $i < $limit/1000; $i++) {
-<<<<<<< HEAD
-                        go(function () use ($pool, $faker, $name, $cache) {
-=======
                         go(function() use ($pool, $faker, $name, $cache, $namespace) {
->>>>>>> 3e48e346
                             $pdo = $pool->get();
 
                             $database = new Database(new MySQL($pdo), $cache);
@@ -183,25 +162,11 @@
                             $database = null;
                         });
                     }
+
                 });
                 break;
 
             case 'mongodb':
-<<<<<<< HEAD
-                Co\run(function () use (&$start, $limit, $name) {
-                    $options = ["typeMap" => ['root' => 'array', 'document' => 'array', 'array' => 'array']];
-                    $client = new Client(
-                        'mongodb://mongo/',
-                        [
-                            'username' => 'root',
-                            'password' => 'example',
-                        ],
-                        $options
-                    );
-
-                    $database = new Database(new MongoDB($client), new Cache(new NoCache()));
-                    $database->setNamespace($name);
-=======
                 Co\run(function() use (&$start, $limit, $name, $namespace, $cache) {
                     $client = new Client(
                         $name,
@@ -215,7 +180,6 @@
                     $database = new Database(new Mongo($client), $cache);
                     $database->setDefaultDatabase($name);
                     $database->setNamespace($namespace);
->>>>>>> 3e48e346
 
                     // Outline collection schema
                     createSchema($database);
@@ -226,16 +190,10 @@
                     $start = microtime(true);
 
                     for ($i=0; $i < $limit/1000; $i++) {
-<<<<<<< HEAD
-                        go(function () use ($client, $name, $faker) {
-                            $database = new Database(new MongoDB($client), new Cache(new NoCache()));
-                            $database->setNamespace($name);
-=======
                         go(function() use ($client, $faker, $name, $namespace, $cache) {
                             $database = new Database(new Mongo($client), $cache);
                             $database->setDefaultDatabase($name);
                             $database->setNamespace($namespace);
->>>>>>> 3e48e346
 
                             // Each coroutine loads 1000 documents
                             for ($i=0; $i < 1000; $i++) {
@@ -257,10 +215,6 @@
         Console::success("Completed in {$time} seconds");
     });
 
-<<<<<<< HEAD
-function createSchema($database)
-{
-=======
 
 
 $cli
@@ -275,7 +229,6 @@
     if($database->exists($database->getDefaultDatabase())){
         $database->delete($database->getDefaultDatabase());
     }
->>>>>>> 3e48e346
     $database->create();
     $database->createCollection('articles');
     $database->createAttribute('articles', 'author', Database::VAR_STRING, 256, true);
@@ -286,12 +239,7 @@
     $database->createIndex('articles', 'text', Database::INDEX_FULLTEXT, ['text']);
 }
 
-<<<<<<< HEAD
-function addArticle($database, $faker)
-{
-=======
 function addArticle($database, Generator $faker) {
->>>>>>> 3e48e346
     $database->createDocument('articles', new Document([
         // Five random users out of 10,000 get read access
         // Three random users out of 10,000 get mutate access
@@ -318,4 +266,4 @@
         'genre' => $faker->randomElement(['fashion', 'food', 'travel', 'music', 'lifestyle', 'fitness', 'diy', 'sports', 'finance']),
         'views' => $faker->randomNumber(6)
     ]));
-}+}
