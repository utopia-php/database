<?php

/**
 * @var CLI
 */
global $cli;

use Faker\Factory;
use Faker\Generator;
use Utopia\Database\Adapter\MySQL;
use Utopia\Database\Helpers\Permission;
use Utopia\Database\Helpers\Role;
use Utopia\Mongo\Client;
use Swoole\Database\PDOConfig;
use Swoole\Database\PDOPool;
use Utopia\Cache\Cache;
use Utopia\Cache\Adapter\None as NoCache;
use Utopia\CLI\CLI;
use Utopia\CLI\Console;
use Utopia\Database\Database;
use Utopia\Database\Document;
use Utopia\Database\Adapter\Mongo;
use Utopia\Database\Adapter\MariaDB;
use Utopia\Validator\Numeric;
use Utopia\Validator\Text;

/**
 * @Example
 * docker-compose exec tests bin/load --adapter=mariadb --limit=1000 --name=testing
 */

$cli
    ->task('load')
    ->desc('Load database with mock data for testing')
    ->param('adapter', '', new Text(0), 'Database adapter', false)
    ->param('limit', '', new Numeric(), 'Total number of records to add to database', false)
    ->param('name', 'myapp_'.uniqid(), new Text(0), 'Name of created database.', true)
    ->action(function ($adapter, $limit, $name) {
        $start = null;
        $namespace = '_ns';
        $cache = new Cache(new NoCache());

        Console::info("Filling {$adapter} with {$limit} records: {$name}");

        Swoole\Runtime::enableCoroutine();
        switch ($adapter) {
            case 'mariadb':
                Co\run(function () use (&$start, $limit, $name, $namespace, $cache) {
                    // can't use PDO pool to act above the database level e.g. creating schemas
                    $dbHost = 'mariadb';
                    $dbPort = '3306';
                    $dbUser = 'root';
                    $dbPass = 'password';

                    $pdo = new PDO("mysql:host={$dbHost};port={$dbPort};charset=utf8mb4", $dbUser, $dbPass, MariaDB::getPDOAttributes());

                    $database = new Database(new MariaDB($pdo), $cache);
                    $database->setDefaultDatabase($name);
                    $database->setNamespace($namespace);

                    // Outline collection schema
                    createSchema($database);

                    // reclaim resources
                    $database = null;
                    $pdo = null;

                    // Init Faker
                    $faker = Factory::create();

                    $start = microtime(true);

                    // create PDO pool for coroutines
                    $pool = new PDOPool(
                        (new PDOConfig())
                            ->withHost('mariadb')
                            ->withPort(3306)
                            ->withDbName($name)
                            ->withCharset('utf8mb4')
                            ->withUsername('root')
                            ->withPassword('password'),
                        128
                    );

                    // A coroutine is assigned per 1000 documents
                    for ($i=0; $i < $limit/1000; $i++) {
                        go(function () use ($pool, $faker, $name, $cache, $namespace) {
                            $pdo = $pool->get();

                            $database = new Database(new MariaDB($pdo), $cache);
                            $database->setDefaultDatabase($name);
                            $database->setNamespace($namespace);

                            // Each coroutine loads 1000 documents
                            for ($i=0; $i < 1000; $i++) {
                                addArticle($database, $faker);
                            }

                            // Reclaim resources
                            $pool->put($pdo);
                            $database = null;
                        });
                    }
                });
                break;

            case 'mysql':
                Co\run(function () use (&$start, $limit, $name, $namespace, $cache) {
                    // can't use PDO pool to act above the database level e.g. creating schemas
                    $dbHost = 'mysql';
                    $dbPort = '3307';
                    $dbUser = 'root';
                    $dbPass = 'password';

                    $pdo = new PDO("mysql:host={$dbHost};port={$dbPort};charset=utf8mb4", $dbUser, $dbPass, MySQL::getPDOAttributes());

                    $database = new Database(new MySQL($pdo), $cache);
                    $database->setDefaultDatabase($name);
                    $database->setNamespace($namespace);

                    // Outline collection schema
                    createSchema($database);

                    // reclaim resources
                    $database = null;
                    $pdo = null;

                    // Init Faker
                    $faker = Factory::create();

                    $start = microtime(true);

                    // create PDO pool for coroutines
                    $pool = new PDOPool(
                        (new PDOConfig())
                            ->withHost('mysql')
                            ->withPort(3307)
                            // ->withUnixSocket('/tmp/mysql.sock')
                            ->withDbName($name)
                            ->withCharset('utf8mb4')
                            ->withUsername('root')
                            ->withPassword('password'),
                        128
                    );

                    // A coroutine is assigned per 1000 documents
                    for ($i=0; $i < $limit/1000; $i++) {
                        go(function () use ($pool, $faker, $name, $cache, $namespace) {
                            $pdo = $pool->get();

                            $database = new Database(new MySQL($pdo), $cache);
                            $database->setDefaultDatabase($name);
                            $database->setNamespace($namespace);

                            // Each coroutine loads 1000 documents
                            for ($i=0; $i < 1000; $i++) {
                                addArticle($database, $faker);
                            }

                            // Reclaim resources
                            $pool->put($pdo);
                            $database = null;
                        });
                    }
                });
                break;

            case 'mongodb':
                Co\run(function () use (&$start, $limit, $name, $namespace, $cache) {
                    $client = new Client(
                        $name,
                        'mongo',
                        27017,
                        'root',
                        'example',
                        false
                    );

                    $database = new Database(new Mongo($client), $cache);
                    $database->setDefaultDatabase($name);
                    $database->setNamespace($namespace);

                    // Outline collection schema
                    createSchema($database);

                    // Fill DB
                    $faker = Factory::create();

                    $start = microtime(true);

                    for ($i=0; $i < $limit/1000; $i++) {
                        go(function () use ($client, $faker, $name, $namespace, $cache) {
                            $database = new Database(new Mongo($client), $cache);
                            $database->setDefaultDatabase($name);
                            $database->setNamespace($namespace);

                            // Each coroutine loads 1000 documents
                            for ($i=0; $i < 1000; $i++) {
                                addArticle($database, $faker);
                            }

                            $database = null;
                        });
                    }
                });
                break;

            default:
                echo 'Adapter not supported';
                return;
        }

        $time = microtime(true) - $start;
        Console::success("Completed in {$time} seconds");
    });



$cli
    ->error()
    ->inject('error')
    ->action(function (Exception $error) {
        Console::error($error->getMessage());
    });


function createSchema(Database $database): void
{
    if ($database->exists($database->getDefaultDatabase())) {
        $database->delete($database->getDefaultDatabase());
    }
    $database->create();

    Authorization::setRole(Role::any()->toString());
    $database->createCollection('articles', permissions: [
        Permission::create(Role::any()),
        Permission::read(Role::any()),
    ]);

    $database->createAttribute('articles', 'author', Database::VAR_STRING, 256, true);
    $database->createAttribute('articles', 'created', Database::VAR_DATETIME, 0, true, null, false, false, null, [], ['datetime']);
    $database->createAttribute('articles', 'text', Database::VAR_STRING, 5000, true);
    $database->createAttribute('articles', 'genre', Database::VAR_STRING, 256, true);
    $database->createAttribute('articles', 'views', Database::VAR_INTEGER, 0, true);
    $database->createIndex('articles', 'text', Database::INDEX_FULLTEXT, ['text']);
}

function addArticle($database, Generator $faker): void
{
    $database->createDocument('articles', new Document([
        // Five random users out of 10,000 get read access
        // Three random users out of 10,000 get mutate access

        '$permissions' => [
<<<<<<< HEAD
            Permission::read(Role::user('6477a84d4cf9a381' . $faker->randomNumber(4))),
            Permission::read(Role::user('6477a84d4cf9a381' . $faker->randomNumber(4))),
            Permission::read(Role::user('6477a84d4cf9a381' . $faker->randomNumber(4))),
            Permission::read(Role::user('6477a84d4cf9a381' . $faker->randomNumber(4))),
            Permission::read(Role::user('6477a84d4cf9a381' . $faker->randomNumber(4))),
            Permission::create(Role::user('6477a84d4cf9a381' . $faker->randomNumber(4))),
            Permission::create(Role::user('6477a84d4cf9a381' . $faker->randomNumber(4))),
            Permission::create(Role::user('6477a84d4cf9a381' . $faker->randomNumber(4))),
            Permission::update(Role::user('6477a84d4cf9a381' . $faker->randomNumber(4))),
            Permission::update(Role::user('6477a84d4cf9a381' . $faker->randomNumber(4))),
            Permission::update(Role::user('6477a84d4cf9a381' . $faker->randomNumber(4))),
            Permission::delete(Role::user('6477a84d4cf9a381' . $faker->randomNumber(4))),
            Permission::delete(Role::user('6477a84d4cf9a381' . $faker->randomNumber(4))),
            Permission::delete(Role::user('6477a84d4cf9a381' . $faker->randomNumber(4))),
=======
            Permission::read(Role::any()),
            Permission::read(Role::user($faker->randomNumber(4))),
            Permission::read(Role::user($faker->randomNumber(4))),
            Permission::read(Role::user($faker->randomNumber(4))),
            Permission::read(Role::user($faker->randomNumber(4))),
            Permission::read(Role::user($faker->randomNumber(4))),
            Permission::create(Role::user($faker->randomNumber(4))),
            Permission::create(Role::user($faker->randomNumber(4))),
            Permission::create(Role::user($faker->randomNumber(4))),
            Permission::update(Role::user($faker->randomNumber(4))),
            Permission::update(Role::user($faker->randomNumber(4))),
            Permission::update(Role::user($faker->randomNumber(4))),
            Permission::delete(Role::user($faker->randomNumber(4))),
            Permission::delete(Role::user($faker->randomNumber(4))),
            Permission::delete(Role::user($faker->randomNumber(4))),
>>>>>>> 698c5a44
        ],
        'author' => $faker->name(),
        'created' => \Utopia\Database\DateTime::format($faker->dateTime()),
        'text' => $faker->realTextBetween(1000, 4000),
        'genre' => $faker->randomElement(['fashion', 'food', 'travel', 'music', 'lifestyle', 'fitness', 'diy', 'sports', 'finance']),
        'views' => $faker->randomNumber(6)
    ]));
}<|MERGE_RESOLUTION|>--- conflicted
+++ resolved
@@ -252,22 +252,6 @@
         // Three random users out of 10,000 get mutate access
 
         '$permissions' => [
-<<<<<<< HEAD
-            Permission::read(Role::user('6477a84d4cf9a381' . $faker->randomNumber(4))),
-            Permission::read(Role::user('6477a84d4cf9a381' . $faker->randomNumber(4))),
-            Permission::read(Role::user('6477a84d4cf9a381' . $faker->randomNumber(4))),
-            Permission::read(Role::user('6477a84d4cf9a381' . $faker->randomNumber(4))),
-            Permission::read(Role::user('6477a84d4cf9a381' . $faker->randomNumber(4))),
-            Permission::create(Role::user('6477a84d4cf9a381' . $faker->randomNumber(4))),
-            Permission::create(Role::user('6477a84d4cf9a381' . $faker->randomNumber(4))),
-            Permission::create(Role::user('6477a84d4cf9a381' . $faker->randomNumber(4))),
-            Permission::update(Role::user('6477a84d4cf9a381' . $faker->randomNumber(4))),
-            Permission::update(Role::user('6477a84d4cf9a381' . $faker->randomNumber(4))),
-            Permission::update(Role::user('6477a84d4cf9a381' . $faker->randomNumber(4))),
-            Permission::delete(Role::user('6477a84d4cf9a381' . $faker->randomNumber(4))),
-            Permission::delete(Role::user('6477a84d4cf9a381' . $faker->randomNumber(4))),
-            Permission::delete(Role::user('6477a84d4cf9a381' . $faker->randomNumber(4))),
-=======
             Permission::read(Role::any()),
             Permission::read(Role::user($faker->randomNumber(4))),
             Permission::read(Role::user($faker->randomNumber(4))),
@@ -283,7 +267,6 @@
             Permission::delete(Role::user($faker->randomNumber(4))),
             Permission::delete(Role::user($faker->randomNumber(4))),
             Permission::delete(Role::user($faker->randomNumber(4))),
->>>>>>> 698c5a44
         ],
         'author' => $faker->name(),
         'created' => \Utopia\Database\DateTime::format($faker->dateTime()),
