--- conflicted
+++ resolved
@@ -4,11 +4,7 @@
         "Read more about it at https://getcomposer.org/doc/01-basic-usage.md#installing-dependencies",
         "This file is @generated automatically"
     ],
-<<<<<<< HEAD
-    "content-hash": "1fec834c5b222e402702b7bc89a5a8a8",
-=======
     "content-hash": "4adf56005e024ee6b5bb991e96e2ee72",
->>>>>>> a6c1cf81
     "packages": [
         {
             "name": "jean85/pretty-package-versions",
@@ -882,18 +878,6 @@
         },
         {
             "name": "phpstan/phpstan",
-<<<<<<< HEAD
-            "version": "1.10.59",
-            "source": {
-                "type": "git",
-                "url": "https://github.com/phpstan/phpstan.git",
-                "reference": "e607609388d3a6d418a50a49f7940e8086798281"
-            },
-            "dist": {
-                "type": "zip",
-                "url": "https://api.github.com/repos/phpstan/phpstan/zipball/e607609388d3a6d418a50a49f7940e8086798281",
-                "reference": "e607609388d3a6d418a50a49f7940e8086798281",
-=======
             "version": "1.10.67",
             "source": {
                 "type": "git",
@@ -904,7 +888,6 @@
                 "type": "zip",
                 "url": "https://api.github.com/repos/phpstan/phpstan/zipball/16ddbe776f10da6a95ebd25de7c1dbed397dc493",
                 "reference": "16ddbe776f10da6a95ebd25de7c1dbed397dc493",
->>>>>>> a6c1cf81
                 "shasum": ""
             },
             "require": {
@@ -949,11 +932,7 @@
                     "type": "github"
                 }
             ],
-<<<<<<< HEAD
-            "time": "2024-02-20T13:59:13+00:00"
-=======
             "time": "2024-04-16T07:22:02+00:00"
->>>>>>> a6c1cf81
         },
         {
             "name": "phpunit/php-code-coverage",
