--- conflicted
+++ resolved
@@ -80,7 +80,6 @@
     public const EVENT_COLLECTION_READ = 'collection_read';
     public const EVENT_COLLECTION_DELETE = 'collection_delete';
 
-<<<<<<< HEAD
     public const EVENT_DOCUMENT_FIND = 'document_find';
     public const EVENT_DOCUMENT_CREATE = 'document_create';
     public const EVENT_DOCUMENT_READ = 'document_read';
@@ -88,17 +87,8 @@
     public const EVENT_DOCUMENT_DELETE = 'document_delete';
     public const EVENT_DOCUMENT_COUNT = 'document_count';
     public const EVENT_DOCUMENT_SUM = 'document_sum';
-=======
-    const EVENT_DOCUMENT_FIND = 'document_find';
-    const EVENT_DOCUMENT_CREATE = 'document_create';
-    const EVENT_DOCUMENT_READ = 'document_read';
-    const EVENT_DOCUMENT_UPDATE = 'document_update';
-    const EVENT_DOCUMENT_DELETE = 'document_delete';
-    const EVENT_DOCUMENT_COUNT = 'document_count';
-    const EVENT_DOCUMENT_SUM = 'document_sum';
-    const EVENT_DOCUMENT_INCREASE = 'document_increase';
-    const EVENT_DOCUMENT_DECREASE = 'document_decrease';
->>>>>>> 1cea72c1
+    public const EVENT_DOCUMENT_INCREASE = 'document_increase';
+    public const EVENT_DOCUMENT_DECREASE = 'document_decrease';
 
     public const EVENT_ATTRIBUTE_CREATE = 'attribute_create';
     public const EVENT_ATTRIBUTE_UPDATE = 'attribute_update';
@@ -655,7 +645,6 @@
      * @param string $type
      * @param int $size utf8mb4 chars length
      * @param bool $required
-<<<<<<< HEAD
      * @param mixed $default
      * @param bool $signed
      * @param bool $array
@@ -669,19 +658,6 @@
      * @throws LimitException
      * @throws StructureException
      * @throws Throwable
-=======
-     * @param null $default
-     * @param bool $signed
-     * @param bool $array
-     * @param string|null $format optional validation format of attribute
-     * @param array $formatOptions assoc array with custom options that can be passed for the format validation
-     * @param array $filters
-     *
-     * @return bool
-     * @throws DuplicateException
-     * @throws LimitException
-     * @throws Exception
->>>>>>> 1cea72c1
      */
     public function createAttribute(string $collection, string $id, string $type, int $size, bool $required, mixed $default = null, bool $signed = true, bool $array = false, string $format = null, array $formatOptions = [], array $filters = []): bool
     {
