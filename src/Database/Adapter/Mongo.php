<?php

namespace Utopia\Database\Adapter;

use Exception;
use MongoDB\BSON\Regex;
use MongoDB\BSON\UTCDateTime;
use Utopia\Database\Adapter;
use Utopia\Database\Change;
use Utopia\Database\Database;
use Utopia\Database\DateTime;
use Utopia\Database\Document;
use Utopia\Database\Exception as DatabaseException;
use Utopia\Database\Exception\Duplicate;
use Utopia\Database\Exception\Timeout;
use Utopia\Database\Query;
use Utopia\Database\Validator\Authorization;
use Utopia\Mongo\Client;
use Utopia\Mongo\Exception as MongoException;

class Mongo extends Adapter
{
    /**
     * @var array<string>
     */
    private array $operators = [
        '$eq',
        '$ne',
        '$lt',
        '$lte',
        '$gt',
        '$gte',
        '$in',
        '$nin',
        '$text',
        '$search',
        '$or',
        '$and',
        '$match',
        '$regex',
        '$not',
        '$nor',
    ];

    protected Client $client;

    /**
     * Default batch size for cursor operations
     */
    private const DEFAULT_BATCH_SIZE = 1000;

    //protected ?int $timeout = null;

    /**
     * Constructor.
     *
     * Set connection and settings
     *
     * @param Client $client
     * @throws MongoException
     */
    public function __construct(Client $client)
    {
        $this->client = $client;
        $this->client->connect();
    }

    public function setTimeout(int $milliseconds, string $event = Database::EVENT_ALL): void
    {
        if (!$this->getSupportForTimeouts()) {
            return;
        }

        $this->timeout = $milliseconds;
    }

    public function clearTimeout(string $event): void
    {
        parent::clearTimeout($event);

        $this->timeout = 0;
    }

    public function startTransaction(): bool
    {
        return true;
    }

    public function commitTransaction(): bool
    {
        return true;
    }

    public function rollbackTransaction(): bool
    {
        return true;
    }

    /**
     * Ping Database
     *
     * @return bool
     * @throws Exception
     * @throws MongoException
     */
    public function ping(): bool
    {
        return $this->getClient()->query(['ping' => 1])->ok ?? false;
    }

    public function reconnect(): void
    {
        $this->client->connect();
    }

    /**
     * Create Database
     *
     * @param string $name
     *
     * @return bool
     */
    public function create(string $name): bool
    {
        return true;
    }

    /**
     * Check if database exists
     * Optionally check if collection exists in database
     *
     * @param string $database database name
     * @param string|null $collection (optional) collection name
     *
     * @return bool
     * @throws Exception
     */
    public function exists(string $database, ?string $collection = null): bool
    {
        if (!\is_null($collection)) {
            $collection = $this->getNamespace() . "_" . $collection;
            $list = $this->flattenArray($this->listCollections())[0]->firstBatch;
            foreach ($list as $obj) {
                if (\is_object($obj)
                    && isset($obj->name)
                    && $obj->name === $collection
                ) {
                    return true;
                }
            }

            return false;
        }

        return $this->getClient()->selectDatabase() != null;
    }

    /**
     * List Databases
     *
     * @return array<Document>
     * @throws Exception
     */
    public function list(): array
    {
        $list = [];

        foreach ((array)$this->getClient()->listDatabaseNames() as $value) {
            $list[] = $value;
        }

        return $list;
    }

    /**
     * Delete Database
     *
     * @param string $name
     *
     * @return bool
     * @throws Exception
     */
    public function delete(string $name): bool
    {
        $this->getClient()->dropDatabase([], $name);

        return true;
    }

    /**
     * Create Collection
     *
     * @param string $name
     * @param array<Document> $attributes
     * @param array<Document> $indexes
     * @return bool
     * @throws Exception
     */
    public function createCollection(string $name, array $attributes = [], array $indexes = []): bool
    {
        $id = $this->getNamespace() . '_' . $this->filter($name);

        if ($name === Database::METADATA && $this->exists($this->getNamespace(), $name)) {
            return true;
        }

        // Returns an array/object with the result document
        try {
            $this->getClient()->createCollection($id);

        } catch (MongoException $e) {
            throw $this->processException($e);
        }

        $internalIndex = [
            [
                'key' => ['_uid' => $this->getOrder(Database::ORDER_ASC)],
                'name' => '_uid',
                'unique' => true,
                'collation' => [
                    'locale' => 'en',
                    'strength' => 1,
                ]
            ],
            [
                'key' => ['_createdAt' => $this->getOrder(Database::ORDER_ASC)],
                'name' => '_createdAt',
            ],
            [
                'key' => ['_updatedAt' => $this->getOrder(Database::ORDER_ASC)],
                'name' => '_updatedAt',
            ],
            [
                'key' => ['_permissions' => $this->getOrder(Database::ORDER_ASC)],
                'name' => '_permissions',
            ]
        ];

        if ($this->sharedTables) {
            foreach ($internalIndex as &$index) {
                $index['key'] = array_merge(['_tenant' => $this->getOrder(Database::ORDER_ASC)], $index['key']);
            }
            unset($index);
        }

        $indexesCreated = $this->client->createIndexes($id, $internalIndex);

        if (!$indexesCreated) {
            return false;
        }

        // Since attributes are not used by this adapter
        // Only act when $indexes is provided

        if (!empty($indexes)) {
            /**
             * Each new index has format ['key' => [$attribute => $order], 'name' => $name, 'unique' => $unique]
             */
            $newIndexes = [];

            $collectionAttributes = $attributes;

            // using $i and $j as counters to distinguish from $key
            foreach ($indexes as $i => $index) {

                $key = [];
                $unique = false;
                $attributes = $index->getAttribute('attributes');
                $orders = $index->getAttribute('orders');

                // If sharedTables, always add _tenant as the first key
                if ($this->sharedTables) {
                    $key['_tenant'] = $this->getOrder(Database::ORDER_ASC);
                }

                foreach ($attributes as $attribute) {
                    $attribute = $this->filter($this->getInternalKeyForAttribute($attribute));

                    switch ($index->getAttribute('type')) {
                        case Database::INDEX_KEY:
                            $order = $this->getOrder($this->filter($orders[$i] ?? Database::ORDER_ASC));
                            break;
                        case Database::INDEX_FULLTEXT:
                            // MongoDB fulltext index is just 'text'
                            // Not using Database::INDEX_KEY for clarity
                            $order = 'text';
                            break;
                        case Database::INDEX_UNIQUE:
                            $order = $this->getOrder($this->filter($orders[$i] ?? Database::ORDER_ASC));
                            $unique = true;
                            break;
                        default:
                            // index not supported
                            return false;
                    }

                    $key[$attribute] = $order;
                }

                $newIndexes[$i] = [
                    'key' => $key,
                    'name' => $this->filter($index->getId()),
                    'unique' => $unique
                ];

                // Add partial filter for indexes to avoid indexing null values
                if (in_array($index->getAttribute('type'), [
                    Database::INDEX_UNIQUE,
                    Database::INDEX_KEY
                ])) {
                    $partialFilter = [];
                    foreach ($attributes as $attr) {
                        // Find the matching attribute in collectionAttributes to get its type
                        $attrType = 'string'; // Default fallback
                        foreach ($collectionAttributes as $collectionAttr) {
                            if ($collectionAttr->getId() === $attr) {
                                $attrType = $this->getMongoTypeCode($collectionAttr->getAttribute('type'));
                                break;
                            }
                        }
                        // Use both $exists: true and $type to exclude nulls and ensure correct type
                        $partialFilter[$attr] = ['$exists' => true, '$type' => $attrType];
                    }
                    if (!empty($partialFilter)) {
                        $newIndexes[$i]['partialFilterExpression'] = $partialFilter;
                    }
                }
            }

            if (!$this->getClient()->createIndexes($id, $newIndexes)) {
                return false;
            }
        }

        return true;
    }

    /**
     * List Collections
     *
     * @return array<Document>
     * @throws Exception
     */
    public function listCollections(): array
    {
        $list = [];

        foreach ((array)$this->getClient()->listCollectionNames() as $value) {
            $list[] = $value;
        }

        return $list;
    }

    /**
     * Get Collection Size on disk
     * @param string $collection
     * @return int
     * @throws DatabaseException
     */
    public function getSizeOfCollectionOnDisk(string $collection): int
    {
        return $this->getSizeOfCollection($collection);
    }

    /**
     * Get Collection Size of raw data
     * @param string $collection
     * @return int
     * @throws DatabaseException
     */
    public function getSizeOfCollection(string $collection): int
    {
        $namespace = $this->getNamespace();
        $collection = $this->filter($collection);
        $collection = $namespace . '_' . $collection;

        $command = [
            'collStats' => $collection,
            'scale' => 1
        ];

        try {
            $result = $this->getClient()->query($command);
            if (is_object($result)) {
                return $result->totalSize;
            } else {
                throw new DatabaseException('No size found');
            }
        } catch (Exception $e) {
            throw new DatabaseException('Failed to get collection size: ' . $e->getMessage());
        }
    }

    /**
     * Delete Collection
     *
     * @param string $id
     * @return bool
     * @throws Exception
     */
    public function deleteCollection(string $id): bool
    {
        $id = $this->getNamespace() . '_' . $this->filter($id);
        return (!!$this->getClient()->dropCollection($id));
    }

    /**
     * Analyze a collection updating it's metadata on the database engine
     *
     * @param string $collection
     * @return bool
     */
    public function analyzeCollection(string $collection): bool
    {
        return false;
    }

    /**
   * Create Attribute
     *
     * @param string $collection
     * @param string $id
     * @param string $type
     * @param int $size
     * @param bool $signed
     * @param bool $array
     * @return bool
     */
    public function createAttribute(string $collection, string $id, string $type, int $size, bool $signed = true, bool $array = false, bool $required = false): bool
    {
        return true;
    }

    /**
     * Create Attributes
     *
     * @param string $collection
     * @param array<array<string, mixed>> $attributes
     * @return bool
     * @throws DatabaseException
     */
    public function createAttributes(string $collection, array $attributes): bool
    {
        return true;
    }

    /**
     * Delete Attribute
     *
     * @param string $collection
     * @param string $id
     *
     * @return bool
     */
    public function deleteAttribute(string $collection, string $id): bool
    {
        $collection = $this->getNamespace() . '_' . $this->filter($collection);

        $this->getClient()->update(
            $collection,
            [],
            ['$unset' => [$id => '']],
            multi: true
        );

        return true;
    }

    /**
     * Rename Attribute.
     *
     * @param string $collection
     * @param string $id
     * @param string $name
     * @return bool
     */
    public function renameAttribute(string $collection, string $id, string $name): bool
    {
        $collection = $this->getNamespace() . '_' . $this->filter($collection);

        $this->getClient()->update(
            $collection,
            [],
            ['$rename' => [$id => $name]],
            multi: true
        );

        return true;
    }

    /**
     * @param string $collection
     * @param string $relatedCollection
     * @param string $type
     * @param bool $twoWay
     * @param string $id
     * @param string $twoWayKey
     * @return bool
     */
    public function createRelationship(string $collection, string $relatedCollection, string $type, bool $twoWay = false, string $id = '', string $twoWayKey = ''): bool
    {
        return true;
    }

    /**
     * @param string $collection
     * @param string $relatedCollection
     * @param string $type
     * @param bool $twoWay
     * @param string $key
     * @param string $twoWayKey
     * @param string $side
     * @param string|null $newKey
     * @param string|null $newTwoWayKey
     * @return bool
     * @throws DatabaseException
     * @throws MongoException
     */
    public function updateRelationship(
        string $collection,
        string $relatedCollection,
        string $type,
        bool $twoWay,
        string $key,
        string $twoWayKey,
        string $side,
        ?string $newKey = null,
        ?string $newTwoWayKey = null
    ): bool {
        $collection = $this->getNamespace() . '_' . $this->filter($collection);
        $relatedCollection = $this->getNamespace() . '_' . $this->filter($relatedCollection);

        $renameKey = [
            '$rename' => [
                $key => $newKey,
            ]
        ];

        $renameTwoWayKey = [
            '$rename' => [
                $twoWayKey => $newTwoWayKey,
            ]
        ];

        switch ($type) {
            case Database::RELATION_ONE_TO_ONE:
                if (!\is_null($newKey)) {
                    $this->getClient()->update($collection, updates: $renameKey, multi: true);
                }
                if ($twoWay && !\is_null($newTwoWayKey)) {
                    $this->getClient()->update($relatedCollection, updates: $renameTwoWayKey, multi: true);
                }
                break;
            case Database::RELATION_ONE_TO_MANY:
                if ($twoWay && !\is_null($newTwoWayKey)) {
                    $this->getClient()->update($relatedCollection, updates: $renameTwoWayKey, multi: true);
                }
                break;
            case Database::RELATION_MANY_TO_ONE:
                if (!\is_null($newKey)) {
                    $this->getClient()->update($collection, updates: $renameKey, multi: true);
                }
                break;
            case Database::RELATION_MANY_TO_MANY:
                $metadataCollection = new Document(['$id' => Database::METADATA]);
                $collection = $this->getDocument($metadataCollection, $collection);
                $relatedCollection = $this->getDocument($metadataCollection, $relatedCollection);

                $junction = $this->getNamespace() . '_' . $this->filter('_' . $collection->getSequence() . '_' . $relatedCollection->getSequence());

                if (!\is_null($newKey)) {
                    $this->getClient()->update($junction, updates: $renameKey, multi: true);
                }
                if ($twoWay && !\is_null($newTwoWayKey)) {
                    $this->getClient()->update($junction, updates: $renameTwoWayKey, multi: true);
                }
                break;
            default:
                throw new DatabaseException('Invalid relationship type');
        }

        return true;
    }

    /**
     * @param string $collection
     * @param string $relatedCollection
     * @param string $type
     * @param bool $twoWay
     * @param string $key
     * @param string $twoWayKey
     * @param string $side
     * @return bool
     * @throws MongoException
     * @throws Exception
     */
    public function deleteRelationship(
        string $collection,
        string $relatedCollection,
        string $type,
        bool $twoWay,
        string $key,
        string $twoWayKey,
        string $side
    ): bool {
        $junction = $this->getNamespace() . '_' . $this->filter('_' . $collection . '_' . $relatedCollection);
        $collection = $this->getNamespace() . '_' . $this->filter($collection);
        $relatedCollection = $this->getNamespace() . '_' . $this->filter($relatedCollection);

        switch ($type) {
            case Database::RELATION_ONE_TO_ONE:
                $this->getClient()->update($collection, [], ['$unset' => [$key => '']], multi: true);
                if ($twoWay) {
                    $this->getClient()->update($relatedCollection, [], ['$unset' => [$twoWayKey => '']], multi: true);
                }
                break;
            case Database::RELATION_ONE_TO_MANY:
                if ($side === Database::RELATION_SIDE_PARENT) {
                    $this->getClient()->update($collection, [], ['$unset' => [$key => '']], multi: true);
                } else {
                    $this->getClient()->update($relatedCollection, [], ['$unset' => [$twoWayKey => '']], multi: true);
                }
                break;
            case Database::RELATION_MANY_TO_ONE:
                if ($side === Database::RELATION_SIDE_CHILD) {
                    $this->getClient()->update($collection, [], ['$unset' => [$key => '']], multi: true);
                } else {
                    $this->getClient()->update($relatedCollection, [], ['$unset' => [$twoWayKey => '']], multi: true);
                }
                break;
            case Database::RELATION_MANY_TO_MANY:
                $this->getClient()->dropCollection($junction);
                break;
            default:
                throw new DatabaseException('Invalid relationship type');
        }

        return true;
    }

    /**
     * Create Index
     *
     * @param string $collection
     * @param string $id
     * @param string $type
     * @param array<string> $attributes
     * @param array<int> $lengths
     * @param array<string> $orders
     * @param array<string, string> $indexAttributeTypes
     * @param array<string, mixed> $collation
     * @return bool
     * @throws Exception
     */
    public function createIndex(string $collection, string $id, string $type, array $attributes, array $lengths, array $orders, array $indexAttributeTypes = [], array $collation = []): bool
    {
        $name = $this->getNamespace() . '_' . $this->filter($collection);
        $id = $this->filter($id);
        $indexes = [];
        $options = [];
        $indexes['name'] = $id;

        // If sharedTables, always add _tenant as the first key
        if ($this->sharedTables) {
            $indexes['key']['_tenant'] = $this->getOrder(Database::ORDER_ASC);
        }

        foreach ($attributes as $i => $attribute) {

            $attributes[$i] = $this->filter($this->getInternalKeyForAttribute($attribute));

            $orderType = $this->getOrder($this->filter($orders[$i] ?? Database::ORDER_ASC));
            $indexes['key'][$attributes[$i]] = $orderType;

            switch ($type) {
                case Database::INDEX_KEY:
                    break;
                case Database::INDEX_FULLTEXT:
                    $indexes['key'][$attributes[$i]] = 'text';
                    break;
                case Database::INDEX_UNIQUE:
                    $indexes['unique'] = true;
                    break;
                default:
                    return false;
            }
        }

        /**
         * Collation
         *  .1  Moved under $indexes.
         *  .2  Updated format.
         *  .3  Avoid adding collation to fulltext index
         */

        if (!empty($collation) &&
            $type !== Database::INDEX_FULLTEXT) {
            $indexes['collation'] = [
                'locale' => 'en',
                'strength' => 1,
            ];
        }

        // Add partial filter for indexes to avoid indexing null values
        if (in_array($type, [Database::INDEX_UNIQUE, Database::INDEX_KEY])) {
            $partialFilter = [];
            foreach ($attributes as $i => $attr) {
                $attrType = $indexAttributeTypes[$i] ?? Database::VAR_STRING; // Default to string if type not provided
                $attrType = $this->getMongoTypeCode($attrType);
                $partialFilter[$attr] = ['$exists' => true, '$type' => $attrType];
            }
            if (!empty($partialFilter)) {
                $indexes['partialFilterExpression'] = $partialFilter;
            }
        }

        return $this->client->createIndexes($name, [$indexes], $options);
    }

    /**
     * Rename Index.
     *
     * @param string $collection
     * @param string $old
     * @param string $new
     *
     * @return bool
     * @throws Exception
     */
    public function renameIndex(string $collection, string $old, string $new): bool
    {
        $collection = $this->filter($collection);
        $metadataCollection = new Document(['$id' => Database::METADATA]);
        $collectionDocument = $this->getDocument($metadataCollection, $collection);
        $old = $this->filter($old);
        $new = $this->filter($new);
        $indexes = json_decode($collectionDocument['indexes'], true);
        $index = null;

        foreach ($indexes as $node) {
            if ($node['key'] === $old) {
                $index = $node;
                break;
            }
        }

        // Extract attribute types from the collection document
        $indexAttributeTypes = [];
        if (isset($collectionDocument['attributes'])) {
            $attributes = json_decode($collectionDocument['attributes'], true);
            if ($attributes && $index) {
                // Map index attributes to their types
                foreach ($index['attributes'] as $attrName) {
                    foreach ($attributes as $attr) {
                        if ($attr['key'] === $attrName) {
                            $indexAttributeTypes[$attrName] = $attr['type'];
                            break;
                        }
                    }
                }
            }
        }

        if ($index
            && $this->deleteIndex($collection, $old)
            && $this->createIndex(
                $collection,
                $new,
                $index['type'],
                $index['attributes'],
                $index['lengths'] ?? [],
                $index['orders'] ?? [],
                $indexAttributeTypes, // Use extracted attribute types
                []
            )) {
            return true;
        }

        return false;
    }

    /**
     * Delete Index
     *
     * @param string $collection
     * @param string $id
     *
     * @return bool
     * @throws Exception
     */
    public function deleteIndex(string $collection, string $id): bool
    {
        $name = $this->getNamespace() . '_' . $this->filter($collection);
        $id = $this->filter($id);
        $this->getClient()->dropIndexes($name, [$id]);

        return true;
    }

    /**
     * Get Document
     *
     * @param Document $collection
     * @param string $id
     * @param Query[] $queries
     * @return Document
     * @throws MongoException
     */
    public function getDocument(Document $collection, string $id, array $queries = [], bool $forUpdate = false): Document
    {
        $name = $this->getNamespace() . '_' . $this->filter($collection->getId());

        $filters = ['_uid' => $id];

        if ($this->sharedTables) {
            $filters['_tenant'] = $this->getTenantFilters($collection->getId());
        }

        $options = [];

        $selections = $this->getAttributeSelections($queries);

        if (!empty($selections) && !\in_array('*', $selections)) {
            $options['projection'] = $this->getAttributeProjection($selections);
        }

        try {
            $result = $this->client->find($name, $filters, $options)->cursor->firstBatch;
        } catch (MongoException $e) {
            throw $this->processException($e);
        }

        if (empty($result)) {
            return new Document([]);
        }

        $result = $this->replaceChars('_', '$', (array)$result[0]);

        return new Document($result);
    }

    /**
     * Create Document
     *
     * @param Document $collection
     * @param Document $document
     *
     * @return Document
     * @throws Exception
     */
    public function createDocument(Document $collection, Document $document): Document
    {

        $name = $this->getNamespace() . '_' . $this->filter($collection->getId());

        $sequence = $document->getSequence();

        $document->removeAttribute('$sequence');

        if ($this->sharedTables) {
            $document->setAttribute('$tenant', $this->getTenant());
        }

        $record = $this->replaceChars('$', '_', (array)$document);

        // Insert manual id if set
        if (!empty($sequence)) {
            $record['_id'] = $sequence;
        }

        $result = $this->insertDocument($name, $record);
        $result = $this->replaceChars('_', '$', $result);
        // in order to keep the original object refrence.
        foreach ($result as $key => $value) {
            $document->setAttribute($key, $value);
        }

        return $document;
    }

    /**
     * Returns the document after casting from
     * @param Document $collection
     * @param Document $document
     * @return Document
     */
    public function castingAfter(Document $collection, Document $document): Document
    {
        if (!$this->getSupportForInternalCasting()) {
            return $document;
        }

        if ($document->isEmpty()) {
            return $document;
        }

        $attributes = $collection->getAttribute('attributes', []);

        $attributes = \array_merge($attributes, Database::INTERNAL_ATTRIBUTES);

        foreach ($attributes as $attribute) {
            $key = $attribute['$id'] ?? '';
            $type = $attribute['type'] ?? '';
            $array = $attribute['array'] ?? false;
            $value = $document->getAttribute($key, null);
            if (is_null($value)) {
                continue;
            }

            if ($array) {
                $value = !is_string($value)
                    ? $value
                    : json_decode($value, true);
            } else {
                $value = [$value];
            }

            foreach ($value as &$node) {
                switch ($type) {
                    case Database::VAR_INTEGER:
                        $node = (int)$node;
                        break;
                    case Database::VAR_DATETIME :
                        if ($node instanceof UTCDateTime) {
                            $node = DateTime::format($node->toDateTime());
                        }
                        break;
                    default:
                        break;
                }
            }
            unset($node);
            $document->setAttribute($key, ($array) ? $value : $value[0]);
        }

        return $document;
    }

    /**
     * Returns the document after casting to
     * @param Document $collection
     * @param Document $document
     * @return Document
     * @throws Exception
     */
    public function castingBefore(Document $collection, Document $document): Document
    {
        if (!$this->getSupportForInternalCasting()) {
            return $document;
        }

        if ($document->isEmpty()) {
            return $document;
        }

        $attributes = $collection->getAttribute('attributes', []);

        $attributes = \array_merge($attributes, Database::INTERNAL_ATTRIBUTES);

        foreach ($attributes as $attribute) {

            $key = $attribute['$id'] ?? '';
            $type = $attribute['type'] ?? '';
            $array = $attribute['array'] ?? false;

            $value = $document->getAttribute($key, null);
            if (is_null($value)) {
                continue;
            }

            if ($array) {
                $value = !is_string($value)
                    ? $value
                    : json_decode($value, true);
            } else {
                $value = [$value];
            }

            foreach ($value as &$node) {
                switch ($type) {
                    case Database::VAR_DATETIME :
                        if (!($node instanceof UTCDateTime)) {
                            $node = new UTCDateTime(new \DateTime($node));
                        }
                        break;
                    default:
                        break;
                }
            }
            unset($node);
            $document->setAttribute($key, ($array) ? $value : $value[0]);
        }

        return $document;
    }

    /**
     * Create Documents in batches
     *
     * @param Document $collection
     * @param array<Document> $documents
     *
     * @return array<Document>
     *
     * @throws Duplicate
     */
    public function createDocuments(Document $collection, array $documents): array
    {
        $name = $this->getNamespace() . '_' . $this->filter($collection->getId());

        $records = [];
        $hasSequence = null;
        $documents = \array_map(fn ($doc) => clone $doc, $documents);

        foreach ($documents as $document) {
            $sequence = $document->getSequence();

            if ($hasSequence === null) {
                $hasSequence = !empty($sequence);
            } elseif ($hasSequence == empty($sequence)) {
                throw new DatabaseException('All documents must have an sequence if one is set');
            }

            $record = $this->replaceChars('$', '_', (array)$document);

            if (!empty($sequence)) {
                $record['_id'] = $sequence;
            }

            $records[] = $record;
        }
        try {
            $documents = $this->client->insertMany($name, $records);
        } catch (MongoException $e) {
            throw $this->processException($e);
        }
        foreach ($documents as $index => $document) {
            $documents[$index] = $this->replaceChars('_', '$', $this->client->toArray($document));
            $documents[$index] = new Document($documents[$index]);
        }

        return $documents;
    }

    /**
     *
     * @param string $name
     * @param array<string, mixed> $document
     *
     * @return array<string, mixed>
     * @throws Duplicate
     */
    private function insertDocument(string $name, array $document): array
    {
        try {
            $this->client->insert($name, $document);

            $filters = [];
            $filters['_uid'] = $document['_uid'];

            if ($this->sharedTables) {
                $filters['_tenant'] = $this->getTenantFilters($name);
            }

            try {
                $result = $this->client->find(
                    $name,
                    $filters,
                    ['limit' => 1]
                )->cursor->firstBatch[0];
            } catch (MongoException $e) {
                throw $this->processException($e);
            }

            return $this->client->toArray($result);
        } catch (MongoException $e) {
            throw $this->processException($e);
        }
    }

    /**
     * Update Document
     *
     * @param Document $collection
     * @param string $id
     * @param Document $document
     * @param bool $skipPermissions
     * @return Document
     * @throws DatabaseException
     * @throws Duplicate
     */
    public function updateDocument(Document $collection, string $id, Document $document, bool $skipPermissions): Document
    {
        $name = $this->getNamespace() . '_' . $this->filter($collection->getId());

        $record = $document->getArrayCopy();
        $record = $this->replaceChars('$', '_', $record);

        $filters = [];
        $filters['_uid'] = $id;

        if ($this->sharedTables) {
            $filters['_tenant'] = $this->getTenantFilters($collection->getId());
        }

        try {
            unset($record['_id']); // Don't update _id

            $this->client->update($name, $filters, $record);
        } catch (MongoException $e) {
            throw $this->processException($e);
        }

        return $document;
    }

    /**
     * Update documents
     *
     * Updates all documents which match the given query.
     *
     * @param Document $collection
     * @param Document $updates
     * @param array<Document> $documents
     *
     * @return int
     *
     * @throws DatabaseException
     */
    public function updateDocuments(Document $collection, Document $updates, array $documents): int
    {
        ;
        $name = $this->getNamespace() . '_' . $this->filter($collection->getId());

        $queries = [
            Query::equal('$sequence', \array_map(fn ($document) => $document->getSequence(), $documents))
        ];

        $filters = $this->buildFilters($queries);

        if ($this->sharedTables) {
            $filters['_tenant'] = $this->getTenantFilters($collection->getId());
        }

        $record = $updates->getArrayCopy();
        $record = $this->replaceChars('$', '_', $record);

        $updateQuery = [
            '$set' => $record,
        ];

        try {
            $this->client->update($name, $filters, $updateQuery, multi: true);
        } catch (MongoException $e) {
            throw $this->processException($e);
        }

        return 1;
    }

    /**
     * @param Document $collection
     * @param string $attribute
     * @param array<Change> $changes
     * @return array<Document>
     */
    public function upsertDocuments(Document $collection, string $attribute, array $changes): array
    {
        if (empty($changes)) {
            return $changes;
        }

        try {
            $name = $this->getNamespace() . '_' . $this->filter($collection->getId());
            $attribute = $this->filter($attribute);

            $operations = [];
            foreach ($changes as $change) {
                $document = $change->getNew();
                $attributes = $document->getAttributes();
                $attributes['_uid'] = $document->getId();
                $attributes['_createdAt'] = $document['$createdAt'];
                $attributes['_updatedAt'] = $document['$updatedAt'];
                $attributes['_permissions'] = $document->getPermissions();

                if (!empty($document->getSequence())) {
                    $attributes['_id'] = $document->getSequence();
                }

                if ($this->sharedTables) {
                    $attributes['_tenant'] = $document->getTenant();
                }

                $record = $this->replaceChars('$', '_', $attributes);

                // Build filter for upsert
                $filters = ['_uid' => $document->getId()];

                if ($this->sharedTables) {
                    $filters['_tenant'] = $this->getTenantFilters($collection->getId());
                }

                unset($record['_id']); // Don't update _id

                if (!empty($attribute)) {
                    // Get the attribute value before removing it from $set
                    $attributeValue = $record[$attribute] ?? 0;

                    // Remove the attribute from $set since we're incrementing it
                    // it is requierd to mimic the behaver of SQL on duplicate key update
                    unset($record[$attribute]);

                    // Increment the specific attribute and update all other fields
                    $update = [
                        '$inc' => [$attribute => $attributeValue],
                        '$set' => $record
                    ];
                } else {
                    // Update all fields
                    $update = [
                        '$set' => $record
                    ];

                    // Add UUID7 _id for new documents in upsert operations
                    if (empty($document->getSequence())) {
                        $update['$setOnInsert'] = [
                            '_id' => $this->client->createUuid()
                        ];
                    }
                }

                $operations[] = [
                    'filter' => $filters,
                    'update' => $update,
                ];
            }

            $this->client->upsert(
                $name,
                $operations,
                ["ordered" => false] // TODO Do we want to continue if an error is thrown?
            );

        } catch (MongoException $e) {
            throw $this->processException($e);
        }

        return \array_map(fn ($change) => $change->getNew(), $changes);
    }

    /**
     * Get sequences for documents that were created
     *
     * @param string $collection
     * @param array<Document> $documents
     * @return array<Document>
     * @throws DatabaseException
     * @throws MongoException
     */
    public function getSequences(string $collection, array $documents): array
    {
        $documentIds = [];
        $documentTenants = [];
        foreach ($documents as $document) {
            if (empty($document->getSequence())) {
                $documentIds[] = $document->getId();

                if ($this->sharedTables) {
                    $documentTenants[] = $document->getTenant();
                }
            }
        }

        if (empty($documentIds)) {
            return $documents;
        }

        $sequences = [];
        $name = $this->getNamespace() . '_' . $this->filter($collection);

        $filters = ['_uid' => ['$in' => $documentIds]];

        if ($this->sharedTables) {
            $filters['_tenant'] = $this->getTenantFilters($collection, $documentTenants);
        }
        try {
            // Use cursor paging for large result sets
            $options = [
                'projection' => ['_uid' => 1, '_id' => 1],
                'batchSize' => self::DEFAULT_BATCH_SIZE
            ];

            $response = $this->client->find($name, $filters, $options);
            $results = $response->cursor->firstBatch ?? [];

            // Process first batch
            foreach ($results as $result) {
                $sequences[$result->_uid] = (string)$result->_id;
            }

            // Get cursor ID for subsequent batches
            $cursorId = $response->cursor->id ?? null;

            // Continue fetching with getMore
            while ($cursorId && $cursorId !== 0) {
                $moreResponse = $this->client->getMore((int)$cursorId, $name, self::DEFAULT_BATCH_SIZE);
                $moreResults = $moreResponse->cursor->nextBatch ?? [];

                if (empty($moreResults)) {
                    break;
                }

                foreach ($moreResults as $result) {
                    $sequences[$result->_uid] = (string)$result->_id;
                }

                // Update cursor ID for next iteration
                $cursorId = (int)($moreResponse->cursor->id ?? 0);
            }
        } catch (MongoException $e) {
            throw $this->processException($e);
        }

        foreach ($documents as $document) {
            if (isset($sequences[$document->getId()])) {
                $document['$sequence'] = $sequences[$document->getId()];
            }
        }

        return $documents;
    }

    /**
     * Increase or decrease an attribute value
     *
     * @param string $collection
     * @param string $id
     * @param string $attribute
     * @param int|float $value
     * @param string $updatedAt
     * @param int|float|null $min
     * @param int|float|null $max
     * @return bool
     * @throws DatabaseException
     * @throws MongoException
     * @throws Exception
     */
    public function increaseDocumentAttribute(string $collection, string $id, string $attribute, int|float $value, string $updatedAt, int|float|null $min = null, int|float|null $max = null): bool
    {
        $attribute = $this->filter($attribute);
        $filters = ['_uid' => $id];

        if ($this->sharedTables) {
            $filters['_tenant'] = $this->getTenantFilters($collection);
        }

        if ($max) {
            $filters[$attribute] = ['$lte' => $max];
        }

        if ($min) {
            $filters[$attribute] = ['$gte' => $min];
        }

        $this->client->update(
            $this->getNamespace() . '_' . $this->filter($collection),
            $filters,
            [
                '$inc' => [$attribute => $value],
                '$set' => ['_updatedAt' => $this->toMongoDatetime($updatedAt)],
            ],
        );

        return true;
    }

    /**
     * Delete Document
     *
     * @param string $collection
     * @param string $id
     *
     * @return bool
     * @throws Exception
     */
    public function deleteDocument(string $collection, string $id): bool
    {
        $name = $this->getNamespace() . '_' . $this->filter($collection);

        $filters = [];
        $filters['_uid'] = $id;

        if ($this->sharedTables) {
            $filters['_tenant'] = $this->getTenantFilters($collection);
        }

        $result = $this->client->delete($name, $filters);

        return (!!$result);
    }

    /**
     * Delete Documents
     *
     * @param string $collection
     * @param array<string> $sequences
     * @param array<string> $permissionIds
     * @return int
     */
    public function deleteDocuments(string $collection, array $sequences, array $permissionIds): int
    {
        $name = $this->getNamespace() . '_' . $this->filter($collection);

        foreach ($sequences as $index => $sequence) {
            $sequences[$index] = $sequence;
        }

        $filters = $this->buildFilters([new Query(Query::TYPE_EQUAL, '_id', $sequences)]);

        if ($this->sharedTables) {
            $filters['_tenant'] = $this->getTenantFilters($collection);
        }

        $filters = $this->replaceInternalIdsKeys($filters, '$', '_', $this->operators);

        $options = [];

        try {
            $count = $this->client->delete(
                collection: $name,
                filters: $filters,
                options: $options,
                limit: 0
            );
        } catch (MongoException $e) {
            $this->processException($e);
        }

        return $count ?? 0;
    }

    /**
     * Update Attribute.
     * @param string $collection
     * @param string $id
     * @param string $type
     * @param int $size
     * @param bool $signed
     * @param bool $array
     * @param string $newKey
     *
     * @return bool
     */
    public function updateAttribute(string $collection, string $id, string $type, int $size, bool $signed = true, bool $array = false, ?string $newKey = null, bool $required = false): bool
    {
        if (!empty($newKey) && $newKey !== $id) {
            return $this->renameAttribute($collection, $id, $newKey);
        }
        return true;
    }

    /**
     * TODO Consider moving this to adapter.php
     * @param string $attribute
     * @return string
     */
    protected function getInternalKeyForAttribute(string $attribute): string
    {
        return match ($attribute) {
            '$id' => '_uid',
            '$sequence' => '_id',
            '$collection' => '_collection',
            '$tenant' => '_tenant',
            '$createdAt' => '_createdAt',
            '$updatedAt' => '_updatedAt',
            '$permissions' => '_permissions',
            default => $attribute
        };
    }


    /**
    * Find Documents
    *
    * Find data sets using chosen queries
    *
    * @param Document $collection
    * @param array<Query> $queries
    * @param int|null $limit
    * @param int|null $offset
    * @param array<string> $orderAttributes
    * @param array<string> $orderTypes
    * @param array<string, mixed> $cursor
    * @param string $cursorDirection
    * @param string $forPermission
    *
    * @return array<Document>
    * @throws Exception
    * @throws Timeout
    */
    public function find(Document $collection, array $queries = [], ?int $limit = 25, ?int $offset = null, array $orderAttributes = [], array $orderTypes = [], array $cursor = [], string $cursorDirection = Database::CURSOR_AFTER, string $forPermission = Database::PERMISSION_READ): array
    {
        $name = $this->getNamespace() . '_' . $this->filter($collection->getId());
        $queries = array_map(fn ($query) => clone $query, $queries);

        $filters = $this->buildFilters($queries);

        if ($this->sharedTables) {
            $filters['_tenant'] = $this->getTenantFilters($collection->getId());
        }

        // permissions
        if (Authorization::$status) {
            $roles = \implode('|', Authorization::getRoles());
            $filters['_permissions']['$in'] = [new Regex("{$forPermission}\\(\".*(?:{$roles}).*\"\\)", 'i')];
        }

        $options = [];

        if (!\is_null($limit)) {
            $options['limit'] = $limit;
        }
        if (!\is_null($offset)) {
            $options['skip'] = $offset;
        }

        if ($this->timeout) {
            $options['maxTimeMS'] = $this->timeout;
        }

        $selections = $this->getAttributeSelections($queries);
        if (!empty($selections) && !\in_array('*', $selections)) {
            $options['projection'] = $this->getAttributeProjection($selections);
        }

        $orFilters = [];

        foreach ($orderAttributes as $i => $originalAttribute) {
            $attribute = $this->getInternalKeyForAttribute($originalAttribute);
            $attribute = $this->filter($attribute);

            $orderType = $this->filter($orderTypes[$i] ?? Database::ORDER_ASC);
            $direction = $orderType;

            /** Get sort direction  ASC || DESC**/
            if ($cursorDirection === Database::CURSOR_BEFORE) {
                $direction = ($direction === Database::ORDER_ASC)
                    ? Database::ORDER_DESC
                    : Database::ORDER_ASC;
            }

            $options['sort'][$attribute] = $this->getOrder($direction);

            /** Get operator sign  '$lt' ? '$gt' **/
            $operator = $cursorDirection === Database::CURSOR_AFTER
                ? ($orderType === Database::ORDER_DESC ? Query::TYPE_LESSER : Query::TYPE_GREATER)
                : ($orderType === Database::ORDER_DESC ? Query::TYPE_GREATER : Query::TYPE_LESSER);

            $operator = $this->getQueryOperator($operator);

            if (!empty($cursor)) {

                $andConditions = [];
                for ($j = 0; $j < $i; $j++) {
                    $originalPrev = $orderAttributes[$j];
                    $prevAttr = $this->filter($this->getInternalKeyForAttribute($originalPrev));

                    $tmp = $cursor[$originalPrev];
                    if ($originalPrev === '$sequence') {
                        $tmp = $tmp;
                    }

                    $andConditions[] = [
                        $prevAttr => $tmp
                    ];
                }

                $tmp = $cursor[$originalAttribute];

                if ($originalAttribute === '$sequence') {
                    /** If there is only $sequence attribute in $orderAttributes skip Or And  operators **/
                    if (count($orderAttributes) === 1) {
                        $filters[$attribute] = [
                            $operator => $tmp
                        ];
                        break;
                    }
                }

                $andConditions[] = [
                    $attribute => [
                        $operator => $tmp
                    ]
                ];

                $orFilters[] = [
                    '$and' => $andConditions
                ];
            }
        }

        if (!empty($orFilters)) {
            $filters['$or'] = $orFilters;
        }

        // Translate operators and handle time filters
        $filters = $this->replaceInternalIdsKeys($filters, '$', '_', $this->operators);

        $found = [];

        try {
            // Use proper cursor iteration with reasonable batch size
            $options['batchSize'] = self::DEFAULT_BATCH_SIZE;

            $response = $this->client->find($name, $filters, $options);
            $results = $response->cursor->firstBatch ?? [];
            // Process first batch
            foreach ($results as $result) {
                $record = $this->replaceChars('_', '$', (array)$result);
                $found[] = new Document($record);
            }

            // Get cursor ID for subsequent batches
            $cursorId = $response->cursor->id ?? null;

            // Continue fetching with getMore
            while ($cursorId && $cursorId !== 0) {
                // Check if limit is reached
                if (!\is_null($limit) && count($found) >= $limit) {
                    break;
                }
<<<<<<< HEAD

=======
     
>>>>>>> ef36ef67
                $moreResponse = $this->client->getMore((int)$cursorId, $name, self::DEFAULT_BATCH_SIZE);
                $moreResults = $moreResponse->cursor->nextBatch ?? [];

                if (empty($moreResults)) {
                    break;
                }

                foreach ($moreResults as $result) {
                    $record = $this->replaceChars('_', '$', (array)$result);
                    $found[] = new Document($record);

                    // Check limit again after each document
                    if (!\is_null($limit) && count($found) >= $limit) {
                        break 2; // Break both inner and outer loops
                    }
                }

                $cursorId = (int)($moreResponse->cursor->id ?? 0);
            }

        } catch (MongoException $e) {
            throw $this->processException($e);
        }

        if ($cursorDirection === Database::CURSOR_BEFORE) {
            $found = array_reverse($found);
        }

        return $found;
    }


    /**
     * Converts Appwrite database type to MongoDB BSON type code.
     *
     * @param string $appwriteType
     * @return string
     */
    private function getMongoTypeCode(string $appwriteType): string
    {
        return match ($appwriteType) {
            Database::VAR_STRING => 'string',
            Database::VAR_INTEGER => 'int',
            Database::VAR_FLOAT => 'double',
            Database::VAR_BOOLEAN => 'bool',
            Database::VAR_DATETIME => 'date',
            Database::VAR_ID => 'string',
            Database::VAR_UUID7 => 'string',
            default => 'string'
        };
    }

    /**
     * Converts timestamp to Mongo\BSON datetime format.
     *
     * @param string $dt
     * @return UTCDateTime
     * @throws Exception
     */
    private function toMongoDatetime(string $dt): UTCDateTime
    {
        return new UTCDateTime(new \DateTime($dt));
    }

    /**
     * Recursive function to replace chars in array keys, while
     * skipping any that are explicitly excluded.
     *
     * @param array<string, mixed> $array
     * @param string $from
     * @param string $to
     * @param array<string> $exclude
     * @return array<string, mixed>
     */
    private function replaceInternalIdsKeys(array $array, string $from, string $to, array $exclude = []): array
    {
        $result = [];

        foreach ($array as $key => $value) {
            if (!in_array($key, $exclude)) {
                $key = str_replace($from, $to, $key);
            }

            $result[$key] = is_array($value)
                ? $this->replaceInternalIdsKeys($value, $from, $to, $exclude)
                : $value;
        }

        return $result;
    }


    /**
         * Count Documents
         *
         * @param Document $collection
         * @param array<Query> $queries
         * @param int|null $max
         * @return int
         * @throws Exception
         */
    public function count(Document $collection, array $queries = [], ?int $max = null): int
    {
        $name = $this->getNamespace() . '_' . $this->filter($collection->getId());

        $queries = array_map(fn ($query) => clone $query, $queries);

        $filters = [];
        $options = [];

        if (!\is_null($max) && $max > 0) {
            $options['limit'] = $max;
        }

        if ($this->timeout) {
            $options['maxTimeMS'] = $this->timeout;
        }

        // Build filters from queries
        $filters = $this->buildFilters($queries);

        if ($this->sharedTables) {
            $filters['_tenant'] = $this->getTenantFilters($collection->getId());
        }

        // Add permissions filter if authorization is enabled
        if (Authorization::$status) {
            $roles = \implode('|', Authorization::getRoles());
            $filters['_permissions']['$in'] = [new Regex("read\(\".*(?:{$roles}).*\"\)", 'i')];
        }

        /**
         * Use MongoDB aggregation pipeline for accurate counting
         * Accuracy and Sharded Clusters
         * "On a sharded cluster, the count command when run without a query predicate can result in an inaccurate
         * count if orphaned documents exist or if a chunk migration is in progress.
         * To avoid these situations, on a sharded cluster, use the db.collection.aggregate() method"
         * https://www.mongodb.com/docs/manual/reference/command/count/#response
         **/

        // Original count command (commented for reference and fallback)
        // Use this for single-instance MongoDB when performance is critical and accuracy is not a concern
        // return $this->client->count($name, $filters, $options);

        $pipeline = [];

        // Add match stage if filters are provided
        if (!empty($filters)) {
            $pipeline[] = ['$match' => $this->client->toObject($filters)];
        }

        // Add limit stage if specified
        if (!\is_null($max) && $max > 0) {
            $pipeline[] = ['$limit' => $max];
        }

        // Use $group and $sum when limit is specified, $count when no limit
        // Note: $count stage doesn't works well with $limit in the same pipeline
        // When limit is specified, we need to use $group + $sum to count the limited documents
        if (!\is_null($max) && $max > 0) {
            // When limit is specified, use $group and $sum to count limited documents
            $pipeline[] = [
                '$group' => [
                    '_id' => null,
                    'total' => ['$sum' => 1]]
            ];
        } else {
            // When no limit is passed, use $count for better performance
            $pipeline[] = [
                '$count' => 'total'
            ];
        }

        try {
            $result = $this->client->aggregate($name, $pipeline);

            // Aggregation returns stdClass with cursor property containing firstBatch
            if (isset($result->cursor) && !empty($result->cursor->firstBatch)) {
                $firstResult = $result->cursor->firstBatch[0];

                // Handle both $count and $group response formats
                if (isset($firstResult->total)) {
                    return (int)$firstResult->total;
                }
            }

            return 0;
        } catch (MongoException $e) {
            return 0;
        }
    }


    /**
     * Sum an attribute
     *
     * @param Document $collection
     * @param string $attribute
     * @param array<Query> $queries
     * @param int|null $max
     *
     * @return int|float
     * @throws Exception
     */

    public function sum(Document $collection, string $attribute, array $queries = [], ?int $max = null): float|int
    {
        $name = $this->getNamespace() . '_' . $this->filter($collection->getId());

        // queries
        $queries = array_map(fn ($query) => clone $query, $queries);
        $filters = $this->buildFilters($queries);

        if ($this->sharedTables) {
            $filters['_tenant'] = $this->getTenantFilters($collection->getId());
        }

        // permissions
        if (Authorization::$status) { // skip if authorization is disabled
            $roles = \implode('|', Authorization::getRoles());
            $filters['_permissions']['$in'] = [new Regex("read\(\".*(?:{$roles}).*\"\)", 'i')];
        }

        // using aggregation to get sum an attribute as described in
        // https://docs.mongodb.com/manual/reference/method/db.collection.aggregate/
        // Pipeline consists of stages to aggregation, so first we set $match
        // that will load only documents that matches the filters provided and passes to the next stage
        // then we set $limit (if $max is provided) so that only $max documents will be passed to the next stage
        // finally we use $group stage to sum the provided attribute that matches the given filters and max
        // We pass the $pipeline to the aggregate method, which returns a cursor, then we get
        // the array of results from the cursor, and we return the total sum of the attribute
        $pipeline = [];
        if (!empty($filters)) {
            $pipeline[] = ['$match' => $filters];
        }
        if (!empty($max)) {
            $pipeline[] = ['$limit' => $max];
        }
        $pipeline[] = [
            '$group' => [
                '_id' => null,
                'total' => ['$sum' => '$' . $attribute],
            ],
        ];

        return $this->client->aggregate($name, $pipeline)->cursor->firstBatch[0]->total ?? 0;
    }

    /**
     * @return Client
     *
     * @throws Exception
     */
    protected function getClient(): Client
    {
        return $this->client;
    }

    /**
     * Keys cannot begin with $ in MongoDB
     * Convert $ prefix to _ on $id, $permissions, and $collection
     *
     * @param string $from
     * @param string $to
     * @param array<string, mixed> $array
     * @return array<string, mixed>
     */
    protected function replaceChars(string $from, string $to, array $array): array
    {
        $filter = [
            'permissions',
            'createdAt',
            'updatedAt',
            'collection'
        ];

        $result = [];
        foreach ($array as $k => $v) {
            $clean_key = str_replace($from, "", $k);
            $key = in_array($clean_key, $filter) ? str_replace($from, $to, $k) : $k;

            $result[$key] = is_array($v) ? $this->replaceChars($from, $to, $v) : $v;
        }

        if ($from === '_') {
            if (array_key_exists('_id', $array)) {
                $result['$sequence'] = (string)$array['_id'];
                unset($result['_id']);
            }
            if (array_key_exists('_uid', $array)) {
                $result['$id'] = $array['_uid'];
                unset($result['_uid']);
            }
            if (array_key_exists('_tenant', $array)) {
                $result['$tenant'] = $array['_tenant'];
                unset($result['_tenant']);
            }
        } elseif ($from === '$') {
            if (array_key_exists('$id', $array)) {
                $result['_uid'] = $array['$id'];
                unset($result['$id']);
            }
            if (array_key_exists('$sequence', $array)) {
                $result['_id'] = $array['$sequence'];
                unset($result['$sequence']);
            }
            if (array_key_exists('$tenant', $array)) {
                $result['_tenant'] = $array['$tenant'];
                unset($result['$tenant']);
            }
        }

        return $result;
    }

    /**
     * @param array<Query> $queries
     * @param string $separator
     * @return array<mixed>
     * @throws Exception
     */
    protected function buildFilters(array $queries, string $separator = '$and'): array
    {
        $filters = [];
        $queries = Query::groupByType($queries)['filters'];

        foreach ($queries as $query) {
            /* @var $query Query */
            if ($query->isNested()) {
                $operator = $this->getQueryOperator($query->getMethod());

                $filters[$separator][] = $this->buildFilters($query->getValues(), $operator);
            } else {
                $filters[$separator][] = $this->buildFilter($query);
            }
        }

        return $filters;
    }

    /**
     * @param Query $query
     * @return array<mixed>
     * @throws Exception
     */
    protected function buildFilter(Query $query): array
    {
        if ($query->getAttribute() === '$id') {
            $query->setAttribute('_uid');
        } elseif ($query->getAttribute() === '$sequence') {
            $query->setAttribute('_id');
            $values = $query->getValues();
            foreach ($values as $k => $v) {
                $values[$k] = $v;
            }
            $query->setValues($values);
        } elseif ($query->getAttribute() === '$createdAt') {
            $query->setAttribute('_createdAt');
        } elseif ($query->getAttribute() === '$updatedAt') {
            $query->setAttribute('_updatedAt');
        }

        $attribute = $query->getAttribute();
        $operator = $this->getQueryOperator($query->getMethod());

        $value = match ($query->getMethod()) {
            Query::TYPE_IS_NULL,
            Query::TYPE_IS_NOT_NULL => null,
            default => $this->getQueryValue(
                $query->getMethod(),
                count($query->getValues()) > 1
                    ? $query->getValues()
                    : $query->getValues()[0]
            ),
        };

        $filter = [];

        if ($operator == '$eq' && \is_array($value)) {
            $filter[$attribute]['$in'] = $value;
        } elseif ($operator == '$ne' && \is_array($value)) {
            $filter[$attribute]['$nin'] = $value;
        } elseif ($operator == '$in') {
            if ($query->getMethod() === Query::TYPE_CONTAINS && !$query->onArray()) {
                $filter[$attribute]['$regex'] = new Regex(".*{$this->escapeWildcards($value)}.*", 'i');
            } else {
                $filter[$attribute]['$in'] = $query->getValues();
            }
        } elseif ($operator === 'notContains') {
            if (!$query->onArray()) {
                $filter[$attribute] = ['$not' => new Regex(".*{$this->escapeWildcards($value)}.*", 'i')];
            } else {
                $filter[$attribute]['$nin'] = $query->getValues();
            }
        } elseif ($operator == '$search') {
            if ($query->getMethod() === Query::TYPE_NOT_SEARCH) {
                // MongoDB doesn't support negating $text expressions directly
                // Use regex as fallback for NOT search while keeping fulltext for positive search
                if (empty($value)) {
                    // If value is not passed, don't add any filter - this will match all documents
                } else {
                    // Escape special regex characters and create a pattern that matches the search term as substring
                    $escapedValue = preg_quote($value, '/');
                    $filter[$attribute] = ['$not' => new Regex(".*{$escapedValue}.*", 'i')];
                }
            } else {
                $filter['$text'][$operator] = $value;
            }
        } elseif ($operator === Query::TYPE_BETWEEN) {
            $filter[$attribute]['$lte'] = $value[1];
            $filter[$attribute]['$gte'] = $value[0];
        } elseif ($operator === Query::TYPE_NOT_BETWEEN) {
            $filter['$or'] = [
                [$attribute => ['$lt' => $value[0]]],
                [$attribute => ['$gt' => $value[1]]]
            ];
        } elseif ($operator === '$regex' && $query->getMethod() === Query::TYPE_NOT_STARTS_WITH) {
            $filter[$attribute] = ['$not' => new Regex('^' . $value, 'i')];
        } elseif ($operator === '$regex' && $query->getMethod() === Query::TYPE_NOT_ENDS_WITH) {
            $filter[$attribute] = ['$not' => new Regex($value . '$', 'i')];
        } else {
            $filter[$attribute][$operator] = $value;
        }

        return $filter;
    }

    /**
     * Get Query Operator
     *
     * @param string $operator
     *
     * @return string
     * @throws Exception
     */
    protected function getQueryOperator(string $operator): string
    {
        return match ($operator) {
            Query::TYPE_EQUAL,
            Query::TYPE_IS_NULL => '$eq',
            Query::TYPE_NOT_EQUAL,
            Query::TYPE_IS_NOT_NULL => '$ne',
            Query::TYPE_LESSER => '$lt',
            Query::TYPE_LESSER_EQUAL => '$lte',
            Query::TYPE_GREATER => '$gt',
            Query::TYPE_GREATER_EQUAL => '$gte',
            Query::TYPE_CONTAINS => '$in',
            Query::TYPE_NOT_CONTAINS => 'notContains',
            Query::TYPE_SEARCH => '$search',
            Query::TYPE_NOT_SEARCH => '$search',
            Query::TYPE_BETWEEN => 'between',
            Query::TYPE_NOT_BETWEEN => 'notBetween',
            Query::TYPE_STARTS_WITH,
            Query::TYPE_NOT_STARTS_WITH,
            Query::TYPE_ENDS_WITH,
            Query::TYPE_NOT_ENDS_WITH => '$regex',
            Query::TYPE_OR => '$or',
            Query::TYPE_AND => '$and',
            default => throw new DatabaseException('Unknown operator:' . $operator . '. Must be one of ' . Query::TYPE_EQUAL . ', ' . Query::TYPE_NOT_EQUAL . ', ' . Query::TYPE_LESSER . ', ' . Query::TYPE_LESSER_EQUAL . ', ' . Query::TYPE_GREATER . ', ' . Query::TYPE_GREATER_EQUAL . ', ' . Query::TYPE_IS_NULL . ', ' . Query::TYPE_IS_NOT_NULL . ', ' . Query::TYPE_BETWEEN . ', ' . Query::TYPE_NOT_BETWEEN . ', ' . Query::TYPE_STARTS_WITH . ', ' . Query::TYPE_NOT_STARTS_WITH . ', ' . Query::TYPE_ENDS_WITH . ', ' . Query::TYPE_NOT_ENDS_WITH . ', ' . Query::TYPE_CONTAINS . ', ' . Query::TYPE_NOT_CONTAINS . ', ' . Query::TYPE_SEARCH . ', ' . Query::TYPE_NOT_SEARCH . ', ' . Query::TYPE_SELECT),
        };
    }

    protected function getQueryValue(string $method, mixed $value): mixed
    {
        switch ($method) {
            case Query::TYPE_STARTS_WITH:
                $value = $this->escapeWildcards($value);
                return $value . '.*';
            case Query::TYPE_NOT_STARTS_WITH:
                $value = $this->escapeWildcards($value);
                return $value . '.*';
            case Query::TYPE_ENDS_WITH:
                $value = $this->escapeWildcards($value);
                return '.*' . $value;
            case Query::TYPE_NOT_ENDS_WITH:
                $value = $this->escapeWildcards($value);
                return '.*' . $value;
            default:
                return $value;
        }
    }

    /**
     * Get Mongo Order
     *
     * @param string $order
     *
     * @return int
     * @throws Exception
     */
    protected function getOrder(string $order): int
    {
        return match ($order) {
            Database::ORDER_ASC => 1,
            Database::ORDER_DESC => -1,
            default => throw new DatabaseException('Unknown sort order:' . $order . '. Must be one of ' . Database::ORDER_ASC . ', ' . Database::ORDER_DESC),
        };
    }

    /**
     * @param array<string> $selections
     * @param string $prefix
     * @return mixed
     */
    protected function getAttributeProjection(array $selections, string $prefix = ''): mixed
    {
        $projection = [];

        $internalKeys = \array_map(
            fn ($attr) => $attr['$id'],
            Database::INTERNAL_ATTRIBUTES
        );

        foreach ($selections as $selection) {
            // Skip internal attributes since all are selected by default
            if (\in_array($selection, $internalKeys)) {
                continue;
            }

            $projection[$selection] = 1;
        }

        $projection['_uid'] = 1;
        $projection['_id'] = 1;
        $projection['_createdAt'] = 1;
        $projection['_updatedAt'] = 1;
        $projection['_permissions'] = 1;

        return $projection;
    }

    /**
     * Get max STRING limit
     *
     * @return int
     */
    public function getLimitForString(): int
    {
        return 2147483647;
    }

    /**
     * Get max INT limit
     *
     * @return int
     */
    public function getLimitForInt(): int
    {
        // Mongo does not handle integers directly, so using MariaDB limit for now
        return 4294967295;
    }

    /**
     * Get maximum column limit.
     * Returns 0 to indicate no limit
     *
     * @return int
     */
    public function getLimitForAttributes(): int
    {
        return 0;
    }

    /**
     * Get maximum index limit.
     * https://docs.mongodb.com/manual/reference/limits/#mongodb-limit-Number-of-Indexes-per-Collection
     *
     * @return int
     */
    public function getLimitForIndexes(): int
    {
        return 64;
    }

    public function getMinDateTime(): \DateTime
    {
        return new \DateTime('-9999-01-01 00:00:00');
    }

    /**
     * Is schemas supported?
     *
     * @return bool
     */
    public function getSupportForSchemas(): bool
    {
        return false;
    }

    /**
     * Is index supported?
     *
     * @return bool
     */
    public function getSupportForIndex(): bool
    {
        return true;
    }

    public function getSupportForIndexArray(): bool
    {
        return true;
    }

    /**
     * Is internal casting supported?
     *
     * @return bool
     */
    public function getSupportForInternalCasting(): bool
    {
        return true;
    }


    public function isMongo(): bool
    {
        return true;
    }

    public function setUTCDatetime(string $value): mixed
    {
        return new UTCDateTime(new \DateTime($value));
    }


    /**
     * Are attributes supported?
     *
     * @return bool
     */
    public function getSupportForAttributes(): bool
    {
        return false;
    }

    /**
     * Is unique index supported?
     *
     * @return bool
     */
    public function getSupportForUniqueIndex(): bool
    {
        return true;
    }

    /**
     * Is fulltext index supported?
     *
     * @return bool
     */
    public function getSupportForFulltextIndex(): bool
    {
        return true;
    }

    /**
     * Is fulltext Wildcard index supported?
     *
     * @return bool
     */
    public function getSupportForFulltextWildcardIndex(): bool
    {
        return false;
    }

    /**
     * Does the adapter handle Query Array Contains?
     *
     * @return bool
     */
    public function getSupportForQueryContains(): bool
    {
        return true;
    }

    /**
     * Are timeouts supported?
     *
     * @return bool
     */
    public function getSupportForTimeouts(): bool
    {
        return true;
    }

    public function getSupportForRelationships(): bool
    {
        return false;
    }

    public function getSupportForUpdateLock(): bool
    {
        return false;
    }

    public function getSupportForAttributeResizing(): bool
    {
        return false;
    }

    /**
     * Are batch operations supported?
     *
     * @return bool
     */
    public function getSupportForBatchOperations(): bool
    {
        return false;
    }

    /**
     * Is get connection id supported?
     *
     * @return bool
     */
    public function getSupportForGetConnectionId(): bool
    {
        return false;
    }

    /**
     * Is cache fallback supported?
     *
     * @return bool
     */
    public function getSupportForCacheSkipOnFailure(): bool
    {
        return false;
    }

    /**
     * Is hostname supported?
     *
     * @return bool
     */
    public function getSupportForHostname(): bool
    {
        return true;
    }

    /**
     * Is get schema attributes supported?
     *
     * @return bool
     */
    public function getSupportForSchemaAttributes(): bool
    {
        return false;
    }

    public function getSupportForCastIndexArray(): bool
    {
        return false;
    }

    public function getSupportForUpserts(): bool
    {
        return true;
    }

    public function getSupportForReconnection(): bool
    {
        return false;
    }

    public function getSupportForBatchCreateAttributes(): bool
    {
        return true;
    }

    /**
     * Get current attribute count from collection document
     *
     * @param Document $collection
     * @return int
     */
    public function getCountOfAttributes(Document $collection): int
    {
        $attributes = \count($collection->getAttribute('attributes') ?? []);

        return $attributes + static::getCountOfDefaultAttributes();
    }

    /**
     * Get current index count from collection document
     *
     * @param Document $collection
     * @return int
     */
    public function getCountOfIndexes(Document $collection): int
    {
        $indexes = \count($collection->getAttribute('indexes') ?? []);

        return $indexes + static::getCountOfDefaultIndexes();
    }

    /**
     * Returns number of attributes used by default.
     *p
     * @return int
     */
    public function getCountOfDefaultAttributes(): int
    {
        return \count(Database::INTERNAL_ATTRIBUTES);
    }

    /**
     * Returns number of indexes used by default.
     *
     * @return int
     */
    public function getCountOfDefaultIndexes(): int
    {
        return \count(Database::INTERNAL_INDEXES);
    }

    /**
     * Get maximum width, in bytes, allowed for a SQL row
     * Return 0 when no restrictions apply
     *
     * @return int
     */
    public function getDocumentSizeLimit(): int
    {
        return 0;
    }

    /**
     * Estimate maximum number of bytes required to store a document in $collection.
     * Byte requirement varies based on column type and size.
     * Needed to satisfy MariaDB/MySQL row width limit.
     * Return 0 when no restrictions apply to row width
     *
     * @param Document $collection
     * @return int
     */
    public function getAttributeWidth(Document $collection): int
    {
        return 0;
    }

    /**
     * Is casting supported?
     *
     * @return bool
     */
    public function getSupportForCasting(): bool
    {
        return true;
    }
    /**
     * Is spatial attributes supported?
     *
     * @return bool
     */
    public function getSupportForSpatialAttributes(): bool
    {
        return false;
    }

    /**
     * Get Support for Null Values in Spatial Indexes
     *
     * @return bool
     */
    public function getSupportForSpatialIndexNull(): bool
    {
        return false;
    }
    /**
     * Does the adapter includes boundary during spatial contains?
     *
     * @return bool
     */

    public function getSupportForBoundaryInclusiveContains(): bool
    {
        return false;
    }
    /**
     * Does the adapter support order attribute in spatial indexes?
     *
     * @return bool
     */
    public function getSupportForSpatialIndexOrder(): bool
    {
        return false;
    }


    /**
    * Does the adapter support spatial axis order specification?
    *
    * @return bool
    */
    public function getSupportForSpatialAxisOrder(): bool
    {
        return false;
    }

    /**
         * Does the adapter support calculating distance(in meters) between multidimension geometry(line, polygon,etc)?
         *
         * @return bool
        */
    public function getSupportForDistanceBetweenMultiDimensionGeometryInMeters(): bool
    {
        return false;
    }


    /**
     * Flattens the array.
     *
     * @param mixed $list
     * @return array<mixed>
     */
    protected function flattenArray(mixed $list): array
    {
        if (!is_array($list)) {
            // make sure the input is an array
            return array($list);
        }

        $newArray = [];

        foreach ($list as $value) {
            $newArray = array_merge($newArray, $this->flattenArray($value));
        }

        return $newArray;
    }

    /**
     * @param array<string, mixed>|Document $target
     * @return array<string, mixed>
     */
    protected function removeNullKeys(array|Document $target): array
    {
        $target = \is_array($target) ? $target : $target->getArrayCopy();
        $cleaned = [];

        foreach ($target as $key => $value) {
            if (\is_null($value)) {
                continue;
            }

            $cleaned[$key] = $value;
        }


        return $cleaned;
    }

    public function getKeywords(): array
    {
        return [];
    }

    protected function processException(Exception $e): \Exception
    {
        // Timeout
        if ($e->getCode() === 50) {
            return new Timeout('Query timed out', $e->getCode(), $e);
        }

        // Duplicate key error (MongoDB error code 11000)
        if ($e->getCode() === 11000) {
            return new Duplicate('Document already exists', $e->getCode(), $e);
        }

        // Duplicate key error for unique index (MongoDB error code 11001)
        if ($e->getCode() === 11001) {
            return new Duplicate('Document already exists', $e->getCode(), $e);
        }

        // Collection already exists (MongoDB error code 48)
        if ($e->getCode() === 48) {
            return new Duplicate('Collection already exists', $e->getCode(), $e);
        }

        // Index already exists (MongoDB error code 85)
        if ($e->getCode() === 85) {
            return new Duplicate('Index already exists', $e->getCode(), $e);
        }

        return $e;
    }

    protected function quote(string $string): string
    {
        return "";
    }

    /**
     * @param mixed $stmt
     * @return bool
     */
    protected function execute(mixed $stmt): bool
    {
        return true;
    }

    /**
     * @return string
     */
    public function getIdAttributeType(): string
    {
        return Database::VAR_UUID7;
    }

    /**
     * @return int
     */
    public function getMaxIndexLength(): int
    {
        return 1024;
    }

    public function getConnectionId(): string
    {
        return '0';
    }

    public function getInternalIndexesKeys(): array
    {
        return [];
    }

    public function getSchemaAttributes(string $collection): array
    {
        return [];
    }

    /**
     * @param string $collection
     * @param array<int> $tenants
     * @return int|null|array<string, array<int>>
     */
    public function getTenantFilters(
        string $collection,
        array $tenants = [],
    ): int|null|array {
        $values = [];
        if (!$this->sharedTables) {
            return $values;
        }

        if (\count($tenants) === 0) {
            $values[] = $this->getTenant();
        } else {
            for ($index = 0; $index < \count($tenants); $index++) {
                $values[] = $tenants[$index];
            }
        }

        if ($collection === Database::METADATA) {
            $values[] = null;
        }

        if (\count($values) === 1) {
            return $values[0];
        }


        return ['$in' => $values];
    }

    public function decodePoint(string $wkb): array
    {
        return [];
    }

    /**
     * Decode a WKB or textual LINESTRING into [[x1, y1], [x2, y2], ...]
     *
     * @param string $wkb
     * @return float[][] Array of points, each as [x, y]
     */
    public function decodeLinestring(string $wkb): array
    {
        return [];
    }

    /**
     * Decode a WKB or textual POLYGON into [[[x1, y1], [x2, y2], ...], ...]
     *
     * @param string $wkb
     * @return float[][][] Array of rings, each ring is an array of points [x, y]
     */
    public function decodePolygon(string $wkb): array
    {
        return [];
    }

    /**
     * Get the query to check for tenant when in shared tables mode
     *
     * @param string $collection   The collection being queried
     * @param string $alias  The alias of the parent collection if in a subquery
     * @return string
     */
    public function getTenantQuery(string $collection, string $alias = ''): string
    {
        return '';
    }


}<|MERGE_RESOLUTION|>--- conflicted
+++ resolved
@@ -1630,11 +1630,7 @@
                 if (!\is_null($limit) && count($found) >= $limit) {
                     break;
                 }
-<<<<<<< HEAD
-
-=======
-     
->>>>>>> ef36ef67
+
                 $moreResponse = $this->client->getMore((int)$cursorId, $name, self::DEFAULT_BATCH_SIZE);
                 $moreResults = $moreResponse->cursor->nextBatch ?? [];
 
@@ -2597,6 +2593,7 @@
 
     protected function processException(Exception $e): \Exception
     {
+
         // Timeout
         if ($e->getCode() === 50) {
             return new Timeout('Query timed out', $e->getCode(), $e);
