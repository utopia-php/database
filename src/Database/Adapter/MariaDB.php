<?php

namespace Utopia\Database\Adapter;

use Exception;
use PDO;
use PDOException;
use Utopia\Database\Change;
use Utopia\Database\Database;
use Utopia\Database\Document;
use Utopia\Database\Exception as DatabaseException;
use Utopia\Database\Exception\Duplicate as DuplicateException;
use Utopia\Database\Exception\NotFound as NotFoundException;
use Utopia\Database\Exception\Order as OrderException;
use Utopia\Database\Exception\Timeout as TimeoutException;
use Utopia\Database\Exception\Truncate as TruncateException;
use Utopia\Database\Helpers\ID;
use Utopia\Database\Query;
use Utopia\Database\QueryContext;
use Utopia\Database\Validator\Authorization;

class MariaDB extends SQL
{
    /**
     * Create Database
     *
     * @param string $name
     * @return bool
     * @throws Exception
     * @throws PDOException
     */
    public function create(string $name): bool
    {
        $name = $this->filter($name);

        if ($this->exists($name)) {
            return true;
        }

        $sql = "CREATE DATABASE `{$name}` /*!40100 DEFAULT CHARACTER SET utf8mb4 */;";

        $sql = $this->trigger(Database::EVENT_DATABASE_CREATE, $sql);

        return $this->getPDO()
            ->prepare($sql)
            ->execute();
    }

    /**
     * Delete Database
     *
     * @param string $name
     * @return bool
     * @throws Exception
     * @throws PDOException
     */
    public function delete(string $name): bool
    {
        $name = $this->filter($name);

        $sql = "DROP DATABASE `{$name}`;";

        $sql = $this->trigger(Database::EVENT_DATABASE_DELETE, $sql);

        return $this->getPDO()
            ->prepare($sql)
            ->execute();
    }

    /**
     * Create Collection
     *
     * @param string $name
     * @param array<Document> $attributes
     * @param array<Document> $indexes
     * @return bool
     * @throws Exception
     * @throws PDOException
     */
    public function createCollection(string $name, array $attributes = [], array $indexes = []): bool
    {
        $id = $this->filter($name);

        /** @var array<string> $attributeStrings */
        $attributeStrings = [];

        /** @var array<string> $indexStrings */
        $indexStrings = [];

        $hash = [];

        foreach ($attributes as $key => $attribute) {
            $attrId = $this->filter($attribute->getId());
            $hash[$attrId] = $attribute;

            $attrType = $this->getSQLType(
                $attribute->getAttribute('type'),
                $attribute->getAttribute('size', 0),
                $attribute->getAttribute('signed', true),
                $attribute->getAttribute('array', false)
            );

            // Ignore relationships with virtual attributes
            if ($attribute->getAttribute('type') === Database::VAR_RELATIONSHIP) {
                $options = $attribute->getAttribute('options', []);
                $relationType = $options['relationType'] ?? null;
                $twoWay = $options['twoWay'] ?? false;
                $side = $options['side'] ?? null;

                if (
                    $relationType === Database::RELATION_MANY_TO_MANY
                    || ($relationType === Database::RELATION_ONE_TO_ONE && !$twoWay && $side === Database::RELATION_SIDE_CHILD)
                    || ($relationType === Database::RELATION_ONE_TO_MANY && $side === Database::RELATION_SIDE_PARENT)
                    || ($relationType === Database::RELATION_MANY_TO_ONE && $side === Database::RELATION_SIDE_CHILD)
                ) {
                    continue;
                }
            }

            $attributeStrings[$key] = "`{$attrId}` {$attrType}, ";
        }

        foreach ($indexes as $key => $index) {
            $indexId = $this->filter($index->getId());
            $indexType = $index->getAttribute('type');

            $indexAttributes = $index->getAttribute('attributes');
            foreach ($indexAttributes as $nested => $attribute) {
                $indexLength = $index->getAttribute('lengths')[$nested] ?? '';
                $indexLength = (empty($indexLength)) ? '' : '(' . (int)$indexLength . ')';
                $indexOrder = $index->getAttribute('orders')[$nested] ?? '';

                $indexAttribute = match ($attribute) {
                    '$id' => '_uid',
                    '$createdAt' => '_createdAt',
                    '$updatedAt' => '_updatedAt',
                    default => $attribute
                };

                $indexAttribute = $this->filter($indexAttribute);

                if ($indexType === Database::INDEX_FULLTEXT) {
                    $indexOrder = '';
                }

                $indexAttributes[$nested] = "`{$indexAttribute}`{$indexLength} {$indexOrder}";

                if (!empty($hash[$indexAttribute]['array']) && $this->getSupportForCastIndexArray()) {
                    $indexAttributes[$nested] = '(CAST(`' . $indexAttribute . '` AS char(' . Database::ARRAY_INDEX_LENGTH . ') ARRAY))';
                }
            }

            $indexAttributes = \implode(", ", $indexAttributes);

            if ($this->sharedTables && $indexType !== Database::INDEX_FULLTEXT) {
                // Add tenant as first index column for best performance
                $indexAttributes = "_tenant, {$indexAttributes}";
            }

            $indexStrings[$key] = "{$indexType} `{$indexId}` ({$indexAttributes}),";
        }

        $collection = "
			CREATE TABLE {$this->getSQLTable($id)} (
				_id INT(11) UNSIGNED NOT NULL AUTO_INCREMENT,
				_uid VARCHAR(255) NOT NULL,
				_createdAt DATETIME(3) DEFAULT NULL,
				_updatedAt DATETIME(3) DEFAULT NULL,
				_permissions MEDIUMTEXT DEFAULT NULL,
				PRIMARY KEY (_id),
				" . \implode(' ', $attributeStrings) . "
				" . \implode(' ', $indexStrings) . "
		";

        if ($this->sharedTables) {
            $collection .= "
            	_tenant INT(11) UNSIGNED DEFAULT NULL,
				UNIQUE KEY _uid (_uid, _tenant),
				KEY _created_at (_tenant, _createdAt),
				KEY _updated_at (_tenant, _updatedAt),
				KEY _tenant_id (_tenant, _id)
			";
        } else {
            $collection .= "
				UNIQUE KEY _uid (_uid),
				KEY _created_at (_createdAt),
				KEY _updated_at (_updatedAt)
			";
        }

        $collection .= ")";
        $collection = $this->trigger(Database::EVENT_COLLECTION_CREATE, $collection);

        $permissions = "
            CREATE TABLE {$this->getSQLTable($id . '_perms')} (
                _id int(11) UNSIGNED NOT NULL AUTO_INCREMENT,
                _type VARCHAR(12) NOT NULL,
                _permission VARCHAR(255) NOT NULL,
                _document VARCHAR(255) NOT NULL,
                PRIMARY KEY (_id),
        ";

        if ($this->sharedTables) {
            $permissions .= "
                _tenant INT(11) UNSIGNED DEFAULT NULL,
                UNIQUE INDEX _index1 (_document, _tenant, _type, _permission),
                INDEX _permission (_tenant, _permission, _type)
            ";
        } else {
            $permissions .= "
                UNIQUE INDEX _index1 (_document, _type, _permission),
                INDEX _permission (_permission, _type)
            ";
        }

        $permissions .= ")";
        $permissions = $this->trigger(Database::EVENT_COLLECTION_CREATE, $permissions);

        try {
            $this->getPDO()
                ->prepare($collection)
                ->execute();

            $this->getPDO()
                ->prepare($permissions)
                ->execute();
        } catch (PDOException $e) {
            throw $this->processException($e);
        }

        return true;
    }

    /**
     * Get collection size on disk
     *
     * @param string $collection
     * @return int
     * @throws DatabaseException
     */
    public function getSizeOfCollectionOnDisk(string $collection): int
    {
        $collection = $this->filter($collection);
        $collection = $this->getNamespace() . '_' . $collection;
        $database = $this->getDatabase();
        $name = $database . '/' . $collection;
        $permissions = $database . '/' . $collection . '_perms';

        $collectionSize = $this->getPDO()->prepare("
            SELECT SUM(FS_BLOCK_SIZE + ALLOCATED_SIZE)  
            FROM INFORMATION_SCHEMA.INNODB_SYS_TABLESPACES
            WHERE NAME = :name
         ");

        $permissionsSize = $this->getPDO()->prepare("
            SELECT SUM(FS_BLOCK_SIZE + ALLOCATED_SIZE)  
            FROM INFORMATION_SCHEMA.INNODB_SYS_TABLESPACES
            WHERE NAME = :permissions
        ");

        $collectionSize->bindParam(':name', $name);
        $permissionsSize->bindParam(':permissions', $permissions);

        try {
            $collectionSize->execute();
            $permissionsSize->execute();
            $size = $collectionSize->fetchColumn() + $permissionsSize->fetchColumn();
        } catch (PDOException $e) {
            throw new DatabaseException('Failed to get collection size: ' . $e->getMessage());
        }

        return $size;
    }

    /**
     * Get Collection Size of the raw data
     *
     * @param string $collection
     * @return int
     * @throws DatabaseException
     */
    public function getSizeOfCollection(string $collection): int
    {
        $collection = $this->filter($collection);
        $collection = $this->getNamespace() . '_' . $collection;
        $database = $this->getDatabase();
        $permissions = $collection . '_perms';

        $collectionSize = $this->getPDO()->prepare("
            SELECT SUM(data_length + index_length)  
            FROM INFORMATION_SCHEMA.TABLES
            WHERE table_name = :name AND
            table_schema = :database
         ");

        $permissionsSize = $this->getPDO()->prepare("
            SELECT SUM(data_length + index_length)  
            FROM INFORMATION_SCHEMA.TABLES
            WHERE table_name = :permissions AND
            table_schema = :database
        ");

        $collectionSize->bindParam(':name', $collection);
        $collectionSize->bindParam(':database', $database);
        $permissionsSize->bindParam(':permissions', $permissions);
        $permissionsSize->bindParam(':database', $database);

        try {
            $collectionSize->execute();
            $permissionsSize->execute();
            $size = $collectionSize->fetchColumn() + $permissionsSize->fetchColumn();
        } catch (PDOException $e) {
            throw new DatabaseException('Failed to get collection size: ' . $e->getMessage());
        }

        return $size;
    }

    /**
     * Delete collection
     *
     * @param string $id
     * @return bool
     * @throws Exception
     * @throws PDOException
     */
    public function deleteCollection(string $id): bool
    {
        $id = $this->filter($id);

        $sql = "DROP TABLE {$this->getSQLTable($id)}, {$this->getSQLTable($id . '_perms')};";

        $sql = $this->trigger(Database::EVENT_COLLECTION_DELETE, $sql);

        return $this->getPDO()
            ->prepare($sql)
            ->execute();
    }

    /**
     * Analyze a collection updating it's metadata on the database engine
     *
     * @param string $collection
     * @return bool
     * @throws DatabaseException
     */
    public function analyzeCollection(string $collection): bool
    {
        $name = $this->filter($collection);

        $sql = "ANALYZE TABLE {$this->getSQLTable($name)}";

        $stmt = $this->getPDO()->prepare($sql);
        return $stmt->execute();
    }

    /**
     * Create Attribute
     *
     * @param string $collection
     * @param string $id
     * @param string $type
     * @param int $size
     * @param bool $signed
     * @param bool $array
     * @return bool
     * @throws Exception
     * @throws PDOException
     */
    public function createAttribute(string $collection, string $id, string $type, int $size, bool $signed = true, bool $array = false): bool
    {
        $name = $this->filter($collection);
        $id = $this->filter($id);
        $type = $this->getSQLType($type, $size, $signed, $array);

        $sql = "ALTER TABLE {$this->getSQLTable($name)} ADD COLUMN `{$id}` {$type};";
        $sql = $this->trigger(Database::EVENT_ATTRIBUTE_CREATE, $sql);

        try {
            return $this->getPDO()
                ->prepare($sql)
                ->execute();
        } catch (PDOException $e) {
            throw $this->processException($e);
        }
    }

    /**
     * Update Attribute
     *
     * @param string $collection
     * @param string $id
     * @param string $type
     * @param int $size
     * @param bool $signed
     * @param bool $array
     * @param string|null $newKey
     * @return bool
     * @throws DatabaseException
     */
    public function updateAttribute(string $collection, string $id, string $type, int $size, bool $signed = true, bool $array = false, ?string $newKey = null): bool
    {
        $name = $this->filter($collection);
        $id = $this->filter($id);
        $newKey = empty($newKey) ? null : $this->filter($newKey);
        $type = $this->getSQLType($type, $size, $signed, $array);

        if (!empty($newKey)) {
            $sql = "ALTER TABLE {$this->getSQLTable($name)} CHANGE COLUMN `{$id}` `{$newKey}` {$type};";
        } else {
            $sql = "ALTER TABLE {$this->getSQLTable($name)} MODIFY `{$id}` {$type};";
        }

        $sql = $this->trigger(Database::EVENT_ATTRIBUTE_UPDATE, $sql);

        try {
            return $this->getPDO()
            ->prepare($sql)
            ->execute();
        } catch (PDOException $e) {
            throw $this->processException($e);
        }
    }

    /**
     * Delete Attribute
     *
     * @param string $collection
     * @param string $id
     * @param bool $array
     * @return bool
     * @throws Exception
     * @throws PDOException
     */
    public function deleteAttribute(string $collection, string $id, bool $array = false): bool
    {
        $name = $this->filter($collection);
        $id = $this->filter($id);

        $sql = "ALTER TABLE {$this->getSQLTable($name)} DROP COLUMN `{$id}`;";

        $sql = $this->trigger(Database::EVENT_ATTRIBUTE_DELETE, $sql);

        try {
            return $this->getPDO()
                ->prepare($sql)
                ->execute();
        } catch (PDOException $e) {
            if ($e->getCode() === "42000" && $e->errorInfo[1] === 1091) {
                return true;
            }

            throw $this->processException($e);
        }
    }

    /**
     * Rename Attribute
     *
     * @param string $collection
     * @param string $old
     * @param string $new
     * @return bool
     * @throws Exception
     * @throws PDOException
     */
    public function renameAttribute(string $collection, string $old, string $new): bool
    {
        $collection = $this->filter($collection);
        $old = $this->filter($old);
        $new = $this->filter($new);

        $sql = "ALTER TABLE {$this->getSQLTable($collection)} RENAME COLUMN `{$old}` TO `{$new}`;";

        $sql = $this->trigger(Database::EVENT_ATTRIBUTE_UPDATE, $sql);

        try {
            return $this->getPDO()
                ->prepare($sql)
                ->execute();
        } catch (PDOException $e) {
            throw $this->processException($e);
        }
    }

    /**
     * @param string $collection
     * @param string $id
     * @param string $type
     * @param string $relatedCollection
     * @param bool $twoWay
     * @param string $twoWayKey
     * @return bool
     * @throws DatabaseException
     */
    public function createRelationship(
        string $collection,
        string $relatedCollection,
        string $type,
        bool $twoWay = false,
        string $id = '',
        string $twoWayKey = ''
    ): bool {
        $name = $this->filter($collection);
        $relatedName = $this->filter($relatedCollection);
        $table = $this->getSQLTable($name);
        $relatedTable = $this->getSQLTable($relatedName);
        $id = $this->filter($id);
        $twoWayKey = $this->filter($twoWayKey);
        $sqlType = $this->getSQLType(Database::VAR_RELATIONSHIP, 0, false);

        switch ($type) {
            case Database::RELATION_ONE_TO_ONE:
                $sql = "ALTER TABLE {$table} ADD COLUMN `{$id}` {$sqlType} DEFAULT NULL;";

                if ($twoWay) {
                    $sql .= "ALTER TABLE {$relatedTable} ADD COLUMN `{$twoWayKey}` {$sqlType} DEFAULT NULL;";
                }
                break;
            case Database::RELATION_ONE_TO_MANY:
                $sql = "ALTER TABLE {$relatedTable} ADD COLUMN `{$twoWayKey}` {$sqlType} DEFAULT NULL;";
                break;
            case Database::RELATION_MANY_TO_ONE:
                $sql = "ALTER TABLE {$table} ADD COLUMN `{$id}` {$sqlType} DEFAULT NULL;";
                break;
            case Database::RELATION_MANY_TO_MANY:
                return true;
            default:
                throw new DatabaseException('Invalid relationship type');
        }

        $sql = $this->trigger(Database::EVENT_ATTRIBUTE_CREATE, $sql);

        return $this->getPDO()
            ->prepare($sql)
            ->execute();
    }

    /**
     * @param string $collection
     * @param string $relatedCollection
     * @param string $type
     * @param bool $twoWay
     * @param string $key
     * @param string $twoWayKey
     * @param string $side
     * @param string|null $newKey
     * @param string|null $newTwoWayKey
     * @return bool
     * @throws DatabaseException
     */
    public function updateRelationship(
        string $collection,
        string $relatedCollection,
        string $type,
        bool $twoWay,
        string $key,
        string $twoWayKey,
        string $side,
        ?string $newKey = null,
        ?string $newTwoWayKey = null,
    ): bool {
        $name = $this->filter($collection);
        $relatedName = $this->filter($relatedCollection);
        $table = $this->getSQLTable($name);
        $relatedTable = $this->getSQLTable($relatedName);
        $key = $this->filter($key);
        $twoWayKey = $this->filter($twoWayKey);

        if (!\is_null($newKey)) {
            $newKey = $this->filter($newKey);
        }
        if (!\is_null($newTwoWayKey)) {
            $newTwoWayKey = $this->filter($newTwoWayKey);
        }

        $sql = '';

        switch ($type) {
            case Database::RELATION_ONE_TO_ONE:
                if ($key !== $newKey) {
                    $sql = "ALTER TABLE {$table} RENAME COLUMN `{$key}` TO `{$newKey}`;";
                }
                if ($twoWay && $twoWayKey !== $newTwoWayKey) {
                    $sql .= "ALTER TABLE {$relatedTable} RENAME COLUMN `{$twoWayKey}` TO `{$newTwoWayKey}`;";
                }
                break;
            case Database::RELATION_ONE_TO_MANY:
                if ($side === Database::RELATION_SIDE_PARENT) {
                    if ($twoWayKey !== $newTwoWayKey) {
                        $sql = "ALTER TABLE {$relatedTable} RENAME COLUMN `{$twoWayKey}` TO `{$newTwoWayKey}`;";
                    }
                } else {
                    if ($key !== $newKey) {
                        $sql = "ALTER TABLE {$table} RENAME COLUMN `{$key}` TO `{$newKey}`;";
                    }
                }
                break;
            case Database::RELATION_MANY_TO_ONE:
                if ($side === Database::RELATION_SIDE_CHILD) {
                    if ($twoWayKey !== $newTwoWayKey) {
                        $sql = "ALTER TABLE {$relatedTable} RENAME COLUMN `{$twoWayKey}` TO `{$newTwoWayKey}`;";
                    }
                } else {
                    if ($key !== $newKey) {
                        $sql = "ALTER TABLE {$table} RENAME COLUMN `{$key}` TO `{$newKey}`;";
                    }
                }
                break;
            case Database::RELATION_MANY_TO_MANY:
                $collection = $this->getDocument(Database::METADATA, $collection);
                $relatedCollection = $this->getDocument(Database::METADATA, $relatedCollection);

                $junction = $this->getSQLTable('_' . $collection->getInternalId() . '_' . $relatedCollection->getInternalId());

                if (!\is_null($newKey)) {
                    $sql = "ALTER TABLE {$junction} RENAME COLUMN `{$key}` TO `{$newKey}`;";
                }
                if ($twoWay && !\is_null($newTwoWayKey)) {
                    $sql .= "ALTER TABLE {$junction} RENAME COLUMN `{$twoWayKey}` TO `{$newTwoWayKey}`;";
                }
                break;
            default:
                throw new DatabaseException('Invalid relationship type');
        }

        if (empty($sql)) {
            return true;
        }

        $sql = $this->trigger(Database::EVENT_ATTRIBUTE_UPDATE, $sql);

        return $this->getPDO()
            ->prepare($sql)
            ->execute();
    }

    /**
     * @param string $collection
     * @param string $relatedCollection
     * @param string $type
     * @param bool $twoWay
     * @param string $key
     * @param string $twoWayKey
     * @param string $side
     * @return bool
     * @throws DatabaseException
     */
    public function deleteRelationship(
        string $collection,
        string $relatedCollection,
        string $type,
        bool $twoWay,
        string $key,
        string $twoWayKey,
        string $side
    ): bool {
        $name = $this->filter($collection);
        $relatedName = $this->filter($relatedCollection);
        $table = $this->getSQLTable($name);
        $relatedTable = $this->getSQLTable($relatedName);
        $key = $this->filter($key);
        $twoWayKey = $this->filter($twoWayKey);

        switch ($type) {
            case Database::RELATION_ONE_TO_ONE:
                if ($side === Database::RELATION_SIDE_PARENT) {
                    $sql = "ALTER TABLE {$table} DROP COLUMN `{$key}`;";
                    if ($twoWay) {
                        $sql .= "ALTER TABLE {$relatedTable} DROP COLUMN `{$twoWayKey}`;";
                    }
                } elseif ($side === Database::RELATION_SIDE_CHILD) {
                    $sql = "ALTER TABLE {$relatedTable} DROP COLUMN `{$twoWayKey}`;";
                    if ($twoWay) {
                        $sql .= "ALTER TABLE {$table} DROP COLUMN `{$key}`;";
                    }
                }
                break;
            case Database::RELATION_ONE_TO_MANY:
                if ($side === Database::RELATION_SIDE_PARENT) {
                    $sql = "ALTER TABLE {$relatedTable} DROP COLUMN `{$twoWayKey}`;";
                } else {
                    $sql = "ALTER TABLE {$table} DROP COLUMN `{$key}`;";
                }
                break;
            case Database::RELATION_MANY_TO_ONE:
                if ($side === Database::RELATION_SIDE_PARENT) {
                    $sql = "ALTER TABLE {$table} DROP COLUMN `{$key}`;";
                } else {
                    $sql = "ALTER TABLE {$relatedTable} DROP COLUMN `{$twoWayKey}`;";
                }
                break;
            case Database::RELATION_MANY_TO_MANY:
                $collection = $this->getDocument(Database::METADATA, $collection);
                $relatedCollection = $this->getDocument(Database::METADATA, $relatedCollection);

                $junction = $side === Database::RELATION_SIDE_PARENT
                    ? $this->getSQLTable('_' . $collection->getInternalId() . '_' . $relatedCollection->getInternalId())
                    : $this->getSQLTable('_' . $relatedCollection->getInternalId() . '_' . $collection->getInternalId());

                $perms = $side === Database::RELATION_SIDE_PARENT
                    ? $this->getSQLTable('_' . $collection->getInternalId() . '_' . $relatedCollection->getInternalId() . '_perms')
                    : $this->getSQLTable('_' . $relatedCollection->getInternalId() . '_' . $collection->getInternalId() . '_perms');

                $sql = "DROP TABLE {$junction}; DROP TABLE {$perms}";
                break;
            default:
                throw new DatabaseException('Invalid relationship type');
        }

        if (empty($sql)) {
            return true;
        }

        $sql = $this->trigger(Database::EVENT_ATTRIBUTE_DELETE, $sql);

        return $this->getPDO()
            ->prepare($sql)
            ->execute();
    }

    /**
     * Rename Index
     *
     * @param string $collection
     * @param string $old
     * @param string $new
     * @return bool
     * @throws Exception
     */
    public function renameIndex(string $collection, string $old, string $new): bool
    {
        $collection = $this->filter($collection);
        $old = $this->filter($old);
        $new = $this->filter($new);

        $sql = "ALTER TABLE {$this->getSQLTable($collection)} RENAME INDEX `{$old}` TO `{$new}`;";

        $sql = $this->trigger(Database::EVENT_INDEX_RENAME, $sql);

        return $this->getPDO()
            ->prepare($sql)
            ->execute();
    }

    /**
     * Create Index
     *
     * @param string $collection
     * @param string $id
     * @param string $type
     * @param array<string> $attributes
     * @param array<int> $lengths
     * @param array<string> $orders
     * @return bool
     * @throws DatabaseException
     */
    public function createIndex(string $collection, string $id, string $type, array $attributes, array $lengths, array $orders): bool
    {
        $collection = $this->getDocument(Database::METADATA, $collection);

        if ($collection->isEmpty()) {
            throw new NotFoundException('Collection not found');
        }

        $collectionAttributes = \json_decode($collection->getAttribute('attributes', []), true);

        $id = $this->filter($id);

        foreach ($attributes as $i => $attr) {
            $collectionAttribute = \array_filter($collectionAttributes, fn ($collectionAttribute) => array_key_exists('key', $collectionAttribute) && $collectionAttribute['key'] === $attr);
            $collectionAttribute = end($collectionAttribute);
            $order = empty($orders[$i]) || Database::INDEX_FULLTEXT === $type ? '' : $orders[$i];
            $length = empty($lengths[$i]) ? '' : '(' . (int)$lengths[$i] . ')';

            $attr = match ($attr) {
                '$id' => '_uid',
                '$createdAt' => '_createdAt',
                '$updatedAt' => '_updatedAt',
                default => $this->filter($attr),
            };

            $attributes[$i] = "`{$attr}`{$length} {$order}";

            if (!empty($collectionAttribute['array']) && $this->getSupportForCastIndexArray()) {
                $attributes[$i] = '(CAST(`' . $attr . '` AS char(' . Database::ARRAY_INDEX_LENGTH . ') ARRAY))';
            }
        }

        $sqlType = match ($type) {
            Database::INDEX_KEY => 'INDEX',
            Database::INDEX_UNIQUE => 'UNIQUE INDEX',
            Database::INDEX_FULLTEXT => 'FULLTEXT INDEX',
            default => throw new DatabaseException('Unknown index type: ' . $type . '. Must be one of ' . Database::INDEX_KEY . ', ' . Database::INDEX_UNIQUE . ', ' . Database::INDEX_FULLTEXT),
        };

        $attributes = \implode(', ', $attributes);

        if ($this->sharedTables && $type !== Database::INDEX_FULLTEXT) {
            // Add tenant as first index column for best performance
            $attributes = "_tenant, {$attributes}";
        }

        $sql =  "CREATE {$sqlType} `{$id}` ON {$this->getSQLTable($collection->getId())} ({$attributes})";
        $sql = $this->trigger(Database::EVENT_INDEX_CREATE, $sql);

        try {
            return $this->getPDO()
                ->prepare($sql)
                ->execute();
        } catch (PDOException $e) {
            throw $this->processException($e);
        }
    }

    /**
     * Delete Index
     *
     * @param string $collection
     * @param string $id
     * @return bool
     * @throws Exception
     * @throws PDOException
     */
    public function deleteIndex(string $collection, string $id): bool
    {
        $name = $this->filter($collection);
        $id = $this->filter($id);

        $sql = "ALTER TABLE {$this->getSQLTable($name)} DROP INDEX `{$id}`;";

        $sql = $this->trigger(Database::EVENT_INDEX_DELETE, $sql);

        try {
            return $this->getPDO()
                ->prepare($sql)
                ->execute();
        } catch (PDOException $e) {
            if ($e->getCode() === "42000" && $e->errorInfo[1] === 1091) {
                return true;
            }

            throw $e;
        }
    }

    /**
     * Create Document
     *
     * @param string $collection
     * @param Document $document
     * @return Document
     * @throws Exception
     * @throws PDOException
     * @throws DuplicateException
     * @throws \Throwable
     */
    public function createDocument(string $collection, Document $document): Document
    {
        try {
            $attributes = $document->getAttributes();
            $attributes['_createdAt'] = $document->getCreatedAt();
            $attributes['_updatedAt'] = $document->getUpdatedAt();
            $attributes['_permissions'] = \json_encode($document->getPermissions());

            if ($this->sharedTables) {
                $attributes['_tenant'] = $document->getTenant();
            }

            $name = $this->filter($collection);
            $columns = '';
            $columnNames = '';

            /**
             * Insert Attributes
             */
            $bindIndex = 0;
            foreach ($attributes as $attribute => $value) {
                $column = $this->filter($attribute);
                $bindKey = 'key_' . $bindIndex;
                $columns .= "`{$column}`, ";
                $columnNames .= ':' . $bindKey . ', ';
                $bindIndex++;
            }

            // Insert internal ID if set
            if (!empty($document->getInternalId())) {
                $bindKey = '_id';
                $columns .= "_id, ";
                $columnNames .= ':' . $bindKey . ', ';
            }

            $sql = "
			    INSERT INTO {$this->getSQLTable($name)} ({$columns} _uid)
			    VALUES ({$columnNames} :_uid)
			";

            $sql = $this->trigger(Database::EVENT_DOCUMENT_CREATE, $sql);

            $stmt = $this->getPDO()->prepare($sql);

            $stmt->bindValue(':_uid', $document->getId());

            if (!empty($document->getInternalId())) {
                $stmt->bindValue(':_id', $document->getInternalId());
            }

            $attributeIndex = 0;
            foreach ($attributes as $value) {
                if (\is_array($value)) {
                    $value = \json_encode($value);
                }

                $bindKey = 'key_' . $attributeIndex;
                $attribute = $this->filter($attribute);
                $value = (\is_bool($value)) ? (int)$value : $value;
                $stmt->bindValue(':' . $bindKey, $value, $this->getPDOType($value));
                $attributeIndex++;
            }

            $permissions = [];
            foreach (Database::PERMISSIONS as $type) {
                foreach ($document->getPermissionsByType($type) as $permission) {
                    $tenantBind = $this->sharedTables ? ", :_tenant" : '';
                    $permission = \str_replace('"', '', $permission);
                    $permission = "('{$type}', '{$permission}', :_uid {$tenantBind})";
                    $permissions[] = $permission;
                }
            }

            if (!empty($permissions)) {
                $tenantColumn = $this->sharedTables ? ', _tenant' : '';
                $permissions = \implode(', ', $permissions);

                $sqlPermissions = "
                    INSERT INTO {$this->getSQLTable($name . '_perms')} (_type, _permission, _document {$tenantColumn})
                    VALUES {$permissions};
                ";

                $stmtPermissions = $this->getPDO()->prepare($sqlPermissions);
                $stmtPermissions->bindValue(':_uid', $document->getId());
                if ($this->sharedTables) {
                    $stmtPermissions->bindValue(':_tenant', $document->getTenant());
                }
            }

            $stmt->execute();

            $document['$internalId'] = $this->pdo->lastInsertId();

            if (empty($document['$internalId'])) {
                throw new DatabaseException('Error creating document empty "$internalId"');
            }

            if (isset($stmtPermissions)) {
                $stmtPermissions->execute();
            }
        } catch (PDOException $e) {
            throw $this->processException($e);
        }

        return $document;
    }

    /**
     * Create Documents in batches
     *
     * @param string $collection
     * @param array<Document> $documents
     *
     * @return array<Document>
     *
     * @throws DuplicateException
     * @throws \Throwable
     */
    public function createDocuments(string $collection, array $documents): array
    {
        if (empty($documents)) {
            return $documents;
        }

        try {
            $name = $this->filter($collection);

            $attributeKeys = Database::INTERNAL_ATTRIBUTE_KEYS;

            $hasInternalId = null;
            foreach ($documents as $document) {
                $attributes = $document->getAttributes();
                $attributeKeys = [...$attributeKeys, ...\array_keys($attributes)];

                if ($hasInternalId === null) {
                    $hasInternalId = !empty($document->getInternalId());
                } elseif ($hasInternalId == empty($document->getInternalId())) {
                    throw new DatabaseException('All documents must have an internalId if one is set');
                }
            }
            $attributeKeys = array_unique($attributeKeys);

            if ($this->sharedTables) {
                $attributeKeys[] = '_tenant';
            }

            $columns = [];
            foreach ($attributeKeys as $key => $attribute) {
                $columns[$key] = "`{$this->filter($attribute)}`";
            }
            $columns = '(' . \implode(', ', $columns) . ')';

            $bindIndex = 0;
            $batchKeys = [];
            $bindValues = [];
            $permissions = [];
            $documentIds = [];
            $documentTenants = [];

            foreach ($documents as $index => $document) {
                $attributes = $document->getAttributes();
                $attributes['_uid'] = $document->getId();
                $attributes['_createdAt'] = $document->getCreatedAt();
                $attributes['_updatedAt'] = $document->getUpdatedAt();
                $attributes['_permissions'] = \json_encode($document->getPermissions());

                if (!empty($document->getInternalId())) {
                    $attributes['_id'] = $document->getInternalId();
                    $attributeKeys[] = '_id';
                } else {
                    $documentIds[] = $document->getId();
                }

                if ($this->sharedTables) {
                    $attributes['_tenant'] = $document->getTenant();
                    $documentTenants[] = $document->getTenant();
                }

                $bindKeys = [];

                foreach ($attributeKeys as $key) {
                    $value = $attributes[$key] ?? null;
                    if (\is_array($value)) {
                        $value = \json_encode($value);
                    }
                    $value = (\is_bool($value)) ? (int)$value : $value;
                    $bindKey = 'key_' . $bindIndex;
                    $bindKeys[] = ':' . $bindKey;
                    $bindValues[$bindKey] = $value;
                    $bindIndex++;
                }

                $batchKeys[] = '(' . \implode(', ', $bindKeys) . ')';
                foreach (Database::PERMISSIONS as $type) {
                    foreach ($document->getPermissionsByType($type) as $permission) {
                        $tenantBind = $this->sharedTables ? ", :_tenant_{$index}" : '';
                        $permission = \str_replace('"', '', $permission);
                        $permission = "('{$type}', '{$permission}', :_uid_{$index} {$tenantBind})";
                        $permissions[] = $permission;
                    }
                }
            }

            $batchKeys = \implode(', ', $batchKeys);

            $stmt = $this->getPDO()->prepare("
                INSERT INTO {$this->getSQLTable($name)} {$columns}
                VALUES {$batchKeys}
            ");

            foreach ($bindValues as $key => $value) {
                $stmt->bindValue($key, $value, $this->getPDOType($value));
            }

            $stmt->execute();

            if (!empty($permissions)) {
                $tenantColumn = $this->sharedTables ? ', _tenant' : '';
                $permissions = \implode(', ', $permissions);

                $sqlPermissions = "
                    INSERT INTO {$this->getSQLTable($name . '_perms')} (_type, _permission, _document {$tenantColumn})
                    VALUES {$permissions};
                ";

                $stmtPermissions = $this->getPDO()->prepare($sqlPermissions);

                foreach ($documents as $index => $document) {
                    $stmtPermissions->bindValue(":_uid_{$index}", $document->getId());
                    if ($this->sharedTables) {
                        $stmtPermissions->bindValue(":_tenant_{$index}", $document->getTenant());
                    }
                }

                $stmtPermissions?->execute();
            }

            $internalIds = $this->getInternalIds(
                $collection,
                $documentIds,
                $documentTenants
            );

            foreach ($documents as $document) {
                if (isset($internalIds[$document->getId()])) {
                    $document['$internalId'] = $internalIds[$document->getId()];
                }
            }
        } catch (PDOException $e) {
            throw $this->processException($e);
        }

        return $documents;
    }

    /**
     * Update Document
     *
     * @param string $collection
     * @param string $id
     * @param Document $document
     * @return Document
     * @throws Exception
     * @throws PDOException
     * @throws DuplicateException
     * @throws \Throwable
     */
    public function updateDocument(string $collection, string $id, Document $document): Document
    {
        try {
            $attributes = $document->getAttributes();
            $attributes['_createdAt'] = $document->getCreatedAt();
            $attributes['_updatedAt'] = $document->getUpdatedAt();
            $attributes['_permissions'] = json_encode($document->getPermissions());

            if ($this->sharedTables) {
                $attributes['_tenant'] = $this->tenant;
            }

            $name = $this->filter($collection);
            $columns = '';

            $sql = "
			    SELECT _type, _permission
			    FROM {$this->getSQLTable($name . '_perms')}
			    WHERE _document = :_uid
			    {$this->getTenantQuery($collection)}
			";

            $sql = $this->trigger(Database::EVENT_PERMISSIONS_READ, $sql);

            /**
             * Get current permissions from the database
             */
            $sqlPermissions = $this->getPDO()->prepare($sql);
            $sqlPermissions->bindValue(':_uid', $document->getId());

            if ($this->sharedTables) {
                $sqlPermissions->bindValue(':_tenant', $this->tenant);
            }

            $sqlPermissions->execute();
            $permissions = $sqlPermissions->fetchAll();
            $sqlPermissions->closeCursor();

            $initial = [];
            foreach (Database::PERMISSIONS as $type) {
                $initial[$type] = [];
            }

            $permissions = array_reduce($permissions, function (array $carry, array $item) {
                $carry[$item['_type']][] = $item['_permission'];

                return $carry;
            }, $initial);

            /**
             * Get removed Permissions
             */
            $removals = [];
            foreach (Database::PERMISSIONS as $type) {
                $diff = \array_diff($permissions[$type], $document->getPermissionsByType($type));
                if (!empty($diff)) {
                    $removals[$type] = $diff;
                }
            }

            /**
             * Get added Permissions
             */
            $additions = [];
            foreach (Database::PERMISSIONS as $type) {
                $diff = \array_diff($document->getPermissionsByType($type), $permissions[$type]);
                if (!empty($diff)) {
                    $additions[$type] = $diff;
                }
            }

            /**
             * Query to remove permissions
             */
            $removeQuery = '';
            if (!empty($removals)) {
                $removeQuery = ' AND (';
                foreach ($removals as $type => $permissions) {
                    $removeQuery .= "(
                    _type = '{$type}'
                    AND _permission IN (" . implode(', ', \array_map(fn (string $i) => ":_remove_{$type}_{$i}", \array_keys($permissions))) . ")
                )";
                    if ($type !== \array_key_last($removals)) {
                        $removeQuery .= ' OR ';
                    }
                }
            }
            if (!empty($removeQuery)) {
                $removeQuery .= ')';
                $sql = "
				    DELETE
                    FROM {$this->getSQLTable($name . '_perms')}
                    WHERE _document = :_uid
                    {$this->getTenantQuery($collection)}
                ";

                $removeQuery = $sql . $removeQuery;

                $removeQuery = $this->trigger(Database::EVENT_PERMISSIONS_DELETE, $removeQuery);

                $stmtRemovePermissions = $this->getPDO()->prepare($removeQuery);
                $stmtRemovePermissions->bindValue(':_uid', $document->getId());

                if ($this->sharedTables) {
                    $stmtRemovePermissions->bindValue(':_tenant', $this->tenant);
                }

                foreach ($removals as $type => $permissions) {
                    foreach ($permissions as $i => $permission) {
                        $stmtRemovePermissions->bindValue(":_remove_{$type}_{$i}", $permission);
                    }
                }
            }

            /**
             * Query to add permissions
             */
            if (!empty($additions)) {
                $values = [];
                foreach ($additions as $type => $permissions) {
                    foreach ($permissions as $i => $_) {
                        $value = "( :_uid, '{$type}', :_add_{$type}_{$i}";

                        if ($this->sharedTables) {
                            $value .= ", :_tenant)";
                        } else {
                            $value .= ")";
                        }

                        $values[] = $value;
                    }
                }

                $sql = "
				    INSERT INTO {$this->getSQLTable($name . '_perms')} (_document, _type, _permission
				";

                if ($this->sharedTables) {
                    $sql .= ', _tenant)';
                } else {
                    $sql .= ')';
                }

                $sql .= " VALUES " . \implode(', ', $values);

                $sql = $this->trigger(Database::EVENT_PERMISSIONS_CREATE, $sql);

                $stmtAddPermissions = $this->getPDO()->prepare($sql);

                $stmtAddPermissions->bindValue(":_uid", $document->getId());

                if ($this->sharedTables) {
                    $stmtAddPermissions->bindValue(":_tenant", $this->tenant);
                }

                foreach ($additions as $type => $permissions) {
                    foreach ($permissions as $i => $permission) {
                        $stmtAddPermissions->bindValue(":_add_{$type}_{$i}", $permission);
                    }
                }
            }

            /**
             * Update Attributes
             */
            $bindIndex = 0;
            foreach ($attributes as $attribute => $value) {
                $column = $this->filter($attribute);
                $bindKey = 'key_' . $bindIndex;
                $columns .= "`{$column}`" . '=:' . $bindKey . ',';
                $bindIndex++;
            }

            $sql = "
                UPDATE {$this->getSQLTable($name)}
                SET {$columns} _uid = :_newUid
                WHERE _uid = :_existingUid
                {$this->getTenantQuery($collection)}
			";

            $sql = $this->trigger(Database::EVENT_DOCUMENT_UPDATE, $sql);

            $stmt = $this->getPDO()->prepare($sql);

            $stmt->bindValue(':_existingUid', $id);
            $stmt->bindValue(':_newUid', $document->getId());

            if ($this->sharedTables) {
                $stmt->bindValue(':_tenant', $this->tenant);
            }

            $attributeIndex = 0;
            foreach ($attributes as $attribute => $value) {
                if (is_array($value)) {
                    $value = json_encode($value);
                }

                $bindKey = 'key_' . $attributeIndex;
                $value = (is_bool($value)) ? (int)$value : $value;
                $stmt->bindValue(':' . $bindKey, $value, $this->getPDOType($value));
                $attributeIndex++;
            }

            $stmt->execute();

            if (isset($stmtRemovePermissions)) {
                $stmtRemovePermissions->execute();
            }
            if (isset($stmtAddPermissions)) {
                $stmtAddPermissions->execute();
            }

        } catch (PDOException $e) {
            throw $this->processException($e);
        }

        return $document;
    }

    /**
     * @param string $collection
     * @param string $attribute
     * @param array<Change> $changes
     * @return array<Document>
     * @throws DatabaseException
     */
    public function createOrUpdateDocuments(
        string $collection,
        string $attribute,
        array $changes
    ): array {
        if (empty($changes)) {
            return $changes;
        }

        try {
            $name = $this->filter($collection);
            $attribute = $this->filter($attribute);

            $attributes = [];
            $bindIndex = 0;
            $batchKeys = [];
            $bindValues = [];
            $documentIds = [];
            $documentTenants = [];

            foreach ($changes as $change) {
                $document = $change->getNew();
                $attributes = $document->getAttributes();
                $attributes['_uid'] = $document->getId();
                $attributes['_createdAt'] = $document->getCreatedAt();
                $attributes['_updatedAt'] = $document->getUpdatedAt();
                $attributes['_permissions'] = \json_encode($document->getPermissions());

                if (!empty($document->getInternalId())) {
                    $attributes['_id'] = $document->getInternalId();
                } else {
                    $documentIds[] = $document->getId();
                }

                if ($this->sharedTables) {
                    $attributes['_tenant']
                        = $documentTenants[]
                        = $document->getTenant();
                }

                $columns = [];
                foreach (\array_keys($attributes) as $key => $attr) {
                    /**
                     * @var string $attr
                     */
                    $columns[$key] = "{$this->quote($this->filter($attr))}";
                }
                $columns = '(' . \implode(', ', $columns) . ')';

                $bindKeys = [];

                foreach ($attributes as $attrValue) {
                    if (\is_array($attrValue)) {
                        $attrValue = \json_encode($attrValue);
                    }
                    $attrValue = (\is_bool($attrValue)) ? (int)$attrValue : $attrValue;
                    $bindKey = 'key_' . $bindIndex;
                    $bindKeys[] = ':' . $bindKey;
                    $bindValues[$bindKey] = $attrValue;
                    $bindIndex++;
                }

                $batchKeys[] = '(' . \implode(', ', $bindKeys) . ')';
            }

            $getUpdateClause = function (string $attribute, bool $increment = false): string {
                $attribute = $this->quote($this->filter($attribute));

                if ($increment) {
                    $new = "{$attribute} + VALUES({$attribute})";
                } else {
                    $new = "VALUES({$attribute})";
                }

                if ($this->sharedTables) {
                    return "{$attribute} = IF(_tenant = VALUES(_tenant), {$new}, {$attribute})";
                }

                return "{$attribute} = {$new}";
            };

            if (!empty($attribute)) {
                // Increment specific column by its new value in place
                $updateColumns = [
                    $getUpdateClause($attribute, increment: true),
                    $getUpdateClause('_updatedAt'),
                ];
            } else {
                // Update all columns
                $updateColumns = [];
                foreach (\array_keys($attributes) as $attr) {
                    /**
                     * @var string $attr
                     */
                    $updateColumns[] = $getUpdateClause($this->filter($attr));
                }
            }

            $stmt = $this->getPDO()->prepare(
                "
                INSERT INTO {$this->getSQLTable($name)} {$columns}
                VALUES " . \implode(', ', $batchKeys) . "
                ON DUPLICATE KEY UPDATE
                    " . \implode(', ', $updateColumns)
            );

            foreach ($bindValues as $key => $binding) {
                $stmt->bindValue($key, $binding, $this->getPDOType($binding));
            }

            $stmt->execute();
            $stmt->closeCursor();

            $removeQueries = [];
            $removeBindValues = [];
            $addQueries = [];
            $addBindValues = [];

            foreach ($changes as $index => $change) {
                $old = $change->getOld();
                $document = $change->getNew();

                $current = [];
                foreach (Database::PERMISSIONS as $type) {
                    $current[$type] = $old->getPermissionsByType($type);
                }

                // Calculate removals
                foreach (Database::PERMISSIONS as $type) {
                    $toRemove = \array_diff($current[$type], $document->getPermissionsByType($type));
                    if (!empty($toRemove)) {
                        $removeQueries[] = "(
                            _document = :_uid_{$index}
                            {$this->getTenantQuery($collection, tenantCount: \count($toRemove))}
                            AND _type = '{$type}'
                            AND _permission IN (" . \implode(',', \array_map(fn ($i) => ":remove_{$type}_{$index}_{$i}", \array_keys($toRemove))) . ")
                        )";
                        $removeBindValues[":_uid_{$index}"] = $document->getId();
                        $removeBindValues[":_tenant_{$index}"] = $document->getTenant();
                        foreach ($toRemove as $i => $perm) {
                            $removeBindValues[":remove_{$type}_{$index}_{$i}"] = $perm;
                        }
                    }
                }

                // Calculate additions
                foreach (Database::PERMISSIONS as $type) {
                    $toAdd = \array_diff($document->getPermissionsByType($type), $current[$type]);

                    foreach ($toAdd as $i => $permission) {
                        $addQuery = "(:_uid_{$index}, '{$type}', :add_{$type}_{$index}_{$i}";

                        if ($this->sharedTables) {
                            $addQuery .= ", :_tenant_{$index}";
                        }

                        $addQuery .= ")";
                        $addQueries[] = $addQuery;
                        $addBindValues[":_uid_{$index}"] = $document->getId();
                        $addBindValues[":add_{$type}_{$index}_{$i}"] = $permission;

                        if ($this->sharedTables) {
                            $addBindValues[":_tenant_{$index}"] = $document->getTenant();
                        }
                    }
                }
            }

            // Execute permission removals
            if (!empty($removeQueries)) {
                $removeQuery = \implode(' OR ', $removeQueries);
                $stmtRemovePermissions = $this->getPDO()->prepare("DELETE FROM {$this->getSQLTable($name . '_perms')} WHERE {$removeQuery}");
                foreach ($removeBindValues as $key => $value) {
                    $stmtRemovePermissions->bindValue($key, $value, $this->getPDOType($value));
                }
                $stmtRemovePermissions->execute();
            }

            // Execute permission additions
            if (!empty($addQueries)) {
                $sqlAddPermissions = "INSERT INTO {$this->getSQLTable($name . '_perms')} (_document, _type, _permission";
                if ($this->sharedTables) {
                    $sqlAddPermissions .= ", _tenant";
                }
                $sqlAddPermissions .= ") VALUES " . \implode(', ', $addQueries);
                $stmtAddPermissions = $this->getPDO()->prepare($sqlAddPermissions);
                foreach ($addBindValues as $key => $value) {
                    $stmtAddPermissions->bindValue($key, $value, $this->getPDOType($value));
                }
                $stmtAddPermissions->execute();
            }

            $internalIds = $this->getInternalIds(
                $collection,
                $documentIds,
                $documentTenants
            );

            foreach ($changes as $change) {
                if (isset($internalIds[$change->getNew()->getId()])) {
                    $change->getNew()->setAttribute('$internalId', $internalIds[$change->getNew()->getId()]);
                }
            }
        } catch (PDOException $e) {
            throw $this->processException($e);
        }

        return \array_map(fn ($change) => $change->getNew(), $changes);
    }

    /**
     * Increase or decrease an attribute value
     *
     * @param string $collection
     * @param string $id
     * @param string $attribute
     * @param int|float $value
     * @param string $updatedAt
     * @param int|float|null $min
     * @param int|float|null $max
     * @return bool
     * @throws DatabaseException
     */
    public function increaseDocumentAttribute(string $collection, string $id, string $attribute, int|float $value, string $updatedAt, int|float|null $min = null, int|float|null $max = null): bool
    {
        $name = $this->filter($collection);
        $attribute = $this->filter($attribute);

        $sqlMax = $max ? " AND `{$attribute}` <= {$max}" : '';
        $sqlMin = $min ? " AND `{$attribute}` >= {$min}" : '';

        $sql = "
			UPDATE {$this->getSQLTable($name)} 
			SET 
			    `{$attribute}` = `{$attribute}` + :val,
			    `_updatedAt` = :updatedAt
			WHERE _uid = :_uid
			{$this->getTenantQuery($collection)}
		";

        $sql .= $sqlMax . $sqlMin;

        $sql = $this->trigger(Database::EVENT_DOCUMENT_UPDATE, $sql);

        $stmt = $this->getPDO()->prepare($sql);
        $stmt->bindValue(':_uid', $id);
        $stmt->bindValue(':val', $value);
        $stmt->bindValue(':updatedAt', $updatedAt);

        if ($this->sharedTables) {
            $stmt->bindValue(':_tenant', $this->tenant);
        }

        $stmt->execute() || throw new DatabaseException('Failed to update attribute');
        return true;
    }

    /**
     * Delete Document
     *
     * @param string $collection
     * @param string $id
     * @return bool
     * @throws Exception
     * @throws PDOException
     */
    public function deleteDocument(string $collection, string $id): bool
    {
        try {
            $name = $this->filter($collection);

            $sql = "
                DELETE FROM {$this->getSQLTable($name)} 
                WHERE _uid = :_uid
                {$this->getTenantQuery($collection)}
		    ";

            $sql = $this->trigger(Database::EVENT_DOCUMENT_DELETE, $sql);

            $stmt = $this->getPDO()->prepare($sql);

            $stmt->bindValue(':_uid', $id);

            if ($this->sharedTables) {
                $stmt->bindValue(':_tenant', $this->tenant);
            }

            $sql = "
			    DELETE FROM {$this->getSQLTable($name . '_perms')} 
		        WHERE _document = :_uid
		        {$this->getTenantQuery($collection)}
		    ";

            $sql = $this->trigger(Database::EVENT_PERMISSIONS_DELETE, $sql);

            $stmtPermissions = $this->getPDO()->prepare($sql);
            $stmtPermissions->bindValue(':_uid', $id);

            if ($this->sharedTables) {
                $stmtPermissions->bindValue(':_tenant', $this->tenant);
            }

            if (!$stmt->execute()) {
                throw new DatabaseException('Failed to delete document');
            }

            $deleted = $stmt->rowCount();

            if (!$stmtPermissions->execute()) {
                throw new DatabaseException('Failed to delete permissions');
            }
        } catch (\Throwable $e) {
            throw new DatabaseException($e->getMessage(), $e->getCode(), $e);
        }

        return $deleted;
    }

    /**
     * Find Documents
     *
     * @param QueryContext $context
     * @param array<Query> $queries
     * @param int|null $limit
     * @param int|null $offset
     * @param array<string, mixed> $cursor
     * @param string $cursorDirection
     * @param string $forPermission
     * @param array $selects
     * @param array $filters
     * @param array $joins
     * @param array<Query> $orderQueries
     * @return array<Document>
     * @throws DatabaseException
     */
    public function find(
        QueryContext $context,
        array $queries = [],
        ?int $limit = 25,
        ?int $offset = null,
        array $cursor = [],
        string $cursorDirection = Database::CURSOR_AFTER,
        string $forPermission = Database::PERMISSION_READ,
        array $selects = [],
        array $filters = [],
        array $joins = [],
        array $orderQueries = []
    ): array {
        unset($queries);

        $defaultAlias = Query::DEFAULT_ALIAS;
        $binds = [];

        $collection = $context->getCollections()[0]->getId();

        $mainCollection = $this->filter($collection);
        $roles = Authorization::getRoles();
        $where = [];
        $orders = [];
<<<<<<< HEAD
        $hasIdAttribute = false;
=======
        $alias = Query::DEFAULT_ALIAS;
        $binds = [];
>>>>>>> 155bc1c0

        //$queries = array_map(fn ($query) => clone $query, $queries);
        $filters = array_map(fn ($query) => clone $query, $filters);
        //$filters = Query::getFilterQueries($filters); // for cloning if needed

<<<<<<< HEAD
        foreach ($orderQueries as $i => $order) {
            $orderAlias = $order->getAlias();
            $attribute  = $order->getAttribute();

            if (empty($attribute)) {
                $attribute = '$internalId'; // Query::orderAsc('')
            }

            $originalAttribute = $attribute;
            $attribute = $this->getInternalKeyForAttribute($attribute);
            $attribute = $this->filter($attribute);
            if ($attribute === '_uid' || $attribute === '_id') {
                $hasIdAttribute = true;
            }

            $orderType = $order->getOrderDirection();
=======
        $hasIdAttribute = false;
        foreach ($orderAttributes as $i => $attribute) {
            $originalAttribute = $attribute;

            $attribute = $this->getInternalKeyForAttribute($attribute);
            $attribute = $this->filter($attribute);
            if (\in_array($attribute, ['_uid', '_id'])) {
                $hasIdAttribute = true;
            }

            $orderType = $this->filter($orderTypes[$i] ?? Database::ORDER_ASC);
>>>>>>> 155bc1c0

            // Get most dominant/first order attribute
            if ($i === 0 && !empty($cursor)) {
                $orderMethodInternalId = Query::TYPE_GREATER; // To preserve natural order
                $orderMethod = $orderType === Database::ORDER_DESC ? Query::TYPE_LESSER : Query::TYPE_GREATER;

                if ($cursorDirection === Database::CURSOR_BEFORE) {
                    $orderType = $orderType === Database::ORDER_ASC ? Database::ORDER_DESC : Database::ORDER_ASC;
                    $orderMethodInternalId = $orderType === Database::ORDER_ASC ? Query::TYPE_LESSER : Query::TYPE_GREATER;
                    $orderMethod = $orderType === Database::ORDER_DESC ? Query::TYPE_LESSER : Query::TYPE_GREATER;
                }

                if (\is_null($cursor[$originalAttribute] ?? null)) {
<<<<<<< HEAD
                    throw new DatabaseException("Order attribute '{$originalAttribute}' is empty");
=======
                    throw new OrderException(
                        message: "Order attribute '{$originalAttribute}' is empty",
                        attribute: $originalAttribute
                    );
>>>>>>> 155bc1c0
                }

                $binds[':cursor'] = $cursor[$originalAttribute];

                $where[] = "(
<<<<<<< HEAD
                        {$this->quote($defaultAlias)}.{$this->quote($attribute)} {$this->getSQLOperator($orderMethod)} :cursor 
                        OR (
                            {$this->quote($defaultAlias)}.{$this->quote($attribute)} = :cursor 
                            AND
                            {$this->quote($defaultAlias)}._id {$this->getSQLOperator($orderMethodInternalId)} {$cursor['$internalId']}
=======
                        {$this->quote($alias)}.{$this->quote($attribute)} {$this->getSQLOperator($orderMethod)} :cursor 
                        OR (
                            {$this->quote($alias)}.{$this->quote($attribute)} = :cursor 
                            AND
                            {$this->quote($alias)}._id {$this->getSQLOperator($orderMethodInternalId)} {$cursor['$internalId']}
>>>>>>> 155bc1c0
                        )
                    )";
            } elseif ($cursorDirection === Database::CURSOR_BEFORE) {
                $orderType = $orderType === Database::ORDER_ASC ? Database::ORDER_DESC : Database::ORDER_ASC;
            }

<<<<<<< HEAD
            $orders[] = "{$this->quote($orderAlias)}.{$this->quote($attribute)} {$orderType}";
=======
            $orders[] = "{$this->quote($attribute)} {$orderType}";
>>>>>>> 155bc1c0
        }

        // Allow after pagination without any order
        if (empty($orderQueries) && !empty($cursor)) {
            if ($cursorDirection === Database::CURSOR_AFTER) {
                $orderMethod = Query::TYPE_GREATER;
            } else {
                $orderMethod = Query::TYPE_LESSER;
            }

<<<<<<< HEAD
            $where[] = "({$this->quote($defaultAlias)}.{$this->quote('_id')} {$this->getSQLOperator($orderMethod)} {$cursor['$internalId']})";
=======
            $where[] = "({$this->quote($alias)}._id {$this->getSQLOperator($orderMethod)} {$cursor['$internalId']})";
>>>>>>> 155bc1c0
        }

        // Allow order type without any order attribute, fallback to the natural order (_id)
        // Because if we have 2 movies with same year 2000 order by year, _id for pagination

        if (!$hasIdAttribute) {
            $order = Database::ORDER_ASC;

<<<<<<< HEAD
            if ($cursorDirection === Database::CURSOR_BEFORE) {
                $order = Database::ORDER_DESC;
            }

            $orders[] = "{$this->quote($defaultAlias)}.{$this->quote('_id')} ".$order;
        }

        //        // original code:
        //        if (!$hasIdAttribute) {
        //            if (empty($orderAttributes) && !empty($orderTypes)) {
        //                $order = $orderTypes[0] ?? Database::ORDER_ASC;
        //                if ($cursorDirection === Database::CURSOR_BEFORE) {
        //                    $order = $order === Database::ORDER_ASC ? Database::ORDER_DESC : Database::ORDER_ASC;
        //                }
        //
        //                $orders[] = "{$defaultAlias}._id " . $this->filter($order);
        //            } else {
        //                $orders[] = "{$defaultAlias}._id " . ($cursorDirection === Database::CURSOR_AFTER ? Database::ORDER_ASC : Database::ORDER_DESC); // Enforce last ORDER by '_id'
        //            }
        //        }

        $sqlJoin = '';
        foreach ($joins as $join) {
            /**
             * @var $join Query
             */
            $permissions = '';
            $joinCollectionName = $this->filter($join->getCollection());

            $skipAuth = $context->skipAuth($join->getCollection(), $forPermission);
            if (! $skipAuth) {
                $permissions = 'AND '.$this->getSQLPermissionsCondition($joinCollectionName, $roles, $join->getAlias(), $forPermission);
=======
                $orders[] = "{$this->quote($alias)}._id ".$this->filter($order);
            } else {
                $orders[] = "{$this->quote($alias)}._id " . ($cursorDirection === Database::CURSOR_AFTER ? Database::ORDER_ASC : Database::ORDER_DESC); // Enforce last ORDER by '_id'
>>>>>>> 155bc1c0
            }

            $sqlJoin .= "INNER JOIN {$this->getSQLTable($joinCollectionName)} AS {$this->quote($join->getAlias())}
            ON {$this->getSQLConditions($join->getValues(), $binds)}
            {$permissions}
            {$this->getTenantQuery($joinCollectionName, $join->getAlias())}
            ";
        }

<<<<<<< HEAD
        $conditions = $this->getSQLConditions($filters, $binds);
=======
        $conditions = $this->getSQLConditions($queries, $binds);
>>>>>>> 155bc1c0
        if (!empty($conditions)) {
            $where[] = $conditions;
        }

<<<<<<< HEAD
        $skipAuth = $context->skipAuth($collection, $forPermission);
        if (! $skipAuth) {
            $where[] = $this->getSQLPermissionsCondition($mainCollection, $roles, $defaultAlias, $forPermission);
=======
        if (Authorization::$status) {
            $where[] = $this->getSQLPermissionsCondition($name, $roles, $alias, $forPermission);
>>>>>>> 155bc1c0
        }

        if ($this->sharedTables) {
            $binds[':_tenant'] = $this->tenant;
<<<<<<< HEAD
            $where[] = "{$this->getTenantQuery($collection, $defaultAlias, and: '')}";
=======
            $where[] = "{$this->getTenantQuery($collection, $alias, condition: '')}";
>>>>>>> 155bc1c0
        }

        $sqlWhere = !empty($where) ? 'WHERE ' . implode(' AND ', $where) : '';
        $sqlOrder = 'ORDER BY ' . implode(', ', $orders);
<<<<<<< HEAD
=======

        $sqlLimit = '';
        if (! \is_null($limit)) {
            $binds[':limit'] = $limit;
            $sqlLimit = 'LIMIT :limit';
        }

        if (! \is_null($offset)) {
            $binds[':offset'] = $offset;
            $sqlLimit .= ' OFFSET :offset';
        }
>>>>>>> 155bc1c0

        $sqlLimit = '';
        if (! \is_null($limit)) {
            $binds[':limit'] = $limit;
            $sqlLimit = 'LIMIT :limit';
        }

        if (! \is_null($offset)) {
            $binds[':offset'] = $offset;
            $sqlLimit .= ' OFFSET :offset';
        }

        $selections = $this->getAttributeSelections($selects);

        $sql = "
<<<<<<< HEAD
            SELECT {$this->getAttributeProjection($selections, $defaultAlias)}
            FROM {$this->getSQLTable($mainCollection)} AS {$this->quote($defaultAlias)}
            {$sqlJoin}
=======
            SELECT {$this->getAttributeProjection($selections, $alias)}
            FROM {$this->getSQLTable($name)} AS {$this->quote($alias)}
>>>>>>> 155bc1c0
            {$sqlWhere}
            {$sqlOrder}
            {$sqlLimit};
        ";

        $sql = $this->trigger(Database::EVENT_DOCUMENT_FIND, $sql);

        try {
            $stmt = $this->getPDO()->prepare($sql);

            foreach ($binds as $key => $value) {
                $stmt->bindValue($key, $value, $this->getPDOType($value));
            }

<<<<<<< HEAD
            echo $stmt->queryString;
            var_dump($binds);
=======
>>>>>>> 155bc1c0
            $stmt->execute();
            $results = $stmt->fetchAll();
            $stmt->closeCursor();

        } catch (PDOException $e) {
            throw $this->processException($e);
        }

        foreach ($results as $index => $document) {
            if (\array_key_exists('_uid', $document)) {
                $results[$index]['$id'] = $document['_uid'];
                unset($results[$index]['_uid']);
            }
            if (\array_key_exists('_id', $document)) {
                $results[$index]['$internalId'] = $document['_id'];
                unset($results[$index]['_id']);
            }
            if (\array_key_exists('_tenant', $document)) {
                $document['$tenant'] = $document['_tenant'] === null ? null : (int)$document['_tenant'];
                unset($results[$index]['_tenant']);
            }
            if (\array_key_exists('_createdAt', $document)) {
                $results[$index]['$createdAt'] = $document['_createdAt'];
                unset($results[$index]['_createdAt']);
            }
            if (\array_key_exists('_updatedAt', $document)) {
                $results[$index]['$updatedAt'] = $document['_updatedAt'];
                unset($results[$index]['_updatedAt']);
            }
            if (\array_key_exists('_permissions', $document)) {
                $results[$index]['$permissions'] = \json_decode($document['_permissions'] ?? '[]', true);
                unset($results[$index]['_permissions']);
            }

            $results[$index] = new Document($results[$index]);
        }

        if ($cursorDirection === Database::CURSOR_BEFORE) {
            $results = \array_reverse($results);
        }

        return $results;
    }

    /**
     * Count Documents
     *
     * @param string $collection
     * @param array<Query> $queries
     * @param int|null $max
     * @return int
     * @throws Exception
     * @throws PDOException
     */
    public function count(string $collection, array $queries = [], ?int $max = null): int
    {
        $name = $this->filter($collection);
        $roles = Authorization::getRoles();
        $binds = [];
        $where = [];
<<<<<<< HEAD
        $defaultAlias = Query::DEFAULT_ALIAS;
=======
        $alias = Query::DEFAULT_ALIAS;
>>>>>>> 155bc1c0

        $limit = '';
        if (! \is_null($max)) {
            $binds[':limit'] = $max;
            $limit = 'LIMIT :limit';
        }

        $queries = array_map(fn ($query) => clone $query, $queries);

        $conditions = $this->getSQLConditions($queries, $binds);
        if (!empty($conditions)) {
            $where[] = $conditions;
        }

        if (Authorization::$status) {
<<<<<<< HEAD
            $where[] = $this->getSQLPermissionsCondition($name, $roles, $defaultAlias);
=======
            $where[] = $this->getSQLPermissionsCondition($name, $roles, $alias);
>>>>>>> 155bc1c0
        }

        if ($this->sharedTables) {
            $binds[':_tenant'] = $this->tenant;
<<<<<<< HEAD
            $where[] = "{$this->getTenantQuery($collection, $defaultAlias, and: '')}";
=======
            $where[] = "{$this->getTenantQuery($collection, $alias, condition: '')}";
>>>>>>> 155bc1c0
        }

        $sqlWhere = !empty($where)
            ? 'WHERE ' . \implode(' AND ', $where)
            : '';

        $sql = "
			SELECT COUNT(1) as sum FROM (
				SELECT 1
<<<<<<< HEAD
				FROM {$this->getSQLTable($name)} AS {$this->quote($defaultAlias)}
=======
				FROM {$this->getSQLTable($name)} AS {$this->quote($alias)}
>>>>>>> 155bc1c0
				{$sqlWhere}
				{$limit}
			) table_count
        ";

        $sql = $this->trigger(Database::EVENT_DOCUMENT_COUNT, $sql);

        $stmt = $this->getPDO()->prepare($sql);

        foreach ($binds as $key => $value) {
            $stmt->bindValue($key, $value, $this->getPDOType($value));
        }

        $stmt->execute();

        $result = $stmt->fetchAll();
        $stmt->closeCursor();
        if (!empty($result)) {
            $result = $result[0];
        }

        return $result['sum'] ?? 0;
    }

    /**
     * Sum an Attribute
     *
     * @param string $collection
     * @param string $attribute
     * @param array<Query> $queries
     * @param int|null $max
     * @return int|float
     * @throws Exception
     * @throws PDOException
     */
    public function sum(string $collection, string $attribute, array $queries = [], ?int $max = null): int|float
    {
        $name = $this->filter($collection);
        $roles = Authorization::getRoles();
        $where = [];
<<<<<<< HEAD
        $defaultAlias = Query::DEFAULT_ALIAS;
=======
        $alias = Query::DEFAULT_ALIAS;
>>>>>>> 155bc1c0
        $binds = [];

        $limit = '';
        if (! \is_null($max)) {
            $binds[':limit'] = $max;
            $limit = 'LIMIT :limit';
        }

        $queries = array_map(fn ($query) => clone $query, $queries);

        $conditions = $this->getSQLConditions($queries, $binds);
        if (!empty($conditions)) {
            $where[] = $conditions;
        }

        if (Authorization::$status) {
<<<<<<< HEAD
            $where[] = $this->getSQLPermissionsCondition($name, $roles, $defaultAlias);
=======
            $where[] = $this->getSQLPermissionsCondition($name, $roles, $alias);
>>>>>>> 155bc1c0
        }

        if ($this->sharedTables) {
            $binds[':_tenant'] = $this->tenant;
<<<<<<< HEAD
            $where[] = "{$this->getTenantQuery($collection, $defaultAlias, and: '')}";
=======
            $where[] = "{$this->getTenantQuery($collection, $alias, condition: '')}";
>>>>>>> 155bc1c0
        }

        $sqlWhere = !empty($where)
            ? 'WHERE ' . \implode(' AND ', $where)
            : '';

        $sql = "
<<<<<<< HEAD
			SELECT SUM({$attribute}) as sum FROM (
				SELECT {$attribute}
				FROM {$this->getSQLTable($name)} AS `{$defaultAlias}`
=======
			SELECT SUM({$this->quote($attribute)}) as sum FROM (
				SELECT {$this->quote($attribute)}
				FROM {$this->getSQLTable($name)} AS {$this->quote($alias)}
>>>>>>> 155bc1c0
				{$sqlWhere}
				{$limit}
			) table_count
        ";

        $sql = $this->trigger(Database::EVENT_DOCUMENT_SUM, $sql);

        $stmt = $this->getPDO()->prepare($sql);

        foreach ($binds as $key => $value) {
            $stmt->bindValue($key, $value, $this->getPDOType($value));
        }

        $stmt->execute();

        $result = $stmt->fetchAll();
        $stmt->closeCursor();
        if (!empty($result)) {
            $result = $result[0];
        }

        return $result['sum'] ?? 0;
    }

    /**
     * Get SQL Condition
     *
     * @param Query $query
<<<<<<< HEAD
     * @param array $binds
=======
     * @param array<string, mixed> $binds
>>>>>>> 155bc1c0
     * @return string
     * @throws Exception
     */
    protected function getSQLCondition(Query $query, array &$binds): string
    {
        $query->setAttribute($this->getInternalKeyForAttribute($query->getAttribute()));
<<<<<<< HEAD
        $query->setAttributeRight($this->getInternalKeyForAttribute($query->getAttributeRight()));
=======
>>>>>>> 155bc1c0

        $attribute = $query->getAttribute();
        $attribute = $this->filter($attribute);
        $attribute = $this->quote($attribute);
<<<<<<< HEAD
        $alias = $this->quote($query->getAlias());

        //$placeholder = $this->getSQLPlaceholder($query);
=======
        $alias = $this->quote(Query::DEFAULT_ALIAS);
>>>>>>> 155bc1c0
        $placeholder = ID::unique();

        switch ($query->getMethod()) {
            case Query::TYPE_OR:
            case Query::TYPE_AND:
                $conditions = [];
                /* @var $q Query */
                foreach ($query->getValue() as $q) {
                    $conditions[] = $this->getSQLCondition($q, $binds);
                }

                $method = strtoupper($query->getMethod());

                return empty($conditions) ? '' : ' '. $method .' (' . implode(' AND ', $conditions) . ')';

            case Query::TYPE_SEARCH:
                $binds[":{$placeholder}_0"] = $this->getFulltextValue($query->getValue());

                return "MATCH({$alias}.{$attribute}) AGAINST (:{$placeholder}_0 IN BOOLEAN MODE)";

            case Query::TYPE_BETWEEN:
                $binds[":{$placeholder}_0"] = $query->getValues()[0];
                $binds[":{$placeholder}_1"] = $query->getValues()[1];

                return "{$alias}.{$attribute} BETWEEN :{$placeholder}_0 AND :{$placeholder}_1";
<<<<<<< HEAD

            case Query::TYPE_RELATION_EQUAL:
                $attributeRight = $this->quote($this->filter($query->getAttributeRight()));
                $aliasRight = $this->quote($query->getRightAlias());

                return "{$alias}.{$attribute}={$aliasRight}.{$attributeRight}";
=======
>>>>>>> 155bc1c0

            case Query::TYPE_IS_NULL:
            case Query::TYPE_IS_NOT_NULL:

                return "{$alias}.{$attribute} {$this->getSQLOperator($query->getMethod())}";

            case Query::TYPE_CONTAINS:
                if ($this->getSupportForJSONOverlaps() && $query->onArray()) {
                    $binds[":{$placeholder}_0"] = json_encode($query->getValues());
                    return "JSON_OVERLAPS({$alias}.{$attribute}, :{$placeholder}_0)";
                }

                // no break! continue to default case
            default:
                $conditions = [];
                foreach ($query->getValues() as $key => $value) {
                    $value = match ($query->getMethod()) {
                        Query::TYPE_STARTS_WITH => $this->escapeWildcards($value) . '%',
                        Query::TYPE_ENDS_WITH => '%' . $this->escapeWildcards($value),
<<<<<<< HEAD
                        //Query::TYPE_SEARCH => $this->getFulltextValue($value),
=======
>>>>>>> 155bc1c0
                        Query::TYPE_CONTAINS => $query->onArray() ? \json_encode($value) : '%' . $this->escapeWildcards($value) . '%',
                        default => $value
                    };

                    $binds[":{$placeholder}_{$key}"] = $value;
                    $conditions[] = "{$alias}.{$attribute} {$this->getSQLOperator($query->getMethod())} :{$placeholder}_{$key}";
                }

                return empty($conditions) ? '' : '(' . implode(' OR ', $conditions) . ')';
        }
    }

    /**
     * Get SQL Type
     *
     * @param string $type
     * @param int $size
     * @param bool $signed
     * @param bool $array
     * @return string
     * @throws DatabaseException
     */
    protected function getSQLType(string $type, int $size, bool $signed = true, bool $array = false): string
    {
        if ($array === true) {
            return 'JSON';
        }

        switch ($type) {
            case Database::VAR_STRING:
                // $size = $size * 4; // Convert utf8mb4 size to bytes
                if ($size > 16777215) {
                    return 'LONGTEXT';
                }

                if ($size > 65535) {
                    return 'MEDIUMTEXT';
                }

                if ($size > $this->getMaxVarcharLength()) {
                    return 'TEXT';
                }

                return "VARCHAR({$size})";

            case Database::VAR_INTEGER:  // We don't support zerofill: https://stackoverflow.com/a/5634147/2299554
                $signed = ($signed) ? '' : ' UNSIGNED';

                if ($size >= 8) { // INT = 4 bytes, BIGINT = 8 bytes
                    return 'BIGINT' . $signed;
                }

                return 'INT' . $signed;

            case Database::VAR_FLOAT:
                $signed = ($signed) ? '' : ' UNSIGNED';
                return 'DOUBLE' . $signed;

            case Database::VAR_BOOLEAN:
                return 'TINYINT(1)';

            case Database::VAR_RELATIONSHIP:
                return 'VARCHAR(255)';

            case Database::VAR_DATETIME:
                return 'DATETIME(3)';

            default:
                throw new DatabaseException('Unknown type: ' . $type . '. Must be one of ' . Database::VAR_STRING . ', ' . Database::VAR_INTEGER .  ', ' . Database::VAR_FLOAT . ', ' . Database::VAR_BOOLEAN . ', ' . Database::VAR_DATETIME . ', ' . Database::VAR_RELATIONSHIP);
        }
    }

    /**
     * Get PDO Type
     *
     * @param mixed $value
     * @return int
     * @throws Exception
     */
    protected function getPDOType(mixed $value): int
    {
        return match (gettype($value)) {
            'double', 'string' => PDO::PARAM_STR,
            'integer', 'boolean' => PDO::PARAM_INT,
            'NULL' => PDO::PARAM_NULL,
            default => throw new DatabaseException('Unknown PDO Type for ' . \gettype($value)),
        };
    }

    public function getMinDateTime(): \DateTime
    {
        return new \DateTime('1000-01-01 00:00:00');
    }

    public function getMaxDateTime(): \DateTime
    {
        return new \DateTime('9999-12-31 23:59:59');
    }

    /**
     * Is fulltext Wildcard index supported?
     *
     * @return bool
     */
    public function getSupportForFulltextWildcardIndex(): bool
    {
        return true;
    }

    /**
     * Does the adapter handle Query Array Overlaps?
     *
     * @return bool
     */
    public function getSupportForJSONOverlaps(): bool
    {
        return true;
    }

    /**
     * Are timeouts supported?
     *
     * @return bool
     */
    public function getSupportForTimeouts(): bool
    {
        return true;
    }

    public function getSupportForUpserts(): bool
    {
        return true;
    }

    /**
     * Set max execution time
     * @param int $milliseconds
     * @param string $event
     * @return void
     * @throws DatabaseException
     */
    public function setTimeout(int $milliseconds, string $event = Database::EVENT_ALL): void
    {
        if (!$this->getSupportForTimeouts()) {
            return;
        }
        if ($milliseconds <= 0) {
            throw new DatabaseException('Timeout must be greater than 0');
        }

        $this->timeout = $milliseconds;

        $seconds = $milliseconds / 1000;

        $this->before($event, 'timeout', function ($sql) use ($seconds) {
            return "SET STATEMENT max_statement_time = {$seconds} FOR " . $sql;
        });
    }

    /**
     * @return string
     */
    public function getConnectionId(): string
    {
        $stmt = $this->getPDO()->query("SELECT CONNECTION_ID();");
        return $stmt->fetchColumn();
    }

    public function getInternalIndexesKeys(): array
    {
        return ['primary', '_created_at', '_updated_at', '_tenant_id'];
    }

    protected function processException(PDOException $e): \Exception
    {
        // Timeout
        if ($e->getCode() === '70100' && isset($e->errorInfo[1]) && $e->errorInfo[1] === 1969) {
            return new TimeoutException('Query timed out', $e->getCode(), $e);
        }

        // Duplicate table
        if ($e->getCode() === '42S01' && isset($e->errorInfo[1]) && $e->errorInfo[1] === 1050) {
            return new DuplicateException('Collection already exists', $e->getCode(), $e);
        }

        // Duplicate column
        if ($e->getCode() === '42S21' && isset($e->errorInfo[1]) && $e->errorInfo[1] === 1060) {
            return new DuplicateException('Attribute already exists', $e->getCode(), $e);
        }

        // Duplicate index
        if ($e->getCode() === '42000' && isset($e->errorInfo[1]) && $e->errorInfo[1] === 1061) {
            return new DuplicateException('Index already exists', $e->getCode(), $e);
        }

        // Duplicate row
        if ($e->getCode() === '23000' && isset($e->errorInfo[1]) && $e->errorInfo[1] === 1062) {
            return new DuplicateException('Document already exists', $e->getCode(), $e);
        }

        // Data is too big for column resize
        if (($e->getCode() === '22001' && isset($e->errorInfo[1]) && $e->errorInfo[1] === 1406) ||
            ($e->getCode() === '01000' && isset($e->errorInfo[1]) && $e->errorInfo[1] === 1265)) {
            return new TruncateException('Resize would result in data truncation', $e->getCode(), $e);
        }

        // Unknown database
        if ($e->getCode() === '42000' && isset($e->errorInfo[1]) && $e->errorInfo[1] === 1049) {
            return new NotFoundException('Database not found', $e->getCode(), $e);
        }

        // Unknown collection
        if ($e->getCode() === '42S02' && isset($e->errorInfo[1]) && $e->errorInfo[1] === 1049) {
            return new NotFoundException('Collection not found', $e->getCode(), $e);
        }

        return $e;
    }

    /**
     * Get Schema Attributes
     *
     * @param string $collection
     * @return array<Document>
     * @throws DatabaseException
     */
    public function getSchemaAttributes(string $collection): array
    {
        $schema = $this->getDatabase();
        $collection = $this->getNamespace().'_'.$this->filter($collection);

        try {
            $stmt = $this->getPDO()->prepare('
                SELECT
                COLUMN_NAME as columnName,
                COLUMN_DEFAULT as columnDefault,
                IS_NULLABLE as isNullable,
                DATA_TYPE as dataType,
                CHARACTER_MAXIMUM_LENGTH as characterMaximumLength,
                NUMERIC_PRECISION as numericPrecision,
                NUMERIC_SCALE as numericScale,
                DATETIME_PRECISION as datetimePrecision,
                COLUMN_TYPE as columnType,
                COLUMN_KEY as columnKey,
                EXTRA as extra
                FROM INFORMATION_SCHEMA.COLUMNS
                WHERE TABLE_SCHEMA = :schema AND TABLE_NAME = :table
            ');
            $stmt->bindParam(':schema', $schema);
            $stmt->bindParam(':table', $collection);
            $stmt->execute();
            $results = $stmt->fetchAll();
            $stmt->closeCursor();

            foreach ($results as $index => $document) {
                $results[$index] = new Document($document);
            }

            return $results;

        } catch (PDOException $e) {
            throw new DatabaseException('Failed to get schema attributes', $e->getCode(), $e);
        }
    }

    public function getSupportForSchemaAttributes(): bool
    {
        return true;
    }

    protected function quote(string $string): string
    {
        return "`{$string}`";
    }
<<<<<<< HEAD
=======

>>>>>>> 155bc1c0
}<|MERGE_RESOLUTION|>--- conflicted
+++ resolved
@@ -1682,6 +1682,8 @@
      * @param array<Query> $orderQueries
      * @return array<Document>
      * @throws DatabaseException
+     * @throws TimeoutException
+     * @throws Exception
      */
     public function find(
         QueryContext $context,
@@ -1699,6 +1701,7 @@
         unset($queries);
 
         $defaultAlias = Query::DEFAULT_ALIAS;
+        $alias = Query::DEFAULT_ALIAS;
         $binds = [];
 
         $collection = $context->getCollections()[0]->getId();
@@ -1707,22 +1710,17 @@
         $roles = Authorization::getRoles();
         $where = [];
         $orders = [];
-<<<<<<< HEAD
         $hasIdAttribute = false;
-=======
-        $alias = Query::DEFAULT_ALIAS;
-        $binds = [];
->>>>>>> 155bc1c0
 
         //$queries = array_map(fn ($query) => clone $query, $queries);
         $filters = array_map(fn ($query) => clone $query, $filters);
         //$filters = Query::getFilterQueries($filters); // for cloning if needed
 
-<<<<<<< HEAD
         foreach ($orderQueries as $i => $order) {
             $orderAlias = $order->getAlias();
             $attribute  = $order->getAttribute();
 
+            //remove this...
             if (empty($attribute)) {
                 $attribute = '$internalId'; // Query::orderAsc('')
             }
@@ -1735,19 +1733,6 @@
             }
 
             $orderType = $order->getOrderDirection();
-=======
-        $hasIdAttribute = false;
-        foreach ($orderAttributes as $i => $attribute) {
-            $originalAttribute = $attribute;
-
-            $attribute = $this->getInternalKeyForAttribute($attribute);
-            $attribute = $this->filter($attribute);
-            if (\in_array($attribute, ['_uid', '_id'])) {
-                $hasIdAttribute = true;
-            }
-
-            $orderType = $this->filter($orderTypes[$i] ?? Database::ORDER_ASC);
->>>>>>> 155bc1c0
 
             // Get most dominant/first order attribute
             if ($i === 0 && !empty($cursor)) {
@@ -1761,43 +1746,27 @@
                 }
 
                 if (\is_null($cursor[$originalAttribute] ?? null)) {
-<<<<<<< HEAD
-                    throw new DatabaseException("Order attribute '{$originalAttribute}' is empty");
-=======
                     throw new OrderException(
                         message: "Order attribute '{$originalAttribute}' is empty",
                         attribute: $originalAttribute
                     );
->>>>>>> 155bc1c0
                 }
 
                 $binds[':cursor'] = $cursor[$originalAttribute];
 
                 $where[] = "(
-<<<<<<< HEAD
                         {$this->quote($defaultAlias)}.{$this->quote($attribute)} {$this->getSQLOperator($orderMethod)} :cursor 
                         OR (
                             {$this->quote($defaultAlias)}.{$this->quote($attribute)} = :cursor 
                             AND
                             {$this->quote($defaultAlias)}._id {$this->getSQLOperator($orderMethodInternalId)} {$cursor['$internalId']}
-=======
-                        {$this->quote($alias)}.{$this->quote($attribute)} {$this->getSQLOperator($orderMethod)} :cursor 
-                        OR (
-                            {$this->quote($alias)}.{$this->quote($attribute)} = :cursor 
-                            AND
-                            {$this->quote($alias)}._id {$this->getSQLOperator($orderMethodInternalId)} {$cursor['$internalId']}
->>>>>>> 155bc1c0
                         )
                     )";
             } elseif ($cursorDirection === Database::CURSOR_BEFORE) {
                 $orderType = $orderType === Database::ORDER_ASC ? Database::ORDER_DESC : Database::ORDER_ASC;
             }
 
-<<<<<<< HEAD
             $orders[] = "{$this->quote($orderAlias)}.{$this->quote($attribute)} {$orderType}";
-=======
-            $orders[] = "{$this->quote($attribute)} {$orderType}";
->>>>>>> 155bc1c0
         }
 
         // Allow after pagination without any order
@@ -1808,11 +1777,7 @@
                 $orderMethod = Query::TYPE_LESSER;
             }
 
-<<<<<<< HEAD
             $where[] = "({$this->quote($defaultAlias)}.{$this->quote('_id')} {$this->getSQLOperator($orderMethod)} {$cursor['$internalId']})";
-=======
-            $where[] = "({$this->quote($alias)}._id {$this->getSQLOperator($orderMethod)} {$cursor['$internalId']})";
->>>>>>> 155bc1c0
         }
 
         // Allow order type without any order attribute, fallback to the natural order (_id)
@@ -1821,7 +1786,6 @@
         if (!$hasIdAttribute) {
             $order = Database::ORDER_ASC;
 
-<<<<<<< HEAD
             if ($cursorDirection === Database::CURSOR_BEFORE) {
                 $order = Database::ORDER_DESC;
             }
@@ -1854,11 +1818,6 @@
             $skipAuth = $context->skipAuth($join->getCollection(), $forPermission);
             if (! $skipAuth) {
                 $permissions = 'AND '.$this->getSQLPermissionsCondition($joinCollectionName, $roles, $join->getAlias(), $forPermission);
-=======
-                $orders[] = "{$this->quote($alias)}._id ".$this->filter($order);
-            } else {
-                $orders[] = "{$this->quote($alias)}._id " . ($cursorDirection === Database::CURSOR_AFTER ? Database::ORDER_ASC : Database::ORDER_DESC); // Enforce last ORDER by '_id'
->>>>>>> 155bc1c0
             }
 
             $sqlJoin .= "INNER JOIN {$this->getSQLTable($joinCollectionName)} AS {$this->quote($join->getAlias())}
@@ -1868,38 +1827,23 @@
             ";
         }
 
-<<<<<<< HEAD
         $conditions = $this->getSQLConditions($filters, $binds);
-=======
-        $conditions = $this->getSQLConditions($queries, $binds);
->>>>>>> 155bc1c0
         if (!empty($conditions)) {
             $where[] = $conditions;
         }
 
-<<<<<<< HEAD
         $skipAuth = $context->skipAuth($collection, $forPermission);
         if (! $skipAuth) {
             $where[] = $this->getSQLPermissionsCondition($mainCollection, $roles, $defaultAlias, $forPermission);
-=======
-        if (Authorization::$status) {
-            $where[] = $this->getSQLPermissionsCondition($name, $roles, $alias, $forPermission);
->>>>>>> 155bc1c0
         }
 
         if ($this->sharedTables) {
             $binds[':_tenant'] = $this->tenant;
-<<<<<<< HEAD
-            $where[] = "{$this->getTenantQuery($collection, $defaultAlias, and: '')}";
-=======
-            $where[] = "{$this->getTenantQuery($collection, $alias, condition: '')}";
->>>>>>> 155bc1c0
+            $where[] = "{$this->getTenantQuery($collection, $defaultAlias, condition: '')}";
         }
 
         $sqlWhere = !empty($where) ? 'WHERE ' . implode(' AND ', $where) : '';
         $sqlOrder = 'ORDER BY ' . implode(', ', $orders);
-<<<<<<< HEAD
-=======
 
         $sqlLimit = '';
         if (! \is_null($limit)) {
@@ -1911,30 +1855,13 @@
             $binds[':offset'] = $offset;
             $sqlLimit .= ' OFFSET :offset';
         }
->>>>>>> 155bc1c0
-
-        $sqlLimit = '';
-        if (! \is_null($limit)) {
-            $binds[':limit'] = $limit;
-            $sqlLimit = 'LIMIT :limit';
-        }
-
-        if (! \is_null($offset)) {
-            $binds[':offset'] = $offset;
-            $sqlLimit .= ' OFFSET :offset';
-        }
 
         $selections = $this->getAttributeSelections($selects);
 
         $sql = "
-<<<<<<< HEAD
             SELECT {$this->getAttributeProjection($selections, $defaultAlias)}
             FROM {$this->getSQLTable($mainCollection)} AS {$this->quote($defaultAlias)}
             {$sqlJoin}
-=======
-            SELECT {$this->getAttributeProjection($selections, $alias)}
-            FROM {$this->getSQLTable($name)} AS {$this->quote($alias)}
->>>>>>> 155bc1c0
             {$sqlWhere}
             {$sqlOrder}
             {$sqlLimit};
@@ -1949,11 +1876,8 @@
                 $stmt->bindValue($key, $value, $this->getPDOType($value));
             }
 
-<<<<<<< HEAD
             echo $stmt->queryString;
             var_dump($binds);
-=======
->>>>>>> 155bc1c0
             $stmt->execute();
             $results = $stmt->fetchAll();
             $stmt->closeCursor();
@@ -2014,11 +1938,7 @@
         $roles = Authorization::getRoles();
         $binds = [];
         $where = [];
-<<<<<<< HEAD
         $defaultAlias = Query::DEFAULT_ALIAS;
-=======
-        $alias = Query::DEFAULT_ALIAS;
->>>>>>> 155bc1c0
 
         $limit = '';
         if (! \is_null($max)) {
@@ -2034,20 +1954,12 @@
         }
 
         if (Authorization::$status) {
-<<<<<<< HEAD
             $where[] = $this->getSQLPermissionsCondition($name, $roles, $defaultAlias);
-=======
-            $where[] = $this->getSQLPermissionsCondition($name, $roles, $alias);
->>>>>>> 155bc1c0
         }
 
         if ($this->sharedTables) {
             $binds[':_tenant'] = $this->tenant;
-<<<<<<< HEAD
-            $where[] = "{$this->getTenantQuery($collection, $defaultAlias, and: '')}";
-=======
-            $where[] = "{$this->getTenantQuery($collection, $alias, condition: '')}";
->>>>>>> 155bc1c0
+            $where[] = "{$this->getTenantQuery($collection, $defaultAlias, condition: '')}";
         }
 
         $sqlWhere = !empty($where)
@@ -2057,11 +1969,7 @@
         $sql = "
 			SELECT COUNT(1) as sum FROM (
 				SELECT 1
-<<<<<<< HEAD
 				FROM {$this->getSQLTable($name)} AS {$this->quote($defaultAlias)}
-=======
-				FROM {$this->getSQLTable($name)} AS {$this->quote($alias)}
->>>>>>> 155bc1c0
 				{$sqlWhere}
 				{$limit}
 			) table_count
@@ -2102,11 +2010,8 @@
         $name = $this->filter($collection);
         $roles = Authorization::getRoles();
         $where = [];
-<<<<<<< HEAD
         $defaultAlias = Query::DEFAULT_ALIAS;
-=======
         $alias = Query::DEFAULT_ALIAS;
->>>>>>> 155bc1c0
         $binds = [];
 
         $limit = '';
@@ -2123,20 +2028,12 @@
         }
 
         if (Authorization::$status) {
-<<<<<<< HEAD
             $where[] = $this->getSQLPermissionsCondition($name, $roles, $defaultAlias);
-=======
-            $where[] = $this->getSQLPermissionsCondition($name, $roles, $alias);
->>>>>>> 155bc1c0
         }
 
         if ($this->sharedTables) {
             $binds[':_tenant'] = $this->tenant;
-<<<<<<< HEAD
-            $where[] = "{$this->getTenantQuery($collection, $defaultAlias, and: '')}";
-=======
-            $where[] = "{$this->getTenantQuery($collection, $alias, condition: '')}";
->>>>>>> 155bc1c0
+            $where[] = "{$this->getTenantQuery($collection, $defaultAlias, condition: '')}";
         }
 
         $sqlWhere = !empty($where)
@@ -2144,15 +2041,9 @@
             : '';
 
         $sql = "
-<<<<<<< HEAD
-			SELECT SUM({$attribute}) as sum FROM (
-				SELECT {$attribute}
-				FROM {$this->getSQLTable($name)} AS `{$defaultAlias}`
-=======
 			SELECT SUM({$this->quote($attribute)}) as sum FROM (
 				SELECT {$this->quote($attribute)}
 				FROM {$this->getSQLTable($name)} AS {$this->quote($alias)}
->>>>>>> 155bc1c0
 				{$sqlWhere}
 				{$limit}
 			) table_count
@@ -2181,32 +2072,21 @@
      * Get SQL Condition
      *
      * @param Query $query
-<<<<<<< HEAD
-     * @param array $binds
-=======
      * @param array<string, mixed> $binds
->>>>>>> 155bc1c0
      * @return string
      * @throws Exception
      */
     protected function getSQLCondition(Query $query, array &$binds): string
     {
         $query->setAttribute($this->getInternalKeyForAttribute($query->getAttribute()));
-<<<<<<< HEAD
         $query->setAttributeRight($this->getInternalKeyForAttribute($query->getAttributeRight()));
-=======
->>>>>>> 155bc1c0
 
         $attribute = $query->getAttribute();
         $attribute = $this->filter($attribute);
         $attribute = $this->quote($attribute);
-<<<<<<< HEAD
         $alias = $this->quote($query->getAlias());
 
         //$placeholder = $this->getSQLPlaceholder($query);
-=======
-        $alias = $this->quote(Query::DEFAULT_ALIAS);
->>>>>>> 155bc1c0
         $placeholder = ID::unique();
 
         switch ($query->getMethod()) {
@@ -2232,15 +2112,12 @@
                 $binds[":{$placeholder}_1"] = $query->getValues()[1];
 
                 return "{$alias}.{$attribute} BETWEEN :{$placeholder}_0 AND :{$placeholder}_1";
-<<<<<<< HEAD
 
             case Query::TYPE_RELATION_EQUAL:
                 $attributeRight = $this->quote($this->filter($query->getAttributeRight()));
                 $aliasRight = $this->quote($query->getRightAlias());
 
                 return "{$alias}.{$attribute}={$aliasRight}.{$attributeRight}";
-=======
->>>>>>> 155bc1c0
 
             case Query::TYPE_IS_NULL:
             case Query::TYPE_IS_NOT_NULL:
@@ -2260,10 +2137,6 @@
                     $value = match ($query->getMethod()) {
                         Query::TYPE_STARTS_WITH => $this->escapeWildcards($value) . '%',
                         Query::TYPE_ENDS_WITH => '%' . $this->escapeWildcards($value),
-<<<<<<< HEAD
-                        //Query::TYPE_SEARCH => $this->getFulltextValue($value),
-=======
->>>>>>> 155bc1c0
                         Query::TYPE_CONTAINS => $query->onArray() ? \json_encode($value) : '%' . $this->escapeWildcards($value) . '%',
                         default => $value
                     };
@@ -2538,8 +2411,5 @@
     {
         return "`{$string}`";
     }
-<<<<<<< HEAD
-=======
-
->>>>>>> 155bc1c0
+
 }