{
    "name": "utopia-php/database",
    "description": "A simple library to manage application persistency using multiple database adapters",
    "type": "library",
    "keywords": ["php","framework", "upf", "utopia", "database"],
    "license": "MIT",
    "minimum-stability": "stable",
    "autoload": {
        "psr-4": {"Utopia\\Database\\": "src/Database"}
    },
    "autoload-dev": {
        "psr-4": {"Utopia\\Tests\\": "tests/Database"}
    },
    "require": {
        "php": ">=8.0",
        "utopia-php/cache": "0.8.*",
        "utopia-php/framework": "0.*.*",
<<<<<<< HEAD
        "ext-pdo": "*"
=======
        "utopia-php/cache": "0.8.*",
        "utopia-php/mongo": "0.0.2"
>>>>>>> cb1a8452
    },
    "require-dev": {
        "ext-redis": "*",
        "ext-mongodb": "*",
        "fakerphp/faker": "^1.14",
        "phpunit/phpunit": "^9.4",
        "mongodb/mongodb": "1.8.0",
        "swoole/ide-helper": "4.8.0",
        "utopia-php/cli": "^0.11.0",
        "vimeo/psalm": "4.0.1"

    },
    "suggests": {
        "ext-mongodb": "Needed to support MongoDB Database Adapter",
        "ext-redis": "Needed to support Redis Cache Adapter",
        "ext-pdo": "Needed to support MariaDB, MySQL or SQLite Database Adapter",
        "mongodb/mongodb": "Needed to support MongoDB Database Adapter"
    }
}<|MERGE_RESOLUTION|>--- conflicted
+++ resolved
@@ -13,14 +13,10 @@
     },
     "require": {
         "php": ">=8.0",
+        "utopia-php/framework": "0.*.*",
         "utopia-php/cache": "0.8.*",
-        "utopia-php/framework": "0.*.*",
-<<<<<<< HEAD
+        "utopia-php/mongo": "0.0.2",
         "ext-pdo": "*"
-=======
-        "utopia-php/cache": "0.8.*",
-        "utopia-php/mongo": "0.0.2"
->>>>>>> cb1a8452
     },
     "require-dev": {
         "ext-redis": "*",
@@ -31,7 +27,6 @@
         "swoole/ide-helper": "4.8.0",
         "utopia-php/cli": "^0.11.0",
         "vimeo/psalm": "4.0.1"
-
     },
     "suggests": {
         "ext-mongodb": "Needed to support MongoDB Database Adapter",
