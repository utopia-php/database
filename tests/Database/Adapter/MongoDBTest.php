<?php
<<<<<<< HEAD
//
//namespace Utopia\Tests\Adapter;
//
//use Exception;
//use Redis;
//use Utopia\Cache\Cache;
//use Utopia\Cache\Adapter\Redis as RedisAdapter;
//use Utopia\Database\Adapter\Mongo;
//use Utopia\Database\Database;
//use Utopia\Mongo\Client;
//use Utopia\Tests\Base;
//
//class MongoDBTest extends Base
//{
//    static $pool = null;
//
//    /**
//     * @var Database
//     */
//    static $database = null;
//
//
//    /**
//     * Return name of adapter
//     *
//     * @return string
//     */
//    static function getAdapterName(): string
//    {
//        return "mongodb";
//    }
//
//    /**
//     * @return Database
//     * @throws Exception
//     */
//    static function getDatabase(): Database
//    {
//        if (!is_null(self::$database)) {
//            return self::$database;
//        }
//
//        $redis = new Redis();
//        $redis->connect('redis', 6379);
//        $redis->flushAll();
//        $cache = new Cache(new RedisAdapter($redis));
//
//        $schema = 'utopiaTests'; // same as $this->testDatabase
//        $client = new Client(
//            $schema,
//            'mongo',
//            27017,
//            'root',
//            'example'
//            , false
//        );
//
//        $database = new Database(new Mongo($client), $cache);
//        $database->setDefaultDatabase($schema);
//        $database->setNamespace('myapp_' . uniqid());
//
//
//        return self::$database = $database;
//    }
//
//    /**
//     * @throws Exception
//     */
//    public function testCreateExistsDelete()
//    {
//        // Mongo creates databases on the fly, so exists would always pass. So we
//        // overide this test to remove the exists check.
//        $this->assertNotNull(static::getDatabase()->create($this->testDatabase));
//        $this->assertEquals(true, static::getDatabase()->delete($this->testDatabase));
//        $this->assertEquals(true, static::getDatabase()->create($this->testDatabase));
//        $this->assertEquals(true, static::getDatabase()->setDefaultDatabase($this->testDatabase));
//    }
//
//    public function testRenameAttribute()
//    {
//        $this->assertTrue(true);
//    }
//
//    public function testRenameAttributeExisting()
//    {
//        $this->assertTrue(true);
//    }
//
//    public function testUpdateAttributeStructure()
//    {
//        $this->assertTrue(true);
//    }
//
//    public function testKeywords()
//    {
//        $this->assertTrue(true);
//    }
//}
=======

namespace Utopia\Tests\Adapter;

use Exception;
use Redis;
use Utopia\Cache\Cache;
use Utopia\Cache\Adapter\Redis as RedisAdapter;
use Utopia\Database\Adapter\Mongo;
use Utopia\Database\Database;
use Utopia\Mongo\Client;
use Utopia\Tests\Base;

class MongoDBTest extends Base
{
    public static ?Database $database = null;


    /**
     * Return name of adapter
     *
     * @return string
     */
    public static function getAdapterName(): string
    {
        return "mongodb";
    }

    /**
     * @return Database
     * @throws Exception
     */
    public static function getDatabase(): Database
    {
        if (!is_null(self::$database)) {
            return self::$database;
        }

        $redis = new Redis();
        $redis->connect('redis', 6379);
        $redis->flushAll();
        $cache = new Cache(new RedisAdapter($redis));

        $schema = 'utopiaTests'; // same as $this->testDatabase
        $client = new Client(
            $schema,
            'mongo',
            27017,
            'root',
            'example',
            false
        );

        $database = new Database(new Mongo($client), $cache);
        $database->setDefaultDatabase($schema);
        $database->setNamespace('myapp_' . uniqid());

        if ($database->exists('utopiaTests')) {
            $database->delete('utopiaTests');
        }

        $database->create();

        return self::$database = $database;
    }

    /**
     * @throws Exception
     */
    public function testCreateExistsDelete(): void
    {
        // Mongo creates databases on the fly, so exists would always pass. So we override this test to remove the exists check.
        $this->assertNotNull(static::getDatabase()->create());
        $this->assertEquals(true, static::getDatabase()->delete($this->testDatabase));
        $this->assertEquals(true, static::getDatabase()->create());
        $this->assertEquals(true, static::getDatabase()->setDefaultDatabase($this->testDatabase));
    }

    public function testRenameAttribute(): void
    {
        $this->assertTrue(true);
    }

    public function testRenameAttributeExisting(): void
    {
        $this->assertTrue(true);
    }

    public function testUpdateAttributeStructure(): void
    {
        $this->assertTrue(true);
    }

    public function testKeywords(): void
    {
        $this->assertTrue(true);
    }
}
>>>>>>> a37c8e75
<|MERGE_RESOLUTION|>--- conflicted
+++ resolved
@@ -1,104 +1,4 @@
 <?php
-<<<<<<< HEAD
-//
-//namespace Utopia\Tests\Adapter;
-//
-//use Exception;
-//use Redis;
-//use Utopia\Cache\Cache;
-//use Utopia\Cache\Adapter\Redis as RedisAdapter;
-//use Utopia\Database\Adapter\Mongo;
-//use Utopia\Database\Database;
-//use Utopia\Mongo\Client;
-//use Utopia\Tests\Base;
-//
-//class MongoDBTest extends Base
-//{
-//    static $pool = null;
-//
-//    /**
-//     * @var Database
-//     */
-//    static $database = null;
-//
-//
-//    /**
-//     * Return name of adapter
-//     *
-//     * @return string
-//     */
-//    static function getAdapterName(): string
-//    {
-//        return "mongodb";
-//    }
-//
-//    /**
-//     * @return Database
-//     * @throws Exception
-//     */
-//    static function getDatabase(): Database
-//    {
-//        if (!is_null(self::$database)) {
-//            return self::$database;
-//        }
-//
-//        $redis = new Redis();
-//        $redis->connect('redis', 6379);
-//        $redis->flushAll();
-//        $cache = new Cache(new RedisAdapter($redis));
-//
-//        $schema = 'utopiaTests'; // same as $this->testDatabase
-//        $client = new Client(
-//            $schema,
-//            'mongo',
-//            27017,
-//            'root',
-//            'example'
-//            , false
-//        );
-//
-//        $database = new Database(new Mongo($client), $cache);
-//        $database->setDefaultDatabase($schema);
-//        $database->setNamespace('myapp_' . uniqid());
-//
-//
-//        return self::$database = $database;
-//    }
-//
-//    /**
-//     * @throws Exception
-//     */
-//    public function testCreateExistsDelete()
-//    {
-//        // Mongo creates databases on the fly, so exists would always pass. So we
-//        // overide this test to remove the exists check.
-//        $this->assertNotNull(static::getDatabase()->create($this->testDatabase));
-//        $this->assertEquals(true, static::getDatabase()->delete($this->testDatabase));
-//        $this->assertEquals(true, static::getDatabase()->create($this->testDatabase));
-//        $this->assertEquals(true, static::getDatabase()->setDefaultDatabase($this->testDatabase));
-//    }
-//
-//    public function testRenameAttribute()
-//    {
-//        $this->assertTrue(true);
-//    }
-//
-//    public function testRenameAttributeExisting()
-//    {
-//        $this->assertTrue(true);
-//    }
-//
-//    public function testUpdateAttributeStructure()
-//    {
-//        $this->assertTrue(true);
-//    }
-//
-//    public function testKeywords()
-//    {
-//        $this->assertTrue(true);
-//    }
-//}
-=======
 
 namespace Utopia\Tests\Adapter;
 
@@ -195,5 +95,4 @@
     {
         $this->assertTrue(true);
     }
-}
->>>>>>> a37c8e75
+}