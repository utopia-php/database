--- conflicted
+++ resolved
@@ -2932,30 +2932,13 @@
         if ($collection->getId() !== self::METADATA) {
             $documentSecurity = $collection->getAttribute('documentSecurity', false);
 
-<<<<<<< HEAD
-            $relationshipKeys = [];
-            foreach ($relationships as $relationship) {
-                $relationshipKey = $relationship->getAttribute('key');
-                $relationshipKeys[$relationshipKey] =   $relationshipKey;
-            }
-=======
             foreach ($relationships as $relationship) {
                 $relationships[$relationship->getAttribute('key')] = $relationship;
             }
 
->>>>>>> 9ff69a9b
             // Compare if the document has any changes
             foreach ($document as $key => $value) {
                 // Skip the nested documents as they will be checked later in recursions.
-<<<<<<< HEAD
-                if (array_key_exists($key, $relationshipKeys)) {
-                    continue;
-                }
-
-                $oldAttributeValue = $old->getAttribute($key);
-                // If values are not equal we need to update document.
-                if ($oldAttributeValue !== $value) {
-=======
                 if (\array_key_exists($key, $relationships)) {
                     // No need to compare nested documents more than max depth.
                     if (count($this->relationshipWriteStack) >= Database::RELATION_MAX_DEPTH - 1) {
@@ -3025,7 +3008,6 @@
 
                 // If values are not equal we need to update document.
                 if ($value !== $oldValue) {
->>>>>>> 9ff69a9b
                     $shouldUpdate = true;
                     break;
                 }
@@ -3041,8 +3023,6 @@
 
         if ($shouldUpdate) {
             $document->setAttribute('$updatedAt', $time);
-        } else {
-            $document->setAttribute('$updatedAt', $old->getUpdatedAt());
         }
 
         // Check if document was updated after the request timestamp
@@ -4380,16 +4360,6 @@
         return $sum;
     }
 
-<<<<<<< HEAD
-    public function setTimeoutForQueries(int $milliseconds): void
-    {
-        $this->adapter->setTimeoutForQueries($milliseconds);
-    }
-
-    public function clearTimeoutForQueries(): void
-    {
-        $this->adapter->clearTimeoutForQueries();
-=======
     public function setTimeout(int $milliseconds): void
     {
         $this->adapter->setTimeout($milliseconds);
@@ -4398,7 +4368,6 @@
     public function clearTimeout(): void
     {
         $this->adapter->clearTimeout();
->>>>>>> 9ff69a9b
     }
     /**
      * Add Attribute Filter
