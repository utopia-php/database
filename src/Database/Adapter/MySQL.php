--- conflicted
+++ resolved
@@ -3,7 +3,6 @@
 namespace Utopia\Database\Adapter;
 
 use Exception;
-use PDO;
 use PDOException;
 use Swoole\Database\PDOProxy;
 use Utopia\Database\Database;
@@ -53,8 +52,6 @@
 
         return 'CREATE '.$type.' `'.$id.'` ON `'.$this->getDefaultDatabase().'`.`'.$this->getNamespace().'_'.$collection.'` ( '.implode(', ', $attributes).' );';
     }
-<<<<<<< HEAD
-=======
 
     /**
      * Returns Max Execution Time
@@ -73,17 +70,15 @@
      */
     protected function processException(PDOException $e): void
     {
-        if($e->getCode() === 'HY000' && isset($e->errorInfo[1]) && $e->errorInfo[1] === 3024){
-            Throw new Timeout($e->getMessage());
+        if ($e->getCode() === 'HY000' && isset($e->errorInfo[1]) && $e->errorInfo[1] === 3024) {
+            throw new Timeout($e->getMessage());
         }
 
         // PDOProxy which who switches errorInfo
-        if($e->getCode() === 3024 && isset($e->errorInfo[0]) && $e->errorInfo[0] === "HY000"){
-            Throw new Timeout($e->getMessage());
+        if ($e->getCode() === 3024 && isset($e->errorInfo[0]) && $e->errorInfo[0] === "HY000") {
+            throw new Timeout($e->getMessage());
         }
 
         throw $e;
     }
-
->>>>>>> 02bf43df
 }