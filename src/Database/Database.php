<?php

namespace Utopia\Database;

use Exception;
use Throwable;
use Utopia\Cache\Cache;
use Utopia\Database\Exception\Authorization as AuthorizationException;
use Utopia\Database\Exception\Conflict as ConflictException;
use Utopia\Database\Exception\Duplicate as DuplicateException;
use Utopia\Database\Exception\Limit as LimitException;
use Utopia\Database\Exception\Structure as StructureException;
use Utopia\Database\Helpers\ID;
use Utopia\Database\Helpers\Permission;
use Utopia\Database\Helpers\Role;
use Utopia\Database\Validator\Authorization;
use Utopia\Database\Validator\Index as IndexValidator;
use Utopia\Database\Validator\Structure;

class Database
{
    public const VAR_STRING = 'string';
    // Simple Types
<<<<<<< HEAD
    const VAR_INTEGER = 'integer';
    const VAR_FLOAT = 'double';
    const VAR_BOOLEAN = 'boolean';
    const VAR_DATETIME = 'datetime';
    const VAR_ID = 'id';
=======
    public const VAR_INTEGER = 'integer';
    public const VAR_FLOAT = 'double';
    public const VAR_BOOLEAN = 'boolean';
    public const VAR_DATETIME = 'datetime';
>>>>>>> 5aa5301f

    // Relationships Types
    public const VAR_DOCUMENT = 'document';

    // Index Types
    public const INDEX_KEY = 'key';
    public const INDEX_FULLTEXT = 'fulltext';
    public const INDEX_UNIQUE = 'unique';
    public const INDEX_SPATIAL = 'spatial';
    public const INDEX_ARRAY = 'array';

    // Orders
    public const ORDER_ASC = 'ASC';
    public const ORDER_DESC = 'DESC';

    // Permissions
    public const PERMISSION_CREATE= 'create';
    public const PERMISSION_READ = 'read';
    public const PERMISSION_UPDATE = 'update';
    public const PERMISSION_DELETE = 'delete';

    // Aggregate permissions
    public const PERMISSION_WRITE = 'write';

    public const PERMISSIONS = [
        self::PERMISSION_CREATE,
        self::PERMISSION_READ,
        self::PERMISSION_UPDATE,
        self::PERMISSION_DELETE,
    ];

    // Collections
    public const METADATA = '_metadata';

    // Cursor
    public const CURSOR_BEFORE = 'before';
    public const CURSOR_AFTER = 'after';

    // Lengths
    public const LENGTH_KEY = 255;

    // Cache
    public const TTL = 60 * 60 * 24; // 24 hours

    // Events
    public const EVENT_ALL = '*';

    public const EVENT_DATABASE_LIST = 'database_list';
    public const EVENT_DATABASE_CREATE = 'database_create';
    public const EVENT_DATABASE_DELETE = 'database_delete';

    public const EVENT_COLLECTION_LIST = 'collection_list';
    public const EVENT_COLLECTION_CREATE = 'collection_delete';
    public const EVENT_COLLECTION_READ = 'collection_read';
    public const EVENT_COLLECTION_DELETE = 'collection_delete';

    public const EVENT_DOCUMENT_FIND = 'document_find';
    public const EVENT_DOCUMENT_CREATE = 'document_create';
    public const EVENT_DOCUMENT_READ = 'document_read';
    public const EVENT_DOCUMENT_UPDATE = 'document_update';
    public const EVENT_DOCUMENT_DELETE = 'document_delete';
    public const EVENT_DOCUMENT_COUNT = 'document_count';
    public const EVENT_DOCUMENT_SUM = 'document_sum';
    public const EVENT_DOCUMENT_INCREASE = 'document_increase';
    public const EVENT_DOCUMENT_DECREASE = 'document_decrease';

    public const EVENT_ATTRIBUTE_CREATE = 'attribute_create';
    public const EVENT_ATTRIBUTE_UPDATE = 'attribute_update';
    public const EVENT_ATTRIBUTE_DELETE = 'attribute_delete';

    public const EVENT_INDEX_RENAME = 'index_rename';
    public const EVENT_INDEX_CREATE = 'index_create';
    public const EVENT_INDEX_DELETE = 'index_delete';

    protected Adapter $adapter;

    protected Cache $cache;

    /**
     * @var array<string, bool>
     */
    protected array $primitives = [
        self::VAR_STRING => true,
        self::VAR_INTEGER => true,
        self::VAR_FLOAT => true,
        self::VAR_BOOLEAN => true,
    ];

    /**
     * List of Internal Ids
     * @var array<array<string, mixed>>
     */
    protected array $attributes = [
        [
            '$id' => '$id',
            'type' => self::VAR_STRING,
            'size' => Database::LENGTH_KEY,
            'required' => true,
            'signed' => true,
            'array' => false,
            'filters' => [],
        ],
        [
            '$id' => '$collection',
            'type' => self::VAR_STRING,
            'size' => Database::LENGTH_KEY,
            'required' => true,
            'signed' => true,
            'array' => false,
            'filters' => [],
        ],
        [
            '$id' => '$createdAt',
            'type' => Database::VAR_DATETIME,
            'format' => '',
            'size' => 0,
            'signed' => false,
            'required' => false,
            'default' => null,
            'array' => false,
            'filters' => ['datetime']
        ],
        [
            '$id' => '$updatedAt',
            'type' => Database::VAR_DATETIME,
            'format' => '',
            'size' => 0,
            'signed' => false,
            'required' => false,
            'default' => null,
            'array' => false,
            'filters' => ['datetime']
        ]
    ];

    /**
     * Parent Collection
     * Defines the structure for both system and custom collections
     *
     * @var array<string, mixed>
     */
    protected array $collection = [
        '$id' => self::METADATA,
        '$collection' => self::METADATA,
        'name' => 'collections',
        'attributes' => [
            [
                '$id' => 'name',
                'key' => 'name',
                'type' => self::VAR_STRING,
                'size' => 256,
                'required' => true,
                'signed' => true,
                'array' => false,
                'filters' => [],
            ],
            [
                '$id' => 'attributes',
                'key' => 'attributes',
                'type' => self::VAR_STRING,
                'size' => 1000000,
                'required' => false,
                'signed' => true,
                'array' => false,
                'filters' => ['json'],
            ],
            [
                '$id' => 'indexes',
                'key' => 'indexes',
                'type' => self::VAR_STRING,
                'size' => 1000000,
                'required' => false,
                'signed' => true,
                'array' => false,
                'filters' => ['json'],
            ],
        ],
        'indexes' => [],
    ];

    /**
     * @var array<string, array{encode: callable, decode: callable}>
     */
    protected static array $filters = [];

    /**
     * @var array<string, array{encode: callable, decode: callable}>
     */
    private array $instanceFilters = [];

    /**
     * @var array<string, mixed>
     */
    protected array $listeners = [
        '*' => [],
    ];

    /**
     * @var bool
     */
    protected bool $silentEvents = false;

    /**
     * Timestamp for the current request
     * @var ?\DateTime
     */
    protected ?\DateTime $timestamp = null;

    /**
     * @param Adapter $adapter
     * @param Cache $cache
     * @param array<string, array{encode: callable, decode: callable}> $filters
     */
    public function __construct(Adapter $adapter, Cache $cache, array $filters = [])
    {
        $this->adapter = $adapter;
        $this->cache = $cache;
        $this->instanceFilters = $filters;

        self::addFilter(
            'json',
            /**
             * @param mixed $value
             * @return mixed
             */
            function (mixed $value) {
                $value = ($value instanceof Document) ? $value->getArrayCopy() : $value;

                if (!is_array($value) && !$value instanceof \stdClass) {
                    return $value;
                }

                return json_encode($value);
            },
            /**
             * @param mixed $value
             * @return mixed
             * @throws Exception
             */
            function (mixed $value) {
                if (!is_string($value)) {
                    return $value;
                }

                $value = json_decode($value, true) ?? [];

                if (array_key_exists('$id', $value)) {
                    return new Document($value);
                } else {
                    $value = array_map(function ($item) {
                        if (is_array($item) && array_key_exists('$id', $item)) { // if `$id` exists, create a Document instance
                            return new Document($item);
                        }
                        return $item;
                    }, $value);
                }

                return $value;
            }
        );

        self::addFilter(
            'datetime',
            /**
             * @param string|null $value
             * @return string|null
             * @throws Exception
             */
            function (?string $value) {
                if (is_null($value)) {
                    return null;
                }
                try {
                    $value = new \DateTime($value);
                    $value->setTimezone(new \DateTimeZone(date_default_timezone_get()));
                    return DateTime::format($value);
                } catch (\Throwable $th) {
                    return $value;
                }
            },
            /**
             * @param string|null $value
             * @return string|null
             */
            function (?string $value) {
                return DateTime::formatTz($value);
            }
        );
    }

    /**
     * Add listener to events
     *
     * @param string $event
     * @param callable $callback
     * @return self
     */
    public function on(string $event, callable $callback): self
    {
        if (!isset($this->listeners[$event])) {
            $this->listeners[$event] = [];
        }
        $this->listeners[$event][] = $callback;
        return $this;
    }

    /**
     * Silent event generation for all the calls inside the callback
     *
     * @param callable $callback
     * @return mixed
     */
    public function silent(callable $callback): mixed
    {
        $previous = $this->silentEvents;
        $this->silentEvents = true;
        $result = $callback();
        $this->silentEvents = $previous;
        return $result;
    }

    /**
     * Trigger callback for events
     *
     * @param string $event
     * @param mixed $args
     * @return void
     */
    protected function trigger(string $event, mixed $args = null): void
    {
        if ($this->silentEvents) {
            return;
        }
        foreach ($this->listeners[self::EVENT_ALL] as $callback) {
            call_user_func($callback, $event, $args);
        }

        foreach (($this->listeners[$event] ?? []) as $callback) {
            call_user_func($callback, $event, $args);
        }
    }

    /**
     * Executes $callback with $timestamp set to $requestTimestamp
     *
     * @template T
     * @param ?\DateTime $requestTimestamp
     * @param callable(): T $callback
     * @return T
     */
    public function withRequestTimestamp(?\DateTime $requestTimestamp, callable $callback): mixed
    {
        $previous = $this->timestamp;
        $this->timestamp = $requestTimestamp;
        try {
            $result = $callback();
        } finally {
            $this->timestamp = $previous;
        }
        return $result;
    }

    /**
     * Set Namespace.
     *
     * Set namespace to divide different scope of data sets
     *
     * @param string $namespace
     *
     * @return $this
     *
     * @throws Exception
     */
    public function setNamespace(string $namespace): self
    {
        $this->adapter->setNamespace($namespace);

        return $this;
    }

    /**
     * Get Namespace.
     *
     * Get namespace of current set scope
     *
     * @return string
     *
     * @throws Exception
     */
    public function getNamespace(): string
    {
        return $this->adapter->getNamespace();
    }

    /**
     * Set database to use for current scope
     *
     * @param string $name
     * @param bool $reset
     *
     * @return bool
     * @throws Exception
     */
    public function setDefaultDatabase(string $name, bool $reset = false): bool
    {
        return $this->adapter->setDefaultDatabase($name, $reset);
    }

    /**
     * Get Database.
     *
     * Get Database from current scope
     *
     * @throws Exception
     *
     * @return string
     */
    public function getDefaultDatabase(): string
    {
        return $this->adapter->getDefaultDatabase();
    }

    /**
     * Ping Database
     *
     * @return bool
     */
    public function ping(): bool
    {
        return $this->adapter->ping();
    }

    /**
     * Create the Default Database
     *
     * @throws Exception
     *
     * @return bool
     */
    public function create(): bool
    {
        $name = $this->adapter->getDefaultDatabase();
        $this->adapter->create($name);

        /**
         * Create array of attribute documents
         * @var array<Document> $attributes
         */
        $attributes = array_map(function ($attribute) {
            return new Document([
                '$id' => ID::custom($attribute[0]),
                'type' => $attribute[1],
                'size' => $attribute[2],
                'required' => $attribute[3],
            ]);
        }, [ // Array of [$id, $type, $size, $required]
            ['name', self::VAR_STRING, 512, true],
            ['attributes', self::VAR_STRING, 1000000, false],
            ['indexes', self::VAR_STRING, 1000000, false],
        ]);

        $this->silent(fn () => $this->createCollection(self::METADATA, $attributes));

        $this->trigger(self::EVENT_DATABASE_CREATE, $name);

        return true;
    }

    /**
     * Check if database exists
     * Optionally check if collection exists in database
     *
     * @param string $database database name
     * @param string|null $collection (optional) collection name
     *
     * @return bool
     */
    public function exists(string $database, string $collection = null): bool
    {
        return $this->adapter->exists($database, $collection);
    }

    /**
     * List Databases
     *
     * @return array<Document>
     */
    public function list(): array
    {
        $databases = $this->adapter->list();

        $this->trigger(self::EVENT_DATABASE_LIST, $databases);

        return $databases;
    }

    /**
     * Delete Database
     *
     * @param string $name
     *
     * @return bool
     */
    public function delete(string $name): bool
    {
        $deleted = $this->adapter->delete($name);

        $this->trigger(self::EVENT_DATABASE_DELETE, ['name' => $name, 'deleted' => $deleted]);

        return $deleted;
    }

    /**
     * Create Collection
     *
     * @param string $id
     * @param array<Document> $attributes
     * @param array<Document> $indexes
     *
     * @return Document
     * @throws DuplicateException
     */
    public function createCollection(string $id, array $attributes = [], array $indexes = []): Document
    {
        $collection = $this->silent(fn () => $this->getCollection($id));

        if (!$collection->isEmpty() && $id !== self::METADATA) {
            throw new DuplicateException('Collection ' . $id . ' Exists!');
        }

        $this->adapter->createCollection($id, $attributes, $indexes);

        if ($id === self::METADATA) {
            return new Document($this->collection);
        }

        $collection = new Document([
            '$id' => ID::custom($id),
            '$permissions' => [
                Permission::read(Role::any()),
                Permission::create(Role::any()),
                Permission::update(Role::any()),
                Permission::delete(Role::any()),
            ],
            'name' => $id,
            'attributes' => $attributes,
            'indexes' => $indexes,
        ]);

        // Check index limits, if given
        if ($indexes && $this->adapter->getCountOfIndexes($collection) > $this->adapter->getLimitForIndexes()) {
            throw new LimitException('Index limit of ' . $this->adapter->getLimitForIndexes() . ' exceeded. Cannot create collection.');
        }

        // check attribute limits, if given
        if ($attributes) {
            if (
                $this->adapter->getLimitForAttributes() > 0 &&
                $this->adapter->getCountOfAttributes($collection) > $this->adapter->getLimitForAttributes()
            ) {
                throw new LimitException('Column limit of ' . $this->adapter->getLimitForAttributes() . ' exceeded. Cannot create collection.');
            }

            if (
                $this->adapter->getDocumentSizeLimit() > 0 &&
                $this->adapter->getAttributeWidth($collection) > $this->adapter->getDocumentSizeLimit()
            ) {
                throw new LimitException('Row width limit of ' . $this->adapter->getDocumentSizeLimit() . ' exceeded. Cannot create collection.');
            }
        }

        $createdCollection = $this->silent(fn () => $this->createDocument(self::METADATA, $collection));

        $this->trigger(self::EVENT_COLLECTION_CREATE, $createdCollection);

        return $createdCollection;
    }

    /**
     * Get Collection
     *
     * @param string $id
     *
     * @return Document
     * @throws Exception
     */
    public function getCollection(string $id): Document
    {
        $collection = $this->silent(fn () => $this->getDocument(self::METADATA, $id));

        $this->trigger(self::EVENT_COLLECTION_READ, $collection);

        return $collection;
    }

    /**
     * List Collections
     *
     * @param int $offset
     * @param int $limit
     *
     * @return array<Document>
     * @throws Exception
     */
    public function listCollections(int $limit = 25, int $offset = 0): array
    {
        Authorization::disable();

        $result = $this->silent(fn () => $this->find(self::METADATA, [
            Query::limit($limit),
            Query::offset($offset)
        ]));

        Authorization::reset();

        $this->trigger(self::EVENT_COLLECTION_LIST, $result);

        return $result;
    }

    /**
     * Delete Collection
     *
     * @param string $id
     *
     * @return bool
     */
    public function deleteCollection(string $id): bool
    {
        $this->adapter->deleteCollection($id);

        $collection = $this->silent(fn () => $this->getDocument(self::METADATA, $id));
        $deleted = $this->silent(fn () => $this->deleteDocument(self::METADATA, $id));

        $this->trigger(self::EVENT_COLLECTION_DELETE, $collection);

        return $deleted;
    }

    /**
     * Create Attribute
     *
     * @param string $collection
     * @param string $id
     * @param string $type
     * @param int $size utf8mb4 chars length
     * @param bool $required
     * @param mixed $default
     * @param bool $signed
     * @param bool $array
     * @param string|null $format optional validation format of attribute
     * @param array<string, mixed> $formatOptions assoc array with custom options that can be passed for the format validation
     * @param array<string> $filters
     *
     * @return bool
     * @throws AuthorizationException
     * @throws DuplicateException
     * @throws LimitException
     * @throws StructureException
     * @throws Throwable
     */
    public function createAttribute(string $collection, string $id, string $type, int $size, bool $required, mixed $default = null, bool $signed = true, bool $array = false, string $format = null, array $formatOptions = [], array $filters = []): bool
    {
        $collection = $this->silent(fn () => $this->getCollection($collection));

        if ($collection->isEmpty()) {
            throw new Exception('Collection not found');
        }

        // attribute IDs are case insensitive
        $attributes = $collection->getAttribute('attributes', []);
        /** @var array<Document> $attributes */
        foreach ($attributes as $attribute) {
            if (\strtolower($attribute->getId()) === \strtolower($id)) {
                throw new DuplicateException('Attribute already exists');
            }
        }

        /** Ensure required filters for the attribute are passed */
        $requiredFilters = $this->getRequiredFilters($type);
        if (!empty(array_diff($requiredFilters, $filters))) {
            throw new Exception("Attribute of type: $type requires the following filters: " . implode(",", $requiredFilters));
        }

        if (
            $this->adapter->getLimitForAttributes() > 0 &&
            $this->adapter->getCountOfAttributes($collection) >= $this->adapter->getLimitForAttributes()
        ) {
            throw new LimitException('Column limit reached. Cannot create new attribute.');
        }

        if ($format) {
            if (!Structure::hasFormat($format, $type)) {
                throw new Exception('Format ("' . $format . '") not available for this attribute type ("' . $type . '")');
            }
        }

        $collection->setAttribute('attributes', new Document([
            '$id' => ID::custom($id),
            'key' => $id,
            'type' => $type,
            'size' => $size,
            'required' => $required,
            'default' => $default,
            'signed' => $signed,
            'array' => $array,
            'format' => $format,
            'formatOptions' => $formatOptions,
            'filters' => $filters,
        ]), Document::SET_TYPE_APPEND);

        if (
            $this->adapter->getDocumentSizeLimit() > 0 &&
            $this->adapter->getAttributeWidth($collection) >= $this->adapter->getDocumentSizeLimit()
        ) {
            throw new LimitException('Row width limit reached. Cannot create new attribute.');
        }

        switch ($type) {
            case self::VAR_STRING:
                if ($size > $this->adapter->getLimitForString()) {
                    throw new Exception('Max size allowed for string is: ' . number_format($this->adapter->getLimitForString()));
                }
                break;

            case self::VAR_INTEGER:
                $limit = ($signed) ? $this->adapter->getLimitForInt() / 2 : $this->adapter->getLimitForInt();
                if ($size > $limit) {
                    throw new Exception('Max size allowed for int is: ' . number_format($limit));
                }
                break;
            case self::VAR_FLOAT:
            case self::VAR_BOOLEAN:
            case self::VAR_DATETIME:
            case self::VAR_ID:
            break;
            default:
                throw new Exception('Unknown attribute type: ' . $type);
        }

        // only execute when $default is given
        if (!\is_null($default)) {
            if ($required === true) {
                throw new Exception('Cannot set a default value on a required attribute');
            }

            $this->validateDefaultTypes($type, $default);
        }

        $attribute = $this->adapter->createAttribute($collection->getId(), $id, $type, $size, $signed, $array);

        if ($collection->getId() !== self::METADATA) {
            $this->silent(fn () => $this->updateDocument(self::METADATA, $collection->getId(), $collection));
        }

        $this->trigger(self::EVENT_ATTRIBUTE_CREATE, $attribute);

        return $attribute;
    }

    /**
     * Get the list of required filters for each data type
     *
     * @param string|null $type Type of the attribute
     *
     * @return array<string>
     */
    protected function getRequiredFilters(?string $type): array
    {
        return match ($type) {
            self::VAR_DATETIME => ['datetime'],
            default => [],
        };
    }

    /**
     * Function to validate if the default value of an attribute matches its attribute type
     *
     * @param string $type Type of the attribute
     * @param mixed $default Default value of the attribute
     *
     * @throws Exception
     * @return void
     */
    protected function validateDefaultTypes(string $type, mixed $default): void
    {
        $defaultType = \gettype($default);

        if ($defaultType === 'NULL') {
            // Disable null. No validation required
            return;
        }

        if ($defaultType === 'array') {
            foreach ($default as $value) {
                $this->validateDefaultTypes($type, $value);
            }
            return;
        }

        switch ($type) {
            case self::VAR_STRING:
            case self::VAR_INTEGER:
            case self::VAR_FLOAT:
            case self::VAR_BOOLEAN:
                if ($type !== $defaultType) {
                    throw new Exception('Default value ' . $default . ' does not match given type ' . $type);
                }
                break;
            case self::VAR_DATETIME:
                if ($defaultType !== self::VAR_STRING) {
                    throw new Exception('Default value ' . $default . ' does not match given type ' . $type);
                }
                break;
            default:
                throw new Exception('Unknown attribute type: ' . $type);
        }
    }

    /**
     * Update attribute metadata. Utility method for update attribute methods.
     *
     * @param string $collection
     * @param string $id
     * @param callable $updateCallback method that recieves document, and returns it with changes applied
     *
     * @return Document
     * @throws Exception
     */
    private function updateAttributeMeta(string $collection, string $id, callable $updateCallback): Document
    {
        $collection = $this->silent(fn () => $this->getCollection($collection));
        if ($collection->getId() === self::METADATA) {
            throw new Exception('Can not update metadata attributes');
        }

        $attributes = $collection->getAttribute('attributes', []);

        $attributeIndex = \array_search($id, \array_map(fn ($attribute) => $attribute['$id'], $attributes));

        if ($attributeIndex === false) {
            throw new Exception('Attribute not found');
        }

        // Execute update from callback
        call_user_func($updateCallback, $attributes[$attributeIndex], $collection, $attributeIndex);

        // Save
        $collection->setAttribute('attributes', $attributes, Document::SET_TYPE_ASSIGN);

        $this->silent(fn () => $this->updateDocument(self::METADATA, $collection->getId(), $collection));

        $this->trigger(self::EVENT_ATTRIBUTE_UPDATE, $attributes[$attributeIndex]);
        return $attributes[$attributeIndex];
    }

    /**
     * Update required status of attribute.
     *
     * @param string $collection
     * @param string $id
     * @param bool $required
     *
     * @return Document
     * @throws Exception
     */
    public function updateAttributeRequired(string $collection, string $id, bool $required): Document
    {
        return $this->updateAttributeMeta($collection, $id, function ($attribute) use ($required) {
            $attribute->setAttribute('required', $required);
        });
    }

    /**
     * Update format of attribute.
     *
     * @param string $collection
     * @param string $id
     * @param string $format validation format of attribute
     *
     * @return Document
     * @throws Exception
     */
    public function updateAttributeFormat(string $collection, string $id, string $format): Document
    {
        return $this->updateAttributeMeta($collection, $id, function ($attribute) use ($format) {
            if (!Structure::hasFormat($format, $attribute->getAttribute('type'))) {
                throw new Exception('Format ("' . $format . '") not available for this attribute type ("' . $attribute->getAttribute('type') . '")');
            }

            $attribute->setAttribute('format', $format);
        });
    }

    /**
     * Update format options of attribute.
     *
     * @param string $collection
     * @param string $id
     * @param array<string, mixed> $formatOptions assoc array with custom options that can be passed for the format validation
     *
     * @return Document
     * @throws Exception
     */
    public function updateAttributeFormatOptions(string $collection, string $id, array $formatOptions): Document
    {
        return $this->updateAttributeMeta($collection, $id, function ($attribute) use ($formatOptions) {
            $attribute->setAttribute('formatOptions', $formatOptions);
        });
    }

    /**
     * Update filters of attribute.
     *
     * @param string $collection
     * @param string $id
     * @param array<string> $filters
     *
     * @return Document
     * @throws Exception
     */
    public function updateAttributeFilters(string $collection, string $id, array $filters): Document
    {
        return $this->updateAttributeMeta($collection, $id, function ($attribute) use ($filters) {
            $attribute->setAttribute('filters', $filters);
        });
    }

    /**
     * Update default value of attribute
     *
     * @param string $collection
     * @param string $id
     * @param mixed $default
     *
     * @return Document
     * @throws Exception
     */
    public function updateAttributeDefault(string $collection, string $id, mixed $default = null): Document
    {
        return $this->updateAttributeMeta($collection, $id, function ($attribute) use ($default) {
            if ($attribute->getAttribute('required') === true) {
                throw new Exception('Cannot set a default value on a required attribute');
            }

            $this->validateDefaultTypes($attribute->getAttribute('type'), $default);

            $attribute->setAttribute('default', $default);
        });
    }

    /**
     * Update Attribute. This method is for updating data that causes underlying structure to change. Check out other updateAttribute methods if you are looking for metadata adjustments.
     * To update attribute key (ID), use renameAttribute instead.
     * @param string $collection
     * @param string $id
     * @param string|null $type
     * @param int|null $size utf8mb4 chars length
     * @param bool|null $required
     * @param mixed $default
     * @param bool $signed
     * @param bool $array
     * @param string|null $format
     * @param array<string, mixed>|null $formatOptions
     * @param array<string>|null $filters
     * @return Document
     * @throws Exception
     */
    public function updateAttribute(string $collection, string $id, string $type = null, int $size = null, bool $required = null, mixed $default = null, bool $signed = null, bool $array = null, string $format = null, ?array $formatOptions = null, ?array $filters = null): Document
    {
        return $this->updateAttributeMeta($collection, $id, function ($attribute, $collectionDoc, $attributeIndex) use ($collection, $id, $type, $size, $required, $default, $signed, $array, $format, $formatOptions, $filters) {
            $altering = !\is_null($type)
                || !\is_null($size)
                || !\is_null($signed)
                || !\is_null($array);
            $type ??= $attribute->getAttribute('type');
            $size ??= $attribute->getAttribute('size');
            $signed ??= $attribute->getAttribute('signed');
            $required ??= $attribute->getAttribute('required');
            $default ??= $attribute->getAttribute('default');
            $array ??= $attribute->getAttribute('array');
            $format ??= $attribute->getAttribute('format');
            $formatOptions ??= $attribute->getAttribute('formatOptions');
            $filters ??= $attribute->getAttribute('filters');

            if ($required === true && !\is_null($default)) {
                $default = null;
            }

            switch ($type) {
                case self::VAR_STRING:
                    if (empty($size)) {
                        throw new Exception('Size length is required');
                    }

                    if ($size > $this->adapter->getLimitForString()) {
                        throw new Exception('Max size allowed for string is: ' . number_format($this->adapter->getLimitForString()));
                    }
                    break;

                case self::VAR_INTEGER:
                    $limit = ($signed) ? $this->adapter->getLimitForInt() / 2 : $this->adapter->getLimitForInt();
                    if ($size > $limit) {
                        throw new Exception('Max size allowed for int is: ' . number_format($limit));
                    }
                    break;
                case self::VAR_FLOAT:
                case self::VAR_BOOLEAN:
                case self::VAR_DATETIME:
                    if (!empty($size)) {
                        throw new Exception('Size must be empty');
                    }
                    break;
                default:
                    throw new Exception('Unknown attribute type: ' . $type);
            }

            /** Ensure required filters for the attribute are passed */
            $requiredFilters = $this->getRequiredFilters($type);
            if (!empty(array_diff($requiredFilters, $filters))) {
                throw new Exception("Attribute of type: $type requires the following filters: " . implode(",", $requiredFilters));
            }

            if ($format) {
                if (!Structure::hasFormat($format, $type)) {
                    throw new Exception('Format ("' . $format . '") not available for this attribute type ("' . $type . '")');
                }
            }

            if (!\is_null($default)) {
                if ($required) {
                    throw new Exception('Cannot set a default value on a required attribute');
                }

                $this->validateDefaultTypes($type, $default);
            }

            $attribute
                ->setAttribute('type', $type)
                ->setAttribute('size', $size)
                ->setAttribute('signed', $signed)
                ->setAttribute('array', $array)
                ->setAttribute('format', $format)
                ->setAttribute('formatOptions', $formatOptions)
                ->setAttribute('filters', $filters)
                ->setAttribute('required', $required)
                ->setAttribute('default', $default);

            $attributes = $collectionDoc->getAttribute('attributes');
            $attributes[$attributeIndex] = $attribute;
            $collectionDoc->setAttribute('attributes', $attributes, Document::SET_TYPE_ASSIGN);

            if (
                $this->adapter->getDocumentSizeLimit() > 0 &&
                $this->adapter->getAttributeWidth($collectionDoc) >= $this->adapter->getDocumentSizeLimit()
            ) {
                throw new LimitException('Row width limit reached. Cannot create new attribute.');
            }

            if ($altering) {
                $this->adapter->updateAttribute($collection, $id, $type, $size, $signed, $array);
                $this->deleteCachedCollection($collection);
            }

            $this->deleteCachedDocument(self::METADATA, $collection);
        });
    }

    /**
     * Checks if attribute can be added to collection.
     * Used to check attribute limits without asking the database
     * Returns true if attribute can be added to collection, throws exception otherwise
     *
     * @param Document $collection
     * @param Document $attribute
     *
     * @throws LimitException
     * @return bool
     */
    public function checkAttribute(Document $collection, Document $attribute): bool
    {
        $collection = clone $collection;

        $collection->setAttribute('attributes', $attribute, Document::SET_TYPE_APPEND);

        if (
            $this->adapter->getLimitForAttributes() > 0 &&
            $this->adapter->getCountOfAttributes($collection) > $this->adapter->getLimitForAttributes()
        ) {
            throw new LimitException('Column limit reached. Cannot create new attribute.');
        }

        if (
            $this->adapter->getDocumentSizeLimit() > 0 &&
            $this->adapter->getAttributeWidth($collection) >= $this->adapter->getDocumentSizeLimit()
        ) {
            throw new LimitException('Row width limit reached. Cannot create new attribute.');
        }

        return true;
    }

    /**
     * Delete Attribute
     *
     * @param string $collection
     * @param string $id
     *
     * @return bool
     */
    public function deleteAttribute(string $collection, string $id): bool
    {
        $collection = $this->silent(fn () =>$this->getCollection($collection));

        $attributes = $collection->getAttribute('attributes', []);

        $attribute = null;

        foreach ($attributes as $key => $value) {
            if (isset($value['$id']) && $value['$id'] === $id) {
                $attribute = $value;
                unset($attributes[$key]);
            }
        }

        $collection->setAttribute('attributes', $attributes);

        if ($collection->getId() !== self::METADATA) {
            $this->silent(fn () => $this->updateDocument(self::METADATA, $collection->getId(), $collection));
        }

        $deleted = $this->adapter->deleteAttribute($collection->getId(), $id);

        $this->trigger(self::EVENT_ATTRIBUTE_DELETE, $attribute);

        return $deleted;
    }

    /**
     * Rename Attribute
     *
     * @param string $collection
     * @param string $old Current attribute ID
     * @param string $new
     * @return bool
     * @throws DuplicateException
     */
    public function renameAttribute(string $collection, string $old, string $new): bool
    {
        $collection = $this->silent(fn () => $this->getCollection($collection));
        $attributes = $collection->getAttribute('attributes', []);
        $indexes = $collection->getAttribute('indexes', []);

        $attribute = \in_array($old, \array_map(fn ($attribute) => $attribute['$id'], $attributes));

        if ($attribute === false) {
            throw new Exception('Attribute not found');
        }

        $attributeNew = \in_array($new, \array_map(fn ($attribute) => $attribute['$id'], $attributes));

        if ($attributeNew !== false) {
            throw new DuplicateException('Attribute name already used');
        }

        foreach ($attributes as $key => $value) {
            if (isset($value['$id']) && $value['$id'] === $old) {
                $attributes[$key]['key'] = $new;
                $attributes[$key]['$id'] = $new;
                $attributeNew = $attributes[$key];
                break;
            }
        }

        foreach ($indexes as $index) {
            $indexAttributes = $index->getAttribute('attributes', []);

            $indexAttributes = \array_map(fn ($attribute) => ($attribute === $old) ? $new : $attribute, $indexAttributes);

            $index->setAttribute('attributes', $indexAttributes);
        }

        $collection->setAttribute('attributes', $attributes);
        $collection->setAttribute('indexes', $indexes);

        if ($collection->getId() !== self::METADATA) {
            $this->silent(fn () => $this->updateDocument(self::METADATA, $collection->getId(), $collection));
        }

        $renamed = $this->adapter->renameAttribute($collection->getId(), $old, $new);

        $this->trigger(self::EVENT_ATTRIBUTE_UPDATE, $attributeNew);

        return $renamed;
    }

    /**
     * Rename Index
     *
     * @param string $collection
     * @param string $old
     * @param string $new
     *
     * @return bool
     */
    public function renameIndex(string $collection, string $old, string $new): bool
    {
        $collection = $this->silent(fn () => $this->getCollection($collection));

        $indexes = $collection->getAttribute('indexes', []);

        $index = \in_array($old, \array_map(fn ($index) => $index['$id'], $indexes));

        if ($index === false) {
            throw new Exception('Index not found');
        }

        $indexNew = \in_array($new, \array_map(fn ($index) => $index['$id'], $indexes));

        if ($indexNew !== false) {
            throw new DuplicateException('Index name already used');
        }

        foreach ($indexes as $key => $value) {
            if (isset($value['$id']) && $value['$id'] === $old) {
                $indexes[$key]['key'] = $new;
                $indexes[$key]['$id'] = $new;
                $indexNew = $indexes[$key];
                break;
            }
        }

        $collection->setAttribute('indexes', $indexes);

        $this->adapter->renameIndex($collection->getId(), $old, $new);

        if ($collection->getId() !== self::METADATA) {
            $this->silent(fn () => $this->updateDocument(self::METADATA, $collection->getId(), $collection));
        }

        $this->trigger(self::EVENT_INDEX_RENAME, $indexNew);

        return true;
    }

    /**
     * Create Index
     *
     * @param string $collection
     * @param string $id
     * @param string $type
     * @param array<string> $attributes
     * @param array<int> $lengths
     * @param array<string> $orders
     *
     * @return bool
     * @throws AuthorizationException
     * @throws DuplicateException
     * @throws LimitException
     * @throws StructureException
     * @throws Throwable
     */
    public function createIndex(string $collection, string $id, string $type, array $attributes, array $lengths = [], array $orders = []): bool
    {
        if (empty($attributes)) {
            throw new Exception('Missing attributes');
        }

        $collection = $this->silent(fn () => $this->getCollection($collection));

        $validator = new IndexValidator($collection);
        if (!$validator->isValid(['type' => $type, 'attributes' => $attributes])) {
            throw new Exception($validator->getDescription());
        }

        // index IDs are case-insensitive
        $indexes = $collection->getAttribute('indexes', []);

        /** @var array<Document> $indexes */
        foreach ($indexes as $index) {
            if (\strtolower($index->getId()) === \strtolower($id)) {
                throw new DuplicateException('Index already exists');
            }
        }

        if ($this->adapter->getCountOfIndexes($collection) >= $this->adapter->getLimitForIndexes()) {
            throw new LimitException('Index limit reached. Cannot create new index.');
        }

        switch ($type) {
            case self::INDEX_KEY:
                if (!$this->adapter->getSupportForIndex()) {
                    throw new Exception('Key index is not supported');
                }
                break;

            case self::INDEX_UNIQUE:
                if (!$this->adapter->getSupportForUniqueIndex()) {
                    throw new Exception('Unique index is not supported');
                }
                break;

            case self::INDEX_FULLTEXT:
                if (!$this->adapter->getSupportForUniqueIndex()) {
                    throw new Exception('Fulltext index is not supported');
                }
                break;

            default:
                throw new Exception('Unknown index type: ' . $type);
        }

        $index = $this->adapter->createIndex($collection->getId(), $id, $type, $attributes, $lengths, $orders);

        $collection->setAttribute('indexes', new Document([
            '$id' => ID::custom($id),
            'key' => $id,
            'type' => $type,
            'attributes' => $attributes,
            'lengths' => $lengths,
            'orders' => $orders,
        ]), Document::SET_TYPE_APPEND);

        if ($collection->getId() !== self::METADATA) {
            $this->silent(fn () => $this->updateDocument(self::METADATA, $collection->getId(), $collection));
        }

        $this->trigger(self::EVENT_INDEX_CREATE, $index);

        return $index;
    }

    /**
     * Delete Index
     *
     * @param string $collection
     * @param string $id
     *
     * @return bool
     */
    public function deleteIndex(string $collection, string $id): bool
    {
        $collection = $this->silent(fn () => $this->getCollection($collection));

        $indexes = $collection->getAttribute('indexes', []);

        $indexDeleted = null;
        foreach ($indexes as $key => $value) {
            if (isset($value['$id']) && $value['$id'] === $id) {
                $indexDeleted = $value;
                unset($indexes[$key]);
            }
        }

        $collection->setAttribute('indexes', $indexes);

        if ($collection->getId() !== self::METADATA) {
            $this->silent(fn () => $this->updateDocument(self::METADATA, $collection->getId(), $collection));
        }

        $deleted = $this->adapter->deleteIndex($collection->getId(), $id);

        $this->trigger(self::EVENT_INDEX_DELETE, $indexDeleted);

        return $deleted;
    }

    /**
     * Get Document
     *
     * @param string $collection
     * @param string $id
     * @param Query[] $queries
     *
     * @return Document
     * @throws Exception|Throwable
     */
    public function getDocument(string $collection, string $id, array $queries = []): Document
    {
        if ($collection === self::METADATA && $id === self::METADATA) {
            return new Document($this->collection);
        }

        if (empty($collection)) {
            throw new Exception('Missing collection: ' . $collection);
        }

        if (empty($id)) {
            return new Document();
        }

        $collection = $this->silent(fn () => $this->getCollection($collection));

        $selections = $this->validateSelections($collection, $queries);

        $validator = new Authorization(self::PERMISSION_READ);

        $cacheKey = 'cache-' . $this->getNamespace() . ':' . $collection->getId() . ':' . $id;

        if (!empty($selections)) {
            $cacheKey .= ':' . \md5(\implode($selections));
        } else {
            $cacheKey .= ':*';
        }

        if ($cache = $this->cache->load($cacheKey, self::TTL)) {
            $document = new Document($cache);

            if ($collection->getId() !== self::METADATA
                && !$validator->isValid($document->getRead())) {
                return new Document();
            }

            $this->trigger(self::EVENT_DOCUMENT_READ, $document);

            return $document;
        }

        $document = $this->adapter->getDocument($collection->getId(), $id, $queries);
        $document->setAttribute('$collection', $collection->getId());

        if ($document->isEmpty()) {
            return $document;
        }

        if ($collection->getId() !== self::METADATA
            && !$validator->isValid($document->getRead())) {
            return new Document();
        }

        $document = $this->casting($collection, $document);
        $document = $this->decode($collection, $document, $selections);

        $this->cache->save($cacheKey, $document->getArrayCopy()); // save to cache after fetching from db

        $this->trigger(self::EVENT_DOCUMENT_READ, $document);

        return $document;
    }

    /**
     * Create Document
     *
     * @param string $collection
     * @param Document $document
     *
     * @return Document
     *
     * @throws AuthorizationException
     * @throws StructureException
     * @throws Exception|Throwable
     */
    public function createDocument(string $collection, Document $document): Document
    {
        $collection = $this->silent(fn () => $this->getCollection($collection));

        $time = DateTime::now();

        $document
            ->setAttribute('$id', empty($document->getId()) ? ID::unique() : $document->getId())
            ->setAttribute('$collection', $collection->getId())
            ->setAttribute('$createdAt', $time)
            ->setAttribute('$updatedAt', $time);

        $document = $this->encode($collection, $document);

        $validator = new Structure($collection);

        if (!$validator->isValid($document)) {
            throw new StructureException($validator->getDescription());
        }

        $document = $this->adapter->createDocument($collection->getId(), $document);

        $document = $this->decode($collection, $document);

        $this->trigger(self::EVENT_DOCUMENT_CREATE, $document);

        return $document;
    }

    /**
     * Update Document
     *
     * @param string $collection
     * @param string $id
     * @param Document $document
     * @return Document
     *
     * @throws AuthorizationException
     * @throws StructureException
     * @throws Throwable
     */
    public function updateDocument(string $collection, string $id, Document $document): Document
    {
        if (!$document->getId() || !$id) {
            throw new Exception('Must define $id attribute');
        }

        $time = DateTime::now();
        $document->setAttribute('$updatedAt', $time);

        $old = Authorization::skip(fn () => $this->silent(fn () => $this->getDocument($collection, $id))); // Skip ensures user does not need read permission for this
        $collection = $this->silent(fn () => $this->getCollection($collection));

        $validator = new Authorization(self::PERMISSION_UPDATE);

        if ($collection->getId() !== self::METADATA
            && !$validator->isValid($old->getUpdate())) {
            throw new AuthorizationException($validator->getDescription());
        }

        // Check if document was updated after the request timestamp
        $oldUpdatedAt = new \DateTime($old->getUpdatedAt());
        if (!is_null($this->timestamp) && $oldUpdatedAt > $this->timestamp) {
            throw new ConflictException('Document was updated after the request timestamp');
        }

        $document = $this->encode($collection, $document);

        $validator = new Structure($collection);

        if (!$validator->isValid($document)) { // Make sure updated structure still apply collection rules (if any)
            throw new StructureException($validator->getDescription());
        }

        $document = $this->adapter->updateDocument($collection->getId(), $document);
        $document = $this->decode($collection, $document);

        $this->cache->purge('cache-' . $this->getNamespace() . ':' . $collection->getId() . ':' . $id . ':*');

        $this->trigger(self::EVENT_DOCUMENT_UPDATE, $document);

        return $document;
    }

    /**
     * Increase a document attribute by a value
     *
     * @param string $collection
     * @param string $id
     * @param string $attribute
     * @param int|float $value
     * @param int|float|null $max
     * @return bool
     *
     * @throws AuthorizationException
     * @throws Exception
     */
    public function increaseDocumentAttribute(string $collection, string $id, string $attribute, int|float $value = 1, int|float|null $max = null): bool
    {
        if ($value <= 0) { // Can be a float
            throw new Exception('Value must be numeric and greater than 0');
        }

        $validator = new Authorization(self::PERMISSION_UPDATE);

        $document = Authorization::skip(fn () => $this->silent(fn () => $this->getDocument($collection, $id))); // Skip ensures user does not need read permission for this

        $collection = $this->silent(fn () => $this->getCollection($collection));
        if ($collection->getId() !== self::METADATA
            && !$validator->isValid($document->getUpdate())) {
            throw new AuthorizationException($validator->getDescription());
        }

        $attr = \array_filter($collection->getAttribute('attributes', []), function ($a) use ($attribute) {
            return $a['$id'] === $attribute;
        });

        if (empty($attr)) {
            throw new Exception('Attribute not found');
        }

        $whiteList = [self::VAR_INTEGER, self::VAR_FLOAT];

        /**
         * @var Document $attr
         */
        $attr = end($attr);
        if (!in_array($attr->getAttribute('type'), $whiteList)) {
            throw new Exception('Attribute type must be one of: ' . implode(',', $whiteList));
        }

        if ($max && ($document->getAttribute($attribute) + $value > $max)) {
            throw new Exception('Attribute value exceeds maximum limit: ' . $max);
        }

        $max = $max ? $max - $value : null;
        $result = $this->adapter->increaseDocumentAttribute($collection->getId(), $id, $attribute, $value, null, $max);
        $this->cache->purge('cache-' . $this->getNamespace() . ':' . $collection->getId() . ':' . $id . ':*');

        $this->trigger(self::EVENT_DOCUMENT_INCREASE, $document);

        return $result;
    }


    /**
     * Decrease a document attribute by a value
     *
     * @param string $collection
     * @param string $id
     * @param string $attribute
     * @param int|float $value
     * @param int|float|null $min
     * @return bool
     *
     * @throws AuthorizationException
     * @throws Exception|Throwable
     */
    public function decreaseDocumentAttribute(string $collection, string $id, string $attribute, int|float $value = 1, int|float|null $min = null): bool
    {
        if ($value <= 0) { // Can be a float
            throw new Exception('Value must be numeric and greater than 0');
        }

        $validator = new Authorization(self::PERMISSION_UPDATE);

        $document = Authorization::skip(fn () => $this->silent(fn () => $this->getDocument($collection, $id))); // Skip ensures user does not need read permission for this

        $collection = $this->silent(fn () => $this->getCollection($collection));
        if ($collection->getId() !== self::METADATA
            && !$validator->isValid($document->getUpdate())) {
            throw new AuthorizationException($validator->getDescription());
        }

        $attr = \array_filter($collection->getAttribute('attributes', []), function ($a) use ($attribute) {
            return $a['$id'] === $attribute;
        });

        if (empty($attr)) {
            throw new Exception('Attribute not found');
        }

        $whiteList = [self::VAR_INTEGER, self::VAR_FLOAT];

        /**
         * @var Document $attr
         */
        $attr = end($attr);
        if (!in_array($attr->getAttribute('type'), $whiteList)) {
            throw new Exception('Attribute type must be one of: ' . implode(',', $whiteList));
        }

        if ($min && ($document->getAttribute($attribute) - $value < $min)) {
            throw new Exception('Attribute value Exceeds minimum limit ' . $min);
        }

        $min = $min ? $min + $value : null;
        $result = $this->adapter->increaseDocumentAttribute($collection->getId(), $id, $attribute, $value * -1, $min);
        $this->cache->purge('cache-' . $this->getNamespace() . ':' . $collection->getId() . ':' . $id . ':*');
        $this->trigger(self::EVENT_DOCUMENT_DECREASE, $document);

        return $result;
    }

    /**
     * Delete Document
     *
     * @param string $collection
     * @param string $id
     *
     * @return bool
     *
     * @throws AuthorizationException
     */
    public function deleteDocument(string $collection, string $id): bool
    {
        $validator = new Authorization(self::PERMISSION_DELETE);

        $document = Authorization::skip(fn () => $this->silent(fn () => $this->getDocument($collection, $id))); // Skip ensures user does not need read permission for this
        $collection = $this->silent(fn () => $this->getCollection($collection));

        if ($collection->getId() !== self::METADATA
            && !$validator->isValid($document->getDelete())) {
            throw new AuthorizationException($validator->getDescription());
        }

        // Check if document was updated after the request timestamp
        $oldUpdatedAt = new \DateTime($document->getUpdatedAt());
        if (!is_null($this->timestamp) && $oldUpdatedAt > $this->timestamp) {
            throw new ConflictException('Document was updated after the request timestamp');
        }

        $this->cache->purge('cache-' . $this->getNamespace() . ':' . $collection->getId() . ':' . $id . ':*');

        $deleted = $this->adapter->deleteDocument($collection->getId(), $id);

        $this->trigger(self::EVENT_DOCUMENT_DELETE, $document);

        return $deleted;
    }

    /**
     * Cleans the all the collection's documents from the cache
     *
     * @param string $collection
     *
     * @return bool
     */
    public function deleteCachedCollection(string $collection): bool
    {
        return $this->cache->purge('cache-' . $this->getNamespace() . ':' . $collection . ':*');
    }

    /**
     * Cleans a specific document from cache
     *
     * @param string $collection
     * @param string $id
     *
     * @return bool
     */
    public function deleteCachedDocument(string $collection, string $id): bool
    {
        return $this->cache->purge('cache-' . $this->getNamespace() . ':' . $collection . ':' . $id . ':*');
    }

    /**
     * Find Documents
     *
     * @param string $collection
     * @param array<Query> $queries
     * @param int|null $timeout
     *
     * @return array<Document>
     * @throws Exception
     */
    public function find(string $collection, array $queries = [], ?int $timeout = null): array
    {
        if (!is_null($timeout) && $timeout <= 0) {
            throw new Exception('Timeout must be greater than 0');
        }

        $collection = $this->silent(fn () => $this->getCollection($collection));

        $grouped = Query::groupByType($queries);
        $filters = $grouped['filters'];
        $selections = $grouped['selections'];
        $limit = $grouped['limit'];
        $offset = $grouped['offset'];
        $orderAttributes = $grouped['orderAttributes'];
        $orderTypes = $grouped['orderTypes'];
        $cursor = $grouped['cursor'];
        $cursorDirection = $grouped['cursorDirection'];

        if (!empty($cursor) && $cursor->getCollection() !== $collection->getId()) {
            throw new Exception("cursor Document must be from the same Collection.");
        }

        $cursor = empty($cursor) ? [] : $this->encode($collection, $cursor)->getArrayCopy();

        $queries = \array_merge(
            $selections,
            self::convertQueries($collection, $filters)
        );

        $selections = $this->validateSelections($collection, $selections);

        $results = $this->adapter->find(
            $collection->getId(),
            $queries,
            $limit ?? 25,
            $offset ?? 0,
            $orderAttributes,
            $orderTypes,
            $cursor,
            $cursorDirection ?? Database::CURSOR_AFTER,
            $timeout
        );

        foreach ($results as &$node) {
            $node = $this->casting($collection, $node);
            $node = $this->decode($collection, $node, $selections);
            $node->setAttribute('$collection', $collection->getId());
        }

        $this->trigger(self::EVENT_DOCUMENT_FIND, $results);

        return $results;
    }

    /**
     * @param string $collection
     * @param array<Query> $queries
     * @return bool|Document
     * @throws Exception
     */
    public function findOne(string $collection, array $queries = []): bool|Document
    {
        $results = $this->silent(fn () => $this->find($collection, \array_merge([Query::limit(1)], $queries)));
        $found = \reset($results);

        $this->trigger(self::EVENT_DOCUMENT_FIND, $found);

        return $found;
    }

    /**
     * Count Documents
     *
     * Count the number of documents. Pass $max=0 for unlimited count
     *
     * @param string $collection
     * @param array<Query> $queries
     * @param int $max
     *
     * @return int
     * @throws Exception
     */
    public function count(string $collection, array $queries = [], int $max = 0): int
    {
        $collection = $this->silent(fn () => $this->getCollection($collection));

        if ($collection->isEmpty()) {
            throw new Exception("Collection not found");
        }

        $queries = Query::groupByType($queries)['filters'];
        $queries = self::convertQueries($collection, $queries);

        $count = $this->adapter->count($collection->getId(), $queries, $max);

        $this->trigger(self::EVENT_DOCUMENT_COUNT, $count);

        return $count;
    }

    /**
     * Sum an attribute
     *
     * Sum an attribute for all the documents. Pass $max=0 for unlimited count
     *
     * @param string $collection
     * @param string $attribute
     * @param array<Query> $queries
     * @param int $max
     *
     * @return int|float
     * @throws Exception
     */
    public function sum(string $collection, string $attribute, array $queries = [], int $max = 0): float|int
    {
        $collection = $this->silent(fn () => $this->getCollection($collection));

        if ($collection->isEmpty()) {
            throw new Exception("Collection not found");
        }

        $queries = self::convertQueries($collection, $queries);
        $sum = $this->adapter->sum($collection->getId(), $attribute, $queries, $max);

        $this->trigger(self::EVENT_DOCUMENT_SUM, $sum);

        return $sum;
    }

    /**
     * Add Attribute Filter
     *
     * @param string $name
     * @param callable $encode
     * @param callable $decode
     *
     * @return void
     */
    public static function addFilter(string $name, callable $encode, callable $decode): void
    {
        self::$filters[$name] = [
            'encode' => $encode,
            'decode' => $decode,
        ];
    }

    /**
     * @return array<Document>
     * @throws Exception
     */
    public function getInternalAttributes(): array
    {
        $attributes = [];
        foreach ($this->attributes as $internal) {
            $attributes[] = new Document($internal);
        }
        return $attributes;
    }

    /**
     * Encode Document
     *
     * @param Document $collection
     * @param Document $document
     *
     * @return Document
     * @throws Exception|Throwable
     */
    public function encode(Document $collection, Document $document): Document
    {
        $attributes = $collection->getAttribute('attributes', []);
        $attributes = array_merge($attributes, $this->getInternalAttributes());
        foreach ($attributes as $attribute) {
            $key = $attribute['$id'] ?? '';
            $array = $attribute['array'] ?? false;
            $default = $attribute['default'] ?? null;
            $filters = $attribute['filters'] ?? [];
            $value = $document->getAttribute($key);

            // continue on optional param with no default
            if (is_null($value) && is_null($default)) {
                continue;
            }

            // assign default only if no value provided
            // False positive "Call to function is_null() with mixed will always evaluate to false"
            // @phpstan-ignore-next-line
            if (is_null($value) && !is_null($default)) {
                $value = ($array) ? $default : [$default];
            } else {
                $value = ($array) ? $value : [$value];
            }

            foreach ($value as &$node) {
                if (($node !== null)) {
                    foreach ($filters as $filter) {
                        $node = $this->encodeAttribute($filter, $node, $document);
                    }
                }
            }

            if (!$array) {
                $value = $value[0];
            }

            $document->setAttribute($key, $value);
        }

        return $document;
    }

    /**
     * Decode Document
     *
     * @param Document $collection
     * @param Document $document
     * @param string[] $selections
     * @return Document
     * @throws Exception
     */
    public function decode(Document $collection, Document $document, array $selections = []): Document
    {
        $attributes = $collection->getAttribute('attributes', []);
        $attributes = array_merge($attributes, $this->getInternalAttributes());
        foreach ($attributes as $attribute) {
            $key = $attribute['$id'] ?? '';
            $array = $attribute['array'] ?? false;
            $filters = $attribute['filters'] ?? [];
            $value = $document->getAttribute($key);
            $value = ($array) ? $value : [$value];
            $value = (is_null($value)) ? [] : $value;

            foreach ($value as &$node) {
                foreach (array_reverse($filters) as $filter) {
                    $node = $this->decodeAttribute($filter, $node, $document);
                }
            }

            if (empty($selections) || \in_array($key, $selections)) {
                $document->setAttribute($key, ($array) ? $value : $value[0]);
            }
        }

        return $document;
    }

    /**
     * Casting
     *
     * @param Document $collection
     * @param Document $document
     *
     * @return Document
     */
    public function casting(Document $collection, Document $document): Document
    {
        if ($this->adapter->getSupportForCasting()) {
            return $document;
        }

        $attributes = $collection->getAttribute('attributes', []);

        foreach ($attributes as $attribute) {
            $key = $attribute['$id'] ?? '';
            $type = $attribute['type'] ?? '';
            $array = $attribute['array'] ?? false;
            $value = $document->getAttribute($key, null);
            if (is_null($value)) {
                continue;
            }

            if ($array) {
                $value = !is_string($value)
                    ? $value
                    : json_decode($value, true);
            } else {
                $value = [$value];
            }

            foreach ($value as &$node) {
                switch ($type) {
                    case self::VAR_BOOLEAN:
                        $node = (bool)$node;
                        break;
                    case self::VAR_INTEGER:
                        $node = (int)$node;
                        break;
                    case self::VAR_ID:
                        // String? since int can be string, but string can't be int?
                        break;
                    case self::VAR_FLOAT:
                        $node = (float)$node;
                        break;
                    default:
                        break;
                }
            }

            $document->setAttribute($key, ($array) ? $value : $value[0]);
        }

        return $document;
    }

    /**
     * Encode Attribute
     *
     * Passes the attribute $value, and $document context to a predefined filter
     *  that allow you to manipulate the input format of the given attribute.
     *
     * @param string $name
     * @param mixed $value
     * @param Document $document
     *
     * @return mixed
     * @throws Throwable
     */
    protected function encodeAttribute(string $name, $value, Document $document): mixed
    {
        if (!array_key_exists($name, self::$filters) && !array_key_exists($name, $this->instanceFilters)) {
            throw new Exception("Filter: {$name} not found");
        }

        try {
            if (array_key_exists($name, $this->instanceFilters)) {
                $value = $this->instanceFilters[$name]['encode']($value, $document, $this);
            } else {
                $value = self::$filters[$name]['encode']($value, $document, $this);
            }
        } catch (\Throwable $th) {
            throw $th;
        }

        return $value;
    }

    /**
     * Decode Attribute
     *
     * Passes the attribute $value, and $document context to a predefined filter
     *  that allow you to manipulate the output format of the given attribute.
     *
     * @param string $name
     * @param mixed $value
     * @param Document $document
     *
     * @return mixed
     * @throws Exception
     */
    protected function decodeAttribute(string $name, mixed $value, Document $document): mixed
    {
        if (!array_key_exists($name, self::$filters) && !array_key_exists($name, $this->instanceFilters)) {
            throw new Exception('Filter not found');
        }

        if (array_key_exists($name, $this->instanceFilters)) {
            $value = $this->instanceFilters[$name]['decode']($value, $document, $this);
        } else {
            $value = self::$filters[$name]['decode']($value, $document, $this);
        }

        return $value;
    }

    /**
     * Get adapter attribute limit, accounting for internal metadata
     * Returns 0 to indicate no limit
     *
     * @return int
     */
    public function getLimitForAttributes(): int
    {
        // If negative, return 0
        // -1 ==> virtual columns count as total, so treat as buffer
        return \max($this->adapter->getLimitForAttributes() - $this->adapter->getCountOfDefaultAttributes() - 1, 0);
    }

    /**
     * Get adapter index limit
     *
     * @return int
     */
    public function getLimitForIndexes(): int
    {
        return $this->adapter->getLimitForIndexes() - $this->adapter->getCountOfDefaultIndexes();
    }

    /**
     * Get list of keywords that cannot be used
     *
     * @return array<string>
     */
    public function getKeywords(): array
    {
        return $this->adapter->getKeywords();
    }

    /**
     * Validate if a set of attributes can be selected from the collection
     *
     * @param Document $collection
     * @param array<Query> $queries
     * @return array<string>
     * @throws Exception
     */
    private function validateSelections(Document $collection, array $queries): array
    {
        if (empty($queries)) {
            return [];
        }

        $selections = [];
        foreach ($queries as $query) {
            if ($query->getMethod() == Query::TYPE_SELECT) {
                foreach ($query->getValues() as $value) {
                    $selections[] = $value;
                }
            }
        }

        $attributes = [];
        foreach ($collection->getAttribute('attributes', []) as $attribute) {
            $attributes[] = $attribute['key'];
        }

        $invalid = \array_diff($selections, $attributes);

        if (!empty($invalid)) {
            throw new \Exception('Cannot select attributes: ' . \implode(', ', $invalid));
        }

        $selections[] = '$id';
        $selections[] = '$internalId';
        $selections[] = '$collection';
        $selections[] = '$createdAt';
        $selections[] = '$updatedAt';
        $selections[] = '$permissions';

        return $selections;
    }

    /**
     * Get Database Adapter
     *
     * @return Adapter
     */
    public function getAdapter(): Adapter
    {
        return $this->adapter;
    }

    /**
     * @param Document $collection
     * @param array<Query> $queries
     * @return array<Query>
     * @throws Exception
     */
    public static function convertQueries(Document $collection, array $queries): array
    {
        $attributes = $collection->getAttribute('attributes', []);

        foreach ($attributes as $v) {
            /* @var $v Document */
            switch ($v->getAttribute('type')) {
                case Database::VAR_DATETIME:
                    foreach ($queries as $qk => $q) {
                        if ($q->getAttribute() === $v->getId()) {
                            $arr = $q->getValues();
                            foreach ($arr as $vk => $vv) {
                                $arr[$vk] = DateTime::setTimezone($vv);
                            }
                            $q->setValues($arr);
                            $queries[$qk] = $q;
                        }
                    }
                    break;
            }
        }
        return $queries;
    }
}<|MERGE_RESOLUTION|>--- conflicted
+++ resolved
@@ -21,18 +21,11 @@
 {
     public const VAR_STRING = 'string';
     // Simple Types
-<<<<<<< HEAD
-    const VAR_INTEGER = 'integer';
-    const VAR_FLOAT = 'double';
-    const VAR_BOOLEAN = 'boolean';
-    const VAR_DATETIME = 'datetime';
-    const VAR_ID = 'id';
-=======
     public const VAR_INTEGER = 'integer';
     public const VAR_FLOAT = 'double';
     public const VAR_BOOLEAN = 'boolean';
     public const VAR_DATETIME = 'datetime';
->>>>>>> 5aa5301f
+    public const VAR_ID = 'id';
 
     // Relationships Types
     public const VAR_DOCUMENT = 'document';
