<?php

namespace Utopia\Database;

use ArrayObject;
<<<<<<< HEAD
use Utopia\Database\Exception as DatabaseException;
=======
use Exception;
use Utopia\Database\Helpers\Permission;
use Utopia\Database\Helpers\Role;
>>>>>>> f6ab65e5

/**
 * @extends ArrayObject<string, mixed>
 */
class Document extends ArrayObject
{
    public const SET_TYPE_ASSIGN = 'assign';
    public const SET_TYPE_PREPEND = 'prepend';
    public const SET_TYPE_APPEND = 'append';

    /**
     * Construct.
     *
     * Construct a new fields object
     *
<<<<<<< HEAD
     * @param array $input
     * @throws DatabaseException
=======
     * @param array<string, mixed> $input
     * @throws Exception
>>>>>>> f6ab65e5
     * @see ArrayObject::__construct
     *
     */
    public function __construct(array $input = [])
    {
        if (isset($input['$permissions']) && !is_array($input['$permissions'])) {
            throw new DatabaseException('$permissions must be of type array');
        }

        foreach ($input as $key => &$value) {
            if (!\is_array($value)) {
                continue;
            }
            if ((isset($value['$id']) || isset($value['$collection']))) {
                $input[$key] = new self($value);
                continue;
            }
            foreach ($value as $childKey => $child) {
                if ((isset($child['$id']) || isset($child['$collection'])) && (!$child instanceof self)) {
                    $value[$childKey] = new self($child);
                }
            }
        }

        parent::__construct($input);
    }

    /**
     * @return string
     */
    public function getId(): string
    {
        return $this->getAttribute('$id', '');
    }

    /**
     * @return string
     */
    public function getInternalId(): string
    {
        return $this->getAttribute('$internalId', '');
    }

    /**
     * @return string
     */
    public function getCollection(): string
    {
        return $this->getAttribute('$collection', '');
    }

    /**
     * @return array<string>
     */
    public function getPermissions(): array
    {
        return \array_unique($this->getAttribute('$permissions', []));
    }

    /**
     * @return array<string>
     */
    public function getRead(): array
    {
        return $this->getPermissionsByType(Database::PERMISSION_READ);
    }

    /**
     * @return array<string>
     */
    public function getCreate(): array
    {
        return $this->getPermissionsByType(Database::PERMISSION_CREATE);
    }

    /**
     * @return array<string>
     */
    public function getUpdate(): array
    {
        return $this->getPermissionsByType(Database::PERMISSION_UPDATE);
    }

    /**
     * @return array<string>
     */
    public function getDelete(): array
    {
        return $this->getPermissionsByType(Database::PERMISSION_DELETE);
    }

    /**
     * @return array<string>
     */
    public function getWrite(): array
    {
        return \array_unique(\array_intersect(
            $this->getCreate(),
            $this->getUpdate(),
            $this->getDelete()
        ));
    }

    /**
     * @return array<string>
     */
    public function getPermissionsByType(string $type): array
    {
        $typePermissions = [];

        foreach ($this->getPermissions() as $permission) {
            if (!\str_starts_with($permission, $type)) {
                continue;
            }
            $typePermissions[] = \str_replace([$type . '(', ')', '"', ' '], '', $permission);
        }

        return \array_unique($typePermissions);
    }

    /**
     * @return string|null
     */
    public function getCreatedAt(): ?string
    {
        return $this->getAttribute('$createdAt');
    }

    /**
     * @return string|null
     */
    public function getUpdatedAt(): ?string
    {
        return $this->getAttribute('$updatedAt');
    }

    /**
     * Get Document Attributes
     *
     * @return array<string, mixed>
     */
    public function getAttributes(): array
    {
        $attributes = [];

        foreach ($this as $attribute => $value) {
            if (\array_key_exists($attribute, [
                '$id' => true,
                '$internalId' => true,
                '$collection' => true,
                '$permissions' => [Permission::read(Role::any())],
                '$createdAt' => true,
                '$updatedAt' => true,
            ])) {
                continue;
            }

            $attributes[$attribute] = $value;
        }

        return $attributes;
    }

    /**
     * Get Attribute.
     *
     * Method for getting a specific fields attribute. If $name is not found $default value will be returned.
     *
     * @param string $name
     * @param mixed $default
     *
     * @return mixed
     */
    public function getAttribute(string $name, mixed $default = null): mixed
    {
        if (isset($this[$name])) {
            return $this[$name];
        }

        return $default;
    }

    /**
     * Set Attribute.
     *
     * Method for setting a specific field attribute
     *
     * @param string $key
     * @param mixed $value
     * @param string $type
     *
     * @return self
     */
    public function setAttribute(string $key, $value, string $type = self::SET_TYPE_ASSIGN): self
    {
        switch ($type) {
            case self::SET_TYPE_ASSIGN:
                $this[$key] = $value;
                break;
            case self::SET_TYPE_APPEND:
                $this[$key] = (!isset($this[$key]) || !\is_array($this[$key])) ? [] : $this[$key];
                \array_push($this[$key], $value);
                break;
            case self::SET_TYPE_PREPEND:
                $this[$key] = (!isset($this[$key]) || !\is_array($this[$key])) ? [] : $this[$key];
                \array_unshift($this[$key], $value);
                break;
        }

        return $this;
    }

    /**
     * Remove Attribute.
     *
     * Method for removing a specific field attribute
     *
     * @param string $key
     *
     * @return self
     */
    public function removeAttribute(string $key): self
    {
        if (\array_key_exists($key, (array)$this)) {
            unset($this[$key]);
        }

        return $this;
    }

    /**
     * Find.
     *
     * @param string $key
     * @param mixed $find
     * @param string $subject
     *
     * @return mixed
     */
    public function find(string $key, $find, string $subject = ''): mixed
    {
        $subject = $this[$subject] ?? null;
        $subject = (empty($subject)) ? $this : $subject;

        if (is_array($subject)) {
            foreach ($subject as $i => $value) {
                if (isset($value[$key]) && $value[$key] === $find) {
                    return $value;
                }
            }
            return false;
        }

        if (isset($subject[$key]) && $subject[$key] === $find) {
            return $subject;
        }
        return false;
    }

    /**
     * Find and Replace.
     *
     * Get array child by key and value match
     *
     * @param string $key
     * @param mixed $find
     * @param mixed $replace
     * @param string $subject
     *
     * @return bool
     */
    public function findAndReplace(string $key, $find, $replace, string $subject = ''): bool
    {
        $subject = &$this[$subject] ?? null;
        $subject = (empty($subject)) ? $this : $subject;

        if (is_array($subject)) {
            foreach ($subject as $i => &$value) {
                if (isset($value[$key]) && $value[$key] === $find) {
                    $value = $replace;
                    return true;
                }
            }
            return false;
        }

        if (isset($subject[$key]) && $subject[$key] === $find) {
            $subject[$key] = $replace;
            return true;
        }
        return false;
    }

    /**
     * Find and Remove.
     *
     * Get array child by key and value match
     *
     * @param string $key
     * @param mixed $find
     * @param string $subject
     *
     * @return bool
     */
    public function findAndRemove(string $key, $find, string $subject = ''): bool
    {
        $subject = &$this[$subject] ?? null;
        $subject = (empty($subject)) ? $this : $subject;

        if (is_array($subject)) {
            foreach ($subject as $i => &$value) {
                if (isset($value[$key]) && $value[$key] === $find) {
                    unset($subject[$i]);
                    return true;
                }
            }
            return false;
        }

        if (isset($subject[$key]) && $subject[$key] === $find) {
            unset($subject[$key]);
            return true;
        }
        return false;
    }

    /**
     * Checks if document has data.
     *
     * @return bool
     */
    public function isEmpty(): bool
    {
        return empty($this->getId());
    }

    /**
     * Checks if a document key is set.
     *
     * @param string $key
     *
     * @return bool
     */
    public function isSet(string $key): bool
    {
        return isset($this[$key]);
    }

    /**
     * Get Array Copy.
     *
     * Outputs entity as a PHP array
     *
     * @param array<string> $allow
     * @param array<string> $disallow
     *
     * @return array<string, mixed>
     */
    public function getArrayCopy(array $allow = [], array $disallow = []): array
    {
        $array = parent::getArrayCopy();

        $output = [];

        foreach ($array as $key => &$value) {
            if (!empty($allow) && !\in_array($key, $allow)) { // Export only allow fields
                continue;
            }

            if (!empty($disallow) && \in_array($key, $disallow)) { // Don't export disallowed fields
                continue;
            }

            if ($value instanceof self) {
                $output[$key] = $value->getArrayCopy($allow, $disallow);
            } elseif (\is_array($value)) {
                foreach ($value as $childKey => &$child) {
                    if ($child instanceof self) {
                        $output[$key][$childKey] = $child->getArrayCopy($allow, $disallow);
                    } else {
                        $output[$key][$childKey] = $child;
                    }
                }

                if (empty($value)) {
                    $output[$key] = $value;
                }
            } else {
                $output[$key] = $value;
            }
        }

        return $output;
    }
}<|MERGE_RESOLUTION|>--- conflicted
+++ resolved
@@ -3,13 +3,9 @@
 namespace Utopia\Database;
 
 use ArrayObject;
-<<<<<<< HEAD
 use Utopia\Database\Exception as DatabaseException;
-=======
-use Exception;
 use Utopia\Database\Helpers\Permission;
 use Utopia\Database\Helpers\Role;
->>>>>>> f6ab65e5
 
 /**
  * @extends ArrayObject<string, mixed>
@@ -25,13 +21,8 @@
      *
      * Construct a new fields object
      *
-<<<<<<< HEAD
-     * @param array $input
+     * @param array<string, mixed> $input
      * @throws DatabaseException
-=======
-     * @param array<string, mixed> $input
-     * @throws Exception
->>>>>>> f6ab65e5
      * @see ArrayObject::__construct
      *
      */
