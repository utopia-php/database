<?php

namespace Utopia\Database;

use Exception;
use Utopia\Database\Exception as DatabaseException;
use Utopia\Database\Exception\Duplicate as DuplicateException;
use Utopia\Database\Exception\Timeout as TimeoutException;
use Utopia\Database\Validator\Authorization;

abstract class Adapter
{
    protected string $database = '';

    protected string $namespace = '';

    protected bool $sharedTables = false;

    protected ?int $tenant = null;

    protected int $inTransaction = 0;

    /**
     * @var array<string, mixed>
     */
    protected array $debug = [];

    /**
     * @var array<string, array<callable>>
     */
    protected array $transformations = [
        '*' => [],
    ];

    /**
     * @var array<string, mixed>
     */
    protected array $metadata = [];

    /**
     * @var Authorization
     */
    protected Authorization $authorization;

    /**
     * @param Authorization $authorization
     *
     * @return $this
     */
    public function setAuthorization(Authorization $authorization): self
    {
        $this->authorization = $authorization;

        return $this;
    }

    /**
     * @return $this
     */
    public function clearTransformations(): self
    {
        $this->transformations = [
            '*' => [],
        ];

        return $this;
    }

    /**
     * @param string $key
     * @param mixed $value
     *
     * @return $this
     */
    public function setDebug(string $key, mixed $value): self
    {
        $this->debug[$key] = $value;

        return $this;
    }

    /**
     * @return array<string, mixed>
     */
    public function getDebug(): array
    {
        return $this->debug;
    }

    /**
     * @return self
     */
    public function resetDebug(): self
    {
        $this->debug = [];

        return $this;
    }

    /**
     * Set Namespace.
     *
     * Set namespace to divide different scope of data sets
     *
     * @param string $namespace
     *
     * @return bool
     * @throws DatabaseException
     *
     */
    public function setNamespace(string $namespace): bool
    {
        $this->namespace = $this->filter($namespace);

        return true;
    }

    /**
     * Get Namespace.
     *
     * Get namespace of current set scope
     *
     * @return string
     *
     */
    public function getNamespace(): string
    {
        return $this->namespace;
    }

    /**
     * Set Database.
     *
     * Set database to use for current scope
     *
     * @param string $name
     *
     * @return bool
     * @throws DatabaseException
     */
    public function setDatabase(string $name): bool
    {
        $this->database = $this->filter($name);

        return true;
    }

    /**
     * Get Database.
     *
     * Get Database from current scope
     *
     * @return string
     * @throws DatabaseException
     *
     */
    public function getDatabase(): string
    {
        if (empty($this->database)) {
            throw new DatabaseException('Missing database. Database must be set before use.');
        }

        return $this->database;
    }

    /**
     * Set Shared Tables.
     *
     * Set whether to share tables between tenants
     *
     * @param bool $sharedTables
     *
     * @return bool
     */
    public function setSharedTables(bool $sharedTables): bool
    {
        $this->sharedTables = $sharedTables;

        return true;
    }

    /**
     * Get Share Tables.
     *
     * Get whether to share tables between tenants
     *
     * @return bool
     */
    public function getSharedTables(): bool
    {
        return $this->sharedTables;
    }

    /**
     * Set Tenant.
     *
     * Set tenant to use if tables are shared
     *
     * @param ?int $tenant
     *
     * @return bool
     */
    public function setTenant(?int $tenant): bool
    {
        $this->tenant = $tenant;

        return true;
    }

    /**
     * Get Tenant.
     *
     * Get tenant to use for shared tables
     *
     * @return ?int
     */
    public function getTenant(): ?int
    {
        return $this->tenant;
    }

    /**
     * Set metadata for query comments
     *
     * @param string $key
     * @param mixed $value
     * @return $this
     */
    public function setMetadata(string $key, mixed $value): self
    {
        $this->metadata[$key] = $value;

        $output = '';
        foreach ($this->metadata as $key => $value) {
            $output .= "/* {$key}: {$value} */\n";
        }

        $this->before(Database::EVENT_ALL, 'metadata', function ($query) use ($output) {
            return $output . $query;
        });

        return $this;
    }

    /**
     * Get metadata
     *
     * @return array<string, mixed>
     */
    public function getMetadata(): array
    {
        return $this->metadata;
    }

    /**
     * Clear existing metadata
     *
     * @return $this
     */
    public function resetMetadata(): self
    {
        $this->metadata = [];

        return $this;
    }

    /**
     * Start a new transaction.
     *
     * If a transaction is already active, this will only increment the transaction count and return true.
     *
     * @return bool
     * @throws DatabaseException
     */
    abstract public function startTransaction(): bool;

    /**
     * Commit a transaction.
     *
     * If no transaction is active, this will be a no-op and will return false.
     * If there is more than one active transaction, this decrement the transaction count and return true.
     * If the transaction count is 1, it will be commited, the transaction count will be reset to 0, and return true.
     *
     * @return bool
     * @throws DatabaseException
     */
    abstract public function commitTransaction(): bool;

    /**
     * Rollback a transaction.
     *
     * If no transaction is active, this will be a no-op and will return false.
     * If 1 or more transactions are active, this will roll back all transactions, reset the count to 0, and return true.
     *
     * @return bool
     * @throws DatabaseException
     */
    abstract public function rollbackTransaction(): bool;

    /**
     * Check if a transaction is active.
     *
     * @return bool
     * @throws DatabaseException
     */
    public function inTransaction(): bool
    {
        return $this->inTransaction > 0;
    }

    /**
     * @template T
     * @param callable(): T $callback
     * @return T
     * @throws \Throwable
     */
    public function withTransaction(callable $callback): mixed
    {
        $this->startTransaction();

        try {
            $result = $callback();
            $this->commitTransaction();
            return $result;
        } catch (\Throwable $e) {
            $this->rollbackTransaction();
            throw $e;
        }
    }

    /**
     * Apply a transformation to a query before an event occurs
     *
     * @param string $event
     * @param string $name
     * @param ?callable $callback
     * @return self
     */
    public function before(string $event, string $name = '', ?callable $callback = null): self
    {
        if (!isset($this->transformations[$event])) {
            $this->transformations[$event] = [];
        }

        if (\is_null($callback)) {
            unset($this->transformations[$event][$name]);
        } else {
            $this->transformations[$event][$name] = $callback;
        }

        return $this;
    }

    protected function trigger(string $event, mixed $query): mixed
    {
        foreach ($this->transformations[Database::EVENT_ALL] as $callback) {
            $query = $callback($query);
        }
        foreach (($this->transformations[$event] ?? []) as $callback) {
            $query = $callback($query);
        }

        return $query;
    }

    /**
     * Ping Database
     *
     * @return bool
     */
    abstract public function ping(): bool;

    /**
     * Create Database
     *
     * @param string $name
     *
     * @return bool
     */
    abstract public function create(string $name): bool;

    /**
     * Check if database exists
     * Optionally check if collection exists in database
     *
     * @param string $database database name
     * @param string|null $collection (optional) collection name
     *
     * @return bool
     */
    abstract public function exists(string $database, ?string $collection = null): bool;

    /**
     * List Databases
     *
     * @return array<Document>
     */
    abstract public function list(): array;

    /**
     * Delete Database
     *
     * @param string $name
     *
     * @return bool
     */
    abstract public function delete(string $name): bool;

    /**
     * Create Collection
     *
     * @param string $name
     * @param array<Document> $attributes (optional)
     * @param array<Document> $indexes (optional)
     * @return bool
     */
    abstract public function createCollection(string $name, array $attributes = [], array $indexes = []): bool;

    /**
     * Delete Collection
     *
     * @param string $id
     *
     * @return bool
     */
    abstract public function deleteCollection(string $id): bool;

    /**
     * Create Attribute
     *
     * @param string $collection
     * @param string $id
     * @param string $type
     * @param int $size
     * @param bool $signed
     * @param bool $array
     * @return bool
     * @throws TimeoutException
     * @throws DuplicateException
     */
    abstract public function createAttribute(string $collection, string $id, string $type, int $size, bool $signed = true, bool $array = false): bool;

    /**
     * Update Attribute
     *
     * @param string $collection
     * @param string $id
     * @param string $type
     * @param int $size
     * @param bool $signed
     * @param bool $array
     * @param string $newKey
     *
     * @return bool
     */
    abstract public function updateAttribute(string $collection, string $id, string $type, int $size, bool $signed = true, bool $array = false, string $newKey = null): bool;

    /**
     * Delete Attribute
     *
     * @param string $collection
     * @param string $id
     *
     * @return bool
     */
    abstract public function deleteAttribute(string $collection, string $id): bool;

    /**
     * Rename Attribute
     *
     * @param string $collection
     * @param string $old
     * @param string $new
     * @return bool
     */
    abstract public function renameAttribute(string $collection, string $old, string $new): bool;

    /**
     * @param string $collection
     * @param string $relatedCollection
     * @param string $type
     * @param bool $twoWay
     * @param string $id
     * @param string $twoWayKey
     * @return bool
     */
    abstract public function createRelationship(string $collection, string $relatedCollection, string $type, bool $twoWay = false, string $id = '', string $twoWayKey = ''): bool;

    /**
     * Update Relationship
     *
     * @param string $collection
     * @param string $relatedCollection
     * @param string $type
     * @param bool $twoWay
     * @param string $key
     * @param string $twoWayKey
     * @param string $side
     * @param string|null $newKey
     * @param string|null $newTwoWayKey
     * @return bool
     */
    abstract public function updateRelationship(string $collection, string $relatedCollection, string $type, bool $twoWay, string $key, string $twoWayKey, string $side, ?string $newKey = null, ?string $newTwoWayKey = null): bool;

    /**
     * Delete Relationship
     *
     * @param string $collection
     * @param string $relatedCollection
     * @param string $type
     * @param bool $twoWay
     * @param string $key
     * @param string $twoWayKey
     * @param string $side
     * @return bool
     */
    abstract public function deleteRelationship(string $collection, string $relatedCollection, string $type, bool $twoWay, string $key, string $twoWayKey, string $side): bool;

    /**
     * Rename Index
     *
     * @param string $collection
     * @param string $old
     * @param string $new
     * @return bool
     */
    abstract public function renameIndex(string $collection, string $old, string $new): bool;

    /**
     * Create Index
     *
     * @param string $collection
     * @param string $id
     * @param string $type
     * @param array<string> $attributes
     * @param array<int> $lengths
     * @param array<string> $orders
     *
     * @return bool
     */
    abstract public function createIndex(string $collection, string $id, string $type, array $attributes, array $lengths, array $orders): bool;

    /**
     * Delete Index
     *
     * @param string $collection
     * @param string $id
     *
     * @return bool
     */
    abstract public function deleteIndex(string $collection, string $id): bool;

    /**
     * Get Document
     *
     * @param string $collection
     * @param string $id
     * @param array<Query> $queries
     * @param bool $forUpdate
     * @return Document
     */
    abstract public function getDocument(string $collection, string $id, array $queries = [], bool $forUpdate = false): Document;

    /**
     * Create Document
     *
     * @param string $collection
     * @param Document $document
     *
     * @return Document
     */
    abstract public function createDocument(string $collection, Document $document): Document;

    /**
     * Create Documents in batches
     *
     * @param string $collection
     * @param array<Document> $documents
     * @param int $batchSize
     *
     * @return array<Document>
     *
     * @throws DatabaseException
     */
    abstract public function createDocuments(string $collection, array $documents, int $batchSize): array;

    /**
     * Update Document
     *
     * @param string $collection
     * @param Document $document
     *
     * @return Document
     */
<<<<<<< HEAD
    abstract public function updateDocument(string $collection, Document $document): Document;
    
=======
    abstract public function updateDocument(string $collection, string $id, Document $document): Document;

>>>>>>> f979e2fe
    /**
     * Update documents
     *
     * Updates all documents which match the given query.
     *
     * @param string $collection
     * @param Document $updates
     * @param array<Document> $documents
     *
     * @return int
     *
     * @throws DatabaseException
     */
    abstract public function updateDocuments(string $collection, Document $updates, array $documents): int;

    /**
     * Delete Document
     *
     * @param string $collection
     * @param string $id
     *
     * @return bool
     */
    abstract public function deleteDocument(string $collection, string $id): bool;

    /**
     * Find Documents
     *
     * Find data sets using chosen queries
     *
     * @param string $collection
     * @param array<Query> $queries
     * @param int|null $limit
     * @param int|null $offset
     * @param array<string> $orderAttributes
     * @param array<string> $orderTypes
     * @param array<string, mixed> $cursor
     * @param string $cursorDirection
     * @param string $forPermission
     *
     * @return array<Document>
     */
    abstract public function find(string $collection, array $queries = [], ?int $limit = 25, ?int $offset = null, array $orderAttributes = [], array $orderTypes = [], array $cursor = [], string $cursorDirection = Database::CURSOR_AFTER, string $forPermission = Database::PERMISSION_READ): array;

    /**
     * Sum an attribute
     *
     * @param string $collection
     * @param string $attribute
     * @param array<Query> $queries
     * @param int|null $max
     *
     * @return int|float
     */
    abstract public function sum(string $collection, string $attribute, array $queries = [], ?int $max = null): float|int;

    /**
     * Count Documents
     *
     * @param string $collection
     * @param array<Query> $queries
     * @param int|null $max
     *
     * @return int
     */
    abstract public function count(string $collection, array $queries = [], ?int $max = null): int;

    /**
     * Get Collection Size of the raw data
     *
     * @param string $collection
     * @return int
     * @throws DatabaseException
     */
    abstract public function getSizeOfCollection(string $collection): int;

    /**
     * Get Collection Size on the disk
     *
     * @param string $collection
     * @return int
     * @throws DatabaseException
     */
    abstract public function getSizeOfCollectionOnDisk(string $collection): int;

    /**
     * Get max STRING limit
     *
     * @return int
     */
    abstract public function getLimitForString(): int;

    /**
     * Get max INT limit
     *
     * @return int
     */
    abstract public function getLimitForInt(): int;

    /**
     * Get maximum attributes limit.
     *
     * @return int
     */
    abstract public function getLimitForAttributes(): int;

    /**
     * Get maximum index limit.
     *
     * @return int
     */
    abstract public function getLimitForIndexes(): int;

    /**
     * Is schemas supported?
     *
     * @return bool
     */
    abstract public function getSupportForSchemas(): bool;

    /**
     * Are attributes supported?
     *
     * @return bool
     */
    abstract public function getSupportForAttributes(): bool;

    /**
     * Is index supported?
     *
     * @return bool
     */
    abstract public function getSupportForIndex(): bool;

    /**
     * Is unique index supported?
     *
     * @return bool
     */
    abstract public function getSupportForUniqueIndex(): bool;

    /**
     * Is fulltext index supported?
     *
     * @return bool
     */
    abstract public function getSupportForFulltextIndex(): bool;

    /**
     * Is fulltext wildcard supported?
     *
     * @return bool
     */
    abstract public function getSupportForFulltextWildcardIndex(): bool;


    /**
     * Does the adapter handle casting?
     *
     * @return bool
     */
    abstract public function getSupportForCasting(): bool;

    /**
     * Does the adapter handle array Contains?
     *
     * @return bool
     */
    abstract public function getSupportForQueryContains(): bool;

    /**
     * Are timeouts supported?
     *
     * @return bool
     */
    abstract public function getSupportForTimeouts(): bool;

    /**
     * Are relationships supported?
     *
     * @return bool
     */
    abstract public function getSupportForRelationships(): bool;

    abstract public function getSupportForUpdateLock(): bool;

    /**
     * Are batch operations supported?
     *
     * @return bool
     */
    abstract public function getSupportForBatchOperations(): bool;

    /**
     * Is attribute resizing supported?
     *
     * @return bool
     */
    abstract public function getSupportForAttributeResizing(): bool;

    /**
     * Get current attribute count from collection document
     *
     * @param Document $collection
     * @return int
     */
    abstract public function getCountOfAttributes(Document $collection): int;

    /**
     * Get current index count from collection document
     *
     * @param Document $collection
     * @return int
     */
    abstract public function getCountOfIndexes(Document $collection): int;

    /**
     * Returns number of attributes used by default.
     *
     * @return int
     */
    abstract public static function getCountOfDefaultAttributes(): int;

    /**
     * Returns number of indexes used by default.
     *
     * @return int
     */
    abstract public static function getCountOfDefaultIndexes(): int;

    /**
     * Get maximum width, in bytes, allowed for a SQL row
     * Return 0 when no restrictions apply
     *
     * @return int
     */
    abstract public static function getDocumentSizeLimit(): int;

    /**
     * Estimate maximum number of bytes required to store a document in $collection.
     * Byte requirement varies based on column type and size.
     * Needed to satisfy MariaDB/MySQL row width limit.
     * Return 0 when no restrictions apply to row width
     *
     * @param Document $collection
     * @return int
     */
    abstract public function getAttributeWidth(Document $collection): int;

    /**
     * Get list of keywords that cannot be used
     *
     * @return array<string>
     */
    abstract public function getKeywords(): array;

    /**
     * Get an attribute projection given a list of selected attributes
     *
     * @param array<string> $selections
     * @param string $prefix
     * @return mixed
     */
    abstract protected function getAttributeProjection(array $selections, string $prefix = ''): mixed;

    /**
     * Get all selected attributes from queries
     *
     * @param Query[] $queries
     * @return string[]
     */
    protected function getAttributeSelections(array $queries): array
    {
        $selections = [];

        foreach ($queries as $query) {
            switch ($query->getMethod()) {
                case Query::TYPE_SELECT:
                    foreach ($query->getValues() as $value) {
                        $selections[] = $value;
                    }
                    break;
            }
        }

        return $selections;
    }

    /**
     * Filter Keys
     *
     * @param string $value
     * @return string
     * @throws DatabaseException
     */
    public function filter(string $value): string
    {
        $value = \preg_replace("/[^A-Za-z0-9\_\-]/", '', $value);

        if (\is_null($value)) {
            throw new DatabaseException('Failed to filter key');
        }

        return $value;
    }

    public function escapeWildcards(string $value): string
    {
        $wildcards = [
            '%',
            '_',
            '[',
            ']',
            '^',
            '-',
            '.',
            '*',
            '+',
            '?',
            '(',
            ')',
            '{',
            '}',
            '|'
        ];

        foreach ($wildcards as $wildcard) {
            $value = \str_replace($wildcard, "\\$wildcard", $value);
        }

        return $value;
    }

    /**
     * Increase or decrease attribute value
     *
     * @param string $collection
     * @param string $id
     * @param string $attribute
     * @param int|float $value
     * @param string $updatedAt
     * @param int|float|null $min
     * @param int|float|null $max
     * @return bool
     * @throws Exception
     */
    abstract public function increaseDocumentAttribute(string $collection, string $id, string $attribute, int|float $value, string $updatedAt, int|float|null $min = null, int|float|null $max = null): bool;

    /**
     * @return int
     */
    abstract public function getMaxIndexLength(): int;


    /**
     * Set a global timeout for database queries in milliseconds.
     *
     * This function allows you to set a maximum execution time for all database
     * queries executed using the library, or a specific event specified by the
     * event parameter. Once this timeout is set, any database query that takes
     * longer than the specified time will be automatically terminated by the library,
     * and an appropriate error or exception will be raised to handle the timeout condition.
     *
     * @param int $milliseconds The timeout value in milliseconds for database queries.
     * @param string $event     The event the timeout should fire fore
     * @return void
     *
     * @throws Exception The provided timeout value must be greater than or equal to 0.
     */
    abstract public function setTimeout(int $milliseconds, string $event = Database::EVENT_ALL): void;

    /**
     * Clears a global timeout for database queries.
     *
     * @param string $event
     * @return void
     */
    public function clearTimeout(string $event): void
    {
        // Clear existing callback
        $this->before($event, 'timeout', null);
    }

    /**
     * Analyze a collection updating it's metadata on the database engine
     *
     * @param string $collection
     * @return bool
     */
    abstract public function analyzeCollection(string $collection): bool;
}<|MERGE_RESOLUTION|>--- conflicted
+++ resolved
@@ -592,13 +592,8 @@
      *
      * @return Document
      */
-<<<<<<< HEAD
-    abstract public function updateDocument(string $collection, Document $document): Document;
-    
-=======
     abstract public function updateDocument(string $collection, string $id, Document $document): Document;
 
->>>>>>> f979e2fe
     /**
      * Update documents
      *
