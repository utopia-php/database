<?php

namespace Utopia\Tests;

use Utopia\Database\Document;
use Utopia\Database\Query;
use PHPUnit\Framework\TestCase;

class QueryTest extends TestCase
{
    public function setUp(): void
    {
    }

    public function tearDown(): void
    {
    }

    public function testCreate(): void
    {
        $query = new Query(Query::TYPE_EQUAL, 'title', ['Iron Man']);

        $this->assertEquals(Query::TYPE_EQUAL, $query->getMethod());
        $this->assertEquals('title', $query->getAttribute());
        $this->assertEquals('Iron Man', $query->getValues()[0]);

        $query = new Query(Query::TYPE_ORDERDESC, 'score');

        $this->assertEquals(Query::TYPE_ORDERDESC, $query->getMethod());
        $this->assertEquals('score', $query->getAttribute());
        $this->assertEquals([], $query->getValues());

        $query = new Query(Query::TYPE_LIMIT, values: [10]);

        $this->assertEquals(Query::TYPE_LIMIT, $query->getMethod());
        $this->assertEquals('', $query->getAttribute());
        $this->assertEquals(10, $query->getValues()[0]);

        $query = Query::equal('title', ['Iron Man']);

        $this->assertEquals(Query::TYPE_EQUAL, $query->getMethod());
        $this->assertEquals('title', $query->getAttribute());
        $this->assertEquals('Iron Man', $query->getValues()[0]);

        $query = Query::greaterThan('score', 10);

        $this->assertEquals(Query::TYPE_GREATER, $query->getMethod());
        $this->assertEquals('score', $query->getAttribute());
        $this->assertEquals(10, $query->getValues()[0]);

        $query = Query::search('search', 'John Doe');

        $this->assertEquals(Query::TYPE_SEARCH, $query->getMethod());
        $this->assertEquals('search', $query->getAttribute());
        $this->assertEquals('John Doe', $query->getValues()[0]);

        $query = Query::orderAsc('score');

        $this->assertEquals(Query::TYPE_ORDERASC, $query->getMethod());
        $this->assertEquals('score', $query->getAttribute());
        $this->assertEquals([], $query->getValues());

        $query = Query::limit(10);

        $this->assertEquals(Query::TYPE_LIMIT, $query->getMethod());
        $this->assertEquals('', $query->getAttribute());
        $this->assertEquals([10], $query->getValues());

        $cursor = new Document();
        $query = Query::cursorAfter($cursor);

        $this->assertEquals(Query::TYPE_CURSORAFTER, $query->getMethod());
        $this->assertEquals('', $query->getAttribute());
        $this->assertEquals([$cursor], $query->getValues());

        $query = Query::isNull('title');

        $this->assertEquals(Query::TYPE_IS_NULL, $query->getMethod());
        $this->assertEquals('title', $query->getAttribute());
        $this->assertEquals([], $query->getValues());

        $query = Query::isNotNull('title');

        $this->assertEquals(Query::TYPE_IS_NOT_NULL, $query->getMethod());
        $this->assertEquals('title', $query->getAttribute());
        $this->assertEquals([], $query->getValues());
    }

    public function testParse(): void
    {
        $query = Query::parse('equal("title", "Iron Man")');

        $this->assertEquals('equal', $query->getMethod());
        $this->assertEquals('title', $query->getAttribute());
        $this->assertEquals('Iron Man', $query->getValues()[0]);

        $query = Query::parse('lessThan("year", 2001)');

        $this->assertEquals('lessThan', $query->getMethod());
        $this->assertEquals('year', $query->getAttribute());
        $this->assertEquals(2001, $query->getValues()[0]);

        $query = Query::parse('equal("published", true)');

        $this->assertEquals('equal', $query->getMethod());
        $this->assertEquals('published', $query->getAttribute());
        $this->assertTrue($query->getValues()[0]);

        $query = Query::parse('equal("published", false)');

        $this->assertEquals('equal', $query->getMethod());
        $this->assertEquals('published', $query->getAttribute());
        $this->assertFalse($query->getValues()[0]);

        $query = Query::parse('equal("actors", [ " Johnny Depp ",  " Brad Pitt" , \'Al Pacino \' ])');

        $this->assertEquals('equal', $query->getMethod());
        $this->assertEquals('actors', $query->getAttribute());
        $this->assertEquals(" Johnny Depp ", $query->getValues()[0]);
        $this->assertEquals(" Brad Pitt", $query->getValues()[1]);
        $this->assertEquals("Al Pacino ", $query->getValues()[2]);

        $query = Query::parse('equal("actors", ["Brad Pitt", "Johnny Depp"])');

        $this->assertEquals('equal', $query->getMethod());
        $this->assertEquals('actors', $query->getAttribute());
        $this->assertEquals("Brad Pitt", $query->getValues()[0]);
        $this->assertEquals("Johnny Depp", $query->getValues()[1]);

        $query = Query::parse('contains("writers","Tim O\'Reilly")');

        $this->assertEquals('contains', $query->getMethod());
        $this->assertEquals('writers', $query->getAttribute());
        $this->assertEquals("Tim O'Reilly", $query->getValues()[0]);

        $query = Query::parse('greaterThan("score", 8.5)');

        $this->assertEquals('greaterThan', $query->getMethod());
        $this->assertEquals('score', $query->getAttribute());
        $this->assertEquals(8.5, $query->getValues()[0]);

        $query = Query::parse('notEqual("director", "null")');

        $this->assertEquals('notEqual', $query->getMethod());
        $this->assertEquals('director', $query->getAttribute());
        $this->assertEquals('null', $query->getValues()[0]);

        $query = Query::parse('notEqual("director", null)');

        $this->assertEquals('notEqual', $query->getMethod());
        $this->assertEquals('director', $query->getAttribute());
        $this->assertEquals(null, $query->getValues()[0]);

        $query = Query::parse('isNull("director")');

        $this->assertEquals('isNull', $query->getMethod());
        $this->assertEquals('director', $query->getAttribute());
        $this->assertEquals([], $query->getValues());

        $query = Query::parse('isNotNull("director")');

        $this->assertEquals('isNotNull', $query->getMethod());
        $this->assertEquals('director', $query->getAttribute());
        $this->assertEquals([], $query->getValues());

<<<<<<< HEAD
        $query = Query::parse('like("director", "Tester")');

        $this->assertEquals('like', $query->getMethod());
        $this->assertEquals('director', $query->getAttribute());
        $this->assertEquals(["Tester"], $query->getValues());

        $query = Query::parse('notLike("director", "Tester")');

        $this->assertEquals('notLike', $query->getMethod());
        $this->assertEquals('director', $query->getAttribute());
        $this->assertEquals(["Tester"], $query->getValues());
=======
        $query = Query::parse('startsWith("director", "Quentin")');

        $this->assertEquals('startsWith', $query->getMethod());
        $this->assertEquals('director', $query->getAttribute());
        $this->assertEquals(['Quentin'], $query->getValues());

        $query = Query::parse('endsWith("director", "Tarantino")');

        $this->assertEquals('endsWith', $query->getMethod());
        $this->assertEquals('director', $query->getAttribute());
        $this->assertEquals(['Tarantino'], $query->getValues());

        $query = Query::parse('select(["title", "director"])');

        $this->assertEquals('select', $query->getMethod());
        $this->assertEquals('', $query->getAttribute());
        $this->assertEquals('title', $query->getValues()[0]);
        $this->assertEquals('director', $query->getValues()[1]);

        $query = Query::parse('between("age", 15, 18)');

        $this->assertEquals('between', $query->getMethod());
        $this->assertEquals('age', $query->getAttribute());
        $this->assertEquals(15, $query->getValues()[0]);
        $this->assertEquals(18, $query->getValues()[1]);

        $query = Query::parse('between("lastUpdate", "DATE1", "DATE2")');

        $this->assertEquals('between', $query->getMethod());
        $this->assertEquals('lastUpdate', $query->getAttribute());
        $this->assertEquals('DATE1', $query->getValues()[0]);
        $this->assertEquals('DATE2', $query->getValues()[1]);
>>>>>>> f2626acd
    }

    public function testParseV2(): void
    {
        $query = Query::parse('equal("attr", 1)');
        $this->assertCount(1, $query->getValues());
        $this->assertEquals("attr", $query->getAttribute());
        $this->assertEquals([1], $query->getValues());

        $query = Query::parse('equal("attr", [0])');
        $this->assertCount(1, $query->getValues());
        $this->assertEquals("attr", $query->getAttribute());
        $this->assertEquals([0], $query->getValues());

        $query = Query::parse('equal("attr", 0,)');
        $this->assertCount(1, $query->getValues());
        $this->assertEquals("attr", $query->getAttribute());
        $this->assertEquals([0], $query->getValues());

        $query = Query::parse('equal("attr", ["0"])');
        $this->assertCount(1, $query->getValues());
        $this->assertEquals("attr", $query->getAttribute());
        $this->assertEquals(["0"], $query->getValues());

        $query = Query::parse('equal(1, ["[Hello] World"])');
        $this->assertCount(1, $query->getValues());
        $this->assertEquals(1, $query->getAttribute());
        $this->assertEquals("[Hello] World", $query->getValues()[0]);

        $query = Query::parse('equal(1, , , ["[Hello] World"], , , )');
        $this->assertCount(1, $query->getValues());
        $this->assertEquals(1, $query->getAttribute());
        $this->assertEquals("[Hello] World", $query->getValues()[0]);

        $query = Query::parse('equal(1, ["(Hello) World"])');
        $this->assertCount(1, $query->getValues());
        $this->assertEquals(1, $query->getAttribute());
        $this->assertEquals("(Hello) World", $query->getValues()[0]);

        $query = Query::parse('equal(1, ["Hello , World"])');
        $this->assertCount(1, $query->getValues());
        $this->assertEquals(1, $query->getAttribute());
        $this->assertEquals("Hello , World", $query->getValues()[0]);

        $query = Query::parse('equal(1, ["Hello , World"])');
        $this->assertCount(1, $query->getValues());
        $this->assertEquals(1, $query->getAttribute());
        $this->assertEquals("Hello , World", $query->getValues()[0]);

        $query = Query::parse('equal(1, ["Hello /\ World"])');
        $this->assertCount(1, $query->getValues());
        $this->assertEquals(1, $query->getAttribute());
        $this->assertEquals("Hello /\ World", $query->getValues()[0]);

        $query = Query::parse('equal(1, ["I\'m [**awesome**], \"Dev\"eloper"])');
        $this->assertCount(1, $query->getValues());
        $this->assertEquals(1, $query->getAttribute());
        $this->assertEquals("I'm [**awesome**], \"Dev\"eloper", $query->getValues()[0]);

        $query = Query::parse('equal(1, "\\\\")');
        $this->assertCount(1, $query->getValues());
        $this->assertEquals(1, $query->getAttribute());
        $this->assertEquals("\\\\", $query->getValues()[0]);

        $query = Query::parse('equal(1, "Hello\\\\")');
        $this->assertCount(1, $query->getValues());
        $this->assertEquals(1, $query->getAttribute());
        $this->assertEquals("Hello\\\\", $query->getValues()[0]);

        $query = Query::parse('equal(1, "Hello\\\\", "World")');
        $this->assertCount(1, $query->getValues());
        $this->assertEquals(1, $query->getAttribute());
        $this->assertEquals("Hello\\\\", $query->getValues()[0]);

        $query = Query::parse('equal(1, "Hello\\", World")');
        $this->assertCount(1, $query->getValues());
        $this->assertEquals(1, $query->getAttribute());
        $this->assertEquals("Hello\", World", $query->getValues()[0]);

        $query = Query::parse('equal(1, "Hello\\\\\\", ", "World")');
        $this->assertCount(1, $query->getValues());
        $this->assertEquals(1, $query->getAttribute());
        $this->assertEquals("Hello\\\\\", ", $query->getValues()[0]);

        $query = Query::parse('equal()');
        $this->assertCount(0, $query->getValues());
        $this->assertEquals('', $query->getAttribute());
        $this->assertEquals(null, $query->getValue());

        $query = Query::parse('limit()');
        $this->assertCount(0, $query->getValues());
        $this->assertEquals('', $query->getAttribute());
        $this->assertEquals(null, $query->getValue());

        $query = Query::parse('offset()');
        $this->assertCount(0, $query->getValues());
        $this->assertEquals('', $query->getAttribute());
        $this->assertEquals(null, $query->getValue());

        $query = Query::parse('cursorAfter()');
        $this->assertCount(0, $query->getValues());
        $this->assertEquals('', $query->getAttribute());
        $this->assertEquals(null, $query->getValue());

        $query = Query::parse('orderDesc()');
        $this->assertCount(0, $query->getValues());
        $this->assertEquals('', $query->getAttribute());
        $this->assertEquals(null, $query->getValue());

        $query = Query::parse('equal("count", 0)');
        $this->assertCount(1, $query->getValues());
        $this->assertEquals("count", $query->getAttribute());
        $this->assertEquals(0, $query->getValue());

        $query = Query::parse('equal("value", "NormalString")');
        $this->assertCount(1, $query->getValues());
        $this->assertEquals("value", $query->getAttribute());
        $this->assertEquals("NormalString", $query->getValue());

        $query = Query::parse('equal("value", "{"type":"json","somekey":"someval"}")');
        $this->assertCount(1, $query->getValues());
        $this->assertEquals("value", $query->getAttribute());
        $this->assertEquals('{"type":"json","somekey":"someval"}', $query->getValue());

        $query = Query::parse('equal("value", "{ NormalStringInBraces }")');
        $this->assertCount(1, $query->getValues());
        $this->assertEquals("value", $query->getAttribute());
        $this->assertEquals('{ NormalStringInBraces }', $query->getValue());

        $query = Query::parse('equal("value", ""NormalStringInDoubleQuotes"")');
        $this->assertCount(1, $query->getValues());
        $this->assertEquals("value", $query->getAttribute());
        $this->assertEquals('"NormalStringInDoubleQuotes"', $query->getValue());

        $query = Query::parse('equal("value", "{"NormalStringInDoubleQuotesAndBraces"}")');
        $this->assertCount(1, $query->getValues());
        $this->assertEquals("value", $query->getAttribute());
        $this->assertEquals('{"NormalStringInDoubleQuotesAndBraces"}', $query->getValue());

        $query = Query::parse('equal("value", "\'NormalStringInSingleQuotes\'")');
        $this->assertCount(1, $query->getValues());
        $this->assertEquals("value", $query->getAttribute());
        $this->assertEquals('\'NormalStringInSingleQuotes\'', $query->getValue());

        $query = Query::parse('equal("value", "{\'NormalStringInSingleQuotesAndBraces\'}")');
        $this->assertCount(1, $query->getValues());
        $this->assertEquals("value", $query->getAttribute());
        $this->assertEquals('{\'NormalStringInSingleQuotesAndBraces\'}', $query->getValue());

        $query = Query::parse('equal("value", "SingleQuote\'InMiddle")');
        $this->assertCount(1, $query->getValues());
        $this->assertEquals("value", $query->getAttribute());
        $this->assertEquals('SingleQuote\'InMiddle', $query->getValue());

        $query = Query::parse('equal("value", "DoubleQuote"InMiddle")');
        $this->assertCount(1, $query->getValues());
        $this->assertEquals("value", $query->getAttribute());
        $this->assertEquals('DoubleQuote"InMiddle', $query->getValue());

        $query = Query::parse('equal("value", "Slash/InMiddle")');
        $this->assertCount(1, $query->getValues());
        $this->assertEquals("value", $query->getAttribute());
        $this->assertEquals('Slash/InMiddle', $query->getValue());

        $query = Query::parse('equal("value", "Backslash\InMiddle")');
        $this->assertCount(1, $query->getValues());
        $this->assertEquals("value", $query->getAttribute());
        $this->assertEquals('Backslash\InMiddle', $query->getValue());

        $query = Query::parse('equal("value", "Colon:InMiddle")');
        $this->assertCount(1, $query->getValues());
        $this->assertEquals("value", $query->getAttribute());
        $this->assertEquals('Colon:InMiddle', $query->getValue());

        $query = Query::parse('equal("value", ""quoted":"colon"")');
        $this->assertCount(1, $query->getValues());
        $this->assertEquals("value", $query->getAttribute());
        $this->assertEquals('"quoted":"colon"', $query->getValue());
    }

    /*
    Tests for aliases if we enable them:
    public function testAlias(): void    {
        $query = Query::parse('eq(1)');
        $this->assertEquals(Query::TYPE_EQUAL, $query->getMethod());
        $query = Query::parse('lt(1)');
        $this->assertEquals(Query::TYPE_LESSER, $query->getMethod());
        $query = Query::parse('lte(1)');
        $this->assertEquals(Query::TYPE_LESSEREQUAL, $query->getMethod());
        $query = Query::parse('gt(1)');
        $this->assertEquals(Query::TYPE_GREATER, $query->getMethod());
        $query = Query::parse('gte(1)');
        $this->assertEquals(Query::TYPE_GREATEREQUAL, $query->getMethod());
    }
    */

    public function testParseComplex(): void
    {
        $queries = [
            Query::parse('equal("One",[55.55,\'Works\',true])'),
            // Same query with random spaces
            Query::parse('equal("One" , [55.55, \'Works\',true])')
        ];

        foreach ($queries as $query) {
            $this->assertEquals('equal', $query->getMethod());

            $this->assertIsString($query->getAttribute());
            $this->assertEquals('One', $query->getAttribute());

            $this->assertCount(3, $query->getValues());

            $this->assertIsNumeric($query->getValues()[0]);
            $this->assertEquals(55.55, $query->getValues()[0]);

            $this->assertEquals('Works', $query->getValues()[1]);

            $this->assertTrue($query->getValues()[2]);
        }
    }

    public function testGetAttribute(): void
    {
        $query = Query::parse('equal("title", "Iron Man")');

        $this->assertIsArray($query->getValues());
        $this->assertCount(1, $query->getValues());
        $this->assertEquals('title', $query->getAttribute());
        $this->assertEquals('Iron Man', $query->getValues()[0]);
    }

    public function testGetMethod(): void
    {
        $query = Query::parse('equal("title", "Iron Man")');

        $this->assertEquals('equal', $query->getMethod());
    }

    public function testisMethod(): void
    {
        $this->assertTrue(Query::isMethod('equal'));
        $this->assertTrue(Query::isMethod('notEqual'));
        $this->assertTrue(Query::isMethod('lessThan'));
        $this->assertTrue(Query::isMethod('lessThanEqual'));
        $this->assertTrue(Query::isMethod('greaterThan'));
        $this->assertTrue(Query::isMethod('greaterThanEqual'));
        $this->assertTrue(Query::isMethod('contains'));
        $this->assertTrue(Query::isMethod('search'));
        $this->assertTrue(Query::isMethod('orderDesc'));
        $this->assertTrue(Query::isMethod('orderAsc'));
        $this->assertTrue(Query::isMethod('limit'));
        $this->assertTrue(Query::isMethod('offset'));
        $this->assertTrue(Query::isMethod('cursorAfter'));
        $this->assertTrue(Query::isMethod('cursorBefore'));
        $this->assertTrue(Query::isMethod('isNull'));
        $this->assertTrue(Query::isMethod('isNotNull'));
        $this->assertTrue(Query::isMethod('between'));
        $this->assertTrue(Query::isMethod('select'));

        $this->assertTrue(Query::isMethod(Query::TYPE_EQUAL));
        $this->assertTrue(Query::isMethod(Query::TYPE_NOT_EQUAL));
        $this->assertTrue(Query::isMethod(Query::TYPE_LESSER));
        $this->assertTrue(Query::isMethod(Query::TYPE_LESSER_EQUAL));
        $this->assertTrue(Query::isMethod(Query::TYPE_GREATER));
        $this->assertTrue(Query::isMethod(Query::TYPE_GREATER_EQUAL));
        $this->assertTrue(Query::isMethod(Query::TYPE_CONTAINS));
        $this->assertTrue(Query::isMethod(QUERY::TYPE_SEARCH));
        $this->assertTrue(Query::isMethod(QUERY::TYPE_ORDERASC));
        $this->assertTrue(Query::isMethod(QUERY::TYPE_ORDERDESC));
        $this->assertTrue(Query::isMethod(QUERY::TYPE_LIMIT));
        $this->assertTrue(Query::isMethod(QUERY::TYPE_OFFSET));
        $this->assertTrue(Query::isMethod(QUERY::TYPE_CURSORAFTER));
        $this->assertTrue(Query::isMethod(QUERY::TYPE_CURSORBEFORE));
        $this->assertTrue(Query::isMethod(QUERY::TYPE_IS_NULL));
        $this->assertTrue(Query::isMethod(QUERY::TYPE_IS_NOT_NULL));
        $this->assertTrue(Query::isMethod(QUERY::TYPE_BETWEEN));
        $this->assertTrue(Query::isMethod(QUERY::TYPE_SELECT));

        /*
        Tests for aliases if we enable them:
        $this->assertTrue(Query::isMethod('lt'));
        $this->assertTrue(Query::isMethod('lte'));
        $this->assertTrue(Query::isMethod('gt'));
        $this->assertTrue(Query::isMethod('gte'));
        $this->assertTrue(Query::isMethod('eq'));
        */

        $this->assertFalse(Query::isMethod('invalid'));
        $this->assertFalse(Query::isMethod('lte '));
    }
}<|MERGE_RESOLUTION|>--- conflicted
+++ resolved
@@ -163,19 +163,6 @@
         $this->assertEquals('director', $query->getAttribute());
         $this->assertEquals([], $query->getValues());
 
-<<<<<<< HEAD
-        $query = Query::parse('like("director", "Tester")');
-
-        $this->assertEquals('like', $query->getMethod());
-        $this->assertEquals('director', $query->getAttribute());
-        $this->assertEquals(["Tester"], $query->getValues());
-
-        $query = Query::parse('notLike("director", "Tester")');
-
-        $this->assertEquals('notLike', $query->getMethod());
-        $this->assertEquals('director', $query->getAttribute());
-        $this->assertEquals(["Tester"], $query->getValues());
-=======
         $query = Query::parse('startsWith("director", "Quentin")');
 
         $this->assertEquals('startsWith', $query->getMethod());
@@ -208,7 +195,18 @@
         $this->assertEquals('lastUpdate', $query->getAttribute());
         $this->assertEquals('DATE1', $query->getValues()[0]);
         $this->assertEquals('DATE2', $query->getValues()[1]);
->>>>>>> f2626acd
+
+        $query = Query::parse('like("director", "Tester")');
+
+        $this->assertEquals('like', $query->getMethod());
+        $this->assertEquals('director', $query->getAttribute());
+        $this->assertEquals(["Tester"], $query->getValues());
+
+        $query = Query::parse('notLike("director", "Tester")');
+
+        $this->assertEquals('notLike', $query->getMethod());
+        $this->assertEquals('director', $query->getAttribute());
+        $this->assertEquals(["Tester"], $query->getValues());
     }
 
     public function testParseV2(): void
