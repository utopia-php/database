--- conflicted
+++ resolved
@@ -186,8 +186,6 @@
                 "source": "https://github.com/protocolbuffers/protobuf-php/tree/v4.33.0"
             },
             "time": "2025-10-15T20:10:28+00:00"
-<<<<<<< HEAD
-=======
         },
         {
             "name": "mongodb/mongodb",
@@ -265,7 +263,6 @@
                 "source": "https://github.com/mongodb/mongo-php-library/tree/2.1.1"
             },
             "time": "2025-08-13T20:50:05+00:00"
->>>>>>> d577fb2e
         },
         {
             "name": "nyholm/psr7",
@@ -1386,18 +1383,6 @@
         },
         {
             "name": "symfony/http-client",
-<<<<<<< HEAD
-            "version": "v7.3.6",
-            "source": {
-                "type": "git",
-                "url": "https://github.com/symfony/http-client.git",
-                "reference": "3c0a55a2c8e21e30a37022801c11c7ab5a6cb2de"
-            },
-            "dist": {
-                "type": "zip",
-                "url": "https://api.github.com/repos/symfony/http-client/zipball/3c0a55a2c8e21e30a37022801c11c7ab5a6cb2de",
-                "reference": "3c0a55a2c8e21e30a37022801c11c7ab5a6cb2de",
-=======
             "version": "v7.3.4",
             "source": {
                 "type": "git",
@@ -1408,7 +1393,6 @@
                 "type": "zip",
                 "url": "https://api.github.com/repos/symfony/http-client/zipball/4b62871a01c49457cf2a8e560af7ee8a94b87a62",
                 "reference": "4b62871a01c49457cf2a8e560af7ee8a94b87a62",
->>>>>>> d577fb2e
                 "shasum": ""
             },
             "require": {
@@ -1475,11 +1459,7 @@
                 "http"
             ],
             "support": {
-<<<<<<< HEAD
-                "source": "https://github.com/symfony/http-client/tree/v7.3.6"
-=======
                 "source": "https://github.com/symfony/http-client/tree/v7.3.4"
->>>>>>> d577fb2e
             },
             "funding": [
                 {
@@ -1499,11 +1479,7 @@
                     "type": "tidelift"
                 }
             ],
-<<<<<<< HEAD
-            "time": "2025-11-05T17:41:46+00:00"
-=======
             "time": "2025-09-11T10:12:26+00:00"
->>>>>>> d577fb2e
         },
         {
             "name": "symfony/http-client-contracts",
@@ -1910,16 +1886,16 @@
         },
         {
             "name": "symfony/service-contracts",
-            "version": "v3.6.1",
+            "version": "v3.6.0",
             "source": {
                 "type": "git",
                 "url": "https://github.com/symfony/service-contracts.git",
-                "reference": "45112560a3ba2d715666a509a0bc9521d10b6c43"
-            },
-            "dist": {
-                "type": "zip",
-                "url": "https://api.github.com/repos/symfony/service-contracts/zipball/45112560a3ba2d715666a509a0bc9521d10b6c43",
-                "reference": "45112560a3ba2d715666a509a0bc9521d10b6c43",
+                "reference": "f021b05a130d35510bd6b25fe9053c2a8a15d5d4"
+            },
+            "dist": {
+                "type": "zip",
+                "url": "https://api.github.com/repos/symfony/service-contracts/zipball/f021b05a130d35510bd6b25fe9053c2a8a15d5d4",
+                "reference": "f021b05a130d35510bd6b25fe9053c2a8a15d5d4",
                 "shasum": ""
             },
             "require": {
@@ -1973,7 +1949,7 @@
                 "standards"
             ],
             "support": {
-                "source": "https://github.com/symfony/service-contracts/tree/v3.6.1"
+                "source": "https://github.com/symfony/service-contracts/tree/v3.6.0"
             },
             "funding": [
                 {
@@ -1985,15 +1961,11 @@
                     "type": "github"
                 },
                 {
-                    "url": "https://github.com/nicolas-grekas",
-                    "type": "github"
-                },
-                {
                     "url": "https://tidelift.com/funding/github/packagist/symfony/symfony",
                     "type": "tidelift"
                 }
             ],
-            "time": "2025-07-15T11:30:57+00:00"
+            "time": "2025-04-25T09:37:31+00:00"
         },
         {
             "name": "tbachert/spi",
@@ -2189,10 +2161,6 @@
             "support": {
                 "issues": "https://github.com/utopia-php/http/issues",
                 "source": "https://github.com/utopia-php/http/tree/0.33.28"
-<<<<<<< HEAD
-            },
-            "time": "2025-09-25T10:44:24+00:00"
-=======
             },
             "time": "2025-09-25T10:44:24+00:00"
         },
@@ -2256,7 +2224,6 @@
                 "source": "https://github.com/utopia-php/mongo/tree/0.11.0"
             },
             "time": "2025-10-20T11:11:23+00:00"
->>>>>>> d577fb2e
         },
         {
             "name": "utopia-php/pools",
@@ -4517,9 +4484,5 @@
         "ext-mbstring": "*"
     },
     "platform-dev": [],
-<<<<<<< HEAD
-    "plugin-api-version": "2.6.0"
-=======
     "plugin-api-version": "2.2.0"
->>>>>>> d577fb2e
 }