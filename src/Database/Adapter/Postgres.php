<?php

namespace Utopia\Database\Adapter;

use Exception;
use PDO;
use PDOException;
use Utopia\Database\Database;
use Utopia\Database\Document;
use Utopia\Database\Exception as DatabaseException;
use Utopia\Database\Exception\Duplicate as DuplicateException;
use Utopia\Database\Exception\NotFound as NotFoundException;
use Utopia\Database\Exception\Timeout as TimeoutException;
use Utopia\Database\Exception\Transaction as TransactionException;
use Utopia\Database\Exception\Truncate as TruncateException;
use Utopia\Database\Helpers\ID;
use Utopia\Database\Query;

class Postgres extends SQL
{
    /**
     * Differences between MariaDB and Postgres
     *
     * 1. Need to use CASCADE to DROP schema
     * 2. Quotes are different ` vs "
     * 3. DATETIME is TIMESTAMP
     * 4. Full-text search is different - to_tsvector() and to_tsquery()
     */

    /**
     * @inheritDoc
     */
    public function startTransaction(): bool
    {
        try {
            if ($this->inTransaction === 0) {
                if ($this->getPDO()->inTransaction()) {
                    $this->getPDO()->rollBack();
                } else {
                    // If no active transaction, this has no effect.
                    $this->getPDO()->prepare('ROLLBACK')->execute();
                }

                $result = $this->getPDO()->beginTransaction();
            } else {
                $result = true;
            }
        } catch (PDOException $e) {
            throw new TransactionException('Failed to start transaction: ' . $e->getMessage(), $e->getCode(), $e);
        }

        if (!$result) {
            throw new TransactionException('Failed to start transaction');
        }

        $this->inTransaction++;

        return $result;
    }

    /**
     * @inheritDoc
     */
    public function rollbackTransaction(): bool
    {
        if ($this->inTransaction === 0) {
            return false;
        }

        try {
            $result = $this->getPDO()->rollBack();
            $this->inTransaction = 0;
        } catch (PDOException $e) {
            throw new DatabaseException('Failed to rollback transaction: ' . $e->getMessage(), $e->getCode(), $e);
        }

        if (!$result) {
            throw new TransactionException('Failed to rollback transaction');
        }

        return $result;
    }

    protected function execute(mixed $stmt): bool
    {
        $pdo = $this->getPDO();

        // Choose the right SET command based on transaction state
        $sql = $this->inTransaction === 0
            ? "SET statement_timeout = '{$this->timeout}ms'"
            : "SET LOCAL statement_timeout = '{$this->timeout}ms'";

        // Apply timeout
        $pdo->exec($sql);

        try {
            return $stmt->execute();
        } finally {
            // Only reset the global timeout when not in a transaction
            if ($this->inTransaction === 0) {
                $pdo->exec("RESET statement_timeout");
            }
        }
    }



    /**
     * Returns Max Execution Time
     * @param int $milliseconds
     * @param string $event
     * @return void
     * @throws DatabaseException
     */
    public function setTimeout(int $milliseconds, string $event = Database::EVENT_ALL): void
    {
        if (!$this->getSupportForTimeouts()) {
            return;
        }
        if ($milliseconds <= 0) {
            throw new DatabaseException('Timeout must be greater than 0');
        }

        $this->timeout = $milliseconds;
    }

    /**
     * Create Database
     *
     * @param string $name
     *
     * @return bool
     * @throws DatabaseException
     */
    public function create(string $name): bool
    {
        $name = $this->filter($name);

        if ($this->exists($name)) {
            return true;
        }

        $sql = "CREATE SCHEMA \"{$name}\"";
        $sql = $this->trigger(Database::EVENT_DATABASE_CREATE, $sql);

        $dbCreation = $this->getPDO()
            ->prepare($sql)
            ->execute();

        // Enable extensions
        $this->getPDO()->prepare('CREATE EXTENSION IF NOT EXISTS postgis')->execute();
        $this->getPDO()->prepare('CREATE EXTENSION IF NOT EXISTS vector')->execute();

        $collation = "
            CREATE COLLATION IF NOT EXISTS utf8_ci_ai (
            provider = icu,
            locale = 'und-u-ks-level1',
            deterministic = false
            )
        ";
        $this->getPDO()->prepare($collation)->execute();
        return $dbCreation;
    }

    /**
     * Delete Database
     *
     * @param string $name
     * @return bool
     * @throws Exception
     * @throws PDOException
     */
    public function delete(string $name): bool
    {
        $name = $this->filter($name);

        $sql = "DROP SCHEMA IF EXISTS \"{$name}\" CASCADE";
        $sql = $this->trigger(Database::EVENT_DATABASE_DELETE, $sql);

        return $this->getPDO()->prepare($sql)->execute();
    }

    /**
     * Create Collection
     *
     * @param string $name
     * @param array<Document> $attributes
     * @param array<Document> $indexes
     * @return bool
     * @throws DuplicateException
     */
    public function createCollection(string $name, array $attributes = [], array $indexes = []): bool
    {
        $namespace = $this->getNamespace();
        $id = $this->filter($name);

        /** @var array<string> $attributeStrings */
        $attributeStrings = [];
        foreach ($attributes as $attribute) {
            $attrId = $this->filter($attribute->getId());

            $attrType = $this->getSQLType(
                $attribute->getAttribute('type'),
                $attribute->getAttribute('size', 0),
                $attribute->getAttribute('signed', true),
                $attribute->getAttribute('array', false),
                $attribute->getAttribute('required', false)
            );

            // Ignore relationships with virtual attributes
            if ($attribute->getAttribute('type') === Database::VAR_RELATIONSHIP) {
                $options = $attribute->getAttribute('options', []);
                $relationType = $options['relationType'] ?? null;
                $twoWay = $options['twoWay'] ?? false;
                $side = $options['side'] ?? null;

                if (
                    $relationType === Database::RELATION_MANY_TO_MANY
                    || ($relationType === Database::RELATION_ONE_TO_ONE && !$twoWay && $side === Database::RELATION_SIDE_CHILD)
                    || ($relationType === Database::RELATION_ONE_TO_MANY && $side === Database::RELATION_SIDE_PARENT)
                    || ($relationType === Database::RELATION_MANY_TO_ONE && $side === Database::RELATION_SIDE_CHILD)
                ) {
                    continue;
                }
            }

            $attributeStrings[] = "\"{$attrId}\" {$attrType}, ";
        }

        $sqlTenant = $this->sharedTables ? '_tenant INTEGER DEFAULT NULL,' : '';
        $collection = "
            CREATE TABLE {$this->getSQLTable($id)} (
                _id BIGINT GENERATED BY DEFAULT AS IDENTITY PRIMARY KEY,
                _uid VARCHAR(255) NOT NULL,
                " . $sqlTenant . "
                \"_createdAt\" TIMESTAMP(3) DEFAULT NULL,
                \"_updatedAt\" TIMESTAMP(3) DEFAULT NULL,
                " . \implode(' ', $attributeStrings) . "
                _permissions TEXT DEFAULT NULL
            );
        ";

        if ($this->sharedTables) {
            $collection .= "
				CREATE UNIQUE INDEX \"{$namespace}_{$this->tenant}_{$id}_uid\" ON {$this->getSQLTable($id)} (\"_uid\" COLLATE utf8_ci_ai, \"_tenant\");
            	CREATE INDEX \"{$namespace}_{$this->tenant}_{$id}_created\" ON {$this->getSQLTable($id)} (_tenant, \"_createdAt\");
            	CREATE INDEX \"{$namespace}_{$this->tenant}_{$id}_updated\" ON {$this->getSQLTable($id)} (_tenant, \"_updatedAt\");
            	CREATE INDEX \"{$namespace}_{$this->tenant}_{$id}_tenant_id\" ON {$this->getSQLTable($id)} (_tenant, _id);
			";
        } else {
            $collection .= "
				CREATE UNIQUE INDEX \"{$namespace}_{$id}_uid\" ON {$this->getSQLTable($id)} (\"_uid\" COLLATE utf8_ci_ai);
            	CREATE INDEX \"{$namespace}_{$id}_created\" ON {$this->getSQLTable($id)} (\"_createdAt\");
            	CREATE INDEX \"{$namespace}_{$id}_updated\" ON {$this->getSQLTable($id)} (\"_updatedAt\");
			";
        }

        $collection = $this->trigger(Database::EVENT_COLLECTION_CREATE, $collection);

        $permissions = "
            CREATE TABLE {$this->getSQLTable($id . '_perms')} (
                _id BIGINT GENERATED BY DEFAULT AS IDENTITY PRIMARY KEY,
                _tenant INTEGER DEFAULT NULL,
                _type VARCHAR(12) NOT NULL,
                _permission VARCHAR(255) NOT NULL,
                _document VARCHAR(255) NOT NULL
            );
        ";

        if ($this->sharedTables) {
            $permissions .= "
                CREATE UNIQUE INDEX \"{$namespace}_{$this->tenant}_{$id}_ukey\" 
                    ON {$this->getSQLTable($id . '_perms')} USING btree (_tenant,_document,_type,_permission);
                CREATE INDEX \"{$namespace}_{$this->tenant}_{$id}_permission\" 
                    ON {$this->getSQLTable($id . '_perms')} USING btree (_tenant,_permission,_type); 
            ";
        } else {
            $permissions .= "
                CREATE UNIQUE INDEX \"{$namespace}_{$id}_ukey\" 
                    ON {$this->getSQLTable($id . '_perms')} USING btree (_document COLLATE utf8_ci_ai,_type,_permission);
                CREATE INDEX \"{$namespace}_{$id}_permission\" 
                    ON {$this->getSQLTable($id . '_perms')} USING btree (_permission,_type); 
            ";
        }

        $permissions = $this->trigger(Database::EVENT_COLLECTION_CREATE, $permissions);

        try {
            $this->getPDO()->prepare($collection)->execute();

            $this->getPDO()->prepare($permissions)->execute();

            foreach ($indexes as $index) {
                $indexId = $this->filter($index->getId());
                $indexType = $index->getAttribute('type');
                $indexAttributes = $index->getAttribute('attributes', []);
                $indexAttributesWithType = [];
                foreach ($indexAttributes as $indexAttribute) {
                    foreach ($attributes as $attribute) {
                        if ($attribute->getId() === $indexAttribute) {
                            $indexAttributesWithType[$indexAttribute] = $attribute->getAttribute('type');
                        }
                    }
                }
                $indexOrders = $index->getAttribute('orders', []);
                if ($indexType === Database::INDEX_SPATIAL && count($indexOrders)) {
                    throw new DatabaseException('Spatial indexes with explicit orders are not supported. Remove the orders to create this index.');
                }
                $this->createIndex(
                    $id,
                    $indexId,
                    $indexType,
                    $indexAttributes,
                    [],
                    $indexOrders,
                    $indexAttributesWithType
                );
            }
        } catch (PDOException $e) {
            $e = $this->processException($e);

            if (!($e instanceof DuplicateException)) {
                $this->execute($this->getPDO()
                    ->prepare("DROP TABLE IF EXISTS {$this->getSQLTable($id)}, {$this->getSQLTable($id . '_perms')};"));
            }

            throw $e;
        }

        return true;
    }

    /**
     * Get Collection Size on disk
     * @param string $collection
     * @return int
     * @throws DatabaseException
     */
    public function getSizeOfCollectionOnDisk(string $collection): int
    {
        $collection = $this->filter($collection);
        $name = $this->getSQLTable($collection);
        $permissions = $this->getSQLTable($collection . '_perms');

        $collectionSize = $this->getPDO()->prepare("
             SELECT pg_total_relation_size(:name);
        ");

        $permissionsSize = $this->getPDO()->prepare("
             SELECT pg_total_relation_size(:permissions);
        ");

        $collectionSize->bindParam(':name', $name);
        $permissionsSize->bindParam(':permissions', $permissions);

        try {
            $this->execute($collectionSize);
            $this->execute($permissionsSize);
            $size = $collectionSize->fetchColumn() + $permissionsSize->fetchColumn();
        } catch (PDOException $e) {
            throw new DatabaseException('Failed to get collection size: ' . $e->getMessage());
        }

        return  $size;
    }

    /**
     * Get Collection Size of raw data
     * @param string $collection
     * @return int
     * @throws DatabaseException
     *
     */
    public function getSizeOfCollection(string $collection): int
    {
        $collection = $this->filter($collection);
        $name = $this->getSQLTable($collection);
        $permissions = $this->getSQLTable($collection . '_perms');

        $collectionSize = $this->getPDO()->prepare("
             SELECT pg_relation_size(:name);
        ");

        $permissionsSize = $this->getPDO()->prepare("
             SELECT pg_relation_size(:permissions);
        ");

        $collectionSize->bindParam(':name', $name);
        $permissionsSize->bindParam(':permissions', $permissions);

        try {
            $this->execute($collectionSize);
            $this->execute($permissionsSize);
            $size = $collectionSize->fetchColumn() + $permissionsSize->fetchColumn();
        } catch (PDOException $e) {
            throw new DatabaseException('Failed to get collection size: ' . $e->getMessage());
        }

        return  $size;
    }

    /**
     * Delete Collection
     *
     * @param string $id
     * @return bool
     */
    public function deleteCollection(string $id): bool
    {
        $id = $this->filter($id);

        $sql = "DROP TABLE {$this->getSQLTable($id)}, {$this->getSQLTable($id . '_perms')}";
        $sql = $this->trigger(Database::EVENT_COLLECTION_DELETE, $sql);

        return $this->getPDO()->prepare($sql)->execute();
    }

    /**
     * Analyze a collection updating it's metadata on the database engine
     *
     * @param string $collection
     * @return bool
     */
    public function analyzeCollection(string $collection): bool
    {
        return false;
    }

    /**
     * Create Attribute
     *
     * @param string $collection
     * @param string $id
     * @param string $type
     * @param int $size
     * @param bool $signed
     * @param bool $array
     *
     * @return bool
     * @throws DatabaseException
     */
    public function createAttribute(string $collection, string $id, string $type, int $size, bool $signed = true, bool $array = false, bool $required = false): bool
    {
        // Ensure pgvector extension is installed for vector types
        if ($type === Database::VAR_VECTOR) {
            if ($size <= 0) {
                throw new DatabaseException('Vector dimensions must be a positive integer');
            }
            if ($size > Database::MAX_VECTOR_DIMENSIONS) {
                throw new DatabaseException('Vector dimensions cannot exceed ' . Database::MAX_VECTOR_DIMENSIONS);
            }
        }

        $name = $this->filter($collection);
        $id = $this->filter($id);
        $type = $this->getSQLType($type, $size, $signed, $array, $required);

        $sql = "
			ALTER TABLE {$this->getSQLTable($name)}
			ADD COLUMN \"{$id}\" {$type}
		";

        $sql = $this->trigger(Database::EVENT_ATTRIBUTE_CREATE, $sql);

        try {
            return $this->execute($this->getPDO()
                ->prepare($sql));
        } catch (PDOException $e) {
            throw $this->processException($e);
        }
    }

    /**
     * Delete Attribute
     *
     * @param string $collection
     * @param string $id
     * @param bool $array
     *
     * @return bool
     * @throws DatabaseException
     */
    public function deleteAttribute(string $collection, string $id, bool $array = false): bool
    {
        $name = $this->filter($collection);
        $id = $this->filter($id);

        $sql = "
			ALTER TABLE {$this->getSQLTable($name)}
			DROP COLUMN \"{$id}\";
		";

        $sql = $this->trigger(Database::EVENT_ATTRIBUTE_DELETE, $sql);

        try {
            return $this->execute($this->getPDO()
                ->prepare($sql));
        } catch (PDOException $e) {
            if ($e->getCode() === "42703" && $e->errorInfo[1] === 7) {
                return true;
            }

            throw $e;
        }
    }

    /**
     * Rename Attribute
     *
     * @param string $collection
     * @param string $old
     * @param string $new
     * @return bool
     * @throws Exception
     * @throws PDOException
     */
    public function renameAttribute(string $collection, string $old, string $new): bool
    {
        $collection = $this->filter($collection);
        $old = $this->filter($old);
        $new = $this->filter($new);

        $sql = "
			ALTER TABLE {$this->getSQLTable($collection)} 
			RENAME COLUMN \"{$old}\" TO \"{$new}\"
		";

        $sql = $this->trigger(Database::EVENT_ATTRIBUTE_UPDATE, $sql);

        return $this->execute($this->getPDO()
            ->prepare($sql));
    }

    /**
     * Update Attribute
     *
     * @param string $collection
     * @param string $id
     * @param string $type
     * @param int $size
     * @param bool $signed
     * @param bool $array
     * @param string|null $newKey
     * @param bool $required
     * @return bool
     * @throws Exception
     * @throws PDOException
     */
    public function updateAttribute(string $collection, string $id, string $type, int $size, bool $signed = true, bool $array = false, ?string $newKey = null, bool $required = false): bool
    {
        $name = $this->filter($collection);
        $id = $this->filter($id);
        $newKey = empty($newKey) ? null : $this->filter($newKey);

        if ($type === Database::VAR_VECTOR) {
            if ($size <= 0) {
                throw new DatabaseException('Vector dimensions must be a positive integer');
            }
            if ($size > Database::MAX_VECTOR_DIMENSIONS) {
                throw new DatabaseException('Vector dimensions cannot exceed ' . Database::MAX_VECTOR_DIMENSIONS);
            }
        }

        $type = $this->getSQLType(
            $type,
            $size,
            $signed,
            $array,
            $required,
        );

        if ($type == 'TIMESTAMP(3)') {
            $type = "TIMESTAMP(3) without time zone USING TO_TIMESTAMP(\"$id\", 'YYYY-MM-DD HH24:MI:SS.MS')";
        }

        if (!empty($newKey) && $id !== $newKey) {
            $newKey = $this->filter($newKey);

            $sql = "
                    ALTER TABLE {$this->getSQLTable($name)}
                    RENAME COLUMN \"{$id}\" TO \"{$newKey}\"
                ";

            $sql = $this->trigger(Database::EVENT_ATTRIBUTE_UPDATE, $sql);

            $result = $this->execute($this->getPDO()
                ->prepare($sql));

            if (!$result) {
                return false;
            }

            $id = $newKey;
        }

        $sql = "
                ALTER TABLE {$this->getSQLTable($name)}
                ALTER COLUMN \"{$id}\" TYPE {$type}
            ";

        $sql = $this->trigger(Database::EVENT_ATTRIBUTE_UPDATE, $sql);

        try {
            $result = $this->execute($this->getPDO()
                ->prepare($sql));

            return $result;
        } catch (PDOException $e) {
            throw $this->processException($e);
        }
    }

    /**
     * @param string $collection
     * @param string $id
     * @param string $type
     * @param string $relatedCollection
     * @param bool $twoWay
     * @param string $twoWayKey
     * @return bool
     * @throws Exception
     */
    public function createRelationship(
        string $collection,
        string $relatedCollection,
        string $type,
        bool $twoWay = false,
        string $id = '',
        string $twoWayKey = ''
    ): bool {
        $name = $this->filter($collection);
        $relatedName = $this->filter($relatedCollection);
        $table = $this->getSQLTable($name);
        $relatedTable = $this->getSQLTable($relatedName);
        $id = $this->filter($id);
        $twoWayKey = $this->filter($twoWayKey);
        $sqlType = $this->getSQLType(Database::VAR_RELATIONSHIP, 0, false, false, false);

        switch ($type) {
            case Database::RELATION_ONE_TO_ONE:
                $sql = "ALTER TABLE {$table} ADD COLUMN \"{$id}\" {$sqlType} DEFAULT NULL;";

                if ($twoWay) {
                    $sql .= "ALTER TABLE {$relatedTable} ADD COLUMN \"{$twoWayKey}\" {$sqlType} DEFAULT NULL;";
                }
                break;
            case Database::RELATION_ONE_TO_MANY:
                $sql = "ALTER TABLE {$relatedTable} ADD COLUMN \"{$twoWayKey}\" {$sqlType} DEFAULT NULL;";
                break;
            case Database::RELATION_MANY_TO_ONE:
                $sql = "ALTER TABLE {$table} ADD COLUMN \"{$id}\" {$sqlType} DEFAULT NULL;";
                break;
            case Database::RELATION_MANY_TO_MANY:
                return true;
            default:
                throw new DatabaseException('Invalid relationship type');
        }

        $sql = $this->trigger(Database::EVENT_ATTRIBUTE_CREATE, $sql);

        return $this->execute($this->getPDO()
            ->prepare($sql));
    }

    /**
     * @param string $collection
     * @param string $relatedCollection
     * @param string $type
     * @param bool $twoWay
     * @param string $key
     * @param string $twoWayKey
     * @param string $side
     * @param string|null $newKey
     * @param string|null $newTwoWayKey
     * @return bool
     * @throws DatabaseException
     */
    public function updateRelationship(
        string $collection,
        string $relatedCollection,
        string $type,
        bool $twoWay,
        string $key,
        string $twoWayKey,
        string $side,
        ?string $newKey = null,
        ?string $newTwoWayKey = null,
    ): bool {
        $name = $this->filter($collection);
        $relatedName = $this->filter($relatedCollection);
        $table = $this->getSQLTable($name);
        $relatedTable = $this->getSQLTable($relatedName);
        $key = $this->filter($key);
        $twoWayKey = $this->filter($twoWayKey);

        if (!\is_null($newKey)) {
            $newKey = $this->filter($newKey);
        }
        if (!\is_null($newTwoWayKey)) {
            $newTwoWayKey = $this->filter($newTwoWayKey);
        }

        $sql = '';

        switch ($type) {
            case Database::RELATION_ONE_TO_ONE:
                if ($key !== $newKey) {
                    $sql = "ALTER TABLE {$table} RENAME COLUMN \"{$key}\" TO \"{$newKey}\";";
                }
                if ($twoWay && $twoWayKey !== $newTwoWayKey) {
                    $sql .= "ALTER TABLE {$relatedTable} RENAME COLUMN \"{$twoWayKey}\" TO \"{$newTwoWayKey}\";";
                }
                break;
            case Database::RELATION_ONE_TO_MANY:
                if ($side === Database::RELATION_SIDE_PARENT) {
                    if ($twoWayKey !== $newTwoWayKey) {
                        $sql = "ALTER TABLE {$relatedTable} RENAME COLUMN \"{$twoWayKey}\" TO \"{$newTwoWayKey}\";";
                    }
                } else {
                    if ($key !== $newKey) {
                        $sql = "ALTER TABLE {$table} RENAME COLUMN \"{$key}\" TO \"{$newKey}\";";
                    }
                }
                break;
            case Database::RELATION_MANY_TO_ONE:
                if ($side === Database::RELATION_SIDE_CHILD) {
                    if ($twoWayKey !== $newTwoWayKey) {
                        $sql = "ALTER TABLE {$relatedTable} RENAME COLUMN \"{$twoWayKey}\" TO \"{$newTwoWayKey}\";";
                    }
                } else {
                    if ($key !== $newKey) {
                        $sql = "ALTER TABLE {$table} RENAME COLUMN \"{$key}\" TO \"{$newKey}\";";
                    }
                }
                break;
            case Database::RELATION_MANY_TO_MANY:
                $metadataCollection = new Document(['$id' => Database::METADATA]);
                $collection = $this->getDocument($metadataCollection, $collection);
                $relatedCollection = $this->getDocument($metadataCollection, $relatedCollection);

                $junction = $this->getSQLTable('_' . $collection->getSequence() . '_' . $relatedCollection->getSequence());

                if (!\is_null($newKey)) {
                    $sql = "ALTER TABLE {$junction} RENAME COLUMN \"{$key}\" TO \"{$newKey}\";";
                }
                if ($twoWay && !\is_null($newTwoWayKey)) {
                    $sql .= "ALTER TABLE {$junction} RENAME COLUMN \"{$twoWayKey}\" TO \"{$newTwoWayKey}\";";
                }
                break;
            default:
                throw new DatabaseException('Invalid relationship type');
        }

        if (empty($sql)) {
            return true;
        }

        $sql = $this->trigger(Database::EVENT_ATTRIBUTE_UPDATE, $sql);

        return $this->execute($this->getPDO()
            ->prepare($sql));
    }

    /**
     * @param string $collection
     * @param string $relatedCollection
     * @param string $type
     * @param bool $twoWay
     * @param string $key
     * @param string $twoWayKey
     * @param string $side
     * @return bool
     * @throws DatabaseException
     */
    public function deleteRelationship(
        string $collection,
        string $relatedCollection,
        string $type,
        bool $twoWay,
        string $key,
        string $twoWayKey,
        string $side
    ): bool {
        $name = $this->filter($collection);
        $relatedName = $this->filter($relatedCollection);
        $table = $this->getSQLTable($name);
        $relatedTable = $this->getSQLTable($relatedName);
        $key = $this->filter($key);
        $twoWayKey = $this->filter($twoWayKey);

        $sql = '';

        switch ($type) {
            case Database::RELATION_ONE_TO_ONE:
                if ($side === Database::RELATION_SIDE_PARENT) {
                    $sql = "ALTER TABLE {$table} DROP COLUMN \"{$key}\";";
                    if ($twoWay) {
                        $sql .= "ALTER TABLE {$relatedTable} DROP COLUMN \"{$twoWayKey}\";";
                    }
                } elseif ($side === Database::RELATION_SIDE_CHILD) {
                    $sql = "ALTER TABLE {$relatedTable} DROP COLUMN \"{$twoWayKey}\";";
                    if ($twoWay) {
                        $sql .= "ALTER TABLE {$table} DROP COLUMN \"{$key}\";";
                    }
                }
                break;
            case Database::RELATION_ONE_TO_MANY:
                if ($side === Database::RELATION_SIDE_PARENT) {
                    $sql = "ALTER TABLE {$relatedTable} DROP COLUMN \"{$twoWayKey}\";";
                } else {
                    $sql = "ALTER TABLE {$table} DROP COLUMN \"{$key}\";";
                }
                break;
            case Database::RELATION_MANY_TO_ONE:
                if ($side === Database::RELATION_SIDE_CHILD) {
                    $sql = "ALTER TABLE {$relatedTable} DROP COLUMN \"{$twoWayKey}\";";
                } else {
                    $sql = "ALTER TABLE {$table} DROP COLUMN \"{$key}\";";
                }
                break;
            case Database::RELATION_MANY_TO_MANY:
                $metadataCollection = new Document(['$id' => Database::METADATA]);
                $collection = $this->getDocument($metadataCollection, $collection);
                $relatedCollection = $this->getDocument($metadataCollection, $relatedCollection);

                $junction = $side === Database::RELATION_SIDE_PARENT
                    ? $this->getSQLTable('_' . $collection->getSequence() . '_' . $relatedCollection->getSequence())
                    : $this->getSQLTable('_' . $relatedCollection->getSequence() . '_' . $collection->getSequence());

                $perms = $side === Database::RELATION_SIDE_PARENT
                    ? $this->getSQLTable('_' . $collection->getSequence() . '_' . $relatedCollection->getSequence() . '_perms')
                    : $this->getSQLTable('_' . $relatedCollection->getSequence() . '_' . $collection->getSequence() . '_perms');

                $sql = "DROP TABLE {$junction}; DROP TABLE {$perms}";
                break;
            default:
                throw new DatabaseException('Invalid relationship type');
        }

        if (empty($sql)) {
            return true;
        }

        $sql = $this->trigger(Database::EVENT_ATTRIBUTE_DELETE, $sql);

        return $this->execute($this->getPDO()
            ->prepare($sql));
    }

    /**
     * Create Index
     *
     * @param string $collection
     * @param string $id
     * @param string $type
     * @param array<string> $attributes
     * @param array<int> $lengths
     * @param array<string> $orders
     * @param array<string,string> $indexAttributeTypes

     * @return bool
     */
    public function createIndex(string $collection, string $id, string $type, array $attributes, array $lengths, array $orders, array $indexAttributeTypes = []): bool
    {
        $collection = $this->filter($collection);
        $id = $this->filter($id);

        foreach ($attributes as $i => $attr) {
            $order = empty($orders[$i]) || Database::INDEX_FULLTEXT === $type ? '' : $orders[$i];

            $attr = match ($attr) {
                '$id' => '_uid',
                '$createdAt' => '_createdAt',
                '$updatedAt' => '_updatedAt',
                default => $this->filter($attr),
            };

            $attributes[$i] = "\"{$attr}\" {$order}";
        }

        $sqlType = match ($type) {
            Database::INDEX_KEY,
            Database::INDEX_FULLTEXT,
            Database::INDEX_SPATIAL,
            Database::INDEX_HNSW_EUCLIDEAN,
            Database::INDEX_HNSW_COSINE,
            Database::INDEX_HNSW_DOT => 'INDEX',
            Database::INDEX_UNIQUE => 'UNIQUE INDEX',
<<<<<<< HEAD
            Database::INDEX_SPATIAL => 'INDEX',
            Database::INDEX_GIN => 'INDEX',
            default => throw new DatabaseException('Unknown index type: ' . $type . '. Must be one of ' . Database::INDEX_KEY . ', ' . Database::INDEX_UNIQUE . ', ' . Database::INDEX_FULLTEXT . ', ' . Database::INDEX_SPATIAL . ', ' . Database::INDEX_GIN),
=======
            default => throw new DatabaseException('Unknown index type: ' . $type . '. Must be one of ' . Database::INDEX_KEY . ', ' . Database::INDEX_UNIQUE . ', ' . Database::INDEX_FULLTEXT . ', ' . Database::INDEX_SPATIAL . ', ' . Database::INDEX_HNSW_EUCLIDEAN . ', ' . Database::INDEX_HNSW_COSINE . ', ' . Database::INDEX_HNSW_DOT),
>>>>>>> d8fc1bb3
        };

        $key = "\"{$this->getNamespace()}_{$this->tenant}_{$collection}_{$id}\"";
        $attributes = \implode(', ', $attributes);

<<<<<<< HEAD
        // Spatial and GIN indexes can't include _tenant because GIST/GIN indexes require all columns to have compatible operator classes
        if ($this->sharedTables && $type !== Database::INDEX_FULLTEXT && $type !== Database::INDEX_SPATIAL && $type !== Database::INDEX_GIN) {
=======
        if ($this->sharedTables && \in_array($type, [Database::INDEX_KEY, Database::INDEX_UNIQUE])) {
>>>>>>> d8fc1bb3
            // Add tenant as first index column for best performance
            $attributes = "_tenant, {$attributes}";
        }

        $sql = "CREATE {$sqlType} {$key} ON {$this->getSQLTable($collection)}";

<<<<<<< HEAD
        // Add USING GIST for spatial indexes
        if ($type === Database::INDEX_SPATIAL) {
            $sql .= " USING GIST";
        }

        // Add USING GIN for JSONB indexes
        if ($type === Database::INDEX_GIN) {
            $sql .= " USING GIN";
        }

        $sql .= " ({$attributes});";
=======
        // Add USING clause for special index types
        $sql .= match ($type) {
            Database::INDEX_SPATIAL => " USING GIST ({$attributes})",
            Database::INDEX_HNSW_EUCLIDEAN => " USING HNSW ({$attributes} vector_l2_ops)",
            Database::INDEX_HNSW_COSINE => " USING HNSW ({$attributes} vector_cosine_ops)",
            Database::INDEX_HNSW_DOT => " USING HNSW ({$attributes} vector_ip_ops)",
            default => " ({$attributes})",
        };
>>>>>>> d8fc1bb3

        $sql = $this->trigger(Database::EVENT_INDEX_CREATE, $sql);

        try {
            return $this->getPDO()->prepare($sql)->execute();
        } catch (PDOException $e) {
            throw $this->processException($e);
        }
    }
    /**
     * Delete Index
     *
     * @param string $collection
     * @param string $id
     *
     * @return bool
     * @throws Exception
     */
    public function deleteIndex(string $collection, string $id): bool
    {
        $collection = $this->filter($collection);
        $id = $this->filter($id);
        $schemaName = $this->getDatabase();

        $key = "\"{$this->getNamespace()}_{$this->tenant}_{$collection}_{$id}\"";

        $sql = "DROP INDEX IF EXISTS \"{$schemaName}\".{$key}";
        $sql = $this->trigger(Database::EVENT_INDEX_DELETE, $sql);

        return $this->execute($this->getPDO()
            ->prepare($sql));
    }

    /**
     * Rename Index
     *
     * @param string $collection
     * @param string $old
     * @param string $new
     * @return bool
     * @throws Exception
     * @throws PDOException
     */
    public function renameIndex(string $collection, string $old, string $new): bool
    {
        $collection = $this->filter($collection);
        $namespace = $this->getNamespace();
        $old = $this->filter($old);
        $new = $this->filter($new);
        $oldIndexName = "{$this->tenant}_{$collection}_{$old}";
        $newIndexName = "{$namespace}_{$this->tenant}_{$collection}_{$new}";

        $sql = "ALTER INDEX {$this->getSQLTable($oldIndexName)} RENAME TO \"{$newIndexName}\"";
        $sql = $this->trigger(Database::EVENT_INDEX_RENAME, $sql);

        return $this->execute($this->getPDO()
            ->prepare($sql));
    }

    /**
     * Create Document
     *
     * @param Document $collection
     * @param Document $document
     *
     * @return Document
     */
    public function createDocument(Document $collection, Document $document): Document
    {
        $collection = $collection->getId();
        $attributes = $document->getAttributes();
        $attributes['_createdAt'] = $document->getCreatedAt();
        $attributes['_updatedAt'] = $document->getUpdatedAt();
        $attributes['_permissions'] = \json_encode($document->getPermissions());

        if ($this->sharedTables) {
            $attributes['_tenant'] = $document->getTenant();
        }

        $name = $this->filter($collection);
        $columns = '';
        $columnNames = '';

        // Insert internal id if set
        if (!empty($document->getSequence())) {
            $bindKey = '_id';
            $columns .= "\"_id\", ";
            $columnNames .= ':' . $bindKey . ', ';
        }

        $bindIndex = 0;
        foreach ($attributes as $attribute => $value) {
            $column = $this->filter($attribute);
            $bindKey = 'key_' . $bindIndex;
            $columns .= "\"{$column}\", ";
            $columnNames .= ':' . $bindKey . ', ';
            $bindIndex++;
        }

        $sql = "
			INSERT INTO {$this->getSQLTable($name)} ({$columns} \"_uid\")
			VALUES ({$columnNames} :_uid)
		";

        $sql = $this->trigger(Database::EVENT_DOCUMENT_CREATE, $sql);

        $stmt = $this->getPDO()->prepare($sql);

        $stmt->bindValue(':_uid', $document->getId(), PDO::PARAM_STR);

        if (!empty($document->getSequence())) {
            $stmt->bindValue(':_id', $document->getSequence(), PDO::PARAM_STR);
        }

        $attributeIndex = 0;
        foreach ($attributes as $value) {
            if (\is_array($value)) {
                $value = \json_encode($value);
            }

            $bindKey = 'key_' . $attributeIndex;
            $value = (\is_bool($value)) ? ($value ? "true" : "false") : $value;
            $stmt->bindValue(':' . $bindKey, $value, $this->getPDOType($value));
            $attributeIndex++;
        }

        $permissions = [];
        foreach (Database::PERMISSIONS as $type) {
            foreach ($document->getPermissionsByType($type) as $permission) {
                $permission = \str_replace('"', '', $permission);
                $sqlTenant = $this->sharedTables ? ', :_tenant' : '';
                $permissions[] = "('{$type}', '{$permission}', :_uid {$sqlTenant})";
            }
        }


        if (!empty($permissions)) {
            $permissions = \implode(', ', $permissions);
            $sqlTenant = $this->sharedTables ? ', _tenant' : '';

            $queryPermissions = "
				INSERT INTO {$this->getSQLTable($name . '_perms')} (_type, _permission, _document {$sqlTenant})
				VALUES {$permissions}
			";

            $queryPermissions = $this->trigger(Database::EVENT_PERMISSIONS_CREATE, $queryPermissions);
            $stmtPermissions = $this->getPDO()->prepare($queryPermissions);
            $stmtPermissions->bindValue(':_uid', $document->getId());
            if ($sqlTenant) {
                $stmtPermissions->bindValue(':_tenant', $document->getTenant());
            }
        }

        try {
            $this->execute($stmt);
            $lastInsertedId = $this->getPDO()->lastInsertId();
            // Sequence can be manually set as well
            $document['$sequence'] ??= $lastInsertedId;

            if (isset($stmtPermissions)) {
                $this->execute($stmtPermissions);
            }
        } catch (PDOException $e) {
            throw $this->processException($e);
        }

        return $document;
    }

    /**
     * Update Document
     *
     *
     * @param Document $collection
     * @param string $id
     * @param Document $document
     * @param bool $skipPermissions
     * @return Document
     * @throws DatabaseException
     * @throws DuplicateException
     */
    public function updateDocument(Document $collection, string $id, Document $document, bool $skipPermissions): Document
    {
        $collection = $collection->getId();
        $attributes = $document->getAttributes();
        $attributes['_createdAt'] = $document->getCreatedAt();
        $attributes['_updatedAt'] = $document->getUpdatedAt();
        $attributes['_permissions'] = json_encode($document->getPermissions());

        $name = $this->filter($collection);
        $columns = '';

        if (!$skipPermissions) {
            $sql = "
			SELECT _type, _permission
			FROM {$this->getSQLTable($name . '_perms')}
			WHERE _document = :_uid
			{$this->getTenantQuery($collection)}
		";

            $sql = $this->trigger(Database::EVENT_PERMISSIONS_READ, $sql);

            /**
             * Get current permissions from the database
             */
            $permissionsStmt = $this->getPDO()->prepare($sql);
            $permissionsStmt->bindValue(':_uid', $document->getId());

            if ($this->sharedTables) {
                $permissionsStmt->bindValue(':_tenant', $this->tenant);
            }

            $this->execute($permissionsStmt);
            $permissions = $permissionsStmt->fetchAll();
            $permissionsStmt->closeCursor();

            $initial = [];
            foreach (Database::PERMISSIONS as $type) {
                $initial[$type] = [];
            }

            $permissions = array_reduce($permissions, function (array $carry, array $item) {
                $carry[$item['_type']][] = $item['_permission'];

                return $carry;
            }, $initial);

            /**
             * Get removed Permissions
             */
            $removals = [];
            foreach (Database::PERMISSIONS as $type) {
                $diff = \array_diff($permissions[$type], $document->getPermissionsByType($type));
                if (!empty($diff)) {
                    $removals[$type] = $diff;
                }
            }

            /**
             * Get added Permissions
             */
            $additions = [];
            foreach (Database::PERMISSIONS as $type) {
                $diff = \array_diff($document->getPermissionsByType($type), $permissions[$type]);
                if (!empty($diff)) {
                    $additions[$type] = $diff;
                }
            }

            /**
             * Query to remove permissions
             */
            $removeQuery = '';
            if (!empty($removals)) {
                $removeQuery = ' AND (';
                foreach ($removals as $type => $permissions) {
                    $removeQuery .= "(
                    _type = '{$type}'
                    AND _permission IN (" . implode(', ', \array_map(fn (string $i) => ":_remove_{$type}_{$i}", \array_keys($permissions))) . ")
                )";
                    if ($type !== \array_key_last($removals)) {
                        $removeQuery .= ' OR ';
                    }
                }
            }
            if (!empty($removeQuery)) {
                $removeQuery .= ')';

                $sql = "
				DELETE
                FROM {$this->getSQLTable($name . '_perms')}
                WHERE _document = :_uid
                {$this->getTenantQuery($collection)}
			";

                $removeQuery = $sql . $removeQuery;

                $removeQuery = $this->trigger(Database::EVENT_PERMISSIONS_DELETE, $removeQuery);
                $stmtRemovePermissions = $this->getPDO()->prepare($removeQuery);
                $stmtRemovePermissions->bindValue(':_uid', $document->getId());

                if ($this->sharedTables) {
                    $stmtRemovePermissions->bindValue(':_tenant', $this->tenant);
                }

                foreach ($removals as $type => $permissions) {
                    foreach ($permissions as $i => $permission) {
                        $stmtRemovePermissions->bindValue(":_remove_{$type}_{$i}", $permission);
                    }
                }
            }

            /**
             * Query to add permissions
             */
            if (!empty($additions)) {
                $values = [];
                foreach ($additions as $type => $permissions) {
                    foreach ($permissions as $i => $_) {
                        $sqlTenant = $this->sharedTables ? ', :_tenant' : '';
                        $values[] = "( :_uid, '{$type}', :_add_{$type}_{$i} {$sqlTenant})";
                    }
                }

                $sqlTenant = $this->sharedTables ? ', _tenant' : '';

                $sql = "
				INSERT INTO {$this->getSQLTable($name . '_perms')} (_document, _type, _permission {$sqlTenant})
				VALUES" . \implode(', ', $values);

                $sql = $this->trigger(Database::EVENT_PERMISSIONS_CREATE, $sql);

                $stmtAddPermissions = $this->getPDO()->prepare($sql);
                $stmtAddPermissions->bindValue(":_uid", $document->getId());
                if ($this->sharedTables) {
                    $stmtAddPermissions->bindValue(':_tenant', $this->tenant);
                }

                foreach ($additions as $type => $permissions) {
                    foreach ($permissions as $i => $permission) {
                        $stmtAddPermissions->bindValue(":_add_{$type}_{$i}", $permission);
                    }
                }
            }
        }

        /**
         * Update Attributes
         */

        $bindIndex = 0;
        foreach ($attributes as $attribute => $value) {
            $column = $this->filter($attribute);
            $bindKey = 'key_' . $bindIndex;
            $columns .= "\"{$column}\"" . '=:' . $bindKey . ',';
            $bindIndex++;
        }

        $sql = "
			UPDATE {$this->getSQLTable($name)}
			SET {$columns} _uid = :_newUid 
			WHERE _id=:_sequence
			{$this->getTenantQuery($collection)}
		";

        $sql = $this->trigger(Database::EVENT_DOCUMENT_UPDATE, $sql);

        $stmt = $this->getPDO()->prepare($sql);

        $stmt->bindValue(':_sequence', $document->getSequence());
        $stmt->bindValue(':_newUid', $document->getId());

        if ($this->sharedTables) {
            $stmt->bindValue(':_tenant', $this->tenant);
        }

        $attributeIndex = 0;
        foreach ($attributes as $attribute => $value) {
            if (is_array($value)) {
                $value = json_encode($value);
            }

            $bindKey = 'key_' . $attributeIndex;
            $value = (is_bool($value)) ? ($value == true ? "true" : "false") : $value;
            $stmt->bindValue(':' . $bindKey, $value, $this->getPDOType($value));
            $attributeIndex++;
        }

        try {
            $this->execute($stmt);
            if (isset($stmtRemovePermissions)) {
                $this->execute($stmtRemovePermissions);
            }
            if (isset($stmtAddPermissions)) {
                $this->execute($stmtAddPermissions);
            }
        } catch (PDOException $e) {
            throw $this->processException($e);
        }

        return $document;
    }

    /**
     * @param string $tableName
     * @param string $columns
     * @param array<string> $batchKeys
     * @param array<string> $attributes
     * @param array<mixed> $bindValues
     * @param string $attribute
     * @return mixed
     */
    protected function getUpsertStatement(
        string $tableName,
        string $columns,
        array $batchKeys,
        array $attributes,
        array $bindValues,
        string $attribute = '',
    ): mixed {
        $getUpdateClause = function (string $attribute, bool $increment = false): string {
            $attribute = $this->quote($this->filter($attribute));
            if ($increment) {
                $new = "target.{$attribute} + EXCLUDED.{$attribute}";
            } else {
                $new = "EXCLUDED.{$attribute}";
            }

            if ($this->sharedTables) {
                return "{$attribute} = CASE WHEN target._tenant = EXCLUDED._tenant THEN {$new} ELSE target.{$attribute} END";
            }

            return "{$attribute} = {$new}";
        };
        if (!empty($attribute)) {
            // Increment specific column by its new value in place
            $updateColumns = [
                $getUpdateClause($attribute, increment: true),
                $getUpdateClause('_updatedAt'),
            ];
        } else {
            // Update all columns
            $updateColumns = [];
            foreach (array_keys($attributes) as $attr) {
                /**
                 * @var string $attr
                 */
                $updateColumns[] = $getUpdateClause($this->filter($attr));
            }
        }

        $conflictKeys = $this->sharedTables ? '("_uid", _tenant)' : '("_uid")';

        $stmt = $this->getPDO()->prepare(
            "
            INSERT INTO {$this->getSQLTable($tableName)} AS target {$columns}
            VALUES " . implode(', ', $batchKeys) . "
            ON CONFLICT {$conflictKeys} DO UPDATE
                SET " . implode(', ', $updateColumns)
        );

        foreach ($bindValues as $key => $binding) {
            $stmt->bindValue($key, $binding, $this->getPDOType($binding));
        }
        return $stmt;
    }

    /**
     * Increase or decrease an attribute value
     *
     * @param string $collection
     * @param string $id
     * @param string $attribute
     * @param int|float $value
     * @param string $updatedAt
     * @param int|float|null $min
     * @param int|float|null $max
     * @return bool
     * @throws DatabaseException
     */
    public function increaseDocumentAttribute(string $collection, string $id, string $attribute, int|float $value, string $updatedAt, int|float|null $min = null, int|float|null $max = null): bool
    {
        $name = $this->filter($collection);
        $attribute = $this->filter($attribute);

        $sqlMax = $max ? " AND \"{$attribute}\" <= {$max}" : "";
        $sqlMin = $min ? " AND \"{$attribute}\" >= {$min}" : "";

        $sql = "
			UPDATE {$this->getSQLTable($name)} 
			SET 
			    \"{$attribute}\" = \"{$attribute}\" + :val,
                \"_updatedAt\" = :updatedAt
			WHERE _uid = :_uid
			{$this->getTenantQuery($collection)}
		";

        $sql .= $sqlMax . $sqlMin;

        $sql = $this->trigger(Database::EVENT_DOCUMENT_UPDATE, $sql);

        $stmt = $this->getPDO()->prepare($sql);
        $stmt->bindValue(':_uid', $id);
        $stmt->bindValue(':val', $value);
        $stmt->bindValue(':updatedAt', $updatedAt);

        if ($this->sharedTables) {
            $stmt->bindValue(':_tenant', $this->tenant);
        }

        $this->execute($stmt) || throw new DatabaseException('Failed to update attribute');
        return true;
    }

    /**
     * Delete Document
     *
     * @param string $collection
     * @param string $id
     *
     * @return bool
     */
    public function deleteDocument(string $collection, string $id): bool
    {
        $name = $this->filter($collection);

        $sql = "
			DELETE FROM {$this->getSQLTable($name)} 
			WHERE _uid = :_uid
			{$this->getTenantQuery($collection)}
		";

        $sql = $this->trigger(Database::EVENT_DOCUMENT_DELETE, $sql);
        $stmt = $this->getPDO()->prepare($sql);
        $stmt->bindValue(':_uid', $id, PDO::PARAM_STR);

        if ($this->sharedTables) {
            $stmt->bindValue(':_tenant', $this->tenant);
        }

        $sql = "
			DELETE FROM {$this->getSQLTable($name . '_perms')} 
			WHERE _document = :_uid
			{$this->getTenantQuery($collection)}
		";

        $sql = $this->trigger(Database::EVENT_PERMISSIONS_DELETE, $sql);

        $stmtPermissions = $this->getPDO()->prepare($sql);
        $stmtPermissions->bindValue(':_uid', $id);

        if ($this->sharedTables) {
            $stmtPermissions->bindValue(':_tenant', $this->tenant);
        }

        $deleted = false;

        try {
            if (!$this->execute($stmt)) {
                throw new DatabaseException('Failed to delete document');
            }

            $deleted = $stmt->rowCount();

            if (!$this->execute($stmtPermissions)) {
                throw new DatabaseException('Failed to delete permissions');
            }
        } catch (\Throwable $th) {
            throw new DatabaseException($th->getMessage());
        }

        return $deleted;
    }

    /**
     * @return string
     */
    public function getConnectionId(): string
    {
        $stmt = $this->getPDO()->query("SELECT pg_backend_pid();");
        return $stmt->fetchColumn();
    }

    /**
     * Handle distance spatial queries
     *
     * @param Query $query
     * @param array<string, mixed> $binds
     * @param string $attribute
     * @param string $alias
     * @param string $placeholder
     * @return string
    */
    protected function handleDistanceSpatialQueries(Query $query, array &$binds, string $attribute, string $alias, string $placeholder): string
    {
        $distanceParams = $query->getValues()[0];
        $binds[":{$placeholder}_0"] = $this->convertArrayToWKT($distanceParams[0]);
        $binds[":{$placeholder}_1"] = $distanceParams[1];

        $meters = isset($distanceParams[2]) && $distanceParams[2] === true;

        switch ($query->getMethod()) {
            case Query::TYPE_DISTANCE_EQUAL:
                $operator = '=';
                break;
            case Query::TYPE_DISTANCE_NOT_EQUAL:
                $operator = '!=';
                break;
            case Query::TYPE_DISTANCE_GREATER_THAN:
                $operator = '>';
                break;
            case Query::TYPE_DISTANCE_LESS_THAN:
                $operator = '<';
                break;
            default:
                throw new DatabaseException('Unknown spatial query method: ' . $query->getMethod());
        }

        if ($meters) {
            $attr = "({$alias}.{$attribute}::geography)";
            $geom = "ST_SetSRID(" . $this->getSpatialGeomFromText(":{$placeholder}_0", null) . ", " . Database::DEFAULT_SRID . ")::geography";
            return "ST_Distance({$attr}, {$geom}) {$operator} :{$placeholder}_1";
        }

        // Without meters, use the original SRID (e.g., 4326)
        return "ST_Distance({$alias}.{$attribute}, " . $this->getSpatialGeomFromText(":{$placeholder}_0") . ") {$operator} :{$placeholder}_1";
    }


    /**
     * Handle spatial queries
     *
     * @param Query $query
     * @param array<string, mixed> $binds
     * @param string $attribute
     * @param string $alias
     * @param string $placeholder
     * @return string
     */
    protected function handleSpatialQueries(Query $query, array &$binds, string $attribute, string $alias, string $placeholder): string
    {
        switch ($query->getMethod()) {
            case Query::TYPE_CROSSES:
                $binds[":{$placeholder}_0"] = $this->convertArrayToWKT($query->getValues()[0]);
                return "ST_Crosses({$alias}.{$attribute}, " . $this->getSpatialGeomFromText(":{$placeholder}_0") . ")";

            case Query::TYPE_NOT_CROSSES:
                $binds[":{$placeholder}_0"] = $this->convertArrayToWKT($query->getValues()[0]);
                return "NOT ST_Crosses({$alias}.{$attribute}, " . $this->getSpatialGeomFromText(":{$placeholder}_0") . ")";

            case Query::TYPE_DISTANCE_EQUAL:
            case Query::TYPE_DISTANCE_NOT_EQUAL:
            case Query::TYPE_DISTANCE_GREATER_THAN:
            case Query::TYPE_DISTANCE_LESS_THAN:
                return $this->handleDistanceSpatialQueries($query, $binds, $attribute, $alias, $placeholder);
            case Query::TYPE_EQUAL:
                $binds[":{$placeholder}_0"] = $this->convertArrayToWKT($query->getValues()[0]);
                return "ST_Equals({$alias}.{$attribute}, " . $this->getSpatialGeomFromText(":{$placeholder}_0") . ")";

            case Query::TYPE_NOT_EQUAL:
                $binds[":{$placeholder}_0"] = $this->convertArrayToWKT($query->getValues()[0]);
                return "NOT ST_Equals({$alias}.{$attribute}, " . $this->getSpatialGeomFromText(":{$placeholder}_0") . ")";

            case Query::TYPE_INTERSECTS:
                $binds[":{$placeholder}_0"] = $this->convertArrayToWKT($query->getValues()[0]);
                return "ST_Intersects({$alias}.{$attribute}, " . $this->getSpatialGeomFromText(":{$placeholder}_0") . ")";

            case Query::TYPE_NOT_INTERSECTS:
                $binds[":{$placeholder}_0"] = $this->convertArrayToWKT($query->getValues()[0]);
                return "NOT ST_Intersects({$alias}.{$attribute}, " . $this->getSpatialGeomFromText(":{$placeholder}_0") . ")";

            case Query::TYPE_OVERLAPS:
                $binds[":{$placeholder}_0"] = $this->convertArrayToWKT($query->getValues()[0]);
                return "ST_Overlaps({$alias}.{$attribute}, " . $this->getSpatialGeomFromText(":{$placeholder}_0") . ")";

            case Query::TYPE_NOT_OVERLAPS:
                $binds[":{$placeholder}_0"] = $this->convertArrayToWKT($query->getValues()[0]);
                return "NOT ST_Overlaps({$alias}.{$attribute}, " . $this->getSpatialGeomFromText(":{$placeholder}_0") . ")";

            case Query::TYPE_TOUCHES:
                $binds[":{$placeholder}_0"] = $this->convertArrayToWKT($query->getValues()[0]);
                return "ST_Touches({$alias}.{$attribute}, " . $this->getSpatialGeomFromText(":{$placeholder}_0") . ")";

            case Query::TYPE_NOT_TOUCHES:
                $binds[":{$placeholder}_0"] = $this->convertArrayToWKT($query->getValues()[0]);
                return "NOT ST_Touches({$alias}.{$attribute}, " . $this->getSpatialGeomFromText(":{$placeholder}_0") . ")";

            case Query::TYPE_CONTAINS:
            case Query::TYPE_NOT_CONTAINS:
                // using st_cover instead of contains to match the boundary matching behaviour of the mariadb st_contains
                // postgis st_contains excludes matching the boundary
                $isNot = $query->getMethod() === Query::TYPE_NOT_CONTAINS;
                $binds[":{$placeholder}_0"] = $this->convertArrayToWKT($query->getValues()[0]);
                return $isNot
                    ? "NOT ST_Covers({$alias}.{$attribute}, " . $this->getSpatialGeomFromText(":{$placeholder}_0") . ")"
                    : "ST_Covers({$alias}.{$attribute}, " . $this->getSpatialGeomFromText(":{$placeholder}_0") . ")";

            default:
                throw new DatabaseException('Unknown spatial query method: ' . $query->getMethod());
        }
    }

    /**
     * Handle JSONB queries
     *
     * @param Query $query
     * @param array<string, mixed> $binds
     * @param string $attribute
     * @param string $alias
     * @param string $placeholder
     * @return string
     */
    protected function handleObjectQueries(Query $query, array &$binds, string $attribute, string $alias, string $placeholder): string
    {
        switch ($query->getMethod()) {
            case Query::TYPE_EQUAL:
            case Query::TYPE_NOT_EQUAL: {
                $isNot = $query->getMethod() === Query::TYPE_NOT_EQUAL;
                $conditions = [];
                foreach ($query->getValues() as $key => $value) {
                    $binds[":{$placeholder}_{$key}"] = json_encode($value);
                    $fragment = "{$alias}.{$attribute} @> :{$placeholder}_{$key}::jsonb";
                    $conditions[] = $isNot ? "NOT (" . $fragment . ")" : $fragment;
                }
                $separator = $isNot ? ' AND ' : ' OR ';
                return empty($conditions) ? '' : '(' . implode($separator, $conditions) . ')';
            }

            case Query::TYPE_CONTAINS:
            case Query::TYPE_NOT_CONTAINS: {
                $isNot = $query->getMethod() === Query::TYPE_NOT_CONTAINS;
                $conditions = [];
                foreach ($query->getValues() as $key => $value) {
                    if (count($value) === 1) {
                        $jsonKey = array_key_first($value);
                        $jsonValue = $value[$jsonKey];

                        // If scalar (e.g. "skills" => "typescript"),
                        // wrap it to express array containment: {"skills": ["typescript"]}
                        // If it's already an object/associative array (e.g. "config" => ["lang" => "en"]),
                        // keep as-is to express object containment.
                        if (!\is_array($jsonValue)) {
                            $value[$jsonKey] = [$jsonValue];
                        }
                    }
                    $binds[":{$placeholder}_{$key}"] = json_encode($value);
                    $fragment = "{$alias}.{$attribute} @> :{$placeholder}_{$key}::jsonb";
                    $conditions[] = $isNot ? "NOT (" . $fragment . ")" : $fragment;
                }
                $separator = $isNot ? ' AND ' : ' OR ';
                return empty($conditions) ? '' : '(' . implode($separator, $conditions) . ')';
            }

            default:
                throw new DatabaseException('Query method ' . $query->getMethod() . ' not supported for object attributes');
        }
    }

    /**
     * Get SQL Condition
     *
     * @param Query $query
     * @param array<string, mixed> $binds
     * @return string
     * @throws Exception
     */
    protected function getSQLCondition(Query $query, array &$binds): string
    {
        $query->setAttribute($this->getInternalKeyForAttribute($query->getAttribute()));

        $attribute = $this->filter($query->getAttribute());
        $attribute = $this->quote($attribute);
        $alias = $this->quote(Query::DEFAULT_ALIAS);
        $placeholder = ID::unique();

        $operator = null;

        if ($query->isSpatialAttribute()) {
            return $this->handleSpatialQueries($query, $binds, $attribute, $alias, $placeholder);
        }

        if ($query->isObjectAttribute()) {
            return $this->handleObjectQueries($query, $binds, $attribute, $alias, $placeholder);
        }

        switch ($query->getMethod()) {
            case Query::TYPE_OR:
            case Query::TYPE_AND:
                $conditions = [];
                /* @var $q Query */
                foreach ($query->getValue() as $q) {
                    $conditions[] = $this->getSQLCondition($q, $binds);
                }

                $method = strtoupper($query->getMethod());
                return empty($conditions) ? '' : ' ' . $method . ' (' . implode(' AND ', $conditions) . ')';

            case Query::TYPE_SEARCH:
                $binds[":{$placeholder}_0"] = $this->getFulltextValue($query->getValue());
                return "to_tsvector(regexp_replace({$attribute}, '[^\w]+',' ','g')) @@ websearch_to_tsquery(:{$placeholder}_0)";

            case Query::TYPE_NOT_SEARCH:
                $binds[":{$placeholder}_0"] = $this->getFulltextValue($query->getValue());
                return "NOT (to_tsvector(regexp_replace({$attribute}, '[^\w]+',' ','g')) @@ websearch_to_tsquery(:{$placeholder}_0))";

            case Query::TYPE_VECTOR_DOT:
            case Query::TYPE_VECTOR_COSINE:
            case Query::TYPE_VECTOR_EUCLIDEAN:
                return ''; // Handled in ORDER BY clause

            case Query::TYPE_BETWEEN:
                $binds[":{$placeholder}_0"] = $query->getValues()[0];
                $binds[":{$placeholder}_1"] = $query->getValues()[1];
                return "{$alias}.{$attribute} BETWEEN :{$placeholder}_0 AND :{$placeholder}_1";

            case Query::TYPE_NOT_BETWEEN:
                $binds[":{$placeholder}_0"] = $query->getValues()[0];
                $binds[":{$placeholder}_1"] = $query->getValues()[1];
                return "{$alias}.{$attribute} NOT BETWEEN :{$placeholder}_0 AND :{$placeholder}_1";

            case Query::TYPE_IS_NULL:
            case Query::TYPE_IS_NOT_NULL:
                return "{$alias}.{$attribute} {$this->getSQLOperator($query->getMethod())}";

            case Query::TYPE_CONTAINS:
            case Query::TYPE_NOT_CONTAINS:
                if ($query->onArray()) {
                    $operator = '@>';
                }

                // no break
            default:
                $conditions = [];
                $operator = $operator ?? $this->getSQLOperator($query->getMethod());
                $isNotQuery = in_array($query->getMethod(), [
                    Query::TYPE_NOT_STARTS_WITH,
                    Query::TYPE_NOT_ENDS_WITH,
                    Query::TYPE_NOT_CONTAINS
                ]);

                foreach ($query->getValues() as $key => $value) {
                    $value = match ($query->getMethod()) {
                        Query::TYPE_STARTS_WITH => $this->escapeWildcards($value) . '%',
                        Query::TYPE_NOT_STARTS_WITH => $this->escapeWildcards($value) . '%',
                        Query::TYPE_ENDS_WITH => '%' . $this->escapeWildcards($value),
                        Query::TYPE_NOT_ENDS_WITH => '%' . $this->escapeWildcards($value),
                        Query::TYPE_CONTAINS => ($query->onArray()) ? \json_encode($value) : '%' . $this->escapeWildcards($value) . '%',
                        Query::TYPE_NOT_CONTAINS => ($query->onArray()) ? \json_encode($value) : '%' . $this->escapeWildcards($value) . '%',
                        default => $value
                    };

                    $binds[":{$placeholder}_{$key}"] = $value;

                    if ($isNotQuery && $query->onArray()) {
                        // For array NOT queries, wrap the entire condition in NOT()
                        $conditions[] = "NOT ({$alias}.{$attribute} {$operator} :{$placeholder}_{$key})";
                    } elseif ($isNotQuery && !$query->onArray()) {
                        $conditions[] = "{$alias}.{$attribute} NOT {$operator} :{$placeholder}_{$key}";
                    } else {
                        $conditions[] = "{$alias}.{$attribute} {$operator} :{$placeholder}_{$key}";
                    }
                }

                $separator = $isNotQuery ? ' AND ' : ' OR ';
                return empty($conditions) ? '' : '(' . implode($separator, $conditions) . ')';
        }
    }

    /**
     * Get vector distance calculation for ORDER BY clause
     *
     * @param Query $query
     * @param array<string, mixed> $binds
     * @param string $alias
     * @return string|null
     * @throws DatabaseException
     */
    protected function getVectorDistanceOrder(Query $query, array &$binds, string $alias): ?string
    {
        $query->setAttribute($this->getInternalKeyForAttribute($query->getAttribute()));

        $attribute = $this->filter($query->getAttribute());
        $attribute = $this->quote($attribute);
        $alias = $this->quote($alias);
        $placeholder = ID::unique();

        $values = $query->getValues();
        $vectorArray = $values[0] ?? [];
        $vector = \json_encode(\array_map(\floatval(...), $vectorArray));
        $binds[":vector_{$placeholder}"] = $vector;

        return match ($query->getMethod()) {
            Query::TYPE_VECTOR_DOT => "({$alias}.{$attribute} <#> :vector_{$placeholder}::vector)",
            Query::TYPE_VECTOR_COSINE => "({$alias}.{$attribute} <=> :vector_{$placeholder}::vector)",
            Query::TYPE_VECTOR_EUCLIDEAN => "({$alias}.{$attribute} <-> :vector_{$placeholder}::vector)",
            default => null,
        };
    }

    /**
     * @param string $value
     * @return string
     */
    protected function getFulltextValue(string $value): string
    {
        $exact = str_ends_with($value, '"') && str_starts_with($value, '"');
        $value = str_replace(['@', '+', '-', '*', '.', "'", '"'], ' ', $value);
        $value = preg_replace('/\s+/', ' ', $value); // Remove multiple whitespaces
        $value = trim($value);

        if (!$exact) {
            $value = str_replace(' ', ' or ', $value);
        }

        return "'" . $value . "'";
    }

    /**
     * Get SQL Type
     *
     * @param string $type
     * @param int $size in chars
     * @param bool $signed
     * @param bool $array
     * @param bool $required
     * @return string
     * @throws DatabaseException
     */
    protected function getSQLType(string $type, int $size, bool $signed = true, bool $array = false, bool $required = false): string
    {
        if ($array === true) {
            return 'JSONB';
        }

        switch ($type) {
            case Database::VAR_ID:
                return 'BIGINT';

            case Database::VAR_STRING:
                // $size = $size * 4; // Convert utf8mb4 size to bytes
                if ($size > $this->getMaxVarcharLength()) {
                    return 'TEXT';
                }

                return "VARCHAR({$size})";

            case Database::VAR_INTEGER:  // We don't support zerofill: https://stackoverflow.com/a/5634147/2299554

                if ($size >= 8) { // INT = 4 bytes, BIGINT = 8 bytes
                    return 'BIGINT';
                }

                return 'INTEGER';

            case Database::VAR_FLOAT:
                return 'DOUBLE PRECISION';

            case Database::VAR_BOOLEAN:
                return 'BOOLEAN';

            case Database::VAR_RELATIONSHIP:
                return 'VARCHAR(255)';

            case Database::VAR_DATETIME:
                return 'TIMESTAMP(3)';

<<<<<<< HEAD
            case Database::TYPE_OBJECT:
                return 'JSONB';

                // in all other DB engines, 4326 is the default SRID
=======
>>>>>>> d8fc1bb3
            case Database::VAR_POINT:
                return 'GEOMETRY(POINT,' . Database::DEFAULT_SRID . ')';

            case Database::VAR_LINESTRING:
                return 'GEOMETRY(LINESTRING,' . Database::DEFAULT_SRID . ')';

            case Database::VAR_POLYGON:
                return 'GEOMETRY(POLYGON,' . Database::DEFAULT_SRID . ')';

            case Database::VAR_VECTOR:
                return "VECTOR({$size})";

            default:
                throw new DatabaseException('Unknown Type: ' . $type . '. Must be one of ' . Database::VAR_STRING . ', ' . Database::VAR_INTEGER .  ', ' . Database::VAR_FLOAT . ', ' . Database::VAR_BOOLEAN . ', ' . Database::VAR_DATETIME . ', ' . Database::VAR_RELATIONSHIP . ', ' . Database::TYPE_OBJECT . ', ' . Database::VAR_POINT . ', ' . Database::VAR_LINESTRING . ', ' . Database::VAR_POLYGON);
        }
    }

    /**
     * Get SQL schema
     *
     * @return string
     */
    protected function getSQLSchema(): string
    {
        if (!$this->getSupportForSchemas()) {
            return '';
        }

        return "\"{$this->getDatabase()}\".";
    }

    /**
     * Get PDO Type
     *
     * @param mixed $value
     *
     * @return int
     * @throws DatabaseException
     */
    protected function getPDOType(mixed $value): int
    {
        return match (\gettype($value)) {
            'string', 'double' => PDO::PARAM_STR,
            'boolean' => PDO::PARAM_BOOL,
            'integer' => PDO::PARAM_INT,
            'NULL' => PDO::PARAM_NULL,
            default => throw new DatabaseException('Unknown PDO Type for ' . \gettype($value)),
        };
    }

    /**
     * Get the SQL function for random ordering
     *
     * @return string
     */
    protected function getRandomOrder(): string
    {
        return 'RANDOM()';
    }

    /**
     * Size of POINT spatial type
     *
     * @return int
    */
    protected function getMaxPointSize(): int
    {
        // https://stackoverflow.com/questions/30455025/size-of-data-type-geographypoint-4326-in-postgis
        return 32;
    }


    /**
     * Encode array
     *
     * @param string $value
     *
     * @return array<string>
     */
    protected function encodeArray(string $value): array
    {
        $string = substr($value, 1, -1);
        if (empty($string)) {
            return [];
        } else {
            return explode(',', $string);
        }
    }

    /**
     * Decode array
     *
     * @param array<string> $value
     *
     * @return string
     */
    protected function decodeArray(array $value): string
    {
        if (empty($value)) {
            return '{}';
        }

        foreach ($value as &$item) {
            $item = '"' . str_replace(['"', '(', ')'], ['\"', '\(', '\)'], $item) . '"';
        }

        return '{' . implode(",", $value) . '}';
    }

    public function getMinDateTime(): \DateTime
    {
        return new \DateTime('-4713-01-01 00:00:00');
    }

    /**
     * Is fulltext Wildcard index supported?
     *
     * @return bool
     */
    public function getSupportForFulltextWildcardIndex(): bool
    {
        return false;
    }

    /**
     * Are timeouts supported?
     *
     * @return bool
     */
    public function getSupportForTimeouts(): bool
    {
        return true;
    }

    /**
     * Does the adapter handle Query Array Overlaps?
     *
     * @return bool
     */
    public function getSupportForJSONOverlaps(): bool
    {
        return false;
    }

    /**
     * Is get schema attributes supported?
     *
     * @return bool
     */
    public function getSupportForSchemaAttributes(): bool
    {
        return false;
    }

    public function getSupportForUpserts(): bool
    {
        return true;
    }

    /**
     * Is vector type supported?
     *
     * @return bool
     */
    public function getSupportForVectors(): bool
    {
        return true;
    }

    /**
     * @return string
     */
    public function getLikeOperator(): string
    {
        return 'ILIKE';
    }

    protected function processException(PDOException $e): \Exception
    {
        // Timeout
        if ($e->getCode() === '57014' && isset($e->errorInfo[1]) && $e->errorInfo[1] === 7) {
            return new TimeoutException('Query timed out', $e->getCode(), $e);
        }

        // Duplicate table
        if ($e->getCode() === '42P07' && isset($e->errorInfo[1]) && $e->errorInfo[1] === 7) {
            return new DuplicateException('Collection already exists', $e->getCode(), $e);
        }

        // Duplicate column
        if ($e->getCode() === '42701' && isset($e->errorInfo[1]) && $e->errorInfo[1] === 7) {
            return new DuplicateException('Attribute already exists', $e->getCode(), $e);
        }

        // Duplicate row
        if ($e->getCode() === '23505' && isset($e->errorInfo[1]) && $e->errorInfo[1] === 7) {
            return new DuplicateException('Document already exists', $e->getCode(), $e);
        }

        // Data is too big for column resize
        if ($e->getCode() === '22001' && isset($e->errorInfo[1]) && $e->errorInfo[1] === 7) {
            return new TruncateException('Resize would result in data truncation', $e->getCode(), $e);
        }

        // Unknown column
        if ($e->getCode() === "42703" && isset($e->errorInfo[1]) && $e->errorInfo[1] === 7) {
            return new NotFoundException('Attribute not found', $e->getCode(), $e);
        }

        return $e;
    }

    /**
     * @param string $string
     * @return string
     */
    protected function quote(string $string): string
    {
        return "\"{$string}\"";
    }

    /**
     * Is spatial attributes supported?
     *
     * @return bool
    */
    public function getSupportForSpatialAttributes(): bool
    {
        return true;
    }

    /**
     * Are object (JSONB) attributes supported?
     *
     * @return bool
    */
    public function getSupportForObject(): bool
    {
        return true;
    }

    /**
     * Does the adapter support null values in spatial indexes?
     *
     * @return bool
    */
    public function getSupportForSpatialIndexNull(): bool
    {
        return true;
    }

    /**
     * Does the adapter includes boundary during spatial contains?
     *
     * @return bool
    */
    public function getSupportForBoundaryInclusiveContains(): bool
    {
        return true;
    }

    /**
     * Does the adapter support order attribute in spatial indexes?
     *
     * @return bool
    */
    public function getSupportForSpatialIndexOrder(): bool
    {
        return false;
    }

    /**
     * Does the adapter support calculating distance(in meters) between multidimension geometry(line, polygon,etc)?
     *
     * @return bool
     */
    public function getSupportForDistanceBetweenMultiDimensionGeometryInMeters(): bool
    {
        return true;
    }

    /**
     * Does the adapter support spatial axis order specification?
     *
     * @return bool
     */
    public function getSupportForSpatialAxisOrder(): bool
    {
        return false;
    }

    /**
     * Adapter supports optional spatial attributes with existing rows.
     *
     * @return bool
     */
    public function getSupportForOptionalSpatialAttributeWithExistingRows(): bool
    {
        return false;
    }

    public function decodePoint(string $wkb): array
    {
        if (str_starts_with(strtoupper($wkb), 'POINT(')) {
            $start = strpos($wkb, '(') + 1;
            $end = strrpos($wkb, ')');
            $inside = substr($wkb, $start, $end - $start);

            $coords = explode(' ', trim($inside));
            return [(float)$coords[0], (float)$coords[1]];
        }

        $bin = hex2bin($wkb);
        if ($bin === false) {
            throw new DatabaseException('Invalid hex WKB string');
        }

        if (strlen($bin) < 13) { // 1 byte endian + 4 bytes type + 8 bytes for X
            throw new DatabaseException('WKB too short');
        }

        $isLE = ord($bin[0]) === 1;

        // Type (4 bytes)
        $typeBytes = substr($bin, 1, 4);
        if (strlen($typeBytes) !== 4) {
            throw new DatabaseException('Failed to extract type bytes from WKB');
        }

        $typeArr = unpack($isLE ? 'V' : 'N', $typeBytes);
        if ($typeArr === false || !isset($typeArr[1])) {
            throw new DatabaseException('Failed to unpack type from WKB');
        }
        $type = $typeArr[1];

        // Offset to coordinates (skip SRID if present)
        $offset = 5 + (($type & 0x20000000) ? 4 : 0);

        if (strlen($bin) < $offset + 16) { // 16 bytes for X,Y
            throw new DatabaseException('WKB too short for coordinates');
        }

        $fmt = $isLE ? 'e' : 'E'; // little vs big endian double

        // X coordinate
        $xArr = unpack($fmt, substr($bin, $offset, 8));
        if ($xArr === false || !isset($xArr[1])) {
            throw new DatabaseException('Failed to unpack X coordinate');
        }
        $x = (float)$xArr[1];

        // Y coordinate
        $yArr = unpack($fmt, substr($bin, $offset + 8, 8));
        if ($yArr === false || !isset($yArr[1])) {
            throw new DatabaseException('Failed to unpack Y coordinate');
        }
        $y = (float)$yArr[1];

        return [$x, $y];
    }

    public function decodeLinestring(mixed $wkb): array
    {
        if (str_starts_with(strtoupper($wkb), 'LINESTRING(')) {
            $start = strpos($wkb, '(') + 1;
            $end = strrpos($wkb, ')');
            $inside = substr($wkb, $start, $end - $start);

            $points = explode(',', $inside);
            return array_map(function ($point) {
                $coords = explode(' ', trim($point));
                return [(float)$coords[0], (float)$coords[1]];
            }, $points);
        }

        if (ctype_xdigit($wkb)) {
            $wkb = hex2bin($wkb);
            if ($wkb === false) {
                throw new DatabaseException("Failed to convert hex WKB to binary.");
            }
        }

        if (strlen($wkb) < 9) {
            throw new DatabaseException("WKB too short to be a valid geometry");
        }

        $byteOrder = ord($wkb[0]);
        if ($byteOrder === 0) {
            throw new DatabaseException("Big-endian WKB not supported");
        } elseif ($byteOrder !== 1) {
            throw new DatabaseException("Invalid byte order in WKB");
        }

        // Type + SRID flag
        $typeField = unpack('V', substr($wkb, 1, 4));
        if ($typeField === false) {
            throw new DatabaseException('Failed to unpack the type field from WKB.');
        }

        $typeField = $typeField[1];
        $geomType = $typeField & 0xFF;
        $hasSRID = ($typeField & 0x20000000) !== 0;

        if ($geomType !== 2) { // 2 = LINESTRING
            throw new DatabaseException("Not a LINESTRING geometry type, got {$geomType}");
        }

        $offset = 5;
        if ($hasSRID) {
            $offset += 4;
        }

        $numPoints = unpack('V', substr($wkb, $offset, 4));
        if ($numPoints === false) {
            throw new DatabaseException("Failed to unpack number of points at offset {$offset}.");
        }

        $numPoints = $numPoints[1];
        $offset += 4;

        $points = [];
        for ($i = 0; $i < $numPoints; $i++) {
            $x = unpack('e', substr($wkb, $offset, 8));
            if ($x === false) {
                throw new DatabaseException("Failed to unpack X coordinate at offset {$offset}.");
            }

            $x = (float) $x[1];

            $offset += 8;

            $y = unpack('e', substr($wkb, $offset, 8));
            if ($y === false) {
                throw new DatabaseException("Failed to unpack Y coordinate at offset {$offset}.");
            }

            $y = (float) $y[1];

            $offset += 8;
            $points[] = [$x, $y];
        }

        return $points;
    }

    public function decodePolygon(string $wkb): array
    {
        // POLYGON((x1,y1),(x2,y2))
        if (str_starts_with($wkb, 'POLYGON((')) {
            $start = strpos($wkb, '((') + 2;
            $end = strrpos($wkb, '))');
            $inside = substr($wkb, $start, $end - $start);

            $rings = explode('),(', $inside);
            return array_map(function ($ring) {
                $points = explode(',', $ring);
                return array_map(function ($point) {
                    $coords = explode(' ', trim($point));
                    return [(float)$coords[0], (float)$coords[1]];
                }, $points);
            }, $rings);
        }

        // Convert hex string to binary if needed
        if (preg_match('/^[0-9a-fA-F]+$/', $wkb)) {
            $wkb = hex2bin($wkb);
            if ($wkb === false) {
                throw new DatabaseException("Invalid hex WKB");
            }
        }

        if (strlen($wkb) < 9) {
            throw new DatabaseException("WKB too short");
        }

        $uInt32 = 'V'; // little-endian 32-bit unsigned
        $uDouble = 'd'; // little-endian double

        $typeInt = unpack($uInt32, substr($wkb, 1, 4));
        if ($typeInt === false) {
            throw new DatabaseException('Failed to unpack type field from WKB.');
        }

        $typeInt = (int) $typeInt[1];
        $hasSrid = ($typeInt & 0x20000000) !== 0;
        $geomType = $typeInt & 0xFF;

        if ($geomType !== 3) { // 3 = POLYGON
            throw new DatabaseException("Not a POLYGON geometry type, got {$geomType}");
        }

        $offset = 5;
        if ($hasSrid) {
            $offset += 4;
        }

        // Number of rings
        $numRings = unpack($uInt32, substr($wkb, $offset, 4));
        if ($numRings === false) {
            throw new DatabaseException('Failed to unpack number of rings from WKB.');
        }

        $numRings = (int) $numRings[1];
        $offset += 4;

        $rings = [];
        for ($r = 0; $r < $numRings; $r++) {
            $numPoints = unpack($uInt32, substr($wkb, $offset, 4));
            if ($numPoints === false) {
                throw new DatabaseException('Failed to unpack number of points from WKB.');
            }

            $numPoints = (int) $numPoints[1];
            $offset += 4;
            $points = [];
            for ($i = 0; $i < $numPoints; $i++) {
                $x = unpack($uDouble, substr($wkb, $offset, 8));
                if ($x === false) {
                    throw new DatabaseException('Failed to unpack X coordinate from WKB.');
                }

                $x = (float) $x[1];

                $y = unpack($uDouble, substr($wkb, $offset + 8, 8));
                if ($y === false) {
                    throw new DatabaseException('Failed to unpack Y coordinate from WKB.');
                }

                $y = (float) $y[1];

                $points[] = [$x, $y];
                $offset += 16;
            }
            $rings[] = $points;
        }

        return $rings; // array of rings, each ring is array of [x,y]
    }
}<|MERGE_RESOLUTION|>--- conflicted
+++ resolved
@@ -886,52 +886,29 @@
             Database::INDEX_HNSW_COSINE,
             Database::INDEX_HNSW_DOT => 'INDEX',
             Database::INDEX_UNIQUE => 'UNIQUE INDEX',
-<<<<<<< HEAD
-            Database::INDEX_SPATIAL => 'INDEX',
             Database::INDEX_GIN => 'INDEX',
-            default => throw new DatabaseException('Unknown index type: ' . $type . '. Must be one of ' . Database::INDEX_KEY . ', ' . Database::INDEX_UNIQUE . ', ' . Database::INDEX_FULLTEXT . ', ' . Database::INDEX_SPATIAL . ', ' . Database::INDEX_GIN),
-=======
-            default => throw new DatabaseException('Unknown index type: ' . $type . '. Must be one of ' . Database::INDEX_KEY . ', ' . Database::INDEX_UNIQUE . ', ' . Database::INDEX_FULLTEXT . ', ' . Database::INDEX_SPATIAL . ', ' . Database::INDEX_HNSW_EUCLIDEAN . ', ' . Database::INDEX_HNSW_COSINE . ', ' . Database::INDEX_HNSW_DOT),
->>>>>>> d8fc1bb3
+            default => throw new DatabaseException('Unknown index type: ' . $type . '. Must be one of ' . Database::INDEX_KEY . ', ' . Database::INDEX_UNIQUE . ', ' . Database::INDEX_FULLTEXT . ', ' . Database::INDEX_SPATIAL . ', ' . Database::INDEX_GIN . ', ' . Database::INDEX_HNSW_EUCLIDEAN . ', ' . Database::INDEX_HNSW_COSINE . ', ' . Database::INDEX_HNSW_DOT),
         };
 
         $key = "\"{$this->getNamespace()}_{$this->tenant}_{$collection}_{$id}\"";
         $attributes = \implode(', ', $attributes);
 
-<<<<<<< HEAD
-        // Spatial and GIN indexes can't include _tenant because GIST/GIN indexes require all columns to have compatible operator classes
-        if ($this->sharedTables && $type !== Database::INDEX_FULLTEXT && $type !== Database::INDEX_SPATIAL && $type !== Database::INDEX_GIN) {
-=======
-        if ($this->sharedTables && \in_array($type, [Database::INDEX_KEY, Database::INDEX_UNIQUE])) {
->>>>>>> d8fc1bb3
+        if ($this->sharedTables && \in_array($type, [Database::INDEX_KEY, Database::INDEX_UNIQUE, Database::INDEX_GIN])) {
             // Add tenant as first index column for best performance
             $attributes = "_tenant, {$attributes}";
         }
 
         $sql = "CREATE {$sqlType} {$key} ON {$this->getSQLTable($collection)}";
 
-<<<<<<< HEAD
-        // Add USING GIST for spatial indexes
-        if ($type === Database::INDEX_SPATIAL) {
-            $sql .= " USING GIST";
-        }
-
-        // Add USING GIN for JSONB indexes
-        if ($type === Database::INDEX_GIN) {
-            $sql .= " USING GIN";
-        }
-
-        $sql .= " ({$attributes});";
-=======
         // Add USING clause for special index types
         $sql .= match ($type) {
             Database::INDEX_SPATIAL => " USING GIST ({$attributes})",
             Database::INDEX_HNSW_EUCLIDEAN => " USING HNSW ({$attributes} vector_l2_ops)",
             Database::INDEX_HNSW_COSINE => " USING HNSW ({$attributes} vector_cosine_ops)",
             Database::INDEX_HNSW_DOT => " USING HNSW ({$attributes} vector_ip_ops)",
+            Database::INDEX_GIN => " USING GIN ({$attributes})",
             default => " ({$attributes})",
         };
->>>>>>> d8fc1bb3
 
         $sql = $this->trigger(Database::EVENT_INDEX_CREATE, $sql);
 
@@ -1878,13 +1855,9 @@
             case Database::VAR_DATETIME:
                 return 'TIMESTAMP(3)';
 
-<<<<<<< HEAD
             case Database::TYPE_OBJECT:
                 return 'JSONB';
 
-                // in all other DB engines, 4326 is the default SRID
-=======
->>>>>>> d8fc1bb3
             case Database::VAR_POINT:
                 return 'GEOMETRY(POINT,' . Database::DEFAULT_SRID . ')';
 
