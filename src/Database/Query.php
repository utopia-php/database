<?php

namespace Utopia\Database;

use JsonException;
use Utopia\Database\Exception\Query as QueryException;

class Query
{
    // Filter methods
    public const TYPE_EQUAL = 'equal';
    public const TYPE_NOT_EQUAL = 'notEqual';
    public const TYPE_LESSER = 'lessThan';
    public const TYPE_LESSER_EQUAL = 'lessThanEqual';
    public const TYPE_GREATER = 'greaterThan';
    public const TYPE_GREATER_EQUAL = 'greaterThanEqual';
    public const TYPE_CONTAINS = 'contains';
    public const TYPE_NOT_CONTAINS = 'notContains';
    public const TYPE_SEARCH = 'search';
    public const TYPE_NOT_SEARCH = 'notSearch';
    public const TYPE_IS_NULL = 'isNull';
    public const TYPE_IS_NOT_NULL = 'isNotNull';
    public const TYPE_BETWEEN = 'between';
    public const TYPE_NOT_BETWEEN = 'notBetween';
    public const TYPE_STARTS_WITH = 'startsWith';
    public const TYPE_NOT_STARTS_WITH = 'notStartsWith';
    public const TYPE_ENDS_WITH = 'endsWith';
    public const TYPE_NOT_ENDS_WITH = 'notEndsWith';

    // Spatial methods
    public const TYPE_CROSSES = 'crosses';
    public const TYPE_NOT_CROSSES = 'notCrosses';
    public const TYPE_DISTANCE_EQUAL = 'distanceEqual';
    public const TYPE_DISTANCE_NOT_EQUAL = 'distanceNotEqual';
    public const TYPE_DISTANCE_GREATER_THAN = 'distanceGreaterThan';
    public const TYPE_DISTANCE_LESS_THAN = 'distanceLessThan';
    public const TYPE_INTERSECTS = 'intersects';
    public const TYPE_NOT_INTERSECTS = 'notIntersects';
    public const TYPE_OVERLAPS = 'overlaps';
    public const TYPE_NOT_OVERLAPS = 'notOverlaps';
    public const TYPE_TOUCHES = 'touches';
    public const TYPE_NOT_TOUCHES = 'notTouches';

<<<<<<< HEAD
    public const TYPE_RELATION_EQUAL = 'relationEqual';
=======
    // Vector query methods
    public const TYPE_VECTOR_DOT = 'vectorDot';
    public const TYPE_VECTOR_COSINE = 'vectorCosine';
    public const TYPE_VECTOR_EUCLIDEAN = 'vectorEuclidean';
>>>>>>> d577fb2e

    public const TYPE_SELECT = 'select';

    // Order methods
    public const TYPE_ORDER_DESC = 'orderDesc';
    public const TYPE_ORDER_ASC = 'orderAsc';
    public const TYPE_ORDER_RANDOM = 'orderRandom';

    // Pagination methods
    public const TYPE_LIMIT = 'limit';
    public const TYPE_OFFSET = 'offset';
    public const TYPE_CURSOR_AFTER = 'cursorAfter';
    public const TYPE_CURSOR_BEFORE = 'cursorBefore';

    // Logical methods
    public const TYPE_AND = 'and';
    public const TYPE_OR = 'or';

    // Join methods
    public const TYPE_INNER_JOIN = 'innerJoin';

    public const TYPE_LEFT_JOIN = 'leftJoin';

    public const TYPE_RIGHT_JOIN = 'rightJoin';

    public const DEFAULT_ALIAS = 'main';

    public const TYPES = [
        self::TYPE_EQUAL,
        self::TYPE_NOT_EQUAL,
        self::TYPE_LESSER,
        self::TYPE_LESSER_EQUAL,
        self::TYPE_GREATER,
        self::TYPE_GREATER_EQUAL,
        self::TYPE_CONTAINS,
        self::TYPE_NOT_CONTAINS,
        self::TYPE_SEARCH,
        self::TYPE_NOT_SEARCH,
        self::TYPE_IS_NULL,
        self::TYPE_IS_NOT_NULL,
        self::TYPE_BETWEEN,
        self::TYPE_NOT_BETWEEN,
        self::TYPE_STARTS_WITH,
        self::TYPE_NOT_STARTS_WITH,
        self::TYPE_ENDS_WITH,
        self::TYPE_NOT_ENDS_WITH,
        self::TYPE_CROSSES,
        self::TYPE_NOT_CROSSES,
        self::TYPE_DISTANCE_EQUAL,
        self::TYPE_DISTANCE_NOT_EQUAL,
        self::TYPE_DISTANCE_GREATER_THAN,
        self::TYPE_DISTANCE_LESS_THAN,
        self::TYPE_INTERSECTS,
        self::TYPE_NOT_INTERSECTS,
        self::TYPE_OVERLAPS,
        self::TYPE_NOT_OVERLAPS,
        self::TYPE_TOUCHES,
        self::TYPE_NOT_TOUCHES,
        self::TYPE_VECTOR_DOT,
        self::TYPE_VECTOR_COSINE,
        self::TYPE_VECTOR_EUCLIDEAN,
        self::TYPE_SELECT,
        self::TYPE_ORDER_DESC,
        self::TYPE_ORDER_ASC,
        self::TYPE_ORDER_RANDOM,
        self::TYPE_LIMIT,
        self::TYPE_OFFSET,
        self::TYPE_CURSOR_AFTER,
        self::TYPE_CURSOR_BEFORE,
        self::TYPE_AND,
        self::TYPE_OR,
    ];

    public const VECTOR_TYPES = [
        self::TYPE_VECTOR_DOT,
        self::TYPE_VECTOR_COSINE,
        self::TYPE_VECTOR_EUCLIDEAN,
    ];

    protected const LOGICAL_TYPES = [
        self::TYPE_AND,
        self::TYPE_OR,
    ];

    protected const FILTER_TYPES = [
        self::TYPE_EQUAL,
        self::TYPE_NOT_EQUAL,
        self::TYPE_LESSER,
        self::TYPE_LESSER_EQUAL,
        self::TYPE_GREATER,
        self::TYPE_GREATER_EQUAL,
        self::TYPE_GREATER_EQUAL,
        self::TYPE_CONTAINS,
        self::TYPE_NOT_CONTAINS,
        self::TYPE_SEARCH,
        self::TYPE_NOT_SEARCH,
        self::TYPE_IS_NULL,
        self::TYPE_IS_NOT_NULL,
        self::TYPE_BETWEEN,
        self::TYPE_NOT_BETWEEN,
        self::TYPE_STARTS_WITH,
        self::TYPE_NOT_STARTS_WITH,
        self::TYPE_ENDS_WITH,
        self::TYPE_NOT_ENDS_WITH,
        self::TYPE_CROSSES,
        self::TYPE_NOT_CROSSES,
        self::TYPE_DISTANCE_EQUAL,
        self::TYPE_DISTANCE_NOT_EQUAL,
        self::TYPE_DISTANCE_GREATER_THAN,
        self::TYPE_DISTANCE_LESS_THAN,
        self::TYPE_INTERSECTS,
        self::TYPE_NOT_INTERSECTS,
        self::TYPE_OVERLAPS,
        self::TYPE_NOT_OVERLAPS,
        self::TYPE_TOUCHES,
        self::TYPE_NOT_TOUCHES,
        self::TYPE_AND,
        self::TYPE_OR,
        self::TYPE_RELATION_EQUAL,
    ];

    protected string $method = '';
    protected string $collection = '';
    protected string $alias = '';
    protected string $attribute = '';
    protected string $attributeType = '';
    protected string $aliasRight = '';
    protected string $attributeRight = '';
    protected string $as = '';
    protected bool $system = false;
    protected bool $onArray = false;

    /**
     * @var array<mixed>
     */
    protected array $values = [];

    /**
     * Construct a new query object
     *
     * @param string $method
     * @param string $attribute
     * @param array<mixed> $values
     */
    protected function __construct(
        string $method,
        string $attribute = '',
        array $values = [],
        string $alias = '',
        string $attributeRight = '',
        string $aliasRight = '',
        string $collection = '',
        string $as = '',
        bool $system = false,
    ) {
        if ($attribute === '' && \in_array($method, [Query::TYPE_ORDER_ASC, Query::TYPE_ORDER_DESC])) {
            $attribute = '$sequence';
        }

        /**
         * We can not make the fallback in the Query::static() calls , because parse method skips it
         */
        if (empty($alias)) {
            $alias = Query::DEFAULT_ALIAS;
        }

        if (empty($aliasRight)) {
            $aliasRight = Query::DEFAULT_ALIAS;
        }

        $this->method = $method;
        $this->alias = $alias;
        $this->attribute = $attribute;
        $this->values = $values;
        $this->aliasRight = $aliasRight;
        $this->attributeRight = $attributeRight;
        $this->collection = $collection;
        $this->as = $as;
        $this->system = $system;
    }

    public function __clone(): void
    {
        foreach ($this->values as $index => $value) {
            if ($value instanceof self) {
                $this->values[$index] = clone $value;
            }
        }
    }

    /**
     * @return string
     */
    public function getMethod(): string
    {
        return $this->method;
    }

    /**
     * @return string
     */
    public function getAttribute(): string
    {
        return $this->attribute;
    }

    /**
     * @return array<mixed>
     */
    public function getValues(): array
    {
        return $this->values;
    }

    /**
     * @param mixed $default
     * @return mixed
     */
    public function getValue(mixed $default = null): mixed
    {
        return $this->values[0] ?? $default;
    }

    public function getAlias(): string
    {
        return $this->alias;
    }

    public function getRightAlias(): string
    {
        return $this->aliasRight;
    }

    public function getAttributeRight(): string
    {
        return $this->attributeRight;
    }

    public function getAs(): string
    {
        return $this->as;
    }

    public function getCollection(): string
    {
        return $this->collection;
    }

    /**
     * Sets method
     *
     * @param string $method
     * @return self
     */
    public function setMethod(string $method): self
    {
        $this->method = $method;

        return $this;
    }

    /**
     * Sets attribute
     *
     * @param string $attribute
     * @return self
     */
    public function setAttribute(string $attribute): self
    {
        $this->attribute = $attribute;

        return $this;
    }

    /**
     * Sets right attribute
     */
    public function setAttributeRight(string $attribute): self
    {
        $this->attributeRight = $attribute;

        return $this;
    }

    public function getCursorDirection(): string
    {
        if ($this->method === self::TYPE_CURSOR_AFTER) {
            return Database::CURSOR_AFTER;
        }

        if ($this->method === self::TYPE_CURSOR_BEFORE) {
            return Database::CURSOR_BEFORE;
        }

        throw new \Exception('Invalid method: Get cursor direction on "'.$this->method.'" Query');
    }

    public function getOrderDirection(): string
    {
        if ($this->method === self::TYPE_ORDER_ASC) {
            return Database::ORDER_ASC;
        }

        if ($this->method === self::TYPE_ORDER_DESC) {
            return Database::ORDER_DESC;
        }

        throw new \Exception('Invalid method: Get order direction on "'.$this->method.'" Query');
    }
    /**
     * Sets values
     *
     * @param array<mixed> $values
     * @return self
     */
    public function setValues(array $values): self
    {
        $this->values = $values;

        return $this;
    }

    /**
     * Sets value
     * @param mixed $value
     * @return self
     */
    public function setValue(mixed $value): self
    {
        $this->values = [$value];

        return $this;
    }

    /**
     * Check if method is supported
     *
     * @param string $value
     * @return bool
     */
    public static function isMethod(string $value): bool
    {
        return match ($value) {
            self::TYPE_EQUAL,
            self::TYPE_NOT_EQUAL,
            self::TYPE_LESSER,
            self::TYPE_LESSER_EQUAL,
            self::TYPE_GREATER,
            self::TYPE_GREATER_EQUAL,
            self::TYPE_CONTAINS,
            self::TYPE_NOT_CONTAINS,
            self::TYPE_SEARCH,
            self::TYPE_NOT_SEARCH,
            self::TYPE_ORDER_ASC,
            self::TYPE_ORDER_DESC,
            self::TYPE_ORDER_RANDOM,
            self::TYPE_LIMIT,
            self::TYPE_OFFSET,
            self::TYPE_CURSOR_AFTER,
            self::TYPE_CURSOR_BEFORE,
            self::TYPE_IS_NULL,
            self::TYPE_IS_NOT_NULL,
            self::TYPE_BETWEEN,
            self::TYPE_NOT_BETWEEN,
            self::TYPE_STARTS_WITH,
            self::TYPE_NOT_STARTS_WITH,
            self::TYPE_ENDS_WITH,
            self::TYPE_NOT_ENDS_WITH,
            self::TYPE_CROSSES,
            self::TYPE_NOT_CROSSES,
            self::TYPE_DISTANCE_EQUAL,
            self::TYPE_DISTANCE_NOT_EQUAL,
            self::TYPE_DISTANCE_GREATER_THAN,
            self::TYPE_DISTANCE_LESS_THAN,
            self::TYPE_INTERSECTS,
            self::TYPE_NOT_INTERSECTS,
            self::TYPE_OVERLAPS,
            self::TYPE_NOT_OVERLAPS,
            self::TYPE_TOUCHES,
            self::TYPE_NOT_TOUCHES,
            self::TYPE_OR,
            self::TYPE_AND,
            self::TYPE_SELECT,
            self::TYPE_VECTOR_DOT,
            self::TYPE_VECTOR_COSINE,
            self::TYPE_VECTOR_EUCLIDEAN => true,
            default => false,
        };
    }

    /**
     * Check if method is a spatial-only query method
     * @param $method
     * @return bool
     */
    public static function isSpatialQuery($method): bool
    {
        return match ($method) {
            self::TYPE_CROSSES,
            self::TYPE_NOT_CROSSES,
            self::TYPE_DISTANCE_EQUAL,
            self::TYPE_DISTANCE_NOT_EQUAL,
            self::TYPE_DISTANCE_GREATER_THAN,
            self::TYPE_DISTANCE_LESS_THAN,
            self::TYPE_INTERSECTS,
            self::TYPE_NOT_INTERSECTS,
            self::TYPE_OVERLAPS,
            self::TYPE_NOT_OVERLAPS,
            self::TYPE_TOUCHES,
            self::TYPE_NOT_TOUCHES => true,
            default => false,
        };
    }

    /**
     * Parse query
     *
     * @param string $query
     * @return self
     * @throws QueryException
     */
    public static function parse(string $query): self
    {
        try {
            $query = \json_decode($query, true, flags: JSON_THROW_ON_ERROR);
        } catch (\JsonException $e) {
            throw new QueryException('Invalid query: ' . $e->getMessage());
        }

        if (!\is_array($query)) {
            throw new QueryException('Invalid query. Must be an array, got ' . \gettype($query));
        }

        return self::parseQuery($query);
    }

    /**
     * Parse query
     *
     * @param array<string, mixed> $query
     * @return self
     * @throws QueryException
     */
    public static function parseQuery(array $query): self
    {
        $method = $query['method'] ?? '';
        $attribute = $query['attribute'] ?? '';
        $values = $query['values'] ?? [];

        if (!\is_string($method)) {
            throw new QueryException('Invalid query method. Must be a string, got ' . \gettype($method));
        }

        if (!self::isMethod($method)) {
            throw new QueryException('Invalid query method: ' . $method);
        }

        if (!\is_string($attribute)) {
            throw new QueryException('Invalid query attribute. Must be a string, got ' . \gettype($attribute));
        }

        if (!\is_array($values)) {
            throw new QueryException('Invalid query values. Must be an array, got ' . \gettype($values));
        }

        if (\in_array($method, self::LOGICAL_TYPES)) {
            foreach ($values as $index => $value) {
                $values[$index] = self::parseQuery($value);
            }
        }

        return new self($method, $attribute, $values);
    }

    /**
     * Parse an array of queries
     *
     * @param array<string> $queries
     *
     * @return array<Query>
     * @throws QueryException
     */
    public static function parseQueries(array $queries): array
    {
        $parsed = [];

        foreach ($queries as $query) {
            $parsed[] = Query::parse($query);
        }

        return $parsed;
    }

    /**
     * @return array<string, mixed>
     */
    public function toArray(): array
    {
        $array = ['method' => $this->method];

        if (!empty($this->attribute)) {
            $array['attribute'] = $this->attribute;
        }

        if (\in_array($array['method'], self::LOGICAL_TYPES)) {
            foreach ($this->values as $index => $value) {
                $array['values'][$index] = $value->toArray();
            }
        } else {
            $array['values'] = [];
            foreach ($this->values as $value) {
                if ($value instanceof Document && in_array($this->method, [self::TYPE_CURSOR_AFTER, self::TYPE_CURSOR_BEFORE])) {
                    $value = $value->getId();
                }
                $array['values'][] = $value;
            }
        }

        return $array;
    }

    /**
     * @return string
     * @throws QueryException
     */
    public function toString(): string
    {
        try {
            return \json_encode($this->toArray(), flags: JSON_THROW_ON_ERROR);
        } catch (JsonException $e) {
            throw new QueryException('Invalid Json: ' . $e->getMessage());
        }
    }

    /**
     * Helper method to create Query with equal method
     *
     * @param string $attribute
     * @param array<string|int|float|bool|array<mixed,mixed>> $values
     * @return Query
     */
    public static function equal(string $attribute, array $values, string $alias = ''): self
    {
        return new self(self::TYPE_EQUAL, $attribute, $values, alias: $alias);
    }

    /**
     * Helper method to create Query with notEqual method
     *
     * @param string $attribute
     * @param string|int|float|bool|array<mixed,mixed> $value
     * @return Query
     */
    public static function notEqual(string $attribute, string|int|float|bool|array $value, string $alias = ''): self
    {
        return new self(self::TYPE_NOT_EQUAL, $attribute, is_array($value) ? $value : [$value], alias: $alias);
    }

    /**
     * Helper method to create Query with lessThan method
     *
     * @param string $attribute
     * @param string|int|float|bool $value
     * @return Query
     */
    public static function lessThan(string $attribute, string|int|float|bool $value, string $alias = ''): self
    {
        return new self(self::TYPE_LESSER, $attribute, [$value], alias: $alias);
    }

    /**
     * Helper method to create Query with lessThanEqual method
     *
     * @param string $attribute
     * @param string|int|float|bool $value
     * @return Query
     */
    public static function lessThanEqual(string $attribute, string|int|float|bool $value, string $alias = ''): self
    {
        return new self(self::TYPE_LESSER_EQUAL, $attribute, [$value], alias: $alias);
    }

    /**
     * Helper method to create Query with greaterThan method
     *
     * @param string $attribute
     * @param string|int|float|bool $value
     * @return Query
     */
    public static function greaterThan(string $attribute, string|int|float|bool $value, string $alias = ''): self
    {
        return new self(self::TYPE_GREATER, $attribute, [$value], alias: $alias);
    }

    /**
     * Helper method to create Query with greaterThanEqual method
     *
     * @param string $attribute
     * @param string|int|float|bool $value
     * @return Query
     */
    public static function greaterThanEqual(string $attribute, string|int|float|bool $value, string $alias = ''): self
    {
        return new self(self::TYPE_GREATER_EQUAL, $attribute, [$value], alias: $alias);
    }

    /**
     * Helper method to create Query with contains method
     *
     * @param string $attribute
     * @param array<mixed> $values
     * @return Query
     */
    public static function contains(string $attribute, array $values): self
    {
        return new self(self::TYPE_CONTAINS, $attribute, $values);
    }

    /**
     * Helper method to create Query with notContains method
     *
     * @param string $attribute
     * @param array<mixed> $values
     * @return Query
     */
    public static function notContains(string $attribute, array $values): self
    {
        return new self(self::TYPE_NOT_CONTAINS, $attribute, $values);
    }

    /**
     * Helper method to create Query with between method
     *
     * @param string $attribute
     * @param string|int|float|bool $start
     * @param string|int|float|bool $end
     * @return Query
     */
    public static function between(string $attribute, string|int|float|bool $start, string|int|float|bool $end, string $alias = ''): self
    {
        return new self(self::TYPE_BETWEEN, $attribute, [$start, $end], alias: $alias);
    }

    /**
     * Helper method to create Query with notBetween method
     *
     * @param string $attribute
     * @param string|int|float|bool $start
     * @param string|int|float|bool $end
     * @return Query
     */
    public static function notBetween(string $attribute, string|int|float|bool $start, string|int|float|bool $end): self
    {
        return new self(self::TYPE_NOT_BETWEEN, $attribute, [$start, $end]);
    }

    /**
     * Helper method to create Query with search method
     *
     * @param string $attribute
     * @param string $value
     * @return Query
     */
    public static function search(string $attribute, string $value): self
    {
        return new self(self::TYPE_SEARCH, $attribute, [$value]);
    }

    /**
     * Helper method to create Query with notSearch method
     *
     * @param string $attribute
     * @param string $value
     * @return Query
     */
    public static function notSearch(string $attribute, string $value): self
    {
        return new self(self::TYPE_NOT_SEARCH, $attribute, [$value]);
    }

    public static function select(string $attribute, string $alias = '', string $as = '', string $function = '', bool $system = false): self
    {
        return new self(self::TYPE_SELECT, $attribute, [], alias: $alias, as: $as, system: $system);
    }

    /**
     * Helper method to create Query with orderDesc method
     *
     * @param string $attribute
     * @return Query
     */
    public static function orderDesc(string $attribute = '', string $alias = ''): self
    {
        return new self(self::TYPE_ORDER_DESC, $attribute, alias: $alias);
    }

    /**
     * Helper method to create Query with orderAsc method
     *
     * @param string $attribute
     * @return Query
     */
    public static function orderAsc(string $attribute = '', string $alias = ''): self
    {
        return new self(self::TYPE_ORDER_ASC, $attribute, alias: $alias);
    }

    /**
     * Helper method to create Query with orderRandom method
     *
     * @return Query
     */
    public static function orderRandom(): self
    {
        return new self(self::TYPE_ORDER_RANDOM);
    }

    /**
     * Helper method to create Query with limit method
     *
     * @param int $value
     * @return Query
     */
    public static function limit(int $value): self
    {
        return new self(self::TYPE_LIMIT, values: [$value]);
    }

    /**
     * Helper method to create Query with offset method
     *
     * @param int $value
     * @return Query
     */
    public static function offset(int $value): self
    {
        return new self(self::TYPE_OFFSET, values: [$value]);
    }

    /**
     * Helper method to create Query with cursorAfter method
     *
     * @param Document $value
     * @return Query
     */
    public static function cursorAfter(Document $value): self
    {
        return new self(self::TYPE_CURSOR_AFTER, values: [$value]);
    }

    /**
     * Helper method to create Query with cursorBefore method
     *
     * @param Document $value
     * @return Query
     */
    public static function cursorBefore(Document $value): self
    {
        return new self(self::TYPE_CURSOR_BEFORE, values: [$value]);
    }

    /**
     * Helper method to create Query with isNull method
     *
     * @param string $attribute
     * @return Query
     */
    public static function isNull(string $attribute): self
    {
        return new self(self::TYPE_IS_NULL, $attribute);
    }

    /**
     * Helper method to create Query with isNotNull method
     *
     * @param string $attribute
     * @return Query
     */
    public static function isNotNull(string $attribute): self
    {
        return new self(self::TYPE_IS_NOT_NULL, $attribute);
    }

    public static function startsWith(string $attribute, string $value): self
    {
        return new self(self::TYPE_STARTS_WITH, $attribute, [$value]);
    }

    public static function notStartsWith(string $attribute, string $value): self
    {
        return new self(self::TYPE_NOT_STARTS_WITH, $attribute, [$value]);
    }

    public static function endsWith(string $attribute, string $value): self
    {
        return new self(self::TYPE_ENDS_WITH, $attribute, [$value]);
    }

    public static function notEndsWith(string $attribute, string $value): self
    {
        return new self(self::TYPE_NOT_ENDS_WITH, $attribute, [$value]);
    }

    /**
     * Helper method to create Query for documents created before a specific date
     *
     * @param string $value
     * @return Query
     */
    public static function createdBefore(string $value): self
    {
        return self::lessThan('$createdAt', $value);
    }

    /**
     * Helper method to create Query for documents created after a specific date
     *
     * @param string $value
     * @return Query
     */
    public static function createdAfter(string $value): self
    {
        return self::greaterThan('$createdAt', $value);
    }

    /**
     * Helper method to create Query for documents updated before a specific date
     *
     * @param string $value
     * @return Query
     */
    public static function updatedBefore(string $value): self
    {
        return self::lessThan('$updatedAt', $value);
    }

    /**
     * Helper method to create Query for documents updated after a specific date
     *
     * @param string $value
     * @return Query
     */
    public static function updatedAfter(string $value): self
    {
        return self::greaterThan('$updatedAt', $value);
    }

    /**
     * Helper method to create Query for documents created between two dates
     *
     * @param string $start
     * @param string $end
     * @return Query
     */
    public static function createdBetween(string $start, string $end): self
    {
        return self::between('$createdAt', $start, $end);
    }

    /**
     * Helper method to create Query for documents updated between two dates
     *
     * @param string $start
     * @param string $end
     * @return Query
     */
    public static function updatedBetween(string $start, string $end): self
    {
        return self::between('$updatedAt', $start, $end);
    }

    /**
     * @param array<Query> $queries
     * @return Query
     */
    public static function or(array $queries): self
    {
        return new self(self::TYPE_OR, '', $queries);
    }

    /**
     * @param array<Query> $queries
     * @return Query
     */
    public static function and(array $queries): self
    {
        return new self(self::TYPE_AND, '', $queries);
    }

    /**
     * @param string $collection
     * @param string $alias
     * @param array<Query> $queries
     * @return self
     */
    public static function join(string $collection, string $alias, array $queries = []): self
    {
        return new self(self::TYPE_INNER_JOIN, values: $queries, alias: $alias, collection: $collection);
    }

    /**
     * @param string $collection
     * @param string $alias
     * @param array<Query> $queries
     * @return self
     */
    public static function innerJoin(string $collection, string $alias, array $queries = []): self
    {
        return new self(self::TYPE_INNER_JOIN, values: $queries, alias: $alias, collection: $collection);
    }

    /**
     * @param string $collection
     * @param string $alias
     * @param array<Query> $queries
     * @return self
     */
    public static function leftJoin(string $collection, string $alias, array $queries = []): self
    {
        return new self(self::TYPE_LEFT_JOIN, values: $queries, alias: $alias, collection: $collection);
    }

    /**
     * @param string $collection
     * @param string $alias
     * @param array<Query> $queries
     * @return self
     */
    public static function rightJoin(string $collection, string $alias, array $queries = []): self
    {
        return new self(self::TYPE_RIGHT_JOIN, values: $queries, alias: $alias, collection: $collection);
    }

    public static function relationEqual(string $leftAlias, string $leftColumn, string $rightAlias, string $rightColumn): self
    {
        return new self(self::TYPE_RELATION_EQUAL, $leftColumn, [], alias: $leftAlias, attributeRight: $rightColumn, aliasRight: $rightAlias);
    }

    /**
     * Filters $queries for $types
     *
     * @param array<Query> $queries
     * @param array<string> $types
     * @return array<Query>
     */
    protected static function getByType(array $queries, array $types): array
    {
        $filtered = [];

        foreach ($queries as $query) {
            if (\in_array($query->getMethod(), $types, true)) {
                $filtered[] = clone $query;
            }
        }

        return $filtered;
    }

    /**
     * @param  array<Query>  $queries
     * @return array<Query>
     */
    public static function getSelectQueries(array $queries): array
    {
        return self::getByType($queries, [
            Query::TYPE_SELECT,
        ]);
    }

    /**
     * @param  array<Query>  $queries
     * @return array<Query>
     */
    public static function getJoinQueries(array $queries): array
    {
        return self::getByType($queries, [
            Query::TYPE_INNER_JOIN,
            Query::TYPE_LEFT_JOIN,
            Query::TYPE_RIGHT_JOIN,
        ]);
    }

    /**
     * @param  array<Query>  $queries
     * @return array<Query>
     */
    public static function getLimitQueries(array $queries): array
    {
        foreach ($queries as $query) {
            if ($query->getMethod() === Query::TYPE_LIMIT){
                return [clone $query];
            }
        }

        return [];
    }

    /**
     * @param array<Query> $queries
     * @param int|null $default
     * @return int|null
     */
    public static function getLimitQuery(array $queries, ?int $default = null): ?int
    {
        $queries = self::getLimitQueries($queries);

        if (empty($queries)) {
            return $default;
        }

        return $queries[0]->getValue();
    }

    /**
     * @param  array<Query> $queries
     * @return array<Query>
     */
    public static function getOffsetQueries(array $queries): array
    {
        foreach ($queries as $query) {
            if ($query->getMethod() === Query::TYPE_OFFSET){
                return [clone $query];
            }
        }

        return [];
    }

    /**
     * @param array<Query> $queries
     * @param int|null $default
     * @return int|null
     */
    public static function getOffsetQuery(array $queries, ?int $default = null): ?int
    {
        $queries = self::getOffsetQueries($queries);

        if (empty($queries)) {
            return $default;
        }

        return $queries[0]->getValue();
    }

    /**
     * @param  array<Query>  $queries
     * @return array<Query>
     */
    public static function getOrderQueries(array $queries): array
    {
        return self::getByType($queries, [
            Query::TYPE_ORDER_ASC,
            Query::TYPE_ORDER_DESC,
        ]);
    }

    /**
     * @param array<Query> $queries
     * @return Query|null
     */
    public static function getCursorQueries(array $queries): ?Query
    {
        $queries = self::getByType($queries, [
            Query::TYPE_CURSOR_AFTER,
            Query::TYPE_CURSOR_BEFORE,
        ]);

        if (empty($queries)) {
            return null;
        }

        return $queries[0];
    }

    /**
     * @param Query $query
     * @return Document
     */
    public function getCursorDocument(?Query $query): Document
    {
        if (! is_null($query) && in_array($query->getMethod(), [Query::TYPE_CURSOR_AFTER, Query::TYPE_CURSOR_BEFORE])) {
            return $query->getValue();
        }

        return new Document();
    }

    /**
     * @param  array<Query>  $queries
     * @return array<Query>
     */
    public static function getFilterQueries(array $queries): array
    {
        return self::getByType($queries, self::FILTER_TYPES);
    }

    /**
     * Iterates through queries are groups them by type
     *
     * @param array<Query> $queries
     * @return array{
     *     filters: array<Query>,
     *     selections: array<Query>,
     *     limit: int|null,
     *     offset: int|null,
     *     orderAttributes: array<string>,
     *     orderTypes: array<string>,
     *     cursor: Document|null,
     *     cursorDirection: string|null
     * }
     */
    public static function groupByType(array $queries): array
    {
        $filters = [];
        $joins = [];
        $selections = [];
        $limit = null;
        $offset = null;
        $orderAttributes = [];
        $orderTypes = [];
        $cursor = null;
        $cursorDirection = null;

        foreach ($queries as $query) {
            if (!$query instanceof Query) {
                continue;
            }

            $method = $query->getMethod();
            $attribute = $query->getAttribute();
            $values = $query->getValues();

            switch ($method) {
                case Query::TYPE_ORDER_ASC:
                case Query::TYPE_ORDER_DESC:
                case Query::TYPE_ORDER_RANDOM:
                    if (!empty($attribute)) {
                        $orderAttributes[] = $attribute;
                    }

                    $orderTypes[] = match ($method) {
                        Query::TYPE_ORDER_ASC => Database::ORDER_ASC,
                        Query::TYPE_ORDER_DESC => Database::ORDER_DESC,
                        Query::TYPE_ORDER_RANDOM => Database::ORDER_RANDOM,
                    };

                    break;
                case Query::TYPE_LIMIT:
                    // Keep the 1st limit encountered and ignore the rest
                    if ($limit !== null) {
                        break;
                    }

                    $limit = $values[0] ?? $limit;
                    break;
                case Query::TYPE_OFFSET:
                    // Keep the 1st offset encountered and ignore the rest
                    if ($offset !== null) {
                        break;
                    }

                    $offset = $values[0] ?? $limit;
                    break;
                case Query::TYPE_CURSOR_AFTER:
                case Query::TYPE_CURSOR_BEFORE:
                    // Keep the 1st cursor encountered and ignore the rest
                    if ($cursor !== null) {
                        break;
                    }

                    $cursor = $values[0] ?? $limit;
                    $cursorDirection = $method === Query::TYPE_CURSOR_AFTER ? Database::CURSOR_AFTER : Database::CURSOR_BEFORE;
                    break;

                case Query::TYPE_SELECT:
                    $selections[] = clone $query;
                    break;

                default:
                    $filters[] = clone $query;
                    break;
            }
        }

        return [
            'filters' => $filters,
            'selections' => $selections,
            'limit' => $limit,
            'offset' => $offset,
            'orderAttributes' => $orderAttributes,
            'orderTypes' => $orderTypes,
            'cursor' => $cursor,
            'cursorDirection' => $cursorDirection,
        ];
    }

    /**
     * Is this query able to contain other queries
     *
     * @return bool
     */
    public function isNested(): bool
    {
        if (in_array($this->getMethod(), self::LOGICAL_TYPES)) {
            return true;
        }

        return false;
    }

    /**
     * Is this query able to contain other queries
     */
    public function isJoin(): bool
    {
        $types = [self::TYPE_INNER_JOIN, self::TYPE_LEFT_JOIN, self::TYPE_RIGHT_JOIN];

        if (in_array($this->getMethod(), $types)) {
            return true;
        }

        return false;
    }

    public static function isFilter(string $method): bool
    {
        return in_array($method, self::FILTER_TYPES);
    }

    public function onArray(): bool
    {
        return $this->onArray;
    }

    /**
     * @param bool $bool
     * @return void
     */
    public function setOnArray(bool $bool): void
    {
        $this->onArray = $bool;
    }

    /**
     * @param string $type
     * @return void
     */
    public function setAttributeType(string $type): void
    {
        $this->attributeType = $type;
    }

    /**
     * @return string
     */
    public function getAttributeType(): string
    {
        return $this->attributeType;
    }
    /**
     * @return bool
     */
    public function isSpatialAttribute(): bool
    {
        return in_array($this->attributeType, Database::SPATIAL_TYPES);
    }

    // Spatial query methods

    /**
     * Helper method to create Query with distanceEqual method
     *
     * @param string $attribute
     * @param array<mixed> $values
     * @param int|float $distance
     * @param bool $meters
     * @return Query
     */
    public static function distanceEqual(string $attribute, array $values, int|float $distance, bool $meters = false): self
    {
        return new self(self::TYPE_DISTANCE_EQUAL, $attribute, [[$values,$distance,$meters]]);
    }

    /**
     * Helper method to create Query with distanceNotEqual method
     *
     * @param string $attribute
     * @param array<mixed> $values
     * @param int|float $distance
     * @param bool $meters
     * @return Query
     */
    public static function distanceNotEqual(string $attribute, array $values, int|float $distance, bool $meters = false): self
    {
        return new self(self::TYPE_DISTANCE_NOT_EQUAL, $attribute, [[$values,$distance,$meters]]);
    }

    /**
     * Helper method to create Query with distanceGreaterThan method
     *
     * @param string $attribute
     * @param array<mixed> $values
     * @param int|float $distance
     * @param bool $meters
     * @return Query
     */
    public static function distanceGreaterThan(string $attribute, array $values, int|float $distance, bool $meters = false): self
    {
        return new self(self::TYPE_DISTANCE_GREATER_THAN, $attribute, [[$values,$distance, $meters]]);
    }

    /**
     * Helper method to create Query with distanceLessThan method
     *
     * @param string $attribute
     * @param array<mixed> $values
     * @param int|float $distance
     * @param bool $meters
     * @return Query
     */
    public static function distanceLessThan(string $attribute, array $values, int|float $distance, bool $meters = false): self
    {
        return new self(self::TYPE_DISTANCE_LESS_THAN, $attribute, [[$values,$distance,$meters]]);
    }

    /**
     * Helper method to create Query with intersects method
     *
     * @param string $attribute
     * @param array<mixed> $values
     * @return Query
     */
    public static function intersects(string $attribute, array $values): self
    {
        return new self(self::TYPE_INTERSECTS, $attribute, [$values]);
    }

    /**
     * Helper method to create Query with notIntersects method
     *
     * @param string $attribute
     * @param array<mixed> $values
     * @return Query
     */
    public static function notIntersects(string $attribute, array $values): self
    {
        return new self(self::TYPE_NOT_INTERSECTS, $attribute, [$values]);
    }

    /**
     * Helper method to create Query with crosses method
     *
     * @param string $attribute
     * @param array<mixed> $values
     * @return Query
     */
    public static function crosses(string $attribute, array $values): self
    {
        return new self(self::TYPE_CROSSES, $attribute, [$values]);
    }

    /**
     * Helper method to create Query with notCrosses method
     *
     * @param string $attribute
     * @param array<mixed> $values
     * @return Query
     */
    public static function notCrosses(string $attribute, array $values): self
    {
        return new self(self::TYPE_NOT_CROSSES, $attribute, [$values]);
    }

    /**
     * Helper method to create Query with overlaps method
     *
     * @param string $attribute
     * @param array<mixed> $values
     * @return Query
     */
    public static function overlaps(string $attribute, array $values): self
    {
        return new self(self::TYPE_OVERLAPS, $attribute, [$values]);
    }

    /**
     * Helper method to create Query with notOverlaps method
     *
     * @param string $attribute
     * @param array<mixed> $values
     * @return Query
     */
    public static function notOverlaps(string $attribute, array $values): self
    {
        return new self(self::TYPE_NOT_OVERLAPS, $attribute, [$values]);
    }

    /**
     * Helper method to create Query with touches method
     *
     * @param string $attribute
     * @param array<mixed> $values
     * @return Query
     */
    public static function touches(string $attribute, array $values): self
    {
        return new self(self::TYPE_TOUCHES, $attribute, [$values]);
    }

    /**
     * Helper method to create Query with notTouches method
     *
     * @param string $attribute
     * @param array<mixed> $values
     * @return Query
     */
    public static function notTouches(string $attribute, array $values): self
    {
        return new self(self::TYPE_NOT_TOUCHES, $attribute, [$values]);
    }

    /**
<<<<<<< HEAD
     * @param array<Query> $queries
     * @param Query $query
     * @return array
     * @throws \Exception
     */
    public static function addSelect(array $queries, Query $query): array
    {
        $merge = true;
        $found = false;

        foreach ($queries as $q) {
            if ($q->getMethod() === self::TYPE_SELECT){
                $found = true;

                if ($q->getAlias() === $query->getAlias()){
                    if ($q->getAttribute() === '*'){
                        $merge = false;
                    }

                    if ($q->getAttribute() === $query->getAttribute()){
                        if ($q->getAs() === $query->getAs()){
                            $merge = false;
                        }
                    }
                }
            }
        }

        if ($found && $merge){
            $queries = [
                ...$queries,
                $query
            ];

            return [$queries, true];
        }

        return [$queries, false];
=======
     * Helper method to create Query with vectorDot method
     *
     * @param string $attribute
     * @param array<float> $vector
     * @return Query
     */
    public static function vectorDot(string $attribute, array $vector): self
    {
        return new self(self::TYPE_VECTOR_DOT, $attribute, [$vector]);
    }

    /**
     * Helper method to create Query with vectorCosine method
     *
     * @param string $attribute
     * @param array<float> $vector
     * @return Query
     */
    public static function vectorCosine(string $attribute, array $vector): self
    {
        return new self(self::TYPE_VECTOR_COSINE, $attribute, [$vector]);
    }

    /**
     * Helper method to create Query with vectorEuclidean method
     *
     * @param string $attribute
     * @param array<float> $vector
     * @return Query
     */
    public static function vectorEuclidean(string $attribute, array $vector): self
    {
        return new self(self::TYPE_VECTOR_EUCLIDEAN, $attribute, [$vector]);
>>>>>>> d577fb2e
    }
}<|MERGE_RESOLUTION|>--- conflicted
+++ resolved
@@ -41,14 +41,13 @@
     public const TYPE_TOUCHES = 'touches';
     public const TYPE_NOT_TOUCHES = 'notTouches';
 
-<<<<<<< HEAD
+    // Joins query methods
     public const TYPE_RELATION_EQUAL = 'relationEqual';
-=======
+
     // Vector query methods
     public const TYPE_VECTOR_DOT = 'vectorDot';
     public const TYPE_VECTOR_COSINE = 'vectorCosine';
     public const TYPE_VECTOR_EUCLIDEAN = 'vectorEuclidean';
->>>>>>> d577fb2e
 
     public const TYPE_SELECT = 'select';
 
@@ -1470,8 +1469,44 @@
         return new self(self::TYPE_NOT_TOUCHES, $attribute, [$values]);
     }
 
-    /**
-<<<<<<< HEAD
+
+    /**
+     * Helper method to create Query with vectorDot method
+     *
+     * @param string $attribute
+     * @param array<float> $vector
+     * @return Query
+     */
+    public static function vectorDot(string $attribute, array $vector): self
+    {
+        return new self(self::TYPE_VECTOR_DOT, $attribute, [$vector]);
+    }
+
+    /**
+     * Helper method to create Query with vectorCosine method
+     *
+     * @param string $attribute
+     * @param array<float> $vector
+     * @return Query
+     */
+    public static function vectorCosine(string $attribute, array $vector): self
+    {
+        return new self(self::TYPE_VECTOR_COSINE, $attribute, [$vector]);
+    }
+
+    /**
+     * Helper method to create Query with vectorEuclidean method
+     *
+     * @param string $attribute
+     * @param array<float> $vector
+     * @return Query
+     */
+    public static function vectorEuclidean(string $attribute, array $vector): self
+    {
+        return new self(self::TYPE_VECTOR_EUCLIDEAN, $attribute, [$vector]);
+    }
+
+    /**
      * @param array<Query> $queries
      * @param Query $query
      * @return array
@@ -1510,40 +1545,5 @@
         }
 
         return [$queries, false];
-=======
-     * Helper method to create Query with vectorDot method
-     *
-     * @param string $attribute
-     * @param array<float> $vector
-     * @return Query
-     */
-    public static function vectorDot(string $attribute, array $vector): self
-    {
-        return new self(self::TYPE_VECTOR_DOT, $attribute, [$vector]);
-    }
-
-    /**
-     * Helper method to create Query with vectorCosine method
-     *
-     * @param string $attribute
-     * @param array<float> $vector
-     * @return Query
-     */
-    public static function vectorCosine(string $attribute, array $vector): self
-    {
-        return new self(self::TYPE_VECTOR_COSINE, $attribute, [$vector]);
-    }
-
-    /**
-     * Helper method to create Query with vectorEuclidean method
-     *
-     * @param string $attribute
-     * @param array<float> $vector
-     * @return Query
-     */
-    public static function vectorEuclidean(string $attribute, array $vector): self
-    {
-        return new self(self::TYPE_VECTOR_EUCLIDEAN, $attribute, [$vector]);
->>>>>>> d577fb2e
     }
 }