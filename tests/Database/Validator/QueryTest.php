--- conflicted
+++ resolved
@@ -118,12 +118,9 @@
         $this->assertEquals(true, $validator->isValid(DatabaseQuery::parse('cursorBefore("docId")')));
         $this->assertEquals(true, $validator->isValid(DatabaseQuery::parse('orderAsc("title")')));
         $this->assertEquals(true, $validator->isValid(DatabaseQuery::parse('orderDesc("title")')));
-<<<<<<< HEAD
-        $this->assertEquals(true, $validator->isValid(DatabaseQuery::parse('select(["title", "description"])')));
-=======
         $this->assertEquals(true, $validator->isValid(DatabaseQuery::parse('isNull("title")')));
         $this->assertEquals(true, $validator->isValid(DatabaseQuery::parse('isNotNull("title")')));
->>>>>>> d7f4abfc
+        $this->assertEquals(true, $validator->isValid(DatabaseQuery::parse('select(["title", "description"])')));
     }
 
     public function testInvalidMethod()
