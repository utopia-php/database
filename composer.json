{
    "name": "utopia-php/database",
    "description": "A simple library to manage application persistence using multiple database adapters",
    "type": "library",
    "keywords": ["php","framework", "upf", "utopia", "database"],
    "license": "MIT",
    "minimum-stability": "stable",
    "autoload": {
        "psr-4": {"Utopia\\Database\\": "src/Database"}
    },
    "autoload-dev": {
        "psr-4": {
            "Tests\\E2E\\": "tests/e2e",
            "Tests\\Unit\\": "tests/unit"
        }
    },
    "scripts": {
        "build": [
            "Composer\\Config::disableProcessTimeout",
            "docker compose build"
        ],
        "start": [
            "Composer\\Config::disableProcessTimeout",
            "docker compose up -d"
        ],
        "test": [
            "Composer\\Config::disableProcessTimeout",
            "docker compose exec tests vendor/bin/phpunit --configuration phpunit.xml"
        ],
        "lint": "php -d memory_limit=2G ./vendor/bin/pint --test",
        "format": "php -d memory_limit=2G ./vendor/bin/pint",
        "check": "./vendor/bin/phpstan analyse --level 7 src tests --memory-limit 2G",
        "coverage": "./vendor/bin/coverage-check ./tmp/clover.xml 90"
    },
    "require": {
        "php": ">=8.1",
        "ext-pdo": "*",
        "ext-mbstring": "*",
        "utopia-php/framework": "0.33.*",
        "utopia-php/cache": "0.13.*",
        "utopia-php/pools": "0.8.*",
<<<<<<< HEAD
        "utopia-php/mongo": "0.6.0"
=======
        "utopia-php/mongo": "0.7.*"
>>>>>>> 057dec44
    },
    "require-dev": {
        "fakerphp/faker": "1.23.*",
        "phpunit/phpunit": "9.*",
        "pcov/clobber": "2.*",
        "swoole/ide-helper": "5.1.3",
        "utopia-php/cli": "0.14.*",
        "laravel/pint": "1.*",
        "phpstan/phpstan": "1.*",
        "rregeer/phpunit-coverage-check": "0.3.*"
    },
    "suggests": {
        "ext-redis": "Needed to support Redis Cache Adapter",
        "ext-pdo": "Needed to support MariaDB, MySQL or SQLite Database Adapter",
        "mongodb/mongodb": "Needed to support MongoDB Database Adapter"

    },
    "config": {
        "allow-plugins": {
            "php-http/discovery": false,
            "tbachert/spi": false
        }
    }
}<|MERGE_RESOLUTION|>--- conflicted
+++ resolved
@@ -39,11 +39,7 @@
         "utopia-php/framework": "0.33.*",
         "utopia-php/cache": "0.13.*",
         "utopia-php/pools": "0.8.*",
-<<<<<<< HEAD
-        "utopia-php/mongo": "0.6.0"
-=======
         "utopia-php/mongo": "0.7.*"
->>>>>>> 057dec44
     },
     "require-dev": {
         "fakerphp/faker": "1.23.*",
