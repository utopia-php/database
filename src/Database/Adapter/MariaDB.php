<?php

namespace Utopia\Database\Adapter;

use Exception;
use PDO;
use PDOException;
use Utopia\Database\Database;
use Utopia\Database\Document;
use Utopia\Database\Exception as DatabaseException;
use Utopia\Database\Exception\Duplicate as DuplicateException;
use Utopia\Database\Exception\Timeout as TimeoutException;
use Utopia\Database\Query;
use Utopia\Database\Validator\Authorization;

class MariaDB extends SQL
{
    /**
     * Create Database
     *
     * @param string $name
     * @return bool
     * @throws Exception
     * @throws PDOException
     */
    public function create(string $name): bool
    {
        $name = $this->filter($name);

        $sql = "CREATE DATABASE IF NOT EXISTS `{$name}` /*!40100 DEFAULT CHARACTER SET utf8mb4 */;";

        $sql = $this->trigger(Database::EVENT_DATABASE_CREATE, $sql);

        return $this->getPDO()
            ->prepare($sql)
            ->execute();
    }

    /**
     * Delete Database
     *
     * @param string $name
     * @return bool
     * @throws Exception
     * @throws PDOException
     */
    public function delete(string $name): bool
    {
        $name = $this->filter($name);

        $sql = "DROP DATABASE `{$name}`;";

        $sql = $this->trigger(Database::EVENT_DATABASE_DELETE, $sql);

        return $this->getPDO()
            ->prepare($sql)
            ->execute();
    }

    /**
     * Create Collection
     *
     * @param string $name
     * @param array<Document> $attributes
     * @param array<Document> $indexes
     * @return bool
     * @throws Exception
     * @throws PDOException
     */
    public function createCollection(string $name, array $attributes = [], array $indexes = []): bool
    {
        $database = $this->getDefaultDatabase();
        $namespace = $this->getNamespace();
        $id = $this->filter($name);

        /** @var array<string> $attributeStrings */
        $attributeStrings = [];

        /** @var array<string> $indexStrings */
        $indexStrings = [];

        foreach ($attributes as $key => $attribute) {
            $attrId = $this->filter($attribute->getId());
            $attrType = $this->getSQLType($attribute->getAttribute('type'), $attribute->getAttribute('size', 0), $attribute->getAttribute('signed', true));

            if ($attribute->getAttribute('array')) {
                $attrType = 'LONGTEXT';
            }

            $attributeStrings[$key] = "`{$attrId}` {$attrType}, ";
        }

        foreach ($indexes as $key => $index) {
            $indexId = $this->filter($index->getId());
            $indexType = $index->getAttribute('type');

            $indexAttributes = $index->getAttribute('attributes');
            foreach ($indexAttributes as $nested => $attribute) {
                $indexLength = $index->getAttribute('lengths')[$nested] ?? '';
                $indexLength = (empty($indexLength)) ? '' : '(' . (int)$indexLength . ')';
                $indexOrder = $index->getAttribute('orders')[$nested] ?? '';
                $indexAttribute = $this->filter($attribute);

                if ($indexType === Database::INDEX_FULLTEXT) {
                    $indexOrder = '';
                }

                $indexAttributes[$nested] = "`{$indexAttribute}`{$indexLength} {$indexOrder}";
            }

            $indexStrings[$key] = "{$indexType} `{$indexId}` (" . \implode(", ", $indexAttributes) . " ),";
        }

        $sql = "
			CREATE TABLE IF NOT EXISTS `{$database}`.`{$namespace}_{$id}` (
				`_id` int(11) unsigned NOT NULL AUTO_INCREMENT,
				`_uid` VARCHAR(255) NOT NULL,
				`_createdAt` datetime(3) DEFAULT NULL,
				`_updatedAt` datetime(3) DEFAULT NULL,
				`_permissions` MEDIUMTEXT DEFAULT NULL,
				" . \implode(' ', $attributeStrings) . "
				PRIMARY KEY (`_id`),
				" . \implode(' ', $indexStrings) . "
				UNIQUE KEY `_uid` (`_uid`),
				KEY `_created_at` (`_createdAt`),
				KEY `_updated_at` (`_updatedAt`)
			)
		";

        $sql = $this->trigger(Database::EVENT_COLLECTION_CREATE, $sql);

        try {
            $this->getPDO()
                ->prepare($sql)
                ->execute();

            $sql = "
				CREATE TABLE IF NOT EXISTS `{$database}`.`{$namespace}_{$id}_perms` (
					`_id` int(11) unsigned NOT NULL AUTO_INCREMENT,
					`_type` VARCHAR(12) NOT NULL,
					`_permission` VARCHAR(255) NOT NULL,
					`_document` VARCHAR(255) NOT NULL,
					PRIMARY KEY (`_id`),
					UNIQUE INDEX `_index1` (`_document`,`_type`,`_permission`),
					INDEX `_permission` (`_permission`,`_type`,`_document`)
				)
			";

            $sql = $this->trigger(Database::EVENT_COLLECTION_CREATE, $sql);

            $this->getPDO()
                ->prepare($sql)
                ->execute();
        } catch (\Exception $th) {
            $this->getPDO()
                ->prepare("DROP TABLE IF EXISTS {$this->getSQLTable($id)}, {$this->getSQLTable($id . '_perms')};")
                ->execute();
            throw $th;
        }

        return true;
    }

    /**
     * Get Collection Size
     * @param string $collection
     * @return int
     * @throws DatabaseException
     */
    public function getSizeOfCollection(string $collection): int
    {
        $collection = $this->filter($collection);
        $collection = $this->getNamespace() . '_' . $collection;
        $database = $this->getDefaultDatabase();
        $name = $database . '/' . $collection;
        $permissions = $database . '/' . $collection . '_perms';

        $collectionSize = $this->getPDO()->prepare("
            SELECT SUM(FS_BLOCK_SIZE + ALLOCATED_SIZE)  
            FROM INFORMATION_SCHEMA.INNODB_SYS_TABLESPACES
            WHERE NAME = :name
         ");

        $permissionsSize = $this->getPDO()->prepare("
            SELECT SUM(FS_BLOCK_SIZE + ALLOCATED_SIZE)  
            FROM INFORMATION_SCHEMA.INNODB_SYS_TABLESPACES
            WHERE NAME = :permissions
        ");

        $collectionSize->bindParam(':name', $name);
        $permissionsSize->bindParam(':permissions', $permissions);

        try {
            $collectionSize->execute();
            $permissionsSize->execute();
            $size = $collectionSize->fetchColumn() + $permissionsSize->fetchColumn();
        } catch (PDOException $e) {
            throw new DatabaseException('Failed to get collection size: ' . $e->getMessage());
        }

        return $size;
    }

    /**
     * Delete Collection
     * @param string $id
     * @return bool
     * @throws Exception
     * @throws PDOException
     */
    public function deleteCollection(string $id): bool
    {
        $id = $this->filter($id);

        $sql = "DROP TABLE {$this->getSQLTable($id)}, {$this->getSQLTable($id . '_perms')};";

        $sql = $this->trigger(Database::EVENT_COLLECTION_DELETE, $sql);

        return $this->getPDO()
            ->prepare($sql)
            ->execute();
    }

    /**
     * Create Attribute
     *
     * @param string $collection
     * @param string $id
     * @param string $type
     * @param int $size
     * @param bool $signed
     * @param bool $array
     * @return bool
     * @throws Exception
     * @throws PDOException
     */
    public function createAttribute(string $collection, string $id, string $type, int $size, bool $signed = true, bool $array = false): bool
    {
        $name = $this->filter($collection);
        $id = $this->filter($id);
        $type = $this->getSQLType($type, $size, $signed);

        if ($array) {
            $type = 'LONGTEXT';
        }

        $sql = "ALTER TABLE {$this->getSQLTable($name)} ADD COLUMN `{$id}` {$type};";
        $sql = $this->trigger(Database::EVENT_ATTRIBUTE_CREATE, $sql);

        return $this->getPDO()
            ->prepare($sql)
            ->execute();
    }

    /**
     * Update Attribute
     *
     * @param string $collection
     * @param string $id
     * @param string $type
     * @param int $size
     * @param bool $signed
     * @param bool $array
     * @return bool
     * @throws Exception
     * @throws PDOException
     */
    public function updateAttribute(string $collection, string $id, string $type, int $size, bool $signed = true, bool $array = false): bool
    {
        $name = $this->filter($collection);
        $id = $this->filter($id);
        $type = $this->getSQLType($type, $size, $signed);

        if ($array) {
            $type = 'LONGTEXT';
        }

        $sql = "ALTER TABLE {$this->getSQLTable($name)} MODIFY `{$id}` {$type};";

        $sql = $this->trigger(Database::EVENT_ATTRIBUTE_UPDATE, $sql);

        return $this->getPDO()
            ->prepare($sql)
            ->execute();
    }

    /**
     * Delete Attribute
     *
     * @param string $collection
     * @param string $id
     * @param bool $array
     * @return bool
     * @throws Exception
     * @throws PDOException
     */
    public function deleteAttribute(string $collection, string $id, bool $array = false): bool
    {
        $name = $this->filter($collection);
        $id = $this->filter($id);

        $sql = "ALTER TABLE {$this->getSQLTable($name)} DROP COLUMN `{$id}`;";

        $sql = $this->trigger(Database::EVENT_ATTRIBUTE_DELETE, $sql);

        return $this->getPDO()
            ->prepare($sql)
            ->execute();
    }

    /**
     * Rename Attribute
     *
     * @param string $collection
     * @param string $old
     * @param string $new
     * @return bool
     * @throws Exception
     * @throws PDOException
     */
    public function renameAttribute(string $collection, string $old, string $new): bool
    {
        $collection = $this->filter($collection);
        $old = $this->filter($old);
        $new = $this->filter($new);

        $sql = "ALTER TABLE {$this->getSQLTable($collection)} RENAME COLUMN `{$old}` TO `{$new}`;";

        $sql = $this->trigger(Database::EVENT_ATTRIBUTE_UPDATE, $sql);

        return $this->getPDO()
            ->prepare($sql)
            ->execute();
    }

    /**
     * @param string $collection
     * @param string $id
     * @param string $type
     * @param string $relatedCollection
     * @param bool $twoWay
     * @param string $twoWayKey
     * @return bool
     * @throws Exception
     */
    public function createRelationship(
        string $collection,
        string $relatedCollection,
        string $type,
        bool $twoWay = false,
        string $id = '',
        string $twoWayKey = ''
    ): bool {
        $name = $this->filter($collection);
        $relatedName = $this->filter($relatedCollection);
        $table = $this->getSQLTable($name);
        $relatedTable = $this->getSQLTable($relatedName);
        $id = $this->filter($id);
        $twoWayKey = $this->filter($twoWayKey);
        $sqlType = $this->getSQLType(Database::VAR_RELATIONSHIP, 0, false);

        switch ($type) {
            case Database::RELATION_ONE_TO_ONE:
                $sql = "ALTER TABLE {$table} ADD COLUMN `{$id}` {$sqlType} DEFAULT NULL;";

                if ($twoWay) {
                    $sql .= "ALTER TABLE {$relatedTable} ADD COLUMN `{$twoWayKey}` {$sqlType} DEFAULT NULL;";
                }
                break;
            case Database::RELATION_ONE_TO_MANY:
                $sql = "ALTER TABLE {$relatedTable} ADD COLUMN `{$twoWayKey}` {$sqlType} DEFAULT NULL;";
                break;
            case Database::RELATION_MANY_TO_ONE:
                $sql = "ALTER TABLE {$table} ADD COLUMN `{$id}` {$sqlType} DEFAULT NULL;";
                break;
            case Database::RELATION_MANY_TO_MANY:
                return true;
            default:
                throw new DatabaseException('Invalid relationship type');
        }

        $sql = $this->trigger(Database::EVENT_ATTRIBUTE_CREATE, $sql);

        return $this->getPDO()
            ->prepare($sql)
            ->execute();
    }

    /**
     * @param string $collection
     * @param string $relatedCollection
     * @param string $type
     * @param bool $twoWay
     * @param string $key
     * @param string $twoWayKey
     * @param string|null $newKey
     * @param string|null $newTwoWayKey
     * @return bool
     * @throws Exception
     */
    public function updateRelationship(
        string $collection,
        string $relatedCollection,
        string $type,
        bool $twoWay,
        string $key,
        string $twoWayKey,
        ?string $newKey = null,
        ?string $newTwoWayKey = null,
    ): bool {
        $name = $this->filter($collection);
        $relatedName = $this->filter($relatedCollection);
        $table = $this->getSQLTable($name);
        $relatedTable = $this->getSQLTable($relatedName);
        $key = $this->filter($key);
        $twoWayKey = $this->filter($twoWayKey);

        if (!\is_null($newKey)) {
            $newKey = $this->filter($newKey);
        }
        if (!\is_null($newTwoWayKey)) {
            $newTwoWayKey = $this->filter($newTwoWayKey);
        }

        $sql = '';

        switch ($type) {
            case Database::RELATION_ONE_TO_ONE:
                if (!\is_null($newKey)) {
                    $sql = "ALTER TABLE {$table} RENAME COLUMN `{$key}` TO `{$newKey}`;";
                }
                if ($twoWay && !\is_null($newTwoWayKey)) {
                    $sql .= "ALTER TABLE {$relatedTable} RENAME COLUMN `{$twoWayKey}` TO `{$newTwoWayKey}`;";
                }
                break;
            case Database::RELATION_ONE_TO_MANY:
                if ($twoWay && !\is_null($newTwoWayKey)) {
                    $sql = "ALTER TABLE {$relatedTable} RENAME COLUMN `{$twoWayKey}` TO `{$newTwoWayKey}`;";
                }
                break;
            case Database::RELATION_MANY_TO_ONE:
                if (!\is_null($newKey)) {
                    $sql = "ALTER TABLE {$table} RENAME COLUMN `{$key}` TO `{$newKey}`;";
                }
                break;
            case Database::RELATION_MANY_TO_MANY:
                $collection = $this->getDocument(Database::METADATA, $collection);
                $relatedCollection = $this->getDocument(Database::METADATA, $relatedCollection);

                $junction = $this->getSQLTable('_' . $collection->getInternalId() . '_' . $relatedCollection->getInternalId());

                if (!\is_null($newKey)) {
                    $sql = "ALTER TABLE {$junction} RENAME COLUMN `{$key}` TO `{$newKey}`;";
                }
                if ($twoWay && !\is_null($newTwoWayKey)) {
                    $sql .= "ALTER TABLE {$junction} RENAME COLUMN `{$twoWayKey}` TO `{$newTwoWayKey}`;";
                }
                break;
            default:
                throw new DatabaseException('Invalid relationship type');
        }

        if (empty($sql)) {
            return true;
        }

        $sql = $this->trigger(Database::EVENT_ATTRIBUTE_UPDATE, $sql);

        return $this->getPDO()
            ->prepare($sql)
            ->execute();
    }

    public function deleteRelationship(
        string $collection,
        string $relatedCollection,
        string $type,
        bool $twoWay,
        string $key,
        string $twoWayKey,
        string $side
    ): bool {
        $name = $this->filter($collection);
        $relatedName = $this->filter($relatedCollection);
        $table = $this->getSQLTable($name);
        $relatedTable = $this->getSQLTable($relatedName);
        $key = $this->filter($key);
        $twoWayKey = $this->filter($twoWayKey);

        $sql = '';

        switch ($type) {
            case Database::RELATION_ONE_TO_ONE:
                $sql = "ALTER TABLE {$table} DROP COLUMN `{$key}`;";
                if ($twoWay) {
                    $sql .= "ALTER TABLE {$relatedTable} DROP COLUMN `{$twoWayKey}`;";
                }
                break;
            case Database::RELATION_ONE_TO_MANY:
                if ($side === Database::RELATION_SIDE_PARENT) {
                    $sql = "ALTER TABLE {$relatedTable} DROP COLUMN `{$twoWayKey}`;";
                } elseif ($twoWay) {
                    $sql = "ALTER TABLE {$table} DROP COLUMN `{$key}`;";
                }
                break;
            case Database::RELATION_MANY_TO_ONE:
                if ($twoWay && $side === Database::RELATION_SIDE_CHILD) {
                    $sql = "ALTER TABLE {$relatedTable} DROP COLUMN `{$twoWayKey}`;";
                } else {
                    $sql = "ALTER TABLE {$table} DROP COLUMN `{$key}`;";
                }
                break;
            case Database::RELATION_MANY_TO_MANY:
                $collection = $this->getDocument(Database::METADATA, $collection);
                $relatedCollection = $this->getDocument(Database::METADATA, $relatedCollection);

                $junction = $side === Database::RELATION_SIDE_PARENT
                    ? $this->getSQLTable('_' . $collection->getInternalId() . '_' . $relatedCollection->getInternalId())
                    : $this->getSQLTable('_' . $relatedCollection->getInternalId() . '_' . $collection->getInternalId());

                $perms = $side === Database::RELATION_SIDE_PARENT
                    ? $this->getSQLTable('_' . $collection->getInternalId() . '_' . $relatedCollection->getInternalId() . '_perms')
                    : $this->getSQLTable('_' . $relatedCollection->getInternalId() . '_' . $collection->getInternalId() . '_perms');

                $sql = "DROP TABLE {$junction}; DROP TABLE {$perms}";
                break;
            default:
                throw new DatabaseException('Invalid relationship type');
        }

        if (empty($sql)) {
            return true;
        }

        $sql = $this->trigger(Database::EVENT_ATTRIBUTE_DELETE, $sql);

        return $this->getPDO()
            ->prepare($sql)
            ->execute();
    }

    /**
     * Rename Index
     *
     * @param string $collection
     * @param string $old
     * @param string $new
     * @return bool
     * @throws Exception
     */
    public function renameIndex(string $collection, string $old, string $new): bool
    {
        $collection = $this->filter($collection);
        $old = $this->filter($old);
        $new = $this->filter($new);

        $sql = "ALTER TABLE {$this->getSQLTable($collection)} RENAME INDEX `{$old}` TO `{$new}`;";

        $sql = $this->trigger(Database::EVENT_INDEX_RENAME, $sql);

        return $this->getPDO()
            ->prepare($sql)
            ->execute();
    }

    /**
     * Create Index
     *
     * @param string $collection
     * @param string $id
     * @param string $type
     * @param array<string> $attributes
     * @param array<int> $lengths
     * @param array<string> $orders
     * @return bool
     * @throws Exception
     * @throws PDOException
     */
    public function createIndex(string $collection, string $id, string $type, array $attributes, array $lengths, array $orders): bool
    {
        $name = $this->filter($collection);
        $id = $this->filter($id);

        $attributes = \array_map(fn ($attribute) => match ($attribute) {
            '$id' => '_uid',
            '$createdAt' => '_createdAt',
            '$updatedAt' => '_updatedAt',
            default => $attribute
        }, $attributes);

        foreach ($attributes as $key => $attribute) {
            $length = $lengths[$key] ?? '';
            $length = (empty($length)) ? '' : '(' . (int)$length . ')';
            $order = $orders[$key] ?? '';
            $attribute = $this->filter($attribute);

            if (Database::INDEX_FULLTEXT === $type) {
                $order = '';
            }

            $attributes[$key] = "`{$attribute}`{$length} {$order}";
        }

        $sql = $this->getSQLIndex($name, $id, $type, $attributes);

        $sql = $this->trigger(Database::EVENT_INDEX_CREATE, $sql);

        return $this->getPDO()
            ->prepare($sql)
            ->execute();
    }

    /**
     * Delete Index
     *
     * @param string $collection
     * @param string $id
     * @return bool
     * @throws Exception
     * @throws PDOException
     */
    public function deleteIndex(string $collection, string $id): bool
    {
        $name = $this->filter($collection);
        $id = $this->filter($id);

        $sql = "ALTER TABLE {$this->getSQLTable($name)} DROP INDEX `{$id}`;";

        $sql = $this->trigger(Database::EVENT_INDEX_DELETE, $sql);

        return $this->getPDO()
            ->prepare($sql)
            ->execute();
    }

    /**
     * Create Document
     *
     * @param string $collection
     * @param Document $document
     * @return Document
     * @throws Exception
     * @throws PDOException
     * @throws DuplicateException
     */
    public function createDocument(string $collection, Document $document): Document
    {
        $attributes = $document->getAttributes();
        $attributes['_createdAt'] = $document->getCreatedAt();
        $attributes['_updatedAt'] = $document->getUpdatedAt();
        $attributes['_permissions'] = json_encode($document->getPermissions());

        $name = $this->filter($collection);
        $columns = '';
        $columnNames = '';

        try {
            $this->getPDO()->beginTransaction();
        } catch (PDOException $e) {
            $this->getPDO()->rollBack();
        }

        /**
         * Insert Attributes
         */
        $bindIndex = 0;
        foreach ($attributes as $attribute => $value) { // Parse statement
            $column = $this->filter($attribute);
            $bindKey = 'key_' . $bindIndex;
            $columns .= "`{$column}`, ";
            $columnNames .= ':' . $bindKey . ', ';
            $bindIndex++;
        }

        // Insert manual id if set
        if (!empty($document->getInternalId())) {
            $bindKey = '_id';
            $columns .= "_id, ";
            $columnNames .= ':' . $bindKey . ', ';
        }

        $sql = "
			INSERT INTO {$this->getSQLTable($name)}({$columns} _uid)
			VALUES ({$columnNames} :_uid)
		";

        $sql = $this->trigger(Database::EVENT_DOCUMENT_CREATE, $sql);

        $stmt = $this->getPDO()->prepare($sql);

        $stmt->bindValue(':_uid', $document->getId(), PDO::PARAM_STR);

        // Bind manual internal id if set
        if (!empty($document->getInternalId())) {
            $stmt->bindValue(':_id', $document->getInternalId(), PDO::PARAM_STR);
        }

        $attributeIndex = 0;
        foreach ($attributes as $attribute => $value) {
            if (is_array($value)) { // arrays & objects should be saved as strings
                $value = json_encode($value);
            }

            $bindKey = 'key_' . $attributeIndex;
            $attribute = $this->filter($attribute);
            $value = (is_bool($value)) ? (int)$value : $value;
            $stmt->bindValue(':' . $bindKey, $value, $this->getPDOType($value));
            $attributeIndex++;
        }

        $permissions = [];
        foreach (Database::PERMISSIONS as $type) {
            foreach ($document->getPermissionsByType($type) as $permission) {
                $permission = \str_replace('"', '', $permission);
                $permissions[] = "('{$type}', '{$permission}', '{$document->getId()}')";
            }
        }

        if (!empty($permissions)) {
            $strPermissions = \implode(', ', $permissions);

            $sqlPermissions = "
				INSERT INTO {$this->getSQLTable($name . '_perms')} (_type, _permission, _document) 
				VALUES {$strPermissions}
			";
            $sqlPermissions = $this->trigger(Database::EVENT_PERMISSIONS_CREATE, $sqlPermissions);
            $stmtPermissions = $this->getPDO()->prepare($sqlPermissions);
        }

        try {
            $stmt->execute();

            $document['$internalId'] = $this->getDocument($collection, $document->getId())->getInternalId();

            if (isset($stmtPermissions)) {
                $stmtPermissions->execute();
            }
        } catch (PDOException $e) {
            $this->getPDO()->rollBack();
            switch ($e->getCode()) {
                case 1062:
                case 23000:
                    throw new DuplicateException('Duplicated document: ' . $e->getMessage());

                default:
                    throw $e;
            }
        }

        if (!$this->getPDO()->commit()) {
            throw new DatabaseException('Failed to commit transaction');
        }

        return $document;
    }

    /**
     * @throws Duplicate
     */
    public function createDocuments(string $collection, array $documents, int $batchSize = Database::INSERT_BATCH_SIZE): array
    {
        if (empty($documents)) {
            return $documents;
        }

        $this->getPDO()->beginTransaction();

        try {
            $name = $this->filter($collection);
            $batches = \array_chunk($documents, $batchSize);

            foreach ($batches as $batch) {
                $bindIndex = 0;
                $batchKeys = [];
                $bindValues = [];
                $permissions = [];

                foreach ($batch as $document) {
                    $attributes = $document->getAttributes();
                    $attributes['_uid'] = $document->getId();
                    $attributes['_createdAt'] = $document->getCreatedAt();
                    $attributes['_updatedAt'] = $document->getUpdatedAt();
                    $attributes['_permissions'] = \json_encode($document->getPermissions());

                    $columns = [];
                    foreach (\array_keys($attributes) as $key => $attribute) {
                        $columns[$key] = "`{$this->filter($attribute)}`";
                    }

                    $columns = '(' . \implode(', ', $columns) . ')';

                    $bindKeys = [];

                    foreach ($attributes as $value) {
                        if (\is_array($value)) {
                            $value = \json_encode($value);
                        }
                        $value = (\is_bool($value)) ? (int)$value : $value;
                        $bindKey = 'key_' . $bindIndex;
                        $bindKeys[] = ':' . $bindKey;
                        $bindValues[$bindKey] = $value;
                        $bindIndex++;
                    }

                    $batchKeys[] = '(' . \implode(', ', $bindKeys) . ')';
                    foreach (Database::PERMISSIONS as $type) {
                        foreach ($document->getPermissionsByType($type) as $permission) {
                            $permission = \str_replace('"', '', $permission);
                            $permissions[] = "('{$type}', '{$permission}', '{$document->getId()}')";
                        }
                    }
                }

                $stmt = $this->getPDO()->prepare("
                    INSERT INTO {$this->getSQLTable($name)} {$columns}
                    VALUES " . \implode(', ', $batchKeys)
                );

                foreach ($bindValues as $key => $value) {
                    $stmt->bindValue($key, $value, $this->getPDOType($value));
                }

                $stmt->execute();

                if (!empty($permissions)) {
                    $stmtPermissions = $this->getPDO()->prepare("
                        INSERT INTO {$this->getSQLTable($name . '_perms')} (_type, _permission, _document) 
                        VALUES " . \implode(', ', $permissions)
                    );
                    $stmtPermissions?->execute();
                }
            }

            if (!$this->getPDO()->commit()) {
                throw new Exception('Failed to commit transaction');
            }

            return $documents;

        } catch (PDOException $e) {
            $this->getPDO()->rollBack();

            throw match ($e->getCode()) {
                1062, 23000 => new Duplicate('Duplicated document: ' . $e->getMessage()),
                default => $e,
            };
        }
    }

    /**
     * Update Document
     *
     * @param string $collection
     * @param Document $document
     * @return Document
     * @throws Exception
     * @throws PDOException
     * @throws DuplicateException
     */
    public function updateDocument(string $collection, Document $document): Document
    {
        $attributes = $document->getAttributes();
        $attributes['_createdAt'] = $document->getCreatedAt();
        $attributes['_updatedAt'] = $document->getUpdatedAt();
        $attributes['_permissions'] = json_encode($document->getPermissions());

        $name = $this->filter($collection);
        $columns = '';

        $sql = "
			SELECT _type, _permission
			FROM {$this->getSQLTable($name . '_perms')} p
			WHERE p._document = :_uid
		";

        $sql = $this->trigger(Database::EVENT_PERMISSIONS_READ, $sql);

        /**
         * Get current permissions from the database
         */
<<<<<<< HEAD
        $permissionsStmt = $this->getPDO()->prepare("
            SELECT _type, _permission
            FROM {$this->getSQLTable($name . '_perms')}
            WHERE _document = :_uid
        ");

        $permissionsStmt->bindValue(':_uid', $document->getId());
        $permissionsStmt->execute();

        $permissions = $permissionsStmt->fetchAll();
=======
        $sqlPermissions = $this->getPDO()->prepare($sql);
        $sqlPermissions->bindValue(':_uid', $document->getId());
        $sqlPermissions->execute();
        $permissions = $sqlPermissions->fetchAll();
        $sqlPermissions->closeCursor();
>>>>>>> d3bec350

        $initial = [];
        foreach (Database::PERMISSIONS as $type) {
            $initial[$type] = [];
        }

        $permissions = array_reduce($permissions, function (array $carry, array $item) {
            $carry[$item['_type']][] = $item['_permission'];

            return $carry;
        }, $initial);

        try {
            $this->getPDO()->beginTransaction();
        } catch (PDOException $e) {
            $this->getPDO()->rollBack();
        }

        /**
         * Get removed Permissions
         */
        $removals = [];
        foreach (Database::PERMISSIONS as $type) {
            $diff = \array_diff($permissions[$type], $document->getPermissionsByType($type));
            if (!empty($diff)) {
                $removals[$type] = $diff;
            }
        }

        /**
         * Get added Permissions
         */
        $additions = [];
        foreach (Database::PERMISSIONS as $type) {
            $diff = \array_diff($document->getPermissionsByType($type), $permissions[$type]);
            if (!empty($diff)) {
                $additions[$type] = $diff;
            }
        }

        /**
         * Query to remove permissions
         */
        $removeQuery = '';
        if (!empty($removals)) {
            $removeQuery = 'AND (';
            foreach ($removals as $type => $permissions) {
                $removeQuery .= "(
                    _type = '{$type}'
                    AND _permission IN (" . implode(', ', \array_map(fn (string $i) => ":_remove_{$type}_{$i}", \array_keys($permissions))) . ")
                )";
                if ($type !== \array_key_last($removals)) {
                    $removeQuery .= ' OR ';
                }
            }
        }
        if (!empty($removeQuery)) {
            $removeQuery .= ')';
            $removeQuery = "
				DELETE
                FROM {$this->getSQLTable($name . '_perms')}
                WHERE
                    _document = :_uid
                    {$removeQuery}
			";

            $removeQuery = $this->trigger(Database::EVENT_PERMISSIONS_DELETE, $removeQuery);

            $stmtRemovePermissions = $this->getPDO()->prepare($removeQuery);
            $stmtRemovePermissions->bindValue(':_uid', $document->getId());

            foreach ($removals as $type => $permissions) {
                foreach ($permissions as $i => $permission) {
                    $stmtRemovePermissions->bindValue(":_remove_{$type}_{$i}", $permission);
                }
            }
        }

        /**
         * Query to add permissions
         */
        if (!empty($additions)) {
            $values = [];
            foreach ($additions as $type => $permissions) {
                foreach ($permissions as $i => $_) {
                    $values[] = "( :_uid, '{$type}', :_add_{$type}_{$i} )";
                }
            }

            $sql = "
				INSERT INTO {$this->getSQLTable($name . '_perms')}
				(_document, _type, _permission) VALUES " . \implode(', ', $values)
            ;

            $sql = $this->trigger(Database::EVENT_PERMISSIONS_CREATE, $sql);

            $stmtAddPermissions = $this->getPDO()->prepare($sql);

            $stmtAddPermissions->bindValue(":_uid", $document->getId());
            foreach ($additions as $type => $permissions) {
                foreach ($permissions as $i => $permission) {
                    $stmtAddPermissions->bindValue(":_add_{$type}_{$i}", $permission);
                }
            }
        }

        /**
         * Update Attributes
         */

        $bindIndex = 0;
        foreach ($attributes as $attribute => $value) {
            $column = $this->filter($attribute);
            $bindKey = 'key_' . $bindIndex;
            $columns .= "`{$column}`" . '=:' . $bindKey . ',';
            $bindIndex++;
        }

        $sql = "
			UPDATE {$this->getSQLTable($name)}
			SET {$columns} _uid = :_uid 
			WHERE _uid = :_uid
		";

        $sql = $this->trigger(Database::EVENT_DOCUMENT_UPDATE, $sql);

        $stmt = $this->getPDO()->prepare($sql);

        $stmt->bindValue(':_uid', $document->getId());

        $attributeIndex = 0;
        foreach ($attributes as $attribute => $value) {
            if (is_array($value)) { // arrays & objects should be saved as strings
                $value = json_encode($value);
            }

            $bindKey = 'key_' . $attributeIndex;
            $attribute = $this->filter($attribute);
            $value = (is_bool($value)) ? (int)$value : $value;
            $stmt->bindValue(':' . $bindKey, $value, $this->getPDOType($value));
            $attributeIndex++;
        }

        try {
            $stmt->execute();

            if (isset($stmtRemovePermissions)) {
                $stmtRemovePermissions->execute();
            }
            if (isset($stmtAddPermissions)) {
                $stmtAddPermissions->execute();
            }
        } catch (PDOException $e) {
            $this->getPDO()->rollBack();
            switch ($e->getCode()) {
                case 1062:
                case 23000:
                    throw new DuplicateException('Duplicated document: ' . $e->getMessage());

                default:
                    throw $e;
            }
        }

        if (!$this->getPDO()->commit()) {
            throw new DatabaseException('Failed to commit transaction');
        }

        return $document;
    }

    /**
     * @throws Duplicate
     */
    public function updateDocuments(string $collection, array $documents, int $batchSize = Database::INSERT_BATCH_SIZE): array
    {
        if (empty($documents)) {
            return $documents;
        }

        $this->getPDO()->beginTransaction();

        try {
            $name = $this->filter($collection);
            $batches = \array_chunk($documents, $batchSize);

            foreach ($batches as $batch) {
                $bindIndex = 0;
                $batchKeys = [];
                $bindValues = [];

                $removeQuery = '';
                $removeBindValues = [];

                $addQuery = '';
                $addBindValues = [];

                foreach ($batch as $index => $document) {
                    $attributes = $document->getAttributes();
                    $attributes['_uid'] = $document->getId();
                    $attributes['_createdAt'] = $document->getCreatedAt();
                    $attributes['_updatedAt'] = $document->getUpdatedAt();
                    $attributes['_permissions'] = json_encode($document->getPermissions());

                    $columns = \array_map(function ($attribute) {
                        return "`" . $this->filter($attribute) . "`";
                    }, \array_keys($attributes));

                    $bindKeys = [];

                    foreach ($attributes as $value) {
                        if (\is_array($value)) {
                            $value = json_encode($value);
                        }
                        $value = (is_bool($value)) ? (int)$value : $value;
                        $bindKey = 'key_' . $bindIndex;
                        $bindKeys[] = ':' . $bindKey;
                        $bindValues[$bindKey] = $value;
                        $bindIndex++;
                    }

                    $batchKeys[] = '(' . implode(', ', $bindKeys) . ')';

                    // Permissions logic
                    $permissionsStmt = $this->getPDO()->prepare("
                        SELECT _type, _permission
                        FROM {$this->getSQLTable($name . '_perms')}
                        WHERE _document = :_uid
                    ");
                    $permissionsStmt->bindValue(':_uid', $document->getId());
                    $permissionsStmt->execute();
                    $permissions = $permissionsStmt->fetchAll(PDO::FETCH_ASSOC);

                    $initial = [];
                    foreach (Database::PERMISSIONS as $type) {
                        $initial[$type] = [];
                    }

                    $permissions = \array_reduce($permissions, function (array $carry, array $item) {
                        $carry[$item['_type']][] = $item['_permission'];
                        return $carry;
                    }, $initial);

                    // Get removed Permissions
                    $removals = [];
                    foreach (Database::PERMISSIONS as $type) {
                        $diff = array_diff($permissions[$type], $document->getPermissionsByType($type));
                        if (!empty($diff)) {
                            $removals[$type] = $diff;
                        }
                    }

                    // Build inner query to remove permissions
                    if (!empty($removals)) {
                        foreach ($removals as $type => $permissionsToRemove) {
                            $bindKey = 'uid_' . $index;
                            $removeBindKeys[] = ':uid_' . $index;
                            $removeBindValues[$bindKey] = $document->getId();

                            $removeQuery .= "(
                                _document = :uid_{$index}
                                AND _type = '{$type}'
                                AND _permission IN (" . implode(', ', \array_map(function (string $i) use ($permissionsToRemove, $index, $type, &$removeBindKeys, &$removeBindValues) {
                                    $bindKey = 'remove_' . $type . '_' . $index . '_' . $i;
                                    $removeBindKeys[] = ':' . $bindKey;
                                    $removeBindValues[$bindKey] = $permissionsToRemove[$i];

                                    return ':' . $bindKey;
                                }, \array_keys($permissionsToRemove))) .
                                ")
                            )";

                            if ($type !== \array_key_last($removals)) {
                                $removeQuery .= ' OR ';
                            }
                        }

                        if ($index !== \array_key_last($batch)) {
                            $removeQuery .= ' OR ';
                        }
                    }

                    // Get added Permissions
                    $additions = [];
                    foreach (Database::PERMISSIONS as $type) {
                        $diff = \array_diff($document->getPermissionsByType($type), $permissions[$type]);
                        if (!empty($diff)) {
                            $additions[$type] = $diff;
                        }
                    }

                    // Build inner query to add permissions
                    if (!empty($additions)) {
                        foreach ($additions as $type => $permissionsToAdd) {
                            foreach ($permissionsToAdd as $i => $permission) {
                                $bindKey = 'uid_' . $index;
                                $addBindValues[$bindKey] = $document->getId();

                                $bindKey = 'add_' . $type . '_' . $index . '_' . $i;
                                $addBindValues[$bindKey] = $permission;

                                $addQuery .= "(:uid_{$index}, '{$type}', :{$bindKey})";

                                if ($i !== \array_key_last($permissionsToAdd) || $type !== \array_key_last($additions)) {
                                    $addQuery .= ', ';
                                }
                            }
                        }
                        if ($index !== \array_key_last($batch)) {
                            $addQuery .= ', ';
                        }
                    }
                }

                $updateClause = '';
                for ($i = 0; $i < \count($columns); $i++) {
                    $column = $columns[$i];
                    if (!empty($updateClause)) {
                        $updateClause .= ', ';
                    }
                    $updateClause .= "{$column} = VALUES({$column})";
                }

                $stmt = $this->getPDO()->prepare("
                    INSERT INTO {$this->getSQLTable($name)} (" . \implode(", ", $columns) . ") 
                    VALUES " . \implode(', ', $batchKeys) . "
                    ON DUPLICATE KEY UPDATE $updateClause
                ");

                foreach ($bindValues as $key => $value) {
                    $stmt->bindValue($key, $value, $this->getPDOType($value));
                }

                $stmt->execute();

                if (!empty($removeQuery)) {
                    $stmtRemovePermissions = $this->getPDO()->prepare("
                        DELETE
                        FROM {$this->getSQLTable($name . '_perms')}
                        WHERE ({$removeQuery})
                    ");

                    foreach ($removeBindValues as $key => $value) {
                        $stmtRemovePermissions->bindValue($key, $value, $this->getPDOType($value));
                    }

                    $stmtRemovePermissions->execute();
                }

                if (!empty($addQuery)) {
                    $stmtAddPermissions = $this->getPDO()->prepare("
                        INSERT INTO {$this->getSQLTable($name . '_perms')} (`_document`, `_type`, `_permission`)
                        VALUES {$addQuery}
                    ");

                    foreach ($addBindValues as $key => $value) {
                        $stmtAddPermissions->bindValue($key, $value, $this->getPDOType($value));
                    }

                    $stmtAddPermissions->execute();
                }
            }

            if (!$this->getPDO()->commit()) {
                throw new Exception('Failed to commit transaction');
            }

            return $documents;
        } catch (PDOException $e) {
            $this->getPDO()->rollBack();

            throw match ($e->getCode()) {
                1062, 23000 => new Duplicate('Duplicated document: ' . $e->getMessage()),
                default => $e,
            };
        }
    }

    /**
     * Increase or decrease an attribute value
     *
     * @param string $collection
     * @param string $id
     * @param string $attribute
     * @param int|float $value
     * @param int|float|null $min
     * @param int|float|null $max
     * @return bool
     * @throws Exception
     */
    public function increaseDocumentAttribute(string $collection, string $id, string $attribute, int|float $value, int|float|null $min = null, int|float|null $max = null): bool
    {
        $name = $this->filter($collection);
        $attribute = $this->filter($attribute);

        $sqlMax = $max ? " AND `{$attribute}` <= {$max}" : '';
        $sqlMin = $min ? " AND `{$attribute}` >= {$min}" : '';

        $sql = "
			UPDATE {$this->getSQLTable($name)} 
			SET `{$attribute}` = `{$attribute}` + :val 
			WHERE 
			    _uid = :_uid 
				{$sqlMax}
				{$sqlMin}	
		";

        $sql = $this->trigger(Database::EVENT_DOCUMENT_UPDATE, $sql);

        $stmt = $this->getPDO()->prepare($sql);
        $stmt->bindValue(':_uid', $id);
        $stmt->bindValue(':val', $value);

        $stmt->execute() || throw new DatabaseException('Failed to update attribute');
        return true;
    }

    /**
     * Delete Document
     *
     * @param string $collection
     * @param string $id
     * @return bool
     * @throws Exception
     * @throws PDOException
     */
    public function deleteDocument(string $collection, string $id): bool
    {
        $name = $this->filter($collection);

        try {
            $this->getPDO()->beginTransaction();
        } catch (PDOException $e) {
            $this->getPDO()->rollBack();
        }

        $sql = "
		    DELETE FROM {$this->getSQLTable($name)} 
		    WHERE _uid = :_uid
		";

        $sql = $this->trigger(Database::EVENT_DOCUMENT_DELETE, $sql);

        $stmt = $this->getPDO()->prepare($sql);

        $stmt->bindValue(':_uid', $id);

        $sql = "
			DELETE FROM {$this->getSQLTable($name . '_perms')} 
		    WHERE _document = :_uid
		";

        $sql = $this->trigger(Database::EVENT_PERMISSIONS_DELETE, $sql);

        $stmtPermissions = $this->getPDO()->prepare($sql);
        $stmtPermissions->bindValue(':_uid', $id);

        try {
            if (!$stmt->execute()) {
                throw new DatabaseException('Failed to delete document');
            }
            if (!$stmtPermissions->execute()) {
                throw new DatabaseException('Failed to clean permissions');
            }
        } catch (\Throwable $th) {
            $this->getPDO()->rollBack();
            throw new DatabaseException($th->getMessage());
        }

        if (!$this->getPDO()->commit()) {
            throw new DatabaseException('Failed to commit transaction');
        }

        return true;
    }

    /**
     * Find Documents
     *
     * @param string $collection
     * @param array<Query> $queries
     * @param int|null $limit
     * @param int|null $offset
     * @param array<string> $orderAttributes
     * @param array<string> $orderTypes
     * @param array<string, mixed> $cursor
     * @param string $cursorDirection
     * @return array<Document>
     * @throws DatabaseException
     * @throws TimeoutException
     */
    public function find(string $collection, array $queries = [], ?int $limit = 25, ?int $offset = null, array $orderAttributes = [], array $orderTypes = [], array $cursor = [], string $cursorDirection = Database::CURSOR_AFTER): array
    {
        $name = $this->filter($collection);
        $roles = Authorization::getRoles();
        $where = [];
        $orders = [];

        $orderAttributes = \array_map(fn ($orderAttribute) => match ($orderAttribute) {
            '$id' => '_uid',
            '$internalId' => '_id',
            '$createdAt' => '_createdAt',
            '$updatedAt' => '_updatedAt',
            default => $orderAttribute
        }, $orderAttributes);

        $hasIdAttribute = false;
        foreach ($orderAttributes as $i => $attribute) {
            if ($attribute === '_uid') {
                $hasIdAttribute = true;
            }

            $attribute = $this->filter($attribute);
            $orderType = $this->filter($orderTypes[$i] ?? Database::ORDER_ASC);

            // Get most dominant/first order attribute
            if ($i === 0 && !empty($cursor)) {
                $orderMethodInternalId = Query::TYPE_GREATER; // To preserve natural order
                $orderMethod = $orderType === Database::ORDER_DESC ? Query::TYPE_LESSER : Query::TYPE_GREATER;

                if ($cursorDirection === Database::CURSOR_BEFORE) {
                    $orderType = $orderType === Database::ORDER_ASC ? Database::ORDER_DESC : Database::ORDER_ASC;
                    $orderMethodInternalId = $orderType === Database::ORDER_ASC ? Query::TYPE_LESSER : Query::TYPE_GREATER;
                    $orderMethod = $orderType === Database::ORDER_DESC ? Query::TYPE_LESSER : Query::TYPE_GREATER;
                }

                $where[] = "(
                        table_main.`{$attribute}` {$this->getSQLOperator($orderMethod)} :cursor 
                        OR (
                            table_main.`{$attribute}` = :cursor 
                            AND
                            table_main._id {$this->getSQLOperator($orderMethodInternalId)} {$cursor['$internalId']}
                        )
                    )";
            } elseif ($cursorDirection === Database::CURSOR_BEFORE) {
                $orderType = $orderType === Database::ORDER_ASC ? Database::ORDER_DESC : Database::ORDER_ASC;
            }

            $orders[] = "`${attribute}` ${orderType}";
        }

        // Allow after pagination without any order
        if (empty($orderAttributes) && !empty($cursor)) {
            $orderType = $orderTypes[0] ?? Database::ORDER_ASC;

            if ($cursorDirection === Database::CURSOR_AFTER) {
                $orderMethod = $orderType === Database::ORDER_DESC
                    ? Query::TYPE_LESSER
                    : Query::TYPE_GREATER;
            } else {
                $orderMethod = $orderType === Database::ORDER_DESC
                    ? Query::TYPE_GREATER
                    : Query::TYPE_LESSER;
            }

            $where[] = "( table_main._id {$this->getSQLOperator($orderMethod)} {$cursor['$internalId']} )";
        }

        // Allow order type without any order attribute, fallback to the natural order (_id)
        if (!$hasIdAttribute) {
            if (empty($orderAttributes) && !empty($orderTypes)) {
                $order = $orderTypes[0] ?? Database::ORDER_ASC;
                if ($cursorDirection === Database::CURSOR_BEFORE) {
                    $order = $order === Database::ORDER_ASC ? Database::ORDER_DESC : Database::ORDER_ASC;
                }

                $orders[] = 'table_main._id ' . $this->filter($order);
            } else {
                $orders[] = 'table_main._id ' . ($cursorDirection === Database::CURSOR_AFTER ? Database::ORDER_ASC : Database::ORDER_DESC); // Enforce last ORDER by '_id'
            }
        }

        foreach ($queries as $query) {
            if ($query->getMethod() === Query::TYPE_SELECT) {
                continue;
            }
            $where[] = $this->getSQLCondition($query);
        }


        if (Authorization::$status) {
            $where[] = $this->getSQLPermissionsCondition($name, $roles);
        }

        $sqlWhere = !empty($where) ? 'WHERE ' . implode(' AND ', $where) : '';
        $sqlOrder = 'ORDER BY ' . implode(', ', $orders);
        $sqlLimit = \is_null($limit) ? '' : 'LIMIT :limit';
        $sqlLimit .= \is_null($offset) ? '' : ' OFFSET :offset';

        $selections = $this->getAttributeSelections($queries);

        $sql = "
            SELECT {$this->getAttributeProjection($selections, 'table_main')}
            FROM {$this->getSQLTable($name)} as table_main
            {$sqlWhere}
            {$sqlOrder}
            {$sqlLimit};
        ";

        $sql = $this->trigger(Database::EVENT_DOCUMENT_FIND, $sql);

        $stmt = $this->getPDO()->prepare($sql);

        foreach ($queries as $query) {
            $this->bindConditionValue($stmt, $query);
        }

        if (!empty($cursor) && !empty($orderAttributes) && array_key_exists(0, $orderAttributes)) {
            $attribute = $orderAttributes[0];

            $attribute = match ($attribute) {
                '_uid' => '$id',
                '_id' => '$internalId',
                '_createdAt' => '$createdAt',
                '_updatedAt' => '$updatedAt',
                default => $attribute
            };

            if (\is_null($cursor[$attribute] ?? null)) {
                throw new DatabaseException("Order attribute '{$attribute}' is empty");
            }
            $stmt->bindValue(':cursor', $cursor[$attribute], $this->getPDOType($cursor[$attribute]));
        }

        if (!\is_null($limit)) {
            $stmt->bindValue(':limit', $limit, PDO::PARAM_INT);
        }
        if (!\is_null($offset)) {
            $stmt->bindValue(':offset', $offset, PDO::PARAM_INT);
        }

        try {
            $stmt->execute();
        } catch (PDOException $e) {
            $this->processException($e);
        }

        $results = $stmt->fetchAll();
        $stmt->closeCursor();

        foreach ($results as $index => $document) {
            if (\array_key_exists('_uid', $document)) {
                $results[$index]['$id'] = $document['_uid'];
                unset($results[$index]['_uid']);
            }
            if (\array_key_exists('_id', $document)) {
                $results[$index]['$internalId'] = $document['_id'];
                unset($results[$index]['_id']);
            }
            if (\array_key_exists('_createdAt', $document)) {
                $results[$index]['$createdAt'] = $document['_createdAt'];
                unset($results[$index]['_createdAt']);
            }
            if (\array_key_exists('_updatedAt', $document)) {
                $results[$index]['$updatedAt'] = $document['_updatedAt'];
                unset($results[$index]['_updatedAt']);
            }
            if (\array_key_exists('_permissions', $document)) {
                $results[$index]['$permissions'] = \json_decode($document['_permissions'] ?? '[]', true);
                unset($results[$index]['_permissions']);
            }

            $results[$index] = new Document($results[$index]);
        }

        if ($cursorDirection === Database::CURSOR_BEFORE) {
            $results = \array_reverse($results);
        }

        return $results;
    }

    /**
     * Count Documents
     *
     * @param string $collection
     * @param array<Query> $queries
     * @param int|null $max
     * @return int
     * @throws Exception
     * @throws PDOException
     */
    public function count(string $collection, array $queries = [], ?int $max = null): int
    {
        $name = $this->filter($collection);
        $roles = Authorization::getRoles();
        $where = [];
        $limit = \is_null($max) ? '' : 'LIMIT :max';

        foreach ($queries as $query) {
            $where[] = $this->getSQLCondition($query);
        }

        if (Authorization::$status) {
            $where[] = $this->getSQLPermissionsCondition($name, $roles);
        }

        $sqlWhere = !empty($where)
            ? 'WHERE ' . \implode(' AND ', $where)
            : '';

        $sql = "
			SELECT COUNT(1) as sum FROM (
				SELECT 1
				FROM {$this->getSQLTable($name)} table_main
				" . $sqlWhere . "
				{$limit}
			) table_count
        ";

        $sql = $this->trigger(Database::EVENT_DOCUMENT_COUNT, $sql);

        $stmt = $this->getPDO()->prepare($sql);

        foreach ($queries as $query) {
            $this->bindConditionValue($stmt, $query);
        }

        if (!\is_null($max)) {
            $stmt->bindValue(':max', $max, PDO::PARAM_INT);
        }

        $stmt->execute();

        $result = $stmt->fetchAll();
        $stmt->closeCursor();
        if (!empty($result)) {
            $result = $result[0];
        }

        return $result['sum'] ?? 0;
    }

    /**
     * Sum an Attribute
     *
     * @param string $collection
     * @param string $attribute
     * @param array<Query> $queries
     * @param int|null $max
     * @return int|float
     * @throws Exception
     * @throws PDOException
     */
    public function sum(string $collection, string $attribute, array $queries = [], ?int $max = null): int|float
    {
        $name = $this->filter($collection);
        $roles = Authorization::getRoles();
        $where = [];
        $limit = \is_null($max) ? '' : 'LIMIT :max';

        foreach ($queries as $query) {
            $where[] = $this->getSQLCondition($query);
        }

        if (Authorization::$status) {
            $where[] = $this->getSQLPermissionsCondition($name, $roles);
        }

        $sqlWhere = !empty($where)
            ? 'WHERE ' . \implode(' AND ', $where)
            : '';

        $sql = "
			SELECT SUM({$attribute}) as sum FROM (
				SELECT {$attribute}
				FROM {$this->getSQLTable($name)} table_main
				{$sqlWhere}
				{$limit}
			) table_count
        ";

        $sql = $this->trigger(Database::EVENT_DOCUMENT_SUM, $sql);

        $stmt = $this->getPDO()->prepare($sql);

        foreach ($queries as $query) {
            $this->bindConditionValue($stmt, $query);
        }

        if (!\is_null($max)) {
            $stmt->bindValue(':max', $max, PDO::PARAM_INT);
        }

        $stmt->execute();

        $result = $stmt->fetchAll();
        $stmt->closeCursor();
        if (!empty($result)) {
            $result = $result[0];
        }

        return $result['sum'] ?? 0;
    }

    /**
     * Get the SQL projection given the selected attributes
     *
     * @param array<string> $selections
     * @param string $prefix
     * @return mixed
     * @throws Exception
     */
    protected function getAttributeProjection(array $selections, string $prefix = ''): mixed
    {
        if (empty($selections) || \in_array('*', $selections)) {
            if (!empty($prefix)) {
                return "`{$prefix}`.*";
            }
            return '*';
        }

        // Remove $id, $permissions and $collection if present since it is always selected by default
        $selections = \array_diff($selections, ['$id', '$permissions', '$collection']);

        $selections[] = '_uid';
        $selections[] = '_permissions';

        if (\in_array('$internalId', $selections)) {
            $selections[] = '_id';
            $selections = \array_diff($selections, ['$internalId']);
        }
        if (\in_array('$createdAt', $selections)) {
            $selections[] = '_createdAt';
            $selections = \array_diff($selections, ['$createdAt']);
        }
        if (\in_array('$updatedAt', $selections)) {
            $selections[] = '_updatedAt';
            $selections = \array_diff($selections, ['$updatedAt']);
        }

        if (!empty($prefix)) {
            foreach ($selections as &$selection) {
                $selection = "`{$prefix}`.`{$this->filter($selection)}`";
            }
        } else {
            foreach ($selections as &$selection) {
                $selection = "`{$this->filter($selection)}`";
            }
        }

        return \implode(', ', $selections);
    }

    /*
     * Get SQL Condition
     *
     * @param Query $query
     * @return string
     * @throws Exception
     */
    protected function getSQLCondition(Query $query): string
    {
        $query->setAttribute(match ($query->getAttribute()) {
            '$id' => '_uid',
            '$internalId' => '_id',
            '$createdAt' => '_createdAt',
            '$updatedAt' => '_updatedAt',
            default => $query->getAttribute()
        });

        $attribute = "`{$query->getAttribute()}`";
        $placeholder = $this->getSQLPlaceholder($query);

        switch ($query->getMethod()) {
            case Query::TYPE_SEARCH:
<<<<<<< HEAD
                /**
                 * Replace reserved chars with space.
                 */
                $value = trim(str_replace(['@', '+', '-', '*'], ' ', $query->getValues()[0]));
                /**
                 * Prepend wildcard by default on the back.
                 */
                $value = $this->getSQLValue($query->getMethod(), $value);
                return 'MATCH(' . $attribute . ') AGAINST (' . $this->getPDO()->quote($value) . ' IN BOOLEAN MODE)';
=======
                return "MATCH(table_main.{$attribute}) AGAINST (:{$placeholder}_0 IN BOOLEAN MODE)";
>>>>>>> d3bec350

            case Query::TYPE_BETWEEN:
                return "table_main.{$attribute} BETWEEN :{$placeholder}_0 AND :{$placeholder}_1";

            case Query::TYPE_IS_NULL:
            case Query::TYPE_IS_NOT_NULL:
                return "table_main.{$attribute} {$this->getSQLOperator($query->getMethod())}";

            default:
                $conditions = [];
                foreach ($query->getValues() as $key => $value) {
<<<<<<< HEAD
                    $conditions[] = $attribute . ' ' . $this->getSQLOperator($query->getMethod()) . ' ' . ':' . $placeholder . '_' . $key;
=======
                    $conditions[] = $attribute . ' ' . $this->getSQLOperator($query->getMethod()) . ' :' . $placeholder . '_' . $key;
>>>>>>> d3bec350
                }
                $condition = implode(' OR ', $conditions);
                return empty($condition) ? '' : '(' . $condition . ')';
        }
    }

    /**
     * Get SQL Type
     *
     * @param string $type
     * @param int $size
     * @param bool $signed
     * @return string
     * @throws Exception
     */
    protected function getSQLType(string $type, int $size, bool $signed = true): string
    {
        switch ($type) {
            case Database::VAR_STRING:
                // $size = $size * 4; // Convert utf8mb4 size to bytes
                if ($size > 16777215) {
                    return 'LONGTEXT';
                }

                if ($size > 65535) {
                    return 'MEDIUMTEXT';
                }

                if ($size > $this->getMaxVarcharLength()) {
                    return 'TEXT';
                }

                return "VARCHAR({$size})";

            case Database::VAR_INTEGER:  // We don't support zerofill: https://stackoverflow.com/a/5634147/2299554
                $signed = ($signed) ? '' : ' UNSIGNED';

                if ($size >= 8) { // INT = 4 bytes, BIGINT = 8 bytes
                    return 'BIGINT' . $signed;
                }

                return 'INT' . $signed;

            case Database::VAR_FLOAT:
                $signed = ($signed) ? '' : ' UNSIGNED';
                return 'DOUBLE' . $signed;

            case Database::VAR_BOOLEAN:
                return 'TINYINT(1)';

            case Database::VAR_RELATIONSHIP:
                return 'VARCHAR(255)';

            case Database::VAR_DATETIME:
                return 'DATETIME(3)';

            default:
                throw new DatabaseException('Unknown type: ' . $type . '. Must be one of ' . Database::VAR_STRING . ', ' . Database::VAR_INTEGER .  ', ' . Database::VAR_FLOAT . ', ' . Database::VAR_BOOLEAN . ', ' . Database::VAR_DATETIME . ', ' . Database::VAR_RELATIONSHIP);
        }
    }

    /**
     * Get SQL Index
     *
     * @param string $collection
     * @param string $id
     * @param string $type
     * @param array<string> $attributes
     * @return string
     * @throws Exception
     */
    protected function getSQLIndex(string $collection, string $id, string $type, array $attributes): string
    {
        $type = match ($type) {
            Database::INDEX_KEY,
            Database::INDEX_ARRAY => 'INDEX',
            Database::INDEX_UNIQUE => 'UNIQUE INDEX',
            Database::INDEX_FULLTEXT => 'FULLTEXT INDEX',
            default => throw new DatabaseException('Unknown index type: ' . $type . '. Must be one of ' . Database::INDEX_KEY . ', ' . Database::INDEX_UNIQUE . ', ' . Database::INDEX_ARRAY . ', ' . Database::INDEX_FULLTEXT),
        };

        return "CREATE {$type} `{$id}` ON {$this->getSQLTable($collection)} ( " . implode(', ', $attributes) . " )";
    }

    /**
     * Get PDO Type
     *
     * @param mixed $value
     * @return int
     * @throws Exception
     */
    protected function getPDOType(mixed $value): int
    {
        return match (gettype($value)) {
            'double', 'string' => PDO::PARAM_STR,
            'integer', 'boolean' => PDO::PARAM_INT,
            'NULL' => PDO::PARAM_NULL,
            default => throw new DatabaseException('Unknown PDO Type for ' . \gettype($value)),
        };
    }

    /**
     * Is fulltext Wildcard index supported?
     *
     * @return bool
     */
    public function getSupportForFulltextWildcardIndex(): bool
    {
        return true;
    }

    /**
     * Are timeouts supported?
     *
     * @return bool
     */
    public function getSupportForTimeouts(): bool
    {
        return true;
    }

    /**
     * Set max execution time
     * @param int $milliseconds
     * @param string $event
     * @return void
     * @throws DatabaseException
     */
    public function setTimeout(int $milliseconds, string $event = Database::EVENT_ALL): void
    {
        if (!$this->getSupportForTimeouts()) {
            return;
        }
        if ($milliseconds <= 0) {
            throw new DatabaseException('Timeout must be greater than 0');
        }

        $seconds = $milliseconds / 1000;

        $this->before($event, 'timeout', function ($sql) use ($seconds) {
            return "SET STATEMENT max_statement_time = {$seconds} FOR " . $sql;
        });
    }

    /**
     * @param PDOException $e
     * @throws TimeoutException
     */
    protected function processException(PDOException $e): void
    {
        // Regular PDO
        if ($e->getCode() === '70100' && isset($e->errorInfo[1]) && $e->errorInfo[1] === 1969) {
            throw new TimeoutException($e->getMessage());
        }

        // PDOProxy switches errorInfo PDOProxy.php line 64
        if ($e->getCode() === 1969 && isset($e->errorInfo[0]) && $e->errorInfo[0] === '70100') {
            throw new TimeoutException($e->getMessage());
        }

        throw $e;
    }
}<|MERGE_RESOLUTION|>--- conflicted
+++ resolved
@@ -878,24 +878,11 @@
         /**
          * Get current permissions from the database
          */
-<<<<<<< HEAD
-        $permissionsStmt = $this->getPDO()->prepare("
-            SELECT _type, _permission
-            FROM {$this->getSQLTable($name . '_perms')}
-            WHERE _document = :_uid
-        ");
-
-        $permissionsStmt->bindValue(':_uid', $document->getId());
-        $permissionsStmt->execute();
-
-        $permissions = $permissionsStmt->fetchAll();
-=======
         $sqlPermissions = $this->getPDO()->prepare($sql);
         $sqlPermissions->bindValue(':_uid', $document->getId());
         $sqlPermissions->execute();
         $permissions = $sqlPermissions->fetchAll();
         $sqlPermissions->closeCursor();
->>>>>>> d3bec350
 
         $initial = [];
         foreach (Database::PERMISSIONS as $type) {
@@ -1762,19 +1749,7 @@
 
         switch ($query->getMethod()) {
             case Query::TYPE_SEARCH:
-<<<<<<< HEAD
-                /**
-                 * Replace reserved chars with space.
-                 */
-                $value = trim(str_replace(['@', '+', '-', '*'], ' ', $query->getValues()[0]));
-                /**
-                 * Prepend wildcard by default on the back.
-                 */
-                $value = $this->getSQLValue($query->getMethod(), $value);
-                return 'MATCH(' . $attribute . ') AGAINST (' . $this->getPDO()->quote($value) . ' IN BOOLEAN MODE)';
-=======
                 return "MATCH(table_main.{$attribute}) AGAINST (:{$placeholder}_0 IN BOOLEAN MODE)";
->>>>>>> d3bec350
 
             case Query::TYPE_BETWEEN:
                 return "table_main.{$attribute} BETWEEN :{$placeholder}_0 AND :{$placeholder}_1";
@@ -1786,11 +1761,7 @@
             default:
                 $conditions = [];
                 foreach ($query->getValues() as $key => $value) {
-<<<<<<< HEAD
-                    $conditions[] = $attribute . ' ' . $this->getSQLOperator($query->getMethod()) . ' ' . ':' . $placeholder . '_' . $key;
-=======
                     $conditions[] = $attribute . ' ' . $this->getSQLOperator($query->getMethod()) . ' :' . $placeholder . '_' . $key;
->>>>>>> d3bec350
                 }
                 $condition = implode(' OR ', $conditions);
                 return empty($condition) ? '' : '(' . $condition . ')';
