--- conflicted
+++ resolved
@@ -4672,15 +4672,11 @@
                 );
             });
 
-<<<<<<< HEAD
             $updates = $this->adapter->castingBefore($collection, $updates);
 
 
-            foreach ($batch as $doc) {
+            foreach ($batch as $index => $doc) {
                 $doc = $this->adapter->castingAfter($collection, $doc);
-=======
-            foreach ($batch as $index => $doc) {
->>>>>>> e4a03ba5
                 $doc->removeAttribute('$skipPermissionsUpdate');
                 $this->purgeCachedDocument($collection->getId(), $doc->getId());
                 $doc = $this->decode($collection, $doc);
@@ -5361,14 +5357,10 @@
                 }
             }
 
-<<<<<<< HEAD
-            foreach ($batch as $doc) {
+            foreach ($batch as $index => $doc) {
 
                 $doc = $this->adapter->castingAfter($collection, $doc);
 
-=======
-            foreach ($batch as $index => $doc) {
->>>>>>> e4a03ba5
                 if ($this->resolveRelationships) {
                     $doc = $this->silent(fn () => $this->populateDocumentRelationships($collection, $doc));
                 }
