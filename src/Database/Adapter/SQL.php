<?php

namespace Utopia\Database\Adapter;

use Exception;
use PDO;
use PDOException;
use Utopia\Database\Adapter;
use Utopia\Database\Database;
use Utopia\Database\Document;
use Utopia\Database\Exception as DatabaseException;
use Utopia\Database\Exception\Transaction as TransactionException;
use Utopia\Database\Query;

abstract class SQL extends Adapter
{
    protected mixed $pdo;

    /**
     * Constructor.
     *
     * Set connection and settings
     *
     * @param mixed $pdo
     */
    public function __construct(mixed $pdo)
    {
        $this->pdo = $pdo;
    }

    /**
     * @inheritDoc
     */
    public function startTransaction(): bool
    {
        try {
            if ($this->inTransaction === 0) {
<<<<<<< HEAD
                $pdo = $this->getPDO();
                if ($pdo::class === 'Swoole\Database\PDOProxy' && $pdo->inTransaction()) {
                    \var_dump('Getting raw PDO from proxy');
                    $pdo = $pdo->__getObject();
                }
                if ($pdo->inTransaction()) {
                    \var_dump('Rolling back active transaction');
                    $this->getPDO()->rollBack();
=======
                if ($this->getPDO()->inTransaction()) {
                    $this->getPDO()->rollBack();
                } else {
                    // If no active transaction, this has no effect.
                    $this->getPDO()->prepare('ROLLBACK')->execute();
>>>>>>> 6661edff
                }

                $result = $this->getPDO()->beginTransaction();
                \var_dump('Started transaction');
            } else {
                $result = $this->getPDO()->exec('SAVEPOINT transaction' . $this->inTransaction);
            }
        } catch (PDOException $e) {
            throw new TransactionException('Failed to start transaction: ' . $e->getMessage(), $e->getCode(), $e);
        }

        if (!$result) {
<<<<<<< HEAD
            throw new DatabaseException('Failed to start transaction');
        } else {
            \var_dump('Incrementing transaction count');
            $this->inTransaction++;
=======
            throw new TransactionException('Failed to start transaction');
>>>>>>> 6661edff
        }

        return $result;
    }

    /**
     * @inheritDoc
     */
    public function commitTransaction(): bool
    {
        if ($this->inTransaction === 0) {
            \var_dump('No transaction to commit');
            return false;
        } elseif ($this->inTransaction > 1) {
            \var_dump('Decrementing transaction count');
            $this->inTransaction--;
            return true;
        }

        if (!$this->getPDO()->inTransaction()) {
<<<<<<< HEAD
            // Implicit commit occurred
            \var_dump('Implicit commit occurred, resetting transaction count');
=======
>>>>>>> 6661edff
            $this->inTransaction = 0;
            return false;
        }

        try {
            $result = $this->getPDO()->commit();
<<<<<<< HEAD
            \var_dump('Committed transaction');
        } catch (PDOException $e) {
            throw new DatabaseException('Failed to commit transaction: ' . $e->getMessage(), $e->getCode(), $e);
        } finally {
            \var_dump('Decrementing transaction count');
            $this->inTransaction--;
=======
            $this->inTransaction = 0;
        } catch (PDOException $e) {
            throw new TransactionException('Failed to commit transaction: ' . $e->getMessage(), $e->getCode(), $e);
>>>>>>> 6661edff
        }

        if (!$result) {
            throw new TransactionException('Failed to commit transaction');
        }

        return $result;
    }

    /**
     * @inheritDoc
     */
    public function rollbackTransaction(): bool
    {
        if ($this->inTransaction === 0) {
            \var_dump('No transaction to rollback');
            return false;
        }

        try {
<<<<<<< HEAD
            $result = $this->getPDO()->rollBack();
            \var_dump('Rolled back transaction');
        } catch (PDOException $e) {
            throw new DatabaseException('Failed to rollback transaction: ' . $e->getMessage(), $e->getCode(), $e);
        } finally {
            \var_dump('Resetting transaction count');
            $this->inTransaction = 0;
=======
            if ($this->inTransaction > 1) {
                $result = $this->getPDO()->exec('ROLLBACK TO transaction' . ($this->inTransaction - 1));
                $this->inTransaction--;
            } else {
                $result = $this->getPDO()->rollBack();
                $this->inTransaction = 0;
            }
        } catch (PDOException $e) {
            throw new DatabaseException('Failed to rollback transaction: ' . $e->getMessage(), $e->getCode(), $e);
>>>>>>> 6661edff
        }

        if (!$result) {
            throw new TransactionException('Failed to rollback transaction');
        }

        return $result;
    }

    /**
     * Ping Database
     *
     * @return bool
     * @throws Exception
     * @throws PDOException
     */
    public function ping(): bool
    {
        return $this->getPDO()
            ->prepare("SELECT 1;")
            ->execute();
    }

    /**
     * Check if Database exists
     * Optionally check if collection exists in Database
     *
     * @param string $database
     * @param string|null $collection
     * @return bool
     * @throws DatabaseException
     */
    public function exists(string $database, ?string $collection = null): bool
    {
        $database = $this->filter($database);

        if (!\is_null($collection)) {
            $collection = $this->filter($collection);
            $stmt = $this->getPDO()->prepare("
                SELECT TABLE_NAME 
                FROM INFORMATION_SCHEMA.TABLES 
                WHERE TABLE_SCHEMA = :schema 
                  AND TABLE_NAME = :table
            ");
            $stmt->bindValue(':schema', $database, PDO::PARAM_STR);
            $stmt->bindValue(':table', "{$this->getNamespace()}_{$collection}", PDO::PARAM_STR);
        } else {
            $stmt = $this->getPDO()->prepare("
                SELECT SCHEMA_NAME FROM
                INFORMATION_SCHEMA.SCHEMATA
                WHERE SCHEMA_NAME = :schema
            ");
            $stmt->bindValue(':schema', $database, PDO::PARAM_STR);
        }

        $stmt->execute();

        $document = $stmt->fetchAll();
        $stmt->closeCursor();

        if (empty($document)) {
            return false;
        }

        return true;
    }

    /**
     * List Databases
     *
     * @return array<Document>
     */
    public function list(): array
    {
        return [];
    }

    /**
     * Get Document
     *
     * @param string $collection
     * @param string $id
     * @param Query[] $queries
     * @param bool $forUpdate
     * @return Document
     * @throws DatabaseException
     */
    public function getDocument(string $collection, string $id, array $queries = [], bool $forUpdate = false): Document
    {
        $name = $this->filter($collection);
        $selections = $this->getAttributeSelections($queries);

        $forUpdate = $forUpdate ? 'FOR UPDATE' : '';

        $sql = "
		    SELECT {$this->getAttributeProjection($selections)}
            FROM {$this->getSQLTable($name)}
            WHERE _uid = :_uid 
		";

        if ($this->sharedTables) {
            $sql .= "AND (_tenant = :_tenant OR _tenant IS NULL)";
        }

        if ($this->getSupportForUpdateLock()) {
            $sql .= " {$forUpdate}";
        }

        $stmt = $this->getPDO()->prepare($sql);

        $stmt->bindValue(':_uid', $id);

        if ($this->sharedTables) {
            $stmt->bindValue(':_tenant', $this->getTenant());
        }

        $stmt->execute();

        $document = $stmt->fetchAll();
        $stmt->closeCursor();

        if (empty($document)) {
            return new Document([]);
        }

        $document = $document[0];

        if (\array_key_exists('_id', $document)) {
            $document['$internalId'] = $document['_id'];
            unset($document['_id']);
        }
        if (\array_key_exists('_uid', $document)) {
            $document['$id'] = $document['_uid'];
            unset($document['_uid']);
        }
        if (\array_key_exists('_tenant', $document)) {
            $document['$tenant'] = $document['_tenant'];
            unset($document['_tenant']);
        }
        if (\array_key_exists('_createdAt', $document)) {
            $document['$createdAt'] = $document['_createdAt'];
            unset($document['_createdAt']);
        }
        if (\array_key_exists('_updatedAt', $document)) {
            $document['$updatedAt'] = $document['_updatedAt'];
            unset($document['_updatedAt']);
        }
        if (\array_key_exists('_permissions', $document)) {
            $document['$permissions'] = json_decode($document['_permissions'] ?? '[]', true);
            unset($document['_permissions']);
        }

        return new Document($document);
    }

    /**
     * Get max STRING limit
     *
     * @return int
     */
    public function getLimitForString(): int
    {
        return 4294967295;
    }

    /**
     * Get max INT limit
     *
     * @return int
     */
    public function getLimitForInt(): int
    {
        return 4294967295;
    }

    /**
     * Get maximum column limit.
     * https://mariadb.com/kb/en/innodb-limitations/#limitations-on-schema
     * Can be inherited by MySQL since we utilize the InnoDB engine
     *
     * @return int
     */
    public function getLimitForAttributes(): int
    {
        return 1017;
    }

    /**
     * Get maximum index limit.
     * https://mariadb.com/kb/en/innodb-limitations/#limitations-on-schema
     *
     * @return int
     */
    public function getLimitForIndexes(): int
    {
        return 64;
    }

    /**
     * Is schemas supported?
     *
     * @return bool
     */
    public function getSupportForSchemas(): bool
    {
        return true;
    }

    /**
     * Is index supported?
     *
     * @return bool
     */
    public function getSupportForIndex(): bool
    {
        return true;
    }

    /**
     * Are attributes supported?
     *
     * @return bool
     */
    public function getSupportForAttributes(): bool
    {
        return true;
    }

    /**
     * Is unique index supported?
     *
     * @return bool
     */
    public function getSupportForUniqueIndex(): bool
    {
        return true;
    }

    /**
     * Is fulltext index supported?
     *
     * @return bool
     */
    public function getSupportForFulltextIndex(): bool
    {
        return true;
    }

    /**
     * Are FOR UPDATE locks supported?
     *
     * @return bool
     */
    public function getSupportForUpdateLock(): bool
    {
        return true;
    }

    /**
     * Is Attribute Resizing Supported?
     *
     * @return bool
     */
    public function getSupportForAttributeResizing(): bool
    {
        return true;
    }

    /**
     * Are batch operations supported?
     *
     * @return bool
     */
    public function getSupportForBatchOperations(): bool
    {
        return true;
    }

    /**
     * Get current attribute count from collection document
     *
     * @param Document $collection
     * @return int
     */
    public function getCountOfAttributes(Document $collection): int
    {
        $attributes = \count($collection->getAttribute('attributes') ?? []);

        // +1 ==> virtual columns count as total, so add as buffer
        return $attributes + static::getCountOfDefaultAttributes() + 1;
    }

    /**
     * Get current index count from collection document
     *
     * @param Document $collection
     * @return int
     */
    public function getCountOfIndexes(Document $collection): int
    {
        $indexes = \count($collection->getAttribute('indexes') ?? []);
        return $indexes + static::getCountOfDefaultIndexes();
    }

    /**
     * Returns number of attributes used by default.
     *
     * @return int
     */
    public static function getCountOfDefaultAttributes(): int
    {
        return \count(Database::INTERNAL_ATTRIBUTES);
    }

    /**
     * Returns number of indexes used by default.
     *
     * @return int
     */
    public static function getCountOfDefaultIndexes(): int
    {
        return \count(Database::INTERNAL_INDEXES);
    }

    /**
     * Get maximum width, in bytes, allowed for a SQL row
     * Return 0 when no restrictions apply
     *
     * @return int
     */
    public static function getDocumentSizeLimit(): int
    {
        return 65535;
    }

    /**
     * Estimate maximum number of bytes required to store a document in $collection.
     * Byte requirement varies based on column type and size.
     * Needed to satisfy MariaDB/MySQL row width limit.
     *
     * @param Document $collection
     * @return int
     */
    public function getAttributeWidth(Document $collection): int
    {
        // Default collection has:
        // `_id` int(11) => 4 bytes
        // `_uid` char(255) => 1020 (255 bytes * 4 for utf8mb4)
        // but this number seems to vary, so we give a +500 byte buffer
        $total = 1500;

        $attributes = $collection->getAttributes()['attributes'];

        foreach ($attributes as $attribute) {
            switch ($attribute['type']) {
                case Database::VAR_STRING:
                    $total += match (true) {
                        // 8 bytes length + 4 bytes for LONGTEXT
                        $attribute['size'] > 16777215 => 12,
                        // 8 bytes length + 3 bytes for MEDIUMTEXT
                        $attribute['size'] > 65535 => 11,
                        // 8 bytes length + 2 bytes for TEXT
                        $attribute['size'] > $this->getMaxVarcharLength() => 10,
                        // $size = $size * 4; // utf8mb4 up to 4 bytes per char
                        // 8 bytes length + 2 bytes for VARCHAR(>255)
                        $attribute['size'] > 255 => ($attribute['size'] * 4) + 2,
                        // $size = $size * 4; // utf8mb4 up to 4 bytes per char
                        // 8 bytes length + 1 bytes for VARCHAR(<=255)
                        default => ($attribute['size'] * 4) + 1,
                    };
                    break;

                case Database::VAR_INTEGER:
                    if ($attribute['size'] >= 8) {
                        $total += 8; // BIGINT takes 8 bytes
                    } else {
                        $total += 4; // INT takes 4 bytes
                    }
                    break;
                case Database::VAR_FLOAT:
                    // DOUBLE takes 8 bytes
                    $total += 8;
                    break;

                case Database::VAR_BOOLEAN:
                    // TINYINT(1) takes one byte
                    $total += 1;
                    break;

                case Database::VAR_RELATIONSHIP:
                    // INT(11)
                    $total += 4;
                    break;

                case Database::VAR_DATETIME:
                    $total += 19; // 2022-06-26 14:46:24
                    break;
                default:
                    throw new DatabaseException('Unknown type: ' . $attribute['type']);
            }
        }

        return $total;
    }

    /**
     * Get list of keywords that cannot be used
     *  Refference: https://mariadb.com/kb/en/reserved-words/
     *
     * @return array<string>
     */
    public function getKeywords(): array
    {
        return [
            'ACCESSIBLE',
            'ADD',
            'ALL',
            'ALTER',
            'ANALYZE',
            'AND',
            'AS',
            'ASC',
            'ASENSITIVE',
            'BEFORE',
            'BETWEEN',
            'BIGINT',
            'BINARY',
            'BLOB',
            'BOTH',
            'BY',
            'CALL',
            'CASCADE',
            'CASE',
            'CHANGE',
            'CHAR',
            'CHARACTER',
            'CHECK',
            'COLLATE',
            'COLUMN',
            'CONDITION',
            'CONSTRAINT',
            'CONTINUE',
            'CONVERT',
            'CREATE',
            'CROSS',
            'CURRENT_DATE',
            'CURRENT_ROLE',
            'CURRENT_TIME',
            'CURRENT_TIMESTAMP',
            'CURRENT_USER',
            'CURSOR',
            'DATABASE',
            'DATABASES',
            'DAY_HOUR',
            'DAY_MICROSECOND',
            'DAY_MINUTE',
            'DAY_SECOND',
            'DEC',
            'DECIMAL',
            'DECLARE',
            'DEFAULT',
            'DELAYED',
            'DELETE',
            'DELETE_DOMAIN_ID',
            'DESC',
            'DESCRIBE',
            'DETERMINISTIC',
            'DISTINCT',
            'DISTINCTROW',
            'DIV',
            'DO_DOMAIN_IDS',
            'DOUBLE',
            'DROP',
            'DUAL',
            'EACH',
            'ELSE',
            'ELSEIF',
            'ENCLOSED',
            'ESCAPED',
            'EXCEPT',
            'EXISTS',
            'EXIT',
            'EXPLAIN',
            'FALSE',
            'FETCH',
            'FLOAT',
            'FLOAT4',
            'FLOAT8',
            'FOR',
            'FORCE',
            'FOREIGN',
            'FROM',
            'FULLTEXT',
            'GENERAL',
            'GRANT',
            'GROUP',
            'HAVING',
            'HIGH_PRIORITY',
            'HOUR_MICROSECOND',
            'HOUR_MINUTE',
            'HOUR_SECOND',
            'IF',
            'IGNORE',
            'IGNORE_DOMAIN_IDS',
            'IGNORE_SERVER_IDS',
            'IN',
            'INDEX',
            'INFILE',
            'INNER',
            'INOUT',
            'INSENSITIVE',
            'INSERT',
            'INT',
            'INT1',
            'INT2',
            'INT3',
            'INT4',
            'INT8',
            'INTEGER',
            'INTERSECT',
            'INTERVAL',
            'INTO',
            'IS',
            'ITERATE',
            'JOIN',
            'KEY',
            'KEYS',
            'KILL',
            'LEADING',
            'LEAVE',
            'LEFT',
            'LIKE',
            'LIMIT',
            'LINEAR',
            'LINES',
            'LOAD',
            'LOCALTIME',
            'LOCALTIMESTAMP',
            'LOCK',
            'LONG',
            'LONGBLOB',
            'LONGTEXT',
            'LOOP',
            'LOW_PRIORITY',
            'MASTER_HEARTBEAT_PERIOD',
            'MASTER_SSL_VERIFY_SERVER_CERT',
            'MATCH',
            'MAXVALUE',
            'MEDIUMBLOB',
            'MEDIUMINT',
            'MEDIUMTEXT',
            'MIDDLEINT',
            'MINUTE_MICROSECOND',
            'MINUTE_SECOND',
            'MOD',
            'MODIFIES',
            'NATURAL',
            'NOT',
            'NO_WRITE_TO_BINLOG',
            'NULL',
            'NUMERIC',
            'OFFSET',
            'ON',
            'OPTIMIZE',
            'OPTION',
            'OPTIONALLY',
            'OR',
            'ORDER',
            'OUT',
            'OUTER',
            'OUTFILE',
            'OVER',
            'PAGE_CHECKSUM',
            'PARSE_VCOL_EXPR',
            'PARTITION',
            'POSITION',
            'PRECISION',
            'PRIMARY',
            'PROCEDURE',
            'PURGE',
            'RANGE',
            'READ',
            'READS',
            'READ_WRITE',
            'REAL',
            'RECURSIVE',
            'REF_SYSTEM_ID',
            'REFERENCES',
            'REGEXP',
            'RELEASE',
            'RENAME',
            'REPEAT',
            'REPLACE',
            'REQUIRE',
            'RESIGNAL',
            'RESTRICT',
            'RETURN',
            'RETURNING',
            'REVOKE',
            'RIGHT',
            'RLIKE',
            'ROWS',
            'SCHEMA',
            'SCHEMAS',
            'SECOND_MICROSECOND',
            'SELECT',
            'SENSITIVE',
            'SEPARATOR',
            'SET',
            'SHOW',
            'SIGNAL',
            'SLOW',
            'SMALLINT',
            'SPATIAL',
            'SPECIFIC',
            'SQL',
            'SQLEXCEPTION',
            'SQLSTATE',
            'SQLWARNING',
            'SQL_BIG_RESULT',
            'SQL_CALC_FOUND_ROWS',
            'SQL_SMALL_RESULT',
            'SSL',
            'STARTING',
            'STATS_AUTO_RECALC',
            'STATS_PERSISTENT',
            'STATS_SAMPLE_PAGES',
            'STRAIGHT_JOIN',
            'TABLE',
            'TERMINATED',
            'THEN',
            'TINYBLOB',
            'TINYINT',
            'TINYTEXT',
            'TO',
            'TRAILING',
            'TRIGGER',
            'TRUE',
            'UNDO',
            'UNION',
            'UNIQUE',
            'UNLOCK',
            'UNSIGNED',
            'UPDATE',
            'USAGE',
            'USE',
            'USING',
            'UTC_DATE',
            'UTC_TIME',
            'UTC_TIMESTAMP',
            'VALUES',
            'VARBINARY',
            'VARCHAR',
            'VARCHARACTER',
            'VARYING',
            'WHEN',
            'WHERE',
            'WHILE',
            'WINDOW',
            'WITH',
            'WRITE',
            'XOR',
            'YEAR_MONTH',
            'ZEROFILL',
            'ACTION',
            'BIT',
            'DATE',
            'ENUM',
            'NO',
            'TEXT',
            'TIME',
            'TIMESTAMP',
            'BODY',
            'ELSIF',
            'GOTO',
            'HISTORY',
            'MINUS',
            'OTHERS',
            'PACKAGE',
            'PERIOD',
            'RAISE',
            'ROWNUM',
            'ROWTYPE',
            'SYSDATE',
            'SYSTEM',
            'SYSTEM_TIME',
            'VERSIONING',
            'WITHOUT'
        ];
    }

    /**
     * Does the adapter handle casting?
     *
     * @return bool
     */
    public function getSupportForCasting(): bool
    {
        return false;
    }

    /**
     * Does the adapter handle Query Array Contains?
     *
     * @return bool
     */
    public function getSupportForQueryContains(): bool
    {
        return true;
    }

    /**
     * Does the adapter handle array Overlaps?
     *
     * @return bool
     */
    abstract public function getSupportForJSONOverlaps(): bool;

    public function getSupportForRelationships(): bool
    {
        return true;
    }

    /**
     * @param mixed $stmt
     * @param Query $query
     * @return void
     * @throws Exception
     */
    protected function bindConditionValue(mixed $stmt, Query $query): void
    {
        if ($query->getMethod() == Query::TYPE_SELECT) {
            return;
        }

        if ($query->isNested()) {
            foreach ($query->getValues() as $value) {
                $this->bindConditionValue($stmt, $value);
            }
            return;
        }

        if ($this->getSupportForJSONOverlaps() && $query->onArray() && $query->getMethod() == Query::TYPE_CONTAINS) {
            $placeholder = $this->getSQLPlaceholder($query) . '_0';
            $stmt->bindValue($placeholder, json_encode($query->getValues()), PDO::PARAM_STR);
            return;
        }

        foreach ($query->getValues() as $key => $value) {
            $value = match ($query->getMethod()) {
                Query::TYPE_STARTS_WITH => $this->escapeWildcards($value) . '%',
                Query::TYPE_ENDS_WITH => '%' . $this->escapeWildcards($value),
                Query::TYPE_SEARCH => $this->getFulltextValue($value),
                Query::TYPE_CONTAINS => $query->onArray() ? \json_encode($value) : '%' . $this->escapeWildcards($value) . '%',
                default => $value
            };

            $placeholder = $this->getSQLPlaceholder($query) . '_' . $key;

            $stmt->bindValue($placeholder, $value, $this->getPDOType($value));
        }
    }

    /**
     * @param string $value
     * @return string
     */
    protected function getFulltextValue(string $value): string
    {
        $exact = str_ends_with($value, '"') && str_starts_with($value, '"');

        /** Replace reserved chars with space. */
        $specialChars = '@,+,-,*,),(,<,>,~,"';
        $value = str_replace(explode(',', $specialChars), ' ', $value);
        $value = preg_replace('/\s+/', ' ', $value); // Remove multiple whitespaces
        $value = trim($value);

        if (empty($value)) {
            return '';
        }

        if ($exact) {
            $value = '"' . $value . '"';
        } else {
            /** Prepend wildcard by default on the back. */
            $value .= '*';
        }

        return $value;
    }

    /**
     * Get SQL Operator
     *
     * @param string $method
     * @return string
     * @throws Exception
     */
    protected function getSQLOperator(string $method): string
    {
        switch ($method) {
            case Query::TYPE_EQUAL:
                return '=';
            case Query::TYPE_NOT_EQUAL:
                return '!=';
            case Query::TYPE_LESSER:
                return '<';
            case Query::TYPE_LESSER_EQUAL:
                return '<=';
            case Query::TYPE_GREATER:
                return '>';
            case Query::TYPE_GREATER_EQUAL:
                return '>=';
            case Query::TYPE_IS_NULL:
                return 'IS NULL';
            case Query::TYPE_IS_NOT_NULL:
                return 'IS NOT NULL';
            case Query::TYPE_STARTS_WITH:
            case Query::TYPE_ENDS_WITH:
            case Query::TYPE_CONTAINS:
                return $this->getLikeOperator();
            default:
                throw new DatabaseException('Unknown method: ' . $method);
        }
    }

    /**
     * @param Query $query
     * @return string
     * @throws Exception
     */
    protected function getSQLPlaceholder(Query $query): string
    {
        $json = \json_encode([$query->getAttribute(), $query->getMethod(), $query->getValues()]);

        if ($json === false) {
            throw new DatabaseException('Failed to encode query');
        }

        return \md5($json);
    }

    public function escapeWildcards(string $value): string
    {
        $wildcards = ['%', '_', '[', ']', '^', '-', '.', '*', '+', '?', '(', ')', '{', '}', '|'];

        foreach ($wildcards as $wildcard) {
            $value = \str_replace($wildcard, "\\$wildcard", $value);
        }

        return $value;
    }

    /**
     * Get SQL Index Type
     *
     * @param string $type
     * @return string
     * @throws Exception
     */
    protected function getSQLIndexType(string $type): string
    {
        switch ($type) {
            case Database::INDEX_KEY:
                return 'INDEX';

            case Database::INDEX_UNIQUE:
                return 'UNIQUE INDEX';

            case Database::INDEX_FULLTEXT:
                return 'FULLTEXT INDEX';

            default:
                throw new DatabaseException('Unknown index type: ' . $type . '. Must be one of ' . Database::INDEX_KEY . ', ' . Database::INDEX_UNIQUE . ', ' . Database::INDEX_FULLTEXT);
        }
    }

    /**
     * Get SQL condition for permissions
     *
     * @param string $collection
     * @param array<string> $roles
     * @return string
     * @throws Exception
     */
    protected function getSQLPermissionsCondition(string $collection, array $roles, string $type = Database::PERMISSION_READ): string
    {
        if (!in_array($type, Database::PERMISSIONS)) {
            throw new DatabaseException('Unknown permission type: ' . $type);
        }

        $roles = array_map(fn (string $role) => $this->getPDO()->quote($role), $roles);

        $tenantQuery = '';
        if ($this->sharedTables) {
            $tenantQuery = 'AND (_tenant = :_tenant OR _tenant IS NULL)';
        }

        return "table_main._uid IN (
                    SELECT _document
                    FROM {$this->getSQLTable($collection . '_perms')}
                    WHERE _permission IN (" . implode(', ', $roles) . ")
                      AND _type = '{$type}'
                      {$tenantQuery}
                )";
    }

    /**
     * Get SQL table
     *
     * @param string $name
     * @return string
     * @throws DatabaseException
     */
    protected function getSQLTable(string $name): string
    {
        return "`{$this->getDatabase()}`.`{$this->getNamespace()}_{$this->filter($name)}`";
    }

    /**
     * Returns the current PDO object
     * @return mixed
     */
    protected function getPDO(): mixed
    {
        return $this->pdo;
    }

    /**
     * Get PDO Type
     *
     * @param mixed $value
     * @return int
     * @throws Exception
     */
    abstract protected function getPDOType(mixed $value): int;

    /**
     * Returns default PDO configuration
     *
     * @return array<int, mixed>
     */
    public static function getPDOAttributes(): array
    {
        return [
            PDO::ATTR_TIMEOUT => 3, // Specifies the timeout duration in seconds. Takes a value of type int.
            PDO::ATTR_PERSISTENT => true, // Create a persistent connection
            PDO::ATTR_DEFAULT_FETCH_MODE => PDO::FETCH_ASSOC, // Fetch a result row as an associative array.
            PDO::ATTR_ERRMODE => PDO::ERRMODE_EXCEPTION, // PDO will throw a PDOException on srrors
            PDO::ATTR_EMULATE_PREPARES => true, // Emulate prepared statements
            PDO::ATTR_STRINGIFY_FETCHES => true // Returns all fetched data as Strings
        ];
    }

    /**
     * @return int
     */
    public function getMaxVarcharLength(): int
    {
        return 16381; // Floor value for Postgres:16383 | MySQL:16381 | MariaDB:16382
    }

    /**
     * @return int
     */
    public function getMaxIndexLength(): int
    {
        return 768;
    }

    /**
     * @param Query $query
     * @return string
     * @throws Exception
     */
    abstract protected function getSQLCondition(Query $query): string;

    /**
     * @param array<Query> $queries
     * @param string $separator
     * @return string
     * @throws Exception
     */
    public function getSQLConditions(array $queries = [], string $separator = 'AND'): string
    {
        $conditions = [];
        foreach ($queries as $query) {

            if ($query->getMethod() === Query::TYPE_SELECT) {
                continue;
            }

            if ($query->isNested()) {
                $conditions[] = $this->getSQLConditions($query->getValues(), $query->getMethod());
            } else {
                $conditions[] = $this->getSQLCondition($query);
            }
        }

        $tmp = implode(' '. $separator .' ', $conditions);
        return empty($tmp) ? '' : '(' . $tmp . ')';
    }

    /**
     * @return string
     */
    public function getLikeOperator(): string
    {
        return 'LIKE';
    }

}<|MERGE_RESOLUTION|>--- conflicted
+++ resolved
@@ -35,26 +35,14 @@
     {
         try {
             if ($this->inTransaction === 0) {
-<<<<<<< HEAD
-                $pdo = $this->getPDO();
-                if ($pdo::class === 'Swoole\Database\PDOProxy' && $pdo->inTransaction()) {
-                    \var_dump('Getting raw PDO from proxy');
-                    $pdo = $pdo->__getObject();
-                }
-                if ($pdo->inTransaction()) {
-                    \var_dump('Rolling back active transaction');
-                    $this->getPDO()->rollBack();
-=======
                 if ($this->getPDO()->inTransaction()) {
                     $this->getPDO()->rollBack();
                 } else {
                     // If no active transaction, this has no effect.
                     $this->getPDO()->prepare('ROLLBACK')->execute();
->>>>>>> 6661edff
                 }
 
                 $result = $this->getPDO()->beginTransaction();
-                \var_dump('Started transaction');
             } else {
                 $result = $this->getPDO()->exec('SAVEPOINT transaction' . $this->inTransaction);
             }
@@ -63,16 +51,10 @@
         }
 
         if (!$result) {
-<<<<<<< HEAD
-            throw new DatabaseException('Failed to start transaction');
-        } else {
-            \var_dump('Incrementing transaction count');
-            $this->inTransaction++;
-=======
             throw new TransactionException('Failed to start transaction');
->>>>>>> 6661edff
-        }
-
+        }
+
+        $this->inTransaction++;
         return $result;
     }
 
@@ -82,38 +64,22 @@
     public function commitTransaction(): bool
     {
         if ($this->inTransaction === 0) {
-            \var_dump('No transaction to commit');
             return false;
         } elseif ($this->inTransaction > 1) {
-            \var_dump('Decrementing transaction count');
             $this->inTransaction--;
             return true;
         }
 
         if (!$this->getPDO()->inTransaction()) {
-<<<<<<< HEAD
-            // Implicit commit occurred
-            \var_dump('Implicit commit occurred, resetting transaction count');
-=======
->>>>>>> 6661edff
             $this->inTransaction = 0;
             return false;
         }
 
         try {
             $result = $this->getPDO()->commit();
-<<<<<<< HEAD
-            \var_dump('Committed transaction');
-        } catch (PDOException $e) {
-            throw new DatabaseException('Failed to commit transaction: ' . $e->getMessage(), $e->getCode(), $e);
-        } finally {
-            \var_dump('Decrementing transaction count');
-            $this->inTransaction--;
-=======
             $this->inTransaction = 0;
         } catch (PDOException $e) {
             throw new TransactionException('Failed to commit transaction: ' . $e->getMessage(), $e->getCode(), $e);
->>>>>>> 6661edff
         }
 
         if (!$result) {
@@ -129,20 +95,10 @@
     public function rollbackTransaction(): bool
     {
         if ($this->inTransaction === 0) {
-            \var_dump('No transaction to rollback');
             return false;
         }
 
         try {
-<<<<<<< HEAD
-            $result = $this->getPDO()->rollBack();
-            \var_dump('Rolled back transaction');
-        } catch (PDOException $e) {
-            throw new DatabaseException('Failed to rollback transaction: ' . $e->getMessage(), $e->getCode(), $e);
-        } finally {
-            \var_dump('Resetting transaction count');
-            $this->inTransaction = 0;
-=======
             if ($this->inTransaction > 1) {
                 $result = $this->getPDO()->exec('ROLLBACK TO transaction' . ($this->inTransaction - 1));
                 $this->inTransaction--;
@@ -152,7 +108,6 @@
             }
         } catch (PDOException $e) {
             throw new DatabaseException('Failed to rollback transaction: ' . $e->getMessage(), $e->getCode(), $e);
->>>>>>> 6661edff
         }
 
         if (!$result) {
