--- conflicted
+++ resolved
@@ -25,13 +25,10 @@
      * @param bool $supportForSpatialIndexNull
      * @param bool $supportForSpatialIndexOrder
      * @param bool $supportForVectorIndexes
-<<<<<<< HEAD
-     * @param bool $objectIndexSupport
-=======
      * @param bool $supportForAttributes
      * @param bool $supportForMultipleFulltextIndexes
      * @param bool $supportForIdenticalIndexes
->>>>>>> 4bbd1089
+     * @param bool $objectIndexSupport
      * @throws DatabaseException
      */
     public function __construct(
@@ -43,13 +40,10 @@
         protected bool $supportForSpatialIndexNull = false,
         protected bool $supportForSpatialIndexOrder = false,
         protected bool $supportForVectorIndexes = false,
-<<<<<<< HEAD
-        protected bool $objectIndexSupport = false
-=======
         protected bool $supportForAttributes = true,
         protected bool $supportForMultipleFulltextIndexes = true,
         protected bool $supportForIdenticalIndexes = true,
->>>>>>> 4bbd1089
+        protected bool $objectIndexSupport = false
     ) {
         foreach ($attributes as $attribute) {
             $key = \strtolower($attribute->getAttribute('key', $attribute->getAttribute('$id')));
@@ -486,12 +480,6 @@
                 }
             }
         }
-<<<<<<< HEAD
-        if (!$this->checkGinIndex($value)) {
-            return false;
-        }
-=======
->>>>>>> 4bbd1089
 
         return true;
     }
