<?php

namespace Utopia\Database\Adapter;

use Exception;
use MongoDB\BSON\ObjectId;
use MongoDB\BSON\Regex;
use MongoDB\BSON\UTCDateTime;
use Utopia\Database\Adapter;
use Utopia\Database\Change;
use Utopia\Database\Database;
use Utopia\Database\DateTime;
use Utopia\Database\Document;
use Utopia\Database\Exception as DatabaseException;
use Utopia\Database\Exception\Duplicate;
use Utopia\Database\Exception\Timeout;
use Utopia\Database\Query;
use Utopia\Database\Validator\Authorization;
use Utopia\Mongo\Client;
use Utopia\Mongo\Exception as MongoException;

class Mongo extends Adapter
{
    /**
     * @var array<string>
     */
    private array $operators = [
        '$eq',
        '$ne',
        '$lt',
        '$lte',
        '$gt',
        '$gte',
        '$in',
        '$text',
        '$search',
        '$or',
        '$and',
        '$match',
        '$regex',
    ];

    protected Client $client;

    //protected ?int $timeout = null;

    /**
     * Constructor.
     *
     * Set connection and settings
     *
     * @param Client $client
     * @throws MongoException
     */
    public function __construct(Client $client)
    {
        $this->client = $client;
        $this->client->connect();
    }

    public function setTimeout(int $milliseconds, string $event = Database::EVENT_ALL): void
    {
        if (!$this->getSupportForTimeouts()) {
            return;
        }

        $this->timeout = $milliseconds;
    }

    public function clearTimeout(string $event): void
    {
        parent::clearTimeout($event);

        $this->timeout = 0;
    }

    public function startTransaction(): bool
    {
        return true;
    }

    public function commitTransaction(): bool
    {
        return true;
    }

    public function rollbackTransaction(): bool
    {
        return true;
    }

    /**
     * Ping Database
     *
     * @return bool
     * @throws Exception
     * @throws MongoException
     */
    public function ping(): bool
    {
        return $this->getClient()->query(['ping' => 1])->ok ?? false;
    }

    public function reconnect(): void
    {
        $this->client->connect();
    }

    /**
     * Create Database
     *
     * @param string $name
     *
     * @return bool
     */
    public function create(string $name): bool
    {
        return true;
    }

    /**
     * Check if database exists
     * Optionally check if collection exists in database
     *
     * @param string $database database name
     * @param string|null $collection (optional) collection name
     *
     * @return bool
     * @throws Exception
     */
    public function exists(string $database, ?string $collection = null): bool
    {
        if (!\is_null($collection)) {
            $collection = $this->getNamespace() . "_" . $collection;
            $list = $this->flattenArray($this->listCollections())[0]->firstBatch;
            foreach ($list as $obj) {
                if (\is_object($obj)
                    && isset($obj->name)
                    && $obj->name === $collection
                ) {
                    return true;
                }
            }

            return false;
        }

        return $this->getClient()->selectDatabase() != null;
    }

    /**
     * List Databases
     *
     * @return array<Document>
     * @throws Exception
     */
    public function list(): array
    {
        $list = [];

        foreach ((array)$this->getClient()->listDatabaseNames() as $value) {
            $list[] = $value;
        }

        return $list;
    }

    /**
     * Delete Database
     *
     * @param string $name
     *
     * @return bool
     * @throws Exception
     */
    public function delete(string $name): bool
    {
        $this->getClient()->dropDatabase([], $name);

        return true;
    }

    /**
     * Create Collection
     *
     * @param string $name
     * @param array<Document> $attributes
     * @param array<Document> $indexes
     * @return bool
     * @throws Exception
     */
    public function createCollection(string $name, array $attributes = [], array $indexes = []): bool
    {
        $id = $this->getNamespace() . '_' . $this->filter($name);

        if ($name === Database::METADATA && $this->exists($this->getNamespace(), $name)) {
            return true;
        }

        // Returns an array/object with the result document
        try {
            $this->getClient()->createCollection($id);

        } catch (MongoException $e) {
            throw new Duplicate($e->getMessage(), $e->getCode(), $e);
        }

        $internalIndex = [
            [
                'key' => ['_uid' => $this->getOrder(Database::ORDER_ASC)],
                'name' => '_uid',
                'unique' => true,
                'collation' => [
                    'locale' => 'en',
                    'strength' => 1,
                ]
            ],
            [
                'key' => ['_createdAt' => $this->getOrder(Database::ORDER_ASC)],
                'name' => '_createdAt',
            ],
            [
                'key' => ['_updatedAt' => $this->getOrder(Database::ORDER_ASC)],
                'name' => '_updatedAt',
            ],
            [
                'key' => ['_permissions' => $this->getOrder(Database::ORDER_ASC)],
                'name' => '_permissions',
            ]
        ];

        if ($this->sharedTables) {
            foreach ($internalIndex as &$index) {
                $index['key'] = array_merge(['_tenant' => $this->getOrder(Database::ORDER_ASC)], $index['key']);
            }
            unset($index);
        }

        $indexesCreated = $this->client->createIndexes($id, $internalIndex);

        if (!$indexesCreated) {
            return false;
        }

        // Since attributes are not used by this adapter
        // Only act when $indexes is provided

        if (!empty($indexes)) {
            /**
             * Each new index has format ['key' => [$attribute => $order], 'name' => $name, 'unique' => $unique]
             */
            $newIndexes = [];

            // using $i and $j as counters to distinguish from $key
            foreach ($indexes as $i => $index) {

                $key = [];
                $unique = false;
                $attributes = $index->getAttribute('attributes');
                $orders = $index->getAttribute('orders');

                // If sharedTables, always add _tenant as the first key
                if ($this->sharedTables) {
                    $key['_tenant'] = $this->getOrder(Database::ORDER_ASC);
                }

                foreach ($attributes as $attribute) {
                    $attribute = $this->filter($attribute);

                    switch ($index->getAttribute('type')) {
                        case Database::INDEX_KEY:
                            $order = $this->getOrder($this->filter($orders[$i] ?? Database::ORDER_ASC));
                            break;
                        case Database::INDEX_FULLTEXT:
                            // MongoDB fulltext index is just 'text'
                            // Not using Database::INDEX_KEY for clarity
                            $order = 'text';
                            break;
                        case Database::INDEX_UNIQUE:
                            $order = $this->getOrder($this->filter($orders[$i] ?? Database::ORDER_ASC));
                            $unique = true;
                            break;
                        default:
                            // index not supported
                            return false;
                    }

                    $key[$attribute] = $order;
                }

                $newIndexes[$i] = [
                    'key' => $key,
                    'name' => $this->filter($index->getId()),
                    'unique' => $unique
                ];
            }

            if (!$this->getClient()->createIndexes($id, $newIndexes)) {
                return false;
            }
        }

        return true;
    }

    /**
     * List Collections
     *
     * @return array<Document>
     * @throws Exception
     */
    public function listCollections(): array
    {
        $list = [];

        foreach ((array)$this->getClient()->listCollectionNames() as $value) {
            $list[] = $value;
        }

        return $list;
    }

    /**
     * Get Collection Size on disk
     * @param string $collection
     * @return int
     * @throws DatabaseException
     */
    public function getSizeOfCollectionOnDisk(string $collection): int
    {
        return $this->getSizeOfCollection($collection);
    }

    /**
     * Get Collection Size of raw data
     * @param string $collection
     * @return int
     * @throws DatabaseException
     */
    public function getSizeOfCollection(string $collection): int
    {
        $namespace = $this->getNamespace();
        $collection = $this->filter($collection);
        $collection = $namespace . '_' . $collection;

        $command = [
            'collStats' => $collection,
            'scale' => 1
        ];

        try {
            $result = $this->getClient()->query($command);
            if (is_object($result)) {
                return $result->totalSize;
            } else {
                throw new DatabaseException('No size found');
            }
        } catch (Exception $e) {
            throw new DatabaseException('Failed to get collection size: ' . $e->getMessage());
        }
    }

    /**
     * Delete Collection
     *
     * @param string $id
     * @return bool
     * @throws Exception
     */
    public function deleteCollection(string $id): bool
    {
        $id = $this->getNamespace() . '_' . $this->filter($id);
        return (!!$this->getClient()->dropCollection($id));
    }

    /**
     * Analyze a collection updating it's metadata on the database engine
     *
     * @param string $collection
     * @return bool
     */
    public function analyzeCollection(string $collection): bool
    {
        return false;
    }

    /**
     * Create Attribute
     *
     * @param string $collection
     * @param string $id
     * @param string $type
     * @param int $size
     * @param bool $signed
     * @param bool $array
     *
     * @return bool
     */
    public function createAttribute(string $collection, string $id, string $type, int $size, bool $signed = true, bool $array = false): bool
    {
        return true;
    }

    /**
     * Create Attributes
     *
     * @param string $collection
     * @param array<array<string, mixed>> $attributes
     * @return bool
     * @throws DatabaseException
     */
    public function createAttributes(string $collection, array $attributes): bool
    {
        return true;
    }

    /**
     * Delete Attribute
     *
     * @param string $collection
     * @param string $id
     *
     * @return bool
     */
    public function deleteAttribute(string $collection, string $id): bool
    {
        $collection = $this->getNamespace() . '_' . $this->filter($collection);

        $this->getClient()->update(
            $collection,
            [],
            ['$unset' => [$id => '']],
            multi: true
        );

        return true;
    }

    /**
     * Rename Attribute.
     *
     * @param string $collection
     * @param string $id
     * @param string $name
     * @return bool
     */
    public function renameAttribute(string $collection, string $id, string $name): bool
    {
        $collection = $this->getNamespace() . '_' . $this->filter($collection);

        $this->getClient()->update(
            $collection,
            [],
            ['$rename' => [$id => $name]],
            multi: true
        );

        return true;
    }

    /**
     * @param string $collection
     * @param string $relatedCollection
     * @param string $type
     * @param bool $twoWay
     * @param string $id
     * @param string $twoWayKey
     * @return bool
     */
    public function createRelationship(string $collection, string $relatedCollection, string $type, bool $twoWay = false, string $id = '', string $twoWayKey = ''): bool
    {
        return true;
    }

    /**
     * @param string $collection
     * @param string $relatedCollection
     * @param string $type
     * @param bool $twoWay
     * @param string $key
     * @param string $twoWayKey
     * @param string $side
     * @param string|null $newKey
     * @param string|null $newTwoWayKey
     * @return bool
     * @throws DatabaseException
     * @throws MongoException
     */
    public function updateRelationship(
        string $collection,
        string $relatedCollection,
        string $type,
        bool $twoWay,
        string $key,
        string $twoWayKey,
        string $side,
        ?string $newKey = null,
        ?string $newTwoWayKey = null
    ): bool {
        $collection = $this->getNamespace() . '_' . $this->filter($collection);
        $relatedCollection = $this->getNamespace() . '_' . $this->filter($relatedCollection);

        $renameKey = [
            '$rename' => [
                $key => $newKey,
            ]
        ];

        $renameTwoWayKey = [
            '$rename' => [
                $twoWayKey => $newTwoWayKey,
            ]
        ];

        switch ($type) {
            case Database::RELATION_ONE_TO_ONE:
                if (!\is_null($newKey)) {
                    $this->getClient()->update($collection, updates: $renameKey, multi: true);
                }
                if ($twoWay && !\is_null($newTwoWayKey)) {
                    $this->getClient()->update($relatedCollection, updates: $renameTwoWayKey, multi: true);
                }
                break;
            case Database::RELATION_ONE_TO_MANY:
                if ($twoWay && !\is_null($newTwoWayKey)) {
                    $this->getClient()->update($relatedCollection, updates: $renameTwoWayKey, multi: true);
                }
                break;
            case Database::RELATION_MANY_TO_ONE:
                if (!\is_null($newKey)) {
                    $this->getClient()->update($collection, updates: $renameKey, multi: true);
                }
                break;
            case Database::RELATION_MANY_TO_MANY:
                $collection = $this->getDocument(Database::METADATA, $collection);
                $relatedCollection = $this->getDocument(Database::METADATA, $relatedCollection);

                $junction = $this->getNamespace() . '_' . $this->filter('_' . $collection->getSequence() . '_' . $relatedCollection->getSequence());

                if (!\is_null($newKey)) {
                    $this->getClient()->update($junction, updates: $renameKey, multi: true);
                }
                if ($twoWay && !\is_null($newTwoWayKey)) {
                    $this->getClient()->update($junction, updates: $renameTwoWayKey, multi: true);
                }
                break;
            default:
                throw new DatabaseException('Invalid relationship type');
        }

        return true;
    }

    /**
     * @param string $collection
     * @param string $relatedCollection
     * @param string $type
     * @param bool $twoWay
     * @param string $key
     * @param string $twoWayKey
     * @param string $side
     * @return bool
     * @throws MongoException
     * @throws Exception
     */
    public function deleteRelationship(
        string $collection,
        string $relatedCollection,
        string $type,
        bool $twoWay,
        string $key,
        string $twoWayKey,
        string $side
    ): bool {
        $junction = $this->getNamespace() . '_' . $this->filter('_' . $collection . '_' . $relatedCollection);
        $collection = $this->getNamespace() . '_' . $this->filter($collection);
        $relatedCollection = $this->getNamespace() . '_' . $this->filter($relatedCollection);

        switch ($type) {
            case Database::RELATION_ONE_TO_ONE:
                $this->getClient()->update($collection, [], ['$unset' => [$key => '']], multi: true);
                if ($twoWay) {
                    $this->getClient()->update($relatedCollection, [], ['$unset' => [$twoWayKey => '']], multi: true);
                }
                break;
            case Database::RELATION_ONE_TO_MANY:
                if ($side === Database::RELATION_SIDE_PARENT) {
                    $this->getClient()->update($collection, [], ['$unset' => [$key => '']], multi: true);
                } else {
                    $this->getClient()->update($relatedCollection, [], ['$unset' => [$twoWayKey => '']], multi: true);
                }
                break;
            case Database::RELATION_MANY_TO_ONE:
                if ($side === Database::RELATION_SIDE_CHILD) {
                    $this->getClient()->update($collection, [], ['$unset' => [$key => '']], multi: true);
                } else {
                    $this->getClient()->update($relatedCollection, [], ['$unset' => [$twoWayKey => '']], multi: true);
                }
                break;
            case Database::RELATION_MANY_TO_MANY:
                $this->getClient()->dropCollection($junction);
                break;
            default:
                throw new DatabaseException('Invalid relationship type');
        }

        return true;
    }

    /**
     * Create Index
     *
     * @param string $collection
     * @param string $id
     * @param string $type
     * @param array<string> $attributes
     * @param array<int> $lengths
     * @param array<string> $orders
     * @param array<string, mixed> $collation
     * @return bool
     * @throws Exception
     */
    public function createIndex(string $collection, string $id, string $type, array $attributes, array $lengths, array $orders, array $collation = []): bool
    {
        $name = $this->getNamespace() . '_' . $this->filter($collection);
        $id = $this->filter($id);

        $indexes = [];
        $options = [];

        $indexes['name'] = $id;

        // If sharedTables, always add _tenant as the first key
        if ($this->sharedTables) {
            $indexes['key']['_tenant'] = $this->getOrder(Database::ORDER_ASC);
        }

        foreach ($attributes as $i => $attribute) {
            $attribute = $this->filter($attribute);

            $orderType = $this->getOrder($this->filter($orders[$i] ?? Database::ORDER_ASC));
            $indexes['key'][$attribute] = $orderType;

            switch ($type) {
                case Database::INDEX_KEY:
                    break;
                case Database::INDEX_FULLTEXT:
                    $indexes['key'][$attribute] = 'text';
                    break;
                case Database::INDEX_UNIQUE:
                    $indexes['unique'] = true;
                    break;
                default:
                    return false;
            }
        }

        /**
         * Collation
         *  .1  Moved under $indexes.
         *  .2  Updated format.
         *  .3  Avoid adding collation to fulltext index
         */

        if (!empty($collation) &&
            $type !== Database::INDEX_FULLTEXT) {
            $indexes['collation'] = [
                'locale' => 'en',
                'strength' => 1,
            ];
        }

        return $this->client->createIndexes($name, [$indexes], $options);
    }

    /**
     * Rename Index.
     *
     * @param string $collection
     * @param string $old
     * @param string $new
     *
     * @return bool
     * @throws Exception
     */
    public function renameIndex(string $collection, string $old, string $new): bool
    {
        $collection = $this->filter($collection);
        $collectionDocument = $this->getDocument(Database::METADATA, $collection);
        $old = $this->filter($old);
        $new = $this->filter($new);
        $indexes = json_decode($collectionDocument['indexes'], true);
        $index = null;

        foreach ($indexes as $node) {
            if ($node['key'] === $old) {
                $index = $node;
                break;
            }
        }

        if ($index
            && $this->deleteIndex($collection, $old)
            && $this->createIndex(
                $collection,
                $new,
                $index['type'],
                $index['attributes'],
                $index['lengths'] ?? [],
                $index['orders'] ?? [],
            )) {
            return true;
        }

        return false;
    }

    /**
     * Delete Index
     *
     * @param string $collection
     * @param string $id
     *
     * @return bool
     * @throws Exception
     */
    public function deleteIndex(string $collection, string $id): bool
    {
        $name = $this->getNamespace() . '_' . $this->filter($collection);
        $id = $this->filter($id);
        $this->getClient()->dropIndexes($name, [$id]);

        return true;
    }

    /**
     * Get Document
     *
     * @param string $collection
     * @param string $id
     * @param Query[] $queries
     * @return Document
     * @throws MongoException
     */
    public function getDocument(string $collection, string $id, array $queries = [], bool $forUpdate = false): Document
    {
        $name = $this->getNamespace() . '_' . $this->filter($collection);

        $filters = ['_uid' => $id];

        if ($this->sharedTables) {
            $filters['_tenant'] = $this->getTenantFilters($collection);
        }

        $options = [];

        $selections = $this->getAttributeSelections($queries);

        if (!empty($selections) && !\in_array('*', $selections)) {
            $options['projection'] = $this->getAttributeProjection($selections);
        }

        $result = $this->client->find($name, $filters, $options)->cursor->firstBatch;

        if (empty($result)) {
            return new Document([]);
        }

        $result = $this->replaceChars('_', '$', (array)$result[0]);

        return new Document($result);
    }

    /**
     * Create Document
     *
     * @param string $collection
     * @param Document $document
     *
     * @return Document
     * @throws Exception
     */
    public function createDocument(string $collection, Document $document): Document
    {

        $name = $this->getNamespace() . '_' . $this->filter($collection);

        $sequence = $document->getSequence();

        $document->removeAttribute('$sequence');

        if ($this->sharedTables) {
            $document->setAttribute('$tenant', $this->getTenant());
        }

        $record = $this->replaceChars('$', '_', (array)$document);

        // Insert manual id if set
        if (!empty($sequence)) {
            $record['_id'] = $sequence;
        }

        $result = $this->insertDocument($name, $this->removeNullKeys($record));

        $result = $this->replaceChars('_', '$', $result);

        return new Document($result);
    }

    /**
     * Returns the document after casting from
     * @param Document $collection
     * @param Document $document
     * @return Document
     */
    public function castingAfter(Document $collection, Document $document): Document
    {
        if (!$this->getSupportForInternalCasting()) {
            return $document;
        }

        if ($document->isEmpty()) {
            return $document;
        }

        $attributes = $collection->getAttribute('attributes', []);

        $attributes = \array_merge($attributes, Database::INTERNAL_ATTRIBUTES);

        foreach ($attributes as $attribute) {
            $key = $attribute['$id'] ?? '';
            $type = $attribute['type'] ?? '';
            $array = $attribute['array'] ?? false;
            $value = $document->getAttribute($key, null);
            if (is_null($value)) {
                continue;
            }

            if ($array) {
                $value = !is_string($value)
                    ? $value
                    : json_decode($value, true);
            } else {
                $value = [$value];
            }

            foreach ($value as &$node) {
                switch ($type) {
                    case Database::VAR_INTEGER:
                        $node = (int)$node;
                        break;
                    case Database::VAR_DATETIME :
                        if ($node instanceof UTCDateTime) {
                            $node = DateTime::format($node->toDateTime());
                        }
                        break;
                    default:
                        break;
                }
            }
            unset($node);
            $document->setAttribute($key, ($array) ? $value : $value[0]);
        }

        return $document;
    }

    /**
     * Returns the document after casting to
     * @param Document $collection
     * @param Document $document
     * @return Document
     * @throws Exception
     */
    public function castingBefore(Document $collection, Document $document): Document
    {
        if (!$this->getSupportForInternalCasting()) {
            return $document;
        }

        if ($document->isEmpty()) {
            return $document;
        }

        $attributes = $collection->getAttribute('attributes', []);

        $attributes = \array_merge($attributes, Database::INTERNAL_ATTRIBUTES);

        foreach ($attributes as $attribute) {

            $key = $attribute['$id'] ?? '';
            $type = $attribute['type'] ?? '';
            $array = $attribute['array'] ?? false;

            $value = $document->getAttribute($key, null);
            if (is_null($value)) {
                continue;
            }

            if ($array) {
                $value = !is_string($value)
                    ? $value
                    : json_decode($value, true);
            } else {
                $value = [$value];
            }

            foreach ($value as &$node) {
                switch ($type) {
                    case Database::VAR_DATETIME :
                        if (!($node instanceof UTCDateTime)) {
                            $node = new UTCDateTime(new \DateTime($node));
                        }
                        break;
                    default:
                        break;
                }
            }
            unset($node);
            $document->setAttribute($key, ($array) ? $value : $value[0]);
        }

        return $document;
    }

    /**
     * Create Documents in batches
     *
     * @param string $collection
     * @param array<Document> $documents
     *
     * @return array<Document>
     *
     * @throws Duplicate
     */
    public function createDocuments(string $collection, array $documents): array
    {
        $name = $this->getNamespace() . '_' . $this->filter($collection);

        $records = [];
        $hasSequence = null;
        $documents = \array_map(fn ($doc) => clone $doc, $documents);

        foreach ($documents as $document) {
            $sequence = $document->getSequence();

            if ($hasSequence === null) {
                $hasSequence = !empty($sequence);
            } elseif ($hasSequence == empty($sequence)) {
                throw new DatabaseException('All documents must have an sequence if one is set');
            }

            $record = $this->replaceChars('$', '_', (array)$document);

            if (!empty($sequence)) {
                $record['_id'] = $sequence;
            }

            $records[] = $this->removeNullKeys($record);
        }

        $documents = $this->client->insertMany($name, $records);

        foreach ($documents as $index => $document) {
            $documents[$index] = $this->replaceChars('_', '$', $this->client->toArray($document));
            $documents[$index] = new Document($documents[$index]);
        }

        return $documents;
    }

    /**
     *
     * @param string $name
     * @param array<string, mixed> $document
     *
     * @return array<string, mixed>
     * @throws Duplicate
     */
    private function insertDocument(string $name, array $document): array
    {
        try {
            $this->client->insert($name, $document);

            $filters = [];
            $filters['_uid'] = $document['_uid'];

            if ($this->sharedTables) {
                $filters['_tenant'] = $this->getTenantFilters($name);
            }

            $result = $this->client->find(
                $name,
                $filters,
                ['limit' => 1]
            )->cursor->firstBatch[0];

            return $this->client->toArray($result);
        } catch (MongoException $e) {
            throw new Duplicate($e->getMessage());
        }
    }

    /**
     * Update Document
     *
     * @param string $collection
     * @param string $id
     * @param Document $document
     * @param bool $skipPermissions
     * @return Document
     * @throws DatabaseException
     * @throws Duplicate
     */
    public function updateDocument(string $collection, string $id, Document $document, bool $skipPermissions): Document
    {
        $name = $this->getNamespace() . '_' . $this->filter($collection);

        $record = $document->getArrayCopy();
        $record = $this->replaceChars('$', '_', $record);

<<<<<<< HEAD
=======

>>>>>>> c49619b6
        $filters = [];
        $filters['_uid'] = $id;

        if ($this->sharedTables) {
            $filters['_tenant'] = $this->getTenantFilters($collection);
        }

        try {
            unset($record['_id']); // Don't update _id

            $this->client->update($name, $filters, $record);
        } catch (MongoException $e) {
            throw new Duplicate($e->getMessage());
        }

        return $document;
    }

    /**
     * Update documents
     *
     * Updates all documents which match the given query.
     *
     * @param string $collection
     * @param Document $updates
     * @param array<Document> $documents
     *
     * @return int
     *
     * @throws DatabaseException
     */
    public function updateDocuments(string $collection, Document $updates, array $documents): int
    {
        ;
        $name = $this->getNamespace() . '_' . $this->filter($collection);

        $queries = [
            Query::equal('$sequence', \array_map(fn ($document) => $document->getSequence(), $documents))
        ];

        $filters = $this->buildFilters($queries);

        if ($this->sharedTables) {
            $filters['_tenant'] = $this->getTenantFilters($collection);
        }

        $record = $updates->getArrayCopy();
        $record = $this->replaceChars('$', '_', $record);

        $updateQuery = [
            '$set' => $record,
        ];

        try {
            $this->client->update($name, $filters, $updateQuery, multi: true);
        } catch (MongoException $e) {
            throw new Duplicate($e->getMessage());
        }

        return 1;
    }

    /**
     * @param string $collection
     * @param string $attribute
     * @param array<Change> $changes
     * @return array<Document>
     */
    public function createOrUpdateDocuments(string $collection, string $attribute, array $changes): array
    {
        if (empty($changes)) {
            return $changes;
        }

        try {
            $name = $this->getNamespace() . '_' . $this->filter($collection);
            $attribute = $this->filter($attribute);

            $operations = [];
            foreach ($changes as $change) {
                $document = $change->getNew();
                $attributes = $document->getAttributes();
                $attributes['_uid'] = $document->getId();
                $attributes['_createdAt'] = $document['$createdAt'];
                $attributes['_updatedAt'] = $document['$updatedAt'];
                $attributes['_permissions'] = $document->getPermissions();

                if (!empty($document->getSequence())) {
                    $attributes['_id'] = new ObjectId($document->getSequence());
                }

                if ($this->sharedTables) {
                    $attributes['_tenant'] = $document->getTenant();
                }

                $record = $this->replaceChars('$', '_', $attributes);
                $record = $this->removeNullKeys($record);

                // Build filter for upsert
<<<<<<< HEAD
                $filters = ['_uid' => $document->getId()];
=======
                $filter = ['_uid' => $document->getId()];
>>>>>>> c49619b6

                if ($this->sharedTables) {
                    $filters['_tenant'] = $this->getTenantFilters($collection);
                }

                unset($record['_id']); // Don't update _id

                if (!empty($attribute)) {
                    // Get the attribute value before removing it from $set
                    $attributeValue = $record[$attribute] ?? 0;

                    // Remove the attribute from $set since we're incrementing it
                    // it is requierd to mimic the behaver of SQL on duplicate key update
                    unset($record[$attribute]);

                    // Increment the specific attribute and update all other fields
                    $update = [
                        '$inc' => [$attribute => $attributeValue],
                        '$set' => $record
                    ];
                } else {
                    // Update all fields
                    $update = [
                        '$set' => $record
                    ];
                }

                $operations[] = [
                    'filter' => $filters,
                    'update' => $update,
                ];
            }

            $this->client->upsert(
                $name,
                $operations,
                ["ordered" => false] // TODO Do we want to continue if an error is thrown?
            );

        } catch (MongoException $e) {
            throw $this->processException($e);
        }

        return \array_map(fn ($change) => $change->getNew(), $changes);
    }

    /**
     * Get sequences for documents that were created
     *
     * @param string $collection
     * @param array<Document> $documents
     * @return array<Document>
     * @throws DatabaseException
     * @throws MongoException
     */
    public function getSequences(string $collection, array $documents): array
    {
        $documentIds = [];
        $documentTenants = [];
        foreach ($documents as $document) {
            if (empty($document->getSequence())) {
                $documentIds[] = $document->getId();

                if ($this->sharedTables) {
                    $documentTenants[] = $document->getTenant();
                }
            }
        }

        if (empty($documentIds)) {
            return $documents;
        }

        $sequences = [];
        $name = $this->getNamespace() . '_' . $this->filter($collection);

        $filters = ['_uid' => ['$in' => $documentIds]];

        if ($this->sharedTables) {
            $filters['_tenant'] = $this->getTenantFilters($collection, $documentTenants);
        }

        $results = $this->client->find($name, $filters, ['projection' => ['_uid' => 1, '_id' => 1]]);

        foreach ($results->cursor->firstBatch as $result) {
            $sequences[$result->_uid] = (string)$result->_id;
        }

        foreach ($documents as $document) {
            if (isset($sequences[$document->getId()])) {
                $document['$sequence'] = $sequences[$document->getId()];
            }
        }

        return $documents;
    }

    /**
     * Increase or decrease an attribute value
     *
     * @param string $collection
     * @param string $id
     * @param string $attribute
     * @param int|float $value
     * @param string $updatedAt
     * @param int|float|null $min
     * @param int|float|null $max
     * @return bool
     * @throws DatabaseException
     * @throws MongoException
     * @throws Exception
     */
    public function increaseDocumentAttribute(string $collection, string $id, string $attribute, int|float $value, string $updatedAt, int|float|null $min = null, int|float|null $max = null): bool
    {
        $attribute = $this->filter($attribute);
        $filters = ['_uid' => $id];

        if ($this->sharedTables) {
            $filters['_tenant'] = $this->getTenantFilters($collection);
        }

        if ($max) {
            $filters[$attribute] = ['$lte' => $max];
        }

        if ($min) {
            $filters[$attribute] = ['$gte' => $min];
        }

        $this->client->update(
            $this->getNamespace() . '_' . $this->filter($collection),
            $filters,
            [
                '$inc' => [$attribute => $value],
                '$set' => ['_updatedAt' => $this->toMongoDatetime($updatedAt)],
            ],
        );

        return true;
    }

    /**
     * Delete Document
     *
     * @param string $collection
     * @param string $id
     *
     * @return bool
     * @throws Exception
     */
    public function deleteDocument(string $collection, string $id): bool
    {
        $name = $this->getNamespace() . '_' . $this->filter($collection);

        $filters = [];
        $filters['_uid'] = $id;

        if ($this->sharedTables) {
            $filters['_tenant'] = $this->getTenantFilters($collection);
        }

        $result = $this->client->delete($name, $filters);

        return (!!$result);
    }

    /**
     * Delete Documents
     *
     * @param string $collection
     * @param array<string> $sequences
     * @param array<string> $permissionIds
     * @return int
     */
    public function deleteDocuments(string $collection, array $sequences, array $permissionIds): int
    {
        $name = $this->getNamespace() . '_' . $this->filter($collection);

        foreach ($sequences as $index => $sequence) {
            $sequences[$index] = new ObjectId($sequence);
        }

        $filters = $this->buildFilters([new Query(Query::TYPE_EQUAL, '_id', $sequences)]);

        if ($this->sharedTables) {
            $filters['_tenant'] = $this->getTenantFilters($collection);
        }

        $filters = $this->replaceInternalIdsKeys($filters, '$', '_', $this->operators);

        $options = [];

        try {
            $count = $this->client->delete(
                collection: $name,
                filters: $filters,
                options: $options,
                limit: 0
            );
        } catch (MongoException $e) {
            $this->processException($e);
        }

        return $count ?? 0;
    }

    /**
     * Update Attribute.
     * @param string $collection
     * @param string $id
     * @param string $type
     * @param int $size
     * @param bool $signed
     * @param bool $array
     * @param string $newKey
     *
     * @return bool
     */
    public function updateAttribute(string $collection, string $id, string $type, int $size, bool $signed = true, bool $array = false, ?string $newKey = null): bool
    {
        if (!empty($newKey) && $newKey !== $id) {
            return $this->renameAttribute($collection, $id, $newKey);
        }
        return true;
    }

    /**
     * TODO Consider moving this to adapter.php
     * @param string $attribute
     * @return string
     */
    protected function getInternalKeyForAttribute(string $attribute): string
    {
        return match ($attribute) {
            '$id' => '_uid',
            '$sequence' => '_id',
            '$collection' => '_collection',
            '$tenant' => '_tenant',
            '$createdAt' => '_createdAt',
            '$updatedAt' => '_updatedAt',
            '$permissions' => '_permissions',
            default => $attribute
        };
    }


    /**
     * Find Documents
     *
     * Find data sets using chosen queries
     *
     * @param string $collection
     * @param array<Query> $queries
     * @param int|null $limit
     * @param int|null $offset
     * @param array<string> $orderAttributes
     * @param array<string> $orderTypes
     * @param array<string, mixed> $cursor
     * @param string $cursorDirection
     * @param string $forPermission
     *
     * @return array<Document>
     * @throws Exception
     * @throws Timeout
     */
    public function find(string $collection, array $queries = [], ?int $limit = 25, ?int $offset = null, array $orderAttributes = [], array $orderTypes = [], array $cursor = [], string $cursorDirection = Database::CURSOR_AFTER, string $forPermission = Database::PERMISSION_READ): array
    {
        $name = $this->getNamespace() . '_' . $this->filter($collection);
        $queries = array_map(fn ($query) => clone $query, $queries);

        $filters = $this->buildFilters($queries);

        if ($this->sharedTables) {
            $filters['_tenant'] = $this->getTenantFilters($collection);
        }

        // permissions
        if (Authorization::$status) {
            $roles = \implode('|', Authorization::getRoles());
            $filters['_permissions']['$in'] = [new Regex("{$forPermission}\\(\".*(?:{$roles}).*\"\\)", 'i')];
        }

        $options = [];
        if (!\is_null($limit)) {
            $options['limit'] = $limit;
        }
        if (!\is_null($offset)) {
            $options['skip'] = $offset;
        }

        if ($this->timeout) {
            $options['maxTimeMS'] = $this->timeout;
        }

        $selections = $this->getAttributeSelections($queries);
        if (!empty($selections) && !\in_array('*', $selections)) {
            $options['projection'] = $this->getAttributeProjection($selections);
        }

        $orFilters = [];

        foreach ($orderAttributes as $i => $originalAttribute) {
            $attribute = $this->getInternalKeyForAttribute($originalAttribute);
            $attribute = $this->filter($attribute);

            $orderType = $this->filter($orderTypes[$i] ?? Database::ORDER_ASC);
            $direction = $orderType;

            /** Get sort direction  ASC || DESC**/
            if ($cursorDirection === Database::CURSOR_BEFORE) {
                $direction = ($direction === Database::ORDER_ASC)
                    ? Database::ORDER_DESC
                    : Database::ORDER_ASC;
            }

            $options['sort'][$attribute] = $this->getOrder($direction);

            /** Get operator sign  '$lt' ? '$gt' **/
            $operator = $cursorDirection === Database::CURSOR_AFTER
                ? ($orderType === Database::ORDER_DESC ? Query::TYPE_LESSER : Query::TYPE_GREATER)
                : ($orderType === Database::ORDER_DESC ? Query::TYPE_GREATER : Query::TYPE_LESSER);

            $operator = $this->getQueryOperator($operator);

            if (!empty($cursor)) {

                $andConditions = [];
                for ($j = 0; $j < $i; $j++) {
                    $originalPrev = $orderAttributes[$j];
                    $prevAttr = $this->filter($this->getInternalKeyForAttribute($originalPrev));

                    $tmp = $cursor[$originalPrev];
                    if ($originalPrev === '$sequence') {
                        $tmp = new ObjectId($tmp);
                    }

                    $andConditions[] = [
                        $prevAttr => $tmp
                    ];
                }

                $tmp = $cursor[$originalAttribute];

                if ($originalAttribute === '$sequence') {
                    $tmp = new ObjectId($tmp);

                    /** If there is only $sequence attribute in $orderAttributes skip Or And  operators **/
                    if (count($orderAttributes) === 1) {
                        $filters[$attribute] = [
                            $operator => $tmp
                        ];
                        break;
                    }
                }

                $andConditions[] = [
                    $attribute => [
                        $operator => $tmp
                    ]
                ];

                $orFilters[] = [
                    '$and' => $andConditions
                ];
            }
        }

        if (!empty($orFilters)) {
            $filters['$or'] = $orFilters;
        }

        // Translate operators and handle time filters
        $filters = $this->replaceInternalIdsKeys($filters, '$', '_', $this->operators);

        $found = [];

        try {
            $results = $this->client->find($name, $filters, $options)->cursor->firstBatch ?? [];
        } catch (MongoException $e) {
            throw $this->processException($e);
        }

        if (empty($results)) {
            return $found;
        }

        foreach ($this->client->toArray($results) as $result) {
            $record = $this->replaceChars('_', '$', (array)$result);

            $found[] = new Document($record);
        }

        if ($cursorDirection === Database::CURSOR_BEFORE) {
            $found = array_reverse($found);
        }

        return $found;
    }


    /**
     * Converts timestamp to Mongo\BSON datetime format.
     *
     * @param string $dt
     * @return UTCDateTime
     * @throws Exception
     */
    private function toMongoDatetime(string $dt): UTCDateTime
    {
        return new UTCDateTime(new \DateTime($dt));
    }

    /**
     * Recursive function to replace chars in array keys, while
     * skipping any that are explicitly excluded.
     *
     * @param array<string, mixed> $array
     * @param string $from
     * @param string $to
     * @param array<string> $exclude
     * @return array<string, mixed>
     */
    private function replaceInternalIdsKeys(array $array, string $from, string $to, array $exclude = []): array
    {
        $result = [];

        foreach ($array as $key => $value) {
            if (!in_array($key, $exclude)) {
                $key = str_replace($from, $to, $key);
            }

            $result[$key] = is_array($value)
                ? $this->replaceInternalIdsKeys($value, $from, $to, $exclude)
                : $value;
        }

        return $result;
    }


    /**
     * Count Documents
     *
     * @param string $collection
     * @param array<Query> $queries
     * @param int|null $max
     *
     * @return int
     * @throws Exception
     */
    public function count(string $collection, array $queries = [], ?int $max = null): int
    {
        $name = $this->getNamespace() . '_' . $this->filter($collection);

        $queries = array_map(fn ($query) => clone $query, $queries);

        $filters = [];
        $options = [];

        // set max limit
        if ($max > 0) {
            $options['limit'] = $max;
        }

        if ($this->timeout) {
            $options['maxTimeMS'] = $this->timeout;
        }

        // queries
        $filters = $this->buildFilters($queries);

        if ($this->sharedTables) {
            $filters['_tenant'] = $this->getTenantFilters($collection);
        }

        // permissions
        if (Authorization::$status) { // skip if authorization is disabled
            $roles = \implode('|', Authorization::getRoles());
            $filters['_permissions']['$in'] = [new Regex("read\(\".*(?:{$roles}).*\"\)", 'i')];
        }

        return $this->client->count($name, $filters, $options);
    }

    /**
     * Sum an attribute
     *
     * @param string $collection
     * @param string $attribute
     * @param array<Query> $queries
     * @param int|null $max
     *
     * @return int|float
     * @throws Exception
     */
    public function sum(string $collection, string $attribute, array $queries = [], ?int $max = null): float|int
    {
        $name = $this->getNamespace() . '_' . $this->filter($collection);

        // queries
        $queries = array_map(fn ($query) => clone $query, $queries);
        $filters = $this->buildFilters($queries);

        if ($this->sharedTables) {
            $filters['_tenant'] = $this->getTenantFilters($collection);
        }

        // permissions
        if (Authorization::$status) { // skip if authorization is disabled
            $roles = \implode('|', Authorization::getRoles());
            $filters['_permissions']['$in'] = [new Regex("read\(\".*(?:{$roles}).*\"\)", 'i')];
        }

        // using aggregation to get sum an attribute as described in
        // https://docs.mongodb.com/manual/reference/method/db.collection.aggregate/
        // Pipeline consists of stages to aggregation, so first we set $match
        // that will load only documents that matches the filters provided and passes to the next stage
        // then we set $limit (if $max is provided) so that only $max documents will be passed to the next stage
        // finally we use $group stage to sum the provided attribute that matches the given filters and max
        // We pass the $pipeline to the aggregate method, which returns a cursor, then we get
        // the array of results from the cursor, and we return the total sum of the attribute
        $pipeline = [];
        if (!empty($filters)) {
            $pipeline[] = ['$match' => $filters];
        }
        if (!empty($max)) {
            $pipeline[] = ['$limit' => $max];
        }
        $pipeline[] = [
            '$group' => [
                '_id' => null,
                'total' => ['$sum' => '$' . $attribute],
            ],
        ];

        return $this->client->aggregate($name, $pipeline)->cursor->firstBatch[0]->total ?? 0;
    }

    /**
     * @return Client
     *
     * @throws Exception
     */
    protected function getClient(): Client
    {
        return $this->client;
    }

    /**
     * Keys cannot begin with $ in MongoDB
     * Convert $ prefix to _ on $id, $permissions, and $collection
     *
     * @param string $from
     * @param string $to
     * @param array<string, mixed> $array
     * @return array<string, mixed>
     */
    protected function replaceChars(string $from, string $to, array $array): array
    {
        $filter = [
            'permissions',
            'createdAt',
            'updatedAt',
            'collection'
        ];

        $result = [];
        foreach ($array as $k => $v) {
            $clean_key = str_replace($from, "", $k);
            $key = in_array($clean_key, $filter) ? str_replace($from, $to, $k) : $k;

            $result[$key] = is_array($v) ? $this->replaceChars($from, $to, $v) : $v;
        }

        if ($from === '_') {
            if (array_key_exists('_id', $array)) {
                $result['$sequence'] = (string)$array['_id'];
                unset($result['_id']);
            }
            if (array_key_exists('_uid', $array)) {
                $result['$id'] = $array['_uid'];
                unset($result['_uid']);
            }
            if (array_key_exists('_tenant', $array)) {
                $result['$tenant'] = $array['_tenant'];
                unset($result['_tenant']);
            }
        } elseif ($from === '$') {
            if (array_key_exists('$id', $array)) {
                $result['_uid'] = $array['$id'];
                unset($result['$id']);
            }
            if (array_key_exists('$sequence', $array)) {
                $result['_id'] = new ObjectId($array['$sequence']);
                unset($result['$sequence']);
            }
            if (array_key_exists('$tenant', $array)) {
                $result['_tenant'] = $array['$tenant'];
                unset($result['$tenant']);
            }
        }

        return $result;
    }

    /**
     * @param array<Query> $queries
     * @param string $separator
     * @return array<mixed>
     * @throws Exception
     */
    protected function buildFilters(array $queries, string $separator = '$and'): array
    {
        $filters = [];
        $queries = Query::groupByType($queries)['filters'];

        foreach ($queries as $query) {
            /* @var $query Query */
            if ($query->isNested()) {
                $operator = $this->getQueryOperator($query->getMethod());

                $filters[$separator][] = $this->buildFilters($query->getValues(), $operator);
            } else {
                $filters[$separator][] = $this->buildFilter($query);
            }
        }

        return $filters;
    }

    /**
     * @param Query $query
     * @return array<mixed>
     * @throws Exception
     */
    protected function buildFilter(Query $query): array
    {
        if ($query->getAttribute() === '$id') {
            $query->setAttribute('_uid');
        } elseif ($query->getAttribute() === '$sequence') {
            $query->setAttribute('_id');
            $values = $query->getValues();
            foreach ($values as $k => $v) {
                $values[$k] = new ObjectId($v);
            }
            $query->setValues($values);
        } elseif ($query->getAttribute() === '$createdAt') {
            $query->setAttribute('_createdAt');
        } elseif ($query->getAttribute() === '$updatedAt') {
            $query->setAttribute('_updatedAt');
        }

        $attribute = $query->getAttribute();
        $operator = $this->getQueryOperator($query->getMethod());

        $value = match ($query->getMethod()) {
            Query::TYPE_IS_NULL,
            Query::TYPE_IS_NOT_NULL => null,
            default => $this->getQueryValue(
                $query->getMethod(),
                count($query->getValues()) > 1
                    ? $query->getValues()
                    : $query->getValues()[0]
            ),
        };

        $filter = [];

        if ($operator == '$eq' && \is_array($value)) {
            $filter[$attribute]['$in'] = $value;
        } elseif ($operator == '$ne' && \is_array($value)) {
            $filter[$attribute]['$nin'] = $value;
        } elseif ($operator == '$in') {
            if ($query->getMethod() === Query::TYPE_CONTAINS && !$query->onArray()) {
                $filter[$attribute]['$regex'] = new Regex(".*{$this->escapeWildcards($value)}.*", 'i');
            } else {
                $filter[$attribute]['$in'] = $query->getValues();
            }
        } elseif ($operator == '$search') {
            $filter['$text'][$operator] = $value;
        } elseif ($operator === Query::TYPE_BETWEEN) {
            $filter[$attribute]['$lte'] = $value[1];
            $filter[$attribute]['$gte'] = $value[0];
        } else {
            $filter[$attribute][$operator] = $value;
        }

        return $filter;
    }

    /**
     * Get Query Operator
     *
     * @param string $operator
     *
     * @return string
     * @throws Exception
     */
    protected function getQueryOperator(string $operator): string
    {
        return match ($operator) {
            Query::TYPE_EQUAL,
            Query::TYPE_IS_NULL => '$eq',
            Query::TYPE_NOT_EQUAL,
            Query::TYPE_IS_NOT_NULL => '$ne',
            Query::TYPE_LESSER => '$lt',
            Query::TYPE_LESSER_EQUAL => '$lte',
            Query::TYPE_GREATER => '$gt',
            Query::TYPE_GREATER_EQUAL => '$gte',
            Query::TYPE_CONTAINS => '$in',
            Query::TYPE_SEARCH => '$search',
            Query::TYPE_BETWEEN => 'between',
            Query::TYPE_STARTS_WITH,
            Query::TYPE_ENDS_WITH => '$regex',
            Query::TYPE_OR => '$or',
            Query::TYPE_AND => '$and',
            default => throw new DatabaseException('Unknown operator:' . $operator . '. Must be one of ' . Query::TYPE_EQUAL . ', ' . Query::TYPE_NOT_EQUAL . ', ' . Query::TYPE_LESSER . ', ' . Query::TYPE_LESSER_EQUAL . ', ' . Query::TYPE_GREATER . ', ' . Query::TYPE_GREATER_EQUAL . ', ' . Query::TYPE_IS_NULL . ', ' . Query::TYPE_IS_NOT_NULL . ', ' . Query::TYPE_BETWEEN . ', ' . Query::TYPE_CONTAINS . ', ' . Query::TYPE_SEARCH . ', ' . Query::TYPE_SELECT),
        };
    }

    protected function getQueryValue(string $method, mixed $value): mixed
    {
        switch ($method) {
            case Query::TYPE_STARTS_WITH:
                $value = $this->escapeWildcards($value);
                return $value . '.*';
            case Query::TYPE_ENDS_WITH:
                $value = $this->escapeWildcards($value);
                return '.*' . $value;
            default:
                return $value;
        }
    }

    /**
     * Get Mongo Order
     *
     * @param string $order
     *
     * @return int
     * @throws Exception
     */
    protected function getOrder(string $order): int
    {
        return match ($order) {
            Database::ORDER_ASC => 1,
            Database::ORDER_DESC => -1,
            default => throw new DatabaseException('Unknown sort order:' . $order . '. Must be one of ' . Database::ORDER_ASC . ', ' . Database::ORDER_DESC),
        };
    }

    /**
     * @param array<string> $selections
     * @param string $prefix
     * @return mixed
     */
    protected function getAttributeProjection(array $selections, string $prefix = ''): mixed
    {
        $projection = [];

        $internalKeys = \array_map(
            fn ($attr) => $attr['$id'],
            Database::INTERNAL_ATTRIBUTES
        );

        foreach ($selections as $selection) {
            // Skip internal attributes since all are selected by default
            if (\in_array($selection, $internalKeys)) {
                continue;
            }

            $projection[$selection] = 1;
        }

        $projection['_uid'] = 1;
        $projection['_id'] = 1;
        $projection['_createdAt'] = 1;
        $projection['_updatedAt'] = 1;
        $projection['_permissions'] = 1;

        return $projection;
    }

    /**
     * Get max STRING limit
     *
     * @return int
     */
    public function getLimitForString(): int
    {
        return 2147483647;
    }

    /**
     * Get max INT limit
     *
     * @return int
     */
    public function getLimitForInt(): int
    {
        // Mongo does not handle integers directly, so using MariaDB limit for now
        return 4294967295;
    }

    /**
     * Get maximum column limit.
     * Returns 0 to indicate no limit
     *
     * @return int
     */
    public function getLimitForAttributes(): int
    {
        return 0;
    }

    /**
     * Get maximum index limit.
     * https://docs.mongodb.com/manual/reference/limits/#mongodb-limit-Number-of-Indexes-per-Collection
     *
     * @return int
     */
    public function getLimitForIndexes(): int
    {
        return 64;
    }

    public function getMinDateTime(): \DateTime
    {
        return new \DateTime('-9999-01-01 00:00:00');
    }

    /**
     * Is schemas supported?
     *
     * @return bool
     */
    public function getSupportForSchemas(): bool
    {
        return false;
    }

    /**
     * Is index supported?
     *
     * @return bool
     */
    public function getSupportForIndex(): bool
    {
        return true;
    }

    public function getSupportForIndexArray(): bool
    {
        return true;
    }

    /**
     * Is internal casting supported?
     *
     * @return bool
     */
    public function getSupportForInternalCasting(): bool
    {
        return true;
    }


    public function isMongo(): bool
    {
        return true;
    }

    public function setUTCDatetime(string $value): mixed
    {
        return new UTCDateTime(new \DateTime($value));
    }


    /**
     * Are attributes supported?
     *
     * @return bool
     */
    public function getSupportForAttributes(): bool
    {
        return false;
    }

    /**
     * Is unique index supported?
     *
     * @return bool
     */
    public function getSupportForUniqueIndex(): bool
    {
        return true;
    }

    /**
     * Is fulltext index supported?
     *
     * @return bool
     */
    public function getSupportForFulltextIndex(): bool
    {
        return true;
    }

    /**
     * Is fulltext Wildcard index supported?
     *
     * @return bool
     */
    public function getSupportForFulltextWildcardIndex(): bool
    {
        return false;
    }

    /**
     * Does the adapter handle Query Array Contains?
     *
     * @return bool
     */
    public function getSupportForQueryContains(): bool
    {
        return true;
    }

    /**
     * Are timeouts supported?
     *
     * @return bool
     */
    public function getSupportForTimeouts(): bool
    {
        return true;
    }

    public function getSupportForRelationships(): bool
    {
        return false;
    }

    public function getSupportForUpdateLock(): bool
    {
        return false;
    }

    public function getSupportForAttributeResizing(): bool
    {
        return false;
    }

    /**
     * Are batch operations supported?
     *
     * @return bool
     */
    public function getSupportForBatchOperations(): bool
    {
        return false;
    }

    /**
     * Is get connection id supported?
     *
     * @return bool
     */
    public function getSupportForGetConnectionId(): bool
    {
        return false;
    }

    /**
     * Is cache fallback supported?
     *
     * @return bool
     */
    public function getSupportForCacheSkipOnFailure(): bool
    {
        return false;
    }

    /**
     * Is hostname supported?
     *
     * @return bool
     */
    public function getSupportForHostname(): bool
    {
        return true;
    }

    /**
     * Is get schema attributes supported?
     *
     * @return bool
     */
    public function getSupportForSchemaAttributes(): bool
    {
        return false;
    }

    public function getSupportForCastIndexArray(): bool
    {
        return false;
    }

    public function getSupportForUpserts(): bool
    {
        return true;
    }

    public function getSupportForReconnection(): bool
    {
        return false;
    }

    public function getSupportForBatchCreateAttributes(): bool
    {
        return true;
    }

    /**
     * Get current attribute count from collection document
     *
     * @param Document $collection
     * @return int
     */
    public function getCountOfAttributes(Document $collection): int
    {
        $attributes = \count($collection->getAttribute('attributes') ?? []);

        return $attributes + static::getCountOfDefaultAttributes();
    }

    /**
     * Get current index count from collection document
     *
     * @param Document $collection
     * @return int
     */
    public function getCountOfIndexes(Document $collection): int
    {
        $indexes = \count($collection->getAttribute('indexes') ?? []);

        return $indexes + static::getCountOfDefaultIndexes();
    }

    /**
     * Returns number of attributes used by default.
     *p
     * @return int
     */
    public function getCountOfDefaultAttributes(): int
    {
        return \count(Database::INTERNAL_ATTRIBUTES);
    }

    /**
     * Returns number of indexes used by default.
     *
     * @return int
     */
    public function getCountOfDefaultIndexes(): int
    {
        return \count(Database::INTERNAL_INDEXES);
    }

    /**
     * Get maximum width, in bytes, allowed for a SQL row
     * Return 0 when no restrictions apply
     *
     * @return int
     */
    public function getDocumentSizeLimit(): int
    {
        return 0;
    }

    /**
     * Estimate maximum number of bytes required to store a document in $collection.
     * Byte requirement varies based on column type and size.
     * Needed to satisfy MariaDB/MySQL row width limit.
     * Return 0 when no restrictions apply to row width
     *
     * @param Document $collection
     * @return int
     */
    public function getAttributeWidth(Document $collection): int
    {
        return 0;
    }

    /**
     * Is casting supported?
     *
     * @return bool
     */
    public function getSupportForCasting(): bool
    {
        return true;
    }

    /**
     * Flattens the array.
     *
     * @param mixed $list
     * @return array<mixed>
     */
    protected function flattenArray(mixed $list): array
    {
        if (!is_array($list)) {
            // make sure the input is an array
            return array($list);
        }

        $newArray = [];

        foreach ($list as $value) {
            $newArray = array_merge($newArray, $this->flattenArray($value));
        }

        return $newArray;
    }

    /**
     * @param array<string, mixed>|Document $target
     * @return array<string, mixed>
     */
    protected function removeNullKeys(array|Document $target): array
    {
        $target = \is_array($target) ? $target : $target->getArrayCopy();
        $cleaned = [];

        foreach ($target as $key => $value) {
            if (\is_null($value)) {
                continue;
            }

            $cleaned[$key] = $value;
        }


        return $cleaned;
    }

    public function getKeywords(): array
    {
        return [];
    }

    protected function processException(Exception $e): \Exception
    {
        if ($e->getCode() === 50) {
            return new Timeout('Query timed out', $e->getCode(), $e);
        }

        return $e;
    }

    protected function quote(string $string): string
    {
        return "";
    }

    /**
     * @param mixed $stmt
     * @return bool
     */
    protected function execute(mixed $stmt): bool
    {
        return true;
    }

    /**
<<<<<<< HEAD
     * @return string
     */
=======
       * @return string
       */
>>>>>>> c49619b6
    public function getIdAttributeType(): string
    {
        return Database::VAR_OBJECT_ID;
    }

    /**
     * @return int
     */
    public function getMaxIndexLength(): int
    {
        return 1024;
    }

    public function getConnectionId(): string
    {
        return '0';
    }

    public function getInternalIndexesKeys(): array
    {
        return [];
    }

    public function getSchemaAttributes(string $collection): array
    {
        return [];
    }

    /**
     * @param string $collection
     * @param array<int> $tenants
     * @return int|array<string, array<int>>
     */
    public function getTenantFilters(
        string $collection,
        array $tenants = [],
    ): int|array {
        $values = [];
        if (!$this->sharedTables) {
            return $values;
        }

        if (\count($tenants) === 0) {
            $values[] = $this->getTenant();
        } else {
            for ($index = 0; $index < \count($tenants); $index++) {
                $values[] = $tenants[$index];
            }
        }

        if ($collection === Database::METADATA) {
            $values[] = null;
        }

        if (\count($values) === 1) {
            return $values[0];
        }

        return ['$in' => $values];
    }
}<|MERGE_RESOLUTION|>--- conflicted
+++ resolved
@@ -1019,10 +1019,6 @@
         $record = $document->getArrayCopy();
         $record = $this->replaceChars('$', '_', $record);
 
-<<<<<<< HEAD
-=======
-
->>>>>>> c49619b6
         $filters = [];
         $filters['_uid'] = $id;
 
@@ -1122,11 +1118,7 @@
                 $record = $this->removeNullKeys($record);
 
                 // Build filter for upsert
-<<<<<<< HEAD
                 $filters = ['_uid' => $document->getId()];
-=======
-                $filter = ['_uid' => $document->getId()];
->>>>>>> c49619b6
 
                 if ($this->sharedTables) {
                     $filters['_tenant'] = $this->getTenantFilters($collection);
@@ -2303,13 +2295,8 @@
     }
 
     /**
-<<<<<<< HEAD
      * @return string
      */
-=======
-       * @return string
-       */
->>>>>>> c49619b6
     public function getIdAttributeType(): string
     {
         return Database::VAR_OBJECT_ID;
