<?php

namespace Utopia\Database\Adapter;

use Utopia\Database\Adapter;
use Utopia\Database\Database;
use Utopia\Database\Document;
use Utopia\Database\Exception as DatabaseException;
use Utopia\Database\QueryContext;
use Utopia\Pools\Pool as UtopiaPool;

class Pool extends Adapter
{
    /**
     * @var UtopiaPool<covariant Adapter>
     */
    protected UtopiaPool $pool;

    /**
     * @param UtopiaPool<covariant Adapter> $pool The pool to use for connections. Must contain instances of Adapter.
     * @throws DatabaseException
     */
    public function __construct(UtopiaPool $pool)
    {
        $this->pool = $pool;

        $this->pool->use(function (mixed $resource) {
            if (!($resource instanceof Adapter)) {
                throw new DatabaseException('Pool must contain instances of ' . Adapter::class);
            }

            // Run setters in case the pooled adapter has its own config
            $this->setDatabase($resource->getDatabase());
            $this->setNamespace($resource->getNamespace());
            $this->setSharedTables($resource->getSharedTables());
            $this->setTenant($resource->getTenant());

            if ($resource->getTimeout() > 0) {
                $this->setTimeout($resource->getTimeout());
            }
            $this->resetDebug();
            foreach ($resource->getDebug() as $key => $value) {
                $this->setDebug($key, $value);
            }
            $this->resetMetadata();
            foreach ($resource->getMetadata() as $key => $value) {
                $this->setMetadata($key, $value);
            }
        });
    }

    /**
     * Forward method calls to the internal adapter instance via the pool.
     *
     * Required because __call() can't be used to implement abstract methods.
     *
     * @param string $method
     * @param array<mixed> $args
     * @return mixed
     * @throws DatabaseException
     */
    public function delegate(string $method, array $args): mixed
    {
        return $this->pool->use(function (Adapter $adapter) use ($method, $args) {
            // Run setters in case config changed since this connection was last used
            $adapter->setDatabase($this->getDatabase());
            $adapter->setNamespace($this->getNamespace());
            $adapter->setSharedTables($this->getSharedTables());
            $adapter->setTenant($this->getTenant());

            if ($this->getTimeout() > 0) {
                $adapter->setTimeout($this->getTimeout());
            }
            $adapter->resetDebug();
            foreach ($this->getDebug() as $key => $value) {
                $adapter->setDebug($key, $value);
            }
            $adapter->resetMetadata();
            foreach ($this->getMetadata() as $key => $value) {
                $adapter->setMetadata($key, $value);
            }

            return $adapter->{$method}(...$args);
        });
    }

    public function before(string $event, string $name = '', ?callable $callback = null): static
    {
        $this->delegate(__FUNCTION__, \func_get_args());

        return $this;
    }

    protected function trigger(string $event, mixed $query): mixed
    {
        return $this->delegate(__FUNCTION__, \func_get_args());
    }

    public function setTimeout(int $milliseconds, string $event = Database::EVENT_ALL): void
    {
        $this->delegate(__FUNCTION__, \func_get_args());
    }

    public function startTransaction(): bool
    {
        return $this->delegate(__FUNCTION__, \func_get_args());
    }

    public function commitTransaction(): bool
    {
        return $this->delegate(__FUNCTION__, \func_get_args());
    }

    public function rollbackTransaction(): bool
    {
        return $this->delegate(__FUNCTION__, \func_get_args());
    }

    protected function quote(string $string): string
    {
        return $this->delegate(__FUNCTION__, \func_get_args());
    }

    public function ping(): bool
    {
        return $this->delegate(__FUNCTION__, \func_get_args());
    }

    public function reconnect(): void
    {
        $this->delegate(__FUNCTION__, \func_get_args());
    }

    public function create(string $name): bool
    {
        return $this->delegate(__FUNCTION__, \func_get_args());
    }

    public function exists(string $database, ?string $collection = null): bool
    {
        return $this->delegate(__FUNCTION__, \func_get_args());
    }

    public function list(): array
    {
        return $this->delegate(__FUNCTION__, \func_get_args());
    }

    public function delete(string $name): bool
    {
        return $this->delegate(__FUNCTION__, \func_get_args());
    }

    public function createCollection(string $name, array $attributes = [], array $indexes = []): bool
    {
        return $this->delegate(__FUNCTION__, \func_get_args());
    }

    public function deleteCollection(string $id): bool
    {
        return $this->delegate(__FUNCTION__, \func_get_args());
    }

    public function analyzeCollection(string $collection): bool
    {
        return $this->delegate(__FUNCTION__, \func_get_args());
    }

    public function createAttribute(string $collection, string $id, string $type, int $size, bool $signed = true, bool $array = false, bool $required = false): bool
    {
        return $this->delegate(__FUNCTION__, \func_get_args());
    }

    public function createAttributes(string $collection, array $attributes): bool
    {
        return $this->delegate(__FUNCTION__, \func_get_args());
    }

    public function updateAttribute(string $collection, string $id, string $type, int $size, bool $signed = true, bool $array = false, ?string $newKey = null, bool $required = false): bool
    {
        return $this->delegate(__FUNCTION__, \func_get_args());
    }

    public function deleteAttribute(string $collection, string $id): bool
    {
        return $this->delegate(__FUNCTION__, \func_get_args());
    }

    public function renameAttribute(string $collection, string $old, string $new): bool
    {
        return $this->delegate(__FUNCTION__, \func_get_args());
    }

    public function createRelationship(string $collection, string $relatedCollection, string $type, bool $twoWay = false, string $id = '', string $twoWayKey = ''): bool
    {
        return $this->delegate(__FUNCTION__, \func_get_args());
    }

    public function updateRelationship(string $collection, string $relatedCollection, string $type, bool $twoWay, string $key, string $twoWayKey, string $side, ?string $newKey = null, ?string $newTwoWayKey = null): bool
    {
        return $this->delegate(__FUNCTION__, \func_get_args());
    }

    public function deleteRelationship(string $collection, string $relatedCollection, string $type, bool $twoWay, string $key, string $twoWayKey, string $side): bool
    {
        return $this->delegate(__FUNCTION__, \func_get_args());
    }

    public function renameIndex(string $collection, string $old, string $new): bool
    {
        return $this->delegate(__FUNCTION__, \func_get_args());
    }

    public function createIndex(string $collection, string $id, string $type, array $attributes, array $lengths, array $orders, array $indexAttributeTypes = []): bool
    {
        return $this->delegate(__FUNCTION__, \func_get_args());
    }

    public function deleteIndex(string $collection, string $id): bool
    {
        return $this->delegate(__FUNCTION__, \func_get_args());
    }

    public function getDocument(Document $collection, string $id, array $queries = [], bool $forUpdate = false): Document
    {
        return $this->delegate(__FUNCTION__, \func_get_args());
    }

    public function createDocument(Document $collection, Document $document): Document
    {
        return $this->delegate(__FUNCTION__, \func_get_args());
    }

    public function createDocuments(Document $collection, array $documents): array
    {
        return $this->delegate(__FUNCTION__, \func_get_args());
    }

    public function updateDocument(Document $collection, string $id, Document $document, bool $skipPermissions): Document
    {
        return $this->delegate(__FUNCTION__, \func_get_args());
    }

    public function updateDocuments(Document $collection, Document $updates, array $documents): int
    {
        return $this->delegate(__FUNCTION__, \func_get_args());
    }

    public function upsertDocuments(Document $collection, string $attribute, array $changes): array
    {
        return $this->delegate(__FUNCTION__, \func_get_args());
    }

    public function deleteDocument(string $collection, string $id): bool
    {
        return $this->delegate(__FUNCTION__, \func_get_args());
    }

    public function deleteDocuments(string $collection, array $sequences, array $permissionIds): int
    {
        return $this->delegate(__FUNCTION__, \func_get_args());
    }

    public function find(
        QueryContext $context,
        array $queries = [],
        ?int $limit = 25,
        ?int $offset = null,
        array $cursor = [],
        string $cursorDirection = Database::CURSOR_AFTER,
        string $forPermission = Database::PERMISSION_READ,
        array $selects = [],
        array $filters = [],
        array $joins = [],
        array $orderQueries = []
    ): array
    {
        return $this->delegate(__FUNCTION__, \func_get_args());
    }

    public function sum(Document $collection, string $attribute, array $queries = [], ?int $max = null): float|int
    {
        return $this->delegate(__FUNCTION__, \func_get_args());
    }

    public function count(Document $collection, array $queries = [], ?int $max = null): int
    {
        return $this->delegate(__FUNCTION__, \func_get_args());
    }

    public function getSizeOfCollection(string $collection): int
    {
        return $this->delegate(__FUNCTION__, \func_get_args());
    }

    public function getSizeOfCollectionOnDisk(string $collection): int
    {
        return $this->delegate(__FUNCTION__, \func_get_args());
    }

    public function getLimitForString(): int
    {
        return $this->delegate(__FUNCTION__, \func_get_args());
    }

    public function getLimitForInt(): int
    {
        return $this->delegate(__FUNCTION__, \func_get_args());
    }

    public function getLimitForAttributes(): int
    {
        return $this->delegate(__FUNCTION__, \func_get_args());
    }

    public function getLimitForIndexes(): int
    {
        return $this->delegate(__FUNCTION__, \func_get_args());
    }

    public function getMaxIndexLength(): int
    {
        return $this->delegate(__FUNCTION__, \func_get_args());
    }

    public function getMinDateTime(): \DateTime
    {
        return $this->delegate(__FUNCTION__, \func_get_args());
    }

    public function getSupportForSchemas(): bool
    {
        return $this->delegate(__FUNCTION__, \func_get_args());
    }

    public function getSupportForAttributes(): bool
    {
        return $this->delegate(__FUNCTION__, \func_get_args());
    }

    public function getSupportForSchemaAttributes(): bool
    {
        return $this->delegate(__FUNCTION__, \func_get_args());
    }

    public function getSupportForIndex(): bool
    {
        return $this->delegate(__FUNCTION__, \func_get_args());
    }

    public function getSupportForIndexArray(): bool
    {
        return $this->delegate(__FUNCTION__, \func_get_args());
    }

    public function getSupportForCastIndexArray(): bool
    {
        return $this->delegate(__FUNCTION__, \func_get_args());
    }

    public function getSupportForUniqueIndex(): bool
    {
        return $this->delegate(__FUNCTION__, \func_get_args());
    }

    public function getSupportForFulltextIndex(): bool
    {
        return $this->delegate(__FUNCTION__, \func_get_args());
    }

    public function getSupportForFulltextWildcardIndex(): bool
    {
        return $this->delegate(__FUNCTION__, \func_get_args());
    }

    public function getSupportForCasting(): bool
    {
        return $this->delegate(__FUNCTION__, \func_get_args());
    }

    public function getSupportForQueryContains(): bool
    {
        return $this->delegate(__FUNCTION__, \func_get_args());
    }

    public function getSupportForTimeouts(): bool
    {
        return $this->delegate(__FUNCTION__, \func_get_args());
    }

    public function getSupportForRelationships(): bool
    {
        return $this->delegate(__FUNCTION__, \func_get_args());
    }

    public function getSupportForUpdateLock(): bool
    {
        return $this->delegate(__FUNCTION__, \func_get_args());
    }

    public function getSupportForBatchOperations(): bool
    {
        return $this->delegate(__FUNCTION__, \func_get_args());
    }

    public function getSupportForAttributeResizing(): bool
    {
        return $this->delegate(__FUNCTION__, \func_get_args());
    }

    public function getSupportForGetConnectionId(): bool
    {
        return $this->delegate(__FUNCTION__, \func_get_args());
    }

    public function getSupportForUpserts(): bool
    {
        return $this->delegate(__FUNCTION__, \func_get_args());
    }

    public function getSupportForCacheSkipOnFailure(): bool
    {
        return $this->delegate(__FUNCTION__, \func_get_args());
    }

    public function getSupportForReconnection(): bool
    {
        return $this->delegate(__FUNCTION__, \func_get_args());
    }

    public function getSupportForHostname(): bool
    {
        return $this->delegate(__FUNCTION__, \func_get_args());
    }

    public function getSupportForBatchCreateAttributes(): bool
    {
        return $this->delegate(__FUNCTION__, \func_get_args());
    }

    public function getSupportForSpatialAttributes(): bool
    {
        return $this->delegate(__FUNCTION__, \func_get_args());
    }

    public function getSupportForSpatialIndexNull(): bool
    {
        return $this->delegate(__FUNCTION__, \func_get_args());
    }

    public function getCountOfAttributes(Document $collection): int
    {
        return $this->delegate(__FUNCTION__, \func_get_args());
    }

    public function getCountOfIndexes(Document $collection): int
    {
        return $this->delegate(__FUNCTION__, \func_get_args());
    }

    public function getCountOfDefaultAttributes(): int
    {
        return $this->delegate(__FUNCTION__, \func_get_args());
    }

    public function getCountOfDefaultIndexes(): int
    {
        return $this->delegate(__FUNCTION__, \func_get_args());
    }

    public function getDocumentSizeLimit(): int
    {
        return $this->delegate(__FUNCTION__, \func_get_args());
    }

    public function getAttributeWidth(Document $collection): int
    {
        return $this->delegate(__FUNCTION__, \func_get_args());
    }

    public function getKeywords(): array
    {
        return $this->delegate(__FUNCTION__, \func_get_args());
    }

<<<<<<< HEAD
    protected function getAttributeProjection(array $selects): string
=======
    protected function getAttributeProjection(array $selections, string $prefix): string
>>>>>>> 19a3ab2a
    {
        return $this->delegate(__FUNCTION__, \func_get_args());
    }

    public function increaseDocumentAttribute(string $collection, string $id, string $attribute, float|int $value, string $updatedAt, float|int|null $min = null, float|int|null $max = null): bool
    {
        return $this->delegate(__FUNCTION__, \func_get_args());
    }

    public function getConnectionId(): string
    {
        return $this->delegate(__FUNCTION__, \func_get_args());
    }

    public function getInternalIndexesKeys(): array
    {
        return $this->delegate(__FUNCTION__, \func_get_args());
    }

    public function getSchemaAttributes(string $collection): array
    {
        return $this->delegate(__FUNCTION__, \func_get_args());
    }

    public function getTenantQuery(string $collection, string $alias = ''): string
    {
        return $this->delegate(__FUNCTION__, \func_get_args());
    }

    protected function execute(mixed $stmt): bool
    {
        return $this->delegate(__FUNCTION__, \func_get_args());
    }

    public function getIdAttributeType(): string
    {
        return $this->delegate(__FUNCTION__, \func_get_args());
    }

    public function getSequences(string $collection, array $documents): array
    {
        return $this->delegate(__FUNCTION__, \func_get_args());
    }

    public function getSupportForBoundaryInclusiveContains(): bool
    {
        return $this->delegate(__FUNCTION__, \func_get_args());
    }

    public function getSupportForSpatialIndexOrder(): bool
    {
        return $this->delegate(__FUNCTION__, \func_get_args());
    }
    /**
     * Does the adapter support calculating distance(in meters) between multidimension geometry(line, polygon,etc)?
     *
     * @return bool
     */
    public function getSupportForDistanceBetweenMultiDimensionGeometryInMeters(): bool
    {
        return $this->delegate(__FUNCTION__, \func_get_args());
    }

    /**
     * Does the adapter support spatial axis order specification?
     *
     * @return bool
     */
    public function getSupportForSpatialAxisOrder(): bool
    {
        return $this->delegate(__FUNCTION__, \func_get_args());
    }

    /**
     * Adapter supports optional spatial attributes with existing rows.
     *
     * @return bool
     */
    public function getSupportForOptionalSpatialAttributeWithExistingRows(): bool
    {
        return $this->delegate(__FUNCTION__, \func_get_args());
    }

    public function decodePoint(string $wkb): array
    {
        return $this->delegate(__FUNCTION__, \func_get_args());
    }

    public function decodeLinestring(string $wkb): array
    {
        return $this->delegate(__FUNCTION__, \func_get_args());
    }

    public function decodePolygon(string $wkb): array
    {
        return $this->delegate(__FUNCTION__, \func_get_args());
    }
}<|MERGE_RESOLUTION|>--- conflicted
+++ resolved
@@ -483,11 +483,7 @@
         return $this->delegate(__FUNCTION__, \func_get_args());
     }
 
-<<<<<<< HEAD
     protected function getAttributeProjection(array $selects): string
-=======
-    protected function getAttributeProjection(array $selections, string $prefix): string
->>>>>>> 19a3ab2a
     {
         return $this->delegate(__FUNCTION__, \func_get_args());
     }
