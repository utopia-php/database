--- conflicted
+++ resolved
@@ -91,8 +91,6 @@
             $attribute = \explode('.', $attribute)[0];
         }
 
-<<<<<<< HEAD
-=======
         if (!$this->supportForAttributes && !isset($this->schema[$attribute])) {
             // First check maxValuesCount guard for any IN-style value arrays
             if (count($values) > $this->maxValuesCount) {
@@ -110,7 +108,6 @@
             return true;
         }
 
->>>>>>> 73d2c297
         if (count($values) > $this->maxValuesCount) {
             $this->message = 'Query on attribute has greater than ' . $this->maxValuesCount . ' values: ' . $attribute;
             return false;
