--- conflicted
+++ resolved
@@ -781,22 +781,11 @@
         /**
          * Get current permissions from the database
          */
-<<<<<<< HEAD
         $sqlPermissions = $this->getPDO()->prepare($sql);
         $sqlPermissions->bindValue(':_uid', $document->getId());
         $sqlPermissions->execute();
         $permissions = $sqlPermissions->fetchAll();
-=======
-        $permissionsStmt = $this->getPDO()->prepare("
-                SELECT _type, _permission
-                FROM {$this->getSQLTable($name . '_perms')} p
-                WHERE p._document = :_uid
-        ");
-        $permissionsStmt->bindValue(':_uid', $document->getId());
-        $permissionsStmt->execute();
-        $permissions = $permissionsStmt->fetchAll();
-        $permissionsStmt->closeCursor();
->>>>>>> 6bc41822
+        $sqlPermissions->closeCursor();
 
         $initial = [];
         foreach (Database::PERMISSIONS as $type) {
