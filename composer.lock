{
    "_readme": [
        "This file locks the dependencies of your project to a known state",
        "Read more about it at https://getcomposer.org/doc/01-basic-usage.md#installing-dependencies",
        "This file is @generated automatically"
    ],
    "content-hash": "d6ee891117614d18ee2f10466bfea758",
    "packages": [
        {
            "name": "jean85/pretty-package-versions",
            "version": "2.0.5",
            "source": {
                "type": "git",
                "url": "https://github.com/Jean85/pretty-package-versions.git",
                "reference": "ae547e455a3d8babd07b96966b17d7fd21d9c6af"
            },
            "dist": {
                "type": "zip",
                "url": "https://api.github.com/repos/Jean85/pretty-package-versions/zipball/ae547e455a3d8babd07b96966b17d7fd21d9c6af",
                "reference": "ae547e455a3d8babd07b96966b17d7fd21d9c6af",
                "shasum": ""
            },
            "require": {
                "composer-runtime-api": "^2.0.0",
                "php": "^7.1|^8.0"
            },
            "require-dev": {
                "friendsofphp/php-cs-fixer": "^2.17",
                "jean85/composer-provided-replaced-stub-package": "^1.0",
                "phpstan/phpstan": "^0.12.66",
                "phpunit/phpunit": "^7.5|^8.5|^9.4",
                "vimeo/psalm": "^4.3"
            },
            "type": "library",
            "extra": {
                "branch-alias": {
                    "dev-master": "1.x-dev"
                }
            },
            "autoload": {
                "psr-4": {
                    "Jean85\\": "src/"
                }
            },
            "notification-url": "https://packagist.org/downloads/",
            "license": [
                "MIT"
            ],
            "authors": [
                {
                    "name": "Alessandro Lai",
                    "email": "alessandro.lai85@gmail.com"
                }
            ],
            "description": "A library to get pretty versions strings of installed dependencies",
            "keywords": [
                "composer",
                "package",
                "release",
                "versions"
            ],
            "support": {
                "issues": "https://github.com/Jean85/pretty-package-versions/issues",
                "source": "https://github.com/Jean85/pretty-package-versions/tree/2.0.5"
            },
            "time": "2021-10-08T21:21:46+00:00"
        },
        {
            "name": "mongodb/mongodb",
            "version": "1.10.0",
            "source": {
                "type": "git",
                "url": "https://github.com/mongodb/mongo-php-library.git",
                "reference": "b0bbd657f84219212487d01a8ffe93a789e1e488"
            },
            "dist": {
                "type": "zip",
                "url": "https://api.github.com/repos/mongodb/mongo-php-library/zipball/b0bbd657f84219212487d01a8ffe93a789e1e488",
                "reference": "b0bbd657f84219212487d01a8ffe93a789e1e488",
                "shasum": ""
            },
            "require": {
                "ext-hash": "*",
                "ext-json": "*",
                "ext-mongodb": "^1.11.0",
                "jean85/pretty-package-versions": "^1.2 || ^2.0.1",
                "php": "^7.1 || ^8.0",
                "symfony/polyfill-php80": "^1.19"
            },
            "require-dev": {
                "doctrine/coding-standard": "^9.0",
                "squizlabs/php_codesniffer": "^3.6",
                "symfony/phpunit-bridge": "^5.2"
            },
            "type": "library",
            "extra": {
                "branch-alias": {
                    "dev-master": "1.10.x-dev"
                }
            },
            "autoload": {
                "files": [
                    "src/functions.php"
                ],
                "psr-4": {
                    "MongoDB\\": "src/"
                }
            },
            "notification-url": "https://packagist.org/downloads/",
            "license": [
                "Apache-2.0"
            ],
            "authors": [
                {
                    "name": "Andreas Braun",
                    "email": "andreas.braun@mongodb.com"
                },
                {
                    "name": "Jeremy Mikola",
                    "email": "jmikola@gmail.com"
                }
            ],
            "description": "MongoDB driver library",
            "homepage": "https://jira.mongodb.org/browse/PHPLIB",
            "keywords": [
                "database",
                "driver",
                "mongodb",
                "persistence"
            ],
            "support": {
                "issues": "https://github.com/mongodb/mongo-php-library/issues",
                "source": "https://github.com/mongodb/mongo-php-library/tree/1.10.0"
            },
            "time": "2021-10-20T22:22:37+00:00"
        },
        {
            "name": "symfony/polyfill-php80",
            "version": "v1.28.0",
            "source": {
                "type": "git",
                "url": "https://github.com/symfony/polyfill-php80.git",
                "reference": "6caa57379c4aec19c0a12a38b59b26487dcfe4b5"
            },
            "dist": {
                "type": "zip",
                "url": "https://api.github.com/repos/symfony/polyfill-php80/zipball/6caa57379c4aec19c0a12a38b59b26487dcfe4b5",
                "reference": "6caa57379c4aec19c0a12a38b59b26487dcfe4b5",
                "shasum": ""
            },
            "require": {
                "php": ">=7.1"
            },
            "type": "library",
            "extra": {
                "branch-alias": {
                    "dev-main": "1.28-dev"
                },
                "thanks": {
                    "name": "symfony/polyfill",
                    "url": "https://github.com/symfony/polyfill"
                }
            },
            "autoload": {
                "files": [
                    "bootstrap.php"
                ],
                "psr-4": {
                    "Symfony\\Polyfill\\Php80\\": ""
                },
                "classmap": [
                    "Resources/stubs"
                ]
            },
            "notification-url": "https://packagist.org/downloads/",
            "license": [
                "MIT"
            ],
            "authors": [
                {
                    "name": "Ion Bazan",
                    "email": "ion.bazan@gmail.com"
                },
                {
                    "name": "Nicolas Grekas",
                    "email": "p@tchwork.com"
                },
                {
                    "name": "Symfony Community",
                    "homepage": "https://symfony.com/contributors"
                }
            ],
            "description": "Symfony polyfill backporting some PHP 8.0+ features to lower PHP versions",
            "homepage": "https://symfony.com",
            "keywords": [
                "compatibility",
                "polyfill",
                "portable",
                "shim"
            ],
            "support": {
                "source": "https://github.com/symfony/polyfill-php80/tree/v1.28.0"
            },
            "funding": [
                {
                    "url": "https://symfony.com/sponsor",
                    "type": "custom"
                },
                {
                    "url": "https://github.com/fabpot",
                    "type": "github"
                },
                {
                    "url": "https://tidelift.com/funding/github/packagist/symfony/symfony",
                    "type": "tidelift"
                }
            ],
            "time": "2023-01-26T09:26:14+00:00"
        },
        {
            "name": "utopia-php/cache",
            "version": "0.9.0",
            "source": {
                "type": "git",
                "url": "https://github.com/utopia-php/cache.git",
                "reference": "4fc7b4789b5f0ce74835c1ecfec4f3afe6f0e34e"
            },
            "dist": {
                "type": "zip",
                "url": "https://api.github.com/repos/utopia-php/cache/zipball/4fc7b4789b5f0ce74835c1ecfec4f3afe6f0e34e",
                "reference": "4fc7b4789b5f0ce74835c1ecfec4f3afe6f0e34e",
                "shasum": ""
            },
            "require": {
                "ext-json": "*",
                "ext-memcached": "*",
                "ext-redis": "*",
                "php": ">=8.0"
            },
            "require-dev": {
                "laravel/pint": "1.2.*",
                "phpstan/phpstan": "1.9.x-dev",
                "phpunit/phpunit": "^9.3",
                "vimeo/psalm": "4.13.1"
            },
            "type": "library",
            "autoload": {
                "psr-4": {
                    "Utopia\\Cache\\": "src/Cache"
                }
            },
            "notification-url": "https://packagist.org/downloads/",
            "license": [
                "MIT"
            ],
            "description": "A simple cache library to manage application cache storing, loading and purging",
            "keywords": [
                "cache",
                "framework",
                "php",
                "upf",
                "utopia"
            ],
            "support": {
                "issues": "https://github.com/utopia-php/cache/issues",
                "source": "https://github.com/utopia-php/cache/tree/0.9.0"
            },
            "time": "2024-01-07T18:11:23+00:00"
        },
        {
            "name": "utopia-php/framework",
<<<<<<< HEAD
            "version": "0.33.0",
            "source": {
                "type": "git",
                "url": "https://github.com/utopia-php/http.git",
                "reference": "e3ff6b933082d57b48e7c4267bb605c0bf2250fd"
            },
            "dist": {
                "type": "zip",
                "url": "https://api.github.com/repos/utopia-php/http/zipball/e3ff6b933082d57b48e7c4267bb605c0bf2250fd",
                "reference": "e3ff6b933082d57b48e7c4267bb605c0bf2250fd",
=======
            "version": "0.33.1",
            "source": {
                "type": "git",
                "url": "https://github.com/utopia-php/http.git",
                "reference": "b745607aa1875554a0ad52e28f6db918da1ce11c"
            },
            "dist": {
                "type": "zip",
                "url": "https://api.github.com/repos/utopia-php/http/zipball/b745607aa1875554a0ad52e28f6db918da1ce11c",
                "reference": "b745607aa1875554a0ad52e28f6db918da1ce11c",
>>>>>>> e6a7632b
                "shasum": ""
            },
            "require": {
                "php": ">=8.0"
            },
            "require-dev": {
                "laravel/pint": "^1.2",
                "phpbench/phpbench": "^1.2",
                "phpstan/phpstan": "^1.10",
                "phpunit/phpunit": "^9.5.25"
            },
            "type": "library",
            "autoload": {
                "psr-4": {
                    "Utopia\\": "src/"
                }
            },
            "notification-url": "https://packagist.org/downloads/",
            "license": [
                "MIT"
            ],
            "description": "A simple, light and advanced PHP framework",
            "keywords": [
                "framework",
                "php",
                "upf"
            ],
            "support": {
                "issues": "https://github.com/utopia-php/http/issues",
<<<<<<< HEAD
                "source": "https://github.com/utopia-php/http/tree/0.33.0"
            },
            "time": "2024-01-08T13:30:27+00:00"
=======
                "source": "https://github.com/utopia-php/http/tree/0.33.1"
            },
            "time": "2024-01-17T16:48:32+00:00"
>>>>>>> e6a7632b
        },
        {
            "name": "utopia-php/mongo",
            "version": "0.3.1",
            "source": {
                "type": "git",
                "url": "https://github.com/utopia-php/mongo.git",
                "reference": "52326a9a43e2d27ff0c15c48ba746dacbe9a7aee"
            },
            "dist": {
                "type": "zip",
                "url": "https://api.github.com/repos/utopia-php/mongo/zipball/52326a9a43e2d27ff0c15c48ba746dacbe9a7aee",
                "reference": "52326a9a43e2d27ff0c15c48ba746dacbe9a7aee",
                "shasum": ""
            },
            "require": {
                "ext-mongodb": "*",
                "mongodb/mongodb": "1.10.0",
                "php": ">=8.0"
            },
            "require-dev": {
                "fakerphp/faker": "^1.14",
                "laravel/pint": "1.2.*",
                "phpstan/phpstan": "1.8.*",
                "phpunit/phpunit": "^9.4",
                "swoole/ide-helper": "4.8.0"
            },
            "type": "library",
            "autoload": {
                "psr-4": {
                    "Utopia\\Mongo\\": "src"
                }
            },
            "notification-url": "https://packagist.org/downloads/",
            "license": [
                "MIT"
            ],
            "authors": [
                {
                    "name": "Eldad Fux",
                    "email": "eldad@appwrite.io"
                },
                {
                    "name": "Wess",
                    "email": "wess@appwrite.io"
                }
            ],
            "description": "A simple library to manage Mongo database",
            "keywords": [
                "database",
                "mongo",
                "php",
                "upf",
                "utopia"
            ],
            "support": {
                "issues": "https://github.com/utopia-php/mongo/issues",
                "source": "https://github.com/utopia-php/mongo/tree/0.3.1"
            },
            "time": "2023-09-01T17:25:28+00:00"
        }
    ],
    "packages-dev": [
        {
            "name": "doctrine/instantiator",
            "version": "2.0.0",
            "source": {
                "type": "git",
                "url": "https://github.com/doctrine/instantiator.git",
                "reference": "c6222283fa3f4ac679f8b9ced9a4e23f163e80d0"
            },
            "dist": {
                "type": "zip",
                "url": "https://api.github.com/repos/doctrine/instantiator/zipball/c6222283fa3f4ac679f8b9ced9a4e23f163e80d0",
                "reference": "c6222283fa3f4ac679f8b9ced9a4e23f163e80d0",
                "shasum": ""
            },
            "require": {
                "php": "^8.1"
            },
            "require-dev": {
                "doctrine/coding-standard": "^11",
                "ext-pdo": "*",
                "ext-phar": "*",
                "phpbench/phpbench": "^1.2",
                "phpstan/phpstan": "^1.9.4",
                "phpstan/phpstan-phpunit": "^1.3",
                "phpunit/phpunit": "^9.5.27",
                "vimeo/psalm": "^5.4"
            },
            "type": "library",
            "autoload": {
                "psr-4": {
                    "Doctrine\\Instantiator\\": "src/Doctrine/Instantiator/"
                }
            },
            "notification-url": "https://packagist.org/downloads/",
            "license": [
                "MIT"
            ],
            "authors": [
                {
                    "name": "Marco Pivetta",
                    "email": "ocramius@gmail.com",
                    "homepage": "https://ocramius.github.io/"
                }
            ],
            "description": "A small, lightweight utility to instantiate objects in PHP without invoking their constructors",
            "homepage": "https://www.doctrine-project.org/projects/instantiator.html",
            "keywords": [
                "constructor",
                "instantiate"
            ],
            "support": {
                "issues": "https://github.com/doctrine/instantiator/issues",
                "source": "https://github.com/doctrine/instantiator/tree/2.0.0"
            },
            "funding": [
                {
                    "url": "https://www.doctrine-project.org/sponsorship.html",
                    "type": "custom"
                },
                {
                    "url": "https://www.patreon.com/phpdoctrine",
                    "type": "patreon"
                },
                {
                    "url": "https://tidelift.com/funding/github/packagist/doctrine%2Finstantiator",
                    "type": "tidelift"
                }
            ],
            "time": "2022-12-30T00:23:10+00:00"
        },
        {
            "name": "fakerphp/faker",
            "version": "v1.23.1",
            "source": {
                "type": "git",
                "url": "https://github.com/FakerPHP/Faker.git",
                "reference": "bfb4fe148adbf78eff521199619b93a52ae3554b"
            },
            "dist": {
                "type": "zip",
                "url": "https://api.github.com/repos/FakerPHP/Faker/zipball/bfb4fe148adbf78eff521199619b93a52ae3554b",
                "reference": "bfb4fe148adbf78eff521199619b93a52ae3554b",
                "shasum": ""
            },
            "require": {
                "php": "^7.4 || ^8.0",
                "psr/container": "^1.0 || ^2.0",
                "symfony/deprecation-contracts": "^2.2 || ^3.0"
            },
            "conflict": {
                "fzaninotto/faker": "*"
            },
            "require-dev": {
                "bamarni/composer-bin-plugin": "^1.4.1",
                "doctrine/persistence": "^1.3 || ^2.0",
                "ext-intl": "*",
                "phpunit/phpunit": "^9.5.26",
                "symfony/phpunit-bridge": "^5.4.16"
            },
            "suggest": {
                "doctrine/orm": "Required to use Faker\\ORM\\Doctrine",
                "ext-curl": "Required by Faker\\Provider\\Image to download images.",
                "ext-dom": "Required by Faker\\Provider\\HtmlLorem for generating random HTML.",
                "ext-iconv": "Required by Faker\\Provider\\ru_RU\\Text::realText() for generating real Russian text.",
                "ext-mbstring": "Required for multibyte Unicode string functionality."
            },
            "type": "library",
            "autoload": {
                "psr-4": {
                    "Faker\\": "src/Faker/"
                }
            },
            "notification-url": "https://packagist.org/downloads/",
            "license": [
                "MIT"
            ],
            "authors": [
                {
                    "name": "François Zaninotto"
                }
            ],
            "description": "Faker is a PHP library that generates fake data for you.",
            "keywords": [
                "data",
                "faker",
                "fixtures"
            ],
            "support": {
                "issues": "https://github.com/FakerPHP/Faker/issues",
                "source": "https://github.com/FakerPHP/Faker/tree/v1.23.1"
            },
            "time": "2024-01-02T13:46:09+00:00"
        },
        {
            "name": "laravel/pint",
            "version": "v1.13.9",
            "source": {
                "type": "git",
                "url": "https://github.com/laravel/pint.git",
                "reference": "e3e269cc5d874c8efd2dc7962b1c7ff2585fe525"
            },
            "dist": {
                "type": "zip",
                "url": "https://api.github.com/repos/laravel/pint/zipball/e3e269cc5d874c8efd2dc7962b1c7ff2585fe525",
                "reference": "e3e269cc5d874c8efd2dc7962b1c7ff2585fe525",
                "shasum": ""
            },
            "require": {
                "ext-json": "*",
                "ext-mbstring": "*",
                "ext-tokenizer": "*",
                "ext-xml": "*",
                "php": "^8.1.0"
            },
            "require-dev": {
                "friendsofphp/php-cs-fixer": "^3.47.0",
                "illuminate/view": "^10.40.0",
                "larastan/larastan": "^2.8.1",
                "laravel-zero/framework": "^10.3.0",
                "mockery/mockery": "^1.6.7",
                "nunomaduro/termwind": "^1.15.1",
                "pestphp/pest": "^2.31.0"
            },
            "bin": [
                "builds/pint"
            ],
            "type": "project",
            "autoload": {
                "psr-4": {
                    "App\\": "app/",
                    "Database\\Seeders\\": "database/seeders/",
                    "Database\\Factories\\": "database/factories/"
                }
            },
            "notification-url": "https://packagist.org/downloads/",
            "license": [
                "MIT"
            ],
            "authors": [
                {
                    "name": "Nuno Maduro",
                    "email": "enunomaduro@gmail.com"
                }
            ],
            "description": "An opinionated code formatter for PHP.",
            "homepage": "https://laravel.com",
            "keywords": [
                "format",
                "formatter",
                "lint",
                "linter",
                "php"
            ],
            "support": {
                "issues": "https://github.com/laravel/pint/issues",
                "source": "https://github.com/laravel/pint"
            },
            "time": "2024-01-16T17:39:29+00:00"
        },
        {
            "name": "myclabs/deep-copy",
            "version": "1.11.1",
            "source": {
                "type": "git",
                "url": "https://github.com/myclabs/DeepCopy.git",
                "reference": "7284c22080590fb39f2ffa3e9057f10a4ddd0e0c"
            },
            "dist": {
                "type": "zip",
                "url": "https://api.github.com/repos/myclabs/DeepCopy/zipball/7284c22080590fb39f2ffa3e9057f10a4ddd0e0c",
                "reference": "7284c22080590fb39f2ffa3e9057f10a4ddd0e0c",
                "shasum": ""
            },
            "require": {
                "php": "^7.1 || ^8.0"
            },
            "conflict": {
                "doctrine/collections": "<1.6.8",
                "doctrine/common": "<2.13.3 || >=3,<3.2.2"
            },
            "require-dev": {
                "doctrine/collections": "^1.6.8",
                "doctrine/common": "^2.13.3 || ^3.2.2",
                "phpunit/phpunit": "^7.5.20 || ^8.5.23 || ^9.5.13"
            },
            "type": "library",
            "autoload": {
                "files": [
                    "src/DeepCopy/deep_copy.php"
                ],
                "psr-4": {
                    "DeepCopy\\": "src/DeepCopy/"
                }
            },
            "notification-url": "https://packagist.org/downloads/",
            "license": [
                "MIT"
            ],
            "description": "Create deep copies (clones) of your objects",
            "keywords": [
                "clone",
                "copy",
                "duplicate",
                "object",
                "object graph"
            ],
            "support": {
                "issues": "https://github.com/myclabs/DeepCopy/issues",
                "source": "https://github.com/myclabs/DeepCopy/tree/1.11.1"
            },
            "funding": [
                {
                    "url": "https://tidelift.com/funding/github/packagist/myclabs/deep-copy",
                    "type": "tidelift"
                }
            ],
            "time": "2023-03-08T13:26:56+00:00"
        },
        {
            "name": "nikic/php-parser",
            "version": "v4.18.0",
            "source": {
                "type": "git",
                "url": "https://github.com/nikic/PHP-Parser.git",
                "reference": "1bcbb2179f97633e98bbbc87044ee2611c7d7999"
            },
            "dist": {
                "type": "zip",
                "url": "https://api.github.com/repos/nikic/PHP-Parser/zipball/1bcbb2179f97633e98bbbc87044ee2611c7d7999",
                "reference": "1bcbb2179f97633e98bbbc87044ee2611c7d7999",
                "shasum": ""
            },
            "require": {
                "ext-tokenizer": "*",
                "php": ">=7.0"
            },
            "require-dev": {
                "ircmaxell/php-yacc": "^0.0.7",
                "phpunit/phpunit": "^6.5 || ^7.0 || ^8.0 || ^9.0"
            },
            "bin": [
                "bin/php-parse"
            ],
            "type": "library",
            "extra": {
                "branch-alias": {
                    "dev-master": "4.9-dev"
                }
            },
            "autoload": {
                "psr-4": {
                    "PhpParser\\": "lib/PhpParser"
                }
            },
            "notification-url": "https://packagist.org/downloads/",
            "license": [
                "BSD-3-Clause"
            ],
            "authors": [
                {
                    "name": "Nikita Popov"
                }
            ],
            "description": "A PHP parser written in PHP",
            "keywords": [
                "parser",
                "php"
            ],
            "support": {
                "issues": "https://github.com/nikic/PHP-Parser/issues",
                "source": "https://github.com/nikic/PHP-Parser/tree/v4.18.0"
            },
            "time": "2023-12-10T21:03:43+00:00"
        },
        {
            "name": "pcov/clobber",
            "version": "v2.0.3",
            "source": {
                "type": "git",
                "url": "https://github.com/krakjoe/pcov-clobber.git",
                "reference": "4c30759e912e6e5d5bf833fb3d77b5bd51709f05"
            },
            "dist": {
                "type": "zip",
                "url": "https://api.github.com/repos/krakjoe/pcov-clobber/zipball/4c30759e912e6e5d5bf833fb3d77b5bd51709f05",
                "reference": "4c30759e912e6e5d5bf833fb3d77b5bd51709f05",
                "shasum": ""
            },
            "require": {
                "ext-pcov": "^1.0",
                "nikic/php-parser": "^4.2"
            },
            "bin": [
                "bin/pcov"
            ],
            "type": "library",
            "autoload": {
                "psr-4": {
                    "pcov\\Clobber\\": "src/pcov/clobber"
                }
            },
            "notification-url": "https://packagist.org/downloads/",
            "support": {
                "issues": "https://github.com/krakjoe/pcov-clobber/issues",
                "source": "https://github.com/krakjoe/pcov-clobber/tree/v2.0.3"
            },
            "time": "2019-10-29T05:03:37+00:00"
        },
        {
            "name": "phar-io/manifest",
            "version": "2.0.3",
            "source": {
                "type": "git",
                "url": "https://github.com/phar-io/manifest.git",
                "reference": "97803eca37d319dfa7826cc2437fc020857acb53"
            },
            "dist": {
                "type": "zip",
                "url": "https://api.github.com/repos/phar-io/manifest/zipball/97803eca37d319dfa7826cc2437fc020857acb53",
                "reference": "97803eca37d319dfa7826cc2437fc020857acb53",
                "shasum": ""
            },
            "require": {
                "ext-dom": "*",
                "ext-phar": "*",
                "ext-xmlwriter": "*",
                "phar-io/version": "^3.0.1",
                "php": "^7.2 || ^8.0"
            },
            "type": "library",
            "extra": {
                "branch-alias": {
                    "dev-master": "2.0.x-dev"
                }
            },
            "autoload": {
                "classmap": [
                    "src/"
                ]
            },
            "notification-url": "https://packagist.org/downloads/",
            "license": [
                "BSD-3-Clause"
            ],
            "authors": [
                {
                    "name": "Arne Blankerts",
                    "email": "arne@blankerts.de",
                    "role": "Developer"
                },
                {
                    "name": "Sebastian Heuer",
                    "email": "sebastian@phpeople.de",
                    "role": "Developer"
                },
                {
                    "name": "Sebastian Bergmann",
                    "email": "sebastian@phpunit.de",
                    "role": "Developer"
                }
            ],
            "description": "Component for reading phar.io manifest information from a PHP Archive (PHAR)",
            "support": {
                "issues": "https://github.com/phar-io/manifest/issues",
                "source": "https://github.com/phar-io/manifest/tree/2.0.3"
            },
            "time": "2021-07-20T11:28:43+00:00"
        },
        {
            "name": "phar-io/version",
            "version": "3.2.1",
            "source": {
                "type": "git",
                "url": "https://github.com/phar-io/version.git",
                "reference": "4f7fd7836c6f332bb2933569e566a0d6c4cbed74"
            },
            "dist": {
                "type": "zip",
                "url": "https://api.github.com/repos/phar-io/version/zipball/4f7fd7836c6f332bb2933569e566a0d6c4cbed74",
                "reference": "4f7fd7836c6f332bb2933569e566a0d6c4cbed74",
                "shasum": ""
            },
            "require": {
                "php": "^7.2 || ^8.0"
            },
            "type": "library",
            "autoload": {
                "classmap": [
                    "src/"
                ]
            },
            "notification-url": "https://packagist.org/downloads/",
            "license": [
                "BSD-3-Clause"
            ],
            "authors": [
                {
                    "name": "Arne Blankerts",
                    "email": "arne@blankerts.de",
                    "role": "Developer"
                },
                {
                    "name": "Sebastian Heuer",
                    "email": "sebastian@phpeople.de",
                    "role": "Developer"
                },
                {
                    "name": "Sebastian Bergmann",
                    "email": "sebastian@phpunit.de",
                    "role": "Developer"
                }
            ],
            "description": "Library for handling version information and constraints",
            "support": {
                "issues": "https://github.com/phar-io/version/issues",
                "source": "https://github.com/phar-io/version/tree/3.2.1"
            },
            "time": "2022-02-21T01:04:05+00:00"
        },
        {
            "name": "phpstan/phpstan",
<<<<<<< HEAD
            "version": "1.10.55",
            "source": {
                "type": "git",
                "url": "https://github.com/phpstan/phpstan.git",
                "reference": "9a88f9d18ddf4cf54c922fbeac16c4cb164c5949"
            },
            "dist": {
                "type": "zip",
                "url": "https://api.github.com/repos/phpstan/phpstan/zipball/9a88f9d18ddf4cf54c922fbeac16c4cb164c5949",
                "reference": "9a88f9d18ddf4cf54c922fbeac16c4cb164c5949",
=======
            "version": "1.10.56",
            "source": {
                "type": "git",
                "url": "https://github.com/phpstan/phpstan.git",
                "reference": "27816a01aea996191ee14d010f325434c0ee76fa"
            },
            "dist": {
                "type": "zip",
                "url": "https://api.github.com/repos/phpstan/phpstan/zipball/27816a01aea996191ee14d010f325434c0ee76fa",
                "reference": "27816a01aea996191ee14d010f325434c0ee76fa",
>>>>>>> e6a7632b
                "shasum": ""
            },
            "require": {
                "php": "^7.2|^8.0"
            },
            "conflict": {
                "phpstan/phpstan-shim": "*"
            },
            "bin": [
                "phpstan",
                "phpstan.phar"
            ],
            "type": "library",
            "autoload": {
                "files": [
                    "bootstrap.php"
                ]
            },
            "notification-url": "https://packagist.org/downloads/",
            "license": [
                "MIT"
            ],
            "description": "PHPStan - PHP Static Analysis Tool",
            "keywords": [
                "dev",
                "static analysis"
            ],
            "support": {
                "docs": "https://phpstan.org/user-guide/getting-started",
                "forum": "https://github.com/phpstan/phpstan/discussions",
                "issues": "https://github.com/phpstan/phpstan/issues",
                "security": "https://github.com/phpstan/phpstan/security/policy",
                "source": "https://github.com/phpstan/phpstan-src"
            },
            "funding": [
                {
                    "url": "https://github.com/ondrejmirtes",
                    "type": "github"
                },
                {
                    "url": "https://github.com/phpstan",
                    "type": "github"
                },
                {
                    "url": "https://tidelift.com/funding/github/packagist/phpstan/phpstan",
                    "type": "tidelift"
                }
            ],
<<<<<<< HEAD
            "time": "2024-01-08T12:32:40+00:00"
=======
            "time": "2024-01-15T10:43:00+00:00"
>>>>>>> e6a7632b
        },
        {
            "name": "phpunit/php-code-coverage",
            "version": "9.2.30",
            "source": {
                "type": "git",
                "url": "https://github.com/sebastianbergmann/php-code-coverage.git",
                "reference": "ca2bd87d2f9215904682a9cb9bb37dda98e76089"
            },
            "dist": {
                "type": "zip",
                "url": "https://api.github.com/repos/sebastianbergmann/php-code-coverage/zipball/ca2bd87d2f9215904682a9cb9bb37dda98e76089",
                "reference": "ca2bd87d2f9215904682a9cb9bb37dda98e76089",
                "shasum": ""
            },
            "require": {
                "ext-dom": "*",
                "ext-libxml": "*",
                "ext-xmlwriter": "*",
                "nikic/php-parser": "^4.18 || ^5.0",
                "php": ">=7.3",
                "phpunit/php-file-iterator": "^3.0.3",
                "phpunit/php-text-template": "^2.0.2",
                "sebastian/code-unit-reverse-lookup": "^2.0.2",
                "sebastian/complexity": "^2.0",
                "sebastian/environment": "^5.1.2",
                "sebastian/lines-of-code": "^1.0.3",
                "sebastian/version": "^3.0.1",
                "theseer/tokenizer": "^1.2.0"
            },
            "require-dev": {
                "phpunit/phpunit": "^9.3"
            },
            "suggest": {
                "ext-pcov": "PHP extension that provides line coverage",
                "ext-xdebug": "PHP extension that provides line coverage as well as branch and path coverage"
            },
            "type": "library",
            "extra": {
                "branch-alias": {
                    "dev-master": "9.2-dev"
                }
            },
            "autoload": {
                "classmap": [
                    "src/"
                ]
            },
            "notification-url": "https://packagist.org/downloads/",
            "license": [
                "BSD-3-Clause"
            ],
            "authors": [
                {
                    "name": "Sebastian Bergmann",
                    "email": "sebastian@phpunit.de",
                    "role": "lead"
                }
            ],
            "description": "Library that provides collection, processing, and rendering functionality for PHP code coverage information.",
            "homepage": "https://github.com/sebastianbergmann/php-code-coverage",
            "keywords": [
                "coverage",
                "testing",
                "xunit"
            ],
            "support": {
                "issues": "https://github.com/sebastianbergmann/php-code-coverage/issues",
                "security": "https://github.com/sebastianbergmann/php-code-coverage/security/policy",
                "source": "https://github.com/sebastianbergmann/php-code-coverage/tree/9.2.30"
            },
            "funding": [
                {
                    "url": "https://github.com/sebastianbergmann",
                    "type": "github"
                }
            ],
            "time": "2023-12-22T06:47:57+00:00"
        },
        {
            "name": "phpunit/php-file-iterator",
            "version": "3.0.6",
            "source": {
                "type": "git",
                "url": "https://github.com/sebastianbergmann/php-file-iterator.git",
                "reference": "cf1c2e7c203ac650e352f4cc675a7021e7d1b3cf"
            },
            "dist": {
                "type": "zip",
                "url": "https://api.github.com/repos/sebastianbergmann/php-file-iterator/zipball/cf1c2e7c203ac650e352f4cc675a7021e7d1b3cf",
                "reference": "cf1c2e7c203ac650e352f4cc675a7021e7d1b3cf",
                "shasum": ""
            },
            "require": {
                "php": ">=7.3"
            },
            "require-dev": {
                "phpunit/phpunit": "^9.3"
            },
            "type": "library",
            "extra": {
                "branch-alias": {
                    "dev-master": "3.0-dev"
                }
            },
            "autoload": {
                "classmap": [
                    "src/"
                ]
            },
            "notification-url": "https://packagist.org/downloads/",
            "license": [
                "BSD-3-Clause"
            ],
            "authors": [
                {
                    "name": "Sebastian Bergmann",
                    "email": "sebastian@phpunit.de",
                    "role": "lead"
                }
            ],
            "description": "FilterIterator implementation that filters files based on a list of suffixes.",
            "homepage": "https://github.com/sebastianbergmann/php-file-iterator/",
            "keywords": [
                "filesystem",
                "iterator"
            ],
            "support": {
                "issues": "https://github.com/sebastianbergmann/php-file-iterator/issues",
                "source": "https://github.com/sebastianbergmann/php-file-iterator/tree/3.0.6"
            },
            "funding": [
                {
                    "url": "https://github.com/sebastianbergmann",
                    "type": "github"
                }
            ],
            "time": "2021-12-02T12:48:52+00:00"
        },
        {
            "name": "phpunit/php-invoker",
            "version": "3.1.1",
            "source": {
                "type": "git",
                "url": "https://github.com/sebastianbergmann/php-invoker.git",
                "reference": "5a10147d0aaf65b58940a0b72f71c9ac0423cc67"
            },
            "dist": {
                "type": "zip",
                "url": "https://api.github.com/repos/sebastianbergmann/php-invoker/zipball/5a10147d0aaf65b58940a0b72f71c9ac0423cc67",
                "reference": "5a10147d0aaf65b58940a0b72f71c9ac0423cc67",
                "shasum": ""
            },
            "require": {
                "php": ">=7.3"
            },
            "require-dev": {
                "ext-pcntl": "*",
                "phpunit/phpunit": "^9.3"
            },
            "suggest": {
                "ext-pcntl": "*"
            },
            "type": "library",
            "extra": {
                "branch-alias": {
                    "dev-master": "3.1-dev"
                }
            },
            "autoload": {
                "classmap": [
                    "src/"
                ]
            },
            "notification-url": "https://packagist.org/downloads/",
            "license": [
                "BSD-3-Clause"
            ],
            "authors": [
                {
                    "name": "Sebastian Bergmann",
                    "email": "sebastian@phpunit.de",
                    "role": "lead"
                }
            ],
            "description": "Invoke callables with a timeout",
            "homepage": "https://github.com/sebastianbergmann/php-invoker/",
            "keywords": [
                "process"
            ],
            "support": {
                "issues": "https://github.com/sebastianbergmann/php-invoker/issues",
                "source": "https://github.com/sebastianbergmann/php-invoker/tree/3.1.1"
            },
            "funding": [
                {
                    "url": "https://github.com/sebastianbergmann",
                    "type": "github"
                }
            ],
            "time": "2020-09-28T05:58:55+00:00"
        },
        {
            "name": "phpunit/php-text-template",
            "version": "2.0.4",
            "source": {
                "type": "git",
                "url": "https://github.com/sebastianbergmann/php-text-template.git",
                "reference": "5da5f67fc95621df9ff4c4e5a84d6a8a2acf7c28"
            },
            "dist": {
                "type": "zip",
                "url": "https://api.github.com/repos/sebastianbergmann/php-text-template/zipball/5da5f67fc95621df9ff4c4e5a84d6a8a2acf7c28",
                "reference": "5da5f67fc95621df9ff4c4e5a84d6a8a2acf7c28",
                "shasum": ""
            },
            "require": {
                "php": ">=7.3"
            },
            "require-dev": {
                "phpunit/phpunit": "^9.3"
            },
            "type": "library",
            "extra": {
                "branch-alias": {
                    "dev-master": "2.0-dev"
                }
            },
            "autoload": {
                "classmap": [
                    "src/"
                ]
            },
            "notification-url": "https://packagist.org/downloads/",
            "license": [
                "BSD-3-Clause"
            ],
            "authors": [
                {
                    "name": "Sebastian Bergmann",
                    "email": "sebastian@phpunit.de",
                    "role": "lead"
                }
            ],
            "description": "Simple template engine.",
            "homepage": "https://github.com/sebastianbergmann/php-text-template/",
            "keywords": [
                "template"
            ],
            "support": {
                "issues": "https://github.com/sebastianbergmann/php-text-template/issues",
                "source": "https://github.com/sebastianbergmann/php-text-template/tree/2.0.4"
            },
            "funding": [
                {
                    "url": "https://github.com/sebastianbergmann",
                    "type": "github"
                }
            ],
            "time": "2020-10-26T05:33:50+00:00"
        },
        {
            "name": "phpunit/php-timer",
            "version": "5.0.3",
            "source": {
                "type": "git",
                "url": "https://github.com/sebastianbergmann/php-timer.git",
                "reference": "5a63ce20ed1b5bf577850e2c4e87f4aa902afbd2"
            },
            "dist": {
                "type": "zip",
                "url": "https://api.github.com/repos/sebastianbergmann/php-timer/zipball/5a63ce20ed1b5bf577850e2c4e87f4aa902afbd2",
                "reference": "5a63ce20ed1b5bf577850e2c4e87f4aa902afbd2",
                "shasum": ""
            },
            "require": {
                "php": ">=7.3"
            },
            "require-dev": {
                "phpunit/phpunit": "^9.3"
            },
            "type": "library",
            "extra": {
                "branch-alias": {
                    "dev-master": "5.0-dev"
                }
            },
            "autoload": {
                "classmap": [
                    "src/"
                ]
            },
            "notification-url": "https://packagist.org/downloads/",
            "license": [
                "BSD-3-Clause"
            ],
            "authors": [
                {
                    "name": "Sebastian Bergmann",
                    "email": "sebastian@phpunit.de",
                    "role": "lead"
                }
            ],
            "description": "Utility class for timing",
            "homepage": "https://github.com/sebastianbergmann/php-timer/",
            "keywords": [
                "timer"
            ],
            "support": {
                "issues": "https://github.com/sebastianbergmann/php-timer/issues",
                "source": "https://github.com/sebastianbergmann/php-timer/tree/5.0.3"
            },
            "funding": [
                {
                    "url": "https://github.com/sebastianbergmann",
                    "type": "github"
                }
            ],
            "time": "2020-10-26T13:16:10+00:00"
        },
        {
            "name": "phpunit/phpunit",
            "version": "9.6.15",
            "source": {
                "type": "git",
                "url": "https://github.com/sebastianbergmann/phpunit.git",
                "reference": "05017b80304e0eb3f31d90194a563fd53a6021f1"
            },
            "dist": {
                "type": "zip",
                "url": "https://api.github.com/repos/sebastianbergmann/phpunit/zipball/05017b80304e0eb3f31d90194a563fd53a6021f1",
                "reference": "05017b80304e0eb3f31d90194a563fd53a6021f1",
                "shasum": ""
            },
            "require": {
                "doctrine/instantiator": "^1.3.1 || ^2",
                "ext-dom": "*",
                "ext-json": "*",
                "ext-libxml": "*",
                "ext-mbstring": "*",
                "ext-xml": "*",
                "ext-xmlwriter": "*",
                "myclabs/deep-copy": "^1.10.1",
                "phar-io/manifest": "^2.0.3",
                "phar-io/version": "^3.0.2",
                "php": ">=7.3",
                "phpunit/php-code-coverage": "^9.2.28",
                "phpunit/php-file-iterator": "^3.0.5",
                "phpunit/php-invoker": "^3.1.1",
                "phpunit/php-text-template": "^2.0.3",
                "phpunit/php-timer": "^5.0.2",
                "sebastian/cli-parser": "^1.0.1",
                "sebastian/code-unit": "^1.0.6",
                "sebastian/comparator": "^4.0.8",
                "sebastian/diff": "^4.0.3",
                "sebastian/environment": "^5.1.3",
                "sebastian/exporter": "^4.0.5",
                "sebastian/global-state": "^5.0.1",
                "sebastian/object-enumerator": "^4.0.3",
                "sebastian/resource-operations": "^3.0.3",
                "sebastian/type": "^3.2",
                "sebastian/version": "^3.0.2"
            },
            "suggest": {
                "ext-soap": "To be able to generate mocks based on WSDL files",
                "ext-xdebug": "PHP extension that provides line coverage as well as branch and path coverage"
            },
            "bin": [
                "phpunit"
            ],
            "type": "library",
            "extra": {
                "branch-alias": {
                    "dev-master": "9.6-dev"
                }
            },
            "autoload": {
                "files": [
                    "src/Framework/Assert/Functions.php"
                ],
                "classmap": [
                    "src/"
                ]
            },
            "notification-url": "https://packagist.org/downloads/",
            "license": [
                "BSD-3-Clause"
            ],
            "authors": [
                {
                    "name": "Sebastian Bergmann",
                    "email": "sebastian@phpunit.de",
                    "role": "lead"
                }
            ],
            "description": "The PHP Unit Testing framework.",
            "homepage": "https://phpunit.de/",
            "keywords": [
                "phpunit",
                "testing",
                "xunit"
            ],
            "support": {
                "issues": "https://github.com/sebastianbergmann/phpunit/issues",
                "security": "https://github.com/sebastianbergmann/phpunit/security/policy",
                "source": "https://github.com/sebastianbergmann/phpunit/tree/9.6.15"
            },
            "funding": [
                {
                    "url": "https://phpunit.de/sponsors.html",
                    "type": "custom"
                },
                {
                    "url": "https://github.com/sebastianbergmann",
                    "type": "github"
                },
                {
                    "url": "https://tidelift.com/funding/github/packagist/phpunit/phpunit",
                    "type": "tidelift"
                }
            ],
            "time": "2023-12-01T16:55:19+00:00"
        },
        {
            "name": "psr/container",
            "version": "2.0.2",
            "source": {
                "type": "git",
                "url": "https://github.com/php-fig/container.git",
                "reference": "c71ecc56dfe541dbd90c5360474fbc405f8d5963"
            },
            "dist": {
                "type": "zip",
                "url": "https://api.github.com/repos/php-fig/container/zipball/c71ecc56dfe541dbd90c5360474fbc405f8d5963",
                "reference": "c71ecc56dfe541dbd90c5360474fbc405f8d5963",
                "shasum": ""
            },
            "require": {
                "php": ">=7.4.0"
            },
            "type": "library",
            "extra": {
                "branch-alias": {
                    "dev-master": "2.0.x-dev"
                }
            },
            "autoload": {
                "psr-4": {
                    "Psr\\Container\\": "src/"
                }
            },
            "notification-url": "https://packagist.org/downloads/",
            "license": [
                "MIT"
            ],
            "authors": [
                {
                    "name": "PHP-FIG",
                    "homepage": "https://www.php-fig.org/"
                }
            ],
            "description": "Common Container Interface (PHP FIG PSR-11)",
            "homepage": "https://github.com/php-fig/container",
            "keywords": [
                "PSR-11",
                "container",
                "container-interface",
                "container-interop",
                "psr"
            ],
            "support": {
                "issues": "https://github.com/php-fig/container/issues",
                "source": "https://github.com/php-fig/container/tree/2.0.2"
            },
            "time": "2021-11-05T16:47:00+00:00"
        },
        {
            "name": "rregeer/phpunit-coverage-check",
            "version": "0.3.1",
            "source": {
                "type": "git",
                "url": "https://github.com/richardregeer/phpunit-coverage-check.git",
                "reference": "9618fa74477fbc448c1b0599bef5153d170094bd"
            },
            "dist": {
                "type": "zip",
                "url": "https://api.github.com/repos/richardregeer/phpunit-coverage-check/zipball/9618fa74477fbc448c1b0599bef5153d170094bd",
                "reference": "9618fa74477fbc448c1b0599bef5153d170094bd",
                "shasum": ""
            },
            "require": {
                "php": ">=7.0.0"
            },
            "bin": [
                "bin/coverage-check"
            ],
            "type": "library",
            "notification-url": "https://packagist.org/downloads/",
            "license": [
                "MIT"
            ],
            "authors": [
                {
                    "name": "Richard Regeer",
                    "email": "rich2309@gmail.com"
                }
            ],
            "description": "Check the code coverage using the clover report of phpunit",
            "keywords": [
                "ci",
                "code coverage",
                "php",
                "phpunit",
                "testing",
                "unittest"
            ],
            "support": {
                "issues": "https://github.com/richardregeer/phpunit-coverage-check/issues",
                "source": "https://github.com/richardregeer/phpunit-coverage-check/tree/0.3.1"
            },
            "time": "2019-10-14T07:04:13+00:00"
        },
        {
            "name": "sebastian/cli-parser",
            "version": "1.0.1",
            "source": {
                "type": "git",
                "url": "https://github.com/sebastianbergmann/cli-parser.git",
                "reference": "442e7c7e687e42adc03470c7b668bc4b2402c0b2"
            },
            "dist": {
                "type": "zip",
                "url": "https://api.github.com/repos/sebastianbergmann/cli-parser/zipball/442e7c7e687e42adc03470c7b668bc4b2402c0b2",
                "reference": "442e7c7e687e42adc03470c7b668bc4b2402c0b2",
                "shasum": ""
            },
            "require": {
                "php": ">=7.3"
            },
            "require-dev": {
                "phpunit/phpunit": "^9.3"
            },
            "type": "library",
            "extra": {
                "branch-alias": {
                    "dev-master": "1.0-dev"
                }
            },
            "autoload": {
                "classmap": [
                    "src/"
                ]
            },
            "notification-url": "https://packagist.org/downloads/",
            "license": [
                "BSD-3-Clause"
            ],
            "authors": [
                {
                    "name": "Sebastian Bergmann",
                    "email": "sebastian@phpunit.de",
                    "role": "lead"
                }
            ],
            "description": "Library for parsing CLI options",
            "homepage": "https://github.com/sebastianbergmann/cli-parser",
            "support": {
                "issues": "https://github.com/sebastianbergmann/cli-parser/issues",
                "source": "https://github.com/sebastianbergmann/cli-parser/tree/1.0.1"
            },
            "funding": [
                {
                    "url": "https://github.com/sebastianbergmann",
                    "type": "github"
                }
            ],
            "time": "2020-09-28T06:08:49+00:00"
        },
        {
            "name": "sebastian/code-unit",
            "version": "1.0.8",
            "source": {
                "type": "git",
                "url": "https://github.com/sebastianbergmann/code-unit.git",
                "reference": "1fc9f64c0927627ef78ba436c9b17d967e68e120"
            },
            "dist": {
                "type": "zip",
                "url": "https://api.github.com/repos/sebastianbergmann/code-unit/zipball/1fc9f64c0927627ef78ba436c9b17d967e68e120",
                "reference": "1fc9f64c0927627ef78ba436c9b17d967e68e120",
                "shasum": ""
            },
            "require": {
                "php": ">=7.3"
            },
            "require-dev": {
                "phpunit/phpunit": "^9.3"
            },
            "type": "library",
            "extra": {
                "branch-alias": {
                    "dev-master": "1.0-dev"
                }
            },
            "autoload": {
                "classmap": [
                    "src/"
                ]
            },
            "notification-url": "https://packagist.org/downloads/",
            "license": [
                "BSD-3-Clause"
            ],
            "authors": [
                {
                    "name": "Sebastian Bergmann",
                    "email": "sebastian@phpunit.de",
                    "role": "lead"
                }
            ],
            "description": "Collection of value objects that represent the PHP code units",
            "homepage": "https://github.com/sebastianbergmann/code-unit",
            "support": {
                "issues": "https://github.com/sebastianbergmann/code-unit/issues",
                "source": "https://github.com/sebastianbergmann/code-unit/tree/1.0.8"
            },
            "funding": [
                {
                    "url": "https://github.com/sebastianbergmann",
                    "type": "github"
                }
            ],
            "time": "2020-10-26T13:08:54+00:00"
        },
        {
            "name": "sebastian/code-unit-reverse-lookup",
            "version": "2.0.3",
            "source": {
                "type": "git",
                "url": "https://github.com/sebastianbergmann/code-unit-reverse-lookup.git",
                "reference": "ac91f01ccec49fb77bdc6fd1e548bc70f7faa3e5"
            },
            "dist": {
                "type": "zip",
                "url": "https://api.github.com/repos/sebastianbergmann/code-unit-reverse-lookup/zipball/ac91f01ccec49fb77bdc6fd1e548bc70f7faa3e5",
                "reference": "ac91f01ccec49fb77bdc6fd1e548bc70f7faa3e5",
                "shasum": ""
            },
            "require": {
                "php": ">=7.3"
            },
            "require-dev": {
                "phpunit/phpunit": "^9.3"
            },
            "type": "library",
            "extra": {
                "branch-alias": {
                    "dev-master": "2.0-dev"
                }
            },
            "autoload": {
                "classmap": [
                    "src/"
                ]
            },
            "notification-url": "https://packagist.org/downloads/",
            "license": [
                "BSD-3-Clause"
            ],
            "authors": [
                {
                    "name": "Sebastian Bergmann",
                    "email": "sebastian@phpunit.de"
                }
            ],
            "description": "Looks up which function or method a line of code belongs to",
            "homepage": "https://github.com/sebastianbergmann/code-unit-reverse-lookup/",
            "support": {
                "issues": "https://github.com/sebastianbergmann/code-unit-reverse-lookup/issues",
                "source": "https://github.com/sebastianbergmann/code-unit-reverse-lookup/tree/2.0.3"
            },
            "funding": [
                {
                    "url": "https://github.com/sebastianbergmann",
                    "type": "github"
                }
            ],
            "time": "2020-09-28T05:30:19+00:00"
        },
        {
            "name": "sebastian/comparator",
            "version": "4.0.8",
            "source": {
                "type": "git",
                "url": "https://github.com/sebastianbergmann/comparator.git",
                "reference": "fa0f136dd2334583309d32b62544682ee972b51a"
            },
            "dist": {
                "type": "zip",
                "url": "https://api.github.com/repos/sebastianbergmann/comparator/zipball/fa0f136dd2334583309d32b62544682ee972b51a",
                "reference": "fa0f136dd2334583309d32b62544682ee972b51a",
                "shasum": ""
            },
            "require": {
                "php": ">=7.3",
                "sebastian/diff": "^4.0",
                "sebastian/exporter": "^4.0"
            },
            "require-dev": {
                "phpunit/phpunit": "^9.3"
            },
            "type": "library",
            "extra": {
                "branch-alias": {
                    "dev-master": "4.0-dev"
                }
            },
            "autoload": {
                "classmap": [
                    "src/"
                ]
            },
            "notification-url": "https://packagist.org/downloads/",
            "license": [
                "BSD-3-Clause"
            ],
            "authors": [
                {
                    "name": "Sebastian Bergmann",
                    "email": "sebastian@phpunit.de"
                },
                {
                    "name": "Jeff Welch",
                    "email": "whatthejeff@gmail.com"
                },
                {
                    "name": "Volker Dusch",
                    "email": "github@wallbash.com"
                },
                {
                    "name": "Bernhard Schussek",
                    "email": "bschussek@2bepublished.at"
                }
            ],
            "description": "Provides the functionality to compare PHP values for equality",
            "homepage": "https://github.com/sebastianbergmann/comparator",
            "keywords": [
                "comparator",
                "compare",
                "equality"
            ],
            "support": {
                "issues": "https://github.com/sebastianbergmann/comparator/issues",
                "source": "https://github.com/sebastianbergmann/comparator/tree/4.0.8"
            },
            "funding": [
                {
                    "url": "https://github.com/sebastianbergmann",
                    "type": "github"
                }
            ],
            "time": "2022-09-14T12:41:17+00:00"
        },
        {
            "name": "sebastian/complexity",
            "version": "2.0.3",
            "source": {
                "type": "git",
                "url": "https://github.com/sebastianbergmann/complexity.git",
                "reference": "25f207c40d62b8b7aa32f5ab026c53561964053a"
            },
            "dist": {
                "type": "zip",
                "url": "https://api.github.com/repos/sebastianbergmann/complexity/zipball/25f207c40d62b8b7aa32f5ab026c53561964053a",
                "reference": "25f207c40d62b8b7aa32f5ab026c53561964053a",
                "shasum": ""
            },
            "require": {
                "nikic/php-parser": "^4.18 || ^5.0",
                "php": ">=7.3"
            },
            "require-dev": {
                "phpunit/phpunit": "^9.3"
            },
            "type": "library",
            "extra": {
                "branch-alias": {
                    "dev-master": "2.0-dev"
                }
            },
            "autoload": {
                "classmap": [
                    "src/"
                ]
            },
            "notification-url": "https://packagist.org/downloads/",
            "license": [
                "BSD-3-Clause"
            ],
            "authors": [
                {
                    "name": "Sebastian Bergmann",
                    "email": "sebastian@phpunit.de",
                    "role": "lead"
                }
            ],
            "description": "Library for calculating the complexity of PHP code units",
            "homepage": "https://github.com/sebastianbergmann/complexity",
            "support": {
                "issues": "https://github.com/sebastianbergmann/complexity/issues",
                "source": "https://github.com/sebastianbergmann/complexity/tree/2.0.3"
            },
            "funding": [
                {
                    "url": "https://github.com/sebastianbergmann",
                    "type": "github"
                }
            ],
            "time": "2023-12-22T06:19:30+00:00"
        },
        {
            "name": "sebastian/diff",
            "version": "4.0.5",
            "source": {
                "type": "git",
                "url": "https://github.com/sebastianbergmann/diff.git",
                "reference": "74be17022044ebaaecfdf0c5cd504fc9cd5a7131"
            },
            "dist": {
                "type": "zip",
                "url": "https://api.github.com/repos/sebastianbergmann/diff/zipball/74be17022044ebaaecfdf0c5cd504fc9cd5a7131",
                "reference": "74be17022044ebaaecfdf0c5cd504fc9cd5a7131",
                "shasum": ""
            },
            "require": {
                "php": ">=7.3"
            },
            "require-dev": {
                "phpunit/phpunit": "^9.3",
                "symfony/process": "^4.2 || ^5"
            },
            "type": "library",
            "extra": {
                "branch-alias": {
                    "dev-master": "4.0-dev"
                }
            },
            "autoload": {
                "classmap": [
                    "src/"
                ]
            },
            "notification-url": "https://packagist.org/downloads/",
            "license": [
                "BSD-3-Clause"
            ],
            "authors": [
                {
                    "name": "Sebastian Bergmann",
                    "email": "sebastian@phpunit.de"
                },
                {
                    "name": "Kore Nordmann",
                    "email": "mail@kore-nordmann.de"
                }
            ],
            "description": "Diff implementation",
            "homepage": "https://github.com/sebastianbergmann/diff",
            "keywords": [
                "diff",
                "udiff",
                "unidiff",
                "unified diff"
            ],
            "support": {
                "issues": "https://github.com/sebastianbergmann/diff/issues",
                "source": "https://github.com/sebastianbergmann/diff/tree/4.0.5"
            },
            "funding": [
                {
                    "url": "https://github.com/sebastianbergmann",
                    "type": "github"
                }
            ],
            "time": "2023-05-07T05:35:17+00:00"
        },
        {
            "name": "sebastian/environment",
            "version": "5.1.5",
            "source": {
                "type": "git",
                "url": "https://github.com/sebastianbergmann/environment.git",
                "reference": "830c43a844f1f8d5b7a1f6d6076b784454d8b7ed"
            },
            "dist": {
                "type": "zip",
                "url": "https://api.github.com/repos/sebastianbergmann/environment/zipball/830c43a844f1f8d5b7a1f6d6076b784454d8b7ed",
                "reference": "830c43a844f1f8d5b7a1f6d6076b784454d8b7ed",
                "shasum": ""
            },
            "require": {
                "php": ">=7.3"
            },
            "require-dev": {
                "phpunit/phpunit": "^9.3"
            },
            "suggest": {
                "ext-posix": "*"
            },
            "type": "library",
            "extra": {
                "branch-alias": {
                    "dev-master": "5.1-dev"
                }
            },
            "autoload": {
                "classmap": [
                    "src/"
                ]
            },
            "notification-url": "https://packagist.org/downloads/",
            "license": [
                "BSD-3-Clause"
            ],
            "authors": [
                {
                    "name": "Sebastian Bergmann",
                    "email": "sebastian@phpunit.de"
                }
            ],
            "description": "Provides functionality to handle HHVM/PHP environments",
            "homepage": "http://www.github.com/sebastianbergmann/environment",
            "keywords": [
                "Xdebug",
                "environment",
                "hhvm"
            ],
            "support": {
                "issues": "https://github.com/sebastianbergmann/environment/issues",
                "source": "https://github.com/sebastianbergmann/environment/tree/5.1.5"
            },
            "funding": [
                {
                    "url": "https://github.com/sebastianbergmann",
                    "type": "github"
                }
            ],
            "time": "2023-02-03T06:03:51+00:00"
        },
        {
            "name": "sebastian/exporter",
            "version": "4.0.5",
            "source": {
                "type": "git",
                "url": "https://github.com/sebastianbergmann/exporter.git",
                "reference": "ac230ed27f0f98f597c8a2b6eb7ac563af5e5b9d"
            },
            "dist": {
                "type": "zip",
                "url": "https://api.github.com/repos/sebastianbergmann/exporter/zipball/ac230ed27f0f98f597c8a2b6eb7ac563af5e5b9d",
                "reference": "ac230ed27f0f98f597c8a2b6eb7ac563af5e5b9d",
                "shasum": ""
            },
            "require": {
                "php": ">=7.3",
                "sebastian/recursion-context": "^4.0"
            },
            "require-dev": {
                "ext-mbstring": "*",
                "phpunit/phpunit": "^9.3"
            },
            "type": "library",
            "extra": {
                "branch-alias": {
                    "dev-master": "4.0-dev"
                }
            },
            "autoload": {
                "classmap": [
                    "src/"
                ]
            },
            "notification-url": "https://packagist.org/downloads/",
            "license": [
                "BSD-3-Clause"
            ],
            "authors": [
                {
                    "name": "Sebastian Bergmann",
                    "email": "sebastian@phpunit.de"
                },
                {
                    "name": "Jeff Welch",
                    "email": "whatthejeff@gmail.com"
                },
                {
                    "name": "Volker Dusch",
                    "email": "github@wallbash.com"
                },
                {
                    "name": "Adam Harvey",
                    "email": "aharvey@php.net"
                },
                {
                    "name": "Bernhard Schussek",
                    "email": "bschussek@gmail.com"
                }
            ],
            "description": "Provides the functionality to export PHP variables for visualization",
            "homepage": "https://www.github.com/sebastianbergmann/exporter",
            "keywords": [
                "export",
                "exporter"
            ],
            "support": {
                "issues": "https://github.com/sebastianbergmann/exporter/issues",
                "source": "https://github.com/sebastianbergmann/exporter/tree/4.0.5"
            },
            "funding": [
                {
                    "url": "https://github.com/sebastianbergmann",
                    "type": "github"
                }
            ],
            "time": "2022-09-14T06:03:37+00:00"
        },
        {
            "name": "sebastian/global-state",
            "version": "5.0.6",
            "source": {
                "type": "git",
                "url": "https://github.com/sebastianbergmann/global-state.git",
                "reference": "bde739e7565280bda77be70044ac1047bc007e34"
            },
            "dist": {
                "type": "zip",
                "url": "https://api.github.com/repos/sebastianbergmann/global-state/zipball/bde739e7565280bda77be70044ac1047bc007e34",
                "reference": "bde739e7565280bda77be70044ac1047bc007e34",
                "shasum": ""
            },
            "require": {
                "php": ">=7.3",
                "sebastian/object-reflector": "^2.0",
                "sebastian/recursion-context": "^4.0"
            },
            "require-dev": {
                "ext-dom": "*",
                "phpunit/phpunit": "^9.3"
            },
            "suggest": {
                "ext-uopz": "*"
            },
            "type": "library",
            "extra": {
                "branch-alias": {
                    "dev-master": "5.0-dev"
                }
            },
            "autoload": {
                "classmap": [
                    "src/"
                ]
            },
            "notification-url": "https://packagist.org/downloads/",
            "license": [
                "BSD-3-Clause"
            ],
            "authors": [
                {
                    "name": "Sebastian Bergmann",
                    "email": "sebastian@phpunit.de"
                }
            ],
            "description": "Snapshotting of global state",
            "homepage": "http://www.github.com/sebastianbergmann/global-state",
            "keywords": [
                "global state"
            ],
            "support": {
                "issues": "https://github.com/sebastianbergmann/global-state/issues",
                "source": "https://github.com/sebastianbergmann/global-state/tree/5.0.6"
            },
            "funding": [
                {
                    "url": "https://github.com/sebastianbergmann",
                    "type": "github"
                }
            ],
            "time": "2023-08-02T09:26:13+00:00"
        },
        {
            "name": "sebastian/lines-of-code",
            "version": "1.0.4",
            "source": {
                "type": "git",
                "url": "https://github.com/sebastianbergmann/lines-of-code.git",
                "reference": "e1e4a170560925c26d424b6a03aed157e7dcc5c5"
            },
            "dist": {
                "type": "zip",
                "url": "https://api.github.com/repos/sebastianbergmann/lines-of-code/zipball/e1e4a170560925c26d424b6a03aed157e7dcc5c5",
                "reference": "e1e4a170560925c26d424b6a03aed157e7dcc5c5",
                "shasum": ""
            },
            "require": {
                "nikic/php-parser": "^4.18 || ^5.0",
                "php": ">=7.3"
            },
            "require-dev": {
                "phpunit/phpunit": "^9.3"
            },
            "type": "library",
            "extra": {
                "branch-alias": {
                    "dev-master": "1.0-dev"
                }
            },
            "autoload": {
                "classmap": [
                    "src/"
                ]
            },
            "notification-url": "https://packagist.org/downloads/",
            "license": [
                "BSD-3-Clause"
            ],
            "authors": [
                {
                    "name": "Sebastian Bergmann",
                    "email": "sebastian@phpunit.de",
                    "role": "lead"
                }
            ],
            "description": "Library for counting the lines of code in PHP source code",
            "homepage": "https://github.com/sebastianbergmann/lines-of-code",
            "support": {
                "issues": "https://github.com/sebastianbergmann/lines-of-code/issues",
                "source": "https://github.com/sebastianbergmann/lines-of-code/tree/1.0.4"
            },
            "funding": [
                {
                    "url": "https://github.com/sebastianbergmann",
                    "type": "github"
                }
            ],
            "time": "2023-12-22T06:20:34+00:00"
        },
        {
            "name": "sebastian/object-enumerator",
            "version": "4.0.4",
            "source": {
                "type": "git",
                "url": "https://github.com/sebastianbergmann/object-enumerator.git",
                "reference": "5c9eeac41b290a3712d88851518825ad78f45c71"
            },
            "dist": {
                "type": "zip",
                "url": "https://api.github.com/repos/sebastianbergmann/object-enumerator/zipball/5c9eeac41b290a3712d88851518825ad78f45c71",
                "reference": "5c9eeac41b290a3712d88851518825ad78f45c71",
                "shasum": ""
            },
            "require": {
                "php": ">=7.3",
                "sebastian/object-reflector": "^2.0",
                "sebastian/recursion-context": "^4.0"
            },
            "require-dev": {
                "phpunit/phpunit": "^9.3"
            },
            "type": "library",
            "extra": {
                "branch-alias": {
                    "dev-master": "4.0-dev"
                }
            },
            "autoload": {
                "classmap": [
                    "src/"
                ]
            },
            "notification-url": "https://packagist.org/downloads/",
            "license": [
                "BSD-3-Clause"
            ],
            "authors": [
                {
                    "name": "Sebastian Bergmann",
                    "email": "sebastian@phpunit.de"
                }
            ],
            "description": "Traverses array structures and object graphs to enumerate all referenced objects",
            "homepage": "https://github.com/sebastianbergmann/object-enumerator/",
            "support": {
                "issues": "https://github.com/sebastianbergmann/object-enumerator/issues",
                "source": "https://github.com/sebastianbergmann/object-enumerator/tree/4.0.4"
            },
            "funding": [
                {
                    "url": "https://github.com/sebastianbergmann",
                    "type": "github"
                }
            ],
            "time": "2020-10-26T13:12:34+00:00"
        },
        {
            "name": "sebastian/object-reflector",
            "version": "2.0.4",
            "source": {
                "type": "git",
                "url": "https://github.com/sebastianbergmann/object-reflector.git",
                "reference": "b4f479ebdbf63ac605d183ece17d8d7fe49c15c7"
            },
            "dist": {
                "type": "zip",
                "url": "https://api.github.com/repos/sebastianbergmann/object-reflector/zipball/b4f479ebdbf63ac605d183ece17d8d7fe49c15c7",
                "reference": "b4f479ebdbf63ac605d183ece17d8d7fe49c15c7",
                "shasum": ""
            },
            "require": {
                "php": ">=7.3"
            },
            "require-dev": {
                "phpunit/phpunit": "^9.3"
            },
            "type": "library",
            "extra": {
                "branch-alias": {
                    "dev-master": "2.0-dev"
                }
            },
            "autoload": {
                "classmap": [
                    "src/"
                ]
            },
            "notification-url": "https://packagist.org/downloads/",
            "license": [
                "BSD-3-Clause"
            ],
            "authors": [
                {
                    "name": "Sebastian Bergmann",
                    "email": "sebastian@phpunit.de"
                }
            ],
            "description": "Allows reflection of object attributes, including inherited and non-public ones",
            "homepage": "https://github.com/sebastianbergmann/object-reflector/",
            "support": {
                "issues": "https://github.com/sebastianbergmann/object-reflector/issues",
                "source": "https://github.com/sebastianbergmann/object-reflector/tree/2.0.4"
            },
            "funding": [
                {
                    "url": "https://github.com/sebastianbergmann",
                    "type": "github"
                }
            ],
            "time": "2020-10-26T13:14:26+00:00"
        },
        {
            "name": "sebastian/recursion-context",
            "version": "4.0.5",
            "source": {
                "type": "git",
                "url": "https://github.com/sebastianbergmann/recursion-context.git",
                "reference": "e75bd0f07204fec2a0af9b0f3cfe97d05f92efc1"
            },
            "dist": {
                "type": "zip",
                "url": "https://api.github.com/repos/sebastianbergmann/recursion-context/zipball/e75bd0f07204fec2a0af9b0f3cfe97d05f92efc1",
                "reference": "e75bd0f07204fec2a0af9b0f3cfe97d05f92efc1",
                "shasum": ""
            },
            "require": {
                "php": ">=7.3"
            },
            "require-dev": {
                "phpunit/phpunit": "^9.3"
            },
            "type": "library",
            "extra": {
                "branch-alias": {
                    "dev-master": "4.0-dev"
                }
            },
            "autoload": {
                "classmap": [
                    "src/"
                ]
            },
            "notification-url": "https://packagist.org/downloads/",
            "license": [
                "BSD-3-Clause"
            ],
            "authors": [
                {
                    "name": "Sebastian Bergmann",
                    "email": "sebastian@phpunit.de"
                },
                {
                    "name": "Jeff Welch",
                    "email": "whatthejeff@gmail.com"
                },
                {
                    "name": "Adam Harvey",
                    "email": "aharvey@php.net"
                }
            ],
            "description": "Provides functionality to recursively process PHP variables",
            "homepage": "https://github.com/sebastianbergmann/recursion-context",
            "support": {
                "issues": "https://github.com/sebastianbergmann/recursion-context/issues",
                "source": "https://github.com/sebastianbergmann/recursion-context/tree/4.0.5"
            },
            "funding": [
                {
                    "url": "https://github.com/sebastianbergmann",
                    "type": "github"
                }
            ],
            "time": "2023-02-03T06:07:39+00:00"
        },
        {
            "name": "sebastian/resource-operations",
            "version": "3.0.3",
            "source": {
                "type": "git",
                "url": "https://github.com/sebastianbergmann/resource-operations.git",
                "reference": "0f4443cb3a1d92ce809899753bc0d5d5a8dd19a8"
            },
            "dist": {
                "type": "zip",
                "url": "https://api.github.com/repos/sebastianbergmann/resource-operations/zipball/0f4443cb3a1d92ce809899753bc0d5d5a8dd19a8",
                "reference": "0f4443cb3a1d92ce809899753bc0d5d5a8dd19a8",
                "shasum": ""
            },
            "require": {
                "php": ">=7.3"
            },
            "require-dev": {
                "phpunit/phpunit": "^9.0"
            },
            "type": "library",
            "extra": {
                "branch-alias": {
                    "dev-master": "3.0-dev"
                }
            },
            "autoload": {
                "classmap": [
                    "src/"
                ]
            },
            "notification-url": "https://packagist.org/downloads/",
            "license": [
                "BSD-3-Clause"
            ],
            "authors": [
                {
                    "name": "Sebastian Bergmann",
                    "email": "sebastian@phpunit.de"
                }
            ],
            "description": "Provides a list of PHP built-in functions that operate on resources",
            "homepage": "https://www.github.com/sebastianbergmann/resource-operations",
            "support": {
                "issues": "https://github.com/sebastianbergmann/resource-operations/issues",
                "source": "https://github.com/sebastianbergmann/resource-operations/tree/3.0.3"
            },
            "funding": [
                {
                    "url": "https://github.com/sebastianbergmann",
                    "type": "github"
                }
            ],
            "time": "2020-09-28T06:45:17+00:00"
        },
        {
            "name": "sebastian/type",
            "version": "3.2.1",
            "source": {
                "type": "git",
                "url": "https://github.com/sebastianbergmann/type.git",
                "reference": "75e2c2a32f5e0b3aef905b9ed0b179b953b3d7c7"
            },
            "dist": {
                "type": "zip",
                "url": "https://api.github.com/repos/sebastianbergmann/type/zipball/75e2c2a32f5e0b3aef905b9ed0b179b953b3d7c7",
                "reference": "75e2c2a32f5e0b3aef905b9ed0b179b953b3d7c7",
                "shasum": ""
            },
            "require": {
                "php": ">=7.3"
            },
            "require-dev": {
                "phpunit/phpunit": "^9.5"
            },
            "type": "library",
            "extra": {
                "branch-alias": {
                    "dev-master": "3.2-dev"
                }
            },
            "autoload": {
                "classmap": [
                    "src/"
                ]
            },
            "notification-url": "https://packagist.org/downloads/",
            "license": [
                "BSD-3-Clause"
            ],
            "authors": [
                {
                    "name": "Sebastian Bergmann",
                    "email": "sebastian@phpunit.de",
                    "role": "lead"
                }
            ],
            "description": "Collection of value objects that represent the types of the PHP type system",
            "homepage": "https://github.com/sebastianbergmann/type",
            "support": {
                "issues": "https://github.com/sebastianbergmann/type/issues",
                "source": "https://github.com/sebastianbergmann/type/tree/3.2.1"
            },
            "funding": [
                {
                    "url": "https://github.com/sebastianbergmann",
                    "type": "github"
                }
            ],
            "time": "2023-02-03T06:13:03+00:00"
        },
        {
            "name": "sebastian/version",
            "version": "3.0.2",
            "source": {
                "type": "git",
                "url": "https://github.com/sebastianbergmann/version.git",
                "reference": "c6c1022351a901512170118436c764e473f6de8c"
            },
            "dist": {
                "type": "zip",
                "url": "https://api.github.com/repos/sebastianbergmann/version/zipball/c6c1022351a901512170118436c764e473f6de8c",
                "reference": "c6c1022351a901512170118436c764e473f6de8c",
                "shasum": ""
            },
            "require": {
                "php": ">=7.3"
            },
            "type": "library",
            "extra": {
                "branch-alias": {
                    "dev-master": "3.0-dev"
                }
            },
            "autoload": {
                "classmap": [
                    "src/"
                ]
            },
            "notification-url": "https://packagist.org/downloads/",
            "license": [
                "BSD-3-Clause"
            ],
            "authors": [
                {
                    "name": "Sebastian Bergmann",
                    "email": "sebastian@phpunit.de",
                    "role": "lead"
                }
            ],
            "description": "Library that helps with managing the version number of Git-hosted PHP projects",
            "homepage": "https://github.com/sebastianbergmann/version",
            "support": {
                "issues": "https://github.com/sebastianbergmann/version/issues",
                "source": "https://github.com/sebastianbergmann/version/tree/3.0.2"
            },
            "funding": [
                {
                    "url": "https://github.com/sebastianbergmann",
                    "type": "github"
                }
            ],
            "time": "2020-09-28T06:39:44+00:00"
        },
        {
            "name": "swoole/ide-helper",
            "version": "4.8.0",
            "source": {
                "type": "git",
                "url": "https://github.com/swoole/ide-helper.git",
                "reference": "837a2b20242e3cebf0ba1168e876f0f1ca9a14e3"
            },
            "dist": {
                "type": "zip",
                "url": "https://api.github.com/repos/swoole/ide-helper/zipball/837a2b20242e3cebf0ba1168e876f0f1ca9a14e3",
                "reference": "837a2b20242e3cebf0ba1168e876f0f1ca9a14e3",
                "shasum": ""
            },
            "type": "library",
            "notification-url": "https://packagist.org/downloads/",
            "license": [
                "Apache-2.0"
            ],
            "authors": [
                {
                    "name": "Team Swoole",
                    "email": "team@swoole.com"
                }
            ],
            "description": "IDE help files for Swoole.",
            "support": {
                "issues": "https://github.com/swoole/ide-helper/issues",
                "source": "https://github.com/swoole/ide-helper/tree/4.8.0"
            },
            "funding": [
                {
                    "url": "https://gitee.com/swoole/swoole?donate=true",
                    "type": "custom"
                },
                {
                    "url": "https://github.com/swoole",
                    "type": "github"
                }
            ],
            "time": "2021-10-14T19:39:28+00:00"
        },
        {
            "name": "symfony/deprecation-contracts",
            "version": "v3.4.0",
            "source": {
                "type": "git",
                "url": "https://github.com/symfony/deprecation-contracts.git",
                "reference": "7c3aff79d10325257a001fcf92d991f24fc967cf"
            },
            "dist": {
                "type": "zip",
                "url": "https://api.github.com/repos/symfony/deprecation-contracts/zipball/7c3aff79d10325257a001fcf92d991f24fc967cf",
                "reference": "7c3aff79d10325257a001fcf92d991f24fc967cf",
                "shasum": ""
            },
            "require": {
                "php": ">=8.1"
            },
            "type": "library",
            "extra": {
                "branch-alias": {
                    "dev-main": "3.4-dev"
                },
                "thanks": {
                    "name": "symfony/contracts",
                    "url": "https://github.com/symfony/contracts"
                }
            },
            "autoload": {
                "files": [
                    "function.php"
                ]
            },
            "notification-url": "https://packagist.org/downloads/",
            "license": [
                "MIT"
            ],
            "authors": [
                {
                    "name": "Nicolas Grekas",
                    "email": "p@tchwork.com"
                },
                {
                    "name": "Symfony Community",
                    "homepage": "https://symfony.com/contributors"
                }
            ],
            "description": "A generic function and convention to trigger deprecation notices",
            "homepage": "https://symfony.com",
            "support": {
                "source": "https://github.com/symfony/deprecation-contracts/tree/v3.4.0"
            },
            "funding": [
                {
                    "url": "https://symfony.com/sponsor",
                    "type": "custom"
                },
                {
                    "url": "https://github.com/fabpot",
                    "type": "github"
                },
                {
                    "url": "https://tidelift.com/funding/github/packagist/symfony/symfony",
                    "type": "tidelift"
                }
            ],
            "time": "2023-05-23T14:45:45+00:00"
        },
        {
            "name": "theseer/tokenizer",
            "version": "1.2.2",
            "source": {
                "type": "git",
                "url": "https://github.com/theseer/tokenizer.git",
                "reference": "b2ad5003ca10d4ee50a12da31de12a5774ba6b96"
            },
            "dist": {
                "type": "zip",
                "url": "https://api.github.com/repos/theseer/tokenizer/zipball/b2ad5003ca10d4ee50a12da31de12a5774ba6b96",
                "reference": "b2ad5003ca10d4ee50a12da31de12a5774ba6b96",
                "shasum": ""
            },
            "require": {
                "ext-dom": "*",
                "ext-tokenizer": "*",
                "ext-xmlwriter": "*",
                "php": "^7.2 || ^8.0"
            },
            "type": "library",
            "autoload": {
                "classmap": [
                    "src/"
                ]
            },
            "notification-url": "https://packagist.org/downloads/",
            "license": [
                "BSD-3-Clause"
            ],
            "authors": [
                {
                    "name": "Arne Blankerts",
                    "email": "arne@blankerts.de",
                    "role": "Developer"
                }
            ],
            "description": "A small library for converting tokenized PHP source code into XML and potentially other formats",
            "support": {
                "issues": "https://github.com/theseer/tokenizer/issues",
                "source": "https://github.com/theseer/tokenizer/tree/1.2.2"
            },
            "funding": [
                {
                    "url": "https://github.com/theseer",
                    "type": "github"
                }
            ],
            "time": "2023-11-20T00:12:19+00:00"
        },
        {
            "name": "utopia-php/cli",
            "version": "0.14.0",
            "source": {
                "type": "git",
                "url": "https://github.com/utopia-php/cli.git",
                "reference": "c30ef985a4e739758a0d95eb0706b357b6d8c086"
            },
            "dist": {
                "type": "zip",
                "url": "https://api.github.com/repos/utopia-php/cli/zipball/c30ef985a4e739758a0d95eb0706b357b6d8c086",
                "reference": "c30ef985a4e739758a0d95eb0706b357b6d8c086",
                "shasum": ""
            },
            "require": {
                "php": ">=7.4",
                "utopia-php/framework": "0.*.*"
            },
            "require-dev": {
                "phpunit/phpunit": "^9.3",
                "squizlabs/php_codesniffer": "^3.6"
            },
            "type": "library",
            "autoload": {
                "psr-4": {
                    "Utopia\\CLI\\": "src/CLI"
                }
            },
            "notification-url": "https://packagist.org/downloads/",
            "license": [
                "MIT"
            ],
            "authors": [
                {
                    "name": "Eldad Fux",
                    "email": "eldad@appwrite.io"
                }
            ],
            "description": "A simple CLI library to manage command line applications",
            "keywords": [
                "cli",
                "command line",
                "framework",
                "php",
                "upf",
                "utopia"
            ],
            "support": {
                "issues": "https://github.com/utopia-php/cli/issues",
                "source": "https://github.com/utopia-php/cli/tree/0.14.0"
            },
            "time": "2022-10-09T10:19:07+00:00"
        }
    ],
    "aliases": [],
    "minimum-stability": "stable",
    "stability-flags": [],
    "prefer-stable": false,
    "prefer-lowest": false,
    "platform": {
        "ext-pdo": "*",
        "ext-mbstring": "*",
        "php": ">=8.0"
    },
    "platform-dev": [],
    "plugin-api-version": "2.6.0"
}<|MERGE_RESOLUTION|>--- conflicted
+++ resolved
@@ -269,18 +269,6 @@
         },
         {
             "name": "utopia-php/framework",
-<<<<<<< HEAD
-            "version": "0.33.0",
-            "source": {
-                "type": "git",
-                "url": "https://github.com/utopia-php/http.git",
-                "reference": "e3ff6b933082d57b48e7c4267bb605c0bf2250fd"
-            },
-            "dist": {
-                "type": "zip",
-                "url": "https://api.github.com/repos/utopia-php/http/zipball/e3ff6b933082d57b48e7c4267bb605c0bf2250fd",
-                "reference": "e3ff6b933082d57b48e7c4267bb605c0bf2250fd",
-=======
             "version": "0.33.1",
             "source": {
                 "type": "git",
@@ -291,7 +279,6 @@
                 "type": "zip",
                 "url": "https://api.github.com/repos/utopia-php/http/zipball/b745607aa1875554a0ad52e28f6db918da1ce11c",
                 "reference": "b745607aa1875554a0ad52e28f6db918da1ce11c",
->>>>>>> e6a7632b
                 "shasum": ""
             },
             "require": {
@@ -321,15 +308,9 @@
             ],
             "support": {
                 "issues": "https://github.com/utopia-php/http/issues",
-<<<<<<< HEAD
-                "source": "https://github.com/utopia-php/http/tree/0.33.0"
-            },
-            "time": "2024-01-08T13:30:27+00:00"
-=======
                 "source": "https://github.com/utopia-php/http/tree/0.33.1"
             },
             "time": "2024-01-17T16:48:32+00:00"
->>>>>>> e6a7632b
         },
         {
             "name": "utopia-php/mongo",
@@ -854,18 +835,6 @@
         },
         {
             "name": "phpstan/phpstan",
-<<<<<<< HEAD
-            "version": "1.10.55",
-            "source": {
-                "type": "git",
-                "url": "https://github.com/phpstan/phpstan.git",
-                "reference": "9a88f9d18ddf4cf54c922fbeac16c4cb164c5949"
-            },
-            "dist": {
-                "type": "zip",
-                "url": "https://api.github.com/repos/phpstan/phpstan/zipball/9a88f9d18ddf4cf54c922fbeac16c4cb164c5949",
-                "reference": "9a88f9d18ddf4cf54c922fbeac16c4cb164c5949",
-=======
             "version": "1.10.56",
             "source": {
                 "type": "git",
@@ -876,7 +845,6 @@
                 "type": "zip",
                 "url": "https://api.github.com/repos/phpstan/phpstan/zipball/27816a01aea996191ee14d010f325434c0ee76fa",
                 "reference": "27816a01aea996191ee14d010f325434c0ee76fa",
->>>>>>> e6a7632b
                 "shasum": ""
             },
             "require": {
@@ -925,11 +893,7 @@
                     "type": "tidelift"
                 }
             ],
-<<<<<<< HEAD
-            "time": "2024-01-08T12:32:40+00:00"
-=======
             "time": "2024-01-15T10:43:00+00:00"
->>>>>>> e6a7632b
         },
         {
             "name": "phpunit/php-code-coverage",
