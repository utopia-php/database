--- conflicted
+++ resolved
@@ -313,15 +313,13 @@
 
     protected bool $resolveRelationships = true;
 
-<<<<<<< HEAD
+    protected int $relationshipFetchDepth = 1;
+
     protected bool $filter = true;
 
-    private int $relationshipFetchDepth = 1;
-=======
     protected bool $validate = true;
 
-    protected int $relationshipFetchDepth = 1;
->>>>>>> d61d3130
+    protected bool $preserveDates = false;
 
     /**
      * Stack of collection IDs when creating or updating related documents
@@ -669,7 +667,6 @@
     }
 
     /**
-<<<<<<< HEAD
      * Enable filters
      *
      * @return $this
@@ -677,7 +674,23 @@
     public function enableFilters(): self
     {
         $this->filter = true;
-=======
+
+        return $this;
+    }
+
+    /**
+     * Disable filters
+     *
+     * @return $this
+     */
+    public function disableFilters(): self
+    {
+        $this->filter = false;
+
+        return $this;
+    }
+
+    /**
      * Enable validation
      *
      * @return $this
@@ -685,21 +698,11 @@
     public function enableValidation(): self
     {
         $this->validate = true;
->>>>>>> d61d3130
 
         return $this;
     }
 
     /**
-<<<<<<< HEAD
-     * Disable filters
-     *
-     * @return $this
-     */
-    public function disableFilters(): self
-    {
-        $this->filter = false;
-=======
      * Disable validation
      *
      * @return $this
@@ -737,7 +740,13 @@
     public function setTenant(?int $tenant): self
     {
         $this->adapter->setTenant($tenant);
->>>>>>> d61d3130
+
+        return $this;
+    }
+
+    public function setPreserveDates(bool $preserve): self
+    {
+        $this->preserveDates = $preserve;
 
         return $this;
     }
@@ -2589,11 +2598,7 @@
 
         $validator = new Authorization(self::PERMISSION_READ);
         $documentSecurity = $collection->getAttribute('documentSecurity', false);
-<<<<<<< HEAD
-        $cacheKey = $this->name . '-cache-' . $this->getNamespace() . ':' . $collection->getId() . ':' . $id;
-=======
-        $cacheKey = 'cache-' . $this->getNamespace() . ':' . $this->adapter->getTenant() . ':' . $collection->getId() . ':' . $id;
->>>>>>> d61d3130
+        $cacheKey = $this->name . '-cache-' . $this->getNamespace() . ':' . $this->adapter->getTenant() . ':' . $collection->getId() . ':' . $id;
 
         if (!empty($selections)) {
             $cacheKey .= ':' . \md5(\implode($selections));
@@ -2663,13 +2668,8 @@
          * @phpstan-ignore-next-line
          */
         foreach ($this->map as $key => $value) {
-<<<<<<< HEAD
-            list($k, $v) = explode('=>', $key);
-            $ck = $this->name . '-cache-' . $this->getNamespace() . ':map:' . $k;
-=======
             [$k, $v] = \explode('=>', $key);
-            $ck = 'cache-' . $this->getNamespace() . ':map:' . $k;
->>>>>>> d61d3130
+            $ck = $this->name . '-cache-' . $this->getNamespace() . ':' . $this->adapter->getTenant() . ':map:' . $k;
             $cache = $this->cache->load($ck, self::TTL);
             if (empty($cache)) {
                 $cache = [];
@@ -2942,7 +2942,6 @@
      *
      * @param string $collection
      * @param Document $document
-     * @param bool $preserveDates If true, createdAt and updatedAt will not be overwritten
      *
      * @return Document
      *
@@ -2950,7 +2949,7 @@
      * @throws DatabaseException
      * @throws StructureException
      */
-    public function createDocument(string $collection, Document $document, bool $preserveDates = false): Document
+    public function createDocument(string $collection, Document $document): Document
     {
         if ($this->adapter->getShareTables() && empty($this->adapter->getTenant())) {
             throw new DatabaseException('Missing tenant. Tenant must be set when table sharing is enabled.');
@@ -2973,8 +2972,8 @@
         $document
             ->setAttribute('$id', empty($document->getId()) ? ID::unique() : $document->getId())
             ->setAttribute('$collection', $collection->getId())
-            ->setAttribute('$createdAt', empty($createdAt) || !$preserveDates ? $time : $createdAt)
-            ->setAttribute('$updatedAt', empty($updatedAt) || !$preserveDates ? $time : $updatedAt);
+            ->setAttribute('$createdAt', empty($createdAt) || !$this->preserveDates ? $time : $createdAt)
+            ->setAttribute('$updatedAt', empty($updatedAt) || !$this->preserveDates ? $time : $updatedAt);
 
         $document = $this->encode($collection, $document);
 
@@ -2985,10 +2984,10 @@
             }
         }
 
-         $structure = new Structure($collection);
-         if (!$structure->isValid($document)) {
-             throw new StructureException($structure->getDescription());
-         }
+        $structure = new Structure($collection);
+        if (!$structure->isValid($document)) {
+            throw new StructureException($structure->getDescription());
+        }
 
         if ($this->resolveRelationships) {
             $document = $this->silent(fn () => $this->createDocumentRelationships($collection, $document));
@@ -3013,7 +3012,6 @@
      * @param string $collection
      * @param array<Document> $documents
      * @param int $batchSize
-     * @param bool $preserveDates If true, createdAt and updatedAt will not be overwritten
      *
      * @return array<Document>
      *
@@ -3021,7 +3019,7 @@
      * @throws StructureException
      * @throws Exception
      */
-    public function createDocuments(string $collection, array $documents, int $batchSize = self::INSERT_BATCH_SIZE, bool $preserveDates = false): array
+    public function createDocuments(string $collection, array $documents, int $batchSize = self::INSERT_BATCH_SIZE): array
     {
         if ($this->adapter->getShareTables() && empty($this->adapter->getTenant())) {
             throw new DatabaseException('Missing tenant. Tenant must be set when table sharing is enabled.');
@@ -3036,22 +3034,20 @@
         $time = DateTime::now();
 
         foreach ($documents as $key => $document) {
-<<<<<<< HEAD
-            $createdAt = $document->getCreatedAt();
-            $updatedAt = $document->getUpdatedAt();
-=======
             if ($this->adapter->getShareTables()) {
                 if (empty($document->getAttribute('$tenant'))) {
                     throw new DatabaseException('Missing tenant. Tenant must be included when isolation mode is set to "table".');
                 }
             }
->>>>>>> d61d3130
+
+            $createdAt = $document->getCreatedAt();
+            $updatedAt = $document->getUpdatedAt();
 
             $document
                 ->setAttribute('$id', empty($document->getId()) ? ID::unique() : $document->getId())
                 ->setAttribute('$collection', $collection->getId())
-                ->setAttribute('$createdAt', empty($createdAt) || !$preserveDates ? $time : $createdAt)
-                ->setAttribute('$updatedAt', empty($updatedAt) || !$preserveDates ? $time : $updatedAt);
+                ->setAttribute('$createdAt', empty($createdAt) || !$this->preserveDates ? $time : $createdAt)
+                ->setAttribute('$updatedAt', empty($updatedAt) || !$this->preserveDates ? $time : $updatedAt);
 
             $document = $this->encode($collection, $document);
 
@@ -3356,7 +3352,6 @@
      * @param string $collection
      * @param string $id
      * @param Document $document
-     * @param bool $preserveDates If true, updatedAt will not be overwritten
      * @return Document
      *
      * @throws AuthorizationException
@@ -3364,7 +3359,7 @@
      * @throws DatabaseException
      * @throws StructureException
      */
-    public function updateDocument(string $collection, string $id, Document $document, bool $preserveDates = false): Document
+    public function updateDocument(string $collection, string $id, Document $document): Document
     {
         if ($this->adapter->getShareTables() && empty($this->adapter->getTenant())) {
             throw new DatabaseException('Missing tenant. Tenant must be set when table sharing is enabled.');
@@ -3489,7 +3484,7 @@
 
         if ($shouldUpdate) {
             $updatedAt = $document->getUpdatedAt();
-            $document->setAttribute('$updatedAt', empty($updatedAt) || !$preserveDates ? $time : $updatedAt);
+            $document->setAttribute('$updatedAt', empty($updatedAt) || !$this->preserveDates ? $time : $updatedAt);
         }
 
         // Check if document was updated after the request timestamp
@@ -3520,11 +3515,7 @@
 
         $this->purgeRelatedDocuments($collection, $id);
 
-<<<<<<< HEAD
-        $this->cache->purge($this->name . '-cache-' . $this->getNamespace() . ':' . $collection->getId() . ':' . $id . ':*');
-=======
         $this->purgeCachedDocument($collection->getId(), $id);
->>>>>>> d61d3130
 
         $this->trigger(self::EVENT_DOCUMENT_UPDATE, $document);
 
@@ -3537,7 +3528,6 @@
      * @param string $collection
      * @param array<Document> $documents
      * @param int $batchSize
-     * @param bool $preserveDates If true, updatedAt will not be overwritten
      *
      * @return array<Document>
      *
@@ -3545,7 +3535,7 @@
      * @throws Exception
      * @throws StructureException
      */
-    public function updateDocuments(string $collection, array $documents, int $batchSize = self::INSERT_BATCH_SIZE, bool $preserveDates = false): array
+    public function updateDocuments(string $collection, array $documents, int $batchSize = self::INSERT_BATCH_SIZE): array
     {
         if ($this->adapter->getShareTables() && empty($this->adapter->getTenant())) {
             throw new DatabaseException('Missing tenant. Tenant must be set when table sharing is enabled.');
@@ -3563,15 +3553,13 @@
                 throw new DatabaseException('Missing tenant. Tenant must be included when isolation mode is set to "table".');
             }
 
-<<<<<<< HEAD
-            $updatedAt = $document->getUpdatedAt();
-            $document->setAttribute('$updatedAt', empty($updatedAt) || !$preserveDates ? $time : $updatedAt);
-            $document = $this->encode($collection, $document);
-=======
             if (!$document->getId()) {
                 throw new DatabaseException('Must define $id attribute for each document');
             }
->>>>>>> d61d3130
+
+            $updatedAt = $document->getUpdatedAt();
+            $document->setAttribute('$updatedAt', empty($updatedAt) || !$this->preserveDates ? $time : $updatedAt);
+            $document = $this->encode($collection, $document);
 
             $old = Authorization::skip(fn () => $this->silent(
                 fn () => $this->getDocument(
@@ -3579,9 +3567,6 @@
                     $document->getId()
                 )
             ));
-
-            $document->setAttribute('$updatedAt', $time);
-            $document = $this->encode($collection, $document);
 
             $validator = new Authorization(self::PERMISSION_UPDATE);
             if (
@@ -4056,12 +4041,8 @@
 
         $max = $max ? $max - $value : null;
         $result = $this->adapter->increaseDocumentAttribute($collection->getId(), $id, $attribute, $value, null, $max);
-<<<<<<< HEAD
-        $this->cache->purge($this->name . '-cache-' . $this->getNamespace() . ':' . $collection->getId() . ':' . $id . ':*');
-=======
 
         $this->purgeCachedDocument($collection->getId(), $id);
->>>>>>> d61d3130
 
         $this->trigger(self::EVENT_DOCUMENT_INCREASE, $document);
 
@@ -4131,12 +4112,11 @@
         }
 
         $min = $min ? $min + $value : null;
+
         $result = $this->adapter->increaseDocumentAttribute($collection->getId(), $id, $attribute, $value * -1, $min);
-<<<<<<< HEAD
-        $this->cache->purge($this->name . '-cache-' . $this->getNamespace() . ':' . $collection->getId() . ':' . $id . ':*');
-=======
+
         $this->purgeCachedDocument($collection->getId(), $id);
->>>>>>> d61d3130
+
         $this->trigger(self::EVENT_DOCUMENT_DECREASE, $document);
 
         return $result;
@@ -4196,11 +4176,7 @@
         $deleted = $this->adapter->deleteDocument($collection->getId(), $id);
 
         $this->purgeRelatedDocuments($collection, $id);
-<<<<<<< HEAD
-        $this->cache->purge($this->name . '-cache-' . $this->getNamespace() . ':' . $collection->getId() . ':' . $id . ':*');
-=======
         $this->purgeCachedDocument($collection->getId(), $id);
->>>>>>> d61d3130
 
         $this->trigger(self::EVENT_DOCUMENT_DELETE, $document);
 
@@ -4586,11 +4562,7 @@
      */
     public function purgeCachedCollection(string $collection): bool
     {
-<<<<<<< HEAD
-        return $this->cache->purge($this->name . '-cache-' . $this->getNamespace() . ':' . $collection . ':*');
-=======
-        return $this->cache->purge('cache-' . $this->getNamespace() . ':' . $this->adapter->getTenant() . ':' . $collection . ':*');
->>>>>>> d61d3130
+        return $this->cache->purge($this->name . '-cache-' . $this->getNamespace() . ':' . $this->adapter->getTenant() . ':' . $collection . ':*');
     }
 
     /**
@@ -4604,11 +4576,7 @@
      */
     public function purgeCachedDocument(string $collection, string $id): bool
     {
-<<<<<<< HEAD
-        return $this->cache->purge($this->name . '-cache-' . $this->getNamespace() . ':' . $collection . ':' . $id . ':*');
-=======
-        return $this->cache->purge('cache-' . $this->getNamespace() . ':' . $this->adapter->getTenant() . ':' . $collection . ':' . $id . ':*');
->>>>>>> d61d3130
+        return $this->cache->purge($this->name . '-cache-' . $this->getNamespace() . ':' . $this->adapter->getTenant() . ':' . $collection . ':' . $id . ':*');
     }
 
     /**
@@ -4624,6 +4592,8 @@
      */
     public function find(string $collection, array $queries = []): array
     {
+        $collectionId = $collection;
+
         if ($this->adapter->getShareTables() && empty($this->adapter->getTenant())) {
             throw new DatabaseException('Missing tenant. Tenant must be set when table sharing is enabled.');
         }
@@ -4631,11 +4601,7 @@
         $collection = $this->silent(fn () => $this->getCollection($collection));
 
         if ($collection->isEmpty()) {
-<<<<<<< HEAD
-            throw new DatabaseException('Collection "' . $originalName . '" not found');
-=======
-            throw new DatabaseException('Collection not found');
->>>>>>> d61d3130
+            throw new DatabaseException('Collection "' . $collectionId . '" not found');
         }
 
         $attributes = $collection->getAttribute('attributes', []);
