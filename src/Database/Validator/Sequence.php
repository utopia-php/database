<?php

namespace Utopia\Database\Validator;

use Utopia\Database\Database;
use Utopia\Validator;
use Utopia\Validator\Range;

class Sequence extends Validator
{
    private string $idAttributeType;
    private bool $primary;

    public function getDescription(): string
    {
        return 'Invalid sequence value';
    }

    /**
     * Expression constructor
     */
    public function __construct(string $idAttributeType, bool $primary)
    {
        $this->primary = $primary;
        $this->idAttributeType = $idAttributeType;
    }

    public function isArray(): bool
    {
        return false;
    }

    public function getType(): string
    {
        return self::TYPE_STRING;
    }

    public function isValid($value): bool
    {
        if ($this->primary && empty($value)) {
            return false;
        }

        if (!\is_string($value)) {
            return false;
        }

        switch ($this->idAttributeType) {
<<<<<<< HEAD
            case Database::VAR_UUID7: //UUID7
                return preg_match('/^[a-f0-9]{8}-[a-f0-9]{4}-7[a-f0-9]{3}-[89ab][a-f0-9]{3}-[a-f0-9]{12}$/i', $value) === 1;
=======
            case Database::VAR_UUID:
                return preg_match('/^[a-f0-9]{24}$/i', $value) === 1;

>>>>>>> d8fc1bb3
            case Database::VAR_INTEGER:
                $start = ($this->primary) ? 1 : 0;
                $validator = new Range($start, Database::MAX_BIG_INT, Database::VAR_INTEGER);
                return $validator->isValid($value);

            default:
                return false;
        }
    }
}<|MERGE_RESOLUTION|>--- conflicted
+++ resolved
@@ -46,14 +46,8 @@
         }
 
         switch ($this->idAttributeType) {
-<<<<<<< HEAD
             case Database::VAR_UUID7: //UUID7
                 return preg_match('/^[a-f0-9]{8}-[a-f0-9]{4}-7[a-f0-9]{3}-[89ab][a-f0-9]{3}-[a-f0-9]{12}$/i', $value) === 1;
-=======
-            case Database::VAR_UUID:
-                return preg_match('/^[a-f0-9]{24}$/i', $value) === 1;
-
->>>>>>> d8fc1bb3
             case Database::VAR_INTEGER:
                 $start = ($this->primary) ? 1 : 0;
                 $validator = new Range($start, Database::MAX_BIG_INT, Database::VAR_INTEGER);
