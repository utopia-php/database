--- conflicted
+++ resolved
@@ -1038,8 +1038,6 @@
 
         try {
             $name = $this->filter($collection);
-<<<<<<< HEAD
-
             $attributeKeys = Database::INTERNAL_ATTRIBUTE_KEYS;
 
             $hasInternalId = null;
@@ -1059,35 +1057,12 @@
                 $attributeKeys[] = '_tenant';
             }
 
-            $batches = \array_chunk($documents, max(1, $batchSize));
-            $internalIds = [];
-
             $columns = [];
             foreach ($attributeKeys as $key => $attribute) {
                 $columns[$key] = "\"{$this->filter($attribute)}\"";
             }
-
             $columns = '(' . \implode(', ', $columns) . ')';
 
-            foreach ($batches as $batch) {
-                $bindIndex = 0;
-                $batchKeys = [];
-                $bindValues = [];
-                $permissions = [];
-
-                foreach ($batch as $document) {
-                    $attributes = $document->getAttributes();
-                    $attributes['_uid'] = $document->getId();
-                    $attributes['_createdAt'] = $document->getCreatedAt();
-                    $attributes['_updatedAt'] = $document->getUpdatedAt();
-                    $attributes['_permissions'] = \json_encode($document->getPermissions());
-
-                    if (!empty($document->getInternalId())) {
-                        $internalIds[$document->getId()] = true;
-                        $attributes['_id'] = $document->getInternalId();
-                        $attributeKeys[] = '_id';
-                    }
-=======
             $internalIds = [];
 
             $bindIndex = 0;
@@ -1105,40 +1080,19 @@
                 if (!empty($document->getInternalId())) {
                     $internalIds[$document->getId()] = true;
                     $attributes['_id'] = $document->getInternalId();
-                }
->>>>>>> a32163ea
+                    $attributeKeys[] = '_id';
+                }
 
                 if ($this->sharedTables) {
                     $attributes['_tenant'] = $this->tenant;
                 }
 
-<<<<<<< HEAD
-                    $bindKeys = [];
-
-                    foreach ($attributeKeys as $key) {
-                        $value = $attributes[$key] ?? null;
-                        if (\is_array($value)) {
-                            $value = \json_encode($value);
-                        }
-                        $value = (\is_bool($value)) ? (int)$value : $value;
-                        $bindKey = 'key_' . $bindIndex;
-                        $bindKeys[] = ':' . $bindKey;
-                        $bindValues[$bindKey] = $value;
-                        $bindIndex++;
-=======
-                $columns = [];
-                foreach (\array_keys($attributes) as $key => $attribute) {
-                    $columns[$key] = "\"{$this->filter($attribute)}\"";
-                }
-
-                $columns = '(' . \implode(', ', $columns) . ')';
-
                 $bindKeys = [];
 
-                foreach ($attributes as $value) {
+                foreach ($attributeKeys as $key) {
+                    $value = $attributes[$key] ?? null;
                     if (\is_array($value)) {
                         $value = \json_encode($value);
->>>>>>> a32163ea
                     }
                     $value = (\is_bool($value)) ? (int)$value : $value;
                     $bindKey = 'key_' . $bindIndex;
