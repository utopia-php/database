--- conflicted
+++ resolved
@@ -6,16 +6,12 @@
 use Exception;
 use PDOException;
 use Throwable;
-<<<<<<< HEAD
 use Utopia\Database\SQL;
-=======
->>>>>>> 845d95bf
 use Utopia\Database\Database;
 use Utopia\Database\Document;
 use Utopia\Database\Exception\Duplicate;
 use Utopia\Database\Query;
 use Utopia\Database\Validator\Authorization;
-<<<<<<< HEAD
 use Utopia\Database\ID;
 
 class Postgres extends SQL
@@ -29,12 +25,6 @@
      */
 
     /**
-=======
-
-class Postgres extends MariaDB
-{
-    /**
->>>>>>> 845d95bf
      * Create Database
      *
      * @param string $name
@@ -51,73 +41,16 @@
     }
 
     /**
-<<<<<<< HEAD
      * Delete Database
      *
      * @param string $name
      * @return bool
      * @throws Exception
      * @throws PDOException
-=======
-     * Check if database exists
-     * Optionally check if collection exists in database
-     *
-     * @param string $database database name
-     * @param string $collection (optional) collection name
-     *
-     * @return bool
-     */
-    public function exists(string $database, string $collection = null): bool
-    {
-        $database = $this->filter($database);
-
-        if (!\is_null($collection)) {
-            $collection = $this->filter($collection);
-
-            $select = 'TABLE_NAME';
-            $from = 'INFORMATION_SCHEMA.TABLES' ;
-            $where = 'TABLE_SCHEMA = :schema AND TABLE_NAME = :table';
-            $match = "{$this->getNamespace()}_{$collection}";
-        } else {
-            $select = 'SCHEMA_NAME';
-            $from = 'INFORMATION_SCHEMA.SCHEMATA' ;
-            $where = 'SCHEMA_NAME = :schema';
-            $match = $database;
-        }
-
-        $stmt = $this->getPDO()
-            ->prepare("SELECT {$select}
-                FROM {$from}
-                WHERE {$where};");
-
-        $stmt->bindValue(':schema', $database, PDO::PARAM_STR);
-
-        if (!\is_null($collection)) {
-            $stmt->bindValue(':table', "{$this->getNamespace()}_{$collection}", PDO::PARAM_STR);
-        }
-
-        $stmt->execute();
-
-        $document = $stmt->fetch(PDO::FETCH_ASSOC);
-
-        return (($document[strtolower($select)] ?? '') === $match);
-    }
-
-    /**
-     * Delete Database
-     * 
-     * @param string $name
-     *
-     * @return bool
->>>>>>> 845d95bf
      */
     public function delete(string $name): bool
     {
         $name = $this->filter($name);
-<<<<<<< HEAD
-=======
-
->>>>>>> 845d95bf
         return $this->getPDO()
             ->prepare("DROP SCHEMA \"{$name}\" CASCADE;")
             ->execute();
@@ -143,11 +76,7 @@
             $attrId = $this->filter($attribute->getId());
             $attrType = $this->getSQLType($attribute->getAttribute('type'), $attribute->getAttribute('size', 0), $attribute->getAttribute('signed', true));
 
-<<<<<<< HEAD
             if ($attribute->getAttribute('array')) {
-=======
-            if($attribute->getAttribute('array')) {
->>>>>>> 845d95bf
                 $attrType = 'TEXT';
             }
 
@@ -158,7 +87,6 @@
             ->prepare("CREATE TABLE IF NOT EXISTS \"{$database}\".\"{$namespace}_{$id}\" (
                 \"_id\" SERIAL NOT NULL,
                 \"_uid\" VARCHAR(255) NOT NULL,
-<<<<<<< HEAD
                 \"_createdAt\" TIMESTAMP DEFAULT NULL,
                 \"_updatedAt\" TIMESTAMP DEFAULT NULL,
                 \"_permissions\" TEXT DEFAULT NULL,
@@ -203,38 +131,6 @@
         // return $this->createIndex($id, "_index2_{$namespace}_{$id}", Database::INDEX_FULLTEXT, ['_read'], [], []);
 
         return true;
-=======
-                \"_read\" TEXT[] NOT NULL,
-                \"_write\" TEXT[] NOT NULL,
-                " . \implode(' ', $attributes) . "
-                PRIMARY KEY (\"_id\")
-                )");
-
-        $stmtIndex = $this->getPDO()
-            ->prepare("CREATE UNIQUE INDEX \"index_{$namespace}_{$id}_uid\" on \"{$database}\".\"{$namespace}_{$id}\" (LOWER(_uid));");
-        try{
-            $stmt->execute();
-            $stmtIndex->execute();
-
-            foreach ($indexes as &$index) {
-                $indexId = $this->filter($index->getId()); 
-                $indexAttributes = $index->getAttribute('attributes');
-    
-                $this->createIndex($id, $indexId, $index->getAttribute('type'), $indexAttributes, [], $index->getAttribute("orders"));
-            }
-        }catch(Exception $e){
-            var_dump($e->getMessage());
-            $this->getPDO()->rollBack();
-            throw new Exception('Failed to create collection');
-        }
-        
-        if(!$this->getPDO()->commit()) {
-            throw new Exception('Failed to commit transaction');
-        }
-        
-        // Update $this->getIndexCount when adding another default index
-        return $this->createIndex($id, "_index2_{$namespace}_{$id}", $this->getIndexTypeForReadPermission(), ['_read'], [], []);
->>>>>>> 845d95bf
     }
 
     /**
@@ -248,11 +144,7 @@
         $id = $this->filter($id);
 
         return $this->getPDO()
-<<<<<<< HEAD
             ->prepare("DROP TABLE {$this->getSQLTable($id)}, {$this->getSQLTable($id . '_perms')};")
-=======
-            ->prepare("DROP TABLE \"{$this->getDefaultDatabase()}\".\"{$this->getNamespace()}_{$id}\";")
->>>>>>> 845d95bf
             ->execute();
     }
 
@@ -273,20 +165,12 @@
         $id = $this->filter($id);
         $type = $this->getSQLType($type, $size, $signed);
 
-<<<<<<< HEAD
         if ($array) {
-=======
-        if($array) {
->>>>>>> 845d95bf
             $type = 'TEXT';
         }
 
         return $this->getPDO()
-<<<<<<< HEAD
             ->prepare("ALTER TABLE {$this->getSQLTable($name)}
-=======
-            ->prepare("ALTER TABLE \"{$this->getDefaultDatabase()}\".\"{$this->getNamespace()}_{$name}\"
->>>>>>> 845d95bf
                 ADD COLUMN \"{$id}\" {$type};")
             ->execute();
     }
@@ -306,17 +190,12 @@
         $id = $this->filter($id);
 
         return $this->getPDO()
-<<<<<<< HEAD
             ->prepare("ALTER TABLE {$this->getSQLTable($name)}
-=======
-            ->prepare("ALTER TABLE \"{$this->getDefaultDatabase()}\".\"{$this->getNamespace()}_{$name}\"
->>>>>>> 845d95bf
                 DROP COLUMN \"{$id}\";")
             ->execute();
     }
 
     /**
-<<<<<<< HEAD
      * Rename Attribute
      *
      * @param string $collection
@@ -341,8 +220,6 @@
     }
 
     /**
-=======
->>>>>>> 845d95bf
      * Create Index
      * 
      * @param string $collection
@@ -359,7 +236,6 @@
         $name = $this->filter($collection);
         $id = $this->filter($id);
 
-<<<<<<< HEAD
         $attributes = \array_map(fn ($attribute) => match ($attribute) {
             '$id' => '_uid',
             '$createdAt' => '_createdAt',
@@ -378,19 +254,6 @@
             }
 
             $attribute = "\"{$attribute}\" {$order}";
-=======
-        foreach($attributes as $key => &$attribute) {
-            $length = $lengths[$key] ?? '';
-            $length = (empty($length)) ? '' : '('.(int)$length.')';
-            $order = $orders[$key] ?? '';
-            $attribute = $this->filter($attribute);
-
-            if(Database::INDEX_FULLTEXT === $type) {
-                $order = '';
-            }
-
-            $attribute = "\"{$attribute}\"{$order}";
->>>>>>> 845d95bf
         }
 
         return $this->getPDO()
@@ -418,7 +281,6 @@
     }
 
     /**
-<<<<<<< HEAD
      * Rename Index
      *
      * @param string $collection
@@ -442,61 +304,16 @@
     }
 
     /**
-=======
-     * Get Document
-     *
-     * @param string $collection
-     * @param string $id
+     * Create Document
+     *
+     * @param string $collection
+     * @param Document $document
      *
      * @return Document
      */
-    public function getDocument(string $collection, string $id): Document
-    {
-        $name = $this->filter($collection);
-
-        $stmt = $this->getPDO()->prepare("SELECT *
-            FROM \"{$this->getDefaultDatabase()}\".\"{$this->getNamespace()}_{$name}\"
-            WHERE _uid = :_uid
-            LIMIT 1;
-        ");
-
-        $stmt->bindValue(':_uid', $id, PDO::PARAM_STR);
-
-        $stmt->execute();
-
-        /** @var array $document */
-        $document = $stmt->fetch(PDO::FETCH_ASSOC);
-
-        if(empty($document)) {
-            return new Document([]);
-        }
-
-        $document['$id'] = $document['_uid'];
-        $document['$internalId'] = strval($document['_id']);
-        $document['$read'] = (isset($document['_read'])) ? $this->encodeArray($document['_read']) : [];
-        $document['$write'] = (isset($document['_write'])) ? $this->encodeArray($document['_write']) : [];
-
-        unset($document['_id']);
-        unset($document['_uid']);
-        unset($document['_read']);
-        unset($document['_write']);
-
-        return new Document($document);
-    }
-
-     /**
->>>>>>> 845d95bf
-     * Create Document
-     *
-     * @param string $collection
-     * @param Document $document
-     *
-     * @return Document
-     */
     public function createDocument(string $collection, Document $document): Document
     {
         $attributes = $document->getAttributes();
-<<<<<<< HEAD
         $attributes['_createdAt'] = $document->getCreatedAt();
         $attributes['_updatedAt'] = $document->getUpdatedAt();
         $attributes['_permissions'] = json_encode($document->getPermissions());
@@ -504,18 +321,12 @@
         $name = $this->filter($collection);
         $columns = '';
         $columnNames = '';
-=======
-        $name = $this->filter($collection);
-        $columnNames = '';
-        $columns = '';
->>>>>>> 845d95bf
 
         $this->getPDO()->beginTransaction();
 
         /**
          * Insert Attributes
          */
-<<<<<<< HEAD
         $bindIndex = 0;
         foreach ($attributes as $attribute => $value) { // Parse statement
             $column = $this->filter($attribute);
@@ -572,45 +383,6 @@
                 case 23505:
                     $this->getPDO()->rollBack();
                     throw new Duplicate('Duplicated document: ' . $e->getMessage());
-=======
-        foreach ($attributes as $attribute => $value) { // Parse statement
-            $column = $this->filter($attribute);
-            $columnNames .= "\"{$column}\"" . ', ';
-            $columns .= ":" . $column . ', ';
-        }
-
-        $stmt = $this->getPDO()
-            ->prepare("INSERT INTO \"{$this->getDefaultDatabase()}\".\"{$this->getNamespace()}_{$name}\"
-                ({$columnNames} _uid, _read, _write)
-                VALUES ({$columns} :_uid, :_read, :_write)");
-
-        $read = array_map(fn($role) => '"'.$role.'"', $document->getRead());
-        \var_dump("here", $document->getRead());
-        $write = array_map(fn($role) => '"'.$role.'"', $document->getWrite());
-        $stmt->bindValue(':_uid', $document->getId(), PDO::PARAM_STR);
-        $stmt->bindValue(':_read', $this->decodeArray($read), PDO::PARAM_STR);
-        $stmt->bindValue(':_write', $this->decodeArray($write), PDO::PARAM_STR);
-
-        foreach ($attributes as $attribute => $value) {
-            if(is_array($value)) { // arrays & objects should be saved as strings
-                $value = json_encode($value);
-            }
-
-            $attribute = $this->filter($attribute);
-            $value = (is_bool($value)) ? ($value == true ? "true" : "false") : $value;
-            $stmt->bindValue(':' . $attribute, $value, $this->getPDOType($value));
-        }
-
-        \var_dump($stmt->queryString);
-        try {
-            $stmt->execute();
-        } catch (Throwable $e) {
-            switch ($e->getCode()) {
-                case 1062:
-                case 23505:
-                    $this->getPDO()->rollBack();
-                    throw new Duplicate('Duplicated document: '.$e->getMessage());
->>>>>>> 845d95bf
                     break;
 
                 default:
@@ -619,11 +391,7 @@
             }
         }
 
-<<<<<<< HEAD
         if (!$this->getPDO()->commit()) {
-=======
-        if(!$this->getPDO()->commit()) {
->>>>>>> 845d95bf
             throw new Exception('Failed to commit transaction');
         }
 
@@ -641,7 +409,6 @@
     public function updateDocument(string $collection, Document $document): Document
     {
         $attributes = $document->getAttributes();
-<<<<<<< HEAD
         $attributes['_createdAt'] = $document->getCreatedAt();
         $attributes['_updatedAt'] = $document->getUpdatedAt();
         $attributes['_permissions'] = json_encode($document->getPermissions());
@@ -810,83 +577,27 @@
         }
 
         if (!$this->getPDO()->commit()) {
-=======
+            throw new Exception('Failed to commit transaction');
+        }
+
+        return $document;
+    }
+
+    /**
+     * Delete Document
+     *
+     * @param string $collection
+     * @param string $id
+     *
+     * @return bool
+     */
+    public function deleteDocument(string $collection, string $id): bool
+    {
         $name = $this->filter($collection);
-        $columns = '';
 
         $this->getPDO()->beginTransaction();
 
-        /**
-         * Update Attributes
-         */
-        foreach ($attributes as $attribute => $value) { // Parse statement
-            $column = $this->filter($attribute);
-            $columns .= "\"{$column}\"" . '=:' . $column . ',';
-        }
-
         $stmt = $this->getPDO()
-            ->prepare("UPDATE \"{$this->getDefaultDatabase()}\".\"{$this->getNamespace()}_{$name}\"
-                SET {$columns} _uid = :_uid, _read = :_read, _write = :_write WHERE _uid = :_uid");
-
-        $read = array_map(fn($role) => '"'.$role.'"', $document->getRead());
-        var_dump($document->getRead());
-        $write = array_map(fn($role) => '"'.$role.'"', $document->getWrite());
-        $stmt->bindValue(':_uid', $document->getId(), PDO::PARAM_STR);
-        $stmt->bindValue(':_read', $this->decodeArray($read), PDO::PARAM_STR);
-        $stmt->bindValue(':_write', $this->decodeArray($write), PDO::PARAM_STR);
-
-        foreach ($attributes as $attribute => $value) {
-            if(is_array($value)) { // arrays & objects should be saved as strings
-                $value = json_encode($value);
-            }
-
-            $attribute = $this->filter($attribute);
-            $value = (is_bool($value)) ? ($value == true ? "true" : "false") : $value;
-            $stmt->bindValue(':' . $attribute, $value, $this->getPDOType($value));
-        }
-
-        if(!empty($attributes)) {
-            try {
-                $stmt->execute();
-            } catch (Throwable $e) {
-                switch ($e->getCode()) {
-                    case 1062:
-                    case 23505:
-                        $this->getPDO()->rollBack();
-                        throw new Duplicate('Duplicated document: '.$e->getMessage());
-                        break;
-
-                    default:
-                        throw $e;
-                        break;
-                }
-            }
-        }
-
-        if(!$this->getPDO()->commit()) {
->>>>>>> 845d95bf
-            throw new Exception('Failed to commit transaction');
-        }
-
-        return $document;
-    }
-
-    /**
-     * Delete Document
-     *
-     * @param string $collection
-     * @param string $id
-     *
-     * @return bool
-     */
-    public function deleteDocument(string $collection, string $id): bool
-    {
-        $name = $this->filter($collection);
-
-        $this->getPDO()->beginTransaction();
-
-        $stmt = $this->getPDO()
-<<<<<<< HEAD
             ->prepare("DELETE FROM {$this->getSQLTable($name)} WHERE _uid = :_uid");
 
         $stmt->bindValue(':_uid', $id, PDO::PARAM_STR);
@@ -903,30 +614,13 @@
         }
 
         if (!$this->getPDO()->commit()) {
-=======
-            ->prepare("DELETE FROM \"{$this->getDefaultDatabase()}\".\"{$this->getNamespace()}_{$name}\"
-                WHERE _uid = :_uid");
-
-        $stmt->bindValue(':_uid', $id, PDO::PARAM_STR);
-
-        if(!$stmt->execute()) {
-            $this->getPDO()->rollBack();
-            throw new Exception('Failed to clean document');
-        }
-
-        if(!$this->getPDO()->commit()) {
->>>>>>> 845d95bf
             throw new Exception('Failed to commit transaction');
         }
 
         return true;
     }
 
-<<<<<<< HEAD
-    /**
-=======
-         /**
->>>>>>> 845d95bf
+    /**
      * Find Documents
      *
      * Find data sets using chosen queries
@@ -948,7 +642,6 @@
     {
         $name = $this->filter($collection);
         $roles = Authorization::getRoles();
-<<<<<<< HEAD
         $where = [];
         $orders = [];
 
@@ -965,26 +658,11 @@
                 $hasIdAttribute = true;
             }
 
-=======
-        $where = ['1=1'];
-        $orders = [];
-
-        $orderAttributes = \array_map(function($orderAttribute) {
-            return $orderAttribute === '$id' ? '_uid' : $orderAttribute;
-        }, $orderAttributes);
-
-        $hasIdAttribute = false;
-        foreach($orderAttributes as $i => $attribute) {
-            if($attribute === '_uid') {
-                $hasIdAttribute = true;
-            }
->>>>>>> 845d95bf
             $attribute = $this->filter($attribute);
             $orderType = $this->filter($orderTypes[$i] ?? Database::ORDER_ASC);
 
             // Get most dominant/first order attribute
             if ($i === 0 && !empty($cursor)) {
-<<<<<<< HEAD
                 $orderMethodInternalId = Query::TYPE_GREATER; // To preserve natural order
                 $orderMethod = $orderType === Database::ORDER_DESC ? Query::TYPE_LESSER : Query::TYPE_GREATER;
 
@@ -1000,40 +678,18 @@
                             table_main.\"{$attribute}\" = :cursor 
                             AND
                             table_main._id {$this->getSQLOperator($orderMethodInternalId)} {$cursor['$internalId']}
-=======
-                $orderOperatorInternalId = Query::TYPE_GREATER; // To preserve natural order
-                $orderOperator = $orderType === Database::ORDER_DESC ? Query::TYPE_LESSER : Query::TYPE_GREATER;
-
-                if ($cursorDirection === Database::CURSOR_BEFORE) {
-                    $orderType = $orderType === Database::ORDER_ASC ? Database::ORDER_DESC : Database::ORDER_ASC;
-                    $orderOperatorInternalId = $orderType === Database::ORDER_ASC ? Query::TYPE_LESSER : Query::TYPE_GREATER;
-                    $orderOperator = $orderType === Database::ORDER_DESC ? Query::TYPE_LESSER : Query::TYPE_GREATER;
-                }
-
-                $where[] = "(
-                        \"{$attribute}\" {$this->getSQLOperator($orderOperator)} :cursor 
-                        OR (
-                            \"{$attribute}\" = :cursor 
-                            AND
-                            _id {$this->getSQLOperator($orderOperatorInternalId)} {$cursor['$internalId']}
->>>>>>> 845d95bf
                         )
                     )";
             } else if ($cursorDirection === Database::CURSOR_BEFORE) {
                 $orderType = $orderType === Database::ORDER_ASC ? Database::ORDER_DESC : Database::ORDER_ASC;
             }
 
-<<<<<<< HEAD
             $orders[] = '"' . $attribute . '" ' . $orderType;
-=======
-            $orders[] = '"'.$attribute.'" '.$orderType;
->>>>>>> 845d95bf
         }
 
         // Allow after pagination without any order
         if (empty($orderAttributes) && !empty($cursor)) {
             $orderType = $orderTypes[0] ?? Database::ORDER_ASC;
-<<<<<<< HEAD
             $orderMethod = $cursorDirection === Database::CURSOR_AFTER ? ($orderType === Database::ORDER_DESC ? Query::TYPE_LESSER : Query::TYPE_GREATER
             ) : ($orderType === Database::ORDER_DESC ? Query::TYPE_GREATER : Query::TYPE_LESSER
             );
@@ -1042,35 +698,17 @@
 
         // Allow order type without any order attribute, fallback to the natural order (_id)
         if (!$hasIdAttribute) {
-=======
-            $orderOperator = $cursorDirection === Database::CURSOR_AFTER ? (
-                $orderType === Database::ORDER_DESC ? Query::TYPE_LESSER : Query::TYPE_GREATER
-            ) : (
-                $orderType === Database::ORDER_DESC ? Query::TYPE_GREATER : Query::TYPE_LESSER
-            );
-            $where[] = "( _id {$this->getSQLOperator($orderOperator)} {$cursor['$internalId']} )";
-        }
-
-        // Allow order type without any order attribute, fallback to the natural order (_id)
-        if(!$hasIdAttribute) {
->>>>>>> 845d95bf
             if (empty($orderAttributes) && !empty($orderTypes)) {
                 $order = $orderTypes[0] ?? Database::ORDER_ASC;
                 if ($cursorDirection === Database::CURSOR_BEFORE) {
                     $order = $order === Database::ORDER_ASC ? Database::ORDER_DESC : Database::ORDER_ASC;
                 }
-<<<<<<< HEAD
-
-=======
-    
->>>>>>> 845d95bf
+
                 $orders[] = 'table_main._id ' . $this->filter($order);
             } else {
                 $orders[] = 'table_main._id ' . ($cursorDirection === Database::CURSOR_AFTER ? Database::ORDER_ASC : Database::ORDER_DESC); // Enforce last ORDER by '_id'
             }
         }
-
-<<<<<<< HEAD
         $permissions = (Authorization::$status) ? $this->getSQLPermissionsCondition($collection, $roles) : '1=1'; // Disable join when no authorization required
         foreach ($queries as $i => $query) {
             $query->setAttribute(match ($query->getAttribute()) {
@@ -1110,39 +748,11 @@
             if ($query->getMethod() === Query::TYPE_SEARCH) continue;
             foreach ($query->getValues() as $key => $value) {
                 $stmt->bindValue(':attribute_' . $i . '_' . $key . '_' . $query->getAttribute(), $value, $this->getPDOType($value));
-=======
-        $permissions = (Authorization::$status) ? $this->getSQLPermissions($roles) : '1=1'; // Disable join when no authorization required
-        foreach($queries as $i => $query) {
-            if($query->getAttribute() === '$id') {
-                $query->setAttribute('_uid');
-            }
-            $conditions = [];
-            foreach ($query->getValues() as $key => $value) {
-                $conditions[] = $this->getSQLCondition('"table_main"."'.$query->getAttribute().'"', $query->getOperator(), ':attribute_'.$i.'_'.$key.'_'.$query->getAttribute(), $value);
-            }
-            $condition = implode(' OR ', $conditions);
-            $where[] = empty($condition) ? '' : '('.$condition.')';
-        }
-
-        $order = 'ORDER BY '.implode(', ', $orders);
-
-        $stmt = $this->getPDO()->prepare("SELECT table_main.* FROM \"{$this->getDefaultDatabase()}\".\"{$this->getNamespace()}_{$name}\" table_main
-            WHERE {$permissions} AND ".implode(' AND ', $where)."
-            {$order}
-            LIMIT :limit OFFSET :offset;
-        ");
-
-        foreach($queries as $i => $query) {
-            if($query->getOperator() === Query::TYPE_SEARCH) continue;
-            foreach($query->getValues() as $key => $value) {
-                $stmt->bindValue(':attribute_'.$i.'_'.$key.'_'.$query->getAttribute(), $value, $this->getPDOType($value));
->>>>>>> 845d95bf
             }
         }
 
         if (!empty($cursor) && !empty($orderAttributes) && array_key_exists(0, $orderAttributes)) {
             $attribute = $orderAttributes[0];
-<<<<<<< HEAD
 
             $attribute = match ($attribute) {
                 '_uid' => '$id',
@@ -1151,8 +761,6 @@
                 default => $attribute
             };
 
-=======
->>>>>>> 845d95bf
             if (is_null($cursor[$attribute] ?? null)) {
                 throw new Exception("Order attribute '{$attribute}' is empty.");
             }
@@ -1163,7 +771,6 @@
         $stmt->bindValue(':offset', $offset, PDO::PARAM_INT);
         $stmt->execute();
 
-<<<<<<< HEAD
         $results = $stmt->fetchAll();
 
         foreach ($results as $key => $value) {
@@ -1184,35 +791,10 @@
 
         if ($cursorDirection === Database::CURSOR_BEFORE) {
             $results = array_reverse($results);
-=======
-        $results = $stmt->fetchAll(PDO::FETCH_ASSOC);
-
-        foreach ($results as &$value) {
-            $value['$id'] = $value['_uid'];
-            $value['$internalId'] = strval($value['_id']);
-            $value['$read'] = (isset($value['_read'])) ? $this->encodeArray($value['_read']) : [];
-            $value['$write'] = (isset($value['_write'])) ? $this->encodeArray($value['_write']) : [];
-            unset($value['_uid']);
-            unset($value['_id']);
-            unset($value['_read']);
-            unset($value['_write']);
-
-            $value = new Document($value);
-        }
-
-        if ($cursorDirection === Database::CURSOR_BEFORE) {
-            $results = array_reverse($results); //TODO: check impact on array_reverse
->>>>>>> 845d95bf
         }
 
         return $results;
     }
-
-<<<<<<< HEAD
-
-=======
-    
->>>>>>> 845d95bf
 
     /**
      * Count Documents
@@ -1229,7 +811,6 @@
     {
         $name = $this->filter($collection);
         $roles = Authorization::getRoles();
-<<<<<<< HEAD
         $where = [];
         $limit = ($max === 0) ? '' : 'LIMIT :max';
 
@@ -1274,50 +855,13 @@
         }
 
         if ($max !== 0) {
-=======
-        $where = ['1=1'];
-        $limit = ($max === 0) ? '' : 'LIMIT :max';
-
-        $permissions = (Authorization::$status) ? $this->getSQLPermissions($roles) : '1=1'; // Disable join when no authorization required
-
-        foreach($queries as $i => $query) {
-            if($query->getAttribute() === '$id') {
-                $query->setAttribute('_uid');
-            }
-            $conditions = [];
-            foreach ($query->getValues() as $key => $value) {
-                $conditions[] = $this->getSQLCondition('"table_main"."'.$query->getAttribute().'"', $query->getOperator(), ':attribute_'.$i.'_'.$key.'_'.$query->getAttribute(), $value);
-            }
-
-            $condition = implode(' OR ', $conditions);
-            $where[] = empty($condition) ? '' : '('.$condition.')';
-        }
-
-        $stmt = $this->getPDO()->prepare("SELECT COUNT(1) as sum FROM (SELECT 1 FROM \"{$this->getDefaultDatabase()}\".\"{$this->getNamespace()}_{$name}\" table_main
-            WHERE {$permissions} AND ".implode(' AND ', $where)."
-            {$limit}) table_count
-        ");
-
-        foreach($queries as $i => $query) {
-            if($query->getOperator() === Query::TYPE_SEARCH) continue;
-            foreach($query->getValues() as $key => $value) {
-                $stmt->bindValue(':attribute_'.$i.'_'.$key.'_'.$query->getAttribute(), $value, $this->getPDOType($value));
-            }
-        }
-
-        if($max !== 0) {
->>>>>>> 845d95bf
             $stmt->bindValue(':max', $max, PDO::PARAM_INT);
         }
 
         $stmt->execute();
 
         /** @var array $result */
-<<<<<<< HEAD
         $result = $stmt->fetch();
-=======
-        $result = $stmt->fetch(PDO::FETCH_ASSOC);
->>>>>>> 845d95bf
 
         return $result['sum'] ?? 0;
     }
@@ -1338,7 +882,6 @@
     {
         $name = $this->filter($collection);
         $roles = Authorization::getRoles();
-<<<<<<< HEAD
         $where = [];
         $limit = ($max === 0) ? '' : 'LIMIT :max';
 
@@ -1346,30 +889,16 @@
 
         foreach ($queries as $i => $query) {
             if ($query->getAttribute() === '$id') {
-=======
-        $where = ['1=1'];
-        $limit = ($max === 0) ? '' : 'LIMIT :max';
-
-        $permissions = (Authorization::$status) ? $this->getSQLPermissions($roles) : '1=1'; // Disable join when no authorization required
-
-        foreach($queries as $i => $query) {
-            if($query->getAttribute() === '$id') {
->>>>>>> 845d95bf
                 $query->setAttribute('_uid');
             }
             $conditions = [];
             foreach ($query->getValues() as $key => $value) {
-<<<<<<< HEAD
                 $conditions[] = $this->getSQLCondition('"table_main"."' . $query->getAttribute() . '"', $query->getMethod(), ':attribute_' . $i . '_' . $key . '_' . $query->getAttribute(), $value);
-=======
-                $conditions[] = $this->getSQLCondition('"table_main"."'.$query->getAttribute().'"', $query->getOperator(), ':attribute_'.$i.'_'.$key.'_'.$query->getAttribute(), $value);
->>>>>>> 845d95bf
             }
 
             $where[] = implode(' OR ', $conditions);
         }
 
-<<<<<<< HEAD
         if (Authorization::$status) {
             $where[] = $this->getSQLPermissionsCondition($name, $roles);
         }
@@ -1390,35 +919,13 @@
         }
 
         if ($max !== 0) {
-=======
-        $stmt = $this->getPDO()->prepare("SELECT SUM({$attribute}) as sum
-            FROM (
-                SELECT {$attribute}
-                FROM \"{$this->getDefaultDatabase()}\".\"{$this->getNamespace()}_{$name}\" table_main
-                WHERE {$permissions} AND ".implode(' AND ', $where)."
-                {$limit}
-            ) table_count");
-
-        foreach($queries as $i => $query) {
-            if($query->getOperator() === Query::TYPE_SEARCH) continue;
-            foreach($query->getValues() as $key => $value) {
-                $stmt->bindValue(':attribute_'.$i.'_'.$key.'_'.$query->getAttribute(), $value, $this->getPDOType($value));
-            }
-        }
-
-        if($max !== 0) {
->>>>>>> 845d95bf
             $stmt->bindValue(':max', $max, PDO::PARAM_INT);
         }
 
         $stmt->execute();
 
         /** @var array $result */
-<<<<<<< HEAD
         $result = $stmt->fetch();
-=======
-        $result = $stmt->fetch(PDO::FETCH_ASSOC);
->>>>>>> 845d95bf
 
         return $result['sum'] ?? 0;
     }
@@ -1436,33 +943,20 @@
         switch ($type) {
             case Database::VAR_STRING:
                 // $size = $size * 4; // Convert utf8mb4 size to bytes
-<<<<<<< HEAD
                 if ($size > 16383) {
-=======
-                if($size > 16383) {
->>>>>>> 845d95bf
                     return 'TEXT';
                 }
 
                 return "VARCHAR({$size})";
-<<<<<<< HEAD
                 break;
 
             case Database::VAR_INTEGER:  // We don't support zerofill: https://stackoverflow.com/a/5634147/2299554
 
                 if ($size >= 8) { // INT = 4 bytes, BIGINT = 8 bytes
-=======
-            break;
-
-            case Database::VAR_INTEGER:  // We don't support zerofill: https://stackoverflow.com/a/5634147/2299554
-
-                if($size >= 8) { // INT = 4 bytes, BIGINT = 8 bytes
->>>>>>> 845d95bf
                     return 'BIGINT';
                 }
 
                 return 'INTEGER';
-<<<<<<< HEAD
                 break;
 
             case Database::VAR_FLOAT:
@@ -1484,25 +978,6 @@
             default:
                 throw new Exception('Unknown Type: ' . $type);
                 break;
-=======
-            break;
-
-            case Database::VAR_FLOAT:
-                return 'REAL';
-            break;
-
-            case Database::VAR_BOOLEAN:
-                return 'BOOLEAN';
-            break;
-
-            case Database::VAR_DOCUMENT:
-                return 'VARCHAR';
-            break;
-
-            default:
-                throw new Exception('Unknown Type');
-            break;
->>>>>>> 845d95bf
         }
     }
 
@@ -1520,7 +995,6 @@
     {
         switch ($operator) {
             case Query::TYPE_SEARCH:
-<<<<<<< HEAD
                 $value = "'" . $value . ":*'";
                 $value = str_replace('.', ' <-> ', $value);
                 return "to_tsvector(regexp_replace({$attribute}, '[^\w]+',' ','g')) @@ to_tsquery({$value})";
@@ -1529,16 +1003,6 @@
             default:
                 return $attribute . ' ' . $this->getSQLOperator($operator) . ' ' . $placeholder; // Using \"attrubute_\" to avoid conflicts with custom names;
                 break;
-=======
-                $value = "'".$value.":*'";
-                $value = str_replace('.', ' <-> ', $value);
-                return "to_tsvector(regexp_replace({$attribute}, '[^\w]+',' ','g')) @@ to_tsquery({$value})";
-            break;
-
-            default:
-                return $attribute.' '.$this->getSQLOperator($operator).' '.$placeholder; // Using \"attrubute_\" to avoid conflicts with custom names;
-            break;
->>>>>>> 845d95bf
         }
     }
 
@@ -1552,17 +1016,12 @@
      * 
      * @return string
      */
-<<<<<<< HEAD
     protected function getSQLIndex(string $collection, string $id, string $type, array $attributes): string
-=======
-    protected function getSQLIndex(string $collection, string $id,  string $type, array $attributes): string
->>>>>>> 845d95bf
     {
         switch ($type) {
             case Database::INDEX_KEY:
             case Database::INDEX_ARRAY:
                 $type = 'INDEX';
-<<<<<<< HEAD
                 break;
 
             case Database::INDEX_UNIQUE:
@@ -1604,40 +1063,6 @@
     protected function getSQLTable(string $name): string
     {
         return "\"{$this->getDefaultDatabase()}\".\"{$this->getNamespace()}_{$name}\"";
-=======
-            break;
-
-            case Database::INDEX_UNIQUE:
-                $type = 'UNIQUE INDEX';
-            break;
-
-            case Database::INDEX_FULLTEXT:
-                $type = 'INDEX';
-            break;
-
-            default:
-                throw new Exception('Unknown Index Type:' . $type);
-            break;
-        }
-
-        return 'CREATE '.$type.' "'.$this->getNamespace().'_'.$collection.'_'.$id.'" ON "'.$this->getDefaultDatabase().'"."'.$this->getNamespace().'_'.$collection.'" ( '.implode(', ', $attributes).' );';
-    }
-
-    /**
-     * Get SQL Permissions
-     * 
-     * @param array $roles
-     * @param string $operator
-     * @param string $placeholder
-     * @param mixed $value
-     * 
-     * @return string
-     */
-    protected function getSQLPermissions(array $roles): string
-    {
-        $roles = array_map(fn($role) => "'".$role."'", $roles);
-        return "(table_main._read && ARRAY[".implode(',', $roles)."])";
->>>>>>> 845d95bf
     }
 
     /**
@@ -1652,7 +1077,6 @@
         switch (gettype($value)) {
             case 'string':
                 return PDO::PARAM_STR;
-<<<<<<< HEAD
                 break;
 
             case 'boolean':
@@ -1675,30 +1099,6 @@
             default:
                 throw new Exception('Unknown PDO Type for ' . gettype($value));
                 break;
-=======
-            break;
-
-            case 'boolean':
-                return PDO::PARAM_BOOL;
-            break;
-
-            //case 'float': // (for historical reasons "double" is returned in case of a float, and not simply "float")
-            case 'double':
-                return PDO::PARAM_STR;
-            break;
-
-            case 'integer':
-                return PDO::PARAM_INT;
-            break;
-
-            case 'NULL':
-                return PDO::PARAM_NULL;
-            break;
-
-            default:
-                throw new Exception('Unknown PDO Type for ' . gettype($value));
-            break;
->>>>>>> 845d95bf
         }
     }
 
@@ -1728,7 +1128,6 @@
      */
     protected function decodeArray(array $value): string
     {
-<<<<<<< HEAD
         if (empty($value))
             return '{}';
 
@@ -1737,10 +1136,5 @@
         }
 
         return '{' . implode(",", $value) . '}';
-=======
-        if(empty($value))
-            return '{}';
-        return '{'.implode(",", $value).'}';
->>>>>>> 845d95bf
     }
 }