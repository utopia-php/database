<?php

namespace Utopia\Database;

use Exception;
use Throwable;
use Utopia\Cache\Cache;
use Utopia\CLI\Console;
use Utopia\Database\Exception as DatabaseException;
use Utopia\Database\Exception\Authorization as AuthorizationException;
use Utopia\Database\Exception\Conflict as ConflictException;
use Utopia\Database\Exception\Dependency as DependencyException;
use Utopia\Database\Exception\Duplicate as DuplicateException;
use Utopia\Database\Exception\Index as IndexException;
use Utopia\Database\Exception\Limit as LimitException;
use Utopia\Database\Exception\NotFound as NotFoundException;
use Utopia\Database\Exception\Order as OrderException;
use Utopia\Database\Exception\Query as QueryException;
use Utopia\Database\Exception\Relationship as RelationshipException;
use Utopia\Database\Exception\Restricted as RestrictedException;
use Utopia\Database\Exception\Structure as StructureException;
use Utopia\Database\Exception\Timeout as TimeoutException;
use Utopia\Database\Exception\Type as TypeException;
use Utopia\Database\Helpers\ID;
use Utopia\Database\Helpers\Permission;
use Utopia\Database\Helpers\Role;
use Utopia\Database\Validator\Authorization;
use Utopia\Database\Validator\Index as IndexValidator;
use Utopia\Database\Validator\IndexDependency as IndexDependencyValidator;
use Utopia\Database\Validator\PartialStructure;
use Utopia\Database\Validator\Permissions;
use Utopia\Database\Validator\Queries\Document as DocumentValidator;
use Utopia\Database\Validator\Queries\Documents as DocumentsValidator;
use Utopia\Database\Validator\Structure;

class Database
{
    public const VAR_STRING = 'string';
    // Simple Types
    public const VAR_INTEGER = 'integer';
    public const VAR_FLOAT = 'double';
    public const VAR_BOOLEAN = 'boolean';
    public const VAR_DATETIME = 'datetime';

    public const INT_MAX = 2147483647;
    public const BIG_INT_MAX = PHP_INT_MAX;
    public const DOUBLE_MAX = PHP_FLOAT_MAX;

    // Relationship Types
    public const VAR_RELATIONSHIP = 'relationship';

    // Index Types
    public const INDEX_KEY = 'key';
    public const INDEX_FULLTEXT = 'fulltext';
    public const INDEX_UNIQUE = 'unique';
    public const INDEX_SPATIAL = 'spatial';
    public const ARRAY_INDEX_LENGTH = 255;

    // Relation Types
    public const RELATION_ONE_TO_ONE = 'oneToOne';
    public const RELATION_ONE_TO_MANY = 'oneToMany';
    public const RELATION_MANY_TO_ONE = 'manyToOne';
    public const RELATION_MANY_TO_MANY = 'manyToMany';

    // Relation Actions
    public const RELATION_MUTATE_CASCADE = 'cascade';
    public const RELATION_MUTATE_RESTRICT = 'restrict';
    public const RELATION_MUTATE_SET_NULL = 'setNull';

    // Relation Sides
    public const RELATION_SIDE_PARENT = 'parent';
    public const RELATION_SIDE_CHILD = 'child';

    public const RELATION_MAX_DEPTH = 3;

    // Orders
    public const ORDER_ASC = 'ASC';
    public const ORDER_DESC = 'DESC';

    // Permissions
    public const PERMISSION_CREATE = 'create';
    public const PERMISSION_READ = 'read';
    public const PERMISSION_UPDATE = 'update';
    public const PERMISSION_DELETE = 'delete';

    // Aggregate permissions
    public const PERMISSION_WRITE = 'write';

    public const PERMISSIONS = [
        self::PERMISSION_CREATE,
        self::PERMISSION_READ,
        self::PERMISSION_UPDATE,
        self::PERMISSION_DELETE,
    ];

    // Collections
    public const METADATA = '_metadata';

    // Cursor
    public const CURSOR_BEFORE = 'before';
    public const CURSOR_AFTER = 'after';

    // Lengths
    public const LENGTH_KEY = 255;

    // Cache
    public const TTL = 60 * 60 * 24; // 24 hours

    // Events
    public const EVENT_ALL = '*';

    public const EVENT_DATABASE_LIST = 'database_list';
    public const EVENT_DATABASE_CREATE = 'database_create';
    public const EVENT_DATABASE_DELETE = 'database_delete';

    public const EVENT_COLLECTION_LIST = 'collection_list';
    public const EVENT_COLLECTION_CREATE = 'collection_create';
    public const EVENT_COLLECTION_UPDATE = 'collection_update';
    public const EVENT_COLLECTION_READ = 'collection_read';
    public const EVENT_COLLECTION_DELETE = 'collection_delete';

    public const EVENT_DOCUMENT_FIND = 'document_find';
    public const EVENT_DOCUMENT_PURGE = 'document_purge';
    public const EVENT_DOCUMENT_CREATE = 'document_create';
    public const EVENT_DOCUMENTS_CREATE = 'documents_create';
    public const EVENT_DOCUMENT_READ = 'document_read';
    public const EVENT_DOCUMENT_UPDATE = 'document_update';
    public const EVENT_DOCUMENTS_UPDATE = 'documents_update';
    public const EVENT_DOCUMENTS_UPSERT = 'documents_upsert';
    public const EVENT_DOCUMENT_DELETE = 'document_delete';
    public const EVENT_DOCUMENTS_DELETE = 'documents_delete';
    public const EVENT_DOCUMENT_COUNT = 'document_count';
    public const EVENT_DOCUMENT_SUM = 'document_sum';
    public const EVENT_DOCUMENT_INCREASE = 'document_increase';
    public const EVENT_DOCUMENT_DECREASE = 'document_decrease';

    public const EVENT_PERMISSIONS_CREATE = 'permissions_create';
    public const EVENT_PERMISSIONS_READ = 'permissions_read';
    public const EVENT_PERMISSIONS_DELETE = 'permissions_delete';

    public const EVENT_ATTRIBUTE_CREATE = 'attribute_create';
    public const EVENT_ATTRIBUTES_CREATE = 'attributes_create';
    public const EVENT_ATTRIBUTE_UPDATE = 'attribute_update';
    public const EVENT_ATTRIBUTE_DELETE = 'attribute_delete';

    public const EVENT_INDEX_RENAME = 'index_rename';
    public const EVENT_INDEX_CREATE = 'index_create';
    public const EVENT_INDEX_DELETE = 'index_delete';

    public const INSERT_BATCH_SIZE = 1_000;
    public const DELETE_BATCH_SIZE = 1_000;

    /**
     * List of Internal attributes
     *
     * @var array<array<string, mixed>>
     */
    public const INTERNAL_ATTRIBUTES = [
        [
            '$id' => '$id',
            'type' => self::VAR_STRING,
            'size' => Database::LENGTH_KEY,
            'required' => true,
            'signed' => true,
            'array' => false,
            'filters' => [],
        ],
        [
            '$id' => '$sequence',
            'type' => self::VAR_STRING,
            'size' => Database::LENGTH_KEY,
            'required' => true,
            'signed' => true,
            'array' => false,
            'filters' => [],
        ],
        [
            '$id' => '$collection',
            'type' => self::VAR_STRING,
            'size' => Database::LENGTH_KEY,
            'required' => true,
            'signed' => true,
            'array' => false,
            'filters' => [],
        ],
        [
            '$id' => '$tenant',
            'type' => self::VAR_INTEGER,
            'size' => 0,
            'required' => false,
            'default' => null,
            'signed' => true,
            'array' => false,
            'filters' => [],
        ],
        [
            '$id' => '$createdAt',
            'type' => Database::VAR_DATETIME,
            'format' => '',
            'size' => 0,
            'signed' => false,
            'required' => false,
            'default' => null,
            'array' => false,
            'filters' => ['datetime']
        ],
        [
            '$id' => '$updatedAt',
            'type' => Database::VAR_DATETIME,
            'format' => '',
            'size' => 0,
            'signed' => false,
            'required' => false,
            'default' => null,
            'array' => false,
            'filters' => ['datetime']
        ],
        [
            '$id' => '$permissions',
            'type' => Database::VAR_STRING,
            'size' => 1_000_000,
            'signed' => true,
            'required' => false,
            'default' => [],
            'array' => false,
            'filters' => ['json']
        ],
    ];

    public const INTERNAL_ATTRIBUTE_KEYS = [
        '_uid',
        '_createdAt',
        '_updatedAt',
        '_permissions',
    ];

    public const INTERNAL_INDEXES = [
        '_id',
        '_uid',
        '_createdAt',
        '_updatedAt',
        '_permissions_id',
        '_permissions',
    ];

    /**
     * Parent Collection
     * Defines the structure for both system and custom collections
     *
     * @var array<string, mixed>
     */
    protected const COLLECTION = [
        '$id' => self::METADATA,
        '$collection' => self::METADATA,
        'name' => 'collections',
        'attributes' => [
            [
                '$id' => 'name',
                'key' => 'name',
                'type' => self::VAR_STRING,
                'size' => 256,
                'required' => true,
                'signed' => true,
                'array' => false,
                'filters' => [],
            ],
            [
                '$id' => 'attributes',
                'key' => 'attributes',
                'type' => self::VAR_STRING,
                'size' => 1000000,
                'required' => false,
                'signed' => true,
                'array' => false,
                'filters' => ['json'],
            ],
            [
                '$id' => 'indexes',
                'key' => 'indexes',
                'type' => self::VAR_STRING,
                'size' => 1000000,
                'required' => false,
                'signed' => true,
                'array' => false,
                'filters' => ['json'],
            ],
            [
                '$id' => 'documentSecurity',
                'key' => 'documentSecurity',
                'type' => self::VAR_BOOLEAN,
                'size' => 0,
                'required' => true,
                'signed' => true,
                'array' => false,
                'filters' => []
            ]
        ],
        'indexes' => [],
    ];

    protected Adapter $adapter;

    protected Cache $cache;

    protected string $cacheName = 'default';

    /**
     * @var array<bool|string>
     */
    protected array $map = [];

    /**
     * @var array<string, array{encode: callable, decode: callable}>
     */
    protected static array $filters = [];

    /**
     * @var array<string, array{encode: callable, decode: callable}>
     */
    protected array $instanceFilters = [];

    /**
     * @var array<string, array<string, callable>>
     */
    protected array $listeners = [
        '*' => [],
    ];

    /**
     * Array in which the keys are the names of database listeners that
     * should be skipped when dispatching events. null $silentListeners
     * will skip all listeners.
     *
     * @var ?array<string, bool>
     */
    protected ?array $silentListeners = [];

    protected ?\DateTime $timestamp = null;

    protected bool $resolveRelationships = true;

    protected bool $checkRelationshipsExist = true;

    protected int $relationshipFetchDepth = 1;

    protected bool $filter = true;

    protected bool $validate = true;

    protected bool $preserveDates = false;

    protected int $maxQueryValues = 100;

    protected bool $migrating = false;

    /**
     * List of collections that should be treated as globally accessible
     *
     * @var array<string, bool>
     */
    protected array $globalCollections = [];

    /**
     * Stack of collection IDs when creating or updating related documents
     * @var array<string>
     */
    protected array $relationshipWriteStack = [];

    /**
     * @var array<Document>
     */
    protected array $relationshipFetchStack = [];

    /**
     * @var array<Document>
     */
    protected array $relationshipDeleteStack = [];

    /**
     * @param Adapter $adapter
     * @param Cache $cache
     * @param array<string, array{encode: callable, decode: callable}> $filters
     */
    public function __construct(
        Adapter $adapter,
        Cache $cache,
        array $filters = []
    ) {
        $this->adapter = $adapter;
        $this->cache = $cache;
        $this->instanceFilters = $filters;

        self::addFilter(
            'json',
            /**
             * @param mixed $value
             * @return mixed
             */
            function (mixed $value) {
                $value = ($value instanceof Document) ? $value->getArrayCopy() : $value;

                if (!is_array($value) && !$value instanceof \stdClass) {
                    return $value;
                }

                return json_encode($value);
            },
            /**
             * @param mixed $value
             * @return mixed
             * @throws Exception
             */
            function (mixed $value) {
                if (!is_string($value)) {
                    return $value;
                }

                $value = json_decode($value, true) ?? [];

                if (array_key_exists('$id', $value)) {
                    return new Document($value);
                } else {
                    $value = array_map(function ($item) {
                        if (is_array($item) && array_key_exists('$id', $item)) { // if `$id` exists, create a Document instance
                            return new Document($item);
                        }
                        return $item;
                    }, $value);
                }

                return $value;
            }
        );

        self::addFilter(
            'datetime',
            /**
             * @param mixed $value
             * @return mixed
             */
            function (mixed $value) {
                if (is_null($value)) {
                    return;
                }
                try {
                    $value = new \DateTime($value);
                    $value->setTimezone(new \DateTimeZone(date_default_timezone_get()));
                    return DateTime::format($value);
                } catch (\Throwable) {
                    return $value;
                }
            },
            /**
             * @param string|null $value
             * @return string|null
             */
            function (?string $value) {
                return DateTime::formatTz($value);
            }
        );
    }

    /**
     * Add listener to events
     * Passing a null $callback will remove the listener
     *
     * @param string $event
     * @param string $name
     * @param ?callable $callback
     * @return static
     */
    public function on(string $event, string $name, ?callable $callback): static
    {
        if (empty($callback)) {
            unset($this->listeners[$event][$name]);
            return $this;
        }

        if (!isset($this->listeners[$event])) {
            $this->listeners[$event] = [];
        }
        $this->listeners[$event][$name] = $callback;

        return $this;
    }

    /**
     * Add a transformation to be applied to a query string before an event occurs
     *
     * @param string $event
     * @param string $name
     * @param callable $callback
     * @return $this
     */
    public function before(string $event, string $name, callable $callback): static
    {
        $this->adapter->before($event, $name, $callback);

        return $this;
    }

    /**
     * Silent event generation for calls inside the callback
     *
     * @template T
     * @param callable(): T $callback
     * @param array<string>|null $listeners List of listeners to silence; if null, all listeners will be silenced
     * @return T
     */
    public function silent(callable $callback, ?array $listeners = null): mixed
    {
        $previous = $this->silentListeners;

        if (is_null($listeners)) {
            $this->silentListeners = null;
        } else {
            $silentListeners = [];
            foreach ($listeners as $listener) {
                $silentListeners[$listener] = true;
            }
            $this->silentListeners = $silentListeners;
        }

        try {
            return $callback();
        } finally {
            $this->silentListeners = $previous;
        }
    }

    /**
     * Get getConnection Id
     *
     * @return string
     * @throws Exception
     */
    public function getConnectionId(): string
    {
        return $this->adapter->getConnectionId();
    }

    /**
     * Skip relationships for all the calls inside the callback
     *
     * @template T
     * @param callable(): T $callback
     * @return T
     */
    public function skipRelationships(callable $callback): mixed
    {
        $previous = $this->resolveRelationships;
        $this->resolveRelationships = false;

        try {
            return $callback();
        } finally {
            $this->resolveRelationships = $previous;
        }
    }

    public function skipRelationshipsExistCheck(callable $callback): mixed
    {
        $previous = $this->checkRelationshipsExist;
        $this->checkRelationshipsExist = false;

        try {
            return $callback();
        } finally {
            $this->checkRelationshipsExist = $previous;
        }
    }

    /**
     * Trigger callback for events
     *
     * @param string $event
     * @param mixed $args
     * @return void
     */
    protected function trigger(string $event, mixed $args = null): void
    {
        if (\is_null($this->silentListeners)) {
            return;
        }
        foreach ($this->listeners[self::EVENT_ALL] as $name => $callback) {
            if (isset($this->silentListeners[$name])) {
                continue;
            }
            $callback($event, $args);
        }

        foreach (($this->listeners[$event] ?? []) as $name => $callback) {
            if (isset($this->silentListeners[$name])) {
                continue;
            }
            $callback($event, $args);
        }
    }

    /**
     * Executes $callback with $timestamp set to $requestTimestamp
     *
     * @template T
     * @param ?\DateTime $requestTimestamp
     * @param callable(): T $callback
     * @return T
     */
    public function withRequestTimestamp(?\DateTime $requestTimestamp, callable $callback): mixed
    {
        $previous = $this->timestamp;
        $this->timestamp = $requestTimestamp;
        try {
            $result = $callback();
        } finally {
            $this->timestamp = $previous;
        }
        return $result;
    }

    /**
     * Set Namespace.
     *
     * Set namespace to divide different scope of data sets
     *
     * @param string $namespace
     *
     * @return $this
     *
     * @throws DatabaseException
     */
    public function setNamespace(string $namespace): static
    {
        $this->adapter->setNamespace($namespace);

        return $this;
    }

    /**
     * Get Namespace.
     *
     * Get namespace of current set scope
     *
     * @return string
     */
    public function getNamespace(): string
    {
        return $this->adapter->getNamespace();
    }

    /**
     * Set database to use for current scope
     *
     * @param string $name
     *
     * @return static
     * @throws DatabaseException
     */
    public function setDatabase(string $name): static
    {
        $this->adapter->setDatabase($name);

        return $this;
    }

    /**
     * Get Database.
     *
     * Get Database from current scope
     *
     * @return string
     * @throws DatabaseException
     */
    public function getDatabase(): string
    {
        return $this->adapter->getDatabase();
    }

    /**
     * Set the cache instance
     *
     * @param Cache $cache
     *
     * @return $this
     */
    public function setCache(Cache $cache): static
    {
        $this->cache = $cache;
        return $this;
    }

    /**
     * Get the cache instance
     *
     * @return Cache
     */
    public function getCache(): Cache
    {
        return $this->cache;
    }

    /**
     * Set the name to use for cache
     *
     * @param string $name
     * @return $this
     */
    public function setCacheName(string $name): static
    {
        $this->cacheName = $name;

        return $this;
    }

    /**
     * Get the cache name
     *
     * @return string
     */
    public function getCacheName(): string
    {
        return $this->cacheName;
    }

    /**
     * Set a metadata value to be printed in the query comments
     *
     * @param string $key
     * @param mixed $value
     * @return static
     */
    public function setMetadata(string $key, mixed $value): static
    {
        $this->adapter->setMetadata($key, $value);

        return $this;
    }

    /**
     * Get metadata
     *
     * @return array<string, mixed>
     */
    public function getMetadata(): array
    {
        return $this->adapter->getMetadata();
    }

    /**
     * Clear metadata
     *
     * @return void
     */
    public function resetMetadata(): void
    {
        $this->adapter->resetMetadata();
    }

    /**
     * Set maximum query execution time
     *
     * @param int $milliseconds
     * @param string $event
     * @return static
     * @throws Exception
     */
    public function setTimeout(int $milliseconds, string $event = Database::EVENT_ALL): static
    {
        $this->adapter->setTimeout($milliseconds, $event);

        return $this;
    }

    /**
     * Clear maximum query execution time
     *
     * @param string $event
     * @return void
     */
    public function clearTimeout(string $event = Database::EVENT_ALL): void
    {
        $this->adapter->clearTimeout($event);
    }

    /**
     * Enable filters
     *
     * @return $this
     */
    public function enableFilters(): static
    {
        $this->filter = true;
        return $this;
    }

    /**
     * Disable filters
     *
     * @return $this
     */
    public function disableFilters(): static
    {
        $this->filter = false;
        return $this;
    }

    /**
     * Skip filters
     *
     * Execute a callback without filters
     *
     * @template T
     * @param callable(): T $callback
     * @return T
     */
    public function skipFilters(callable $callback): mixed
    {
        $initial = $this->filter;
        $this->disableFilters();

        try {
            return $callback();
        } finally {
            $this->filter = $initial;
        }
    }

    /**
     * Get instance filters
     *
     * @return array<string, array{encode: callable, decode: callable}>
     */
    public function getInstanceFilters(): array
    {
        return $this->instanceFilters;
    }

    /**
     * Enable validation
     *
     * @return $this
     */
    public function enableValidation(): static
    {
        $this->validate = true;

        return $this;
    }

    /**
     * Disable validation
     *
     * @return $this
     */
    public function disableValidation(): static
    {
        $this->validate = false;

        return $this;
    }

    /**
     * Skip Validation
     *
     * Execute a callback without validation
     *
     * @template T
     * @param callable(): T $callback
     * @return T
     */
    public function skipValidation(callable $callback): mixed
    {
        $initial = $this->validate;
        $this->disableValidation();

        try {
            return $callback();
        } finally {
            $this->validate = $initial;
        }
    }

    /**
     * Get shared tables
     *
     * Get whether to share tables between tenants
     * @return bool
     */
    public function getSharedTables(): bool
    {
        return $this->adapter->getSharedTables();
    }

    /**
     * Set shard tables
     *
     * Set whether to share tables between tenants
     *
     * @param bool $sharedTables
     * @return static
     */
    public function setSharedTables(bool $sharedTables): static
    {
        $this->adapter->setSharedTables($sharedTables);

        return $this;
    }

    /**
     * Set Tenant
     *
     * Set tenant to use if tables are shared
     *
     * @param ?int $tenant
     * @return static
     */
    public function setTenant(?int $tenant): static
    {
        $this->adapter->setTenant($tenant);

        return $this;
    }

    /**
     * Get Tenant
     *
     * Get tenant to use if tables are shared
     *
     * @return ?int
     */
    public function getTenant(): ?int
    {
        return $this->adapter->getTenant();
    }

    /**
     * With Tenant
     *
     * Execute a callback with a specific tenant
     *
     * @param int|null $tenant
     * @param callable $callback
     * @return mixed
     */
    public function withTenant(?int $tenant, callable $callback): mixed
    {
        $previous = $this->adapter->getTenant();
        $this->adapter->setTenant($tenant);

        try {
            return $callback();
        } finally {
            $this->adapter->setTenant($previous);
        }
    }

    /**
     * Set whether to allow creating documents with tenant set per document.
     *
     * @param bool $enabled
     * @return static
     */
    public function setTenantPerDocument(bool $enabled): static
    {
        $this->adapter->setTenantPerDocument($enabled);

        return $this;
    }

    /**
     * Get whether to allow creating documents with tenant set per document.
     *
     * @return bool
     */
    public function getTenantPerDocument(): bool
    {
        return $this->adapter->getTenantPerDocument();
    }

    public function getPreserveDates(): bool
    {
        return $this->preserveDates;
    }

    public function setPreserveDates(bool $preserve): static
    {
        $this->preserveDates = $preserve;

        return $this;
    }

    public function setMigrating(bool $migrating): self
    {
        $this->migrating = $migrating;

        return $this;
    }

    public function isMigrating(): bool
    {
        return $this->migrating;
    }

    public function withPreserveDates(callable $callback): mixed
    {
        $previous = $this->preserveDates;
        $this->preserveDates = true;

        try {
            return $callback();
        } finally {
            $this->preserveDates = $previous;
        }
    }

    public function setMaxQueryValues(int $max): self
    {
        $this->maxQueryValues = $max;

        return $this;
    }

    public function getMaxQueryValues(): int
    {
        return $this->maxQueryValues;
    }

    /**
     * Set list of collections which are globally accessible
     *
     * @param array<string> $collections
     * @return $this
     */
    public function setGlobalCollections(array $collections): static
    {
        foreach ($collections as $collection) {
            $this->globalCollections[$collection] = true;
        }

        return $this;
    }

    /**
     * Get list of collections which are globally accessible
     *
     * @return array<string>
     */
    public function getGlobalCollections(): array
    {
        return \array_keys($this->globalCollections);
    }

    /**
     * Clear global collections
     *
     * @return void
     */
    public function resetGlobalCollections(): void
    {
        $this->globalCollections = [];
    }

    /**
     * Get list of keywords that cannot be used
     *
     * @return string[]
     */
    public function getKeywords(): array
    {
        return $this->adapter->getKeywords();
    }

    /**
     * Get Database Adapter
     *
     * @return Adapter
     */
    public function getAdapter(): Adapter
    {
        return $this->adapter;
    }

    /**
     * Run a callback inside a transaction.
     *
     * @template T
     * @param callable(): T $callback
     * @return T
     * @throws \Throwable
     */
    public function withTransaction(callable $callback): mixed
    {
        return $this->adapter->withTransaction($callback);
    }

    /**
     * Ping Database
     *
     * @return bool
     */
    public function ping(): bool
    {
        return $this->adapter->ping();
    }

    public function reconnect(): void
    {
        $this->adapter->reconnect();
    }

    /**
     * Create the database
     *
     * @param string|null $database
     * @return bool
     * @throws DuplicateException
     * @throws LimitException
     * @throws Exception
     */
    public function create(?string $database = null): bool
    {
        $database ??= $this->adapter->getDatabase();

        $this->adapter->create($database);

        /**
         * Create array of attribute documents
         * @var array<Document> $attributes
         */
        $attributes = \array_map(function ($attribute) {
            return new Document($attribute);
        }, self::COLLECTION['attributes']);

        $this->silent(fn () => $this->createCollection(self::METADATA, $attributes));

        $this->trigger(self::EVENT_DATABASE_CREATE, $database);

        return true;
    }

    /**
     * Check if database exists
     * Optionally check if collection exists in database
     *
     * @param string|null $database (optional) database name
     * @param string|null $collection (optional) collection name
     *
     * @return bool
     */
    public function exists(?string $database = null, ?string $collection = null): bool
    {
        $database ??= $this->adapter->getDatabase();

        return $this->adapter->exists($database, $collection);
    }

    /**
     * List Databases
     *
     * @return array<Document>
     */
    public function list(): array
    {
        $databases = $this->adapter->list();

        $this->trigger(self::EVENT_DATABASE_LIST, $databases);

        return $databases;
    }

    /**
     * Delete Database
     *
     * @param string|null $database
     * @return bool
     * @throws DatabaseException
     */
    public function delete(?string $database = null): bool
    {
        $database = $database ?? $this->adapter->getDatabase();

        $deleted = $this->adapter->delete($database);

        $this->trigger(self::EVENT_DATABASE_DELETE, [
            'name' => $database,
            'deleted' => $deleted
        ]);

        $this->cache->flush();

        return $deleted;
    }

    /**
     * Create Collection
     *
     * @param string $id
     * @param array<Document> $attributes
     * @param array<Document> $indexes
     * @param array<string>|null $permissions
     * @param bool $documentSecurity
     * @return Document
     * @throws DatabaseException
     * @throws DuplicateException
     * @throws LimitException
     */
    public function createCollection(string $id, array $attributes = [], array $indexes = [], ?array $permissions = null, bool $documentSecurity = true): Document
    {
        $permissions ??= [
            Permission::create(Role::any()),
        ];

        if ($this->validate) {
            $validator = new Permissions();
            if (!$validator->isValid($permissions)) {
                throw new DatabaseException($validator->getDescription());
            }
        }

        $collection = $this->silent(fn () => $this->getCollection($id));

        if (!$collection->isEmpty() && $id !== self::METADATA) {
            throw new DuplicateException('Collection ' . $id . ' already exists');
        }

        /**
         * Fix metadata index length & orders
         */
        foreach ($indexes as $key => $index) {
            $lengths = $index->getAttribute('lengths', []);
            $orders = $index->getAttribute('orders', []);

            foreach ($index->getAttribute('attributes', []) as $i => $attr) {
                foreach ($attributes as $collectionAttribute) {
                    if ($collectionAttribute->getAttribute('$id') === $attr) {
                        /**
                         * mysql does not save length in collection when length = attributes size
                         */
                        if ($collectionAttribute->getAttribute('type') === Database::VAR_STRING) {
                            if (!empty($lengths[$i]) && $lengths[$i] === $collectionAttribute->getAttribute('size') && $this->adapter->getMaxIndexLength() > 0) {
                                $lengths[$i] = null;
                            }
                        }

                        $isArray = $collectionAttribute->getAttribute('array', false);
                        if ($isArray) {
                            if ($this->adapter->getMaxIndexLength() > 0) {
                                $lengths[$i] = self::ARRAY_INDEX_LENGTH;
                            }
                            $orders[$i] = null;
                        }
                        break;
                    }
                }
            }

            $index->setAttribute('lengths', $lengths);
            $index->setAttribute('orders', $orders);
            $indexes[$key] = $index;
        }

        $collection = new Document([
            '$id' => ID::custom($id),
            '$permissions' => $permissions,
            'name' => $id,
            'attributes' => $attributes,
            'indexes' => $indexes,
            'documentSecurity' => $documentSecurity
        ]);

        if ($this->validate) {
            $validator = new IndexValidator(
                $attributes,
                $this->adapter->getMaxIndexLength(),
                $this->adapter->getInternalIndexesKeys(),
                $this->adapter->getSupportForIndexArray()
            );
            foreach ($indexes as $index) {
                if (!$validator->isValid($index)) {
                    throw new IndexException($validator->getDescription());
                }
            }
        }

        // Check index limits, if given
        if ($indexes && $this->adapter->getCountOfIndexes($collection) > $this->adapter->getLimitForIndexes()) {
            throw new LimitException('Index limit of ' . $this->adapter->getLimitForIndexes() . ' exceeded. Cannot create collection.');
        }

        // Check attribute limits, if given
        if ($attributes) {
            if (
                $this->adapter->getLimitForAttributes() > 0 &&
                $this->adapter->getCountOfAttributes($collection) > $this->adapter->getLimitForAttributes()
            ) {
                throw new LimitException('Attribute limit of ' . $this->adapter->getLimitForAttributes() . ' exceeded. Cannot create collection.');
            }

            if (
                $this->adapter->getDocumentSizeLimit() > 0 &&
                $this->adapter->getAttributeWidth($collection) > $this->adapter->getDocumentSizeLimit()
            ) {
                throw new LimitException('Document size limit of ' . $this->adapter->getDocumentSizeLimit() . ' exceeded. Cannot create collection.');
            }
        }

        try {
            $this->adapter->createCollection($id, $attributes, $indexes);
        } catch (DuplicateException $e) {
            // HACK: Metadata should still be updated, can be removed when null tenant collections are supported.
            if (!$this->adapter->getSharedTables() || !$this->isMigrating()) {
                throw $e;
            }
        }

        if ($id === self::METADATA) {
            return new Document(self::COLLECTION);
        }

        $createdCollection = $this->silent(fn () => $this->createDocument(self::METADATA, $collection));

        $this->trigger(self::EVENT_COLLECTION_CREATE, $createdCollection);

        return $createdCollection;
    }

    /**
     * Update Collections Permissions.
     *
     * @param string $id
     * @param array<string> $permissions
     * @param bool $documentSecurity
     *
     * @return Document
     * @throws ConflictException
     * @throws DatabaseException
     */
    public function updateCollection(string $id, array $permissions, bool $documentSecurity): Document
    {
        if ($this->validate) {
            $validator = new Permissions();
            if (!$validator->isValid($permissions)) {
                throw new DatabaseException($validator->getDescription());
            }
        }

        $collection = $this->silent(fn () => $this->getCollection($id));

        if ($collection->isEmpty()) {
            throw new NotFoundException('Collection not found');
        }

        if (
            $this->adapter->getSharedTables()
            && $collection->getTenant() !== $this->adapter->getTenant()
        ) {
            throw new NotFoundException('Collection not found');
        }

        $collection
            ->setAttribute('$permissions', $permissions)
            ->setAttribute('documentSecurity', $documentSecurity);

        $collection = $this->silent(fn () => $this->updateDocument(self::METADATA, $collection->getId(), $collection));

        $this->trigger(self::EVENT_COLLECTION_UPDATE, $collection);

        return $collection;
    }

    /**
     * Get Collection
     *
     * @param string $id
     *
     * @return Document
     * @throws DatabaseException
     */
    public function getCollection(string $id): Document
    {
        $collection = $this->silent(fn () => $this->getDocument(self::METADATA, $id));

        if (
            $id !== self::METADATA
            && $this->adapter->getSharedTables()
            && $collection->getTenant() !== null
            && $collection->getTenant() !== $this->adapter->getTenant()
        ) {
            return new Document();
        }

        $this->trigger(self::EVENT_COLLECTION_READ, $collection);

        return $collection;
    }

    /**
     * List Collections
     *
     * @param int $offset
     * @param int $limit
     *
     * @return array<Document>
     * @throws Exception
     */
    public function listCollections(int $limit = 25, int $offset = 0): array
    {
        $result = $this->silent(fn () => $this->find(self::METADATA, [
            Query::limit($limit),
            Query::offset($offset)
        ]));

        $this->trigger(self::EVENT_COLLECTION_LIST, $result);

        return $result;
    }

    /**
     * Get Collection Size
     *
     * @param string $collection
     *
     * @return int
     * @throws Exception
     */
    public function getSizeOfCollection(string $collection): int
    {
        $collection = $this->silent(fn () => $this->getCollection($collection));

        if ($collection->isEmpty()) {
            throw new NotFoundException('Collection not found');
        }

        if ($this->adapter->getSharedTables() && $collection->getTenant() !== $this->adapter->getTenant()) {
            throw new NotFoundException('Collection not found');
        }

        return $this->adapter->getSizeOfCollection($collection->getId());
    }

    /**
     * Get Collection Size on disk
     *
     * @param string $collection
     *
     * @return int
     */
    public function getSizeOfCollectionOnDisk(string $collection): int
    {
        if ($this->adapter->getSharedTables() && empty($this->adapter->getTenant())) {
            throw new DatabaseException('Missing tenant. Tenant must be set when table sharing is enabled.');
        }

        $collection = $this->silent(fn () => $this->getCollection($collection));

        if ($collection->isEmpty()) {
            throw new NotFoundException('Collection not found');
        }

        if ($this->adapter->getSharedTables() && $collection->getTenant() !== $this->adapter->getTenant()) {
            throw new NotFoundException('Collection not found');
        }

        return $this->adapter->getSizeOfCollectionOnDisk($collection->getId());
    }

    /**
     * Analyze a collection updating its metadata on the database engine
     *
     * @param string $collection
     * @return bool
     */
    public function analyzeCollection(string $collection): bool
    {
        return $this->adapter->analyzeCollection($collection);
    }

    /**
     * Delete Collection
     *
     * @param string $id
     *
     * @return bool
     * @throws DatabaseException
     */
    public function deleteCollection(string $id): bool
    {
        $collection = $this->silent(fn () => $this->getDocument(self::METADATA, $id));

        if ($collection->isEmpty()) {
            throw new NotFoundException('Collection not found');
        }

        if ($this->adapter->getSharedTables() && $collection->getTenant() !== $this->adapter->getTenant()) {
            throw new NotFoundException('Collection not found');
        }

        $relationships = \array_filter(
            $collection->getAttribute('attributes'),
            fn ($attribute) => $attribute->getAttribute('type') === Database::VAR_RELATIONSHIP
        );

        foreach ($relationships as $relationship) {
            $this->deleteRelationship($collection->getId(), $relationship->getId());
        }

        try {
            $this->adapter->deleteCollection($id);
        } catch (NotFoundException $e) {
            // HACK: Metadata should still be updated, can be removed when null tenant collections are supported.
            if (!$this->adapter->getSharedTables() || !$this->isMigrating()) {
                throw $e;
            }
        }

        if ($id === self::METADATA) {
            $deleted = true;
        } else {
            $deleted = $this->silent(fn () => $this->deleteDocument(self::METADATA, $id));
        }

        if ($deleted) {
            $this->trigger(self::EVENT_COLLECTION_DELETE, $collection);
        }

        $this->purgeCachedCollection($id);

        return $deleted;
    }

    /**
     * Create Attribute
     *
     * @param string $collection
     * @param string $id
     * @param string $type
     * @param int $size utf8mb4 chars length
     * @param bool $required
     * @param mixed $default
     * @param bool $signed
     * @param bool $array
     * @param string|null $format optional validation format of attribute
     * @param array<string, mixed> $formatOptions assoc array with custom options that can be passed for the format validation
     * @param array<string> $filters
     *
     * @return bool
     * @throws AuthorizationException
     * @throws ConflictException
     * @throws DatabaseException
     * @throws DuplicateException
     * @throws LimitException
     * @throws StructureException
     * @throws Exception
     */
    public function createAttribute(string $collection, string $id, string $type, int $size, bool $required, mixed $default = null, bool $signed = true, bool $array = false, ?string $format = null, array $formatOptions = [], array $filters = []): bool
    {
        $collection = $this->silent(fn () => $this->getCollection($collection));

        if ($collection->isEmpty()) {
            throw new NotFoundException('Collection not found');
        }

        $attribute = $this->validateAttribute(
            $collection,
            $id,
            $type,
            $size,
            $required,
            $default,
            $signed,
            $array,
            $format,
            $formatOptions,
            $filters
        );

        $collection->setAttribute(
            'attributes',
            $attribute,
            Document::SET_TYPE_APPEND
        );

        try {
            $created = $this->adapter->createAttribute($collection->getId(), $id, $type, $size, $signed, $array);

            if (!$created) {
                throw new DatabaseException('Failed to create attribute');
            }
        } catch (DuplicateException $e) {
            // HACK: Metadata should still be updated, can be removed when null tenant collections are supported.
            if (!$this->adapter->getSharedTables() || !$this->isMigrating()) {
                throw $e;
            }
        }

        if ($collection->getId() !== self::METADATA) {
            $this->silent(fn () => $this->updateDocument(self::METADATA, $collection->getId(), $collection));
        }

        $this->purgeCachedCollection($collection->getId());
        $this->purgeCachedDocument(self::METADATA, $collection->getId());

        $this->trigger(self::EVENT_ATTRIBUTE_CREATE, $attribute);

        return true;
    }

    /**
     * Create Attribute
     *
     * @param string $collection
     * @param array<array<string, mixed>> $attributes
     * @return bool
     * @throws AuthorizationException
     * @throws ConflictException
     * @throws DatabaseException
     * @throws DuplicateException
     * @throws LimitException
     * @throws StructureException
     * @throws Exception
     */
    public function createAttributes(string $collection, array $attributes): bool
    {
        if (empty($attributes)) {
            throw new DatabaseException('No attributes to create');
        }

        $collection = $this->silent(fn () => $this->getCollection($collection));

        if ($collection->isEmpty()) {
            throw new NotFoundException('Collection not found');
        }

        $attributeDocuments = [];
        foreach ($attributes as $attribute) {
            if (!isset($attribute['$id'])) {
                throw new DatabaseException('Missing attribute key');
            }
            if (!isset($attribute['type'])) {
                throw new DatabaseException('Missing attribute type');
            }
            if (!isset($attribute['size'])) {
                throw new DatabaseException('Missing attribute size');
            }
            if (!isset($attribute['required'])) {
                throw new DatabaseException('Missing attribute required');
            }
            if (!isset($attribute['default'])) {
                $attribute['default'] = null;
            }
            if (!isset($attribute['signed'])) {
                $attribute['signed'] = true;
            }
            if (!isset($attribute['array'])) {
                $attribute['array'] = false;
            }
            if (!isset($attribute['format'])) {
                $attribute['format'] = null;
            }
            if (!isset($attribute['formatOptions'])) {
                $attribute['formatOptions'] = [];
            }
            if (!isset($attribute['filters'])) {
                $attribute['filters'] = [];
            }

            $attributeDocument = $this->validateAttribute(
                $collection,
                $attribute['$id'],
                $attribute['type'],
                $attribute['size'],
                $attribute['required'],
                $attribute['default'],
                $attribute['signed'],
                $attribute['array'],
                $attribute['format'],
                $attribute['formatOptions'],
                $attribute['filters']
            );

            $collection->setAttribute(
                'attributes',
                $attributeDocument,
                Document::SET_TYPE_APPEND
            );

            $attributeDocuments[] = $attributeDocument;
        }

        try {
            $created = $this->adapter->createAttributes($collection->getId(), $attributes);

            if (!$created) {
                throw new DatabaseException('Failed to create attributes');
            }
        } catch (DuplicateException $e) {
            // No attributes were in a metadata, but at least one of them was present on the table
            // HACK: Metadata should still be updated, can be removed when null tenant collections are supported.
            if (!$this->adapter->getSharedTables() || !$this->isMigrating()) {
                throw $e;
            }
        }

        if ($collection->getId() !== self::METADATA) {
            $this->silent(fn () => $this->updateDocument(self::METADATA, $collection->getId(), $collection));
        }

        $this->purgeCachedCollection($collection->getId());
        $this->purgeCachedDocument(self::METADATA, $collection->getId());

        $this->trigger(self::EVENT_ATTRIBUTE_CREATE, $attributeDocuments);

        return true;
    }

    /**
     * @param Document $collection
     * @param string $id
     * @param string $type
     * @param int $size
     * @param bool $required
     * @param mixed $default
     * @param bool $signed
     * @param bool $array
     * @param string $format
     * @param array<string, mixed> $formatOptions
     * @param array<string> $filters
     * @return Document
     * @throws DuplicateException
     * @throws LimitException
     * @throws Exception
     */
    private function validateAttribute(
        Document $collection,
        string $id,
        string $type,
        int $size,
        bool $required,
        mixed $default,
        bool $signed,
        bool $array,
        ?string $format,
        array $formatOptions,
        array $filters
    ): Document {
        // Attribute IDs are case-insensitive
        $attributes = $collection->getAttribute('attributes', []);

        /** @var array<Document> $attributes */
        foreach ($attributes as $attribute) {
            if (\strtolower($attribute->getId()) === \strtolower($id)) {
                throw new DuplicateException('Attribute already exists in metadata');
            }
        }

        if ($this->adapter->getSupportForSchemaAttributes() && !($this->getSharedTables() && $this->isMigrating())) {
            $schema = $this->getSchemaAttributes($collection->getId());
            foreach ($schema as $attribute) {
                $newId = $this->adapter->filter($attribute->getId());
                if (\strtolower($newId) === \strtolower($id)) {
                    throw new DuplicateException('Attribute already exists in schema');
                }
            }
        }

        // Ensure required filters for the attribute are passed
        $requiredFilters = $this->getRequiredFilters($type);
        if (!empty(\array_diff($requiredFilters, $filters))) {
            throw new DatabaseException("Attribute of type: $type requires the following filters: " . implode(",", $requiredFilters));
        }

        if ($format && !Structure::hasFormat($format, $type)) {
            throw new DatabaseException('Format ("' . $format . '") not available for this attribute type ("' . $type . '")');
        }

        $attribute = new Document([
            '$id' => ID::custom($id),
            'key' => $id,
            'type' => $type,
            'size' => $size,
            'required' => $required,
            'default' => $default,
            'signed' => $signed,
            'array' => $array,
            'format' => $format,
            'formatOptions' => $formatOptions,
            'filters' => $filters,
        ]);

        $this->checkAttribute($collection, $attribute);

        switch ($type) {
            case self::VAR_STRING:
                if ($size > $this->adapter->getLimitForString()) {
                    throw new DatabaseException('Max size allowed for string is: ' . number_format($this->adapter->getLimitForString()));
                }
                break;
            case self::VAR_INTEGER:
                $limit = ($signed) ? $this->adapter->getLimitForInt() / 2 : $this->adapter->getLimitForInt();
                if ($size > $limit) {
                    throw new DatabaseException('Max size allowed for int is: ' . number_format($limit));
                }
                break;
            case self::VAR_FLOAT:
            case self::VAR_BOOLEAN:
            case self::VAR_DATETIME:
            case self::VAR_RELATIONSHIP:
                break;
            default:
                throw new DatabaseException('Unknown attribute type: ' . $type . '. Must be one of ' . self::VAR_STRING . ', ' . self::VAR_INTEGER . ', ' . self::VAR_FLOAT . ', ' . self::VAR_BOOLEAN . ', ' . self::VAR_DATETIME . ', ' . self::VAR_RELATIONSHIP);
        }

        // Only execute when $default is given
        if (!\is_null($default)) {
            if ($required === true) {
                throw new DatabaseException('Cannot set a default value for a required attribute');
            }

            $this->validateDefaultTypes($type, $default);
        }

        return $attribute;
    }

    /**
     * Get the list of required filters for each data type
     *
     * @param string|null $type Type of the attribute
     *
     * @return array<string>
     */
    protected function getRequiredFilters(?string $type): array
    {
        return match ($type) {
            self::VAR_DATETIME => ['datetime'],
            default => [],
        };
    }

    /**
     * Function to validate if the default value of an attribute matches its attribute type
     *
     * @param string $type Type of the attribute
     * @param mixed $default Default value of the attribute
     *
     * @return void
     * @throws DatabaseException
     */
    protected function validateDefaultTypes(string $type, mixed $default): void
    {
        $defaultType = \gettype($default);

        if ($defaultType === 'NULL') {
            // Disable null. No validation required
            return;
        }

        if ($defaultType === 'array') {
            foreach ($default as $value) {
                $this->validateDefaultTypes($type, $value);
            }
            return;
        }

        switch ($type) {
            case self::VAR_STRING:
            case self::VAR_INTEGER:
            case self::VAR_FLOAT:
            case self::VAR_BOOLEAN:
                if ($type !== $defaultType) {
                    throw new DatabaseException('Default value ' . $default . ' does not match given type ' . $type);
                }
                break;
            case self::VAR_DATETIME:
                if ($defaultType !== self::VAR_STRING) {
                    throw new DatabaseException('Default value ' . $default . ' does not match given type ' . $type);
                }
                break;
            default:
                throw new DatabaseException('Unknown attribute type: ' . $type . '. Must be one of ' . self::VAR_STRING . ', ' . self::VAR_INTEGER . ', ' . self::VAR_FLOAT . ', ' . self::VAR_BOOLEAN . ', ' . self::VAR_DATETIME . ', ' . self::VAR_RELATIONSHIP);
        }
    }

    /**
     * Update attribute metadata. Utility method for update attribute methods.
     *
     * @param string $collection
     * @param string $id
     * @param callable $updateCallback method that receives document, and returns it with changes applied
     *
     * @return Document
     * @throws ConflictException
     * @throws DatabaseException
     */
    protected function updateIndexMeta(string $collection, string $id, callable $updateCallback): Document
    {
        $collection = $this->silent(fn () => $this->getCollection($collection));

        if ($collection->getId() === self::METADATA) {
            throw new DatabaseException('Cannot update metadata indexes');
        }

        $indexes = $collection->getAttribute('indexes', []);
        $index = \array_search($id, \array_map(fn ($index) => $index['$id'], $indexes));

        if ($index === false) {
            throw new NotFoundException('Index not found');
        }

        // Execute update from callback
        $updateCallback($indexes[$index], $collection, $index);

        // Save
        $collection->setAttribute('indexes', $indexes);

        $this->silent(fn () => $this->updateDocument(self::METADATA, $collection->getId(), $collection));

        $this->trigger(self::EVENT_ATTRIBUTE_UPDATE, $indexes[$index]);

        return $indexes[$index];
    }

    /**
     * Update attribute metadata. Utility method for update attribute methods.
     *
     * @param string $collection
     * @param string $id
     * @param callable(Document, Document, int|string): void $updateCallback method that receives document, and returns it with changes applied
     *
     * @return Document
     * @throws ConflictException
     * @throws DatabaseException
     */
    protected function updateAttributeMeta(string $collection, string $id, callable $updateCallback): Document
    {
        $collection = $this->silent(fn () => $this->getCollection($collection));

        if ($collection->getId() === self::METADATA) {
            throw new DatabaseException('Cannot update metadata attributes');
        }

        $attributes = $collection->getAttribute('attributes', []);
        $index = \array_search($id, \array_map(fn ($attribute) => $attribute['$id'], $attributes));

        if ($index === false) {
            throw new NotFoundException('Attribute not found');
        }

        // Execute update from callback
        $updateCallback($attributes[$index], $collection, $index);

        // Save
        $collection->setAttribute('attributes', $attributes);

        $this->silent(fn () => $this->updateDocument(self::METADATA, $collection->getId(), $collection));

        $this->trigger(self::EVENT_ATTRIBUTE_UPDATE, $attributes[$index]);

        return $attributes[$index];
    }

    /**
     * Update required status of attribute.
     *
     * @param string $collection
     * @param string $id
     * @param bool $required
     *
     * @return Document
     * @throws Exception
     */
    public function updateAttributeRequired(string $collection, string $id, bool $required): Document
    {
        return $this->updateAttributeMeta($collection, $id, function ($attribute) use ($required) {
            $attribute->setAttribute('required', $required);
        });
    }

    /**
     * Update format of attribute.
     *
     * @param string $collection
     * @param string $id
     * @param string $format validation format of attribute
     *
     * @return Document
     * @throws Exception
     */
    public function updateAttributeFormat(string $collection, string $id, string $format): Document
    {
        return $this->updateAttributeMeta($collection, $id, function ($attribute) use ($format) {
            if (!Structure::hasFormat($format, $attribute->getAttribute('type'))) {
                throw new DatabaseException('Format "' . $format . '" not available for attribute type "' . $attribute->getAttribute('type') . '"');
            }

            $attribute->setAttribute('format', $format);
        });
    }

    /**
     * Update format options of attribute.
     *
     * @param string $collection
     * @param string $id
     * @param array<string, mixed> $formatOptions assoc array with custom options that can be passed for the format validation
     *
     * @return Document
     * @throws Exception
     */
    public function updateAttributeFormatOptions(string $collection, string $id, array $formatOptions): Document
    {
        return $this->updateAttributeMeta($collection, $id, function ($attribute) use ($formatOptions) {
            $attribute->setAttribute('formatOptions', $formatOptions);
        });
    }

    /**
     * Update filters of attribute.
     *
     * @param string $collection
     * @param string $id
     * @param array<string> $filters
     *
     * @return Document
     * @throws Exception
     */
    public function updateAttributeFilters(string $collection, string $id, array $filters): Document
    {
        return $this->updateAttributeMeta($collection, $id, function ($attribute) use ($filters) {
            $attribute->setAttribute('filters', $filters);
        });
    }

    /**
     * Update default value of attribute
     *
     * @param string $collection
     * @param string $id
     * @param mixed $default
     *
     * @return Document
     * @throws Exception
     */
    public function updateAttributeDefault(string $collection, string $id, mixed $default = null): Document
    {
        return $this->updateAttributeMeta($collection, $id, function ($attribute) use ($default) {
            if ($attribute->getAttribute('required') === true) {
                throw new DatabaseException('Cannot set a default value on a required attribute');
            }

            $this->validateDefaultTypes($attribute->getAttribute('type'), $default);

            $attribute->setAttribute('default', $default);
        });
    }

    /**
     * Update Attribute. This method is for updating data that causes underlying structure to change. Check out other updateAttribute methods if you are looking for metadata adjustments.
     *
     * @param string $collection
     * @param string $id
     * @param string|null $type
     * @param int|null $size utf8mb4 chars length
     * @param bool|null $required
     * @param mixed $default
     * @param bool $signed
     * @param bool $array
     * @param string|null $format
     * @param array<string, mixed>|null $formatOptions
     * @param array<string>|null $filters
     * @param string|null $newKey
     * @return Document
     * @throws Exception
     */
    public function updateAttribute(string $collection, string $id, ?string $type = null, ?int $size = null, ?bool $required = null, mixed $default = null, ?bool $signed = null, ?bool $array = null, ?string $format = null, ?array $formatOptions = null, ?array $filters = null, ?string $newKey = null): Document
    {
        return $this->updateAttributeMeta($collection, $id, function ($attribute, $collectionDoc, $attributeIndex) use ($collection, $id, $type, $size, $required, $default, $signed, $array, $format, $formatOptions, $filters, $newKey) {
            $altering = !\is_null($type)
                || !\is_null($size)
                || !\is_null($signed)
                || !\is_null($array)
                || !\is_null($newKey);
            $type ??= $attribute->getAttribute('type');
            $size ??= $attribute->getAttribute('size');
            $signed ??= $attribute->getAttribute('signed');
            $required ??= $attribute->getAttribute('required');
            $default ??= $attribute->getAttribute('default');
            $array ??= $attribute->getAttribute('array');
            $format ??= $attribute->getAttribute('format');
            $formatOptions ??= $attribute->getAttribute('formatOptions');
            $filters ??= $attribute->getAttribute('filters');

            if ($required === true && !\is_null($default)) {
                $default = null;
            }

            switch ($type) {
                case self::VAR_STRING:
                    if (empty($size)) {
                        throw new DatabaseException('Size length is required');
                    }

                    if ($size > $this->adapter->getLimitForString()) {
                        throw new DatabaseException('Max size allowed for string is: ' . number_format($this->adapter->getLimitForString()));
                    }
                    break;

                case self::VAR_INTEGER:
                    $limit = ($signed) ? $this->adapter->getLimitForInt() / 2 : $this->adapter->getLimitForInt();
                    if ($size > $limit) {
                        throw new DatabaseException('Max size allowed for int is: ' . number_format($limit));
                    }
                    break;
                case self::VAR_FLOAT:
                case self::VAR_BOOLEAN:
                case self::VAR_DATETIME:
                    if (!empty($size)) {
                        throw new DatabaseException('Size must be empty');
                    }
                    break;
                default:
                    throw new DatabaseException('Unknown attribute type: ' . $type . '. Must be one of ' . self::VAR_STRING . ', ' . self::VAR_INTEGER . ', ' . self::VAR_FLOAT . ', ' . self::VAR_BOOLEAN . ', ' . self::VAR_DATETIME . ', ' . self::VAR_RELATIONSHIP);
            }

            /** Ensure required filters for the attribute are passed */
            $requiredFilters = $this->getRequiredFilters($type);
            if (!empty(array_diff($requiredFilters, $filters))) {
                throw new DatabaseException("Attribute of type: $type requires the following filters: " . implode(",", $requiredFilters));
            }

            if ($format) {
                if (!Structure::hasFormat($format, $type)) {
                    throw new DatabaseException('Format ("' . $format . '") not available for this attribute type ("' . $type . '")');
                }
            }

            if (!\is_null($default)) {
                if ($required) {
                    throw new DatabaseException('Cannot set a default value on a required attribute');
                }

                $this->validateDefaultTypes($type, $default);
            }

            $attribute
                ->setAttribute('$id', $newKey ?? $id)
                ->setattribute('key', $newKey ?? $id)
                ->setAttribute('type', $type)
                ->setAttribute('size', $size)
                ->setAttribute('signed', $signed)
                ->setAttribute('array', $array)
                ->setAttribute('format', $format)
                ->setAttribute('formatOptions', $formatOptions)
                ->setAttribute('filters', $filters)
                ->setAttribute('required', $required)
                ->setAttribute('default', $default);

            $attributes = $collectionDoc->getAttribute('attributes');
            $attributes[$attributeIndex] = $attribute;
            $collectionDoc->setAttribute('attributes', $attributes, Document::SET_TYPE_ASSIGN);

            if (
                $this->adapter->getDocumentSizeLimit() > 0 &&
                $this->adapter->getAttributeWidth($collectionDoc) >= $this->adapter->getDocumentSizeLimit()
            ) {
                throw new LimitException('Row width limit reached. Cannot update attribute.');
            }

            if ($altering) {
                $indexes = $collectionDoc->getAttribute('indexes');

                if (!\is_null($newKey) && $id !== $newKey) {
                    foreach ($indexes as $index) {
                        if (in_array($id, $index['attributes'])) {
                            $index['attributes'] = array_map(function ($attribute) use ($id, $newKey) {
                                return $attribute === $id ? $newKey : $attribute;
                            }, $index['attributes']);
                        }
                    }

                    /**
                     * Check index dependency if we are changing the key
                     */
                    $validator = new IndexDependencyValidator(
                        $collectionDoc->getAttribute('indexes', []),
                        $this->adapter->getSupportForCastIndexArray(),
                    );

                    if (!$validator->isValid($attribute)) {
                        throw new DependencyException($validator->getDescription());
                    }
                }

                /**
                 * Since we allow changing type & size we need to validate index length
                 */
                if ($this->validate) {
                    $validator = new IndexValidator(
                        $attributes,
                        $this->adapter->getMaxIndexLength(),
                        $this->adapter->getInternalIndexesKeys(),
                        $this->adapter->getSupportForIndexArray()
                    );

                    foreach ($indexes as $index) {
                        if (!$validator->isValid($index)) {
                            throw new IndexException($validator->getDescription());
                        }
                    }
                }

                $updated = $this->adapter->updateAttribute($collection, $id, $type, $size, $signed, $array, $newKey);

                if (!$updated) {
                    throw new DatabaseException('Failed to update attribute');
                }

                $this->purgeCachedCollection($collection);
            }

            $this->purgeCachedDocument(self::METADATA, $collection);
        });
    }

    /**
     * Checks if attribute can be added to collection.
     * Used to check attribute limits without asking the database
     * Returns true if attribute can be added to collection, throws exception otherwise
     *
     * @param Document $collection
     * @param Document $attribute
     *
     * @return bool
     * @throws LimitException
     */
    public function checkAttribute(Document $collection, Document $attribute): bool
    {
        $collection = clone $collection;

        $collection->setAttribute('attributes', $attribute, Document::SET_TYPE_APPEND);

        if (
            $this->adapter->getLimitForAttributes() > 0 &&
            $this->adapter->getCountOfAttributes($collection) > $this->adapter->getLimitForAttributes()
        ) {
            throw new LimitException('Column limit reached. Cannot create new attribute.');
        }

        if (
            $this->adapter->getDocumentSizeLimit() > 0 &&
            $this->adapter->getAttributeWidth($collection) >= $this->adapter->getDocumentSizeLimit()
        ) {
            throw new LimitException('Row width limit reached. Cannot create new attribute.');
        }

        return true;
    }

    /**
     * Delete Attribute
     *
     * @param string $collection
     * @param string $id
     *
     * @return bool
     * @throws ConflictException
     * @throws DatabaseException
     */
    public function deleteAttribute(string $collection, string $id): bool
    {
        $collection = $this->silent(fn () => $this->getCollection($collection));
        $attributes = $collection->getAttribute('attributes', []);
        $indexes = $collection->getAttribute('indexes', []);

        $attribute = null;

        foreach ($attributes as $key => $value) {
            if (isset($value['$id']) && $value['$id'] === $id) {
                $attribute = $value;
                unset($attributes[$key]);
                break;
            }
        }

        if (\is_null($attribute)) {
            throw new NotFoundException('Attribute not found');
        }

        if ($attribute['type'] === self::VAR_RELATIONSHIP) {
            throw new DatabaseException('Cannot delete relationship as an attribute');
        }

        if ($this->validate) {
            $validator = new IndexDependencyValidator(
                $collection->getAttribute('indexes', []),
                $this->adapter->getSupportForCastIndexArray(),
            );

            if (!$validator->isValid($attribute)) {
                throw new DependencyException($validator->getDescription());
            }
        }

        foreach ($indexes as $indexKey => $index) {
            $indexAttributes = $index->getAttribute('attributes', []);

            $indexAttributes = \array_filter($indexAttributes, fn ($attribute) => $attribute !== $id);

            if (empty($indexAttributes)) {
                unset($indexes[$indexKey]);
            } else {
                $index->setAttribute('attributes', \array_values($indexAttributes));
            }
        }

        try {
            if (!$this->adapter->deleteAttribute($collection->getId(), $id)) {
                throw new DatabaseException('Failed to delete attribute');
            }
        } catch (NotFoundException) {
            // Ignore
        }

        $collection->setAttribute('attributes', \array_values($attributes));
        $collection->setAttribute('indexes', \array_values($indexes));

        if ($collection->getId() !== self::METADATA) {
            $this->silent(fn () => $this->updateDocument(self::METADATA, $collection->getId(), $collection));
        }

        $this->purgeCachedCollection($collection->getId());
        $this->purgeCachedDocument(self::METADATA, $collection->getId());

        $this->trigger(self::EVENT_ATTRIBUTE_DELETE, $attribute);

        return true;
    }

    /**
     * Rename Attribute
     *
     * @param string $collection
     * @param string $old Current attribute ID
     * @param string $new
     * @return bool
     * @throws AuthorizationException
     * @throws ConflictException
     * @throws DatabaseException
     * @throws DuplicateException
     * @throws StructureException
     */
    public function renameAttribute(string $collection, string $old, string $new): bool
    {
        $collection = $this->silent(fn () => $this->getCollection($collection));

        /**
         * @var array<Document> $attributes
         */
        $attributes = $collection->getAttribute('attributes', []);

        /**
         * @var array<Document> $indexes
         */
        $indexes = $collection->getAttribute('indexes', []);

        $attribute = new Document();

        foreach ($attributes as $value) {
            if ($value->getId() === $old) {
                $attribute = $value;
            }

            if ($value->getId() === $new) {
                throw new DuplicateException('Attribute name already used');
            }
        }

        if ($attribute->isEmpty()) {
            throw new NotFoundException('Attribute not found');
        }

        if ($this->validate) {
            $validator = new IndexDependencyValidator(
                $collection->getAttribute('indexes', []),
                $this->adapter->getSupportForCastIndexArray(),
            );

            if (!$validator->isValid($attribute)) {
                throw new DependencyException($validator->getDescription());
            }
        }

        $attribute->setAttribute('$id', $new);
        $attribute->setAttribute('key', $new);

        foreach ($indexes as $index) {
            $indexAttributes = $index->getAttribute('attributes', []);

            $indexAttributes = \array_map(fn ($attr) => ($attr === $old) ? $new : $attr, $indexAttributes);

            $index->setAttribute('attributes', $indexAttributes);
        }

        $renamed = $this->adapter->renameAttribute($collection->getId(), $old, $new);

        $collection->setAttribute('attributes', $attributes);
        $collection->setAttribute('indexes', $indexes);

        if ($collection->getId() !== self::METADATA) {
            $this->silent(fn () => $this->updateDocument(self::METADATA, $collection->getId(), $collection));
        }

        $this->trigger(self::EVENT_ATTRIBUTE_UPDATE, $attribute);

        return $renamed;
    }

    /**
     * Create a relationship attribute
     *
     * @param string $collection
     * @param string $relatedCollection
     * @param string $type
     * @param bool $twoWay
     * @param string|null $id
     * @param string|null $twoWayKey
     * @param string $onDelete
     * @return bool
     * @throws AuthorizationException
     * @throws ConflictException
     * @throws DatabaseException
     * @throws DuplicateException
     * @throws LimitException
     * @throws StructureException
     */
    public function createRelationship(
        string $collection,
        string $relatedCollection,
        string $type,
        bool $twoWay = false,
        ?string $id = null,
        ?string $twoWayKey = null,
        string $onDelete = Database::RELATION_MUTATE_RESTRICT
    ): bool {
        $collection = $this->silent(fn () => $this->getCollection($collection));

        if ($collection->isEmpty()) {
            throw new NotFoundException('Collection not found');
        }

        $relatedCollection = $this->silent(fn () => $this->getCollection($relatedCollection));

        if ($relatedCollection->isEmpty()) {
            throw new NotFoundException('Related collection not found');
        }

        $id ??= $relatedCollection->getId();

        $twoWayKey ??= $collection->getId();

        $attributes = $collection->getAttribute('attributes', []);
        /** @var array<Document> $attributes */
        foreach ($attributes as $attribute) {
            if (\strtolower($attribute->getId()) === \strtolower($id)) {
                throw new DuplicateException('Attribute already exists');
            }

            if (
                $attribute->getAttribute('type') === self::VAR_RELATIONSHIP
                && \strtolower($attribute->getAttribute('options')['twoWayKey']) === \strtolower($twoWayKey)
                && $attribute->getAttribute('options')['relatedCollection'] === $relatedCollection->getId()
            ) {
                throw new DuplicateException('Related attribute already exists');
            }
        }

        $relationship = new Document([
            '$id' => ID::custom($id),
            'key' => $id,
            'type' => Database::VAR_RELATIONSHIP,
            'required' => false,
            'default' => null,
            'options' => [
                'relatedCollection' => $relatedCollection->getId(),
                'relationType' => $type,
                'twoWay' => $twoWay,
                'twoWayKey' => $twoWayKey,
                'onDelete' => $onDelete,
                'side' => Database::RELATION_SIDE_PARENT,
            ],
        ]);

        $twoWayRelationship = new Document([
            '$id' => ID::custom($twoWayKey),
            'key' => $twoWayKey,
            'type' => Database::VAR_RELATIONSHIP,
            'required' => false,
            'default' => null,
            'options' => [
                'relatedCollection' => $collection->getId(),
                'relationType' => $type,
                'twoWay' => $twoWay,
                'twoWayKey' => $id,
                'onDelete' => $onDelete,
                'side' => Database::RELATION_SIDE_CHILD,
            ],
        ]);

        $this->checkAttribute($collection, $relationship);
        $this->checkAttribute($relatedCollection, $twoWayRelationship);

        $collection->setAttribute('attributes', $relationship, Document::SET_TYPE_APPEND);
        $relatedCollection->setAttribute('attributes', $twoWayRelationship, Document::SET_TYPE_APPEND);

        if ($type === self::RELATION_MANY_TO_MANY) {
            $this->silent(fn () => $this->createCollection('_' . $collection->getSequence() . '_' . $relatedCollection->getSequence(), [
                new Document([
                    '$id' => $id,
                    'key' => $id,
                    'type' => self::VAR_STRING,
                    'size' => Database::LENGTH_KEY,
                    'required' => true,
                    'signed' => true,
                    'array' => false,
                    'filters' => [],
                ]),
                new Document([
                    '$id' => $twoWayKey,
                    'key' => $twoWayKey,
                    'type' => self::VAR_STRING,
                    'size' => Database::LENGTH_KEY,
                    'required' => true,
                    'signed' => true,
                    'array' => false,
                    'filters' => [],
                ]),
            ], [
                new Document([
                    '$id' => '_index_' . $id,
                    'key' => 'index_' . $id,
                    'type' => self::INDEX_KEY,
                    'attributes' => [$id],
                ]),
                new Document([
                    '$id' => '_index_' . $twoWayKey,
                    'key' => '_index_' . $twoWayKey,
                    'type' => self::INDEX_KEY,
                    'attributes' => [$twoWayKey],
                ]),
            ]));
        }

        $created = $this->adapter->createRelationship(
            $collection->getId(),
            $relatedCollection->getId(),
            $type,
            $twoWay,
            $id,
            $twoWayKey
        );

        if (!$created) {
            throw new DatabaseException('Failed to create relationship');
        }

        $this->silent(function () use ($collection, $relatedCollection, $type, $twoWay, $id, $twoWayKey) {
            try {
                $this->withTransaction(function () use ($collection, $relatedCollection) {
                    $this->updateDocument(self::METADATA, $collection->getId(), $collection);
                    $this->updateDocument(self::METADATA, $relatedCollection->getId(), $relatedCollection);
                });
            } catch (\Throwable $e) {
                $this->adapter->deleteRelationship(
                    $collection->getId(),
                    $relatedCollection->getId(),
                    $type,
                    $twoWay,
                    $id,
                    $twoWayKey,
                    Database::RELATION_SIDE_PARENT
                );

                throw new DatabaseException('Failed to create relationship: ' . $e->getMessage());
            }

            $indexKey = '_index_' . $id;
            $twoWayIndexKey = '_index_' . $twoWayKey;

            switch ($type) {
                case self::RELATION_ONE_TO_ONE:
                    $this->createIndex($collection->getId(), $indexKey, self::INDEX_UNIQUE, [$id]);
                    if ($twoWay) {
                        $this->createIndex($relatedCollection->getId(), $twoWayIndexKey, self::INDEX_UNIQUE, [$twoWayKey]);
                    }
                    break;
                case self::RELATION_ONE_TO_MANY:
                    $this->createIndex($relatedCollection->getId(), $twoWayIndexKey, self::INDEX_KEY, [$twoWayKey]);
                    break;
                case self::RELATION_MANY_TO_ONE:
                    $this->createIndex($collection->getId(), $indexKey, self::INDEX_KEY, [$id]);
                    break;
                case self::RELATION_MANY_TO_MANY:
                    // Indexes created on junction collection creation
                    break;
                default:
                    throw new RelationshipException('Invalid relationship type.');
            }
        });

        $this->trigger(self::EVENT_ATTRIBUTE_CREATE, $relationship);

        return true;
    }

    /**
     * Update a relationship attribute
     *
     * @param string $collection
     * @param string $id
     * @param string|null $newKey
     * @param string|null $newTwoWayKey
     * @param bool|null $twoWay
     * @param string|null $onDelete
     * @return bool
     * @throws ConflictException
     * @throws DatabaseException
     */
    public function updateRelationship(
        string $collection,
        string $id,
        ?string $newKey = null,
        ?string $newTwoWayKey = null,
        ?bool $twoWay = null,
        ?string $onDelete = null
    ): bool {
        if (
            \is_null($newKey)
            && \is_null($newTwoWayKey)
            && \is_null($twoWay)
            && \is_null($onDelete)
        ) {
            return true;
        }

        $collection = $this->getCollection($collection);
        $attributes = $collection->getAttribute('attributes', []);

        if (
            !\is_null($newKey)
            && \in_array($newKey, \array_map(fn ($attribute) => $attribute['key'], $attributes))
        ) {
            throw new DuplicateException('Relationship already exists');
        }

        $attributeIndex = array_search($id, array_map(fn ($attribute) => $attribute['$id'], $attributes));

        if ($attributeIndex === false) {
            throw new NotFoundException('Relationship not found');
        }

        $attribute = $attributes[$attributeIndex];
        $type = $attribute['options']['relationType'];
        $side = $attribute['options']['side'];

        $relatedCollectionId = $attribute['options']['relatedCollection'];
        $relatedCollection = $this->getCollection($relatedCollectionId);

        $this->updateAttributeMeta($collection->getId(), $id, function ($attribute) use ($collection, $id, $newKey, $newTwoWayKey, $twoWay, $onDelete, $type, $side) {
            $altering = (!\is_null($newKey) && $newKey !== $id)
                || (!\is_null($newTwoWayKey) && $newTwoWayKey !== $attribute['options']['twoWayKey']);

            $relatedCollectionId = $attribute['options']['relatedCollection'];
            $relatedCollection = $this->getCollection($relatedCollectionId);
            $relatedAttributes = $relatedCollection->getAttribute('attributes', []);

            if (
                !\is_null($newTwoWayKey)
                && \in_array($newTwoWayKey, \array_map(fn ($attribute) => $attribute['key'], $relatedAttributes))
            ) {
                throw new DuplicateException('Related attribute already exists');
            }

            $newKey ??= $attribute['key'];
            $twoWayKey = $attribute['options']['twoWayKey'];
            $newTwoWayKey ??= $attribute['options']['twoWayKey'];
            $twoWay ??= $attribute['options']['twoWay'];
            $onDelete ??= $attribute['options']['onDelete'];

            $attribute->setAttribute('$id', $newKey);
            $attribute->setAttribute('key', $newKey);
            $attribute->setAttribute('options', [
                'relatedCollection' => $relatedCollection->getId(),
                'relationType' => $type,
                'twoWay' => $twoWay,
                'twoWayKey' => $newTwoWayKey,
                'onDelete' => $onDelete,
                'side' => $side,
            ]);


            $this->updateAttributeMeta($relatedCollection->getId(), $twoWayKey, function ($twoWayAttribute) use ($newKey, $newTwoWayKey, $twoWay, $onDelete) {
                $options = $twoWayAttribute->getAttribute('options', []);
                $options['twoWayKey'] = $newKey;
                $options['twoWay'] = $twoWay;
                $options['onDelete'] = $onDelete;

                $twoWayAttribute->setAttribute('$id', $newTwoWayKey);
                $twoWayAttribute->setAttribute('key', $newTwoWayKey);
                $twoWayAttribute->setAttribute('options', $options);
            });

            if ($type === self::RELATION_MANY_TO_MANY) {
                $junction = $this->getJunctionCollection($collection, $relatedCollection, $side);

                $this->updateAttributeMeta($junction, $id, function ($junctionAttribute) use ($newKey) {
                    $junctionAttribute->setAttribute('$id', $newKey);
                    $junctionAttribute->setAttribute('key', $newKey);
                });
                $this->updateAttributeMeta($junction, $twoWayKey, function ($junctionAttribute) use ($newTwoWayKey) {
                    $junctionAttribute->setAttribute('$id', $newTwoWayKey);
                    $junctionAttribute->setAttribute('key', $newTwoWayKey);
                });

                $this->purgeCachedCollection($junction);
            }

            if ($altering) {
                $updated = $this->adapter->updateRelationship(
                    $collection->getId(),
                    $relatedCollection->getId(),
                    $type,
                    $twoWay,
                    $id,
                    $twoWayKey,
                    $side,
                    $newKey,
                    $newTwoWayKey
                );

                if (!$updated) {
                    throw new DatabaseException('Failed to update relationship');
                }
            }
        });

        // Update Indexes
        $renameIndex = function (string $collection, string $key, string $newKey) {
            $this->updateIndexMeta(
                $collection,
                '_index_' . $key,
                function ($index) use ($newKey) {
                    $index->setAttribute('attributes', [$newKey]);
                }
            );
            $this->silent(
                fn () => $this->renameIndex($collection, '_index_' . $key, '_index_' . $newKey)
            );
        };

        $newKey ??= $attribute['key'];
        $twoWayKey = $attribute['options']['twoWayKey'];
        $newTwoWayKey ??= $attribute['options']['twoWayKey'];
        $twoWay ??= $attribute['options']['twoWay'];
        $onDelete ??= $attribute['options']['onDelete'];

        switch ($type) {
            case self::RELATION_ONE_TO_ONE:
                if ($id !== $newKey) {
                    $renameIndex($collection->getId(), $id, $newKey);
                }
                if ($twoWay && $twoWayKey !== $newTwoWayKey) {
                    $renameIndex($relatedCollection->getId(), $twoWayKey, $newTwoWayKey);
                }
                break;
            case self::RELATION_ONE_TO_MANY:
                if ($side === Database::RELATION_SIDE_PARENT) {
                    if ($twoWayKey !== $newTwoWayKey) {
                        $renameIndex($relatedCollection->getId(), $twoWayKey, $newTwoWayKey);
                    }
                } else {
                    if ($id !== $newKey) {
                        $renameIndex($collection->getId(), $id, $newKey);
                    }
                }
                break;
            case self::RELATION_MANY_TO_ONE:
                if ($side === Database::RELATION_SIDE_PARENT) {
                    if ($id !== $newKey) {
                        $renameIndex($collection->getId(), $id, $newKey);
                    }
                } else {
                    if ($twoWayKey !== $newTwoWayKey) {
                        $renameIndex($relatedCollection->getId(), $twoWayKey, $newTwoWayKey);
                    }
                }
                break;
            case self::RELATION_MANY_TO_MANY:
                $junction = $this->getJunctionCollection($collection, $relatedCollection, $side);

                if ($id !== $newKey) {
                    $renameIndex($junction, $id, $newKey);
                }
                if ($twoWayKey !== $newTwoWayKey) {
                    $renameIndex($junction, $twoWayKey, $newTwoWayKey);
                }
                break;
            default:
                throw new RelationshipException('Invalid relationship type.');
        }

        $this->purgeCachedCollection($collection->getId());
        $this->purgeCachedCollection($relatedCollection->getId());

        return true;
    }

    /**
     * Delete a relationship attribute
     *
     * @param string $collection
     * @param string $id
     *
     * @return bool
     * @throws AuthorizationException
     * @throws ConflictException
     * @throws DatabaseException
     * @throws StructureException
     */
    public function deleteRelationship(string $collection, string $id): bool
    {
        $collection = $this->silent(fn () => $this->getCollection($collection));
        $attributes = $collection->getAttribute('attributes', []);
        $relationship = null;

        foreach ($attributes as $name => $attribute) {
            if ($attribute['$id'] === $id) {
                $relationship = $attribute;
                unset($attributes[$name]);
                break;
            }
        }

        if (\is_null($relationship)) {
            throw new NotFoundException('Relationship not found');
        }

        $collection->setAttribute('attributes', \array_values($attributes));

        $relatedCollection = $relationship['options']['relatedCollection'];
        $type = $relationship['options']['relationType'];
        $twoWay = $relationship['options']['twoWay'];
        $twoWayKey = $relationship['options']['twoWayKey'];
        $side = $relationship['options']['side'];

        $relatedCollection = $this->silent(fn () => $this->getCollection($relatedCollection));
        $relatedAttributes = $relatedCollection->getAttribute('attributes', []);

        foreach ($relatedAttributes as $name => $attribute) {
            if ($attribute['$id'] === $twoWayKey) {
                unset($relatedAttributes[$name]);
                break;
            }
        }

        $relatedCollection->setAttribute('attributes', \array_values($relatedAttributes));

        $this->silent(function () use ($collection, $relatedCollection, $type, $twoWay, $id, $twoWayKey, $side) {
            try {
                $this->withTransaction(function () use ($collection, $relatedCollection) {
                    $this->updateDocument(self::METADATA, $collection->getId(), $collection);
                    $this->updateDocument(self::METADATA, $relatedCollection->getId(), $relatedCollection);
                });
            } catch (\Throwable $e) {
                throw new DatabaseException('Failed to delete relationship: ' . $e->getMessage());
            }

            $indexKey = '_index_' . $id;
            $twoWayIndexKey = '_index_' . $twoWayKey;

            switch ($type) {
                case self::RELATION_ONE_TO_ONE:
                    if ($side === Database::RELATION_SIDE_PARENT) {
                        $this->deleteIndex($collection->getId(), $indexKey);
                        if ($twoWay) {
                            $this->deleteIndex($relatedCollection->getId(), $twoWayIndexKey);
                        }
                    }
                    if ($side === Database::RELATION_SIDE_CHILD) {
                        $this->deleteIndex($relatedCollection->getId(), $twoWayIndexKey);
                        if ($twoWay) {
                            $this->deleteIndex($collection->getId(), $indexKey);
                        }
                    }
                    break;
                case self::RELATION_ONE_TO_MANY:
                    if ($side === Database::RELATION_SIDE_PARENT) {
                        $this->deleteIndex($relatedCollection->getId(), $twoWayIndexKey);
                    } else {
                        $this->deleteIndex($collection->getId(), $indexKey);
                    }
                    break;
                case self::RELATION_MANY_TO_ONE:
                    if ($side === Database::RELATION_SIDE_PARENT) {
                        $this->deleteIndex($collection->getId(), $indexKey);
                    } else {
                        $this->deleteIndex($relatedCollection->getId(), $twoWayIndexKey);
                    }
                    break;
                case self::RELATION_MANY_TO_MANY:
                    $junction = $this->getJunctionCollection(
                        $collection,
                        $relatedCollection,
                        $side
                    );

                    $this->deleteDocument(self::METADATA, $junction);
                    break;
                default:
                    throw new RelationshipException('Invalid relationship type.');
            }
        });

        $deleted = $this->adapter->deleteRelationship(
            $collection->getId(),
            $relatedCollection->getId(),
            $type,
            $twoWay,
            $id,
            $twoWayKey,
            $side
        );

        if (!$deleted) {
            throw new DatabaseException('Failed to delete relationship');
        }

        $this->purgeCachedCollection($collection->getId());
        $this->purgeCachedCollection($relatedCollection->getId());

        $this->trigger(self::EVENT_ATTRIBUTE_DELETE, $relationship);

        return true;
    }

    /**
     * Rename Index
     *
     * @param string $collection
     * @param string $old
     * @param string $new
     *
     * @return bool
     * @throws AuthorizationException
     * @throws ConflictException
     * @throws DatabaseException
     * @throws DuplicateException
     * @throws StructureException
     */
    public function renameIndex(string $collection, string $old, string $new): bool
    {
        $collection = $this->silent(fn () => $this->getCollection($collection));

        $indexes = $collection->getAttribute('indexes', []);

        $index = \in_array($old, \array_map(fn ($index) => $index['$id'], $indexes));

        if ($index === false) {
            throw new NotFoundException('Index not found');
        }

        $indexNew = \in_array($new, \array_map(fn ($index) => $index['$id'], $indexes));

        if ($indexNew !== false) {
            throw new DuplicateException('Index name already used');
        }

        foreach ($indexes as $key => $value) {
            if (isset($value['$id']) && $value['$id'] === $old) {
                $indexes[$key]['key'] = $new;
                $indexes[$key]['$id'] = $new;
                $indexNew = $indexes[$key];
                break;
            }
        }

        $collection->setAttribute('indexes', $indexes);

        $this->adapter->renameIndex($collection->getId(), $old, $new);

        if ($collection->getId() !== self::METADATA) {
            $this->silent(fn () => $this->updateDocument(self::METADATA, $collection->getId(), $collection));
        }

        $this->trigger(self::EVENT_INDEX_RENAME, $indexNew);

        return true;
    }

    /**
     * Create Index
     *
     * @param string $collection
     * @param string $id
     * @param string $type
     * @param array<string> $attributes
     * @param array<int> $lengths
     * @param array<string> $orders
     *
     * @return bool
     * @throws AuthorizationException
     * @throws ConflictException
     * @throws DatabaseException
     * @throws DuplicateException
     * @throws LimitException
     * @throws StructureException
     * @throws Exception
     */
    public function createIndex(string $collection, string $id, string $type, array $attributes, array $lengths = [], array $orders = []): bool
    {
        if (empty($attributes)) {
            throw new DatabaseException('Missing attributes');
        }

        $collection = $this->silent(fn () => $this->getCollection($collection));

        // index IDs are case-insensitive
        $indexes = $collection->getAttribute('indexes', []);

        /** @var array<Document> $indexes */
        foreach ($indexes as $index) {
            if (\strtolower($index->getId()) === \strtolower($id)) {
                throw new DuplicateException('Index already exists');
            }
        }

        if ($this->adapter->getCountOfIndexes($collection) >= $this->adapter->getLimitForIndexes()) {
            throw new LimitException('Index limit reached. Cannot create new index.');
        }

        switch ($type) {
            case self::INDEX_KEY:
                if (!$this->adapter->getSupportForIndex()) {
                    throw new DatabaseException('Key index is not supported');
                }
                break;

            case self::INDEX_UNIQUE:
                if (!$this->adapter->getSupportForUniqueIndex()) {
                    throw new DatabaseException('Unique index is not supported');
                }
                break;

            case self::INDEX_FULLTEXT:
                if (!$this->adapter->getSupportForFulltextIndex()) {
                    throw new DatabaseException('Fulltext index is not supported');
                }
                break;

            default:
                throw new DatabaseException('Unknown index type: ' . $type . '. Must be one of ' . Database::INDEX_KEY . ', ' . Database::INDEX_UNIQUE . ', ' . Database::INDEX_FULLTEXT);
        }

        /** @var array<Document> $collectionAttributes */
        $collectionAttributes = $collection->getAttribute('attributes', []);
        $indexAttributesWithTypes = [];
        foreach ($attributes as $i => $attr) {
            foreach ($collectionAttributes as $collectionAttribute) {
                if ($collectionAttribute->getAttribute('key') === $attr) {
                    $indexAttributesWithTypes[$attr] = $collectionAttribute->getAttribute('type');

                    /**
                     * mysql does not save length in collection when length = attributes size
                     */
                    if ($collectionAttribute->getAttribute('type') === Database::VAR_STRING) {
                        if (!empty($lengths[$i]) && $lengths[$i] === $collectionAttribute->getAttribute('size') && $this->adapter->getMaxIndexLength() > 0) {
                            $lengths[$i] = null;
                        }
                    }

                    $isArray = $collectionAttribute->getAttribute('array', false);
                    if ($isArray) {
                        if ($this->adapter->getMaxIndexLength() > 0) {
                            $lengths[$i] = self::ARRAY_INDEX_LENGTH;
                        }
                        $orders[$i] = null;
                    }
                    break;
                }
            }
        }

        $index = new Document([
            '$id' => ID::custom($id),
            'key' => $id,
            'type' => $type,
            'attributes' => $attributes,
            'lengths' => $lengths,
            'orders' => $orders,
        ]);

        $collection->setAttribute('indexes', $index, Document::SET_TYPE_APPEND);

        if ($this->validate) {
            $validator = new IndexValidator(
                $collection->getAttribute('attributes', []),
                $this->adapter->getMaxIndexLength(),
                $this->adapter->getInternalIndexesKeys(),
                $this->adapter->getSupportForIndexArray()
            );
            if (!$validator->isValid($index)) {
                throw new IndexException($validator->getDescription());
            }
        }

        try {
            $created = $this->adapter->createIndex($collection->getId(), $id, $type, $attributes, $lengths, $orders, $indexAttributesWithTypes);

            if (!$created) {
                throw new DatabaseException('Failed to create index');
            }
        } catch (DuplicateException $e) {
            // HACK: Metadata should still be updated, can be removed when null tenant collections are supported.

            if (!$this->adapter->getSharedTables() || !$this->isMigrating()) {
                throw $e;
            }
        }

        if ($collection->getId() !== self::METADATA) {
            $this->silent(fn () => $this->updateDocument(self::METADATA, $collection->getId(), $collection));
        }

        $this->trigger(self::EVENT_INDEX_CREATE, $index);

        return true;
    }

    /**
     * Delete Index
     *
     * @param string $collection
     * @param string $id
     *
     * @return bool
     * @throws AuthorizationException
     * @throws ConflictException
     * @throws DatabaseException
     * @throws StructureException
     */
    public function deleteIndex(string $collection, string $id): bool
    {
        $collection = $this->silent(fn () => $this->getCollection($collection));

        $indexes = $collection->getAttribute('indexes', []);

        $indexDeleted = null;
        foreach ($indexes as $key => $value) {
            if (isset($value['$id']) && $value['$id'] === $id) {
                $indexDeleted = $value;
                unset($indexes[$key]);
            }
        }

        $deleted = $this->adapter->deleteIndex($collection->getId(), $id);

        $collection->setAttribute('indexes', \array_values($indexes));

        if ($collection->getId() !== self::METADATA) {
            $this->silent(fn () => $this->updateDocument(self::METADATA, $collection->getId(), $collection));
        }

        $this->trigger(self::EVENT_INDEX_DELETE, $indexDeleted);

        return $deleted;
    }

    /**
     * Get Document
     *
     * @param string $collection
     * @param string $id
     * @param Query[] $queries
     *
     * @return Document
     * @throws DatabaseException
     * @throws Exception
     */
    public function getDocument(string $collection, string $id, array $queries = [], bool $forUpdate = false): Document
    {
        if ($collection === self::METADATA && $id === self::METADATA) {
            return new Document(self::COLLECTION);
        }

        if (empty($collection)) {
            throw new NotFoundException('Collection not found');
        }

        if (empty($id)) {
            return new Document();
        }

        $collection = $this->silent(fn () => $this->getCollection($collection));

        if ($collection->isEmpty()) {
            throw new NotFoundException('Collection not found');
        }

        $attributes = $collection->getAttribute('attributes', []);

        $this->checkQueriesType($queries);

        if ($this->validate) {
            $validator = new DocumentValidator($attributes);
            if (!$validator->isValid($queries)) {
                throw new QueryException($validator->getDescription());
            }
        }

        $relationships = \array_filter(
            $collection->getAttribute('attributes', []),
            fn (Document $attribute) => $attribute->getAttribute('type') === self::VAR_RELATIONSHIP
        );

        $selects = Query::groupByType($queries)['selections'];
        $selections = $this->validateSelections($collection, $selects);
        $nestedSelections = $this->processRelationshipQueries($relationships, $queries);

        $validator = new Authorization(self::PERMISSION_READ);
        $documentSecurity = $collection->getAttribute('documentSecurity', false);

        [$collectionKey, $documentKey, $hashKey] = $this->getCacheKeys(
            $collection->getId(),
            $id,
            $selections
        );

        try {
            $cached = $this->cache->load($documentKey, self::TTL, $hashKey);
        } catch (Exception $e) {
            Console::warning('Warning: Failed to get document from cache: ' . $e->getMessage());
            $cached = null;
        }

        if ($cached) {
            $document = new Document($cached);

            if ($collection->getId() !== self::METADATA) {
                if (!$validator->isValid([
                    ...$collection->getRead(),
                    ...($documentSecurity ? $document->getRead() : [])
                ])) {
                    return new Document();
                }
            }

            $this->trigger(self::EVENT_DOCUMENT_READ, $document);

            return $document;
        }

        $document = $this->adapter->getDocument(
            $collection->getId(),
            $id,
            $queries,
            $forUpdate
        );

        if ($document->isEmpty()) {
            return $document;
        }

        $document = $this->adapter->castingAfter($collection, $document);

        $document->setAttribute('$collection', $collection->getId());

        if ($collection->getId() !== self::METADATA) {
            if (!$validator->isValid([
                ...$collection->getRead(),
                ...($documentSecurity ? $document->getRead() : [])
            ])) {
                return new Document();
            }
        }

        $document = $this->casting($collection, $document);
        $document = $this->decode($collection, $document, $selections);
        $this->map = [];

        if ($this->resolveRelationships && !empty($relationships) && (empty($selects) || !empty($nestedSelections))) {
            $document = $this->silent(fn () => $this->populateDocumentRelationships($collection, $document, $nestedSelections));
        }

        $relationships = \array_filter(
            $collection->getAttribute('attributes', []),
            fn ($attribute) => $attribute['type'] === Database::VAR_RELATIONSHIP
        );

        // Don't save to cache if it's part of a relationship
        if (empty($relationships)) {
            try {
                $this->cache->save($documentKey, $document->getArrayCopy(), $hashKey);
                $this->cache->save($collectionKey, 'empty', $documentKey);
            } catch (Exception $e) {
                Console::warning('Failed to save document to cache: ' . $e->getMessage());
            }
        }

        $this->trigger(self::EVENT_DOCUMENT_READ, $document);

        return $document;
    }

    /**
     * @param Document $collection
     * @param Document $document
     * @param array<string, array<Query>> $selects
     * @return Document
     * @throws DatabaseException
     */
    private function populateDocumentRelationships(Document $collection, Document $document, array $selects = []): Document
    {
        $attributes = $collection->getAttribute('attributes', []);

        $relationships = \array_filter($attributes, function ($attribute) {
            return $attribute['type'] === Database::VAR_RELATIONSHIP;
        });

        foreach ($relationships as $relationship) {
            $key = $relationship['key'];
            $value = $document->getAttribute($key);
            $relatedCollection = $this->getCollection($relationship['options']['relatedCollection']);
            $relationType = $relationship['options']['relationType'];
            $twoWay = $relationship['options']['twoWay'];
            $twoWayKey = $relationship['options']['twoWayKey'];
            $side = $relationship['options']['side'];

            $queries = $selects[$key] ?? [];

            if (!empty($value)) {
                $k = $relatedCollection->getId() . ':' . $value . '=>' . $collection->getId() . ':' . $document->getId();
                if ($relationType === Database::RELATION_ONE_TO_MANY) {
                    $k = $collection->getId() . ':' . $document->getId() . '=>' . $relatedCollection->getId() . ':' . $value;
                }
                $this->map[$k] = true;
            }

            $relationship->setAttribute('collection', $collection->getId());
            $relationship->setAttribute('document', $document->getId());

            $skipFetch = false;
            foreach ($this->relationshipFetchStack as $fetchedRelationship) {
                $existingKey = $fetchedRelationship['key'];
                $existingCollection = $fetchedRelationship['collection'];
                $existingRelatedCollection = $fetchedRelationship['options']['relatedCollection'];
                $existingTwoWayKey = $fetchedRelationship['options']['twoWayKey'];
                $existingSide = $fetchedRelationship['options']['side'];

                // If this relationship has already been fetched for this document, skip it
                $reflexive = $fetchedRelationship == $relationship;

                // If this relationship is the same as a previously fetched relationship, but on the other side, skip it
                $symmetric = $existingKey === $twoWayKey
                    && $existingTwoWayKey === $key
                    && $existingRelatedCollection === $collection->getId()
                    && $existingCollection === $relatedCollection->getId()
                    && $existingSide !== $side;

                // If this relationship is not directly related but relates across multiple collections, skip it.
                //
                // These conditions ensure that a relationship is considered transitive if it has the same
                // two-way key and related collection, but is on the opposite side of the relationship (the first and second conditions).
                //
                // They also ensure that a relationship is considered transitive if it has the same key and related
                // collection as an existing relationship, but a different two-way key (the third condition),
                // or the same two-way key as an existing relationship, but a different key (the fourth condition).
                $transitive = (($existingKey === $twoWayKey
                        && $existingCollection === $relatedCollection->getId()
                        && $existingSide !== $side)
                    || ($existingTwoWayKey === $key
                        && $existingRelatedCollection === $collection->getId()
                        && $existingSide !== $side)
                    || ($existingKey === $key
                        && $existingTwoWayKey !== $twoWayKey
                        && $existingRelatedCollection === $relatedCollection->getId()
                        && $existingSide !== $side)
                    || ($existingKey !== $key
                        && $existingTwoWayKey === $twoWayKey
                        && $existingRelatedCollection === $relatedCollection->getId()
                        && $existingSide !== $side));

                if ($reflexive || $symmetric || $transitive) {
                    $skipFetch = true;
                }
            }

            switch ($relationType) {
                case Database::RELATION_ONE_TO_ONE:
                    if ($skipFetch || $twoWay && ($this->relationshipFetchDepth === Database::RELATION_MAX_DEPTH)) {
                        $document->removeAttribute($key);
                        break;
                    }

                    if (\is_null($value)) {
                        break;
                    }

                    $this->relationshipFetchDepth++;
                    $this->relationshipFetchStack[] = $relationship;

                    $related = $this->getDocument($relatedCollection->getId(), $value, $queries);

                    $this->relationshipFetchDepth--;
                    \array_pop($this->relationshipFetchStack);

                    $document->setAttribute($key, $related);
                    break;
                case Database::RELATION_ONE_TO_MANY:
                    if ($side === Database::RELATION_SIDE_CHILD) {
                        if (!$twoWay || $this->relationshipFetchDepth === Database::RELATION_MAX_DEPTH || $skipFetch) {
                            $document->removeAttribute($key);
                            break;
                        }
                        if (!\is_null($value)) {
                            $this->relationshipFetchDepth++;
                            $this->relationshipFetchStack[] = $relationship;

                            $related = $this->getDocument($relatedCollection->getId(), $value, $queries);

                            $this->relationshipFetchDepth--;
                            \array_pop($this->relationshipFetchStack);

                            $document->setAttribute($key, $related);
                        }
                        break;
                    }

                    if ($this->relationshipFetchDepth === Database::RELATION_MAX_DEPTH || $skipFetch) {
                        break;
                    }

                    $this->relationshipFetchDepth++;
                    $this->relationshipFetchStack[] = $relationship;

                    $relatedDocuments = $this->find($relatedCollection->getId(), [
                        Query::equal($twoWayKey, [$document->getId()]),
                        Query::limit(PHP_INT_MAX),
                        ...$queries
                    ]);

                    $this->relationshipFetchDepth--;
                    \array_pop($this->relationshipFetchStack);

                    foreach ($relatedDocuments as $related) {
                        $related->removeAttribute($twoWayKey);
                    }

                    $document->setAttribute($key, $relatedDocuments);
                    break;
                case Database::RELATION_MANY_TO_ONE:
                    if ($side === Database::RELATION_SIDE_PARENT) {
                        if ($skipFetch || $this->relationshipFetchDepth === Database::RELATION_MAX_DEPTH) {
                            $document->removeAttribute($key);
                            break;
                        }

                        if (\is_null($value)) {
                            break;
                        }
                        $this->relationshipFetchDepth++;
                        $this->relationshipFetchStack[] = $relationship;

                        $related = $this->getDocument($relatedCollection->getId(), $value, $queries);

                        $this->relationshipFetchDepth--;
                        \array_pop($this->relationshipFetchStack);

                        $document->setAttribute($key, $related);
                        break;
                    }

                    if (!$twoWay) {
                        $document->removeAttribute($key);
                        break;
                    }

                    if ($this->relationshipFetchDepth === Database::RELATION_MAX_DEPTH || $skipFetch) {
                        break;
                    }

                    $this->relationshipFetchDepth++;
                    $this->relationshipFetchStack[] = $relationship;

                    $relatedDocuments = $this->find($relatedCollection->getId(), [
                        Query::equal($twoWayKey, [$document->getId()]),
                        Query::limit(PHP_INT_MAX),
                        ...$queries
                    ]);

                    $this->relationshipFetchDepth--;
                    \array_pop($this->relationshipFetchStack);


                    foreach ($relatedDocuments as $related) {
                        $related->removeAttribute($twoWayKey);
                    }

                    $document->setAttribute($key, $relatedDocuments);
                    break;
                case Database::RELATION_MANY_TO_MANY:
                    if (!$twoWay && $side === Database::RELATION_SIDE_CHILD) {
                        break;
                    }

                    if ($twoWay && ($this->relationshipFetchDepth === Database::RELATION_MAX_DEPTH || $skipFetch)) {
                        break;
                    }

                    $this->relationshipFetchDepth++;
                    $this->relationshipFetchStack[] = $relationship;

                    $junction = $this->getJunctionCollection($collection, $relatedCollection, $side);

                    $junctions = $this->skipRelationships(fn () => $this->find($junction, [
                        Query::equal($twoWayKey, [$document->getId()]),
                        Query::limit(PHP_INT_MAX)
                    ]));

                    $relatedIds = [];
                    foreach ($junctions as $junction) {
                        $relatedIds[] = $junction->getAttribute($key);
                    }

                    $related = [];
                    if (!empty($relatedIds)) {
                        $foundRelated = $this->find($relatedCollection->getId(), [
                            Query::equal('$id', $relatedIds),
                            Query::limit(PHP_INT_MAX),
                            ...$queries
                        ]);

                        // Preserve the order of related documents to match the junction order
                        $relatedById = [];
                        foreach ($foundRelated as $doc) {
                            $relatedById[$doc->getId()] = $doc;
                        }

                        foreach ($relatedIds as $relatedId) {
                            if (isset($relatedById[$relatedId])) {
                                $related[] = $relatedById[$relatedId];
                            }
                        }
                    }

                    $this->relationshipFetchDepth--;
                    \array_pop($this->relationshipFetchStack);

                    $document->setAttribute($key, $related);
                    break;
            }
        }

        return $document;
    }

    /**
     * Create Document
     *
     * @param string $collection
     * @param Document $document
     *
     * @return Document
     *
     * @throws AuthorizationException
     * @throws DatabaseException
     * @throws StructureException
     */
    public function createDocument(string $collection, Document $document): Document
    {
        if (
            $collection !== self::METADATA
            && $this->adapter->getSharedTables()
            && !$this->adapter->getTenantPerDocument()
            && empty($this->adapter->getTenant())
        ) {
            throw new DatabaseException('Missing tenant. Tenant must be set when table sharing is enabled.');
        }

        if (
            !$this->adapter->getSharedTables()
            && $this->adapter->getTenantPerDocument()
        ) {
            throw new DatabaseException('Shared tables must be enabled if tenant per document is enabled.');
        }

        $collection = $this->silent(fn () => $this->getCollection($collection));

        if ($collection->getId() !== self::METADATA) {
            $authorization = new Authorization(self::PERMISSION_CREATE);
            if (!$authorization->isValid($collection->getCreate())) {
                throw new AuthorizationException($authorization->getDescription());
            }
        }

        $time = DateTime::now();

        $createdAt = $document->getCreatedAt();
        $updatedAt = $document->getUpdatedAt();

        $document
            ->setAttribute('$id', empty($document->getId()) ? ID::unique() : $document->getId())
            ->setAttribute('$collection', $collection->getId())
            ->setAttribute('$createdAt', ($createdAt === null || !$this->preserveDates) ? $time : $createdAt)
            ->setAttribute('$updatedAt', ($updatedAt === null || !$this->preserveDates) ? $time : $updatedAt);

        if ($this->adapter->getSharedTables()) {
            if ($this->adapter->getTenantPerDocument()) {
                if (
                    $collection->getId() !== static::METADATA
                    && $document->getTenant() === null
                ) {
                    throw new DatabaseException('Missing tenant. Tenant must be set when tenant per document is enabled.');
                }
            } else {
                $document->setAttribute('$tenant', $this->adapter->getTenant());
            }
        }

        $document = $this->encode($collection, $document);

        if ($this->validate) {
            $validator = new Permissions();
            if (!$validator->isValid($document->getPermissions())) {
                throw new DatabaseException($validator->getDescription());
            }
        }

        $structure = new Structure(
            $collection,
            $this->adapter->getMinDateTime(),
            $this->adapter->getMaxDateTime(),
        );
        if (!$structure->isValid($document)) {
            throw new StructureException($structure->getDescription());
        }

        $document = $this->adapter->castingBefore($collection, $document);

        $document = $this->withTransaction(function () use ($collection, $document) {
            if ($this->resolveRelationships) {
                $document = $this->silent(fn () => $this->createDocumentRelationships($collection, $document));
            }
            return $this->adapter->createDocument($collection->getId(), $document);
        });

        $document = $this->adapter->castingAfter($collection, $document);

        if ($this->resolveRelationships) {
            $document = $this->silent(fn () => $this->populateDocumentRelationships($collection, $document));
        }

        $document = $this->casting($collection, $document);
        $document = $this->decode($collection, $document);

        $this->trigger(self::EVENT_DOCUMENT_CREATE, $document);

        return $document;
    }

    /**
     * Create Documents in a batch
     *
     * @param string $collection
     * @param array<Document> $documents
     * @param int $batchSize
     * @param callable|null $onNext
     * @return int
     * @throws AuthorizationException
     * @throws StructureException
     * @throws \Throwable
     * @throws Exception
     */
    public function createDocuments(
        string $collection,
        array $documents,
        int $batchSize = self::INSERT_BATCH_SIZE,
        ?callable $onNext = null,
    ): int {
        if (!$this->adapter->getSharedTables() && $this->adapter->getTenantPerDocument()) {
            throw new DatabaseException('Shared tables must be enabled if tenant per document is enabled.');
        }

        if (empty($documents)) {
            return 0;
        }

        $batchSize = \min(Database::INSERT_BATCH_SIZE, \max(1, $batchSize));
        $collection = $this->silent(fn () => $this->getCollection($collection));
        if ($collection->getId() !== self::METADATA) {
            $authorization = new Authorization(self::PERMISSION_CREATE);
            if (!$authorization->isValid($collection->getCreate())) {
                throw new AuthorizationException($authorization->getDescription());
            }
        }

        $time = DateTime::now();
        $modified = 0;

        foreach ($documents as $document) {
            $createdAt = $document->getCreatedAt();
            $updatedAt = $document->getUpdatedAt();

            $document
                ->setAttribute('$id', empty($document->getId()) ? ID::unique() : $document->getId())
                ->setAttribute('$collection', $collection->getId())
                ->setAttribute('$createdAt', ($createdAt === null || !$this->preserveDates) ? $time : $createdAt)
                ->setAttribute('$updatedAt', ($updatedAt === null || !$this->preserveDates) ? $time : $updatedAt);

            if ($this->adapter->getSharedTables()) {
                if ($this->adapter->getTenantPerDocument()) {
                    if ($document->getTenant() === null) {
                        throw new DatabaseException('Missing tenant. Tenant must be set when tenant per document is enabled.');
                    }
                } else {
                    $document->setAttribute('$tenant', $this->adapter->getTenant());
                }
            }

            $document = $this->encode($collection, $document);

            $validator = new Structure(
                $collection,
                $this->adapter->getMinDateTime(),
                $this->adapter->getMaxDateTime(),
            );
            if (!$validator->isValid($document)) {
                throw new StructureException($validator->getDescription());
            }

            if ($this->resolveRelationships) {
                $document = $this->silent(fn () => $this->createDocumentRelationships($collection, $document));
            }

            $document = $this->adapter->castingBefore($collection, $document);
        }

        foreach (\array_chunk($documents, $batchSize) as $chunk) {
            $batch = $this->withTransaction(function () use ($collection, $chunk) {
                return $this->adapter->createDocuments($collection->getId(), $chunk);
            });

            $batch = $this->adapter->getSequences($collection->getId(), $batch);

            foreach ($batch as $document) {
                $document = $this->adapter->castingAfter($collection, $document);
                if ($this->resolveRelationships) {
                    $document = $this->silent(fn () => $this->populateDocumentRelationships($collection, $document));
                }

                $document = $this->casting($collection, $document);
                $document = $this->decode($collection, $document);
                $onNext && $onNext($document);
                $modified++;
            }
        }

        $this->trigger(self::EVENT_DOCUMENTS_CREATE, new Document([
            '$collection' => $collection->getId(),
            'modified' => $modified
        ]));

        return $modified;
    }

    /**
     * @param Document $collection
     * @param Document $document
     * @return Document
     * @throws DatabaseException
     */
    private function createDocumentRelationships(Document $collection, Document $document): Document
    {
        $attributes = $collection->getAttribute('attributes', []);

        $relationships = \array_filter(
            $attributes,
            fn ($attribute) => $attribute['type'] === Database::VAR_RELATIONSHIP
        );

        $stackCount = count($this->relationshipWriteStack);

        foreach ($relationships as $relationship) {
            $key = $relationship['key'];
            $value = $document->getAttribute($key);
            $relatedCollection = $this->getCollection($relationship['options']['relatedCollection']);
            $relationType = $relationship['options']['relationType'];
            $twoWay = $relationship['options']['twoWay'];
            $twoWayKey = $relationship['options']['twoWayKey'];
            $side = $relationship['options']['side'];

            if ($stackCount >= Database::RELATION_MAX_DEPTH - 1 && $this->relationshipWriteStack[$stackCount - 1] !== $relatedCollection->getId()) {
                $document->removeAttribute($key);

                continue;
            }

            $this->relationshipWriteStack[] = $collection->getId();

            try {
                switch (\gettype($value)) {
                    case 'array':
                        if (
                            ($relationType === Database::RELATION_MANY_TO_ONE && $side === Database::RELATION_SIDE_PARENT) ||
                            ($relationType === Database::RELATION_ONE_TO_MANY && $side === Database::RELATION_SIDE_CHILD) ||
                            ($relationType === Database::RELATION_ONE_TO_ONE)
                        ) {
                            throw new RelationshipException('Invalid relationship value. Must be either a document ID or a document, array given.');
                        }

                        // List of documents or IDs
                        foreach ($value as $related) {
                            switch (\gettype($related)) {
                                case 'object':
                                    if (!$related instanceof Document) {
                                        throw new RelationshipException('Invalid relationship value. Must be either a document, document ID, or an array of documents or document IDs.');
                                    }
                                    $this->relateDocuments(
                                        $collection,
                                        $relatedCollection,
                                        $key,
                                        $document,
                                        $related,
                                        $relationType,
                                        $twoWay,
                                        $twoWayKey,
                                        $side,
                                    );
                                    break;
                                case 'string':
                                    $this->relateDocumentsById(
                                        $collection,
                                        $relatedCollection,
                                        $key,
                                        $document->getId(),
                                        $related,
                                        $relationType,
                                        $twoWay,
                                        $twoWayKey,
                                        $side,
                                    );
                                    break;
                                default:
                                    throw new RelationshipException('Invalid relationship value. Must be either a document, document ID, or an array of documents or document IDs.');
                            }
                        }
                        $document->removeAttribute($key);
                        break;

                    case 'object':
                        if (!$value instanceof Document) {
                            throw new RelationshipException('Invalid relationship value. Must be either a document, document ID, or an array of documents or document IDs.');
                        }

                        if ($relationType === Database::RELATION_ONE_TO_ONE && !$twoWay && $side === Database::RELATION_SIDE_CHILD) {
                            throw new RelationshipException('Invalid relationship value. Cannot set a value from the child side of a oneToOne relationship when twoWay is false.');
                        }

                        if (
                            ($relationType === Database::RELATION_ONE_TO_MANY && $side === Database::RELATION_SIDE_PARENT) ||
                            ($relationType === Database::RELATION_MANY_TO_ONE && $side === Database::RELATION_SIDE_CHILD) ||
                            ($relationType === Database::RELATION_MANY_TO_MANY)
                        ) {
                            throw new RelationshipException('Invalid relationship value. Must be either an array of documents or document IDs, document given.');
                        }

                        $relatedId = $this->relateDocuments(
                            $collection,
                            $relatedCollection,
                            $key,
                            $document,
                            $value,
                            $relationType,
                            $twoWay,
                            $twoWayKey,
                            $side,
                        );
                        $document->setAttribute($key, $relatedId);
                        break;

                    case 'string':
                        if ($relationType === Database::RELATION_ONE_TO_ONE && $twoWay === false && $side === Database::RELATION_SIDE_CHILD) {
                            throw new RelationshipException('Invalid relationship value. Cannot set a value from the child side of a oneToOne relationship when twoWay is false.');
                        }

                        if (
                            ($relationType === Database::RELATION_ONE_TO_MANY && $side === Database::RELATION_SIDE_PARENT) ||
                            ($relationType === Database::RELATION_MANY_TO_ONE && $side === Database::RELATION_SIDE_CHILD) ||
                            ($relationType === Database::RELATION_MANY_TO_MANY)
                        ) {
                            throw new RelationshipException('Invalid relationship value. Must be either an array of documents or document IDs, document ID given.');
                        }

                        // Single document ID
                        $this->relateDocumentsById(
                            $collection,
                            $relatedCollection,
                            $key,
                            $document->getId(),
                            $value,
                            $relationType,
                            $twoWay,
                            $twoWayKey,
                            $side,
                        );
                        break;

                    case 'NULL':
                        // TODO: This might need to depend on the relation type, to be either set to null or removed?

                        if (
                            ($relationType === Database::RELATION_ONE_TO_MANY && $side === Database::RELATION_SIDE_CHILD) ||
                            ($relationType === Database::RELATION_MANY_TO_ONE && $side === Database::RELATION_SIDE_PARENT) ||
                            ($relationType === Database::RELATION_ONE_TO_ONE && $side === Database::RELATION_SIDE_PARENT) ||
                            ($relationType === Database::RELATION_ONE_TO_ONE && $side === Database::RELATION_SIDE_CHILD && $twoWay === true)
                        ) {
                            break;
                        }

                        $document->removeAttribute($key);
                        // No related document
                        break;

                    default:
                        throw new RelationshipException('Invalid relationship value. Must be either a document, document ID, or an array of documents or document IDs.');
                }
            } finally {
                \array_pop($this->relationshipWriteStack);
            }
        }

        return $document;
    }

    /**
     * @param Document $collection
     * @param Document $relatedCollection
     * @param string $key
     * @param Document $document
     * @param Document $relation
     * @param string $relationType
     * @param bool $twoWay
     * @param string $twoWayKey
     * @param string $side
     * @return string related document ID
     *
     * @throws AuthorizationException
     * @throws ConflictException
     * @throws StructureException
     * @throws Exception
     */
    private function relateDocuments(
        Document $collection,
        Document $relatedCollection,
        string $key,
        Document $document,
        Document $relation,
        string $relationType,
        bool $twoWay,
        string $twoWayKey,
        string $side,
    ): string {
        switch ($relationType) {
            case Database::RELATION_ONE_TO_ONE:
                if ($twoWay) {
                    $relation->setAttribute($twoWayKey, $document->getId());
                }
                break;
            case Database::RELATION_ONE_TO_MANY:
                if ($side === Database::RELATION_SIDE_PARENT) {
                    $relation->setAttribute($twoWayKey, $document->getId());
                }
                break;
            case Database::RELATION_MANY_TO_ONE:
                if ($side === Database::RELATION_SIDE_CHILD) {
                    $relation->setAttribute($twoWayKey, $document->getId());
                }
                break;
        }

        // Try to get the related document
        $related = $this->getDocument($relatedCollection->getId(), $relation->getId());

        if ($related->isEmpty()) {
            // If the related document doesn't exist, create it, inheriting permissions if none are set
            if (!isset($relation['$permissions'])) {
                $relation->setAttribute('$permissions', $document->getPermissions());
            }

            $related = $this->createDocument($relatedCollection->getId(), $relation);
        } elseif ($related->getAttributes() != $relation->getAttributes()) {
            // If the related document exists and the data is not the same, update it
            foreach ($relation->getAttributes() as $attribute => $value) {
                $related->setAttribute($attribute, $value);
            }

            $related = $this->updateDocument($relatedCollection->getId(), $related->getId(), $related);
        }

        if ($relationType === Database::RELATION_MANY_TO_MANY) {
            $junction = $this->getJunctionCollection($collection, $relatedCollection, $side);

            $this->createDocument($junction, new Document([
                $key => $related->getId(),
                $twoWayKey => $document->getId(),
                '$permissions' => [
                    Permission::read(Role::any()),
                    Permission::update(Role::any()),
                    Permission::delete(Role::any()),
                ]
            ]));
        }

        return $related->getId();
    }

    /**
     * @param Document $collection
     * @param Document $relatedCollection
     * @param string $key
     * @param string $documentId
     * @param string $relationId
     * @param string $relationType
     * @param bool $twoWay
     * @param string $twoWayKey
     * @param string $side
     * @return void
     * @throws AuthorizationException
     * @throws ConflictException
     * @throws StructureException
     * @throws Exception
     */
    private function relateDocumentsById(
        Document $collection,
        Document $relatedCollection,
        string $key,
        string $documentId,
        string $relationId,
        string $relationType,
        bool $twoWay,
        string $twoWayKey,
        string $side,
    ): void {
        // Get the related document, will be empty on permissions failure
        $related = $this->skipRelationships(fn () => $this->getDocument($relatedCollection->getId(), $relationId));

        if ($related->isEmpty() && $this->checkRelationshipsExist) {
            return;
        }

        switch ($relationType) {
            case Database::RELATION_ONE_TO_ONE:
                if ($twoWay) {
                    $related->setAttribute($twoWayKey, $documentId);
                    $this->skipRelationships(fn () => $this->updateDocument($relatedCollection->getId(), $relationId, $related));
                }
                break;
            case Database::RELATION_ONE_TO_MANY:
                if ($side === Database::RELATION_SIDE_PARENT) {
                    $related->setAttribute($twoWayKey, $documentId);
                    $this->skipRelationships(fn () => $this->updateDocument($relatedCollection->getId(), $relationId, $related));
                }
                break;
            case Database::RELATION_MANY_TO_ONE:
                if ($side === Database::RELATION_SIDE_CHILD) {
                    $related->setAttribute($twoWayKey, $documentId);
                    $this->skipRelationships(fn () => $this->updateDocument($relatedCollection->getId(), $relationId, $related));
                }
                break;
            case Database::RELATION_MANY_TO_MANY:
                $this->purgeCachedDocument($relatedCollection->getId(), $relationId);

                $junction = $this->getJunctionCollection($collection, $relatedCollection, $side);

                $this->skipRelationships(fn () => $this->createDocument($junction, new Document([
                    $key => $relationId,
                    $twoWayKey => $documentId,
                    '$permissions' => [
                        Permission::read(Role::any()),
                        Permission::update(Role::any()),
                        Permission::delete(Role::any()),
                    ]
                ])));
                break;
        }
    }

    /**
     * Update Document
     *
     * @param string $collection
     * @param string $id
     * @param Document $document
     * @return Document
     *
     * @throws AuthorizationException
     * @throws ConflictException
     * @throws DatabaseException
     * @throws StructureException
     */
    public function updateDocument(string $collection, string $id, Document $document): Document
    {
        if (!$id) {
            throw new DatabaseException('Must define $id attribute');
        }

        $collection = $this->silent(fn () => $this->getCollection($collection));
        $newUpdatedAt = $document->getUpdatedAt();
        $document = $this->withTransaction(function () use ($collection, $id, $document, $newUpdatedAt) {
            $time = DateTime::now();
            $old = Authorization::skip(fn () => $this->silent(
                fn () => $this->getDocument($collection->getId(), $id, forUpdate: true)
            ));

            $skipPermissionsUpdate = true;

            if ($document->offsetExists('$permissions')) {
                $originalPermissions = $old->getPermissions();
                $currentPermissions  = $document->getPermissions();

                sort($originalPermissions);
                sort($currentPermissions);

                $skipPermissionsUpdate = ($originalPermissions === $currentPermissions);
            }
            $createdAt = $document->getCreatedAt();

            $document = \array_merge($old->getArrayCopy(), $document->getArrayCopy());
            $document['$collection'] = $old->getAttribute('$collection');   // Make sure user doesn't switch collection ID
            $document['$createdAt'] = ($createdAt === null || !$this->preserveDates) ? $old->getCreatedAt() : $createdAt;

            if ($this->adapter->getSharedTables()) {
                $document['$tenant'] = $old->getTenant();                   // Make sure user doesn't switch tenant
            }
            $document = new Document($document);

            $relationships = \array_filter($collection->getAttribute('attributes', []), function ($attribute) {
                return $attribute['type'] === Database::VAR_RELATIONSHIP;
            });

            $updateValidator = new Authorization(self::PERMISSION_UPDATE);
            $readValidator = new Authorization(self::PERMISSION_READ);
            $shouldUpdate = false;

            if ($collection->getId() !== self::METADATA) {
                $documentSecurity = $collection->getAttribute('documentSecurity', false);

                foreach ($relationships as $relationship) {
                    $relationships[$relationship->getAttribute('key')] = $relationship;
                }

                // Compare if the document has any changes
                foreach ($document as $key => $value) {
                    // Skip the nested documents as they will be checked later in recursions.
                    if (\array_key_exists($key, $relationships)) {
                        // No need to compare nested documents more than max depth.
                        if (count($this->relationshipWriteStack) >= Database::RELATION_MAX_DEPTH - 1) {
                            continue;
                        }
                        $relationType = (string)$relationships[$key]['options']['relationType'];
                        $side = (string)$relationships[$key]['options']['side'];
                        switch ($relationType) {
                            case Database::RELATION_ONE_TO_ONE:
                                $oldValue = $old->getAttribute($key) instanceof Document
                                    ? $old->getAttribute($key)->getId()
                                    : $old->getAttribute($key);

                                if ((\is_null($value) !== \is_null($oldValue))
                                    || (\is_string($value) && $value !== $oldValue)
                                    || ($value instanceof Document && $value->getId() !== $oldValue)
                                ) {
                                    $shouldUpdate = true;
                                }
                                break;
                            case Database::RELATION_ONE_TO_MANY:
                            case Database::RELATION_MANY_TO_ONE:
                            case Database::RELATION_MANY_TO_MANY:
                                if (
                                    ($relationType === Database::RELATION_MANY_TO_ONE && $side === Database::RELATION_SIDE_PARENT) ||
                                    ($relationType === Database::RELATION_ONE_TO_MANY && $side === Database::RELATION_SIDE_CHILD)
                                ) {
                                    $oldValue = $old->getAttribute($key) instanceof Document
                                        ? $old->getAttribute($key)->getId()
                                        : $old->getAttribute($key);

                                    if ((\is_null($value) !== \is_null($oldValue))
                                        || (\is_string($value) && $value !== $oldValue)
                                        || ($value instanceof Document && $value->getId() !== $oldValue)
                                    ) {
                                        $shouldUpdate = true;
                                    }
                                    break;
                                }

                                if (!\is_array($value) || !\array_is_list($value)) {
                                    throw new RelationshipException('Invalid relationship value. Must be either an array of documents or document IDs, ' . \gettype($value) . ' given.');
                                }

                                if (\count($old->getAttribute($key)) !== \count($value)) {
                                    $shouldUpdate = true;
                                    break;
                                }

                                foreach ($value as $index => $relation) {
                                    $oldValue = $old->getAttribute($key)[$index] instanceof Document
                                        ? $old->getAttribute($key)[$index]->getId()
                                        : $old->getAttribute($key)[$index];

                                    if (
                                        (\is_string($relation) && $relation !== $oldValue) ||
                                        ($relation instanceof Document && $relation->getId() !== $oldValue)
                                    ) {
                                        $shouldUpdate = true;
                                        break;
                                    }
                                }
                                break;
                        }

                        if ($shouldUpdate) {
                            break;
                        }

                        continue;
                    }

                    $oldValue = $old->getAttribute($key);

                    // If values are not equal we need to update document.
                    if ($value !== $oldValue) {
                        $shouldUpdate = true;
                        break;
                    }
                }

                $updatePermissions = [
                    ...$collection->getUpdate(),
                    ...($documentSecurity ? $old->getUpdate() : [])
                ];

                $readPermissions = [
                    ...$collection->getRead(),
                    ...($documentSecurity ? $old->getRead() : [])
                ];

                if ($shouldUpdate && !$updateValidator->isValid($updatePermissions)) {
                    throw new AuthorizationException($updateValidator->getDescription());
                } elseif (!$shouldUpdate && !$readValidator->isValid($readPermissions)) {
                    throw new AuthorizationException($readValidator->getDescription());
                }
            }

            if ($old->isEmpty()) {
                return new Document();
            }

            if ($shouldUpdate) {
                $document->setAttribute('$updatedAt', ($newUpdatedAt === null || !$this->preserveDates) ? $time : $newUpdatedAt);
            }

            // Check if document was updated after the request timestamp
            $oldUpdatedAt = new \DateTime($old->getUpdatedAt());
            if (!is_null($this->timestamp) && $oldUpdatedAt > $this->timestamp) {
                throw new ConflictException('Document was updated after the request timestamp');
            }

            $document = $this->encode($collection, $document);

            $structureValidator = new Structure(
                $collection,
                $this->adapter->getMinDateTime(),
                $this->adapter->getMaxDateTime(),
            );
            if (!$structureValidator->isValid($document)) { // Make sure updated structure still apply collection rules (if any)
                throw new StructureException($structureValidator->getDescription());
            }

            if ($this->resolveRelationships) {
                $document = $this->silent(fn () => $this->updateDocumentRelationships($collection, $old, $document));
            }

            $document = $this->adapter->castingBefore($collection, $document);

            $this->adapter->updateDocument($collection->getId(), $id, $document, $skipPermissionsUpdate);

            $document = $this->adapter->castingAfter($collection, $document);

            $this->purgeCachedDocument($collection->getId(), $id);

            return $document;
        });

        if ($this->resolveRelationships) {
            $document = $this->silent(fn () => $this->populateDocumentRelationships($collection, $document));
        }

        $document = $this->decode($collection, $document);

        $this->trigger(self::EVENT_DOCUMENT_UPDATE, $document);

        return $document;
    }

    /**
     * Update documents
     *
     * Updates all documents which match the given query.
     *
     * @param string $collection
     * @param Document $updates
     * @param array<Query> $queries
     * @param int $batchSize
     * @param callable|null $onNext
     * @param callable|null $onError
     * @return int
     * @throws AuthorizationException
     * @throws ConflictException
     * @throws DuplicateException
     * @throws QueryException
     * @throws StructureException
     * @throws TimeoutException
     * @throws \Throwable
     * @throws Exception
     */
    public function updateDocuments(
        string $collection,
        Document $updates,
        array $queries = [],
        int $batchSize = self::INSERT_BATCH_SIZE,
        ?callable $onNext = null,
        ?callable $onError = null,
    ): int {
        if ($updates->isEmpty()) {
            return 0;
        }

        $batchSize = \min(Database::INSERT_BATCH_SIZE, \max(1, $batchSize));
        $collection = $this->silent(fn () => $this->getCollection($collection));
        if ($collection->isEmpty()) {
            throw new DatabaseException('Collection not found');
        }

        $documentSecurity = $collection->getAttribute('documentSecurity', false);
        $authorization = new Authorization(self::PERMISSION_UPDATE);
        $skipAuth = $authorization->isValid($collection->getUpdate());

        if (!$skipAuth && !$documentSecurity && $collection->getId() !== self::METADATA) {
            throw new AuthorizationException($authorization->getDescription());
        }

        $attributes = $collection->getAttribute('attributes', []);
        $indexes = $collection->getAttribute('indexes', []);

        $this->checkQueriesType($queries);

        if ($this->validate) {
            $validator = new DocumentsValidator(
                $attributes,
                $indexes,
                $this->maxQueryValues,
                $this->adapter->getMinDateTime(),
                $this->adapter->getMaxDateTime(),
            );

            if (!$validator->isValid($queries)) {
                throw new QueryException($validator->getDescription());
            }
        }

        $grouped = Query::groupByType($queries);
        $limit = $grouped['limit'];
        $cursor = $grouped['cursor'];

        if (!empty($cursor) && $cursor->getCollection() !== $collection->getId()) {
            throw new DatabaseException("Cursor document must be from the same Collection.");
        }
        unset($updates['$id']);
        unset($updates['$tenant']);
        if (($updates->getCreatedAt() === null || !$this->preserveDates)) {
            unset($updates['$createdAt']);
        } else {
            $updates['$createdAt'] = $updates->getCreatedAt();
        }
        if ($this->adapter->getSharedTables()) {
            $updates['$tenant'] = $this->adapter->getTenant();
        }

        $updatedAt = $updates->getUpdatedAt();
        $updates['$updatedAt'] = ($updatedAt === null || !$this->preserveDates) ? DateTime::now() : $updatedAt;

        $updates = $this->encode($collection, $updates);
        // Check new document structure
        $validator = new PartialStructure(
            $collection,
            $this->adapter->getMinDateTime(),
            $this->adapter->getMaxDateTime(),
        );

        if (!$validator->isValid($updates)) {
            throw new StructureException($validator->getDescription());
        }

        $originalLimit = $limit;
        $last = $cursor;
        $modified = 0;

        while (true) {
            if ($limit && $limit < $batchSize) {
                $batchSize = $limit;
            } elseif (!empty($limit)) {
                $limit -= $batchSize;
            }

            $new = [
                Query::limit($batchSize)
            ];

            if (!empty($last)) {
                $new[] = Query::cursorAfter($last);
            }

            $batch = $this->silent(fn () => $this->find(
                $collection->getId(),
                array_merge($new, $queries),
                forPermission: Database::PERMISSION_UPDATE
            ));

            if (empty($batch)) {
                break;
            }

            $this->withTransaction(function () use ($collection, $updates, &$batch) {
                foreach ($batch as &$document) {
                    $new = new Document(\array_merge($document->getArrayCopy(), $updates->getArrayCopy()));

                    if ($this->resolveRelationships) {
                        $this->silent(fn () => $this->updateDocumentRelationships($collection, $document, $new));
                    }

                    $document = $new;

                    // Check if document was updated after the request timestamp
                    try {
                        $oldUpdatedAt = new \DateTime($document->getUpdatedAt());
                    } catch (Exception $e) {
                        throw new DatabaseException($e->getMessage(), $e->getCode(), $e);
                    }

                    if (!is_null($this->timestamp) && $oldUpdatedAt > $this->timestamp) {
                        throw new ConflictException('Document was updated after the request timestamp');
                    }

                    $document = $this->encode($collection, $document);
                    $document = $this->adapter->castingBefore($collection, $document);

                }

                unset($document);

                $updates = $this->adapter->castingBefore($collection, $updates);

                $this->adapter->updateDocuments(
                    $collection->getId(),
                    $updates,
                    $batch
                );
            });

            foreach ($batch as $doc) {
                $doc = $this->adapter->castingAfter($collection, $doc);
                $this->purgeCachedDocument($collection->getId(), $doc->getId());
                $doc = $this->decode($collection, $doc);
                try {
                    $onNext && $onNext($doc);
                } catch (Throwable $th) {
                    $onError ? $onError($th) : throw $th;
                }
                $modified++;
            }

            if (count($batch) < $batchSize) {
                break;
            } elseif ($originalLimit && $modified == $originalLimit) {
                break;
            }

            $last = \end($batch);
        }

        $this->trigger(self::EVENT_DOCUMENTS_UPDATE, new Document([
            '$collection' => $collection->getId(),
            'modified' => $modified
        ]));

        return $modified;
    }

    /**
     * @param Document $collection
     * @param Document $old
     * @param Document $document
     *
     * @return Document
     * @throws AuthorizationException
     * @throws ConflictException
     * @throws DatabaseException
     * @throws DuplicateException
     * @throws StructureException
     */
    private function updateDocumentRelationships(Document $collection, Document $old, Document $document): Document
    {
        $attributes = $collection->getAttribute('attributes', []);

        $relationships = \array_filter($attributes, function ($attribute) {
            return $attribute['type'] === Database::VAR_RELATIONSHIP;
        });

        $stackCount = count($this->relationshipWriteStack);

        foreach ($relationships as $index => $relationship) {
            /** @var string $key */
            $key = $relationship['key'];
            $value = $document->getAttribute($key);
            $oldValue = $old->getAttribute($key);
            $relatedCollection = $this->getCollection($relationship['options']['relatedCollection']);
            $relationType = (string)$relationship['options']['relationType'];
            $twoWay = (bool)$relationship['options']['twoWay'];
            $twoWayKey = (string)$relationship['options']['twoWayKey'];
            $side = (string)$relationship['options']['side'];

            if ($oldValue == $value) {
                if (
                    ($relationType === Database::RELATION_ONE_TO_ONE
                        || ($relationType === Database::RELATION_MANY_TO_ONE && $side === Database::RELATION_SIDE_PARENT)) &&
                    $value instanceof Document
                ) {
                    $document->setAttribute($key, $value->getId());
                    continue;
                }
                $document->removeAttribute($key);
                continue;
            }

            if ($stackCount >= Database::RELATION_MAX_DEPTH - 1 && $this->relationshipWriteStack[$stackCount - 1] !== $relatedCollection->getId()) {
                $document->removeAttribute($key);
                continue;
            }

            $this->relationshipWriteStack[] = $collection->getId();

            try {
                switch ($relationType) {
                    case Database::RELATION_ONE_TO_ONE:
                        if (!$twoWay) {
                            if ($side === Database::RELATION_SIDE_CHILD) {
                                throw new RelationshipException('Invalid relationship value. Cannot set a value from the child side of a oneToOne relationship when twoWay is false.');
                            }

                            if (\is_string($value)) {
                                $related = $this->skipRelationships(fn () => $this->getDocument($relatedCollection->getId(), $value, [Query::select(['$id'])]));
                                if ($related->isEmpty()) {
                                    // If no such document exists in related collection
                                    // For one-one we need to update the related key to null if no relation exists
                                    $document->setAttribute($key, null);
                                }
                            } elseif ($value instanceof Document) {
                                $relationId = $this->relateDocuments(
                                    $collection,
                                    $relatedCollection,
                                    $key,
                                    $document,
                                    $value,
                                    $relationType,
                                    false,
                                    $twoWayKey,
                                    $side,
                                );
                                $document->setAttribute($key, $relationId);
                            } elseif (is_array($value)) {
                                throw new RelationshipException('Invalid relationship value. Must be either a document, document ID or null. Array given.');
                            }

                            break;
                        }

                        switch (\gettype($value)) {
                            case 'string':
                                $related = $this->skipRelationships(
                                    fn () => $this->getDocument($relatedCollection->getId(), $value, [Query::select(['$id'])])
                                );

                                if ($related->isEmpty()) {
                                    // If no such document exists in related collection
                                    // For one-one we need to update the related key to null if no relation exists
                                    $document->setAttribute($key, null);
                                    break;
                                }
                                if (
                                    $oldValue?->getId() !== $value
                                    && !($this->skipRelationships(fn () => $this->findOne($relatedCollection->getId(), [
                                        Query::select(['$id']),
                                        Query::equal($twoWayKey, [$value]),
                                    ]))->isEmpty())
                                ) {
                                    // Have to do this here because otherwise relations would be updated before the database can throw the unique violation
                                    throw new DuplicateException('Document already has a related document');
                                }

                                $this->skipRelationships(fn () => $this->updateDocument(
                                    $relatedCollection->getId(),
                                    $related->getId(),
                                    $related->setAttribute($twoWayKey, $document->getId())
                                ));
                                break;
                            case 'object':
                                if ($value instanceof Document) {
                                    $related = $this->skipRelationships(fn () => $this->getDocument($relatedCollection->getId(), $value->getId()));

                                    if (
                                        $oldValue?->getId() !== $value->getId()
                                        && !($this->skipRelationships(fn () => $this->findOne($relatedCollection->getId(), [
                                            Query::select(['$id']),
                                            Query::equal($twoWayKey, [$value->getId()]),
                                        ]))->isEmpty())
                                    ) {
                                        // Have to do this here because otherwise relations would be updated before the database can throw the unique violation
                                        throw new DuplicateException('Document already has a related document');
                                    }

                                    $this->relationshipWriteStack[] = $relatedCollection->getId();
                                    if ($related->isEmpty()) {
                                        if (!isset($value['$permissions'])) {
                                            $value->setAttribute('$permissions', $document->getAttribute('$permissions'));
                                        }
                                        $related = $this->createDocument(
                                            $relatedCollection->getId(),
                                            $value->setAttribute($twoWayKey, $document->getId())
                                        );
                                    } else {
                                        $related = $this->updateDocument(
                                            $relatedCollection->getId(),
                                            $related->getId(),
                                            $value->setAttribute($twoWayKey, $document->getId())
                                        );
                                    }
                                    \array_pop($this->relationshipWriteStack);

                                    $document->setAttribute($key, $related->getId());
                                    break;
                                }
                                // no break
                            case 'NULL':
                                if (!\is_null($oldValue?->getId())) {
                                    $oldRelated = $this->skipRelationships(
                                        fn () => $this->getDocument($relatedCollection->getId(), $oldValue->getId())
                                    );
                                    $this->skipRelationships(fn () => $this->updateDocument(
                                        $relatedCollection->getId(),
                                        $oldRelated->getId(),
                                        new Document([$twoWayKey => null])
                                    ));
                                }
                                break;
                            default:
                                throw new RelationshipException('Invalid relationship value. Must be either a document, document ID or null.');
                        }
                        break;
                    case Database::RELATION_ONE_TO_MANY:
                    case Database::RELATION_MANY_TO_ONE:
                        if (
                            ($relationType === Database::RELATION_ONE_TO_MANY && $side === Database::RELATION_SIDE_PARENT) ||
                            ($relationType === Database::RELATION_MANY_TO_ONE && $side === Database::RELATION_SIDE_CHILD)
                        ) {
                            if (!\is_array($value) || !\array_is_list($value)) {
                                throw new RelationshipException('Invalid relationship value. Must be either an array of documents or document IDs, ' . \gettype($value) . ' given.');
                            }

                            $oldIds = \array_map(fn ($document) => $document->getId(), $oldValue);

                            $newIds = \array_map(function ($item) {
                                if (\is_string($item)) {
                                    return $item;
                                } elseif ($item instanceof Document) {
                                    return $item->getId();
                                } else {
                                    throw new RelationshipException('Invalid relationship value. Must be either a document or document ID.');
                                }
                            }, $value);

                            $removedDocuments = \array_diff($oldIds, $newIds);

                            foreach ($removedDocuments as $relation) {
                                Authorization::skip(fn () => $this->skipRelationships(fn () => $this->updateDocument(
                                    $relatedCollection->getId(),
                                    $relation,
                                    new Document([$twoWayKey => null])
                                )));
                            }

                            foreach ($value as $relation) {
                                if (\is_string($relation)) {
                                    $related = $this->skipRelationships(
                                        fn () => $this->getDocument($relatedCollection->getId(), $relation, [Query::select(['$id'])])
                                    );

                                    if ($related->isEmpty()) {
                                        continue;
                                    }

                                    $this->skipRelationships(fn () => $this->updateDocument(
                                        $relatedCollection->getId(),
                                        $related->getId(),
                                        $related->setAttribute($twoWayKey, $document->getId())
                                    ));
                                } elseif ($relation instanceof Document) {
                                    $related = $this->skipRelationships(
                                        fn () => $this->getDocument($relatedCollection->getId(), $relation->getId(), [Query::select(['$id'])])
                                    );

                                    if ($related->isEmpty()) {
                                        if (!isset($relation['$permissions'])) {
                                            $relation->setAttribute('$permissions', $document->getAttribute('$permissions'));
                                        }
                                        $this->createDocument(
                                            $relatedCollection->getId(),
                                            $relation->setAttribute($twoWayKey, $document->getId())
                                        );
                                    } else {
                                        $this->updateDocument(
                                            $relatedCollection->getId(),
                                            $related->getId(),
                                            $relation->setAttribute($twoWayKey, $document->getId())
                                        );
                                    }
                                } else {
                                    throw new RelationshipException('Invalid relationship value.');
                                }
                            }

                            $document->removeAttribute($key);
                            break;
                        }

                        if (\is_string($value)) {
                            $related = $this->skipRelationships(
                                fn () => $this->getDocument($relatedCollection->getId(), $value, [Query::select(['$id'])])
                            );

                            if ($related->isEmpty()) {
                                // If no such document exists in related collection
                                // For many-one we need to update the related key to null if no relation exists
                                $document->setAttribute($key, null);
                            }
                            $this->purgeCachedDocument($relatedCollection->getId(), $value);
                        } elseif ($value instanceof Document) {
                            $related = $this->skipRelationships(
                                fn () => $this->getDocument($relatedCollection->getId(), $value->getId(), [Query::select(['$id'])])
                            );

                            if ($related->isEmpty()) {
                                if (!isset($value['$permissions'])) {
                                    $value->setAttribute('$permissions', $document->getAttribute('$permissions'));
                                }
                                $this->createDocument(
                                    $relatedCollection->getId(),
                                    $value
                                );
                            } elseif ($related->getAttributes() != $value->getAttributes()) {
                                $this->updateDocument(
                                    $relatedCollection->getId(),
                                    $related->getId(),
                                    $value
                                );
                                $this->purgeCachedDocument($relatedCollection->getId(), $related->getId());
                            }

                            $document->setAttribute($key, $value->getId());
                        } elseif (\is_null($value)) {
                            break;
                        } elseif (is_array($value)) {
                            throw new RelationshipException('Invalid relationship value. Must be either a document ID or a document, array given.');
                        } elseif (empty($value)) {
                            throw new RelationshipException('Invalid relationship value. Must be either a document ID or a document.');
                        } else {
                            throw new RelationshipException('Invalid relationship value.');
                        }

                        break;
                    case Database::RELATION_MANY_TO_MANY:
                        if (\is_null($value)) {
                            break;
                        }
                        if (!\is_array($value)) {
                            throw new RelationshipException('Invalid relationship value. Must be an array of documents or document IDs.');
                        }

                        $oldIds = \array_map(fn ($document) => $document->getId(), $oldValue);

                        $newIds = \array_map(function ($item) {
                            if (\is_string($item)) {
                                return $item;
                            } elseif ($item instanceof Document) {
                                return $item->getId();
                            } else {
                                throw new RelationshipException('Invalid relationship value. Must be either a document or document ID.');
                            }
                        }, $value);

                        $removedDocuments = \array_diff($oldIds, $newIds);

                        foreach ($removedDocuments as $relation) {
                            $junction = $this->getJunctionCollection($collection, $relatedCollection, $side);

                            $junctions = $this->find($junction, [
                                Query::equal($key, [$relation]),
                                Query::equal($twoWayKey, [$document->getId()]),
                                Query::limit(PHP_INT_MAX)
                            ]);

                            foreach ($junctions as $junction) {
                                Authorization::skip(fn () => $this->deleteDocument($junction->getCollection(), $junction->getId()));
                            }
                        }

                        foreach ($value as $relation) {
                            if (\is_string($relation)) {
                                if (\in_array($relation, $oldIds) || $this->getDocument($relatedCollection->getId(), $relation, [Query::select(['$id'])])->isEmpty()) {
                                    continue;
                                }
                            } elseif ($relation instanceof Document) {
                                $related = $this->getDocument($relatedCollection->getId(), $relation->getId(), [Query::select(['$id'])]);

                                if ($related->isEmpty()) {
                                    if (!isset($value['$permissions'])) {
                                        $relation->setAttribute('$permissions', $document->getAttribute('$permissions'));
                                    }
                                    $related = $this->createDocument(
                                        $relatedCollection->getId(),
                                        $relation
                                    );
                                } elseif ($related->getAttributes() != $relation->getAttributes()) {
                                    $related = $this->updateDocument(
                                        $relatedCollection->getId(),
                                        $related->getId(),
                                        $relation
                                    );
                                }

                                if (\in_array($relation->getId(), $oldIds)) {
                                    continue;
                                }

                                $relation = $related->getId();
                            } else {
                                throw new RelationshipException('Invalid relationship value. Must be either a document or document ID.');
                            }

                            $this->skipRelationships(fn () => $this->createDocument(
                                $this->getJunctionCollection($collection, $relatedCollection, $side),
                                new Document([
                                    $key => $relation,
                                    $twoWayKey => $document->getId(),
                                    '$permissions' => [
                                        Permission::read(Role::any()),
                                        Permission::update(Role::any()),
                                        Permission::delete(Role::any()),
                                    ],
                                ])
                            ));
                        }

                        $document->removeAttribute($key);
                        break;
                }
            } finally {
                \array_pop($this->relationshipWriteStack);
            }
        }

        return $document;
    }

    private function getJunctionCollection(Document $collection, Document $relatedCollection, string $side): string
    {
        return $side === Database::RELATION_SIDE_PARENT
            ? '_' . $collection->getSequence() . '_' . $relatedCollection->getSequence()
            : '_' . $relatedCollection->getSequence() . '_' . $collection->getSequence();
    }

    /**
     * Create or update documents.
     *
     * @param string $collection
     * @param array<Document> $documents
     * @param int $batchSize
     * @param callable|null $onNext
     * @return int
     * @throws StructureException
     * @throws \Throwable
     */
    public function createOrUpdateDocuments(
        string $collection,
        array $documents,
        int $batchSize = self::INSERT_BATCH_SIZE,
        ?callable $onNext = null,
    ): int {
        return $this->createOrUpdateDocumentsWithIncrease(
            $collection,
            '',
            $documents,
            $onNext,
            $batchSize
        );
    }

    /**
     * Create or update documents, increasing the value of the given attribute by the value in each document.
     *
     * @param string $collection
     * @param string $attribute
     * @param array<Document> $documents
     * @param callable|null $onNext
     * @param int $batchSize
     * @return int
     * @throws StructureException
     * @throws \Throwable
     * @throws Exception
     */
    public function createOrUpdateDocumentsWithIncrease(
        string $collection,
        string $attribute,
        array $documents,
        ?callable $onNext = null,
        int $batchSize = self::INSERT_BATCH_SIZE
    ): int {
        if (empty($documents)) {
            return 0;
        }

        $batchSize = \min(Database::INSERT_BATCH_SIZE, \max(1, $batchSize));
        $collection = $this->silent(fn () => $this->getCollection($collection));
        $documentSecurity = $collection->getAttribute('documentSecurity', false);
        $collectionAttributes = $collection->getAttribute('attributes', []);
        $time = DateTime::now();
        $created = 0;
        $updated = 0;
        $seenIds = [];
        $processedDocuments = []; // Track which documents were actually processed
        foreach ($documents as $key => $document) {
            if ($this->getSharedTables() && $this->getTenantPerDocument()) {
                $old = Authorization::skip(fn () => $this->withTenant($document->getTenant(), fn () => $this->silent(fn () => $this->getDocument(
                    $collection->getId(),
                    $document->getId(),
                ))));
            } else {
                $old = Authorization::skip(fn () => $this->silent(fn () => $this->getDocument(
                    $collection->getId(),
                    $document->getId(),
                )));
            }
          
            $skipPermissionsUpdate = true;

            if ($document->offsetExists('$permissions')) {
                $originalPermissions = $old->getPermissions();
                $currentPermissions  = $document->getPermissions();

                sort($originalPermissions);
                sort($currentPermissions);

                $skipPermissionsUpdate = ($originalPermissions === $currentPermissions);
            }

            if (
                empty($attribute)
                && $skipPermissionsUpdate
                && $old->getAttributes() == $document->getAttributes()
            ) {
                // If not updating a single attribute and the
                // document is the same as the old one, skip it
                unset($documents[$key]);
                continue;
            }

            // Track that this document was processed
            $processedDocuments[$document->getId()] = true;

            // If old is empty, check if user has create permission on the collection
            // If old is not empty, check if user has update permission on the collection
            // If old is not empty AND documentSecurity is enabled, check if user has update permission on the collection or document

            $validator = new Authorization(
                $old->isEmpty() ?
                    self::PERMISSION_CREATE :
                    self::PERMISSION_UPDATE
            );

            if ($old->isEmpty()) {
                if (!$validator->isValid($collection->getCreate())) {
                    throw new AuthorizationException($validator->getDescription());
                }
            } elseif (!$validator->isValid([
                ...$collection->getUpdate(),
                ...($documentSecurity ? $old->getUpdate() : [])
            ])) {
                throw new AuthorizationException($validator->getDescription());
            }

            $updatedAt = $document->getUpdatedAt();

            $document
                ->setAttribute('$id', empty($document->getId()) ? ID::unique() : $document->getId())
                ->setAttribute('$collection', $collection->getId())
                ->setAttribute('$updatedAt', ($updatedAt === null || !$this->preserveDates) ? $time : $updatedAt)
                ->removeAttribute('$sequence');

            $createdAt = $document->getCreatedAt();
            if ($createdAt === null || !$this->preserveDates) {
                $document->setAttribute('$createdAt', $old->isEmpty() ? $time : $old->getCreatedAt());
            } else {
                $document->setAttribute('$createdAt', $createdAt);
            }

            // Force matching optional parameter sets
            // Doesn't use decode as that intentionally skips null defaults to reduce payload size
            foreach ($collectionAttributes as $attr) {
                if (!$attr->getAttribute('required') && !\array_key_exists($attr['$id'], (array)$document)) {
                    $document->setAttribute(
                        $attr['$id'],
                        $old->getAttribute($attr['$id'], ($attr['default'] ?? null))
                    );
                }
            }

            if ($skipPermissionsUpdate) {
                $document->setAttribute('$permissions', $old->getPermissions());
            }

            if ($this->adapter->getSharedTables()) {
                if ($this->adapter->getTenantPerDocument()) {
                    if ($document->getTenant() === null) {
                        throw new DatabaseException('Missing tenant. Tenant must be set when tenant per document is enabled.');
                    }
                    if (!$old->isEmpty() && $old->getTenant() !== $document->getTenant()) {
                        throw new DatabaseException('Tenant cannot be changed.');
                    }
                } else {
                    $document->setAttribute('$tenant', $this->adapter->getTenant());
                }
            }

            $document = $this->encode($collection, $document);

            $validator = new Structure(
                $collection,
                $this->adapter->getMinDateTime(),
                $this->adapter->getMaxDateTime(),
            );

            if (!$validator->isValid($document)) {
                throw new StructureException($validator->getDescription());
            }

            if (!$old->isEmpty()) {
                // Check if document was updated after the request timestamp
                try {
                    $oldUpdatedAt = new \DateTime($old->getUpdatedAt());
                } catch (Exception $e) {
                    throw new DatabaseException($e->getMessage(), $e->getCode(), $e);
                }

                if (!\is_null($this->timestamp) && $oldUpdatedAt > $this->timestamp) {
                    throw new ConflictException('Document was updated after the request timestamp');
                }
            }

            if ($this->resolveRelationships) {
                $document = $this->silent(fn () => $this->createDocumentRelationships($collection, $document));
            }

            $seenIds[] = $document->getId();

            $old = $this->adapter->castingBefore($collection, $old);
            $document = $this->adapter->castingBefore($collection, $document);

            $documents[$key] = new Change(
                old: $old,
                new: $document
            );
        }

        // Required because *some* DBs will allow duplicate IDs for upsert
        if (\count($seenIds) !== \count(\array_unique($seenIds))) {
            throw new DuplicateException('Duplicate document IDs found in the input array.');
        }

        foreach (\array_chunk($documents, $batchSize) as $chunk) {
            /**
             * @var array<Change> $chunk
             */

            $batch = $this->withTransaction(fn () => Authorization::skip(fn () => $this->adapter->createOrUpdateDocuments(
                $collection->getId(),
                $attribute,
                $chunk
            )));
           
            $batch = $this->adapter->getSequences($collection->getId(), $batch);
          
            foreach ($chunk as $change) {
                if ($change->getOld()->isEmpty()) {
                    $created++;
                } else {
                    $updated++;
                }
            }

            foreach ($batch as $doc) {

                $doc = $this->adapter->castingAfter($collection, $doc);

                if ($this->resolveRelationships) {
                    $doc = $this->silent(fn () => $this->populateDocumentRelationships($collection, $doc));
                }

                $doc = $this->decode($collection, $doc);

                if ($this->getSharedTables() && $this->getTenantPerDocument()) {
                    $this->withTenant($doc->getTenant(), function () use ($collection, $doc) {
                        $this->purgeCachedDocument($collection->getId(), $doc->getId());
                    });
                } else {
                    $this->purgeCachedDocument($collection->getId(), $doc->getId());
                }

                // Only call onNext for documents that were actually processed
                if (isset($processedDocuments[$doc->getId()])) {
                    $onNext && $onNext($doc);
                }
            }
        }

        $this->trigger(self::EVENT_DOCUMENTS_UPSERT, new Document([
            '$collection' => $collection->getId(),
            'created' => $created,
            'updated' => $updated,
        ]));
  
        return $created + $updated;
    }

    /**
     * Increase a document attribute by a value
     *
     * @param string $collection The collection ID
     * @param string $id The document ID
     * @param string $attribute The attribute to increase
     * @param int|float $value The value to increase the attribute by, can be a float
     * @param int|float|null $max The maximum value the attribute can reach after the increase, null means no limit
     * @return Document
     * @throws AuthorizationException
     * @throws DatabaseException
     * @throws LimitException
     * @throws NotFoundException
     * @throws TypeException
     * @throws \Throwable
     */
    public function increaseDocumentAttribute(
        string $collection,
        string $id,
        string $attribute,
        int|float $value = 1,
        int|float|null $max = null
    ): Document {
        if ($value <= 0) { // Can be a float
            throw new DatabaseException('Value must be numeric and greater than 0');
        }

        $collection = $this->silent(fn () => $this->getCollection($collection));

        $attr = \array_filter($collection->getAttribute('attributes', []), function ($a) use ($attribute) {
            return $a['$id'] === $attribute;
        });

        if (empty($attr)) {
            throw new NotFoundException('Attribute not found');
        }

        $whiteList = [
            self::VAR_INTEGER,
            self::VAR_FLOAT
        ];

        /** @var Document $attr */
        $attr = \end($attr);
        if (!\in_array($attr->getAttribute('type'), $whiteList) || $attr->getAttribute('array')) {
            throw new TypeException('Attribute must be an integer or float and can not be an array.');
        }

        $document = $this->withTransaction(function () use ($collection, $id, $attribute, $value, $max) {
            /* @var $document Document */
            $document = Authorization::skip(fn () => $this->silent(fn () => $this->getDocument($collection->getId(), $id, forUpdate: true))); // Skip ensures user does not need read permission for this

            if ($document->isEmpty()) {
                throw new NotFoundException('Document not found');
            }

            $validator = new Authorization(self::PERMISSION_UPDATE);

            if ($collection->getId() !== self::METADATA) {
                $documentSecurity = $collection->getAttribute('documentSecurity', false);
                if (!$validator->isValid([
                    ...$collection->getUpdate(),
                    ...($documentSecurity ? $document->getUpdate() : [])
                ])) {
                    throw new AuthorizationException($validator->getDescription());
                }
            }

            if ($max && ($document->getAttribute($attribute) + $value > $max)) {
                throw new LimitException('Attribute value exceeds maximum limit: ' . $max);
            }

            $time = DateTime::now();
            $updatedAt = $document->getUpdatedAt();
            $updatedAt = (empty($updatedAt) || !$this->preserveDates) ? $time : $updatedAt;
            $max = $max ? $max - $value : null;

            $this->adapter->increaseDocumentAttribute(
                $collection->getId(),
                $id,
                $attribute,
                $value,
                $updatedAt,
                max: $max
            );

            return $document->setAttribute(
                $attribute,
                $document->getAttribute($attribute) + $value
            );
        });

        $this->purgeCachedDocument($collection->getId(), $id);

        $this->trigger(self::EVENT_DOCUMENT_INCREASE, $document);

        return $document;
    }


    /**
     * Decrease a document attribute by a value
     *
     * @param string $collection
     * @param string $id
     * @param string $attribute
     * @param int|float $value
     * @param int|float|null $min
     * @return Document
     *
     * @throws AuthorizationException
     * @throws DatabaseException
     */
    public function decreaseDocumentAttribute(
        string $collection,
        string $id,
        string $attribute,
        int|float $value = 1,
        int|float|null $min = null
    ): Document {
        if ($value <= 0) { // Can be a float
            throw new DatabaseException('Value must be numeric and greater than 0');
        }

        $collection = $this->silent(fn () => $this->getCollection($collection));

        $attr = \array_filter($collection->getAttribute('attributes', []), function ($a) use ($attribute) {
            return $a['$id'] === $attribute;
        });

        if (empty($attr)) {
            throw new NotFoundException('Attribute not found');
        }

        $whiteList = [
            self::VAR_INTEGER,
            self::VAR_FLOAT
        ];

        /**
         * @var Document $attr
         */
        $attr = \end($attr);
        if (!\in_array($attr->getAttribute('type'), $whiteList) || $attr->getAttribute('array')) {
            throw new TypeException('Attribute must be an integer or float and can not be an array.');
        }

        $document = $this->withTransaction(function () use ($collection, $id, $attribute, $value, $min) {
            /* @var $document Document */
            $document = Authorization::skip(fn () => $this->silent(fn () => $this->getDocument($collection->getId(), $id, forUpdate: true))); // Skip ensures user does not need read permission for this

            if ($document->isEmpty()) {
                throw new NotFoundException('Document not found');
            }

            $validator = new Authorization(self::PERMISSION_UPDATE);

            if ($collection->getId() !== self::METADATA) {
                $documentSecurity = $collection->getAttribute('documentSecurity', false);
                if (!$validator->isValid([
                    ...$collection->getUpdate(),
                    ...($documentSecurity ? $document->getUpdate() : [])
                ])) {
                    throw new AuthorizationException($validator->getDescription());
                }
            }

            if ($min && ($document->getAttribute($attribute) - $value < $min)) {
                throw new LimitException('Attribute value exceeds minimum limit: ' . $min);
            }

            $time = DateTime::now();
            $updatedAt = $document->getUpdatedAt();
            $updatedAt = (empty($updatedAt) || !$this->preserveDates) ? $time : $updatedAt;
            $min = $min ? $min + $value : null;

            $this->adapter->increaseDocumentAttribute(
                $collection->getId(),
                $id,
                $attribute,
                $value * -1,
                $updatedAt,
                min: $min
            );

            return $document->setAttribute(
                $attribute,
                $document->getAttribute($attribute) - $value
            );
        });

        $this->purgeCachedDocument($collection->getId(), $id);

        $this->trigger(self::EVENT_DOCUMENT_DECREASE, $document);

        return $document;
    }

    /**
     * Delete Document
     *
     * @param string $collection
     * @param string $id
     *
     * @return bool
     *
     * @throws AuthorizationException
     * @throws ConflictException
     * @throws DatabaseException
     * @throws RestrictedException
     */
    public function deleteDocument(string $collection, string $id): bool
    {
        $collection = $this->silent(fn () => $this->getCollection($collection));

        $deleted = $this->withTransaction(function () use ($collection, $id, &$document) {
            $document = Authorization::skip(fn () => $this->silent(
                fn () => $this->getDocument($collection->getId(), $id, forUpdate: true)
            ));

            if ($document->isEmpty()) {
                return false;
            }

            $validator = new Authorization(self::PERMISSION_DELETE);

            if ($collection->getId() !== self::METADATA) {
                $documentSecurity = $collection->getAttribute('documentSecurity', false);
                if (!$validator->isValid([
                    ...$collection->getDelete(),
                    ...($documentSecurity ? $document->getDelete() : [])
                ])) {
                    throw new AuthorizationException($validator->getDescription());
                }
            }

            // Check if document was updated after the request timestamp
            try {
                $oldUpdatedAt = new \DateTime($document->getUpdatedAt());
            } catch (Exception $e) {
                throw new DatabaseException($e->getMessage(), $e->getCode(), $e);
            }

            if (!\is_null($this->timestamp) && $oldUpdatedAt > $this->timestamp) {
                throw new ConflictException('Document was updated after the request timestamp');
            }

            if ($this->resolveRelationships) {
                $document = $this->silent(fn () => $this->deleteDocumentRelationships($collection, $document));
            }

            $result = $this->adapter->deleteDocument($collection->getId(), $id);

            $this->purgeCachedDocument($collection->getId(), $id);

            return $result;
        });

        $this->trigger(self::EVENT_DOCUMENT_DELETE, $document);

        return $deleted;
    }

    /**
     * @param Document $collection
     * @param Document $document
     * @return Document
     * @throws AuthorizationException
     * @throws ConflictException
     * @throws DatabaseException
     * @throws RestrictedException
     * @throws StructureException
     */
    private function deleteDocumentRelationships(Document $collection, Document $document): Document
    {
        $attributes = $collection->getAttribute('attributes', []);

        $relationships = \array_filter($attributes, function ($attribute) {
            return $attribute['type'] === Database::VAR_RELATIONSHIP;
        });

        foreach ($relationships as $relationship) {
            $key = $relationship['key'];
            $value = $document->getAttribute($key);
            $relatedCollection = $this->getCollection($relationship['options']['relatedCollection']);
            $relationType = $relationship['options']['relationType'];
            $twoWay = $relationship['options']['twoWay'];
            $twoWayKey = $relationship['options']['twoWayKey'];
            $onDelete = $relationship['options']['onDelete'];
            $side = $relationship['options']['side'];

            $relationship->setAttribute('collection', $collection->getId());
            $relationship->setAttribute('document', $document->getId());

            switch ($onDelete) {
                case Database::RELATION_MUTATE_RESTRICT:
                    $this->deleteRestrict($relatedCollection, $document, $value, $relationType, $twoWay, $twoWayKey, $side);
                    break;
                case Database::RELATION_MUTATE_SET_NULL:
                    $this->deleteSetNull($collection, $relatedCollection, $document, $value, $relationType, $twoWay, $twoWayKey, $side);
                    break;
                case Database::RELATION_MUTATE_CASCADE:
                    foreach ($this->relationshipDeleteStack as $processedRelationship) {
                        $existingKey = $processedRelationship['key'];
                        $existingCollection = $processedRelationship['collection'];
                        $existingRelatedCollection = $processedRelationship['options']['relatedCollection'];
                        $existingTwoWayKey = $processedRelationship['options']['twoWayKey'];
                        $existingSide = $processedRelationship['options']['side'];

                        // If this relationship has already been fetched for this document, skip it
                        $reflexive = $processedRelationship == $relationship;

                        // If this relationship is the same as a previously fetched relationship, but on the other side, skip it
                        $symmetric = $existingKey === $twoWayKey
                            && $existingTwoWayKey === $key
                            && $existingRelatedCollection === $collection->getId()
                            && $existingCollection === $relatedCollection->getId()
                            && $existingSide !== $side;

                        // If this relationship is not directly related but relates across multiple collections, skip it.
                        //
                        // These conditions ensure that a relationship is considered transitive if it has the same
                        // two-way key and related collection, but is on the opposite side of the relationship (the first and second conditions).
                        //
                        // They also ensure that a relationship is considered transitive if it has the same key and related
                        // collection as an existing relationship, but a different two-way key (the third condition),
                        // or the same two-way key as an existing relationship, but a different key (the fourth condition).
                        $transitive = (($existingKey === $twoWayKey
                                && $existingCollection === $relatedCollection->getId()
                                && $existingSide !== $side)
                            || ($existingTwoWayKey === $key
                                && $existingRelatedCollection === $collection->getId()
                                && $existingSide !== $side)
                            || ($existingKey === $key
                                && $existingTwoWayKey !== $twoWayKey
                                && $existingRelatedCollection === $relatedCollection->getId()
                                && $existingSide !== $side)
                            || ($existingKey !== $key
                                && $existingTwoWayKey === $twoWayKey
                                && $existingRelatedCollection === $relatedCollection->getId()
                                && $existingSide !== $side));

                        if ($reflexive || $symmetric || $transitive) {
                            break 2;
                        }
                    }
                    $this->deleteCascade($collection, $relatedCollection, $document, $key, $value, $relationType, $twoWayKey, $side, $relationship);
                    break;
            }
        }

        return $document;
    }

    /**
     * @param Document $relatedCollection
     * @param Document $document
     * @param mixed $value
     * @param string $relationType
     * @param bool $twoWay
     * @param string $twoWayKey
     * @param string $side
     * @throws AuthorizationException
     * @throws ConflictException
     * @throws DatabaseException
     * @throws RestrictedException
     * @throws StructureException
     */
    private function deleteRestrict(
        Document $relatedCollection,
        Document $document,
        mixed $value,
        string $relationType,
        bool $twoWay,
        string $twoWayKey,
        string $side
    ): void {
        if ($value instanceof Document && $value->isEmpty()) {
            $value = null;
        }

        if (
            !empty($value)
            && $relationType !== Database::RELATION_MANY_TO_ONE
            && $side === Database::RELATION_SIDE_PARENT
        ) {
            throw new RestrictedException('Cannot delete document because it has at least one related document.');
        }

        if (
            $relationType === Database::RELATION_ONE_TO_ONE
            && $side === Database::RELATION_SIDE_CHILD
            && !$twoWay
        ) {
            Authorization::skip(function () use ($document, $relatedCollection, $twoWayKey) {
                $related = $this->findOne($relatedCollection->getId(), [
                    Query::select(['$id']),
                    Query::equal($twoWayKey, [$document->getId()])
                ]);

                if ($related->isEmpty()) {
                    return;
                }

                $this->skipRelationships(fn () => $this->updateDocument(
                    $relatedCollection->getId(),
                    $related->getId(),
                    new Document([
                        $twoWayKey => null
                    ])
                ));
            });
        }

        if (
            $relationType === Database::RELATION_MANY_TO_ONE
            && $side === Database::RELATION_SIDE_CHILD
        ) {
            $related = Authorization::skip(fn () => $this->findOne($relatedCollection->getId(), [
                Query::select(['$id']),
                Query::equal($twoWayKey, [$document->getId()])
            ]));

            if (!$related->isEmpty()) {
                throw new RestrictedException('Cannot delete document because it has at least one related document.');
            }
        }
    }

    /**
     * @param Document $collection
     * @param Document $relatedCollection
     * @param Document $document
     * @param mixed $value
     * @param string $relationType
     * @param bool $twoWay
     * @param string $twoWayKey
     * @param string $side
     * @return void
     * @throws AuthorizationException
     * @throws ConflictException
     * @throws DatabaseException
     * @throws RestrictedException
     * @throws StructureException
     */
    private function deleteSetNull(Document $collection, Document $relatedCollection, Document $document, mixed $value, string $relationType, bool $twoWay, string $twoWayKey, string $side): void
    {
        switch ($relationType) {
            case Database::RELATION_ONE_TO_ONE:
                if (!$twoWay && $side === Database::RELATION_SIDE_PARENT) {
                    break;
                }

                // Shouldn't need read or update permission to delete
                Authorization::skip(function () use ($document, $value, $relatedCollection, $twoWay, $twoWayKey, $side) {
                    if (!$twoWay && $side === Database::RELATION_SIDE_CHILD) {
                        $related = $this->findOne($relatedCollection->getId(), [
                            Query::select(['$id']),
                            Query::equal($twoWayKey, [$document->getId()])
                        ]);
                    } else {
                        if (empty($value)) {
                            return;
                        }
                        $related = $this->getDocument($relatedCollection->getId(), $value->getId(), [Query::select(['$id'])]);
                    }

                    if ($related->isEmpty()) {
                        return;
                    }

                    $this->skipRelationships(fn () => $this->updateDocument(
                        $relatedCollection->getId(),
                        $related->getId(),
                        new Document([
                            $twoWayKey => null
                        ])
                    ));
                });
                break;

            case Database::RELATION_ONE_TO_MANY:
                if ($side === Database::RELATION_SIDE_CHILD) {
                    break;
                }
                foreach ($value as $relation) {
                    Authorization::skip(function () use ($relatedCollection, $twoWayKey, $relation) {
                        $this->skipRelationships(fn () => $this->updateDocument(
                            $relatedCollection->getId(),
                            $relation->getId(),
                            new Document([
                                $twoWayKey => null
                            ]),
                        ));
                    });
                }
                break;

            case Database::RELATION_MANY_TO_ONE:
                if ($side === Database::RELATION_SIDE_PARENT) {
                    break;
                }

                if (!$twoWay) {
                    $value = $this->find($relatedCollection->getId(), [
                        Query::select(['$id']),
                        Query::equal($twoWayKey, [$document->getId()]),
                        Query::limit(PHP_INT_MAX)
                    ]);
                }

                foreach ($value as $relation) {
                    Authorization::skip(function () use ($relatedCollection, $twoWayKey, $relation) {
                        $this->skipRelationships(fn () => $this->updateDocument(
                            $relatedCollection->getId(),
                            $relation->getId(),
                            new Document([
                                $twoWayKey => null
                            ])
                        ));
                    });
                }
                break;

            case Database::RELATION_MANY_TO_MANY:
                $junction = $this->getJunctionCollection($collection, $relatedCollection, $side);

                $junctions = $this->find($junction, [
                    Query::select(['$id']),
                    Query::equal($twoWayKey, [$document->getId()]),
                    Query::limit(PHP_INT_MAX)
                ]);

                foreach ($junctions as $document) {
                    $this->skipRelationships(fn () => $this->deleteDocument(
                        $junction,
                        $document->getId()
                    ));
                }
                break;
        }
    }

    /**
     * @param Document $collection
     * @param Document $relatedCollection
     * @param Document $document
     * @param string $key
     * @param mixed $value
     * @param string $relationType
     * @param string $twoWayKey
     * @param string $side
     * @param Document $relationship
     * @return void
     * @throws AuthorizationException
     * @throws ConflictException
     * @throws DatabaseException
     * @throws RestrictedException
     * @throws StructureException
     */
    private function deleteCascade(Document $collection, Document $relatedCollection, Document $document, string $key, mixed $value, string $relationType, string $twoWayKey, string $side, Document $relationship): void
    {
        switch ($relationType) {
            case Database::RELATION_ONE_TO_ONE:
                if ($value !== null) {
                    $this->relationshipDeleteStack[] = $relationship;

                    $this->deleteDocument(
                        $relatedCollection->getId(),
                        ($value instanceof Document) ? $value->getId() : $value
                    );

                    \array_pop($this->relationshipDeleteStack);
                }
                break;
            case Database::RELATION_ONE_TO_MANY:
                if ($side === Database::RELATION_SIDE_CHILD) {
                    break;
                }

                $this->relationshipDeleteStack[] = $relationship;

                foreach ($value as $relation) {
                    $this->deleteDocument(
                        $relatedCollection->getId(),
                        $relation->getId()
                    );
                }

                \array_pop($this->relationshipDeleteStack);

                break;
            case Database::RELATION_MANY_TO_ONE:
                if ($side === Database::RELATION_SIDE_PARENT) {
                    break;
                }

                $value = $this->find($relatedCollection->getId(), [
                    Query::select(['$id']),
                    Query::equal($twoWayKey, [$document->getId()]),
                    Query::limit(PHP_INT_MAX),
                ]);

                $this->relationshipDeleteStack[] = $relationship;

                foreach ($value as $relation) {
                    $this->deleteDocument(
                        $relatedCollection->getId(),
                        $relation->getId()
                    );
                }

                \array_pop($this->relationshipDeleteStack);

                break;
            case Database::RELATION_MANY_TO_MANY:
                $junction = $this->getJunctionCollection($collection, $relatedCollection, $side);

                $junctions = $this->skipRelationships(fn () => $this->find($junction, [
                    Query::select(['$id', $key]),
                    Query::equal($twoWayKey, [$document->getId()]),
                    Query::limit(PHP_INT_MAX)
                ]));

                $this->relationshipDeleteStack[] = $relationship;

                foreach ($junctions as $document) {
                    if ($side === Database::RELATION_SIDE_PARENT) {
                        $this->deleteDocument(
                            $relatedCollection->getId(),
                            $document->getAttribute($key)
                        );
                    }
                    $this->deleteDocument(
                        $junction,
                        $document->getId()
                    );
                }

                \array_pop($this->relationshipDeleteStack);
                break;
        }
    }

    /**
     * Delete Documents
     *
     * Deletes all documents which match the given query, will respect the relationship's onDelete optin.
     *
     * @param string $collection
     * @param array<Query> $queries
     * @param int $batchSize
     * @param callable|null $onNext
     * @param callable|null $onError
     * @return int
     * @throws AuthorizationException
     * @throws DatabaseException
     * @throws RestrictedException
     * @throws \Throwable
     */
    public function deleteDocuments(
        string $collection,
        array $queries = [],
        int $batchSize = self::DELETE_BATCH_SIZE,
        ?callable $onNext = null,
        ?callable $onError = null,
    ): int {
        if ($this->adapter->getSharedTables() && empty($this->adapter->getTenant())) {
            throw new DatabaseException('Missing tenant. Tenant must be set when table sharing is enabled.');
        }

        $batchSize = \min(Database::DELETE_BATCH_SIZE, \max(1, $batchSize));
        $collection = $this->silent(fn () => $this->getCollection($collection));
        if ($collection->isEmpty()) {
            throw new DatabaseException('Collection not found');
        }

        $documentSecurity = $collection->getAttribute('documentSecurity', false);
        $authorization = new Authorization(self::PERMISSION_DELETE);
        $skipAuth = $authorization->isValid($collection->getDelete());

        if (!$skipAuth && !$documentSecurity && $collection->getId() !== self::METADATA) {
            throw new AuthorizationException($authorization->getDescription());
        }

        $attributes = $collection->getAttribute('attributes', []);
        $indexes = $collection->getAttribute('indexes', []);

        $this->checkQueriesType($queries);

        if ($this->validate) {
            $validator = new DocumentsValidator(
                $attributes,
                $indexes,
                $this->maxQueryValues,
                $this->adapter->getMinDateTime(),
                $this->adapter->getMaxDateTime()
            );

            if (!$validator->isValid($queries)) {
                throw new QueryException($validator->getDescription());
            }
        }

        $grouped = Query::groupByType($queries);
        $limit = $grouped['limit'];
        $cursor = $grouped['cursor'];

        if (!empty($cursor) && $cursor->getCollection() !== $collection->getId()) {
            throw new DatabaseException("Cursor document must be from the same Collection.");
        }

        $originalLimit = $limit;
        $last = $cursor;
        $modified = 0;

        while (true) {
            if ($limit && $limit < $batchSize && $limit > 0) {
                $batchSize = $limit;
            } elseif (!empty($limit)) {
                $limit -= $batchSize;
            }

            $new = [
                Query::limit($batchSize)
            ];

            if (!empty($last)) {
                $new[] = Query::cursorAfter($last);
            }

            /**
             * @var array<Document> $batch
             */
            $batch = $this->silent(fn () => $this->find(
                $collection->getId(),
                array_merge($new, $queries),
                forPermission: Database::PERMISSION_DELETE
            ));

            if (empty($batch)) {
                break;
            }

            $sequences = [];
            $permissionIds = [];

            $this->withTransaction(function () use ($collection, $sequences, $permissionIds, $batch) {
                foreach ($batch as $document) {
                    $sequences[] = $document->getSequence();
                    if (!empty($document->getPermissions())) {
                        $permissionIds[] = $document->getId();
                    }

                    if ($this->resolveRelationships) {
                        $document = $this->silent(fn () => $this->deleteDocumentRelationships(
                            $collection,
                            $document
                        ));
                    }

                    // Check if document was updated after the request timestamp
                    try {
                        $oldUpdatedAt = new \DateTime($document->getUpdatedAt());
                    } catch (Exception $e) {
                        throw new DatabaseException($e->getMessage(), $e->getCode(), $e);
                    }

                    if (!\is_null($this->timestamp) && $oldUpdatedAt > $this->timestamp) {
                        throw new ConflictException('Document was updated after the request timestamp');
                    }
                }

                $this->adapter->deleteDocuments(
                    $collection->getId(),
                    $sequences,
                    $permissionIds
                );
            });

            foreach ($batch as $document) {
                if ($this->getSharedTables() && $this->getTenantPerDocument()) {
                    $this->withTenant($document->getTenant(), function () use ($collection, $document) {
                        $this->purgeCachedDocument($collection->getId(), $document->getId());
                    });
                } else {
                    $this->purgeCachedDocument($collection->getId(), $document->getId());
                }
                try {
                    $onNext && $onNext($document);
                } catch (Throwable $th) {
                    $onError ? $onError($th) : throw $th;
                }
                $modified++;
            }

            if (count($batch) < $batchSize) {
                break;
            } elseif ($originalLimit && $modified >= $originalLimit) {
                break;
            }

            $last = \end($batch);
        }

        $this->trigger(self::EVENT_DOCUMENTS_DELETE, new Document([
            '$collection' => $collection->getId(),
            'modified' => $modified
        ]));

        return $modified;
    }

    /**
     * Cleans the all the collection's documents from the cache
     * And the all related cached documents.
     *
     * @param string $collectionId
     *
     * @return bool
     */
    public function purgeCachedCollection(string $collectionId): bool
    {
        [$collectionKey] = $this->getCacheKeys($collectionId);

        $documentKeys = $this->cache->list($collectionKey);
        foreach ($documentKeys as $documentKey) {
            $this->cache->purge($documentKey);
        }

        $this->cache->purge($collectionKey);

        return true;
    }

    /**
     * Cleans a specific document from cache
     * And related document reference in the collection cache.
     *
     * @param string $collectionId
     * @param string $id
     * @return bool
     * @throws Exception
     */
    public function purgeCachedDocument(string $collectionId, string $id): bool
    {
        [$collectionKey, $documentKey] = $this->getCacheKeys($collectionId, $id);

        $this->cache->purge($collectionKey, $documentKey);
        $this->cache->purge($documentKey);

        $this->trigger(self::EVENT_DOCUMENT_PURGE, new Document([
            '$id' => $id,
            '$collection' => $collectionId
        ]));

        return true;
    }

    /**
     * Find Documents
     *
     * @param string $collection
     * @param array<Query> $queries
     * @param string $forPermission
     *
     * @return array<Document>
     * @throws DatabaseException
     * @throws QueryException
     * @throws TimeoutException
     * @throws Exception
     */
    public function find(string $collection, array $queries = [], string $forPermission = Database::PERMISSION_READ): array
    {
        $collection = $this->silent(fn () => $this->getCollection($collection));

        if ($collection->isEmpty()) {
            throw new NotFoundException('Collection not found');
        }

        $attributes = $collection->getAttribute('attributes', []);
        $indexes = $collection->getAttribute('indexes', []);

        $this->checkQueriesType($queries);

        if ($this->validate) {
            $validator = new DocumentsValidator(
                $attributes,
                $indexes,
                $this->maxQueryValues,
                $this->adapter->getMinDateTime(),
                $this->adapter->getMaxDateTime(),
            );
            if (!$validator->isValid($queries)) {
                throw new QueryException($validator->getDescription());
            }
        }

        $authorization = new Authorization($forPermission);
        $documentSecurity = $collection->getAttribute('documentSecurity', false);
        $skipAuth = $authorization->isValid($collection->getPermissionsByType($forPermission));

        if (!$skipAuth && !$documentSecurity && $collection->getId() !== self::METADATA) {
            throw new AuthorizationException($authorization->getDescription());
        }

        $relationships = \array_filter(
            $collection->getAttribute('attributes', []),
            fn (Document $attribute) => $attribute->getAttribute('type') === self::VAR_RELATIONSHIP
        );

        $grouped = Query::groupByType($queries);
        $filters = $grouped['filters'];
        $selects = $grouped['selections'];
        $limit = $grouped['limit'];
        $offset = $grouped['offset'];
        $orderAttributes = $grouped['orderAttributes'];
        $orderTypes = $grouped['orderTypes'];
        $cursor = $grouped['cursor'];
        $cursorDirection = $grouped['cursorDirection'] ?? Database::CURSOR_AFTER;

        $uniqueOrderBy = false;
        foreach ($orderAttributes as $order) {
            if ($order === '$id' || $order === '$sequence') {
                $uniqueOrderBy = true;
            }
        }

        if ($uniqueOrderBy === false) {
            $orderAttributes[] = '$sequence';
        }

        if (!empty($cursor)) {
            foreach ($orderAttributes as $order) {
                if ($cursor->getAttribute($order) === null) {
                    throw new OrderException(
                        message: "Order attribute '{$order}' is empty",
                        attribute: $order
                    );
                }
            }
        }

        if (!empty($cursor) && $cursor->getCollection() !== $collection->getId()) {
            throw new DatabaseException("cursor Document must be from the same Collection.");
        }

        if (!empty($cursor)) {
            $cursor = $this->adapter->castingBefore($collection, $cursor);
        }

        $cursor = empty($cursor) ? [] : $this->encode($collection, $cursor)->getArrayCopy();

        /**  @var array<Query> $queries */
        $queries = \array_merge(
            $selects,
            $this->convertQueries($collection, $filters)
        );

        $selections = $this->validateSelections($collection, $selects);
        $nestedSelections = $this->processRelationshipQueries($relationships, $queries);

        $getResults = fn () => $this->adapter->find(
            $collection->getId(),
            $queries,
            $limit ?? 25,
            $offset ?? 0,
            $orderAttributes,
            $orderTypes,
            $cursor,
            $cursorDirection,
            $forPermission
        );

        $results = $skipAuth ? Authorization::skip($getResults) : $getResults();

<<<<<<< HEAD
        foreach ($results as &$node) {

            $node = $this->adapter->castingAfter($collection, $node);


            if ($this->resolveRelationships && (empty($selects) || !empty($nestedSelections))) {
=======
        foreach ($results as $index => $node) {
            if ($this->resolveRelationships && !empty($relationships) && (empty($selects) || !empty($nestedSelections))) {
>>>>>>> 065b4812
                $node = $this->silent(fn () => $this->populateDocumentRelationships($collection, $node, $nestedSelections));
            }

            $node = $this->casting($collection, $node);
            $node = $this->decode($collection, $node, $selections);

            if (!$node->isEmpty()) {
                $node->setAttribute('$collection', $collection->getId());
            }

            $results[$index] = $node;
        }

        unset($node);

        $this->trigger(self::EVENT_DOCUMENT_FIND, $results);

        return $results;
    }

    /**
     * Call callback for each document of the given collection
     * that matches the given queries
     *
     * @param string $collection
     * @param callable $callback
     * @param array<Query> $queries
     * @param string $forPermission
     * @return void
     * @throws \Utopia\Database\Exception
     */
    public function foreach(string $collection, callable $callback, array $queries = [], string $forPermission = Database::PERMISSION_READ): void
    {
        $grouped = Query::groupByType($queries);
        $limitExists = $grouped['limit'] !== null;
        $limit = $grouped['limit'] ?? 25;
        $offset = $grouped['offset'];

        $cursor = $grouped['cursor'];
        $cursorDirection = $grouped['cursorDirection'];

        // Cursor before is not supported
        if ($cursor !== null && $cursorDirection === Database::CURSOR_BEFORE) {
            throw new DatabaseException('Cursor ' . Database::CURSOR_BEFORE . ' not supported in this method.');
        }

        $sum = $limit;
        $latestDocument = null;

        while ($sum === $limit) {
            $newQueries = $queries;
            if ($latestDocument !== null) {
                //reset offset and cursor as groupByType ignores same type query after first one is encountered
                if ($offset !== null) {
                    array_unshift($newQueries, Query::offset(0));
                }

                array_unshift($newQueries, Query::cursorAfter($latestDocument));
            }
            if (!$limitExists) {
                $newQueries[] = Query::limit($limit);
            }
            $results = $this->find($collection, $newQueries, $forPermission);

            if (empty($results)) {
                return;
            }

            $sum = count($results);

            foreach ($results as $document) {
                if (is_callable($callback)) {
                    $callback($document);
                }
            }

            $latestDocument = $results[array_key_last($results)];
        }
    }

    /**
     * @param string $collection
     * @param array<Query> $queries
     * @return Document
     * @throws DatabaseException
     */
    public function findOne(string $collection, array $queries = []): Document
    {
        $results = $this->silent(fn () => $this->find($collection, \array_merge([
            Query::limit(1)
        ], $queries)));

        $found = \reset($results);

        $this->trigger(self::EVENT_DOCUMENT_FIND, $found);

        if (!$found) {
            return new Document();
        }

        return $found;
    }

    /**
     * Count Documents
     *
     * Count the number of documents.
     *
     * @param string $collection
     * @param array<Query> $queries
     * @param int|null $max
     *
     * @return int
     * @throws DatabaseException
     */
    public function count(string $collection, array $queries = [], ?int $max = null): int
    {
        $collection = $this->silent(fn () => $this->getCollection($collection));
        $attributes = $collection->getAttribute('attributes', []);
        $indexes = $collection->getAttribute('indexes', []);

        $this->checkQueriesType($queries);

        if ($this->validate) {
            $validator = new DocumentsValidator(
                $attributes,
                $indexes,
                $this->maxQueryValues,
                $this->adapter->getMinDateTime(),
                $this->adapter->getMaxDateTime(),
            );
            if (!$validator->isValid($queries)) {
                throw new QueryException($validator->getDescription());
            }
        }

        $authorization = new Authorization(self::PERMISSION_READ);
        if ($authorization->isValid($collection->getRead())) {
            $skipAuth = true;
        }

        $queries = Query::groupByType($queries)['filters'];
        $queries = $this->convertQueries($collection, $queries);

        $getCount = fn () => $this->adapter->count($collection->getId(), $queries, $max);
        $count = $skipAuth ?? false ? Authorization::skip($getCount) : $getCount();

        $this->trigger(self::EVENT_DOCUMENT_COUNT, $count);

        return $count;
    }

    /**
     * Sum an attribute
     *
     * Sum an attribute for all the documents. Pass $max=0 for unlimited count
     *
     * @param string $collection
     * @param string $attribute
     * @param array<Query> $queries
     * @param int|null $max
     *
     * @return int|float
     * @throws DatabaseException
     */
    public function sum(string $collection, string $attribute, array $queries = [], ?int $max = null): float|int
    {
        $collection = $this->silent(fn () => $this->getCollection($collection));
        $attributes = $collection->getAttribute('attributes', []);
        $indexes = $collection->getAttribute('indexes', []);

        $this->checkQueriesType($queries);

        if ($this->validate) {
            $validator = new DocumentsValidator(
                $attributes,
                $indexes,
                $this->maxQueryValues,
                $this->adapter->getMinDateTime(),
                $this->adapter->getMaxDateTime(),
            );
            if (!$validator->isValid($queries)) {
                throw new QueryException($validator->getDescription());
            }
        }

        $queries = $this->convertQueries($collection, $queries);

        $sum = $this->adapter->sum($collection->getId(), $attribute, $queries, $max);

        $this->trigger(self::EVENT_DOCUMENT_SUM, $sum);

        return $sum;
    }

    /**
     * Add Attribute Filter
     *
     * @param string $name
     * @param callable $encode
     * @param callable $decode
     *
     * @return void
     */
    public static function addFilter(string $name, callable $encode, callable $decode): void
    {
        self::$filters[$name] = [
            'encode' => $encode,
            'decode' => $decode,
        ];
    }

    /**
     * Encode Document
     *
     * @param Document $collection
     * @param Document $document
     *
     * @return Document
     * @throws DatabaseException
     */
    public function encode(Document $collection, Document $document): Document
    {
        $attributes = $collection->getAttribute('attributes', []);
        $internalDateAttributes = ['$createdAt','$updatedAt'];
        foreach ($this->getInternalAttributes() as $attribute) {
            $attributes[] = $attribute;
        }

        foreach ($attributes as $attribute) {
            $key = $attribute['$id'] ?? '';
            $array = $attribute['array'] ?? false;
            $default = $attribute['default'] ?? null;
            $filters = $attribute['filters'] ?? [];
            $value = $document->getAttribute($key);

            if (in_array($key, $internalDateAttributes) && is_string($value) && empty($value)) {
                $document->setAttribute($key, null);
                continue;
            }

            if ($key === '$permissions') {
                if (empty($value)) {
                    $document->setAttribute('$permissions', []); // set default value
                }
                continue;
            }

            // Continue on optional param with no default
            if (is_null($value) && is_null($default)) {
                continue;
            }

            // Assign default only if no value provided
            // False positive "Call to function is_null() with mixed will always evaluate to false"
            // @phpstan-ignore-next-line
            if (is_null($value) && !is_null($default)) {
                $value = ($array) ? $default : [$default];
            } else {
                $value = ($array) ? $value : [$value];
            }

            foreach ($value as $index => $node) {
                if ($node !== null) {
                    foreach ($filters as $filter) {
                        $node = $this->encodeAttribute($filter, $node, $document);
                    }
                    $value[$index] = $node;
                }
            }

            if (!$array) {
                $value = $value[0];
            }
            $document->setAttribute($key, $value);
        }

        return $document;
    }

    /**
     * Decode Document
     *
     * @param Document $collection
     * @param Document $document
     * @param array<string> $selections
     * @return Document
     * @throws DatabaseException
     */
    public function decode(Document $collection, Document $document, array $selections = []): Document
    {
        $attributes = \array_filter(
            $collection->getAttribute('attributes', []),
            fn ($attribute) => $attribute['type'] !== self::VAR_RELATIONSHIP
        );

        $relationships = \array_filter(
            $collection->getAttribute('attributes', []),
            fn ($attribute) => $attribute['type'] === self::VAR_RELATIONSHIP
        );

        foreach ($relationships as $relationship) {
            $key = $relationship['$id'] ?? '';

            if (
                \array_key_exists($key, (array)$document)
                || \array_key_exists($this->adapter->filter($key), (array)$document)
            ) {
                $value = $document->getAttribute($key);
                $value ??= $document->getAttribute($this->adapter->filter($key));
                $document->removeAttribute($this->adapter->filter($key));
                $document->setAttribute($key, $value);
            }
        }

        foreach ($this->getInternalAttributes() as $attribute) {
            $attributes[] = $attribute;
        }

        foreach ($attributes as $attribute) {
            $key = $attribute['$id'] ?? '';
            $array = $attribute['array'] ?? false;
            $filters = $attribute['filters'] ?? [];
            $value = $document->getAttribute($key);

            if (\is_null($value)) {
                $value = $document->getAttribute($this->adapter->filter($key));

                if (!\is_null($value)) {
                    $document->removeAttribute($this->adapter->filter($key));
                }
            }

            $value = ($array) ? $value : [$value];
            $value = (is_null($value)) ? [] : $value;

            foreach ($value as $index => $node) {
                foreach (array_reverse($filters) as $filter) {
                    $node = $this->decodeAttribute($filter, $node, $document, $key);
                }
                $value[$index] = $node;
            }

            if (
                empty($selections)
                || \in_array($key, $selections)
                || \in_array('*', $selections)
            ) {
                $document->setAttribute($key, ($array) ? $value : $value[0]);
            }
        }

        return $document;
    }

    /**
     * Casting
     *
     * @param Document $collection
     * @param Document $document
     *
     * @return Document
     */
    public function casting(Document $collection, Document $document): Document
    {
        if ($this->adapter->getSupportForCasting()) {
            return $document;
        }

        $attributes = $collection->getAttribute('attributes', []);

        foreach ($this->getInternalAttributes() as $attribute) {
            $attributes[] = $attribute;
        }

        foreach ($attributes as $attribute) {
            $key = $attribute['$id'] ?? '';
            $type = $attribute['type'] ?? '';
            $array = $attribute['array'] ?? false;
            $value = $document->getAttribute($key, null);
            if (is_null($value)) {
                continue;
            }

            if ($array) {
                $value = !is_string($value)
                    ? $value
                    : json_decode($value, true);
            } else {
                $value = [$value];
            }

            foreach ($value as $index => $node) {
                switch ($type) {
                    case self::VAR_BOOLEAN:
                        $node = (bool)$node;
                        break;
                    case self::VAR_INTEGER:
                        $node = (int)$node;
                        break;
                    case self::VAR_FLOAT:
                        $node = (float)$node;
                        break;
                    default:
                        break;
                }

                $value[$index] = $node;
            }

            $document->setAttribute($key, ($array) ? $value : $value[0]);
        }

        return $document;
    }

    /**
     * Encode Attribute
     *
     * Passes the attribute $value, and $document context to a predefined filter
     *  that allow you to manipulate the input format of the given attribute.
     *
     * @param string $name
     * @param mixed $value
     * @param Document $document
     *
     * @return mixed
     * @throws DatabaseException
     */
    protected function encodeAttribute(string $name, mixed $value, Document $document): mixed
    {
        if (!array_key_exists($name, self::$filters) && !array_key_exists($name, $this->instanceFilters)) {
            throw new NotFoundException("Filter: {$name} not found");
        }

        try {
            if (\array_key_exists($name, $this->instanceFilters)) {
                $value = $this->instanceFilters[$name]['encode']($value, $document, $this);
            } else {
                $value = self::$filters[$name]['encode']($value, $document, $this);
            }
        } catch (\Throwable $th) {
            throw new DatabaseException($th->getMessage(), $th->getCode(), $th);
        }

        return $value;
    }

    /**
     * Decode Attribute
     *
     * Passes the attribute $value, and $document context to a predefined filter
     *  that allow you to manipulate the output format of the given attribute.
     *
     * @param string $filter
     * @param mixed $value
     * @param Document $document
     *
     * @return mixed
     * @throws DatabaseException
     */
    protected function decodeAttribute(string $filter, mixed $value, Document $document, string $attribute): mixed
    {
        if (!$this->filter) {
            return $value;
        }

        if (!array_key_exists($filter, self::$filters) && !array_key_exists($filter, $this->instanceFilters)) {
            throw new NotFoundException("Filter \"{$filter}\" not found for attribute \"{$attribute}\"");
        }

        if (array_key_exists($filter, $this->instanceFilters)) {
            $value = $this->instanceFilters[$filter]['decode']($value, $document, $this);
        } else {
            $value = self::$filters[$filter]['decode']($value, $document, $this);
        }

        return $value;
    }

    /**
     * Validate if a set of attributes can be selected from the collection
     *
     * @param Document $collection
     * @param array<Query> $queries
     * @return array<string>
     * @throws QueryException
     */
    private function validateSelections(Document $collection, array $queries): array
    {
        if (empty($queries)) {
            return [];
        }

        $selections = [];
        $relationshipSelections = [];

        foreach ($queries as $query) {
            if ($query->getMethod() == Query::TYPE_SELECT) {
                foreach ($query->getValues() as $value) {
                    if (\str_contains($value, '.')) {
                        $relationshipSelections[] = $value;
                        continue;
                    }
                    $selections[] = $value;
                }
            }
        }

        // Allow querying internal attributes
        $keys = \array_map(
            fn ($attribute) => $attribute['$id'],
            self::getInternalAttributes()
        );

        foreach ($collection->getAttribute('attributes', []) as $attribute) {
            if ($attribute['type'] !== self::VAR_RELATIONSHIP) {
                // Fallback to $id when key property is not present in metadata table for some tables such as Indexes or Attributes
                $keys[] = $attribute['key'] ?? $attribute['$id'];
            }
        }

        $invalid = \array_diff($selections, $keys);
        if (!empty($invalid) && !\in_array('*', $invalid)) {
            throw new QueryException('Cannot select attributes: ' . \implode(', ', $invalid));
        }

        $selections = \array_merge($selections, $relationshipSelections);

        $selections[] = '$id';
        $selections[] = '$sequence';
        $selections[] = '$collection';
        $selections[] = '$createdAt';
        $selections[] = '$updatedAt';
        $selections[] = '$permissions';

        return \array_values(\array_unique($selections));
    }

    /**
     * Get adapter attribute limit, accounting for internal metadata
     * Returns 0 to indicate no limit
     *
     * @return int
     */
    public function getLimitForAttributes(): int
    {
        if ($this->adapter->getLimitForAttributes() === 0) {
            return 0;
        }

        return $this->adapter->getLimitForAttributes() - $this->adapter->getCountOfDefaultAttributes();
    }

    /**
     * Get adapter index limit
     *
     * @return int
     */
    public function getLimitForIndexes(): int
    {
        return $this->adapter->getLimitForIndexes() - $this->adapter->getCountOfDefaultIndexes();
    }

    /**
     * @param Document $collection
     * @param array<Query> $queries
     * @return array<Query>
     * @throws QueryException
     * @throws Exception
     */
    public function convertQueries(Document $collection, array $queries): array
    {
        $attributes = $collection->getAttribute('attributes', []);

        foreach (Database::INTERNAL_ATTRIBUTES as $attribute) {
            $attributes[] = new Document($attribute);
        }

        foreach ($attributes as $attribute) {
            foreach ($queries as $query) {
                if ($query->getAttribute() === $attribute->getId()) {
                    $query->setOnArray($attribute->getAttribute('array', false));
                }
            }

            if ($attribute->getAttribute('type') == Database::VAR_DATETIME) {
                foreach ($queries as $index => $query) {
                    if ($query->getAttribute() === $attribute->getId()) {
                        $values = $query->getValues();
                        foreach ($values as $valueIndex => $value) {
                            try {
                                if ($this->adapter->isMongo()) {
                                    $values[$valueIndex] = $this->adapter->setUTCDatetime($value);
                                } else {
                                    $values[$valueIndex] = DateTime::setTimezone($value);
                                }
                            } catch (\Throwable $e) {
                                throw new QueryException($e->getMessage(), $e->getCode(), $e);
                            }
                        }
                        $query->setValues($values);
                        $queries[$index] = $query;
                    }
                }
            }
        }

        return $queries;
    }

    /**
     * @return  array<array<string, mixed>>
     */
    public function getInternalAttributes(): array
    {
        $attributes = self::INTERNAL_ATTRIBUTES;

        if (!$this->adapter->getSharedTables()) {
            $attributes = \array_filter(Database::INTERNAL_ATTRIBUTES, function ($attribute) {
                return $attribute['$id'] !== '$tenant';
            });
        }

        return $attributes;
    }

    /**
     * Get Schema Attributes
     *
     * @param string $collection
     * @return array<Document>
     * @throws DatabaseException
     */
    public function getSchemaAttributes(string $collection): array
    {
        return $this->adapter->getSchemaAttributes($collection);
    }

    /**
     * @param string $collectionId
     * @param string|null $documentId
     * @param array<string> $selects
     * @return array{0: ?string, 1: ?string, 2: ?string}
     */
    public function getCacheKeys(string $collectionId, ?string $documentId = null, array $selects = []): array
    {
        if ($this->adapter->getSupportForHostname()) {
            $hostname = $this->adapter->getHostname();
        }

        $tenantSegment = $this->adapter->getTenant();

        if ($collectionId === self::METADATA && isset($this->globalCollections[$documentId])) {
            $tenantSegment = null;
        }

        $collectionKey = \sprintf(
            '%s-cache-%s:%s:%s:collection:%s',
            $this->cacheName,
            $hostname ?? '',
            $this->getNamespace(),
            $tenantSegment,
            $collectionId
        );

        if ($documentId) {
            $documentKey = $documentHashKey = "{$collectionKey}:{$documentId}";

            if (!empty($selects)) {
                $documentHashKey = $documentKey . ':' . \md5(\implode($selects));
            }
        }

        return [
            $collectionKey,
            $documentKey ?? null,
            $documentHashKey ?? null
        ];
    }

    /**
     * @param array<Query> $queries
     * @return void
     * @throws QueryException
     */
    private function checkQueriesType(array $queries): void
    {
        foreach ($queries as $query) {
            if (!$query instanceof Query) {
                throw new QueryException('Invalid query type: "' . \gettype($query) . '". Expected instances of "' . Query::class . '"');
            }

            if ($query->isNested()) {
                $this->checkQueriesType($query->getValues());
            }
        }
    }

    /**
     * Process relationship queries, extracting nested selections.
     *
     * @param array<Document> $relationships
     * @param array<Query> $queries
     * @return array<string, array<Query>> $selects
     */
    private function processRelationshipQueries(
        array $relationships,
        array $queries,
    ): array {
        $nestedSelections = [];

        foreach ($queries as $query) {
            if ($query->getMethod() !== Query::TYPE_SELECT) {
                continue;
            }

            $values = $query->getValues();
            foreach ($values as $valueIndex => $value) {
                if (!\str_contains($value, '.')) {
                    continue;
                }

                $nesting = \explode('.', $value);
                $selectedKey = \array_shift($nesting); // Remove and return first item

                $relationship = \array_values(\array_filter(
                    $relationships,
                    fn (Document $relationship) => $relationship->getAttribute('key') === $selectedKey,
                ))[0] ?? null;

                if (!$relationship) {
                    continue;
                }

                // Shift the top level off the dot-path to pass the selection down the chain
                // 'foo.bar.baz' becomes 'bar.baz'

                $nestingPath = \implode('.', $nesting);
                $nestedSelections[$selectedKey][] = Query::select([$nestingPath]);

                $type = $relationship->getAttribute('options')['relationType'];
                $side = $relationship->getAttribute('options')['side'];

                switch ($type) {
                    case Database::RELATION_MANY_TO_MANY:
                        unset($values[$valueIndex]);
                        break;
                    case Database::RELATION_ONE_TO_MANY:
                        if ($side === Database::RELATION_SIDE_PARENT) {
                            unset($values[$valueIndex]);
                        } else {
                            $values[$valueIndex] = $selectedKey;
                        }
                        break;
                    case Database::RELATION_MANY_TO_ONE:
                        if ($side === Database::RELATION_SIDE_PARENT) {
                            $values[$valueIndex] = $selectedKey;
                        } else {
                            unset($values[$valueIndex]);
                        }
                        break;
                    case Database::RELATION_ONE_TO_ONE:
                        $values[$valueIndex] = $selectedKey;
                        break;
                }
            }

            $query->setValues(\array_values($values));
        }

        return $nestedSelections;
    }
}<|MERGE_RESOLUTION|>--- conflicted
+++ resolved
@@ -4952,7 +4952,6 @@
         $created = 0;
         $updated = 0;
         $seenIds = [];
-        $processedDocuments = []; // Track which documents were actually processed
         foreach ($documents as $key => $document) {
             if ($this->getSharedTables() && $this->getTenantPerDocument()) {
                 $old = Authorization::skip(fn () => $this->withTenant($document->getTenant(), fn () => $this->silent(fn () => $this->getDocument(
@@ -4965,7 +4964,7 @@
                     $document->getId(),
                 )));
             }
-          
+
             $skipPermissionsUpdate = true;
 
             if ($document->offsetExists('$permissions')) {
@@ -4988,9 +4987,6 @@
                 unset($documents[$key]);
                 continue;
             }
-
-            // Track that this document was processed
-            $processedDocuments[$document->getId()] = true;
 
             // If old is empty, check if user has create permission on the collection
             // If old is not empty, check if user has update permission on the collection
@@ -5105,15 +5101,14 @@
             /**
              * @var array<Change> $chunk
              */
-
             $batch = $this->withTransaction(fn () => Authorization::skip(fn () => $this->adapter->createOrUpdateDocuments(
                 $collection->getId(),
                 $attribute,
                 $chunk
             )));
-           
+
             $batch = $this->adapter->getSequences($collection->getId(), $batch);
-          
+
             foreach ($chunk as $change) {
                 if ($change->getOld()->isEmpty()) {
                     $created++;
@@ -5140,10 +5135,7 @@
                     $this->purgeCachedDocument($collection->getId(), $doc->getId());
                 }
 
-                // Only call onNext for documents that were actually processed
-                if (isset($processedDocuments[$doc->getId()])) {
-                    $onNext && $onNext($doc);
-                }
+                $onNext && $onNext($doc);
             }
         }
 
@@ -5152,7 +5144,7 @@
             'created' => $created,
             'updated' => $updated,
         ]));
-  
+
         return $created + $updated;
     }
 
@@ -6132,17 +6124,11 @@
 
         $results = $skipAuth ? Authorization::skip($getResults) : $getResults();
 
-<<<<<<< HEAD
-        foreach ($results as &$node) {
+        foreach ($results as $index => $node) {
 
             $node = $this->adapter->castingAfter($collection, $node);
 
-
-            if ($this->resolveRelationships && (empty($selects) || !empty($nestedSelections))) {
-=======
-        foreach ($results as $index => $node) {
             if ($this->resolveRelationships && !empty($relationships) && (empty($selects) || !empty($nestedSelections))) {
->>>>>>> 065b4812
                 $node = $this->silent(fn () => $this->populateDocumentRelationships($collection, $node, $nestedSelections));
             }
 
@@ -6155,8 +6141,6 @@
 
             $results[$index] = $node;
         }
-
-        unset($node);
 
         $this->trigger(self::EVENT_DOCUMENT_FIND, $results);
 
