<?php

namespace Utopia\Database;

use Exception;
use Throwable;
use Utopia\Cache\Cache;
use Utopia\CLI\Console;
use Utopia\Database\Exception as DatabaseException;
use Utopia\Database\Exception\Authorization as AuthorizationException;
use Utopia\Database\Exception\Conflict as ConflictException;
use Utopia\Database\Exception\Dependency as DependencyException;
use Utopia\Database\Exception\Duplicate as DuplicateException;
use Utopia\Database\Exception\Index as IndexException;
use Utopia\Database\Exception\Limit as LimitException;
use Utopia\Database\Exception\NotFound as NotFoundException;
use Utopia\Database\Exception\Order as OrderException;
use Utopia\Database\Exception\Query as QueryException;
use Utopia\Database\Exception\Relationship as RelationshipException;
use Utopia\Database\Exception\Restricted as RestrictedException;
use Utopia\Database\Exception\Structure as StructureException;
use Utopia\Database\Exception\Timeout as TimeoutException;
use Utopia\Database\Exception\Type as TypeException;
use Utopia\Database\Helpers\ID;
use Utopia\Database\Helpers\Permission;
use Utopia\Database\Helpers\Role;
use Utopia\Database\Validator\Authorization;
use Utopia\Database\Validator\Index as IndexValidator;
use Utopia\Database\Validator\IndexDependency as IndexDependencyValidator;
use Utopia\Database\Validator\PartialStructure;
use Utopia\Database\Validator\Permissions;
use Utopia\Database\Validator\Queries\Document as DocumentValidator;
use Utopia\Database\Validator\Queries\Documents as DocumentsValidator;
use Utopia\Database\Validator\Spatial;
use Utopia\Database\Validator\Structure;

class Database
{
    public const VAR_STRING = 'string';
    // Simple Types
    public const VAR_INTEGER = 'integer';
    public const VAR_FLOAT = 'double';
    public const VAR_BOOLEAN = 'boolean';
    public const VAR_DATETIME = 'datetime';
    public const VAR_ID = 'id';
    public const VAR_UUID7 = 'uuid7';

    public const INT_MAX = 2147483647;
    public const BIG_INT_MAX = PHP_INT_MAX;
    public const DOUBLE_MAX = PHP_FLOAT_MAX;

    // Global SRID for geographic coordinates (WGS84)
    public const SRID = 4326;
    public const EARTH_RADIUS = 6371000;

    // Relationship Types
    public const VAR_RELATIONSHIP = 'relationship';

    // Spatial Types
    public const VAR_POINT = 'point';
    public const VAR_LINESTRING = 'linestring';
    public const VAR_POLYGON = 'polygon';

    public const SPATIAL_TYPES = [self::VAR_POINT, self::VAR_LINESTRING, self::VAR_POLYGON];

    // Index Types
    public const INDEX_KEY = 'key';
    public const INDEX_FULLTEXT = 'fulltext';
    public const INDEX_UNIQUE = 'unique';
    public const INDEX_SPATIAL = 'spatial';
    public const ARRAY_INDEX_LENGTH = 255;

    // Relation Types
    public const RELATION_ONE_TO_ONE = 'oneToOne';
    public const RELATION_ONE_TO_MANY = 'oneToMany';
    public const RELATION_MANY_TO_ONE = 'manyToOne';
    public const RELATION_MANY_TO_MANY = 'manyToMany';

    // Relation Actions
    public const RELATION_MUTATE_CASCADE = 'cascade';
    public const RELATION_MUTATE_RESTRICT = 'restrict';
    public const RELATION_MUTATE_SET_NULL = 'setNull';

    // Relation Sides
    public const RELATION_SIDE_PARENT = 'parent';
    public const RELATION_SIDE_CHILD = 'child';

    public const RELATION_MAX_DEPTH = 3;

    // Orders
    public const ORDER_ASC = 'ASC';
    public const ORDER_DESC = 'DESC';

    public const ORDER_RANDOM = 'RANDOM';

    // Permissions
    public const PERMISSION_CREATE = 'create';
    public const PERMISSION_READ = 'read';
    public const PERMISSION_UPDATE = 'update';
    public const PERMISSION_DELETE = 'delete';

    // Aggregate permissions
    public const PERMISSION_WRITE = 'write';

    public const PERMISSIONS = [
        self::PERMISSION_CREATE,
        self::PERMISSION_READ,
        self::PERMISSION_UPDATE,
        self::PERMISSION_DELETE,
    ];

    // Collections
    public const METADATA = '_metadata';

    // Cursor
    public const CURSOR_BEFORE = 'before';
    public const CURSOR_AFTER = 'after';

    // Lengths
    public const LENGTH_KEY = 255;

    // Cache
    public const TTL = 60 * 60 * 24; // 24 hours

    // Events
    public const EVENT_ALL = '*';

    public const EVENT_DATABASE_LIST = 'database_list';
    public const EVENT_DATABASE_CREATE = 'database_create';
    public const EVENT_DATABASE_DELETE = 'database_delete';

    public const EVENT_COLLECTION_LIST = 'collection_list';
    public const EVENT_COLLECTION_CREATE = 'collection_create';
    public const EVENT_COLLECTION_UPDATE = 'collection_update';
    public const EVENT_COLLECTION_READ = 'collection_read';
    public const EVENT_COLLECTION_DELETE = 'collection_delete';

    public const EVENT_DOCUMENT_FIND = 'document_find';
    public const EVENT_DOCUMENT_PURGE = 'document_purge';
    public const EVENT_DOCUMENT_CREATE = 'document_create';
    public const EVENT_DOCUMENTS_CREATE = 'documents_create';
    public const EVENT_DOCUMENT_READ = 'document_read';
    public const EVENT_DOCUMENT_UPDATE = 'document_update';
    public const EVENT_DOCUMENTS_UPDATE = 'documents_update';
    public const EVENT_DOCUMENTS_UPSERT = 'documents_upsert';
    public const EVENT_DOCUMENT_DELETE = 'document_delete';
    public const EVENT_DOCUMENTS_DELETE = 'documents_delete';
    public const EVENT_DOCUMENT_COUNT = 'document_count';
    public const EVENT_DOCUMENT_SUM = 'document_sum';
    public const EVENT_DOCUMENT_INCREASE = 'document_increase';
    public const EVENT_DOCUMENT_DECREASE = 'document_decrease';

    public const EVENT_PERMISSIONS_CREATE = 'permissions_create';
    public const EVENT_PERMISSIONS_READ = 'permissions_read';
    public const EVENT_PERMISSIONS_DELETE = 'permissions_delete';

    public const EVENT_ATTRIBUTE_CREATE = 'attribute_create';
    public const EVENT_ATTRIBUTES_CREATE = 'attributes_create';
    public const EVENT_ATTRIBUTE_UPDATE = 'attribute_update';
    public const EVENT_ATTRIBUTE_DELETE = 'attribute_delete';

    public const EVENT_INDEX_RENAME = 'index_rename';
    public const EVENT_INDEX_CREATE = 'index_create';
    public const EVENT_INDEX_DELETE = 'index_delete';

    public const INSERT_BATCH_SIZE = 1_000;
    public const DELETE_BATCH_SIZE = 1_000;

    /**
     * List of Internal attributes
     *
     * @var array<array<string, mixed>>
     */
    public const INTERNAL_ATTRIBUTES = [
        [
            '$id' => '$id',
            'type' => self::VAR_STRING,
            'size' => Database::LENGTH_KEY,
            'required' => true,
            'signed' => true,
            'array' => false,
            'filters' => [],
        ],
        [
            '$id' => '$sequence',
            'type' => self::VAR_ID,
            'size' => 0,
            'required' => true,
            'signed' => true,
            'array' => false,
            'filters' => [],
        ],
        [
            '$id' => '$collection',
            'type' => self::VAR_STRING,
            'size' => Database::LENGTH_KEY,
            'required' => true,
            'signed' => true,
            'array' => false,
            'filters' => [],
        ],
        [
            '$id' => '$tenant',
            'type' => self::VAR_INTEGER,
            //'type' => self::VAR_ID, // Inconsistency with other VAR_ID since this is an INT
            'size' => 0,
            'required' => false,
            'default' => null,
            'signed' => true,
            'array' => false,
            'filters' => [],
        ],
        [
            '$id' => '$createdAt',
            'type' => Database::VAR_DATETIME,
            'format' => '',
            'size' => 0,
            'signed' => false,
            'required' => false,
            'default' => null,
            'array' => false,
            'filters' => ['datetime']
        ],
        [
            '$id' => '$updatedAt',
            'type' => Database::VAR_DATETIME,
            'format' => '',
            'size' => 0,
            'signed' => false,
            'required' => false,
            'default' => null,
            'array' => false,
            'filters' => ['datetime']
        ],
        [
            '$id' => '$permissions',
            'type' => Database::VAR_STRING,
            'size' => 1_000_000,
            'signed' => true,
            'required' => false,
            'default' => [],
            'array' => false,
            'filters' => ['json']
        ],
    ];

    public const INTERNAL_ATTRIBUTE_KEYS = [
        '_uid',
        '_createdAt',
        '_updatedAt',
        '_permissions',
    ];

    public const INTERNAL_INDEXES = [
        '_id',
        '_uid',
        '_createdAt',
        '_updatedAt',
        '_permissions_id',
        '_permissions',
    ];

    /**
     * Parent Collection
     * Defines the structure for both system and custom collections
     *
     * @var array<string, mixed>
     */
    protected const COLLECTION = [
        '$id' => self::METADATA,
        '$collection' => self::METADATA,
        'name' => 'collections',
        'attributes' => [
            [
                '$id' => 'name',
                'key' => 'name',
                'type' => self::VAR_STRING,
                'size' => 256,
                'required' => true,
                'signed' => true,
                'array' => false,
                'filters' => [],
            ],
            [
                '$id' => 'attributes',
                'key' => 'attributes',
                'type' => self::VAR_STRING,
                'size' => 1000000,
                'required' => false,
                'signed' => true,
                'array' => false,
                'filters' => ['json'],
            ],
            [
                '$id' => 'indexes',
                'key' => 'indexes',
                'type' => self::VAR_STRING,
                'size' => 1000000,
                'required' => false,
                'signed' => true,
                'array' => false,
                'filters' => ['json'],
            ],
            [
                '$id' => 'documentSecurity',
                'key' => 'documentSecurity',
                'type' => self::VAR_BOOLEAN,
                'size' => 0,
                'required' => true,
                'signed' => true,
                'array' => false,
                'filters' => []
            ]
        ],
        'indexes' => [],
    ];

    protected Adapter $adapter;

    protected Cache $cache;

    protected string $cacheName = 'default';

    /**
     * @var array<bool|string>
     */
    protected array $map = [];

    /**
     * @var array<string, array{encode: callable, decode: callable}>
     */
    protected static array $filters = [];

    /**
     * @var array<string, array{encode: callable, decode: callable}>
     */
    protected array $instanceFilters = [];

    /**
     * @var array<string, array<string, callable>>
     */
    protected array $listeners = [
        '*' => [],
    ];

    /**
     * Array in which the keys are the names of database listeners that
     * should be skipped when dispatching events. null $silentListeners
     * will skip all listeners.
     *
     * @var ?array<string, bool>
     */
    protected ?array $silentListeners = [];

    protected ?\DateTime $timestamp = null;

    protected bool $resolveRelationships = true;

    protected bool $checkRelationshipsExist = true;

    protected int $relationshipFetchDepth = 1;

    protected bool $filter = true;

    /**
     * @var array<string, bool>|null
     */
    protected ?array $disabledFilters = [];

    protected bool $validate = true;

    protected bool $preserveDates = false;

    protected int $maxQueryValues = 100;

    protected bool $migrating = false;

    /**
     * List of collections that should be treated as globally accessible
     *
     * @var array<string, bool>
     */
    protected array $globalCollections = [];

    /**
     * Stack of collection IDs when creating or updating related documents
     * @var array<string>
     */
    protected array $relationshipWriteStack = [];

    /**
     * @var array<Document>
     */
    protected array $relationshipFetchStack = [];

    /**
     * @var array<Document>
     */
    protected array $relationshipDeleteStack = [];

    /**
     * @param Adapter $adapter
     * @param Cache $cache
     * @param array<string, array{encode: callable, decode: callable}> $filters
     */
    public function __construct(
        Adapter $adapter,
        Cache $cache,
        array $filters = []
    ) {
        $this->adapter = $adapter;
        $this->cache = $cache;
        $this->instanceFilters = $filters;

        self::addFilter(
            'json',
            /**
             * @param mixed $value
             * @return mixed
             */
            function (mixed $value) {
                $value = ($value instanceof Document) ? $value->getArrayCopy() : $value;

                if (!is_array($value) && !$value instanceof \stdClass) {
                    return $value;
                }

                return json_encode($value);
            },
            /**
             * @param mixed $value
             * @return mixed
             * @throws Exception
             */
            function (mixed $value) {
                if (!is_string($value)) {
                    return $value;
                }

                $value = json_decode($value, true) ?? [];

                if (array_key_exists('$id', $value)) {
                    return new Document($value);
                } else {
                    $value = array_map(function ($item) {
                        if (is_array($item) && array_key_exists('$id', $item)) { // if `$id` exists, create a Document instance
                            return new Document($item);
                        }
                        return $item;
                    }, $value);
                }

                return $value;
            }
        );

        self::addFilter(
            'datetime',
            /**
             * @param mixed $value
             * @return mixed
             */
            function (mixed $value) {
                if (is_null($value)) {
                    return;
                }
                try {
                    $value = new \DateTime($value);
                    $value->setTimezone(new \DateTimeZone(date_default_timezone_get()));
                    return DateTime::format($value);
                } catch (\Throwable) {
                    return $value;
                }
            },
            /**
             * @param string|null $value
             * @return string|null
             */
            function (?string $value) {
                return DateTime::formatTz($value);
            }
        );

        self::addFilter(
            Database::VAR_POINT,
            /**
             * @param mixed $value
             * @return mixed
             */
            function (mixed $value) {
                if (!is_array($value)) {
                    return $value;
                }
                try {
                    return  self::encodeSpatialData($value, Database::VAR_POINT);
                } catch (\Throwable) {
                    return $value;
                }
            },
            /**
             * @param string|null $value
             * @return array|null
             */
            function (?string $value) {
                if ($value === null) {
                    return null;
                }
                return $this->adapter->decodePoint($value);
            }
        );

        self::addFilter(
            Database::VAR_LINESTRING,
            /**
             * @param mixed $value
             * @return mixed
             */
            function (mixed $value) {
                if (!is_array($value)) {
                    return $value;
                }
                try {
                    return  self::encodeSpatialData($value, Database::VAR_LINESTRING);
                } catch (\Throwable) {
                    return $value;
                }
            },
            /**
             * @param string|null $value
             * @return array|null
             */
            function (?string $value) {
                if (is_null($value)) {
                    return null;
                }
                return $this->adapter->decodeLinestring($value);
            }
        );

        self::addFilter(
            Database::VAR_POLYGON,
            /**
             * @param mixed $value
             * @return mixed
             */
            function (mixed $value) {
                if (!is_array($value)) {
                    return $value;
                }
                try {
                    return  self::encodeSpatialData($value, Database::VAR_POLYGON);
                } catch (\Throwable) {
                    return $value;
                }
            },
            /**
             * @param string|null $value
             * @return array|null
             */
            function (?string $value) {
                if (is_null($value)) {
                    return null;
                }
                return $this->adapter->decodePolygon($value);
            }
        );
    }

    /**
     * Add listener to events
     * Passing a null $callback will remove the listener
     *
     * @param string $event
     * @param string $name
     * @param ?callable $callback
     * @return static
     */
    public function on(string $event, string $name, ?callable $callback): static
    {
        if (empty($callback)) {
            unset($this->listeners[$event][$name]);
            return $this;
        }

        if (!isset($this->listeners[$event])) {
            $this->listeners[$event] = [];
        }
        $this->listeners[$event][$name] = $callback;

        return $this;
    }

    /**
     * Add a transformation to be applied to a query string before an event occurs
     *
     * @param string $event
     * @param string $name
     * @param callable $callback
     * @return $this
     */
    public function before(string $event, string $name, callable $callback): static
    {
        $this->adapter->before($event, $name, $callback);

        return $this;
    }

    /**
     * Silent event generation for calls inside the callback
     *
     * @template T
     * @param callable(): T $callback
     * @param array<string>|null $listeners List of listeners to silence; if null, all listeners will be silenced
     * @return T
     */
    public function silent(callable $callback, ?array $listeners = null): mixed
    {
        $previous = $this->silentListeners;

        if (is_null($listeners)) {
            $this->silentListeners = null;
        } else {
            $silentListeners = [];
            foreach ($listeners as $listener) {
                $silentListeners[$listener] = true;
            }
            $this->silentListeners = $silentListeners;
        }

        try {
            return $callback();
        } finally {
            $this->silentListeners = $previous;
        }
    }

    /**
     * Get getConnection Id
     *
     * @return string
     * @throws Exception
     */
    public function getConnectionId(): string
    {
        return $this->adapter->getConnectionId();
    }

    /**
     * Skip relationships for all the calls inside the callback
     *
     * @template T
     * @param callable(): T $callback
     * @return T
     */
    public function skipRelationships(callable $callback): mixed
    {
        $previous = $this->resolveRelationships;
        $this->resolveRelationships = false;

        try {
            return $callback();
        } finally {
            $this->resolveRelationships = $previous;
        }
    }

    public function skipRelationshipsExistCheck(callable $callback): mixed
    {
        $previous = $this->checkRelationshipsExist;
        $this->checkRelationshipsExist = false;

        try {
            return $callback();
        } finally {
            $this->checkRelationshipsExist = $previous;
        }
    }

    /**
     * Trigger callback for events
     *
     * @param string $event
     * @param mixed $args
     * @return void
     */
    protected function trigger(string $event, mixed $args = null): void
    {
        if (\is_null($this->silentListeners)) {
            return;
        }
        foreach ($this->listeners[self::EVENT_ALL] as $name => $callback) {
            if (isset($this->silentListeners[$name])) {
                continue;
            }
            $callback($event, $args);
        }

        foreach (($this->listeners[$event] ?? []) as $name => $callback) {
            if (isset($this->silentListeners[$name])) {
                continue;
            }
            $callback($event, $args);
        }
    }

    /**
     * Executes $callback with $timestamp set to $requestTimestamp
     *
     * @template T
     * @param ?\DateTime $requestTimestamp
     * @param callable(): T $callback
     * @return T
     */
    public function withRequestTimestamp(?\DateTime $requestTimestamp, callable $callback): mixed
    {
        $previous = $this->timestamp;
        $this->timestamp = $requestTimestamp;
        try {
            $result = $callback();
        } finally {
            $this->timestamp = $previous;
        }
        return $result;
    }

    /**
     * Set Namespace.
     *
     * Set namespace to divide different scope of data sets
     *
     * @param string $namespace
     *
     * @return $this
     *
     * @throws DatabaseException
     */
    public function setNamespace(string $namespace): static
    {
        $this->adapter->setNamespace($namespace);

        return $this;
    }

    /**
     * Get Namespace.
     *
     * Get namespace of current set scope
     *
     * @return string
     */
    public function getNamespace(): string
    {
        return $this->adapter->getNamespace();
    }

    /**
     * Set database to use for current scope
     *
     * @param string $name
     *
     * @return static
     * @throws DatabaseException
     */
    public function setDatabase(string $name): static
    {
        $this->adapter->setDatabase($name);

        return $this;
    }

    /**
     * Get Database.
     *
     * Get Database from current scope
     *
     * @return string
     * @throws DatabaseException
     */
    public function getDatabase(): string
    {
        return $this->adapter->getDatabase();
    }

    /**
     * Set the cache instance
     *
     * @param Cache $cache
     *
     * @return $this
     */
    public function setCache(Cache $cache): static
    {
        $this->cache = $cache;
        return $this;
    }

    /**
     * Get the cache instance
     *
     * @return Cache
     */
    public function getCache(): Cache
    {
        return $this->cache;
    }

    /**
     * Set the name to use for cache
     *
     * @param string $name
     * @return $this
     */
    public function setCacheName(string $name): static
    {
        $this->cacheName = $name;

        return $this;
    }

    /**
     * Get the cache name
     *
     * @return string
     */
    public function getCacheName(): string
    {
        return $this->cacheName;
    }

    /**
     * Set a metadata value to be printed in the query comments
     *
     * @param string $key
     * @param mixed $value
     * @return static
     */
    public function setMetadata(string $key, mixed $value): static
    {
        $this->adapter->setMetadata($key, $value);

        return $this;
    }

    /**
     * Get metadata
     *
     * @return array<string, mixed>
     */
    public function getMetadata(): array
    {
        return $this->adapter->getMetadata();
    }

    /**
     * Clear metadata
     *
     * @return void
     */
    public function resetMetadata(): void
    {
        $this->adapter->resetMetadata();
    }

    /**
     * Set maximum query execution time
     *
     * @param int $milliseconds
     * @param string $event
     * @return static
     * @throws Exception
     */
    public function setTimeout(int $milliseconds, string $event = Database::EVENT_ALL): static
    {
        $this->adapter->setTimeout($milliseconds, $event);

        return $this;
    }

    /**
     * Clear maximum query execution time
     *
     * @param string $event
     * @return void
     */
    public function clearTimeout(string $event = Database::EVENT_ALL): void
    {
        $this->adapter->clearTimeout($event);
    }

    /**
     * Enable filters
     *
     * @return $this
     */
    public function enableFilters(): static
    {
        $this->filter = true;
        return $this;
    }

    /**
     * Disable filters
     *
     * @return $this
     */
    public function disableFilters(): static
    {
        $this->filter = false;
        return $this;
    }

    /**
     * Skip filters
     *
     * Execute a callback without filters
     *
     * @template T
     * @param callable(): T $callback
     * @param array<string>|null $filters
     * @return T
     */
    public function skipFilters(callable $callback, ?array $filters = null): mixed
    {
        if (empty($filters)) {
            $initial = $this->filter;
            $this->disableFilters();

            try {
                return $callback();
            } finally {
                $this->filter = $initial;
            }
        }

        $previous = $this->filter;
        $previousDisabled = $this->disabledFilters;
        $disabled = [];
        foreach ($filters as $name) {
            $disabled[$name] = true;
        }
        $this->disabledFilters = $disabled;

        try {
            return $callback();
        } finally {
            $this->filter = $previous;
            $this->disabledFilters = $previousDisabled;
        }
    }

    /**
     * Get instance filters
     *
     * @return array<string, array{encode: callable, decode: callable}>
     */
    public function getInstanceFilters(): array
    {
        return $this->instanceFilters;
    }

    /**
     * Enable validation
     *
     * @return $this
     */
    public function enableValidation(): static
    {
        $this->validate = true;

        return $this;
    }

    /**
     * Disable validation
     *
     * @return $this
     */
    public function disableValidation(): static
    {
        $this->validate = false;

        return $this;
    }

    /**
     * Skip Validation
     *
     * Execute a callback without validation
     *
     * @template T
     * @param callable(): T $callback
     * @return T
     */
    public function skipValidation(callable $callback): mixed
    {
        $initial = $this->validate;
        $this->disableValidation();

        try {
            return $callback();
        } finally {
            $this->validate = $initial;
        }
    }

    /**
     * Get shared tables
     *
     * Get whether to share tables between tenants
     * @return bool
     */
    public function getSharedTables(): bool
    {
        return $this->adapter->getSharedTables();
    }

    /**
     * Set shard tables
     *
     * Set whether to share tables between tenants
     *
     * @param bool $sharedTables
     * @return static
     */
    public function setSharedTables(bool $sharedTables): static
    {
        $this->adapter->setSharedTables($sharedTables);

        return $this;
    }

    /**
     * Set Tenant
     *
     * Set tenant to use if tables are shared
     *
     * @param ?int $tenant
     * @return static
     */
    public function setTenant(?int $tenant): static
    {
        $this->adapter->setTenant($tenant);

        return $this;
    }

    /**
     * Get Tenant
     *
     * Get tenant to use if tables are shared
     *
     * @return ?int
     */
    public function getTenant(): ?int
    {
        return $this->adapter->getTenant();
    }

    /**
     * With Tenant
     *
     * Execute a callback with a specific tenant
     *
     * @param int|null $tenant
     * @param callable $callback
     * @return mixed
     */
    public function withTenant(?int $tenant, callable $callback): mixed
    {
        $previous = $this->adapter->getTenant();
        $this->adapter->setTenant($tenant);

        try {
            return $callback();
        } finally {
            $this->adapter->setTenant($previous);
        }
    }

    /**
     * Set whether to allow creating documents with tenant set per document.
     *
     * @param bool $enabled
     * @return static
     */
    public function setTenantPerDocument(bool $enabled): static
    {
        $this->adapter->setTenantPerDocument($enabled);

        return $this;
    }

    /**
     * Get whether to allow creating documents with tenant set per document.
     *
     * @return bool
     */
    public function getTenantPerDocument(): bool
    {
        return $this->adapter->getTenantPerDocument();
    }

    public function getPreserveDates(): bool
    {
        return $this->preserveDates;
    }

    public function setPreserveDates(bool $preserve): static
    {
        $this->preserveDates = $preserve;

        return $this;
    }

    public function setMigrating(bool $migrating): self
    {
        $this->migrating = $migrating;

        return $this;
    }

    public function isMigrating(): bool
    {
        return $this->migrating;
    }

    public function withPreserveDates(callable $callback): mixed
    {
        $previous = $this->preserveDates;
        $this->preserveDates = true;

        try {
            return $callback();
        } finally {
            $this->preserveDates = $previous;
        }
    }

    public function setMaxQueryValues(int $max): self
    {
        $this->maxQueryValues = $max;

        return $this;
    }

    public function getMaxQueryValues(): int
    {
        return $this->maxQueryValues;
    }

    /**
     * Set list of collections which are globally accessible
     *
     * @param array<string> $collections
     * @return $this
     */
    public function setGlobalCollections(array $collections): static
    {
        foreach ($collections as $collection) {
            $this->globalCollections[$collection] = true;
        }

        return $this;
    }

    /**
     * Get list of collections which are globally accessible
     *
     * @return array<string>
     */
    public function getGlobalCollections(): array
    {
        return \array_keys($this->globalCollections);
    }

    /**
     * Clear global collections
     *
     * @return void
     */
    public function resetGlobalCollections(): void
    {
        $this->globalCollections = [];
    }

    /**
     * Get list of keywords that cannot be used
     *
     * @return string[]
     */
    public function getKeywords(): array
    {
        return $this->adapter->getKeywords();
    }

    /**
     * Get Database Adapter
     *
     * @return Adapter
     */
    public function getAdapter(): Adapter
    {
        return $this->adapter;
    }

    /**
     * Run a callback inside a transaction.
     *
     * @template T
     * @param callable(): T $callback
     * @return T
     * @throws \Throwable
     */
    public function withTransaction(callable $callback): mixed
    {
        return $this->adapter->withTransaction($callback);
    }

    /**
     * Ping Database
     *
     * @return bool
     */
    public function ping(): bool
    {
        return $this->adapter->ping();
    }

    public function reconnect(): void
    {
        $this->adapter->reconnect();
    }

    /**
     * Create the database
     *
     * @param string|null $database
     * @return bool
     * @throws DuplicateException
     * @throws LimitException
     * @throws Exception
     */
    public function create(?string $database = null): bool
    {
        $database ??= $this->adapter->getDatabase();

        $this->adapter->create($database);

        /**
         * Create array of attribute documents
         * @var array<Document> $attributes
         */
        $attributes = \array_map(function ($attribute) {
            return new Document($attribute);
        }, self::COLLECTION['attributes']);

        $this->silent(fn () => $this->createCollection(self::METADATA, $attributes));

        $this->trigger(self::EVENT_DATABASE_CREATE, $database);

        return true;
    }

    /**
     * Check if database exists
     * Optionally check if collection exists in database
     *
     * @param string|null $database (optional) database name
     * @param string|null $collection (optional) collection name
     *
     * @return bool
     */
    public function exists(?string $database = null, ?string $collection = null): bool
    {
        $database ??= $this->adapter->getDatabase();

        return $this->adapter->exists($database, $collection);
    }

    /**
     * List Databases
     *
     * @return array<Document>
     */
    public function list(): array
    {
        $databases = $this->adapter->list();

        $this->trigger(self::EVENT_DATABASE_LIST, $databases);

        return $databases;
    }

    /**
     * Delete Database
     *
     * @param string|null $database
     * @return bool
     * @throws DatabaseException
     */
    public function delete(?string $database = null): bool
    {
        $database = $database ?? $this->adapter->getDatabase();

        $deleted = $this->adapter->delete($database);

        $this->trigger(self::EVENT_DATABASE_DELETE, [
            'name' => $database,
            'deleted' => $deleted
        ]);

        $this->cache->flush();

        return $deleted;
    }

    /**
     * Create Collection
     *
     * @param string $id
     * @param array<Document> $attributes
     * @param array<Document> $indexes
     * @param array<string>|null $permissions
     * @param bool $documentSecurity
     * @return Document
     * @throws DatabaseException
     * @throws DuplicateException
     * @throws LimitException
     */
    public function createCollection(string $id, array $attributes = [], array $indexes = [], ?array $permissions = null, bool $documentSecurity = true): Document
    {
        foreach ($attributes as &$attribute) {
            if (in_array($attribute['type'], Database::SPATIAL_TYPES)) {
                $existingFilters = $attribute['filters'] ?? [];
                if (!is_array($existingFilters)) {
                    $existingFilters = [$existingFilters];
                }
                $attribute['filters'] = array_values(
                    array_unique(array_merge($existingFilters, [$attribute['type']]))
                );
            }
        }
        unset($attribute);

        $permissions ??= [
            Permission::create(Role::any()),
        ];

        if ($this->validate) {
            $validator = new Permissions();
            if (!$validator->isValid($permissions)) {
                throw new DatabaseException($validator->getDescription());
            }
        }

        $collection = $this->silent(fn () => $this->getCollection($id));

        if (!$collection->isEmpty() && $id !== self::METADATA) {
            throw new DuplicateException('Collection ' . $id . ' already exists');
        }

        /**
         * Fix metadata index length & orders
         */
        foreach ($indexes as $key => $index) {
            $lengths = $index->getAttribute('lengths', []);
            $orders = $index->getAttribute('orders', []);

            foreach ($index->getAttribute('attributes', []) as $i => $attr) {
                foreach ($attributes as $collectionAttribute) {
                    if ($collectionAttribute->getAttribute('$id') === $attr) {
                        /**
                         * mysql does not save length in collection when length = attributes size
                         */
                        if ($collectionAttribute->getAttribute('type') === Database::VAR_STRING) {
                            if (!empty($lengths[$i]) && $lengths[$i] === $collectionAttribute->getAttribute('size') && $this->adapter->getMaxIndexLength() > 0) {
                                $lengths[$i] = null;
                            }
                        }

                        $isArray = $collectionAttribute->getAttribute('array', false);
                        if ($isArray) {
                            if ($this->adapter->getMaxIndexLength() > 0) {
                                $lengths[$i] = self::ARRAY_INDEX_LENGTH;
                            }
                            $orders[$i] = null;
                        }
                        break;
                    }
                }
            }

            $index->setAttribute('lengths', $lengths);
            $index->setAttribute('orders', $orders);
            $indexes[$key] = $index;
        }

        $collection = new Document([
            '$id' => ID::custom($id),
            '$permissions' => $permissions,
            'name' => $id,
            'attributes' => $attributes,
            'indexes' => $indexes,
            'documentSecurity' => $documentSecurity
        ]);

        if ($this->validate) {
            $validator = new IndexValidator(
                $attributes,
                [],
                $this->adapter->getMaxIndexLength(),
                $this->adapter->getInternalIndexesKeys(),
                $this->adapter->getSupportForIndexArray(),
                $this->adapter->getSupportForSpatialAttributes(),
                $this->adapter->getSupportForSpatialIndexNull(),
                $this->adapter->getSupportForSpatialIndexOrder(),
<<<<<<< HEAD
                $this->adapter->getSupportForAttributes()
=======
                $this->adapter->getSupportForAttributes(),
                $this->adapter->getSupportForMultipleFulltextIndexes(),
                $this->adapter->getSupportForIdenticalIndexes(),
>>>>>>> 057dec44
            );
            foreach ($indexes as $index) {
                if (!$validator->isValid($index)) {
                    throw new IndexException($validator->getDescription());
                }
            }
        }

        // Check index limits, if given
        if ($indexes && $this->adapter->getCountOfIndexes($collection) > $this->adapter->getLimitForIndexes()) {
            throw new LimitException('Index limit of ' . $this->adapter->getLimitForIndexes() . ' exceeded. Cannot create collection.');
        }

        // Check attribute limits, if given
        if ($attributes) {
            if (
                $this->adapter->getLimitForAttributes() > 0 &&
                $this->adapter->getCountOfAttributes($collection) > $this->adapter->getLimitForAttributes()
            ) {
                throw new LimitException('Attribute limit of ' . $this->adapter->getLimitForAttributes() . ' exceeded. Cannot create collection.');
            }

            if (
                $this->adapter->getDocumentSizeLimit() > 0 &&
                $this->adapter->getAttributeWidth($collection) > $this->adapter->getDocumentSizeLimit()
            ) {
                throw new LimitException('Document size limit of ' . $this->adapter->getDocumentSizeLimit() . ' exceeded. Cannot create collection.');
            }
        }

        try {
            $this->adapter->createCollection($id, $attributes, $indexes);
        } catch (DuplicateException $e) {
            // HACK: Metadata should still be updated, can be removed when null tenant collections are supported.
            if (!$this->adapter->getSharedTables() || !$this->isMigrating()) {
                throw $e;
            }
        }

        if ($id === self::METADATA) {
            return new Document(self::COLLECTION);
        }

        $createdCollection = $this->silent(fn () => $this->createDocument(self::METADATA, $collection));

        $this->trigger(self::EVENT_COLLECTION_CREATE, $createdCollection);

        return $createdCollection;
    }

    /**
     * Update Collections Permissions.
     *
     * @param string $id
     * @param array<string> $permissions
     * @param bool $documentSecurity
     *
     * @return Document
     * @throws ConflictException
     * @throws DatabaseException
     */
    public function updateCollection(string $id, array $permissions, bool $documentSecurity): Document
    {
        if ($this->validate) {
            $validator = new Permissions();
            if (!$validator->isValid($permissions)) {
                throw new DatabaseException($validator->getDescription());
            }
        }

        $collection = $this->silent(fn () => $this->getCollection($id));

        if ($collection->isEmpty()) {
            throw new NotFoundException('Collection not found');
        }

        if (
            $this->adapter->getSharedTables()
            && $collection->getTenant() !== $this->adapter->getTenant()
        ) {
            throw new NotFoundException('Collection not found');
        }

        $collection
            ->setAttribute('$permissions', $permissions)
            ->setAttribute('documentSecurity', $documentSecurity);

        $collection = $this->silent(fn () => $this->updateDocument(self::METADATA, $collection->getId(), $collection));

        $this->trigger(self::EVENT_COLLECTION_UPDATE, $collection);

        return $collection;
    }

    /**
     * Get Collection
     *
     * @param string $id
     *
     * @return Document
     * @throws DatabaseException
     */
    public function getCollection(string $id): Document
    {
        $collection = $this->silent(fn () => $this->getDocument(self::METADATA, $id));

        if (
            $id !== self::METADATA
            && $this->adapter->getSharedTables()
            && $collection->getTenant() !== null
            && $collection->getTenant() !== $this->adapter->getTenant()
        ) {
            return new Document();
        }

        $this->trigger(self::EVENT_COLLECTION_READ, $collection);

        return $collection;
    }

    /**
     * List Collections
     *
     * @param int $offset
     * @param int $limit
     *
     * @return array<Document>
     * @throws Exception
     */
    public function listCollections(int $limit = 25, int $offset = 0): array
    {
        $result = $this->silent(fn () => $this->find(self::METADATA, [
            Query::limit($limit),
            Query::offset($offset)
        ]));

        $this->trigger(self::EVENT_COLLECTION_LIST, $result);

        return $result;
    }

    /**
     * Get Collection Size
     *
     * @param string $collection
     *
     * @return int
     * @throws Exception
     */
    public function getSizeOfCollection(string $collection): int
    {
        $collection = $this->silent(fn () => $this->getCollection($collection));

        if ($collection->isEmpty()) {
            throw new NotFoundException('Collection not found');
        }

        if ($this->adapter->getSharedTables() && $collection->getTenant() !== $this->adapter->getTenant()) {
            throw new NotFoundException('Collection not found');
        }

        return $this->adapter->getSizeOfCollection($collection->getId());
    }

    /**
     * Get Collection Size on disk
     *
     * @param string $collection
     *
     * @return int
     */
    public function getSizeOfCollectionOnDisk(string $collection): int
    {
        if ($this->adapter->getSharedTables() && empty($this->adapter->getTenant())) {
            throw new DatabaseException('Missing tenant. Tenant must be set when table sharing is enabled.');
        }

        $collection = $this->silent(fn () => $this->getCollection($collection));

        if ($collection->isEmpty()) {
            throw new NotFoundException('Collection not found');
        }

        if ($this->adapter->getSharedTables() && $collection->getTenant() !== $this->adapter->getTenant()) {
            throw new NotFoundException('Collection not found');
        }

        return $this->adapter->getSizeOfCollectionOnDisk($collection->getId());
    }

    /**
     * Analyze a collection updating its metadata on the database engine
     *
     * @param string $collection
     * @return bool
     */
    public function analyzeCollection(string $collection): bool
    {
        return $this->adapter->analyzeCollection($collection);
    }

    /**
     * Delete Collection
     *
     * @param string $id
     *
     * @return bool
     * @throws DatabaseException
     */
    public function deleteCollection(string $id): bool
    {
        $collection = $this->silent(fn () => $this->getDocument(self::METADATA, $id));

        if ($collection->isEmpty()) {
            throw new NotFoundException('Collection not found');
        }

        if ($this->adapter->getSharedTables() && $collection->getTenant() !== $this->adapter->getTenant()) {
            throw new NotFoundException('Collection not found');
        }

        $relationships = \array_filter(
            $collection->getAttribute('attributes'),
            fn ($attribute) => $attribute->getAttribute('type') === Database::VAR_RELATIONSHIP
        );

        foreach ($relationships as $relationship) {
            $this->deleteRelationship($collection->getId(), $relationship->getId());
        }

        try {
            $this->adapter->deleteCollection($id);
        } catch (NotFoundException $e) {
            // HACK: Metadata should still be updated, can be removed when null tenant collections are supported.
            if (!$this->adapter->getSharedTables() || !$this->isMigrating()) {
                throw $e;
            }
        }

        if ($id === self::METADATA) {
            $deleted = true;
        } else {
            $deleted = $this->silent(fn () => $this->deleteDocument(self::METADATA, $id));
        }

        if ($deleted) {
            $this->trigger(self::EVENT_COLLECTION_DELETE, $collection);
        }

        $this->purgeCachedCollection($id);

        return $deleted;
    }

    /**
     * Create Attribute
     *
     * @param string $collection
     * @param string $id
     * @param string $type
     * @param int $size utf8mb4 chars length
     * @param bool $required
     * @param mixed $default
     * @param bool $signed
     * @param bool $array
     * @param string|null $format optional validation format of attribute
     * @param array<string, mixed> $formatOptions assoc array with custom options that can be passed for the format validation
     * @param array<string> $filters
     *
     * @return bool
     * @throws AuthorizationException
     * @throws ConflictException
     * @throws DatabaseException
     * @throws DuplicateException
     * @throws LimitException
     * @throws StructureException
     * @throws Exception
     */
    public function createAttribute(string $collection, string $id, string $type, int $size, bool $required, mixed $default = null, bool $signed = true, bool $array = false, ?string $format = null, array $formatOptions = [], array $filters = []): bool
    {
        $collection = $this->silent(fn () => $this->getCollection($collection));

        if ($collection->isEmpty()) {
            throw new NotFoundException('Collection not found');
        }
        if (in_array($type, Database::SPATIAL_TYPES)) {
            $filters[] = $type;
            $filters = array_unique($filters);
        }

        $attribute = $this->validateAttribute(
            $collection,
            $id,
            $type,
            $size,
            $required,
            $default,
            $signed,
            $array,
            $format,
            $formatOptions,
            $filters
        );

        $collection->setAttribute(
            'attributes',
            $attribute,
            Document::SET_TYPE_APPEND
        );

        try {
            $created = $this->adapter->createAttribute($collection->getId(), $id, $type, $size, $signed, $array, $required);

            if (!$created) {
                throw new DatabaseException('Failed to create attribute');
            }
        } catch (DuplicateException $e) {
            // HACK: Metadata should still be updated, can be removed when null tenant collections are supported.
            if (!$this->adapter->getSharedTables() || !$this->isMigrating()) {
                throw $e;
            }
        }

        if ($collection->getId() !== self::METADATA) {
            $this->silent(fn () => $this->updateDocument(self::METADATA, $collection->getId(), $collection));
        }

        $this->purgeCachedCollection($collection->getId());
        $this->purgeCachedDocument(self::METADATA, $collection->getId());

        $this->trigger(self::EVENT_ATTRIBUTE_CREATE, $attribute);

        return true;
    }

    /**
     * Create Attribute
     *
     * @param string $collection
     * @param array<array<string, mixed>> $attributes
     * @return bool
     * @throws AuthorizationException
     * @throws ConflictException
     * @throws DatabaseException
     * @throws DuplicateException
     * @throws LimitException
     * @throws StructureException
     * @throws Exception
     */
    public function createAttributes(string $collection, array $attributes): bool
    {
        if (empty($attributes)) {
            throw new DatabaseException('No attributes to create');
        }

        $collection = $this->silent(fn () => $this->getCollection($collection));

        if ($collection->isEmpty()) {
            throw new NotFoundException('Collection not found');
        }

        $attributeDocuments = [];
        foreach ($attributes as $attribute) {
            if (!isset($attribute['$id'])) {
                throw new DatabaseException('Missing attribute key');
            }
            if (!isset($attribute['type'])) {
                throw new DatabaseException('Missing attribute type');
            }
            if (!isset($attribute['size'])) {
                throw new DatabaseException('Missing attribute size');
            }
            if (!isset($attribute['required'])) {
                throw new DatabaseException('Missing attribute required');
            }
            if (!isset($attribute['default'])) {
                $attribute['default'] = null;
            }
            if (!isset($attribute['signed'])) {
                $attribute['signed'] = true;
            }
            if (!isset($attribute['array'])) {
                $attribute['array'] = false;
            }
            if (!isset($attribute['format'])) {
                $attribute['format'] = null;
            }
            if (!isset($attribute['formatOptions'])) {
                $attribute['formatOptions'] = [];
            }
            if (!isset($attribute['filters'])) {
                $attribute['filters'] = [];
            }

            $attributeDocument = $this->validateAttribute(
                $collection,
                $attribute['$id'],
                $attribute['type'],
                $attribute['size'],
                $attribute['required'],
                $attribute['default'],
                $attribute['signed'],
                $attribute['array'],
                $attribute['format'],
                $attribute['formatOptions'],
                $attribute['filters']
            );

            $collection->setAttribute(
                'attributes',
                $attributeDocument,
                Document::SET_TYPE_APPEND
            );

            $attributeDocuments[] = $attributeDocument;
        }

        try {
            $created = $this->adapter->createAttributes($collection->getId(), $attributes);

            if (!$created) {
                throw new DatabaseException('Failed to create attributes');
            }
        } catch (DuplicateException $e) {
            // No attributes were in a metadata, but at least one of them was present on the table
            // HACK: Metadata should still be updated, can be removed when null tenant collections are supported.
            if (!$this->adapter->getSharedTables() || !$this->isMigrating()) {
                throw $e;
            }
        }

        if ($collection->getId() !== self::METADATA) {
            $this->silent(fn () => $this->updateDocument(self::METADATA, $collection->getId(), $collection));
        }

        $this->purgeCachedCollection($collection->getId());
        $this->purgeCachedDocument(self::METADATA, $collection->getId());

        $this->trigger(self::EVENT_ATTRIBUTE_CREATE, $attributeDocuments);

        return true;
    }

    /**
     * @param Document $collection
     * @param string $id
     * @param string $type
     * @param int $size
     * @param bool $required
     * @param mixed $default
     * @param bool $signed
     * @param bool $array
     * @param string $format
     * @param array<string, mixed> $formatOptions
     * @param array<string> $filters
     * @return Document
     * @throws DuplicateException
     * @throws LimitException
     * @throws Exception
     */
    private function validateAttribute(
        Document $collection,
        string $id,
        string $type,
        int $size,
        bool $required,
        mixed $default,
        bool $signed,
        bool $array,
        ?string $format,
        array $formatOptions,
        array $filters
    ): Document {
        // Attribute IDs are case-insensitive
        $attributes = $collection->getAttribute('attributes', []);

        /** @var array<Document> $attributes */
        foreach ($attributes as $attribute) {
            if (\strtolower($attribute->getId()) === \strtolower($id)) {
                throw new DuplicateException('Attribute already exists in metadata');
            }
        }

        if ($this->adapter->getSupportForSchemaAttributes() && !($this->getSharedTables() && $this->isMigrating())) {
            $schema = $this->getSchemaAttributes($collection->getId());
            foreach ($schema as $attribute) {
                $newId = $this->adapter->filter($attribute->getId());
                if (\strtolower($newId) === \strtolower($id)) {
                    throw new DuplicateException('Attribute already exists in schema');
                }
            }
        }

        // Ensure required filters for the attribute are passed
        $requiredFilters = $this->getRequiredFilters($type);
        if (!empty(\array_diff($requiredFilters, $filters))) {
            throw new DatabaseException("Attribute of type: $type requires the following filters: " . implode(",", $requiredFilters));
        }

        if ($format && !Structure::hasFormat($format, $type)) {
            throw new DatabaseException('Format ("' . $format . '") not available for this attribute type ("' . $type . '")');
        }

        $attribute = new Document([
            '$id' => ID::custom($id),
            'key' => $id,
            'type' => $type,
            'size' => $size,
            'required' => $required,
            'default' => $default,
            'signed' => $signed,
            'array' => $array,
            'format' => $format,
            'formatOptions' => $formatOptions,
            'filters' => $filters,
        ]);

        $this->checkAttribute($collection, $attribute);

        switch ($type) {
            case self::VAR_ID:

                break;
            case self::VAR_STRING:
                if ($size > $this->adapter->getLimitForString()) {
                    throw new DatabaseException('Max size allowed for string is: ' . number_format($this->adapter->getLimitForString()));
                }
                break;
            case self::VAR_INTEGER:
                $limit = ($signed) ? $this->adapter->getLimitForInt() / 2 : $this->adapter->getLimitForInt();
                if ($size > $limit) {
                    throw new DatabaseException('Max size allowed for int is: ' . number_format($limit));
                }
                break;
            case self::VAR_FLOAT:
            case self::VAR_BOOLEAN:
            case self::VAR_DATETIME:
            case self::VAR_RELATIONSHIP:
                break;
            case self::VAR_POINT:
            case self::VAR_LINESTRING:
            case self::VAR_POLYGON:
                // Check if adapter supports spatial attributes
                if (!$this->adapter->getSupportForSpatialAttributes()) {
                    throw new DatabaseException('Spatial attributes are not supported');
                }
                if (!empty($size)) {
                    throw new DatabaseException('Size must be empty for spatial attributes');
                }
                if (!empty($array)) {
                    throw new DatabaseException('Spatial attributes cannot be arrays');
                }
                break;
            default:
                throw new DatabaseException('Unknown attribute type: ' . $type . '. Must be one of ' . self::VAR_STRING . ', ' . self::VAR_INTEGER . ', ' . self::VAR_FLOAT . ', ' . self::VAR_BOOLEAN . ', ' . self::VAR_DATETIME . ', ' . self::VAR_RELATIONSHIP . ', ' . self::VAR_POINT . ', ' . self::VAR_LINESTRING . ', ' . self::VAR_POLYGON);
        }

        // Only execute when $default is given
        if (!\is_null($default)) {
            if ($required === true) {
                throw new DatabaseException('Cannot set a default value for a required attribute');
            }

            $this->validateDefaultTypes($type, $default);
        }

        return $attribute;
    }

    /**
     * Get the list of required filters for each data type
     *
     * @param string|null $type Type of the attribute
     *
     * @return array<string>
     */
    protected function getRequiredFilters(?string $type): array
    {
        return match ($type) {
            self::VAR_DATETIME => ['datetime'],
            default => [],
        };
    }

    /**
     * Function to validate if the default value of an attribute matches its attribute type
     *
     * @param string $type Type of the attribute
     * @param mixed $default Default value of the attribute
     *
     * @return void
     * @throws DatabaseException
     */
    protected function validateDefaultTypes(string $type, mixed $default): void
    {
        $defaultType = \gettype($default);

        if ($defaultType === 'NULL') {
            // Disable null. No validation required
            return;
        }

        if ($defaultType === 'array') {
            // spatial types require the array itself
            if (!in_array($type, Database::SPATIAL_TYPES)) {
                foreach ($default as $value) {
                    $this->validateDefaultTypes($type, $value);
                }
            }
            return;
        }

        switch ($type) {
            case self::VAR_STRING:
            case self::VAR_INTEGER:
            case self::VAR_FLOAT:
            case self::VAR_BOOLEAN:
                if ($type !== $defaultType) {
                    throw new DatabaseException('Default value ' . $default . ' does not match given type ' . $type);
                }
                break;
            case self::VAR_DATETIME:
                if ($defaultType !== self::VAR_STRING) {
                    throw new DatabaseException('Default value ' . $default . ' does not match given type ' . $type);
                }
                break;
            case self::VAR_POINT:
            case self::VAR_LINESTRING:
            case self::VAR_POLYGON:
                // Spatial types expect arrays as default values
                if ($defaultType !== 'array') {
                    throw new DatabaseException('Default value for spatial type ' . $type . ' must be an array');
                }
                // no break
            default:
                throw new DatabaseException('Unknown attribute type: ' . $type . '. Must be one of ' . self::VAR_STRING . ', ' . self::VAR_INTEGER . ', ' . self::VAR_FLOAT . ', ' . self::VAR_BOOLEAN . ', ' . self::VAR_DATETIME . ', ' . self::VAR_RELATIONSHIP . ', ' . self::VAR_POINT . ', ' . self::VAR_LINESTRING . ', ' . self::VAR_POLYGON);
        }
    }

    /**
     * Update attribute metadata. Utility method for update attribute methods.
     *
     * @param string $collection
     * @param string $id
     * @param callable $updateCallback method that receives document, and returns it with changes applied
     *
     * @return Document
     * @throws ConflictException
     * @throws DatabaseException
     */
    protected function updateIndexMeta(string $collection, string $id, callable $updateCallback): Document
    {
        $collection = $this->silent(fn () => $this->getCollection($collection));

        if ($collection->getId() === self::METADATA) {
            throw new DatabaseException('Cannot update metadata indexes');
        }

        $indexes = $collection->getAttribute('indexes', []);
        $index = \array_search($id, \array_map(fn ($index) => $index['$id'], $indexes));

        if ($index === false) {
            throw new NotFoundException('Index not found');
        }

        // Execute update from callback
        $updateCallback($indexes[$index], $collection, $index);

        // Save
        $collection->setAttribute('indexes', $indexes);

        $this->silent(fn () => $this->updateDocument(self::METADATA, $collection->getId(), $collection));

        $this->trigger(self::EVENT_ATTRIBUTE_UPDATE, $indexes[$index]);

        return $indexes[$index];
    }

    /**
     * Update attribute metadata. Utility method for update attribute methods.
     *
     * @param string $collection
     * @param string $id
     * @param callable(Document, Document, int|string): void $updateCallback method that receives document, and returns it with changes applied
     *
     * @return Document
     * @throws ConflictException
     * @throws DatabaseException
     */
    protected function updateAttributeMeta(string $collection, string $id, callable $updateCallback): Document
    {
        $collection = $this->silent(fn () => $this->getCollection($collection));

        if ($collection->getId() === self::METADATA) {
            throw new DatabaseException('Cannot update metadata attributes');
        }

        $attributes = $collection->getAttribute('attributes', []);
        $index = \array_search($id, \array_map(fn ($attribute) => $attribute['$id'], $attributes));

        if ($index === false) {
            throw new NotFoundException('Attribute not found');
        }

        // Execute update from callback
        $updateCallback($attributes[$index], $collection, $index);

        // Save
        $collection->setAttribute('attributes', $attributes);

        $this->silent(fn () => $this->updateDocument(self::METADATA, $collection->getId(), $collection));

        $this->trigger(self::EVENT_ATTRIBUTE_UPDATE, $attributes[$index]);

        return $attributes[$index];
    }

    /**
     * Update required status of attribute.
     *
     * @param string $collection
     * @param string $id
     * @param bool $required
     *
     * @return Document
     * @throws Exception
     */
    public function updateAttributeRequired(string $collection, string $id, bool $required): Document
    {
        return $this->updateAttributeMeta($collection, $id, function ($attribute) use ($required) {
            $attribute->setAttribute('required', $required);
        });
    }

    /**
     * Update format of attribute.
     *
     * @param string $collection
     * @param string $id
     * @param string $format validation format of attribute
     *
     * @return Document
     * @throws Exception
     */
    public function updateAttributeFormat(string $collection, string $id, string $format): Document
    {
        return $this->updateAttributeMeta($collection, $id, function ($attribute) use ($format) {
            if (!Structure::hasFormat($format, $attribute->getAttribute('type'))) {
                throw new DatabaseException('Format "' . $format . '" not available for attribute type "' . $attribute->getAttribute('type') . '"');
            }

            $attribute->setAttribute('format', $format);
        });
    }

    /**
     * Update format options of attribute.
     *
     * @param string $collection
     * @param string $id
     * @param array<string, mixed> $formatOptions assoc array with custom options that can be passed for the format validation
     *
     * @return Document
     * @throws Exception
     */
    public function updateAttributeFormatOptions(string $collection, string $id, array $formatOptions): Document
    {
        return $this->updateAttributeMeta($collection, $id, function ($attribute) use ($formatOptions) {
            $attribute->setAttribute('formatOptions', $formatOptions);
        });
    }

    /**
     * Update filters of attribute.
     *
     * @param string $collection
     * @param string $id
     * @param array<string> $filters
     *
     * @return Document
     * @throws Exception
     */
    public function updateAttributeFilters(string $collection, string $id, array $filters): Document
    {
        return $this->updateAttributeMeta($collection, $id, function ($attribute) use ($filters) {
            $attribute->setAttribute('filters', $filters);
        });
    }

    /**
     * Update default value of attribute
     *
     * @param string $collection
     * @param string $id
     * @param mixed $default
     *
     * @return Document
     * @throws Exception
     */
    public function updateAttributeDefault(string $collection, string $id, mixed $default = null): Document
    {
        return $this->updateAttributeMeta($collection, $id, function ($attribute) use ($default) {
            if ($attribute->getAttribute('required') === true) {
                throw new DatabaseException('Cannot set a default value on a required attribute');
            }

            $this->validateDefaultTypes($attribute->getAttribute('type'), $default);

            $attribute->setAttribute('default', $default);
        });
    }

    /**
     * Update Attribute. This method is for updating data that causes underlying structure to change. Check out other updateAttribute methods if you are looking for metadata adjustments.
     *
     * @param string $collection
     * @param string $id
     * @param string|null $type
     * @param int|null $size utf8mb4 chars length
     * @param bool|null $required
     * @param mixed $default
     * @param bool $signed
     * @param bool $array
     * @param string|null $format
     * @param array<string, mixed>|null $formatOptions
     * @param array<string>|null $filters
     * @param string|null $newKey
     * @return Document
     * @throws Exception
     */
    public function updateAttribute(string $collection, string $id, ?string $type = null, ?int $size = null, ?bool $required = null, mixed $default = null, ?bool $signed = null, ?bool $array = null, ?string $format = null, ?array $formatOptions = null, ?array $filters = null, ?string $newKey = null): Document
    {
        return $this->updateAttributeMeta($collection, $id, function ($attribute, $collectionDoc, $attributeIndex) use ($collection, $id, $type, $size, $required, $default, $signed, $array, $format, $formatOptions, $filters, $newKey) {

            // Store original indexes before any modifications (deep copy preserving Document objects)
            $originalIndexes = [];
            foreach ($collectionDoc->getAttribute('indexes', []) as $index) {
                $originalIndexes[] = clone $index;
            }

            $altering = !\is_null($type)
                || !\is_null($size)
                || !\is_null($signed)
                || !\is_null($array)
                || !\is_null($newKey);
            $type ??= $attribute->getAttribute('type');
            $size ??= $attribute->getAttribute('size');
            $signed ??= $attribute->getAttribute('signed');
            $required ??= $attribute->getAttribute('required');
            $default ??= $attribute->getAttribute('default');
            $array ??= $attribute->getAttribute('array');
            $format ??= $attribute->getAttribute('format');
            $formatOptions ??= $attribute->getAttribute('formatOptions');
            $filters ??= $attribute->getAttribute('filters');

            if ($required === true && !\is_null($default)) {
                $default = null;
            }

            // we need to alter table attribute type to NOT NULL/NULL for change in required
            if (!$this->adapter->getSupportForSpatialIndexNull() && in_array($type, Database::SPATIAL_TYPES)) {
                $altering = true;
            }

            switch ($type) {
                case self::VAR_STRING:
                    if (empty($size)) {
                        throw new DatabaseException('Size length is required');
                    }

                    if ($size > $this->adapter->getLimitForString()) {
                        throw new DatabaseException('Max size allowed for string is: ' . number_format($this->adapter->getLimitForString()));
                    }
                    break;

                case self::VAR_INTEGER:
                    $limit = ($signed) ? $this->adapter->getLimitForInt() / 2 : $this->adapter->getLimitForInt();
                    if ($size > $limit) {
                        throw new DatabaseException('Max size allowed for int is: ' . number_format($limit));
                    }
                    break;
                case self::VAR_FLOAT:
                case self::VAR_BOOLEAN:
                case self::VAR_DATETIME:
                    if (!empty($size)) {
                        throw new DatabaseException('Size must be empty');
                    }
                    break;

                case self::VAR_POINT:
                case self::VAR_LINESTRING:
                case self::VAR_POLYGON:
                    if (!$this->adapter->getSupportForSpatialAttributes()) {
                        throw new DatabaseException('Spatial attributes are not supported');
                    }
                    if (!empty($size)) {
                        throw new DatabaseException('Size must be empty for spatial attributes');
                    }
                    if (!empty($array)) {
                        throw new DatabaseException('Spatial attributes cannot be arrays');
                    }
                    break;
                default:
                    throw new DatabaseException('Unknown attribute type: ' . $type . '. Must be one of ' . self::VAR_STRING . ', ' . self::VAR_INTEGER . ', ' . self::VAR_FLOAT . ', ' . self::VAR_BOOLEAN . ', ' . self::VAR_DATETIME . ', ' . self::VAR_RELATIONSHIP);
            }

            /** Ensure required filters for the attribute are passed */
            $requiredFilters = $this->getRequiredFilters($type);
            if (!empty(array_diff($requiredFilters, $filters))) {
                throw new DatabaseException("Attribute of type: $type requires the following filters: " . implode(",", $requiredFilters));
            }

            if ($format) {
                if (!Structure::hasFormat($format, $type)) {
                    throw new DatabaseException('Format ("' . $format . '") not available for this attribute type ("' . $type . '")');
                }
            }

            if (!\is_null($default)) {
                if ($required) {
                    throw new DatabaseException('Cannot set a default value on a required attribute');
                }

                $this->validateDefaultTypes($type, $default);
            }

            $attribute
                ->setAttribute('$id', $newKey ?? $id)
                ->setattribute('key', $newKey ?? $id)
                ->setAttribute('type', $type)
                ->setAttribute('size', $size)
                ->setAttribute('signed', $signed)
                ->setAttribute('array', $array)
                ->setAttribute('format', $format)
                ->setAttribute('formatOptions', $formatOptions)
                ->setAttribute('filters', $filters)
                ->setAttribute('required', $required)
                ->setAttribute('default', $default);

            $attributes = $collectionDoc->getAttribute('attributes');
            $attributes[$attributeIndex] = $attribute;
            $collectionDoc->setAttribute('attributes', $attributes, Document::SET_TYPE_ASSIGN);

            if (
                $this->adapter->getDocumentSizeLimit() > 0 &&
                $this->adapter->getAttributeWidth($collectionDoc) >= $this->adapter->getDocumentSizeLimit()
            ) {
                throw new LimitException('Row width limit reached. Cannot update attribute.');
            }

            if (in_array($type, self::SPATIAL_TYPES, true) && !$this->adapter->getSupportForSpatialIndexNull()) {
                $attributeMap = [];
                foreach ($attributes as $attrDoc) {
                    $key = \strtolower($attrDoc->getAttribute('key', $attrDoc->getAttribute('$id')));
                    $attributeMap[$key] = $attrDoc;
                }

                $indexes = $collectionDoc->getAttribute('indexes', []);
                foreach ($indexes as $index) {
                    if ($index->getAttribute('type') !== self::INDEX_SPATIAL) {
                        continue;
                    }
                    $indexAttributes = $index->getAttribute('attributes', []);
                    foreach ($indexAttributes as $attributeName) {
                        $lookup = \strtolower($attributeName);
                        if (!isset($attributeMap[$lookup])) {
                            continue;
                        }
                        $attrDoc = $attributeMap[$lookup];
                        $attrType = $attrDoc->getAttribute('type');
                        $attrRequired = (bool)$attrDoc->getAttribute('required', false);

                        if (in_array($attrType, self::SPATIAL_TYPES, true) && !$attrRequired) {
                            throw new IndexException('Spatial indexes do not allow null values. Mark the attribute "' . $attributeName . '" as required or create the index on a column with no null values.');
                        }
                    }
                }
            }

            if ($altering) {
                $indexes = $collectionDoc->getAttribute('indexes');

                if (!\is_null($newKey) && $id !== $newKey) {
                    foreach ($indexes as $index) {
                        if (in_array($id, $index['attributes'])) {
                            $index['attributes'] = array_map(function ($attribute) use ($id, $newKey) {
                                return $attribute === $id ? $newKey : $attribute;
                            }, $index['attributes']);
                        }
                    }

                    /**
                     * Check index dependency if we are changing the key
                     */
                    $validator = new IndexDependencyValidator(
                        $collectionDoc->getAttribute('indexes', []),
                        $this->adapter->getSupportForCastIndexArray(),
                    );

                    if (!$validator->isValid($attribute)) {
                        throw new DependencyException($validator->getDescription());
                    }
                }

                /**
                 * Since we allow changing type & size we need to validate index length
                 */
                if ($this->validate) {
                    $validator = new IndexValidator(
                        $attributes,
                        $originalIndexes,
                        $this->adapter->getMaxIndexLength(),
                        $this->adapter->getInternalIndexesKeys(),
                        $this->adapter->getSupportForIndexArray(),
                        $this->adapter->getSupportForSpatialAttributes(),
                        $this->adapter->getSupportForSpatialIndexNull(),
                        $this->adapter->getSupportForSpatialIndexOrder(),
<<<<<<< HEAD
                        $this->adapter->getSupportForAttributes()
=======
                        $this->adapter->getSupportForAttributes(),
                        $this->adapter->getSupportForMultipleFulltextIndexes(),
                        $this->adapter->getSupportForIdenticalIndexes(),
>>>>>>> 057dec44
                    );

                    foreach ($indexes as $index) {
                        if (!$validator->isValid($index)) {
                            throw new IndexException($validator->getDescription());
                        }
                    }
                }

                $updated = $this->adapter->updateAttribute($collection, $id, $type, $size, $signed, $array, $newKey, $required);

                if (!$updated) {
                    throw new DatabaseException('Failed to update attribute');
                }

                $this->purgeCachedCollection($collection);
            }

            $this->purgeCachedDocument(self::METADATA, $collection);
        });
    }

    /**
     * Checks if attribute can be added to collection.
     * Used to check attribute limits without asking the database
     * Returns true if attribute can be added to collection, throws exception otherwise
     *
     * @param Document $collection
     * @param Document $attribute
     *
     * @return bool
     * @throws LimitException
     */
    public function checkAttribute(Document $collection, Document $attribute): bool
    {
        $collection = clone $collection;

        $collection->setAttribute('attributes', $attribute, Document::SET_TYPE_APPEND);

        if (
            $this->adapter->getLimitForAttributes() > 0 &&
            $this->adapter->getCountOfAttributes($collection) > $this->adapter->getLimitForAttributes()
        ) {
            throw new LimitException('Column limit reached. Cannot create new attribute.');
        }

        if (
            $this->adapter->getDocumentSizeLimit() > 0 &&
            $this->adapter->getAttributeWidth($collection) >= $this->adapter->getDocumentSizeLimit()
        ) {
            throw new LimitException('Row width limit reached. Cannot create new attribute.');
        }

        return true;
    }

    /**
     * Delete Attribute
     *
     * @param string $collection
     * @param string $id
     *
     * @return bool
     * @throws ConflictException
     * @throws DatabaseException
     */
    public function deleteAttribute(string $collection, string $id): bool
    {
        $collection = $this->silent(fn () => $this->getCollection($collection));
        $attributes = $collection->getAttribute('attributes', []);
        $indexes = $collection->getAttribute('indexes', []);

        $attribute = null;

        foreach ($attributes as $key => $value) {
            if (isset($value['$id']) && $value['$id'] === $id) {
                $attribute = $value;
                unset($attributes[$key]);
                break;
            }
        }

        if (\is_null($attribute)) {
            throw new NotFoundException('Attribute not found');
        }

        if ($attribute['type'] === self::VAR_RELATIONSHIP) {
            throw new DatabaseException('Cannot delete relationship as an attribute');
        }

        if ($this->validate) {
            $validator = new IndexDependencyValidator(
                $collection->getAttribute('indexes', []),
                $this->adapter->getSupportForCastIndexArray(),
            );

            if (!$validator->isValid($attribute)) {
                throw new DependencyException($validator->getDescription());
            }
        }

        foreach ($indexes as $indexKey => $index) {
            $indexAttributes = $index->getAttribute('attributes', []);

            $indexAttributes = \array_filter($indexAttributes, fn ($attribute) => $attribute !== $id);

            if (empty($indexAttributes)) {
                unset($indexes[$indexKey]);
            } else {
                $index->setAttribute('attributes', \array_values($indexAttributes));
            }
        }

        try {
            if (!$this->adapter->deleteAttribute($collection->getId(), $id)) {
                throw new DatabaseException('Failed to delete attribute');
            }
        } catch (NotFoundException) {
            // Ignore
        }

        $collection->setAttribute('attributes', \array_values($attributes));
        $collection->setAttribute('indexes', \array_values($indexes));

        if ($collection->getId() !== self::METADATA) {
            $this->silent(fn () => $this->updateDocument(self::METADATA, $collection->getId(), $collection));
        }

        $this->purgeCachedCollection($collection->getId());
        $this->purgeCachedDocument(self::METADATA, $collection->getId());

        $this->trigger(self::EVENT_ATTRIBUTE_DELETE, $attribute);

        return true;
    }

    /**
     * Rename Attribute
     *
     * @param string $collection
     * @param string $old Current attribute ID
     * @param string $new
     * @return bool
     * @throws AuthorizationException
     * @throws ConflictException
     * @throws DatabaseException
     * @throws DuplicateException
     * @throws StructureException
     */
    public function renameAttribute(string $collection, string $old, string $new): bool
    {
        $collection = $this->silent(fn () => $this->getCollection($collection));

        /**
         * @var array<Document> $attributes
         */
        $attributes = $collection->getAttribute('attributes', []);

        /**
         * @var array<Document> $indexes
         */
        $indexes = $collection->getAttribute('indexes', []);

        $attribute = new Document();

        foreach ($attributes as $value) {
            if ($value->getId() === $old) {
                $attribute = $value;
            }

            if ($value->getId() === $new) {
                throw new DuplicateException('Attribute name already used');
            }
        }

        if ($attribute->isEmpty()) {
            throw new NotFoundException('Attribute not found');
        }

        if ($this->validate) {
            $validator = new IndexDependencyValidator(
                $collection->getAttribute('indexes', []),
                $this->adapter->getSupportForCastIndexArray(),
            );

            if (!$validator->isValid($attribute)) {
                throw new DependencyException($validator->getDescription());
            }
        }

        $attribute->setAttribute('$id', $new);
        $attribute->setAttribute('key', $new);

        foreach ($indexes as $index) {
            $indexAttributes = $index->getAttribute('attributes', []);

            $indexAttributes = \array_map(fn ($attr) => ($attr === $old) ? $new : $attr, $indexAttributes);

            $index->setAttribute('attributes', $indexAttributes);
        }

        $renamed = $this->adapter->renameAttribute($collection->getId(), $old, $new);

        $collection->setAttribute('attributes', $attributes);
        $collection->setAttribute('indexes', $indexes);

        if ($collection->getId() !== self::METADATA) {
            $this->silent(fn () => $this->updateDocument(self::METADATA, $collection->getId(), $collection));
        }

        $this->trigger(self::EVENT_ATTRIBUTE_UPDATE, $attribute);

        return $renamed;
    }

    /**
     * Create a relationship attribute
     *
     * @param string $collection
     * @param string $relatedCollection
     * @param string $type
     * @param bool $twoWay
     * @param string|null $id
     * @param string|null $twoWayKey
     * @param string $onDelete
     * @return bool
     * @throws AuthorizationException
     * @throws ConflictException
     * @throws DatabaseException
     * @throws DuplicateException
     * @throws LimitException
     * @throws StructureException
     */
    public function createRelationship(
        string $collection,
        string $relatedCollection,
        string $type,
        bool $twoWay = false,
        ?string $id = null,
        ?string $twoWayKey = null,
        string $onDelete = Database::RELATION_MUTATE_RESTRICT
    ): bool {
        $collection = $this->silent(fn () => $this->getCollection($collection));

        if ($collection->isEmpty()) {
            throw new NotFoundException('Collection not found');
        }

        $relatedCollection = $this->silent(fn () => $this->getCollection($relatedCollection));

        if ($relatedCollection->isEmpty()) {
            throw new NotFoundException('Related collection not found');
        }

        $id ??= $relatedCollection->getId();

        $twoWayKey ??= $collection->getId();

        $attributes = $collection->getAttribute('attributes', []);
        /** @var array<Document> $attributes */
        foreach ($attributes as $attribute) {
            if (\strtolower($attribute->getId()) === \strtolower($id)) {
                throw new DuplicateException('Attribute already exists');
            }

            if (
                $attribute->getAttribute('type') === self::VAR_RELATIONSHIP
                && \strtolower($attribute->getAttribute('options')['twoWayKey']) === \strtolower($twoWayKey)
                && $attribute->getAttribute('options')['relatedCollection'] === $relatedCollection->getId()
            ) {
                throw new DuplicateException('Related attribute already exists');
            }
        }

        $relationship = new Document([
            '$id' => ID::custom($id),
            'key' => $id,
            'type' => Database::VAR_RELATIONSHIP,
            'required' => false,
            'default' => null,
            'options' => [
                'relatedCollection' => $relatedCollection->getId(),
                'relationType' => $type,
                'twoWay' => $twoWay,
                'twoWayKey' => $twoWayKey,
                'onDelete' => $onDelete,
                'side' => Database::RELATION_SIDE_PARENT,
            ],
        ]);

        $twoWayRelationship = new Document([
            '$id' => ID::custom($twoWayKey),
            'key' => $twoWayKey,
            'type' => Database::VAR_RELATIONSHIP,
            'required' => false,
            'default' => null,
            'options' => [
                'relatedCollection' => $collection->getId(),
                'relationType' => $type,
                'twoWay' => $twoWay,
                'twoWayKey' => $id,
                'onDelete' => $onDelete,
                'side' => Database::RELATION_SIDE_CHILD,
            ],
        ]);

        $this->checkAttribute($collection, $relationship);
        $this->checkAttribute($relatedCollection, $twoWayRelationship);

        $collection->setAttribute('attributes', $relationship, Document::SET_TYPE_APPEND);
        $relatedCollection->setAttribute('attributes', $twoWayRelationship, Document::SET_TYPE_APPEND);

        if ($type === self::RELATION_MANY_TO_MANY) {
            $this->silent(fn () => $this->createCollection('_' . $collection->getSequence() . '_' . $relatedCollection->getSequence(), [
                new Document([
                    '$id' => $id,
                    'key' => $id,
                    'type' => self::VAR_STRING,
                    'size' => Database::LENGTH_KEY,
                    'required' => true,
                    'signed' => true,
                    'array' => false,
                    'filters' => [],
                ]),
                new Document([
                    '$id' => $twoWayKey,
                    'key' => $twoWayKey,
                    'type' => self::VAR_STRING,
                    'size' => Database::LENGTH_KEY,
                    'required' => true,
                    'signed' => true,
                    'array' => false,
                    'filters' => [],
                ]),
            ], [
                new Document([
                    '$id' => '_index_' . $id,
                    'key' => 'index_' . $id,
                    'type' => self::INDEX_KEY,
                    'attributes' => [$id],
                ]),
                new Document([
                    '$id' => '_index_' . $twoWayKey,
                    'key' => '_index_' . $twoWayKey,
                    'type' => self::INDEX_KEY,
                    'attributes' => [$twoWayKey],
                ]),
            ]));
        }

        $created = $this->adapter->createRelationship(
            $collection->getId(),
            $relatedCollection->getId(),
            $type,
            $twoWay,
            $id,
            $twoWayKey
        );

        if (!$created) {
            throw new DatabaseException('Failed to create relationship');
        }

        $this->silent(function () use ($collection, $relatedCollection, $type, $twoWay, $id, $twoWayKey) {
            try {
                $this->withTransaction(function () use ($collection, $relatedCollection) {
                    $this->updateDocument(self::METADATA, $collection->getId(), $collection);
                    $this->updateDocument(self::METADATA, $relatedCollection->getId(), $relatedCollection);
                });
            } catch (\Throwable $e) {
                $this->adapter->deleteRelationship(
                    $collection->getId(),
                    $relatedCollection->getId(),
                    $type,
                    $twoWay,
                    $id,
                    $twoWayKey,
                    Database::RELATION_SIDE_PARENT
                );

                throw new DatabaseException('Failed to create relationship: ' . $e->getMessage());
            }

            $indexKey = '_index_' . $id;
            $twoWayIndexKey = '_index_' . $twoWayKey;

            switch ($type) {
                case self::RELATION_ONE_TO_ONE:
                    $this->createIndex($collection->getId(), $indexKey, self::INDEX_UNIQUE, [$id]);
                    if ($twoWay) {
                        $this->createIndex($relatedCollection->getId(), $twoWayIndexKey, self::INDEX_UNIQUE, [$twoWayKey]);
                    }
                    break;
                case self::RELATION_ONE_TO_MANY:
                    $this->createIndex($relatedCollection->getId(), $twoWayIndexKey, self::INDEX_KEY, [$twoWayKey]);
                    break;
                case self::RELATION_MANY_TO_ONE:
                    $this->createIndex($collection->getId(), $indexKey, self::INDEX_KEY, [$id]);
                    break;
                case self::RELATION_MANY_TO_MANY:
                    // Indexes created on junction collection creation
                    break;
                default:
                    throw new RelationshipException('Invalid relationship type.');
            }
        });

        $this->trigger(self::EVENT_ATTRIBUTE_CREATE, $relationship);

        return true;
    }

    /**
     * Update a relationship attribute
     *
     * @param string $collection
     * @param string $id
     * @param string|null $newKey
     * @param string|null $newTwoWayKey
     * @param bool|null $twoWay
     * @param string|null $onDelete
     * @return bool
     * @throws ConflictException
     * @throws DatabaseException
     */
    public function updateRelationship(
        string $collection,
        string $id,
        ?string $newKey = null,
        ?string $newTwoWayKey = null,
        ?bool $twoWay = null,
        ?string $onDelete = null
    ): bool {
        if (
            \is_null($newKey)
            && \is_null($newTwoWayKey)
            && \is_null($twoWay)
            && \is_null($onDelete)
        ) {
            return true;
        }

        $collection = $this->getCollection($collection);
        $attributes = $collection->getAttribute('attributes', []);

        if (
            !\is_null($newKey)
            && \in_array($newKey, \array_map(fn ($attribute) => $attribute['key'], $attributes))
        ) {
            throw new DuplicateException('Relationship already exists');
        }

        $attributeIndex = array_search($id, array_map(fn ($attribute) => $attribute['$id'], $attributes));

        if ($attributeIndex === false) {
            throw new NotFoundException('Relationship not found');
        }

        $attribute = $attributes[$attributeIndex];
        $type = $attribute['options']['relationType'];
        $side = $attribute['options']['side'];

        $relatedCollectionId = $attribute['options']['relatedCollection'];
        $relatedCollection = $this->getCollection($relatedCollectionId);

        $this->updateAttributeMeta($collection->getId(), $id, function ($attribute) use ($collection, $id, $newKey, $newTwoWayKey, $twoWay, $onDelete, $type, $side) {
            $altering = (!\is_null($newKey) && $newKey !== $id)
                || (!\is_null($newTwoWayKey) && $newTwoWayKey !== $attribute['options']['twoWayKey']);

            $relatedCollectionId = $attribute['options']['relatedCollection'];
            $relatedCollection = $this->getCollection($relatedCollectionId);
            $relatedAttributes = $relatedCollection->getAttribute('attributes', []);

            if (
                !\is_null($newTwoWayKey)
                && \in_array($newTwoWayKey, \array_map(fn ($attribute) => $attribute['key'], $relatedAttributes))
            ) {
                throw new DuplicateException('Related attribute already exists');
            }

            $newKey ??= $attribute['key'];
            $twoWayKey = $attribute['options']['twoWayKey'];
            $newTwoWayKey ??= $attribute['options']['twoWayKey'];
            $twoWay ??= $attribute['options']['twoWay'];
            $onDelete ??= $attribute['options']['onDelete'];

            $attribute->setAttribute('$id', $newKey);
            $attribute->setAttribute('key', $newKey);
            $attribute->setAttribute('options', [
                'relatedCollection' => $relatedCollection->getId(),
                'relationType' => $type,
                'twoWay' => $twoWay,
                'twoWayKey' => $newTwoWayKey,
                'onDelete' => $onDelete,
                'side' => $side,
            ]);


            $this->updateAttributeMeta($relatedCollection->getId(), $twoWayKey, function ($twoWayAttribute) use ($newKey, $newTwoWayKey, $twoWay, $onDelete) {
                $options = $twoWayAttribute->getAttribute('options', []);
                $options['twoWayKey'] = $newKey;
                $options['twoWay'] = $twoWay;
                $options['onDelete'] = $onDelete;

                $twoWayAttribute->setAttribute('$id', $newTwoWayKey);
                $twoWayAttribute->setAttribute('key', $newTwoWayKey);
                $twoWayAttribute->setAttribute('options', $options);
            });

            if ($type === self::RELATION_MANY_TO_MANY) {
                $junction = $this->getJunctionCollection($collection, $relatedCollection, $side);

                $this->updateAttributeMeta($junction, $id, function ($junctionAttribute) use ($newKey) {
                    $junctionAttribute->setAttribute('$id', $newKey);
                    $junctionAttribute->setAttribute('key', $newKey);
                });
                $this->updateAttributeMeta($junction, $twoWayKey, function ($junctionAttribute) use ($newTwoWayKey) {
                    $junctionAttribute->setAttribute('$id', $newTwoWayKey);
                    $junctionAttribute->setAttribute('key', $newTwoWayKey);
                });

                $this->purgeCachedCollection($junction);
            }

            if ($altering) {
                $updated = $this->adapter->updateRelationship(
                    $collection->getId(),
                    $relatedCollection->getId(),
                    $type,
                    $twoWay,
                    $id,
                    $twoWayKey,
                    $side,
                    $newKey,
                    $newTwoWayKey
                );

                if (!$updated) {
                    throw new DatabaseException('Failed to update relationship');
                }
            }
        });

        // Update Indexes
        $renameIndex = function (string $collection, string $key, string $newKey) {
            $this->updateIndexMeta(
                $collection,
                '_index_' . $key,
                function ($index) use ($newKey) {
                    $index->setAttribute('attributes', [$newKey]);
                }
            );
            $this->silent(
                fn () => $this->renameIndex($collection, '_index_' . $key, '_index_' . $newKey)
            );
        };

        $newKey ??= $attribute['key'];
        $twoWayKey = $attribute['options']['twoWayKey'];
        $newTwoWayKey ??= $attribute['options']['twoWayKey'];
        $twoWay ??= $attribute['options']['twoWay'];
        $onDelete ??= $attribute['options']['onDelete'];

        switch ($type) {
            case self::RELATION_ONE_TO_ONE:
                if ($id !== $newKey) {
                    $renameIndex($collection->getId(), $id, $newKey);
                }
                if ($twoWay && $twoWayKey !== $newTwoWayKey) {
                    $renameIndex($relatedCollection->getId(), $twoWayKey, $newTwoWayKey);
                }
                break;
            case self::RELATION_ONE_TO_MANY:
                if ($side === Database::RELATION_SIDE_PARENT) {
                    if ($twoWayKey !== $newTwoWayKey) {
                        $renameIndex($relatedCollection->getId(), $twoWayKey, $newTwoWayKey);
                    }
                } else {
                    if ($id !== $newKey) {
                        $renameIndex($collection->getId(), $id, $newKey);
                    }
                }
                break;
            case self::RELATION_MANY_TO_ONE:
                if ($side === Database::RELATION_SIDE_PARENT) {
                    if ($id !== $newKey) {
                        $renameIndex($collection->getId(), $id, $newKey);
                    }
                } else {
                    if ($twoWayKey !== $newTwoWayKey) {
                        $renameIndex($relatedCollection->getId(), $twoWayKey, $newTwoWayKey);
                    }
                }
                break;
            case self::RELATION_MANY_TO_MANY:
                $junction = $this->getJunctionCollection($collection, $relatedCollection, $side);

                if ($id !== $newKey) {
                    $renameIndex($junction, $id, $newKey);
                }
                if ($twoWayKey !== $newTwoWayKey) {
                    $renameIndex($junction, $twoWayKey, $newTwoWayKey);
                }
                break;
            default:
                throw new RelationshipException('Invalid relationship type.');
        }

        $this->purgeCachedCollection($collection->getId());
        $this->purgeCachedCollection($relatedCollection->getId());

        return true;
    }

    /**
     * Delete a relationship attribute
     *
     * @param string $collection
     * @param string $id
     *
     * @return bool
     * @throws AuthorizationException
     * @throws ConflictException
     * @throws DatabaseException
     * @throws StructureException
     */
    public function deleteRelationship(string $collection, string $id): bool
    {
        $collection = $this->silent(fn () => $this->getCollection($collection));
        $attributes = $collection->getAttribute('attributes', []);
        $relationship = null;

        foreach ($attributes as $name => $attribute) {
            if ($attribute['$id'] === $id) {
                $relationship = $attribute;
                unset($attributes[$name]);
                break;
            }
        }

        if (\is_null($relationship)) {
            throw new NotFoundException('Relationship not found');
        }

        $collection->setAttribute('attributes', \array_values($attributes));

        $relatedCollection = $relationship['options']['relatedCollection'];
        $type = $relationship['options']['relationType'];
        $twoWay = $relationship['options']['twoWay'];
        $twoWayKey = $relationship['options']['twoWayKey'];
        $side = $relationship['options']['side'];

        $relatedCollection = $this->silent(fn () => $this->getCollection($relatedCollection));
        $relatedAttributes = $relatedCollection->getAttribute('attributes', []);

        foreach ($relatedAttributes as $name => $attribute) {
            if ($attribute['$id'] === $twoWayKey) {
                unset($relatedAttributes[$name]);
                break;
            }
        }

        $relatedCollection->setAttribute('attributes', \array_values($relatedAttributes));

        $this->silent(function () use ($collection, $relatedCollection, $type, $twoWay, $id, $twoWayKey, $side) {
            try {
                $this->withTransaction(function () use ($collection, $relatedCollection) {
                    $this->updateDocument(self::METADATA, $collection->getId(), $collection);
                    $this->updateDocument(self::METADATA, $relatedCollection->getId(), $relatedCollection);
                });
            } catch (\Throwable $e) {
                throw new DatabaseException('Failed to delete relationship: ' . $e->getMessage());
            }

            $indexKey = '_index_' . $id;
            $twoWayIndexKey = '_index_' . $twoWayKey;

            switch ($type) {
                case self::RELATION_ONE_TO_ONE:
                    if ($side === Database::RELATION_SIDE_PARENT) {
                        $this->deleteIndex($collection->getId(), $indexKey);
                        if ($twoWay) {
                            $this->deleteIndex($relatedCollection->getId(), $twoWayIndexKey);
                        }
                    }
                    if ($side === Database::RELATION_SIDE_CHILD) {
                        $this->deleteIndex($relatedCollection->getId(), $twoWayIndexKey);
                        if ($twoWay) {
                            $this->deleteIndex($collection->getId(), $indexKey);
                        }
                    }
                    break;
                case self::RELATION_ONE_TO_MANY:
                    if ($side === Database::RELATION_SIDE_PARENT) {
                        $this->deleteIndex($relatedCollection->getId(), $twoWayIndexKey);
                    } else {
                        $this->deleteIndex($collection->getId(), $indexKey);
                    }
                    break;
                case self::RELATION_MANY_TO_ONE:
                    if ($side === Database::RELATION_SIDE_PARENT) {
                        $this->deleteIndex($collection->getId(), $indexKey);
                    } else {
                        $this->deleteIndex($relatedCollection->getId(), $twoWayIndexKey);
                    }
                    break;
                case self::RELATION_MANY_TO_MANY:
                    $junction = $this->getJunctionCollection(
                        $collection,
                        $relatedCollection,
                        $side
                    );

                    $this->deleteDocument(self::METADATA, $junction);
                    break;
                default:
                    throw new RelationshipException('Invalid relationship type.');
            }
        });

        $deleted = $this->adapter->deleteRelationship(
            $collection->getId(),
            $relatedCollection->getId(),
            $type,
            $twoWay,
            $id,
            $twoWayKey,
            $side
        );

        if (!$deleted) {
            throw new DatabaseException('Failed to delete relationship');
        }

        $this->purgeCachedCollection($collection->getId());
        $this->purgeCachedCollection($relatedCollection->getId());

        $this->trigger(self::EVENT_ATTRIBUTE_DELETE, $relationship);

        return true;
    }

    /**
     * Rename Index
     *
     * @param string $collection
     * @param string $old
     * @param string $new
     *
     * @return bool
     * @throws AuthorizationException
     * @throws ConflictException
     * @throws DatabaseException
     * @throws DuplicateException
     * @throws StructureException
     */
    public function renameIndex(string $collection, string $old, string $new): bool
    {
        $collection = $this->silent(fn () => $this->getCollection($collection));

        $indexes = $collection->getAttribute('indexes', []);

        $index = \in_array($old, \array_map(fn ($index) => $index['$id'], $indexes));

        if ($index === false) {
            throw new NotFoundException('Index not found');
        }

        $indexNew = \in_array($new, \array_map(fn ($index) => $index['$id'], $indexes));

        if ($indexNew !== false) {
            throw new DuplicateException('Index name already used');
        }

        foreach ($indexes as $key => $value) {
            if (isset($value['$id']) && $value['$id'] === $old) {
                $indexes[$key]['key'] = $new;
                $indexes[$key]['$id'] = $new;
                $indexNew = $indexes[$key];
                break;
            }
        }

        $collection->setAttribute('indexes', $indexes);

        $this->adapter->renameIndex($collection->getId(), $old, $new);

        if ($collection->getId() !== self::METADATA) {
            $this->silent(fn () => $this->updateDocument(self::METADATA, $collection->getId(), $collection));
        }

        $this->trigger(self::EVENT_INDEX_RENAME, $indexNew);

        return true;
    }

    /**
     * Create Index
     *
     * @param string $collection
     * @param string $id
     * @param string $type
     * @param array<string> $attributes
     * @param array<int> $lengths
     * @param array<string> $orders
     *
     * @return bool
     * @throws AuthorizationException
     * @throws ConflictException
     * @throws DatabaseException
     * @throws DuplicateException
     * @throws LimitException
     * @throws StructureException
     * @throws Exception
     */
    public function createIndex(string $collection, string $id, string $type, array $attributes, array $lengths = [], array $orders = []): bool
    {
        if (empty($attributes)) {
            throw new DatabaseException('Missing attributes');
        }

        $collection = $this->silent(fn () => $this->getCollection($collection));

        // index IDs are case-insensitive
        $indexes = $collection->getAttribute('indexes', []);

        /** @var array<Document> $indexes */
        foreach ($indexes as $index) {
            if (\strtolower($index->getId()) === \strtolower($id)) {
                throw new DuplicateException('Index already exists');
            }
        }

        if ($this->adapter->getCountOfIndexes($collection) >= $this->adapter->getLimitForIndexes()) {
            throw new LimitException('Index limit reached. Cannot create new index.');
        }

        switch ($type) {
            case self::INDEX_KEY:
                if (!$this->adapter->getSupportForIndex()) {
                    throw new DatabaseException('Key index is not supported');
                }
                break;

            case self::INDEX_UNIQUE:
                if (!$this->adapter->getSupportForUniqueIndex()) {
                    throw new DatabaseException('Unique index is not supported');
                }
                break;

            case self::INDEX_FULLTEXT:
                if (!$this->adapter->getSupportForFulltextIndex()) {
                    throw new DatabaseException('Fulltext index is not supported');
                }
                break;

            case self::INDEX_SPATIAL:
                if (!$this->adapter->getSupportForSpatialAttributes()) {
                    throw new DatabaseException('Spatial indexes are not supported');
                }
                if (!empty($orders) && !$this->adapter->getSupportForSpatialIndexOrder()) {
                    throw new DatabaseException('Spatial indexes with explicit orders are not supported. Remove the orders to create this index.');
                }
                break;

            default:
                throw new DatabaseException('Unknown index type: ' . $type . '. Must be one of ' . Database::INDEX_KEY . ', ' . Database::INDEX_UNIQUE . ', ' . Database::INDEX_FULLTEXT . ', ' . Database::INDEX_SPATIAL);
        }

        /** @var array<Document> $collectionAttributes */
        $collectionAttributes = $collection->getAttribute('attributes', []);
        $indexAttributesWithTypes = [];
        $indexAttributesRequired = [];
        foreach ($attributes as $i => $attr) {
            foreach ($collectionAttributes as $collectionAttribute) {
                if ($collectionAttribute->getAttribute('key') === $attr) {
                    $indexAttributesWithTypes[$attr] = $collectionAttribute->getAttribute('type');
                    $indexAttributesRequired[$attr] = $collectionAttribute->getAttribute('required', false);

                    /**
                     * mysql does not save length in collection when length = attributes size
                     */
                    if ($collectionAttribute->getAttribute('type') === Database::VAR_STRING) {
                        if (!empty($lengths[$i]) && $lengths[$i] === $collectionAttribute->getAttribute('size') && $this->adapter->getMaxIndexLength() > 0) {
                            $lengths[$i] = null;
                        }
                    }

                    $isArray = $collectionAttribute->getAttribute('array', false);
                    if ($isArray) {
                        if ($this->adapter->getMaxIndexLength() > 0) {
                            $lengths[$i] = self::ARRAY_INDEX_LENGTH;
                        }
                        $orders[$i] = null;
                    }
                    break;
                }
            }
        }

        // Validate spatial index constraints
        if ($type === self::INDEX_SPATIAL) {
            foreach ($attributes as $attr) {
                if (!isset($indexAttributesWithTypes[$attr])) {
                    throw new IndexException('Attribute "' . $attr . '" not found in collection');
                }

                $attributeType = $indexAttributesWithTypes[$attr];
                if (!in_array($attributeType, [self::VAR_POINT, self::VAR_LINESTRING, self::VAR_POLYGON])) {
                    throw new IndexException('Spatial index can only be created on spatial attributes (point, linestring, polygon). Attribute "' . $attr . '" is of type "' . $attributeType . '"');
                }
            }

            // Check spatial index null constraints for adapters that don't support null values
            if (!$this->adapter->getSupportForSpatialIndexNull()) {
                foreach ($attributes as $attr) {
                    if (!$indexAttributesRequired[$attr]) {
                        throw new IndexException('Spatial indexes do not allow null values. Mark the attribute "' . $attr . '" as required or create the index on a column with no null values.');
                    }
                }
            }
        }

        $index = new Document([
            '$id' => ID::custom($id),
            'key' => $id,
            'type' => $type,
            'attributes' => $attributes,
            'lengths' => $lengths,
            'orders' => $orders,
        ]);

        if ($this->validate) {

            $validator = new IndexValidator(
                $collection->getAttribute('attributes', []),
                $collection->getAttribute('indexes', []),
                $this->adapter->getMaxIndexLength(),
                $this->adapter->getInternalIndexesKeys(),
                $this->adapter->getSupportForIndexArray(),
                $this->adapter->getSupportForSpatialAttributes(),
                $this->adapter->getSupportForSpatialIndexNull(),
                $this->adapter->getSupportForSpatialIndexOrder(),
<<<<<<< HEAD
                $this->adapter->getSupportForAttributes()
=======
                $this->adapter->getSupportForAttributes(),
                $this->adapter->getSupportForMultipleFulltextIndexes(),
                $this->adapter->getSupportForIdenticalIndexes(),
>>>>>>> 057dec44
            );
            if (!$validator->isValid($index)) {
                throw new IndexException($validator->getDescription());
            }
        }

        $collection->setAttribute('indexes', $index, Document::SET_TYPE_APPEND);

        try {
            $created = $this->adapter->createIndex($collection->getId(), $id, $type, $attributes, $lengths, $orders, $indexAttributesWithTypes);

            if (!$created) {
                throw new DatabaseException('Failed to create index');
            }
        } catch (DuplicateException $e) {
            // HACK: Metadata should still be updated, can be removed when null tenant collections are supported.

            if (!$this->adapter->getSharedTables() || !$this->isMigrating()) {
                throw $e;
            }
        }

        if ($collection->getId() !== self::METADATA) {
            $this->silent(fn () => $this->updateDocument(self::METADATA, $collection->getId(), $collection));
        }

        $this->trigger(self::EVENT_INDEX_CREATE, $index);

        return true;
    }

    /**
     * Delete Index
     *
     * @param string $collection
     * @param string $id
     *
     * @return bool
     * @throws AuthorizationException
     * @throws ConflictException
     * @throws DatabaseException
     * @throws StructureException
     */
    public function deleteIndex(string $collection, string $id): bool
    {
        $collection = $this->silent(fn () => $this->getCollection($collection));

        $indexes = $collection->getAttribute('indexes', []);

        $indexDeleted = null;
        foreach ($indexes as $key => $value) {
            if (isset($value['$id']) && $value['$id'] === $id) {
                $indexDeleted = $value;
                unset($indexes[$key]);
            }
        }

        $deleted = $this->adapter->deleteIndex($collection->getId(), $id);

        $collection->setAttribute('indexes', \array_values($indexes));

        if ($collection->getId() !== self::METADATA) {
            $this->silent(fn () => $this->updateDocument(self::METADATA, $collection->getId(), $collection));
        }

        $this->trigger(self::EVENT_INDEX_DELETE, $indexDeleted);

        return $deleted;
    }

    /**
     * Get Document
     *
     * @param string $collection
     * @param string $id
     * @param Query[] $queries
     *
     * @return Document
     * @throws DatabaseException
     * @throws Exception
     */
    public function getDocument(string $collection, string $id, array $queries = [], bool $forUpdate = false): Document
    {
        if ($collection === self::METADATA && $id === self::METADATA) {
            return new Document(self::COLLECTION);
        }

        if (empty($collection)) {
            throw new NotFoundException('Collection not found');
        }

        if (empty($id)) {
            return new Document();
        }

        $collection = $this->silent(fn () => $this->getCollection($collection));

        if ($collection->isEmpty()) {
            throw new NotFoundException('Collection not found');
        }

        $attributes = $collection->getAttribute('attributes', []);

        $this->checkQueriesType($queries);

        if ($this->validate) {
            $validator = new DocumentValidator($attributes, $this->adapter->getSupportForAttributes());
            if (!$validator->isValid($queries)) {
                throw new QueryException($validator->getDescription());
            }
        }

        $relationships = \array_filter(
            $collection->getAttribute('attributes', []),
            fn (Document $attribute) => $attribute->getAttribute('type') === self::VAR_RELATIONSHIP
        );

        $selects = Query::groupByType($queries)['selections'];
        $selections = $this->validateSelections($collection, $selects);
        $nestedSelections = $this->processRelationshipQueries($relationships, $queries);

        $validator = new Authorization(self::PERMISSION_READ);
        $documentSecurity = $collection->getAttribute('documentSecurity', false);

        [$collectionKey, $documentKey, $hashKey] = $this->getCacheKeys(
            $collection->getId(),
            $id,
            $selections
        );

        try {
            $cached = $this->cache->load($documentKey, self::TTL, $hashKey);
        } catch (Exception $e) {
            Console::warning('Warning: Failed to get document from cache: ' . $e->getMessage());
            $cached = null;
        }

        if ($cached) {
            $document = new Document($cached);

            if ($collection->getId() !== self::METADATA) {
                if (!$validator->isValid([
                    ...$collection->getRead(),
                    ...($documentSecurity ? $document->getRead() : [])
                ])) {
                    return new Document();
                }
            }

            $this->trigger(self::EVENT_DOCUMENT_READ, $document);

            return $document;
        }

        $document = $this->adapter->getDocument(
            $collection,
            $id,
            $queries,
            $forUpdate
        );

        if ($document->isEmpty()) {
            return $document;
        }

        $document = $this->adapter->castingAfter($collection, $document);

        $document->setAttribute('$collection', $collection->getId());

        if ($collection->getId() !== self::METADATA) {
            if (!$validator->isValid([
                ...$collection->getRead(),
                ...($documentSecurity ? $document->getRead() : [])
            ])) {
                return new Document();
            }
        }

        $document = $this->casting($collection, $document);
        $document = $this->decode($collection, $document, $selections);
        $this->map = [];

        if ($this->resolveRelationships && !empty($relationships) && (empty($selects) || !empty($nestedSelections))) {
            $document = $this->silent(fn () => $this->populateDocumentRelationships($collection, $document, $nestedSelections));
        }

        $relationships = \array_filter(
            $collection->getAttribute('attributes', []),
            fn ($attribute) => $attribute['type'] === Database::VAR_RELATIONSHIP
        );

        // Don't save to cache if it's part of a relationship
        if (empty($relationships)) {
            try {
                $this->cache->save($documentKey, $document->getArrayCopy(), $hashKey);
                $this->cache->save($collectionKey, 'empty', $documentKey);
            } catch (Exception $e) {
                Console::warning('Failed to save document to cache: ' . $e->getMessage());
            }
        }

        $this->trigger(self::EVENT_DOCUMENT_READ, $document);

        return $document;
    }

    /**
     * @param Document $collection
     * @param Document $document
     * @param array<string, array<Query>> $selects
     * @return Document
     * @throws DatabaseException
     */
    private function populateDocumentRelationships(Document $collection, Document $document, array $selects = []): Document
    {
        $attributes = $collection->getAttribute('attributes', []);

        $relationships = [];

        foreach ($attributes as $attribute) {
            if ($attribute['type'] === Database::VAR_RELATIONSHIP) {
                if (empty($selects) || array_key_exists($attribute['key'], $selects)) {
                    $relationships[] = $attribute;
                }
            }
        }

        foreach ($relationships as $relationship) {
            $key = $relationship['key'];
            $value = $document->getAttribute($key);
            $relatedCollection = $this->getCollection($relationship['options']['relatedCollection']);
            $relationType = $relationship['options']['relationType'];
            $twoWay = $relationship['options']['twoWay'];
            $twoWayKey = $relationship['options']['twoWayKey'];
            $side = $relationship['options']['side'];

            $queries = $selects[$key] ?? [];

            if (!empty($value)) {
                $k = $relatedCollection->getId() . ':' . $value . '=>' . $collection->getId() . ':' . $document->getId();
                if ($relationType === Database::RELATION_ONE_TO_MANY) {
                    $k = $collection->getId() . ':' . $document->getId() . '=>' . $relatedCollection->getId() . ':' . $value;
                }
                $this->map[$k] = true;
            }

            $relationship->setAttribute('collection', $collection->getId());
            $relationship->setAttribute('document', $document->getId());

            $skipFetch = false;
            foreach ($this->relationshipFetchStack as $fetchedRelationship) {
                $existingKey = $fetchedRelationship['key'];
                $existingCollection = $fetchedRelationship['collection'];
                $existingRelatedCollection = $fetchedRelationship['options']['relatedCollection'];
                $existingTwoWayKey = $fetchedRelationship['options']['twoWayKey'];
                $existingSide = $fetchedRelationship['options']['side'];

                // If this relationship has already been fetched for this document, skip it
                $reflexive = $fetchedRelationship == $relationship;

                // If this relationship is the same as a previously fetched relationship, but on the other side, skip it
                $symmetric = $existingKey === $twoWayKey
                    && $existingTwoWayKey === $key
                    && $existingRelatedCollection === $collection->getId()
                    && $existingCollection === $relatedCollection->getId()
                    && $existingSide !== $side;

                // If this relationship is not directly related but relates across multiple collections, skip it.
                //
                // These conditions ensure that a relationship is considered transitive if it has the same
                // two-way key and related collection, but is on the opposite side of the relationship (the first and second conditions).
                //
                // They also ensure that a relationship is considered transitive if it has the same key and related
                // collection as an existing relationship, but a different two-way key (the third condition),
                // or the same two-way key as an existing relationship, but a different key (the fourth condition).
                $transitive = (($existingKey === $twoWayKey
                        && $existingCollection === $relatedCollection->getId()
                        && $existingSide !== $side)
                    || ($existingTwoWayKey === $key
                        && $existingRelatedCollection === $collection->getId()
                        && $existingSide !== $side)
                    || ($existingKey === $key
                        && $existingTwoWayKey !== $twoWayKey
                        && $existingRelatedCollection === $relatedCollection->getId()
                        && $existingSide !== $side)
                    || ($existingKey !== $key
                        && $existingTwoWayKey === $twoWayKey
                        && $existingRelatedCollection === $relatedCollection->getId()
                        && $existingSide !== $side));

                if ($reflexive || $symmetric || $transitive) {
                    $skipFetch = true;
                }
            }

            switch ($relationType) {
                case Database::RELATION_ONE_TO_ONE:
                    if ($skipFetch || $twoWay && ($this->relationshipFetchDepth === Database::RELATION_MAX_DEPTH)) {
                        $document->removeAttribute($key);
                        break;
                    }

                    if (\is_null($value)) {
                        break;
                    }

                    $this->relationshipFetchDepth++;
                    $this->relationshipFetchStack[] = $relationship;

                    $related = $this->getDocument($relatedCollection->getId(), $value, $queries);

                    $this->relationshipFetchDepth--;
                    \array_pop($this->relationshipFetchStack);

                    $document->setAttribute($key, $related);
                    break;
                case Database::RELATION_ONE_TO_MANY:
                    if ($side === Database::RELATION_SIDE_CHILD) {
                        if (!$twoWay || $this->relationshipFetchDepth === Database::RELATION_MAX_DEPTH || $skipFetch) {
                            $document->removeAttribute($key);
                            break;
                        }
                        if (!\is_null($value)) {
                            $this->relationshipFetchDepth++;
                            $this->relationshipFetchStack[] = $relationship;

                            $related = $this->getDocument($relatedCollection->getId(), $value, $queries);

                            $this->relationshipFetchDepth--;
                            \array_pop($this->relationshipFetchStack);

                            $document->setAttribute($key, $related);
                        }
                        break;
                    }

                    if ($this->relationshipFetchDepth === Database::RELATION_MAX_DEPTH || $skipFetch) {
                        break;
                    }

                    $this->relationshipFetchDepth++;
                    $this->relationshipFetchStack[] = $relationship;

                    $relatedDocuments = $this->find($relatedCollection->getId(), [
                        Query::equal($twoWayKey, [$document->getId()]),
                        Query::limit(PHP_INT_MAX),
                        ...$queries
                    ]);

                    $this->relationshipFetchDepth--;
                    \array_pop($this->relationshipFetchStack);

                    foreach ($relatedDocuments as $related) {
                        $related->removeAttribute($twoWayKey);
                    }

                    $document->setAttribute($key, $relatedDocuments);
                    break;
                case Database::RELATION_MANY_TO_ONE:
                    if ($side === Database::RELATION_SIDE_PARENT) {
                        if ($skipFetch || $this->relationshipFetchDepth === Database::RELATION_MAX_DEPTH) {
                            $document->removeAttribute($key);
                            break;
                        }

                        if (\is_null($value)) {
                            break;
                        }
                        $this->relationshipFetchDepth++;
                        $this->relationshipFetchStack[] = $relationship;

                        $related = $this->getDocument($relatedCollection->getId(), $value, $queries);

                        $this->relationshipFetchDepth--;
                        \array_pop($this->relationshipFetchStack);

                        $document->setAttribute($key, $related);
                        break;
                    }

                    if (!$twoWay) {
                        $document->removeAttribute($key);
                        break;
                    }

                    if ($this->relationshipFetchDepth === Database::RELATION_MAX_DEPTH || $skipFetch) {
                        break;
                    }

                    $this->relationshipFetchDepth++;
                    $this->relationshipFetchStack[] = $relationship;

                    $relatedDocuments = $this->find($relatedCollection->getId(), [
                        Query::equal($twoWayKey, [$document->getId()]),
                        Query::limit(PHP_INT_MAX),
                        ...$queries
                    ]);

                    $this->relationshipFetchDepth--;
                    \array_pop($this->relationshipFetchStack);


                    foreach ($relatedDocuments as $related) {
                        $related->removeAttribute($twoWayKey);
                    }

                    $document->setAttribute($key, $relatedDocuments);
                    break;
                case Database::RELATION_MANY_TO_MANY:
                    if (!$twoWay && $side === Database::RELATION_SIDE_CHILD) {
                        break;
                    }

                    if ($twoWay && ($this->relationshipFetchDepth === Database::RELATION_MAX_DEPTH || $skipFetch)) {
                        break;
                    }

                    $this->relationshipFetchDepth++;
                    $this->relationshipFetchStack[] = $relationship;

                    $junction = $this->getJunctionCollection($collection, $relatedCollection, $side);

                    $junctions = $this->skipRelationships(fn () => $this->find($junction, [
                        Query::equal($twoWayKey, [$document->getId()]),
                        Query::limit(PHP_INT_MAX)
                    ]));

                    $relatedIds = [];
                    foreach ($junctions as $junction) {
                        $relatedIds[] = $junction->getAttribute($key);
                    }

                    $related = [];
                    if (!empty($relatedIds)) {
                        $foundRelated = $this->find($relatedCollection->getId(), [
                            Query::equal('$id', $relatedIds),
                            Query::limit(PHP_INT_MAX),
                            ...$queries
                        ]);

                        // Preserve the order of related documents to match the junction order
                        $relatedById = [];
                        foreach ($foundRelated as $doc) {
                            $relatedById[$doc->getId()] = $doc;
                        }

                        foreach ($relatedIds as $relatedId) {
                            if (isset($relatedById[$relatedId])) {
                                $related[] = $relatedById[$relatedId];
                            }
                        }
                    }

                    $this->relationshipFetchDepth--;
                    \array_pop($this->relationshipFetchStack);

                    $document->setAttribute($key, $related);
                    break;
            }
        }

        return $document;
    }

    /**
     * Create Document
     *
     * @param string $collection
     * @param Document $document
     *
     * @return Document
     *
     * @throws AuthorizationException
     * @throws DatabaseException
     * @throws StructureException
     */
    public function createDocument(string $collection, Document $document): Document
    {
        if (
            $collection !== self::METADATA
            && $this->adapter->getSharedTables()
            && !$this->adapter->getTenantPerDocument()
            && empty($this->adapter->getTenant())
        ) {
            throw new DatabaseException('Missing tenant. Tenant must be set when table sharing is enabled.');
        }

        if (
            !$this->adapter->getSharedTables()
            && $this->adapter->getTenantPerDocument()
        ) {
            throw new DatabaseException('Shared tables must be enabled if tenant per document is enabled.');
        }

        $collection = $this->silent(fn () => $this->getCollection($collection));

        if ($collection->getId() !== self::METADATA) {
            $authorization = new Authorization(self::PERMISSION_CREATE);
            if (!$authorization->isValid($collection->getCreate())) {
                throw new AuthorizationException($authorization->getDescription());
            }
        }

        $time = DateTime::now();

        $createdAt = $document->getCreatedAt();
        $updatedAt = $document->getUpdatedAt();

        $document
            ->setAttribute('$id', empty($document->getId()) ? ID::unique() : $document->getId())
            ->setAttribute('$collection', $collection->getId())
            ->setAttribute('$createdAt', ($createdAt === null || !$this->preserveDates) ? $time : $createdAt)
            ->setAttribute('$updatedAt', ($updatedAt === null || !$this->preserveDates) ? $time : $updatedAt);

        if (empty($document->getPermissions())) {
            $document->setAttribute('$permissions', []);
        }

        if ($this->adapter->getSharedTables()) {
            if ($this->adapter->getTenantPerDocument()) {
                if (
                    $collection->getId() !== static::METADATA
                    && $document->getTenant() === null
                ) {
                    throw new DatabaseException('Missing tenant. Tenant must be set when tenant per document is enabled.');
                }
            } else {
                $document->setAttribute('$tenant', $this->adapter->getTenant());
            }
        }

        $document = $this->encode($collection, $document);

        if ($this->validate) {
            $validator = new Permissions();
            if (!$validator->isValid($document->getPermissions())) {
                throw new DatabaseException($validator->getDescription());
            }
        }

        $structure = new Structure(
            $collection,
            $this->adapter->getIdAttributeType(),
            $this->adapter->getMinDateTime(),
            $this->adapter->getMaxDateTime(),
            $this->adapter->getSupportForAttributes()
        );
        if (!$structure->isValid($document)) {
            throw new StructureException($structure->getDescription());
        }

        $document = $this->adapter->castingBefore($collection, $document);

        $document = $this->withTransaction(function () use ($collection, $document) {
            if ($this->resolveRelationships) {
                $document = $this->silent(fn () => $this->createDocumentRelationships($collection, $document));
            }
            return $this->adapter->createDocument($collection, $document);
        });

        $document = $this->adapter->castingAfter($collection, $document);

        if ($this->resolveRelationships) {
            $document = $this->silent(fn () => $this->populateDocumentRelationships($collection, $document));
        }

        $document = $this->casting($collection, $document);
        $document = $this->decode($collection, $document);

        $this->trigger(self::EVENT_DOCUMENT_CREATE, $document);

        return $document;
    }

    /**
     * Create Documents in a batch
     *
     * @param string $collection
     * @param array<Document> $documents
     * @param int $batchSize
     * @param (callable(Document): void)|null $onNext
     * @param (callable(Throwable): void)|null $onError
     * @return int
     * @throws AuthorizationException
     * @throws StructureException
     * @throws \Throwable
     * @throws Exception
     */
    public function createDocuments(
        string $collection,
        array $documents,
        int $batchSize = self::INSERT_BATCH_SIZE,
        ?callable $onNext = null,
        ?callable $onError = null,
    ): int {
        if (!$this->adapter->getSharedTables() && $this->adapter->getTenantPerDocument()) {
            throw new DatabaseException('Shared tables must be enabled if tenant per document is enabled.');
        }

        if (empty($documents)) {
            return 0;
        }

        $batchSize = \min(Database::INSERT_BATCH_SIZE, \max(1, $batchSize));
        $collection = $this->silent(fn () => $this->getCollection($collection));
        if ($collection->getId() !== self::METADATA) {
            $authorization = new Authorization(self::PERMISSION_CREATE);
            if (!$authorization->isValid($collection->getCreate())) {
                throw new AuthorizationException($authorization->getDescription());
            }
        }

        $time = DateTime::now();
        $modified = 0;

        foreach ($documents as $document) {
            $createdAt = $document->getCreatedAt();
            $updatedAt = $document->getUpdatedAt();

            $document
                ->setAttribute('$id', empty($document->getId()) ? ID::unique() : $document->getId())
                ->setAttribute('$collection', $collection->getId())
                ->setAttribute('$createdAt', ($createdAt === null || !$this->preserveDates) ? $time : $createdAt)
                ->setAttribute('$updatedAt', ($updatedAt === null || !$this->preserveDates) ? $time : $updatedAt);

            if (empty($document->getPermissions())) {
                $document->setAttribute('$permissions', []);
            }

            if ($this->adapter->getSharedTables()) {
                if ($this->adapter->getTenantPerDocument()) {
                    if ($document->getTenant() === null) {
                        throw new DatabaseException('Missing tenant. Tenant must be set when tenant per document is enabled.');
                    }
                } else {
                    $document->setAttribute('$tenant', $this->adapter->getTenant());
                }
            }

            $document = $this->encode($collection, $document);

            $validator = new Structure(
                $collection,
                $this->adapter->getIdAttributeType(),
                $this->adapter->getMinDateTime(),
                $this->adapter->getMaxDateTime(),
                $this->adapter->getSupportForAttributes()
            );
            if (!$validator->isValid($document)) {
                throw new StructureException($validator->getDescription());
            }

            if ($this->resolveRelationships) {
                $document = $this->silent(fn () => $this->createDocumentRelationships($collection, $document));
            }

            $document = $this->adapter->castingBefore($collection, $document);
        }

        foreach (\array_chunk($documents, $batchSize) as $chunk) {
            $batch = $this->withTransaction(function () use ($collection, $chunk) {
                return $this->adapter->createDocuments($collection, $chunk);
            });

            $batch = $this->adapter->getSequences($collection->getId(), $batch);

            foreach ($batch as $document) {
                $document = $this->adapter->castingAfter($collection, $document);
                if ($this->resolveRelationships) {
                    $document = $this->silent(fn () => $this->populateDocumentRelationships($collection, $document));
                }

                $document = $this->casting($collection, $document);
                $document = $this->decode($collection, $document);

                try {
                    $onNext && $onNext($document);
                } catch (\Throwable $e) {
                    $onError ? $onError($e) : throw $e;
                }

                $modified++;
            }
        }

        $this->trigger(self::EVENT_DOCUMENTS_CREATE, new Document([
            '$collection' => $collection->getId(),
            'modified' => $modified
        ]));

        return $modified;
    }

    /**
     * @param Document $collection
     * @param Document $document
     * @return Document
     * @throws DatabaseException
     */
    private function createDocumentRelationships(Document $collection, Document $document): Document
    {
        $attributes = $collection->getAttribute('attributes', []);

        $relationships = \array_filter(
            $attributes,
            fn ($attribute) => $attribute['type'] === Database::VAR_RELATIONSHIP
        );

        $stackCount = count($this->relationshipWriteStack);

        foreach ($relationships as $relationship) {
            $key = $relationship['key'];
            $value = $document->getAttribute($key);
            $relatedCollection = $this->getCollection($relationship['options']['relatedCollection']);
            $relationType = $relationship['options']['relationType'];
            $twoWay = $relationship['options']['twoWay'];
            $twoWayKey = $relationship['options']['twoWayKey'];
            $side = $relationship['options']['side'];

            if ($stackCount >= Database::RELATION_MAX_DEPTH - 1 && $this->relationshipWriteStack[$stackCount - 1] !== $relatedCollection->getId()) {
                $document->removeAttribute($key);

                continue;
            }

            $this->relationshipWriteStack[] = $collection->getId();

            try {
                switch (\gettype($value)) {
                    case 'array':
                        if (
                            ($relationType === Database::RELATION_MANY_TO_ONE && $side === Database::RELATION_SIDE_PARENT) ||
                            ($relationType === Database::RELATION_ONE_TO_MANY && $side === Database::RELATION_SIDE_CHILD) ||
                            ($relationType === Database::RELATION_ONE_TO_ONE)
                        ) {
                            throw new RelationshipException('Invalid relationship value. Must be either a document ID or a document, array given.');
                        }

                        // List of documents or IDs
                        foreach ($value as $related) {
                            switch (\gettype($related)) {
                                case 'object':
                                    if (!$related instanceof Document) {
                                        throw new RelationshipException('Invalid relationship value. Must be either a document, document ID, or an array of documents or document IDs.');
                                    }
                                    $this->relateDocuments(
                                        $collection,
                                        $relatedCollection,
                                        $key,
                                        $document,
                                        $related,
                                        $relationType,
                                        $twoWay,
                                        $twoWayKey,
                                        $side,
                                    );
                                    break;
                                case 'string':
                                    $this->relateDocumentsById(
                                        $collection,
                                        $relatedCollection,
                                        $key,
                                        $document->getId(),
                                        $related,
                                        $relationType,
                                        $twoWay,
                                        $twoWayKey,
                                        $side,
                                    );
                                    break;
                                default:
                                    throw new RelationshipException('Invalid relationship value. Must be either a document, document ID, or an array of documents or document IDs.');
                            }
                        }
                        $document->removeAttribute($key);
                        break;

                    case 'object':
                        if (!$value instanceof Document) {
                            throw new RelationshipException('Invalid relationship value. Must be either a document, document ID, or an array of documents or document IDs.');
                        }

                        if ($relationType === Database::RELATION_ONE_TO_ONE && !$twoWay && $side === Database::RELATION_SIDE_CHILD) {
                            throw new RelationshipException('Invalid relationship value. Cannot set a value from the child side of a oneToOne relationship when twoWay is false.');
                        }

                        if (
                            ($relationType === Database::RELATION_ONE_TO_MANY && $side === Database::RELATION_SIDE_PARENT) ||
                            ($relationType === Database::RELATION_MANY_TO_ONE && $side === Database::RELATION_SIDE_CHILD) ||
                            ($relationType === Database::RELATION_MANY_TO_MANY)
                        ) {
                            throw new RelationshipException('Invalid relationship value. Must be either an array of documents or document IDs, document given.');
                        }

                        $relatedId = $this->relateDocuments(
                            $collection,
                            $relatedCollection,
                            $key,
                            $document,
                            $value,
                            $relationType,
                            $twoWay,
                            $twoWayKey,
                            $side,
                        );
                        $document->setAttribute($key, $relatedId);
                        break;

                    case 'string':
                        if ($relationType === Database::RELATION_ONE_TO_ONE && $twoWay === false && $side === Database::RELATION_SIDE_CHILD) {
                            throw new RelationshipException('Invalid relationship value. Cannot set a value from the child side of a oneToOne relationship when twoWay is false.');
                        }

                        if (
                            ($relationType === Database::RELATION_ONE_TO_MANY && $side === Database::RELATION_SIDE_PARENT) ||
                            ($relationType === Database::RELATION_MANY_TO_ONE && $side === Database::RELATION_SIDE_CHILD) ||
                            ($relationType === Database::RELATION_MANY_TO_MANY)
                        ) {
                            throw new RelationshipException('Invalid relationship value. Must be either an array of documents or document IDs, document ID given.');
                        }

                        // Single document ID
                        $this->relateDocumentsById(
                            $collection,
                            $relatedCollection,
                            $key,
                            $document->getId(),
                            $value,
                            $relationType,
                            $twoWay,
                            $twoWayKey,
                            $side,
                        );
                        break;

                    case 'NULL':
                        // TODO: This might need to depend on the relation type, to be either set to null or removed?

                        if (
                            ($relationType === Database::RELATION_ONE_TO_MANY && $side === Database::RELATION_SIDE_CHILD) ||
                            ($relationType === Database::RELATION_MANY_TO_ONE && $side === Database::RELATION_SIDE_PARENT) ||
                            ($relationType === Database::RELATION_ONE_TO_ONE && $side === Database::RELATION_SIDE_PARENT) ||
                            ($relationType === Database::RELATION_ONE_TO_ONE && $side === Database::RELATION_SIDE_CHILD && $twoWay === true)
                        ) {
                            break;
                        }

                        $document->removeAttribute($key);
                        // No related document
                        break;

                    default:
                        throw new RelationshipException('Invalid relationship value. Must be either a document, document ID, or an array of documents or document IDs.');
                }
            } finally {
                \array_pop($this->relationshipWriteStack);
            }
        }

        return $document;
    }

    /**
     * @param Document $collection
     * @param Document $relatedCollection
     * @param string $key
     * @param Document $document
     * @param Document $relation
     * @param string $relationType
     * @param bool $twoWay
     * @param string $twoWayKey
     * @param string $side
     * @return string related document ID
     *
     * @throws AuthorizationException
     * @throws ConflictException
     * @throws StructureException
     * @throws Exception
     */
    private function relateDocuments(
        Document $collection,
        Document $relatedCollection,
        string $key,
        Document $document,
        Document $relation,
        string $relationType,
        bool $twoWay,
        string $twoWayKey,
        string $side,
    ): string {
        switch ($relationType) {
            case Database::RELATION_ONE_TO_ONE:
                if ($twoWay) {
                    $relation->setAttribute($twoWayKey, $document->getId());
                }
                break;
            case Database::RELATION_ONE_TO_MANY:
                if ($side === Database::RELATION_SIDE_PARENT) {
                    $relation->setAttribute($twoWayKey, $document->getId());
                }
                break;
            case Database::RELATION_MANY_TO_ONE:
                if ($side === Database::RELATION_SIDE_CHILD) {
                    $relation->setAttribute($twoWayKey, $document->getId());
                }
                break;
        }

        // Try to get the related document
        $related = $this->getDocument($relatedCollection->getId(), $relation->getId());

        if ($related->isEmpty()) {
            // If the related document doesn't exist, create it, inheriting permissions if none are set
            if (!isset($relation['$permissions'])) {
                $relation->setAttribute('$permissions', $document->getPermissions());
            }

            $related = $this->createDocument($relatedCollection->getId(), $relation);
        } elseif ($related->getAttributes() != $relation->getAttributes()) {
            // If the related document exists and the data is not the same, update it
            foreach ($relation->getAttributes() as $attribute => $value) {
                $related->setAttribute($attribute, $value);
            }

            $related = $this->updateDocument($relatedCollection->getId(), $related->getId(), $related);
        }

        if ($relationType === Database::RELATION_MANY_TO_MANY) {
            $junction = $this->getJunctionCollection($collection, $relatedCollection, $side);

            $this->createDocument($junction, new Document([
                $key => $related->getId(),
                $twoWayKey => $document->getId(),
                '$permissions' => [
                    Permission::read(Role::any()),
                    Permission::update(Role::any()),
                    Permission::delete(Role::any()),
                ]
            ]));
        }

        return $related->getId();
    }

    /**
     * @param Document $collection
     * @param Document $relatedCollection
     * @param string $key
     * @param string $documentId
     * @param string $relationId
     * @param string $relationType
     * @param bool $twoWay
     * @param string $twoWayKey
     * @param string $side
     * @return void
     * @throws AuthorizationException
     * @throws ConflictException
     * @throws StructureException
     * @throws Exception
     */
    private function relateDocumentsById(
        Document $collection,
        Document $relatedCollection,
        string $key,
        string $documentId,
        string $relationId,
        string $relationType,
        bool $twoWay,
        string $twoWayKey,
        string $side,
    ): void {
        // Get the related document, will be empty on permissions failure
        $related = $this->skipRelationships(fn () => $this->getDocument($relatedCollection->getId(), $relationId));

        if ($related->isEmpty() && $this->checkRelationshipsExist) {
            return;
        }

        switch ($relationType) {
            case Database::RELATION_ONE_TO_ONE:
                if ($twoWay) {
                    $related->setAttribute($twoWayKey, $documentId);
                    $this->skipRelationships(fn () => $this->updateDocument($relatedCollection->getId(), $relationId, $related));
                }
                break;
            case Database::RELATION_ONE_TO_MANY:
                if ($side === Database::RELATION_SIDE_PARENT) {
                    $related->setAttribute($twoWayKey, $documentId);
                    $this->skipRelationships(fn () => $this->updateDocument($relatedCollection->getId(), $relationId, $related));
                }
                break;
            case Database::RELATION_MANY_TO_ONE:
                if ($side === Database::RELATION_SIDE_CHILD) {
                    $related->setAttribute($twoWayKey, $documentId);
                    $this->skipRelationships(fn () => $this->updateDocument($relatedCollection->getId(), $relationId, $related));
                }
                break;
            case Database::RELATION_MANY_TO_MANY:
                $this->purgeCachedDocument($relatedCollection->getId(), $relationId);

                $junction = $this->getJunctionCollection($collection, $relatedCollection, $side);

                $this->skipRelationships(fn () => $this->createDocument($junction, new Document([
                    $key => $relationId,
                    $twoWayKey => $documentId,
                    '$permissions' => [
                        Permission::read(Role::any()),
                        Permission::update(Role::any()),
                        Permission::delete(Role::any()),
                    ]
                ])));
                break;
        }
    }

    /**
     * Update Document
     *
     * @param string $collection
     * @param string $id
     * @param Document $document
     * @return Document
     *
     * @throws AuthorizationException
     * @throws ConflictException
     * @throws DatabaseException
     * @throws StructureException
     */
    public function updateDocument(string $collection, string $id, Document $document): Document
    {
        if (!$id) {
            throw new DatabaseException('Must define $id attribute');
        }

        $collection = $this->silent(fn () => $this->getCollection($collection));
        $newUpdatedAt = $document->getUpdatedAt();
        $document = $this->withTransaction(function () use ($collection, $id, $document, $newUpdatedAt) {
            $time = DateTime::now();
            $old = Authorization::skip(fn () => $this->silent(
                fn () => $this->getDocument($collection->getId(), $id, forUpdate: true)
            ));
            if ($old->isEmpty()) {
                return new Document();
            }

            $skipPermissionsUpdate = true;

            if ($document->offsetExists('$permissions')) {
                $originalPermissions = $old->getPermissions();
                $currentPermissions = $document->getPermissions();

                sort($originalPermissions);
                sort($currentPermissions);

                $skipPermissionsUpdate = ($originalPermissions === $currentPermissions);
            }
            $createdAt = $document->getCreatedAt();

            $document = \array_merge($old->getArrayCopy(), $document->getArrayCopy());
            $document['$collection'] = $old->getAttribute('$collection');   // Make sure user doesn't switch collection ID
            $document['$createdAt'] = ($createdAt === null || !$this->preserveDates) ? $old->getCreatedAt() : $createdAt;

            if ($this->adapter->getSharedTables()) {
                $document['$tenant'] = $old->getTenant();                   // Make sure user doesn't switch tenant
            }
            $document = new Document($document);

            $relationships = \array_filter($collection->getAttribute('attributes', []), function ($attribute) {
                return $attribute['type'] === Database::VAR_RELATIONSHIP;
            });

            $updateValidator = new Authorization(self::PERMISSION_UPDATE);
            $readValidator = new Authorization(self::PERMISSION_READ);
            $shouldUpdate = false;

            if ($collection->getId() !== self::METADATA) {
                $documentSecurity = $collection->getAttribute('documentSecurity', false);

                foreach ($relationships as $relationship) {
                    $relationships[$relationship->getAttribute('key')] = $relationship;
                }

                // Compare if the document has any changes
                foreach ($document as $key => $value) {
                    // Skip the nested documents as they will be checked later in recursions.
                    if (\array_key_exists($key, $relationships)) {
                        // No need to compare nested documents more than max depth.
                        if (count($this->relationshipWriteStack) >= Database::RELATION_MAX_DEPTH - 1) {
                            continue;
                        }
                        $relationType = (string)$relationships[$key]['options']['relationType'];
                        $side = (string)$relationships[$key]['options']['side'];
                        switch ($relationType) {
                            case Database::RELATION_ONE_TO_ONE:
                                $oldValue = $old->getAttribute($key) instanceof Document
                                    ? $old->getAttribute($key)->getId()
                                    : $old->getAttribute($key);

                                if ((\is_null($value) !== \is_null($oldValue))
                                    || (\is_string($value) && $value !== $oldValue)
                                    || ($value instanceof Document && $value->getId() !== $oldValue)
                                ) {
                                    $shouldUpdate = true;
                                }
                                break;
                            case Database::RELATION_ONE_TO_MANY:
                            case Database::RELATION_MANY_TO_ONE:
                            case Database::RELATION_MANY_TO_MANY:
                                if (
                                    ($relationType === Database::RELATION_MANY_TO_ONE && $side === Database::RELATION_SIDE_PARENT) ||
                                    ($relationType === Database::RELATION_ONE_TO_MANY && $side === Database::RELATION_SIDE_CHILD)
                                ) {
                                    $oldValue = $old->getAttribute($key) instanceof Document
                                        ? $old->getAttribute($key)->getId()
                                        : $old->getAttribute($key);

                                    if ((\is_null($value) !== \is_null($oldValue))
                                        || (\is_string($value) && $value !== $oldValue)
                                        || ($value instanceof Document && $value->getId() !== $oldValue)
                                    ) {
                                        $shouldUpdate = true;
                                    }
                                    break;
                                }

                                if (!\is_array($value) || !\array_is_list($value)) {
                                    throw new RelationshipException('Invalid relationship value. Must be either an array of documents or document IDs, ' . \gettype($value) . ' given.');
                                }

                                if (\count($old->getAttribute($key)) !== \count($value)) {
                                    $shouldUpdate = true;
                                    break;
                                }

                                foreach ($value as $index => $relation) {
                                    $oldValue = $old->getAttribute($key)[$index] instanceof Document
                                        ? $old->getAttribute($key)[$index]->getId()
                                        : $old->getAttribute($key)[$index];

                                    if (
                                        (\is_string($relation) && $relation !== $oldValue) ||
                                        ($relation instanceof Document && $relation->getId() !== $oldValue)
                                    ) {
                                        $shouldUpdate = true;
                                        break;
                                    }
                                }
                                break;
                        }

                        if ($shouldUpdate) {
                            break;
                        }

                        continue;
                    }

                    $oldValue = $old->getAttribute($key);

                    // If values are not equal we need to update document.
                    if ($value !== $oldValue) {
                        $shouldUpdate = true;
                        break;
                    }
                }

                $updatePermissions = [
                    ...$collection->getUpdate(),
                    ...($documentSecurity ? $old->getUpdate() : [])
                ];

                $readPermissions = [
                    ...$collection->getRead(),
                    ...($documentSecurity ? $old->getRead() : [])
                ];

                if ($shouldUpdate && !$updateValidator->isValid($updatePermissions)) {
                    throw new AuthorizationException($updateValidator->getDescription());
                } elseif (!$shouldUpdate && !$readValidator->isValid($readPermissions)) {
                    throw new AuthorizationException($readValidator->getDescription());
                }
            }

            if ($shouldUpdate) {
                $document->setAttribute('$updatedAt', ($newUpdatedAt === null || !$this->preserveDates) ? $time : $newUpdatedAt);
            }

            // Check if document was updated after the request timestamp
            $oldUpdatedAt = new \DateTime($old->getUpdatedAt());
            if (!is_null($this->timestamp) && $oldUpdatedAt > $this->timestamp) {
                throw new ConflictException('Document was updated after the request timestamp');
            }

            $document = $this->encode($collection, $document);

            $structureValidator = new Structure(
                $collection,
                $this->adapter->getIdAttributeType(),
                $this->adapter->getMinDateTime(),
                $this->adapter->getMaxDateTime(),
                $this->adapter->getSupportForAttributes()
            );
            if (!$structureValidator->isValid($document)) { // Make sure updated structure still apply collection rules (if any)
                throw new StructureException($structureValidator->getDescription());
            }

            if ($this->resolveRelationships) {
                $document = $this->silent(fn () => $this->updateDocumentRelationships($collection, $old, $document));
            }


            $document = $this->adapter->castingBefore($collection, $document);

            $this->adapter->updateDocument($collection, $id, $document, $skipPermissionsUpdate);

            $document = $this->adapter->castingAfter($collection, $document);

            $this->purgeCachedDocument($collection->getId(), $id);

            return $document;
        });

        if ($document->isEmpty()) {
            return $document;
        }

        if ($this->resolveRelationships) {
            $document = $this->silent(fn () => $this->populateDocumentRelationships($collection, $document));
        }

        $document = $this->decode($collection, $document);

        $this->trigger(self::EVENT_DOCUMENT_UPDATE, $document);

        return $document;
    }

    /**
     * Update documents
     *
     * Updates all documents which match the given query.
     *
     * @param string $collection
     * @param Document $updates
     * @param array<Query> $queries
     * @param int $batchSize
     * @param (callable(Document $updated, Document $old): void)|null $onNext
     * @param (callable(Throwable): void)|null $onError
     * @return int
     * @throws AuthorizationException
     * @throws ConflictException
     * @throws DuplicateException
     * @throws QueryException
     * @throws StructureException
     * @throws TimeoutException
     * @throws \Throwable
     * @throws Exception
     */
    public function updateDocuments(
        string $collection,
        Document $updates,
        array $queries = [],
        int $batchSize = self::INSERT_BATCH_SIZE,
        ?callable $onNext = null,
        ?callable $onError = null,
    ): int {
        if ($updates->isEmpty()) {
            return 0;
        }

        $batchSize = \min(Database::INSERT_BATCH_SIZE, \max(1, $batchSize));
        $collection = $this->silent(fn () => $this->getCollection($collection));
        if ($collection->isEmpty()) {
            throw new DatabaseException('Collection not found');
        }

        $documentSecurity = $collection->getAttribute('documentSecurity', false);
        $authorization = new Authorization(self::PERMISSION_UPDATE);
        $skipAuth = $authorization->isValid($collection->getUpdate());

        if (!$skipAuth && !$documentSecurity && $collection->getId() !== self::METADATA) {
            throw new AuthorizationException($authorization->getDescription());
        }

        $attributes = $collection->getAttribute('attributes', []);
        $indexes = $collection->getAttribute('indexes', []);

        $this->checkQueriesType($queries);

        if ($this->validate) {
            $validator = new DocumentsValidator(
                $attributes,
                $indexes,
                $this->adapter->getIdAttributeType(),
                $this->maxQueryValues,
                $this->adapter->getMinDateTime(),
                $this->adapter->getMaxDateTime(),
                $this->adapter->getSupportForAttributes()
            );

            if (!$validator->isValid($queries)) {
                throw new QueryException($validator->getDescription());
            }
        }

        $grouped = Query::groupByType($queries);
        $limit = $grouped['limit'];
        $cursor = $grouped['cursor'];

        if (!empty($cursor) && $cursor->getCollection() !== $collection->getId()) {
            throw new DatabaseException("Cursor document must be from the same Collection.");
        }

        unset($updates['$id']);
        unset($updates['$tenant']);

        if (($updates->getCreatedAt() === null || !$this->preserveDates)) {
            unset($updates['$createdAt']);
        } else {
            $updates['$createdAt'] = $updates->getCreatedAt();
        }

        if ($this->adapter->getSharedTables()) {
            $updates['$tenant'] = $this->adapter->getTenant();
        }

        $updatedAt = $updates->getUpdatedAt();
        $updates['$updatedAt'] = ($updatedAt === null || !$this->preserveDates) ? DateTime::now() : $updatedAt;

        $updates = $this->encode($collection, $updates);
        // Check new document structure
        $validator = new PartialStructure(
            $collection,
            $this->adapter->getIdAttributeType(),
            $this->adapter->getMinDateTime(),
            $this->adapter->getMaxDateTime(),
            $this->adapter->getSupportForAttributes()
        );

        if (!$validator->isValid($updates)) {
            throw new StructureException($validator->getDescription());
        }

        $originalLimit = $limit;
        $last = $cursor;
        $modified = 0;

        while (true) {
            if ($limit && $limit < $batchSize) {
                $batchSize = $limit;
            } elseif (!empty($limit)) {
                $limit -= $batchSize;
            }

            $new = [
                Query::limit($batchSize)
            ];

            if (!empty($last)) {
                $new[] = Query::cursorAfter($last);
            }

            $batch = $this->silent(fn () => $this->find(
                $collection->getId(),
                array_merge($new, $queries),
                forPermission: Database::PERMISSION_UPDATE
            ));

            if (empty($batch)) {
                break;
            }

            $old = array_map(fn ($doc) => clone $doc, $batch);
            $currentPermissions = $updates->getPermissions();
            sort($currentPermissions);

            $this->withTransaction(function () use ($collection, $updates, &$batch, $currentPermissions) {
                foreach ($batch as $index => $document) {
                    $skipPermissionsUpdate = true;

                    if ($updates->offsetExists('$permissions')) {
                        if (!$document->offsetExists('$permissions')) {
                            throw new QueryException('Permission document missing in select');
                        }

                        $originalPermissions = $document->getPermissions();
                        sort($originalPermissions);

                        $skipPermissionsUpdate = ($originalPermissions === $currentPermissions);
                    }

                    $document->setAttribute('$skipPermissionsUpdate', $skipPermissionsUpdate);

                    $new = new Document(\array_merge($document->getArrayCopy(), $updates->getArrayCopy()));

                    if ($this->resolveRelationships) {
                        $this->silent(fn () => $this->updateDocumentRelationships($collection, $document, $new));
                    }

                    $document = $new;

                    // Check if document was updated after the request timestamp
                    try {
                        $oldUpdatedAt = new \DateTime($document->getUpdatedAt());
                    } catch (Exception $e) {
                        throw new DatabaseException($e->getMessage(), $e->getCode(), $e);
                    }

                    if (!is_null($this->timestamp) && $oldUpdatedAt > $this->timestamp) {
                        throw new ConflictException('Document was updated after the request timestamp');
                    }
                    $batch[$index] = $this->encode($collection, $document);
                    $batch[$index] = $this->adapter->castingBefore($collection, $document);
                }

                $this->adapter->updateDocuments(
                    $collection,
                    $updates,
                    $batch
                );
            });

            $updates = $this->adapter->castingBefore($collection, $updates);


            foreach ($batch as $index => $doc) {
                $doc = $this->adapter->castingAfter($collection, $doc);
                $doc->removeAttribute('$skipPermissionsUpdate');
                $this->purgeCachedDocument($collection->getId(), $doc->getId());
                $doc = $this->decode($collection, $doc);
                try {
                    $onNext && $onNext($doc, $old[$index]);
                } catch (Throwable $th) {
                    $onError ? $onError($th) : throw $th;
                }
                $modified++;
            }

            if (count($batch) < $batchSize) {
                break;
            } elseif ($originalLimit && $modified == $originalLimit) {
                break;
            }

            $last = \end($batch);
        }

        $this->trigger(self::EVENT_DOCUMENTS_UPDATE, new Document([
            '$collection' => $collection->getId(),
            'modified' => $modified
        ]));

        return $modified;
    }

    /**
     * @param Document $collection
     * @param Document $old
     * @param Document $document
     *
     * @return Document
     * @throws AuthorizationException
     * @throws ConflictException
     * @throws DatabaseException
     * @throws DuplicateException
     * @throws StructureException
     */
    private function updateDocumentRelationships(Document $collection, Document $old, Document $document): Document
    {
        $attributes = $collection->getAttribute('attributes', []);

        $relationships = \array_filter($attributes, function ($attribute) {
            return $attribute['type'] === Database::VAR_RELATIONSHIP;
        });

        $stackCount = count($this->relationshipWriteStack);

        foreach ($relationships as $index => $relationship) {
            /** @var string $key */
            $key = $relationship['key'];
            $value = $document->getAttribute($key);
            $oldValue = $old->getAttribute($key);
            $relatedCollection = $this->getCollection($relationship['options']['relatedCollection']);
            $relationType = (string)$relationship['options']['relationType'];
            $twoWay = (bool)$relationship['options']['twoWay'];
            $twoWayKey = (string)$relationship['options']['twoWayKey'];
            $side = (string)$relationship['options']['side'];

            if ($oldValue == $value) {
                if (
                    ($relationType === Database::RELATION_ONE_TO_ONE
                        || ($relationType === Database::RELATION_MANY_TO_ONE && $side === Database::RELATION_SIDE_PARENT)) &&
                    $value instanceof Document
                ) {
                    $document->setAttribute($key, $value->getId());
                    continue;
                }
                $document->removeAttribute($key);
                continue;
            }

            if ($stackCount >= Database::RELATION_MAX_DEPTH - 1 && $this->relationshipWriteStack[$stackCount - 1] !== $relatedCollection->getId()) {
                $document->removeAttribute($key);
                continue;
            }

            $this->relationshipWriteStack[] = $collection->getId();

            try {
                switch ($relationType) {
                    case Database::RELATION_ONE_TO_ONE:
                        if (!$twoWay) {
                            if ($side === Database::RELATION_SIDE_CHILD) {
                                throw new RelationshipException('Invalid relationship value. Cannot set a value from the child side of a oneToOne relationship when twoWay is false.');
                            }

                            if (\is_string($value)) {
                                $related = $this->skipRelationships(fn () => $this->getDocument($relatedCollection->getId(), $value, [Query::select(['$id'])]));
                                if ($related->isEmpty()) {
                                    // If no such document exists in related collection
                                    // For one-one we need to update the related key to null if no relation exists
                                    $document->setAttribute($key, null);
                                }
                            } elseif ($value instanceof Document) {
                                $relationId = $this->relateDocuments(
                                    $collection,
                                    $relatedCollection,
                                    $key,
                                    $document,
                                    $value,
                                    $relationType,
                                    false,
                                    $twoWayKey,
                                    $side,
                                );
                                $document->setAttribute($key, $relationId);
                            } elseif (is_array($value)) {
                                throw new RelationshipException('Invalid relationship value. Must be either a document, document ID or null. Array given.');
                            }

                            break;
                        }

                        switch (\gettype($value)) {
                            case 'string':
                                $related = $this->skipRelationships(
                                    fn () => $this->getDocument($relatedCollection->getId(), $value, [Query::select(['$id'])])
                                );

                                if ($related->isEmpty()) {
                                    // If no such document exists in related collection
                                    // For one-one we need to update the related key to null if no relation exists
                                    $document->setAttribute($key, null);
                                    break;
                                }
                                if (
                                    $oldValue?->getId() !== $value
                                    && !($this->skipRelationships(fn () => $this->findOne($relatedCollection->getId(), [
                                        Query::select(['$id']),
                                        Query::equal($twoWayKey, [$value]),
                                    ]))->isEmpty())
                                ) {
                                    // Have to do this here because otherwise relations would be updated before the database can throw the unique violation
                                    throw new DuplicateException('Document already has a related document');
                                }

                                $this->skipRelationships(fn () => $this->updateDocument(
                                    $relatedCollection->getId(),
                                    $related->getId(),
                                    $related->setAttribute($twoWayKey, $document->getId())
                                ));
                                break;
                            case 'object':
                                if ($value instanceof Document) {
                                    $related = $this->skipRelationships(fn () => $this->getDocument($relatedCollection->getId(), $value->getId()));

                                    if (
                                        $oldValue?->getId() !== $value->getId()
                                        && !($this->skipRelationships(fn () => $this->findOne($relatedCollection->getId(), [
                                            Query::select(['$id']),
                                            Query::equal($twoWayKey, [$value->getId()]),
                                        ]))->isEmpty())
                                    ) {
                                        // Have to do this here because otherwise relations would be updated before the database can throw the unique violation
                                        throw new DuplicateException('Document already has a related document');
                                    }

                                    $this->relationshipWriteStack[] = $relatedCollection->getId();
                                    if ($related->isEmpty()) {
                                        if (!isset($value['$permissions'])) {
                                            $value->setAttribute('$permissions', $document->getAttribute('$permissions'));
                                        }
                                        $related = $this->createDocument(
                                            $relatedCollection->getId(),
                                            $value->setAttribute($twoWayKey, $document->getId())
                                        );
                                    } else {
                                        $related = $this->updateDocument(
                                            $relatedCollection->getId(),
                                            $related->getId(),
                                            $value->setAttribute($twoWayKey, $document->getId())
                                        );
                                    }
                                    \array_pop($this->relationshipWriteStack);

                                    $document->setAttribute($key, $related->getId());
                                    break;
                                }
                                // no break
                            case 'NULL':
                                if (!\is_null($oldValue?->getId())) {
                                    $oldRelated = $this->skipRelationships(
                                        fn () => $this->getDocument($relatedCollection->getId(), $oldValue->getId())
                                    );
                                    $this->skipRelationships(fn () => $this->updateDocument(
                                        $relatedCollection->getId(),
                                        $oldRelated->getId(),
                                        new Document([$twoWayKey => null])
                                    ));
                                }
                                break;
                            default:
                                throw new RelationshipException('Invalid relationship value. Must be either a document, document ID or null.');
                        }
                        break;
                    case Database::RELATION_ONE_TO_MANY:
                    case Database::RELATION_MANY_TO_ONE:
                        if (
                            ($relationType === Database::RELATION_ONE_TO_MANY && $side === Database::RELATION_SIDE_PARENT) ||
                            ($relationType === Database::RELATION_MANY_TO_ONE && $side === Database::RELATION_SIDE_CHILD)
                        ) {
                            if (!\is_array($value) || !\array_is_list($value)) {
                                throw new RelationshipException('Invalid relationship value. Must be either an array of documents or document IDs, ' . \gettype($value) . ' given.');
                            }

                            $oldIds = \array_map(fn ($document) => $document->getId(), $oldValue);

                            $newIds = \array_map(function ($item) {
                                if (\is_string($item)) {
                                    return $item;
                                } elseif ($item instanceof Document) {
                                    return $item->getId();
                                } else {
                                    throw new RelationshipException('Invalid relationship value. Must be either a document or document ID.');
                                }
                            }, $value);

                            $removedDocuments = \array_diff($oldIds, $newIds);

                            foreach ($removedDocuments as $relation) {
                                Authorization::skip(fn () => $this->skipRelationships(fn () => $this->updateDocument(
                                    $relatedCollection->getId(),
                                    $relation,
                                    new Document([$twoWayKey => null])
                                )));
                            }

                            foreach ($value as $relation) {
                                if (\is_string($relation)) {
                                    $related = $this->skipRelationships(
                                        fn () => $this->getDocument($relatedCollection->getId(), $relation, [Query::select(['$id'])])
                                    );

                                    if ($related->isEmpty()) {
                                        continue;
                                    }

                                    $this->skipRelationships(fn () => $this->updateDocument(
                                        $relatedCollection->getId(),
                                        $related->getId(),
                                        $related->setAttribute($twoWayKey, $document->getId())
                                    ));
                                } elseif ($relation instanceof Document) {
                                    $related = $this->skipRelationships(
                                        fn () => $this->getDocument($relatedCollection->getId(), $relation->getId(), [Query::select(['$id'])])
                                    );

                                    if ($related->isEmpty()) {
                                        if (!isset($relation['$permissions'])) {
                                            $relation->setAttribute('$permissions', $document->getAttribute('$permissions'));
                                        }
                                        $this->createDocument(
                                            $relatedCollection->getId(),
                                            $relation->setAttribute($twoWayKey, $document->getId())
                                        );
                                    } else {
                                        $this->updateDocument(
                                            $relatedCollection->getId(),
                                            $related->getId(),
                                            $relation->setAttribute($twoWayKey, $document->getId())
                                        );
                                    }
                                } else {
                                    throw new RelationshipException('Invalid relationship value.');
                                }
                            }

                            $document->removeAttribute($key);
                            break;
                        }

                        if (\is_string($value)) {
                            $related = $this->skipRelationships(
                                fn () => $this->getDocument($relatedCollection->getId(), $value, [Query::select(['$id'])])
                            );

                            if ($related->isEmpty()) {
                                // If no such document exists in related collection
                                // For many-one we need to update the related key to null if no relation exists
                                $document->setAttribute($key, null);
                            }
                            $this->purgeCachedDocument($relatedCollection->getId(), $value);
                        } elseif ($value instanceof Document) {
                            $related = $this->skipRelationships(
                                fn () => $this->getDocument($relatedCollection->getId(), $value->getId(), [Query::select(['$id'])])
                            );

                            if ($related->isEmpty()) {
                                if (!isset($value['$permissions'])) {
                                    $value->setAttribute('$permissions', $document->getAttribute('$permissions'));
                                }
                                $this->createDocument(
                                    $relatedCollection->getId(),
                                    $value
                                );
                            } elseif ($related->getAttributes() != $value->getAttributes()) {
                                $this->updateDocument(
                                    $relatedCollection->getId(),
                                    $related->getId(),
                                    $value
                                );
                                $this->purgeCachedDocument($relatedCollection->getId(), $related->getId());
                            }

                            $document->setAttribute($key, $value->getId());
                        } elseif (\is_null($value)) {
                            break;
                        } elseif (is_array($value)) {
                            throw new RelationshipException('Invalid relationship value. Must be either a document ID or a document, array given.');
                        } elseif (empty($value)) {
                            throw new RelationshipException('Invalid relationship value. Must be either a document ID or a document.');
                        } else {
                            throw new RelationshipException('Invalid relationship value.');
                        }

                        break;
                    case Database::RELATION_MANY_TO_MANY:
                        if (\is_null($value)) {
                            break;
                        }
                        if (!\is_array($value)) {
                            throw new RelationshipException('Invalid relationship value. Must be an array of documents or document IDs.');
                        }

                        $oldIds = \array_map(fn ($document) => $document->getId(), $oldValue);

                        $newIds = \array_map(function ($item) {
                            if (\is_string($item)) {
                                return $item;
                            } elseif ($item instanceof Document) {
                                return $item->getId();
                            } else {
                                throw new RelationshipException('Invalid relationship value. Must be either a document or document ID.');
                            }
                        }, $value);

                        $removedDocuments = \array_diff($oldIds, $newIds);

                        foreach ($removedDocuments as $relation) {
                            $junction = $this->getJunctionCollection($collection, $relatedCollection, $side);

                            $junctions = $this->find($junction, [
                                Query::equal($key, [$relation]),
                                Query::equal($twoWayKey, [$document->getId()]),
                                Query::limit(PHP_INT_MAX)
                            ]);

                            foreach ($junctions as $junction) {
                                Authorization::skip(fn () => $this->deleteDocument($junction->getCollection(), $junction->getId()));
                            }
                        }

                        foreach ($value as $relation) {
                            if (\is_string($relation)) {
                                if (\in_array($relation, $oldIds) || $this->getDocument($relatedCollection->getId(), $relation, [Query::select(['$id'])])->isEmpty()) {
                                    continue;
                                }
                            } elseif ($relation instanceof Document) {
                                $related = $this->getDocument($relatedCollection->getId(), $relation->getId(), [Query::select(['$id'])]);

                                if ($related->isEmpty()) {
                                    if (!isset($value['$permissions'])) {
                                        $relation->setAttribute('$permissions', $document->getAttribute('$permissions'));
                                    }
                                    $related = $this->createDocument(
                                        $relatedCollection->getId(),
                                        $relation
                                    );
                                } elseif ($related->getAttributes() != $relation->getAttributes()) {
                                    $related = $this->updateDocument(
                                        $relatedCollection->getId(),
                                        $related->getId(),
                                        $relation
                                    );
                                }

                                if (\in_array($relation->getId(), $oldIds)) {
                                    continue;
                                }

                                $relation = $related->getId();
                            } else {
                                throw new RelationshipException('Invalid relationship value. Must be either a document or document ID.');
                            }

                            $this->skipRelationships(fn () => $this->createDocument(
                                $this->getJunctionCollection($collection, $relatedCollection, $side),
                                new Document([
                                    $key => $relation,
                                    $twoWayKey => $document->getId(),
                                    '$permissions' => [
                                        Permission::read(Role::any()),
                                        Permission::update(Role::any()),
                                        Permission::delete(Role::any()),
                                    ],
                                ])
                            ));
                        }

                        $document->removeAttribute($key);
                        break;
                }
            } finally {
                \array_pop($this->relationshipWriteStack);
            }
        }

        return $document;
    }

    private function getJunctionCollection(Document $collection, Document $relatedCollection, string $side): string
    {
        return $side === Database::RELATION_SIDE_PARENT
            ? '_' . $collection->getSequence() . '_' . $relatedCollection->getSequence()
            : '_' . $relatedCollection->getSequence() . '_' . $collection->getSequence();
    }

    /**
     * Create or update a document.
     *
     * @param string $collection
     * @param Document $document
     * @return Document
     * @throws StructureException
     * @throws Throwable
     */
    public function upsertDocument(
        string $collection,
        Document $document,
    ): Document {
        $result = null;

        $this->upsertDocumentsWithIncrease(
            $collection,
            '',
            [$document],
            function (Document $doc, ?Document $_old = null) use (&$result) {
                $result = $doc;
            }
        );

        if ($result === null) {
            // No-op (unchanged): return the current persisted doc
            $result = $this->getDocument($collection, $document->getId());
        }
        return $result;
    }

    /**
     * Create or update documents.
     *
     * @param string $collection
     * @param array<Document> $documents
     * @param int $batchSize
     * @param (callable(Document, ?Document): void)|null $onNext
     * @param (callable(Throwable): void)|null $onError
     * @return int
     * @throws StructureException
     * @throws \Throwable
     */
    public function upsertDocuments(
        string $collection,
        array $documents,
        int $batchSize = self::INSERT_BATCH_SIZE,
        ?callable $onNext = null,
        ?callable $onError = null
    ): int {
        return $this->upsertDocumentsWithIncrease(
            $collection,
            '',
            $documents,
            $onNext,
            $onError,
            $batchSize
        );
    }

    /**
     * Create or update documents, increasing the value of the given attribute by the value in each document.
     *
     * @param string $collection
     * @param string $attribute
     * @param array<Document> $documents
     * @param (callable(Document, ?Document): void)|null $onNext
     * @param (callable(Throwable): void)|null $onError
     * @param int $batchSize
     * @return int
     * @throws StructureException
     * @throws \Throwable
     * @throws Exception
     */
    public function upsertDocumentsWithIncrease(
        string $collection,
        string $attribute,
        array $documents,
        ?callable $onNext = null,
        ?callable $onError = null,
        int $batchSize = self::INSERT_BATCH_SIZE
    ): int {
        if (empty($documents)) {
            return 0;
        }

        $batchSize = \min(Database::INSERT_BATCH_SIZE, \max(1, $batchSize));
        $collection = $this->silent(fn () => $this->getCollection($collection));
        $documentSecurity = $collection->getAttribute('documentSecurity', false);
        $collectionAttributes = $collection->getAttribute('attributes', []);
        $time = DateTime::now();
        $created = 0;
        $updated = 0;
        $seenIds = [];
        foreach ($documents as $key => $document) {
            if ($this->getSharedTables() && $this->getTenantPerDocument()) {
                $old = Authorization::skip(fn () => $this->withTenant($document->getTenant(), fn () => $this->silent(fn () => $this->getDocument(
                    $collection->getId(),
                    $document->getId(),
                ))));
            } else {
                $old = Authorization::skip(fn () => $this->silent(fn () => $this->getDocument(
                    $collection->getId(),
                    $document->getId(),
                )));
            }

            $skipPermissionsUpdate = true;

            if ($document->offsetExists('$permissions')) {
                $originalPermissions = $old->getPermissions();
                $currentPermissions = $document->getPermissions();

                sort($originalPermissions);
                sort($currentPermissions);

                $skipPermissionsUpdate = ($originalPermissions === $currentPermissions);
            }

            if (
                empty($attribute)
                && $skipPermissionsUpdate
                && $old->getAttributes() == $document->getAttributes()
            ) {
                // If not updating a single attribute and the
                // document is the same as the old one, skip it
                unset($documents[$key]);
                continue;
            }

            // If old is empty, check if user has create permission on the collection
            // If old is not empty, check if user has update permission on the collection
            // If old is not empty AND documentSecurity is enabled, check if user has update permission on the collection or document

            $validator = new Authorization(
                $old->isEmpty() ?
                    self::PERMISSION_CREATE :
                    self::PERMISSION_UPDATE
            );

            if ($old->isEmpty()) {
                if (!$validator->isValid($collection->getCreate())) {
                    throw new AuthorizationException($validator->getDescription());
                }
            } elseif (!$validator->isValid([
                ...$collection->getUpdate(),
                ...($documentSecurity ? $old->getUpdate() : [])
            ])) {
                throw new AuthorizationException($validator->getDescription());
            }

            $updatedAt = $document->getUpdatedAt();

            $document
                ->setAttribute('$id', empty($document->getId()) ? ID::unique() : $document->getId())
                ->setAttribute('$collection', $collection->getId())
                ->setAttribute('$updatedAt', ($updatedAt === null || !$this->preserveDates) ? $time : $updatedAt)
                ->removeAttribute('$sequence');

            $createdAt = $document->getCreatedAt();
            if ($createdAt === null || !$this->preserveDates) {
                $document->setAttribute('$createdAt', $old->isEmpty() ? $time : $old->getCreatedAt());
            } else {
                $document->setAttribute('$createdAt', $createdAt);
            }

            // Force matching optional parameter sets
            // Doesn't use decode as that intentionally skips null defaults to reduce payload size
            foreach ($collectionAttributes as $attr) {
                if (!$attr->getAttribute('required') && !\array_key_exists($attr['$id'], (array)$document)) {
                    $document->setAttribute(
                        $attr['$id'],
                        $old->getAttribute($attr['$id'], ($attr['default'] ?? null))
                    );
                }
            }

            if ($skipPermissionsUpdate) {
                $document->setAttribute('$permissions', $old->getPermissions());
            }

            if ($this->adapter->getSharedTables()) {
                if ($this->adapter->getTenantPerDocument()) {
                    if ($document->getTenant() === null) {
                        throw new DatabaseException('Missing tenant. Tenant must be set when tenant per document is enabled.');
                    }
                    if (!$old->isEmpty() && $old->getTenant() !== $document->getTenant()) {
                        throw new DatabaseException('Tenant cannot be changed.');
                    }
                } else {
                    $document->setAttribute('$tenant', $this->adapter->getTenant());
                }
            }

            $document = $this->encode($collection, $document);

            $validator = new Structure(
                $collection,
                $this->adapter->getIdAttributeType(),
                $this->adapter->getMinDateTime(),
                $this->adapter->getMaxDateTime(),
                $this->adapter->getSupportForAttributes()
            );

            if (!$validator->isValid($document)) {
                throw new StructureException($validator->getDescription());
            }

            if (!$old->isEmpty()) {
                // Check if document was updated after the request timestamp
                try {
                    $oldUpdatedAt = new \DateTime($old->getUpdatedAt());
                } catch (Exception $e) {
                    throw new DatabaseException($e->getMessage(), $e->getCode(), $e);
                }

                if (!\is_null($this->timestamp) && $oldUpdatedAt > $this->timestamp) {
                    throw new ConflictException('Document was updated after the request timestamp');
                }
            }

            if ($this->resolveRelationships) {
                $document = $this->silent(fn () => $this->createDocumentRelationships($collection, $document));
            }

            $seenIds[] = $document->getId();

            $old = $this->adapter->castingBefore($collection, $old);
            $document = $this->adapter->castingBefore($collection, $document);

            $documents[$key] = new Change(
                old: $old,
                new: $document
            );
        }

        // Required because *some* DBs will allow duplicate IDs for upsert
        if (\count($seenIds) !== \count(\array_unique($seenIds))) {
            throw new DuplicateException('Duplicate document IDs found in the input array.');
        }

        foreach (\array_chunk($documents, $batchSize) as $chunk) {
            /**
             * @var array<Change> $chunk
             */
            $batch = $this->withTransaction(fn () => Authorization::skip(fn () => $this->adapter->upsertDocuments(
                $collection,
                $attribute,
                $chunk
            )));

            $batch = $this->adapter->getSequences($collection->getId(), $batch);

            foreach ($chunk as $change) {
                if ($change->getOld()->isEmpty()) {
                    $created++;
                } else {
                    $updated++;
                }
            }

            foreach ($batch as $index => $doc) {

                $doc = $this->adapter->castingAfter($collection, $doc);

                if ($this->resolveRelationships) {
                    $doc = $this->silent(fn () => $this->populateDocumentRelationships($collection, $doc));
                }

                $doc = $this->decode($collection, $doc);

                if ($this->getSharedTables() && $this->getTenantPerDocument()) {
                    $this->withTenant($doc->getTenant(), function () use ($collection, $doc) {
                        $this->purgeCachedDocument($collection->getId(), $doc->getId());
                    });
                } else {
                    $this->purgeCachedDocument($collection->getId(), $doc->getId());
                }

                $old = $chunk[$index]->getOld();

                try {
                    $onNext && $onNext($doc, $old->isEmpty() ? null : $old);
                } catch (\Throwable $th) {
                    $onError ? $onError($th) : throw $th;
                }
            }
        }

        $this->trigger(self::EVENT_DOCUMENTS_UPSERT, new Document([
            '$collection' => $collection->getId(),
            'created' => $created,
            'updated' => $updated,
        ]));

        return $created + $updated;
    }

    /**
     * Increase a document attribute by a value
     *
     * @param string $collection The collection ID
     * @param string $id The document ID
     * @param string $attribute The attribute to increase
     * @param int|float $value The value to increase the attribute by, can be a float
     * @param int|float|null $max The maximum value the attribute can reach after the increase, null means no limit
     * @return Document
     * @throws AuthorizationException
     * @throws DatabaseException
     * @throws LimitException
     * @throws NotFoundException
     * @throws TypeException
     * @throws \Throwable
     */
    public function increaseDocumentAttribute(
        string $collection,
        string $id,
        string $attribute,
        int|float $value = 1,
        int|float|null $max = null
    ): Document {
        if ($value <= 0) { // Can be a float
            throw new \InvalidArgumentException('Value must be numeric and greater than 0');
        }

        $collection = $this->silent(fn () => $this->getCollection($collection));
        if ($this->adapter->getSupportForAttributes()) {
            $attr = \array_filter($collection->getAttribute('attributes', []), function ($a) use ($attribute) {
                return $a['$id'] === $attribute;
            });

            if (empty($attr)) {
                throw new NotFoundException('Attribute not found');
            }

            $whiteList = [
                self::VAR_INTEGER,
                self::VAR_FLOAT
            ];

            /** @var Document $attr */
            $attr = \end($attr);
            if (!\in_array($attr->getAttribute('type'), $whiteList) || $attr->getAttribute('array')) {
                throw new TypeException('Attribute must be an integer or float and can not be an array.');
            }
        }

        $document = $this->withTransaction(function () use ($collection, $id, $attribute, $value, $max) {
            /* @var $document Document */
            $document = Authorization::skip(fn () => $this->silent(fn () => $this->getDocument($collection->getId(), $id, forUpdate: true))); // Skip ensures user does not need read permission for this

            if ($document->isEmpty()) {
                throw new NotFoundException('Document not found');
            }

            $validator = new Authorization(self::PERMISSION_UPDATE);

            if ($collection->getId() !== self::METADATA) {
                $documentSecurity = $collection->getAttribute('documentSecurity', false);
                if (!$validator->isValid([
                    ...$collection->getUpdate(),
                    ...($documentSecurity ? $document->getUpdate() : [])
                ])) {
                    throw new AuthorizationException($validator->getDescription());
                }
            }

            if (!\is_null($max) && ($document->getAttribute($attribute) + $value > $max)) {
                throw new LimitException('Attribute value exceeds maximum limit: ' . $max);
            }

            $time = DateTime::now();
            $updatedAt = $document->getUpdatedAt();
            $updatedAt = (empty($updatedAt) || !$this->preserveDates) ? $time : $updatedAt;
            $max = $max ? $max - $value : null;

            $this->adapter->increaseDocumentAttribute(
                $collection->getId(),
                $id,
                $attribute,
                $value,
                $updatedAt,
                max: $max
            );

            return $document->setAttribute(
                $attribute,
                $document->getAttribute($attribute) + $value
            );
        });

        $this->purgeCachedDocument($collection->getId(), $id);

        $this->trigger(self::EVENT_DOCUMENT_INCREASE, $document);

        return $document;
    }


    /**
     * Decrease a document attribute by a value
     *
     * @param string $collection
     * @param string $id
     * @param string $attribute
     * @param int|float $value
     * @param int|float|null $min
     * @return Document
     *
     * @throws AuthorizationException
     * @throws DatabaseException
     */
    public function decreaseDocumentAttribute(
        string $collection,
        string $id,
        string $attribute,
        int|float $value = 1,
        int|float|null $min = null
    ): Document {
        if ($value <= 0) { // Can be a float
            throw new \InvalidArgumentException('Value must be numeric and greater than 0');
        }

        $collection = $this->silent(fn () => $this->getCollection($collection));

        if ($this->adapter->getSupportForAttributes()) {
            $attr = \array_filter($collection->getAttribute('attributes', []), function ($a) use ($attribute) {
                return $a['$id'] === $attribute;
            });

            if (empty($attr)) {
                throw new NotFoundException('Attribute not found');
            }

            $whiteList = [
                self::VAR_INTEGER,
                self::VAR_FLOAT
            ];

            /**
             * @var Document $attr
             */
            $attr = \end($attr);
            if (!\in_array($attr->getAttribute('type'), $whiteList) || $attr->getAttribute('array')) {
                throw new TypeException('Attribute must be an integer or float and can not be an array.');
            }
        }

        $document = $this->withTransaction(function () use ($collection, $id, $attribute, $value, $min) {
            /* @var $document Document */
            $document = Authorization::skip(fn () => $this->silent(fn () => $this->getDocument($collection->getId(), $id, forUpdate: true))); // Skip ensures user does not need read permission for this

            if ($document->isEmpty()) {
                throw new NotFoundException('Document not found');
            }

            $validator = new Authorization(self::PERMISSION_UPDATE);

            if ($collection->getId() !== self::METADATA) {
                $documentSecurity = $collection->getAttribute('documentSecurity', false);
                if (!$validator->isValid([
                    ...$collection->getUpdate(),
                    ...($documentSecurity ? $document->getUpdate() : [])
                ])) {
                    throw new AuthorizationException($validator->getDescription());
                }
            }

            if (!\is_null($min) && ($document->getAttribute($attribute) - $value < $min)) {
                throw new LimitException('Attribute value exceeds minimum limit: ' . $min);
            }

            $time = DateTime::now();
            $updatedAt = $document->getUpdatedAt();
            $updatedAt = (empty($updatedAt) || !$this->preserveDates) ? $time : $updatedAt;
            $min = $min ? $min + $value : null;

            $this->adapter->increaseDocumentAttribute(
                $collection->getId(),
                $id,
                $attribute,
                $value * -1,
                $updatedAt,
                min: $min
            );

            return $document->setAttribute(
                $attribute,
                $document->getAttribute($attribute) - $value
            );
        });

        $this->purgeCachedDocument($collection->getId(), $id);

        $this->trigger(self::EVENT_DOCUMENT_DECREASE, $document);

        return $document;
    }

    /**
     * Delete Document
     *
     * @param string $collection
     * @param string $id
     *
     * @return bool
     *
     * @throws AuthorizationException
     * @throws ConflictException
     * @throws DatabaseException
     * @throws RestrictedException
     */
    public function deleteDocument(string $collection, string $id): bool
    {
        $collection = $this->silent(fn () => $this->getCollection($collection));

        $deleted = $this->withTransaction(function () use ($collection, $id, &$document) {
            $document = Authorization::skip(fn () => $this->silent(
                fn () => $this->getDocument($collection->getId(), $id, forUpdate: true)
            ));

            if ($document->isEmpty()) {
                return false;
            }

            $validator = new Authorization(self::PERMISSION_DELETE);

            if ($collection->getId() !== self::METADATA) {
                $documentSecurity = $collection->getAttribute('documentSecurity', false);
                if (!$validator->isValid([
                    ...$collection->getDelete(),
                    ...($documentSecurity ? $document->getDelete() : [])
                ])) {
                    throw new AuthorizationException($validator->getDescription());
                }
            }

            // Check if document was updated after the request timestamp
            try {
                $oldUpdatedAt = new \DateTime($document->getUpdatedAt());
            } catch (Exception $e) {
                throw new DatabaseException($e->getMessage(), $e->getCode(), $e);
            }

            if (!\is_null($this->timestamp) && $oldUpdatedAt > $this->timestamp) {
                throw new ConflictException('Document was updated after the request timestamp');
            }

            if ($this->resolveRelationships) {
                $document = $this->silent(fn () => $this->deleteDocumentRelationships($collection, $document));
            }

            $result = $this->adapter->deleteDocument($collection->getId(), $id);

            $this->purgeCachedDocument($collection->getId(), $id);

            return $result;
        });

        if ($deleted) {
            $this->trigger(self::EVENT_DOCUMENT_DELETE, $document);
        }

        return $deleted;
    }

    /**
     * @param Document $collection
     * @param Document $document
     * @return Document
     * @throws AuthorizationException
     * @throws ConflictException
     * @throws DatabaseException
     * @throws RestrictedException
     * @throws StructureException
     */
    private function deleteDocumentRelationships(Document $collection, Document $document): Document
    {
        $attributes = $collection->getAttribute('attributes', []);

        $relationships = \array_filter($attributes, function ($attribute) {
            return $attribute['type'] === Database::VAR_RELATIONSHIP;
        });

        foreach ($relationships as $relationship) {
            $key = $relationship['key'];
            $value = $document->getAttribute($key);
            $relatedCollection = $this->getCollection($relationship['options']['relatedCollection']);
            $relationType = $relationship['options']['relationType'];
            $twoWay = $relationship['options']['twoWay'];
            $twoWayKey = $relationship['options']['twoWayKey'];
            $onDelete = $relationship['options']['onDelete'];
            $side = $relationship['options']['side'];

            $relationship->setAttribute('collection', $collection->getId());
            $relationship->setAttribute('document', $document->getId());

            switch ($onDelete) {
                case Database::RELATION_MUTATE_RESTRICT:
                    $this->deleteRestrict($relatedCollection, $document, $value, $relationType, $twoWay, $twoWayKey, $side);
                    break;
                case Database::RELATION_MUTATE_SET_NULL:
                    $this->deleteSetNull($collection, $relatedCollection, $document, $value, $relationType, $twoWay, $twoWayKey, $side);
                    break;
                case Database::RELATION_MUTATE_CASCADE:
                    foreach ($this->relationshipDeleteStack as $processedRelationship) {
                        $existingKey = $processedRelationship['key'];
                        $existingCollection = $processedRelationship['collection'];
                        $existingRelatedCollection = $processedRelationship['options']['relatedCollection'];
                        $existingTwoWayKey = $processedRelationship['options']['twoWayKey'];
                        $existingSide = $processedRelationship['options']['side'];

                        // If this relationship has already been fetched for this document, skip it
                        $reflexive = $processedRelationship == $relationship;

                        // If this relationship is the same as a previously fetched relationship, but on the other side, skip it
                        $symmetric = $existingKey === $twoWayKey
                            && $existingTwoWayKey === $key
                            && $existingRelatedCollection === $collection->getId()
                            && $existingCollection === $relatedCollection->getId()
                            && $existingSide !== $side;

                        // If this relationship is not directly related but relates across multiple collections, skip it.
                        //
                        // These conditions ensure that a relationship is considered transitive if it has the same
                        // two-way key and related collection, but is on the opposite side of the relationship (the first and second conditions).
                        //
                        // They also ensure that a relationship is considered transitive if it has the same key and related
                        // collection as an existing relationship, but a different two-way key (the third condition),
                        // or the same two-way key as an existing relationship, but a different key (the fourth condition).
                        $transitive = (($existingKey === $twoWayKey
                                && $existingCollection === $relatedCollection->getId()
                                && $existingSide !== $side)
                            || ($existingTwoWayKey === $key
                                && $existingRelatedCollection === $collection->getId()
                                && $existingSide !== $side)
                            || ($existingKey === $key
                                && $existingTwoWayKey !== $twoWayKey
                                && $existingRelatedCollection === $relatedCollection->getId()
                                && $existingSide !== $side)
                            || ($existingKey !== $key
                                && $existingTwoWayKey === $twoWayKey
                                && $existingRelatedCollection === $relatedCollection->getId()
                                && $existingSide !== $side));

                        if ($reflexive || $symmetric || $transitive) {
                            break 2;
                        }
                    }
                    $this->deleteCascade($collection, $relatedCollection, $document, $key, $value, $relationType, $twoWayKey, $side, $relationship);
                    break;
            }
        }

        return $document;
    }

    /**
     * @param Document $relatedCollection
     * @param Document $document
     * @param mixed $value
     * @param string $relationType
     * @param bool $twoWay
     * @param string $twoWayKey
     * @param string $side
     * @throws AuthorizationException
     * @throws ConflictException
     * @throws DatabaseException
     * @throws RestrictedException
     * @throws StructureException
     */
    private function deleteRestrict(
        Document $relatedCollection,
        Document $document,
        mixed $value,
        string $relationType,
        bool $twoWay,
        string $twoWayKey,
        string $side
    ): void {
        if ($value instanceof Document && $value->isEmpty()) {
            $value = null;
        }

        if (
            !empty($value)
            && $relationType !== Database::RELATION_MANY_TO_ONE
            && $side === Database::RELATION_SIDE_PARENT
        ) {
            throw new RestrictedException('Cannot delete document because it has at least one related document.');
        }

        if (
            $relationType === Database::RELATION_ONE_TO_ONE
            && $side === Database::RELATION_SIDE_CHILD
            && !$twoWay
        ) {
            Authorization::skip(function () use ($document, $relatedCollection, $twoWayKey) {
                $related = $this->findOne($relatedCollection->getId(), [
                    Query::select(['$id']),
                    Query::equal($twoWayKey, [$document->getId()])
                ]);

                if ($related->isEmpty()) {
                    return;
                }

                $this->skipRelationships(fn () => $this->updateDocument(
                    $relatedCollection->getId(),
                    $related->getId(),
                    new Document([
                        $twoWayKey => null
                    ])
                ));
            });
        }

        if (
            $relationType === Database::RELATION_MANY_TO_ONE
            && $side === Database::RELATION_SIDE_CHILD
        ) {
            $related = Authorization::skip(fn () => $this->findOne($relatedCollection->getId(), [
                Query::select(['$id']),
                Query::equal($twoWayKey, [$document->getId()])
            ]));

            if (!$related->isEmpty()) {
                throw new RestrictedException('Cannot delete document because it has at least one related document.');
            }
        }
    }

    /**
     * @param Document $collection
     * @param Document $relatedCollection
     * @param Document $document
     * @param mixed $value
     * @param string $relationType
     * @param bool $twoWay
     * @param string $twoWayKey
     * @param string $side
     * @return void
     * @throws AuthorizationException
     * @throws ConflictException
     * @throws DatabaseException
     * @throws RestrictedException
     * @throws StructureException
     */
    private function deleteSetNull(Document $collection, Document $relatedCollection, Document $document, mixed $value, string $relationType, bool $twoWay, string $twoWayKey, string $side): void
    {
        switch ($relationType) {
            case Database::RELATION_ONE_TO_ONE:
                if (!$twoWay && $side === Database::RELATION_SIDE_PARENT) {
                    break;
                }

                // Shouldn't need read or update permission to delete
                Authorization::skip(function () use ($document, $value, $relatedCollection, $twoWay, $twoWayKey, $side) {
                    if (!$twoWay && $side === Database::RELATION_SIDE_CHILD) {
                        $related = $this->findOne($relatedCollection->getId(), [
                            Query::select(['$id']),
                            Query::equal($twoWayKey, [$document->getId()])
                        ]);
                    } else {
                        if (empty($value)) {
                            return;
                        }
                        $related = $this->getDocument($relatedCollection->getId(), $value->getId(), [Query::select(['$id'])]);
                    }

                    if ($related->isEmpty()) {
                        return;
                    }

                    $this->skipRelationships(fn () => $this->updateDocument(
                        $relatedCollection->getId(),
                        $related->getId(),
                        new Document([
                            $twoWayKey => null
                        ])
                    ));
                });
                break;

            case Database::RELATION_ONE_TO_MANY:
                if ($side === Database::RELATION_SIDE_CHILD) {
                    break;
                }
                foreach ($value as $relation) {
                    Authorization::skip(function () use ($relatedCollection, $twoWayKey, $relation) {
                        $this->skipRelationships(fn () => $this->updateDocument(
                            $relatedCollection->getId(),
                            $relation->getId(),
                            new Document([
                                $twoWayKey => null
                            ]),
                        ));
                    });
                }
                break;

            case Database::RELATION_MANY_TO_ONE:
                if ($side === Database::RELATION_SIDE_PARENT) {
                    break;
                }

                if (!$twoWay) {
                    $value = $this->find($relatedCollection->getId(), [
                        Query::select(['$id']),
                        Query::equal($twoWayKey, [$document->getId()]),
                        Query::limit(PHP_INT_MAX)
                    ]);
                }

                foreach ($value as $relation) {
                    Authorization::skip(function () use ($relatedCollection, $twoWayKey, $relation) {
                        $this->skipRelationships(fn () => $this->updateDocument(
                            $relatedCollection->getId(),
                            $relation->getId(),
                            new Document([
                                $twoWayKey => null
                            ])
                        ));
                    });
                }
                break;

            case Database::RELATION_MANY_TO_MANY:
                $junction = $this->getJunctionCollection($collection, $relatedCollection, $side);

                $junctions = $this->find($junction, [
                    Query::select(['$id']),
                    Query::equal($twoWayKey, [$document->getId()]),
                    Query::limit(PHP_INT_MAX)
                ]);

                foreach ($junctions as $document) {
                    $this->skipRelationships(fn () => $this->deleteDocument(
                        $junction,
                        $document->getId()
                    ));
                }
                break;
        }
    }

    /**
     * @param Document $collection
     * @param Document $relatedCollection
     * @param Document $document
     * @param string $key
     * @param mixed $value
     * @param string $relationType
     * @param string $twoWayKey
     * @param string $side
     * @param Document $relationship
     * @return void
     * @throws AuthorizationException
     * @throws ConflictException
     * @throws DatabaseException
     * @throws RestrictedException
     * @throws StructureException
     */
    private function deleteCascade(Document $collection, Document $relatedCollection, Document $document, string $key, mixed $value, string $relationType, string $twoWayKey, string $side, Document $relationship): void
    {
        switch ($relationType) {
            case Database::RELATION_ONE_TO_ONE:
                if ($value !== null) {
                    $this->relationshipDeleteStack[] = $relationship;

                    $this->deleteDocument(
                        $relatedCollection->getId(),
                        ($value instanceof Document) ? $value->getId() : $value
                    );

                    \array_pop($this->relationshipDeleteStack);
                }
                break;
            case Database::RELATION_ONE_TO_MANY:
                if ($side === Database::RELATION_SIDE_CHILD) {
                    break;
                }

                $this->relationshipDeleteStack[] = $relationship;

                foreach ($value as $relation) {
                    $this->deleteDocument(
                        $relatedCollection->getId(),
                        $relation->getId()
                    );
                }

                \array_pop($this->relationshipDeleteStack);

                break;
            case Database::RELATION_MANY_TO_ONE:
                if ($side === Database::RELATION_SIDE_PARENT) {
                    break;
                }

                $value = $this->find($relatedCollection->getId(), [
                    Query::select(['$id']),
                    Query::equal($twoWayKey, [$document->getId()]),
                    Query::limit(PHP_INT_MAX),
                ]);

                $this->relationshipDeleteStack[] = $relationship;

                foreach ($value as $relation) {
                    $this->deleteDocument(
                        $relatedCollection->getId(),
                        $relation->getId()
                    );
                }

                \array_pop($this->relationshipDeleteStack);

                break;
            case Database::RELATION_MANY_TO_MANY:
                $junction = $this->getJunctionCollection($collection, $relatedCollection, $side);

                $junctions = $this->skipRelationships(fn () => $this->find($junction, [
                    Query::select(['$id', $key]),
                    Query::equal($twoWayKey, [$document->getId()]),
                    Query::limit(PHP_INT_MAX)
                ]));

                $this->relationshipDeleteStack[] = $relationship;

                foreach ($junctions as $document) {
                    if ($side === Database::RELATION_SIDE_PARENT) {
                        $this->deleteDocument(
                            $relatedCollection->getId(),
                            $document->getAttribute($key)
                        );
                    }
                    $this->deleteDocument(
                        $junction,
                        $document->getId()
                    );
                }

                \array_pop($this->relationshipDeleteStack);
                break;
        }
    }

    /**
     * Delete Documents
     *
     * Deletes all documents which match the given query, will respect the relationship's onDelete optin.
     *
     * @param string $collection
     * @param array<Query> $queries
     * @param int $batchSize
     * @param (callable(Document, Document): void)|null $onNext
     * @param (callable(Throwable): void)|null $onError
     * @return int
     * @throws AuthorizationException
     * @throws DatabaseException
     * @throws RestrictedException
     * @throws \Throwable
     */
    public function deleteDocuments(
        string $collection,
        array $queries = [],
        int $batchSize = self::DELETE_BATCH_SIZE,
        ?callable $onNext = null,
        ?callable $onError = null,
    ): int {
        if ($this->adapter->getSharedTables() && empty($this->adapter->getTenant())) {
            throw new DatabaseException('Missing tenant. Tenant must be set when table sharing is enabled.');
        }

        $batchSize = \min(Database::DELETE_BATCH_SIZE, \max(1, $batchSize));
        $collection = $this->silent(fn () => $this->getCollection($collection));
        if ($collection->isEmpty()) {
            throw new DatabaseException('Collection not found');
        }

        $documentSecurity = $collection->getAttribute('documentSecurity', false);
        $authorization = new Authorization(self::PERMISSION_DELETE);
        $skipAuth = $authorization->isValid($collection->getDelete());

        if (!$skipAuth && !$documentSecurity && $collection->getId() !== self::METADATA) {
            throw new AuthorizationException($authorization->getDescription());
        }

        $attributes = $collection->getAttribute('attributes', []);
        $indexes = $collection->getAttribute('indexes', []);

        $this->checkQueriesType($queries);

        if ($this->validate) {
            $validator = new DocumentsValidator(
                $attributes,
                $indexes,
                $this->adapter->getIdAttributeType(),
                $this->maxQueryValues,
                $this->adapter->getMinDateTime(),
                $this->adapter->getMaxDateTime(),
                $this->adapter->getSupportForAttributes()
            );

            if (!$validator->isValid($queries)) {
                throw new QueryException($validator->getDescription());
            }
        }

        $grouped = Query::groupByType($queries);
        $limit = $grouped['limit'];
        $cursor = $grouped['cursor'];

        if (!empty($cursor) && $cursor->getCollection() !== $collection->getId()) {
            throw new DatabaseException("Cursor document must be from the same Collection.");
        }

        $originalLimit = $limit;
        $last = $cursor;
        $modified = 0;

        while (true) {
            if ($limit && $limit < $batchSize && $limit > 0) {
                $batchSize = $limit;
            } elseif (!empty($limit)) {
                $limit -= $batchSize;
            }

            $new = [
                Query::limit($batchSize)
            ];

            if (!empty($last)) {
                $new[] = Query::cursorAfter($last);
            }

            /**
             * @var array<Document> $batch
             */
            $batch = $this->silent(fn () => $this->find(
                $collection->getId(),
                array_merge($new, $queries),
                forPermission: Database::PERMISSION_DELETE
            ));

            if (empty($batch)) {
                break;
            }

            $old = array_map(fn ($doc) => clone $doc, $batch);
            $sequences = [];
            $permissionIds = [];

            $this->withTransaction(function () use ($collection, $sequences, $permissionIds, $batch) {
                foreach ($batch as $document) {
                    $sequences[] = $document->getSequence();
                    if (!empty($document->getPermissions())) {
                        $permissionIds[] = $document->getId();
                    }

                    if ($this->resolveRelationships) {
                        $document = $this->silent(fn () => $this->deleteDocumentRelationships(
                            $collection,
                            $document
                        ));
                    }

                    // Check if document was updated after the request timestamp
                    try {
                        $oldUpdatedAt = new \DateTime($document->getUpdatedAt());
                    } catch (Exception $e) {
                        throw new DatabaseException($e->getMessage(), $e->getCode(), $e);
                    }

                    if (!\is_null($this->timestamp) && $oldUpdatedAt > $this->timestamp) {
                        throw new ConflictException('Document was updated after the request timestamp');
                    }
                }

                $this->adapter->deleteDocuments(
                    $collection->getId(),
                    $sequences,
                    $permissionIds
                );
            });

            foreach ($batch as $index => $document) {
                if ($this->getSharedTables() && $this->getTenantPerDocument()) {
                    $this->withTenant($document->getTenant(), function () use ($collection, $document) {
                        $this->purgeCachedDocument($collection->getId(), $document->getId());
                    });
                } else {
                    $this->purgeCachedDocument($collection->getId(), $document->getId());
                }
                try {
                    $onNext && $onNext($document, $old[$index]);
                } catch (Throwable $th) {
                    $onError ? $onError($th) : throw $th;
                }
                $modified++;
            }

            if (count($batch) < $batchSize) {
                break;
            } elseif ($originalLimit && $modified >= $originalLimit) {
                break;
            }

            $last = \end($batch);
        }

        $this->trigger(self::EVENT_DOCUMENTS_DELETE, new Document([
            '$collection' => $collection->getId(),
            'modified' => $modified
        ]));

        return $modified;
    }

    /**
     * Cleans the all the collection's documents from the cache
     * And the all related cached documents.
     *
     * @param string $collectionId
     *
     * @return bool
     */
    public function purgeCachedCollection(string $collectionId): bool
    {
        [$collectionKey] = $this->getCacheKeys($collectionId);

        $documentKeys = $this->cache->list($collectionKey);
        foreach ($documentKeys as $documentKey) {
            $this->cache->purge($documentKey);
        }

        $this->cache->purge($collectionKey);

        return true;
    }

    /**
     * Cleans a specific document from cache
     * And related document reference in the collection cache.
     *
     * @param string $collectionId
     * @param string $id
     * @return bool
     * @throws Exception
     */
    public function purgeCachedDocument(string $collectionId, string $id): bool
    {
        [$collectionKey, $documentKey] = $this->getCacheKeys($collectionId, $id);

        $this->cache->purge($collectionKey, $documentKey);
        $this->cache->purge($documentKey);

        $this->trigger(self::EVENT_DOCUMENT_PURGE, new Document([
            '$id' => $id,
            '$collection' => $collectionId
        ]));

        return true;
    }

    /**
     * Find Documents
     *
     * @param string $collection
     * @param array<Query> $queries
     * @param string $forPermission
     *
     * @return array<Document>
     * @throws DatabaseException
     * @throws QueryException
     * @throws TimeoutException
     * @throws Exception
     */
    public function find(string $collection, array $queries = [], string $forPermission = Database::PERMISSION_READ): array
    {
        $collection = $this->silent(fn () => $this->getCollection($collection));

        if ($collection->isEmpty()) {
            throw new NotFoundException('Collection not found');
        }

        $attributes = $collection->getAttribute('attributes', []);
        $indexes = $collection->getAttribute('indexes', []);

        $this->checkQueriesType($queries);

        if ($this->validate) {
            $validator = new DocumentsValidator(
                $attributes,
                $indexes,
                $this->adapter->getIdAttributeType(),
                $this->maxQueryValues,
                $this->adapter->getMinDateTime(),
                $this->adapter->getMaxDateTime(),
                $this->adapter->getSupportForAttributes()
            );
            if (!$validator->isValid($queries)) {
                throw new QueryException($validator->getDescription());
            }
        }

        $authorization = new Authorization($forPermission);
        $documentSecurity = $collection->getAttribute('documentSecurity', false);
        $skipAuth = $authorization->isValid($collection->getPermissionsByType($forPermission));

        if (!$skipAuth && !$documentSecurity && $collection->getId() !== self::METADATA) {
            throw new AuthorizationException($authorization->getDescription());
        }

        $relationships = \array_filter(
            $collection->getAttribute('attributes', []),
            fn (Document $attribute) => $attribute->getAttribute('type') === self::VAR_RELATIONSHIP
        );

        $grouped = Query::groupByType($queries);
        $filters = $grouped['filters'];
        $selects = $grouped['selections'];
        $limit = $grouped['limit'];
        $offset = $grouped['offset'];
        $orderAttributes = $grouped['orderAttributes'];
        $orderTypes = $grouped['orderTypes'];
        $cursor = $grouped['cursor'];
        $cursorDirection = $grouped['cursorDirection'] ?? Database::CURSOR_AFTER;

        $uniqueOrderBy = false;
        foreach ($orderAttributes as $order) {
            if ($order === '$id' || $order === '$sequence') {
                $uniqueOrderBy = true;
            }
        }

        if ($uniqueOrderBy === false) {
            $orderAttributes[] = '$sequence';
        }

        if (!empty($cursor)) {
            foreach ($orderAttributes as $order) {
                if ($cursor->getAttribute($order) === null) {
                    throw new OrderException(
                        message: "Order attribute '{$order}' is empty",
                        attribute: $order
                    );
                }
            }
        }

        if (!empty($cursor) && $cursor->getCollection() !== $collection->getId()) {
            throw new DatabaseException("cursor Document must be from the same Collection.");
        }

        if (!empty($cursor)) {
            $cursor = $this->encode($collection, $cursor);
            $cursor = $this->adapter->castingBefore($collection, $cursor);
            $cursor = $cursor->getArrayCopy();
        } else {
            $cursor =  [];
        }

        /**  @var array<Query> $queries */
        $queries = \array_merge(
            $selects,
            $this->convertQueries($collection, $filters)
        );

        $selections = $this->validateSelections($collection, $selects);
        $nestedSelections = $this->processRelationshipQueries($relationships, $queries);

        $getResults = fn () => $this->adapter->find(
            $collection,
            $queries,
            $limit ?? 25,
            $offset ?? 0,
            $orderAttributes,
            $orderTypes,
            $cursor,
            $cursorDirection,
            $forPermission
        );

        $results = $skipAuth ? Authorization::skip($getResults) : $getResults();

        foreach ($results as $index => $node) {

            $node = $this->adapter->castingAfter($collection, $node);

            if ($this->resolveRelationships && !empty($relationships) && (empty($selects) || !empty($nestedSelections))) {
                $node = $this->silent(fn () => $this->populateDocumentRelationships($collection, $node, $nestedSelections));
            }

            $node = $this->casting($collection, $node);
            $node = $this->decode($collection, $node, $selections);

            if (!$node->isEmpty()) {
                $node->setAttribute('$collection', $collection->getId());
            }

            $results[$index] = $node;
        }

        $this->trigger(self::EVENT_DOCUMENT_FIND, $results);

        return $results;
    }

    /**
     * Call callback for each document of the given collection
     * that matches the given queries
     *
     * @param string $collection
     * @param callable $callback
     * @param array<Query> $queries
     * @param string $forPermission
     * @return void
     * @throws \Utopia\Database\Exception
     */
    public function foreach(string $collection, callable $callback, array $queries = [], string $forPermission = Database::PERMISSION_READ): void
    {
        $grouped = Query::groupByType($queries);
        $limitExists = $grouped['limit'] !== null;
        $limit = $grouped['limit'] ?? 25;
        $offset = $grouped['offset'];

        $cursor = $grouped['cursor'];
        $cursorDirection = $grouped['cursorDirection'];

        // Cursor before is not supported
        if ($cursor !== null && $cursorDirection === Database::CURSOR_BEFORE) {
            throw new DatabaseException('Cursor ' . Database::CURSOR_BEFORE . ' not supported in this method.');
        }

        $sum = $limit;
        $latestDocument = null;

        while ($sum === $limit) {
            $newQueries = $queries;
            if ($latestDocument !== null) {
                //reset offset and cursor as groupByType ignores same type query after first one is encountered
                if ($offset !== null) {
                    array_unshift($newQueries, Query::offset(0));
                }

                array_unshift($newQueries, Query::cursorAfter($latestDocument));
            }
            if (!$limitExists) {
                $newQueries[] = Query::limit($limit);
            }
            $results = $this->find($collection, $newQueries, $forPermission);

            if (empty($results)) {
                return;
            }

            $sum = count($results);

            foreach ($results as $document) {
                if (is_callable($callback)) {
                    $callback($document);
                }
            }

            $latestDocument = $results[array_key_last($results)];
        }
    }

    /**
     * @param string $collection
     * @param array<Query> $queries
     * @return Document
     * @throws DatabaseException
     */
    public function findOne(string $collection, array $queries = []): Document
    {
        $results = $this->silent(fn () => $this->find($collection, \array_merge([
            Query::limit(1)
        ], $queries)));

        $found = \reset($results);

        $this->trigger(self::EVENT_DOCUMENT_FIND, $found);

        if (!$found) {
            return new Document();
        }

        return $found;
    }

    /**
     * Count Documents
     *
     * Count the number of documents.
     *
     * @param string $collection
     * @param array<Query> $queries
     * @param int|null $max
     *
     * @return int
     * @throws DatabaseException
     */
    public function count(string $collection, array $queries = [], ?int $max = null): int
    {
        $collection = $this->silent(fn () => $this->getCollection($collection));
        $attributes = $collection->getAttribute('attributes', []);
        $indexes = $collection->getAttribute('indexes', []);

        $this->checkQueriesType($queries);

        if ($this->validate) {
            $validator = new DocumentsValidator(
                $attributes,
                $indexes,
                $this->adapter->getIdAttributeType(),
                $this->maxQueryValues,
                $this->adapter->getMinDateTime(),
                $this->adapter->getMaxDateTime(),
                $this->adapter->getSupportForAttributes()
            );
            if (!$validator->isValid($queries)) {
                throw new QueryException($validator->getDescription());
            }
        }

        $authorization = new Authorization(self::PERMISSION_READ);
        if ($authorization->isValid($collection->getRead())) {
            $skipAuth = true;
        }

        $queries = Query::groupByType($queries)['filters'];
        $queries = $this->convertQueries($collection, $queries);

        $getCount = fn () => $this->adapter->count($collection, $queries, $max);
        $count = $skipAuth ?? false ? Authorization::skip($getCount) : $getCount();

        $this->trigger(self::EVENT_DOCUMENT_COUNT, $count);

        return $count;
    }

    /**
     * Sum an attribute
     *
     * Sum an attribute for all the documents. Pass $max=0 for unlimited count
     *
     * @param string $collection
     * @param string $attribute
     * @param array<Query> $queries
     * @param int|null $max
     *
     * @return int|float
     * @throws DatabaseException
     */
    public function sum(string $collection, string $attribute, array $queries = [], ?int $max = null): float|int
    {
        $collection = $this->silent(fn () => $this->getCollection($collection));
        $attributes = $collection->getAttribute('attributes', []);
        $indexes = $collection->getAttribute('indexes', []);

        $this->checkQueriesType($queries);

        if ($this->validate) {
            $validator = new DocumentsValidator(
                $attributes,
                $indexes,
                $this->adapter->getIdAttributeType(),
                $this->maxQueryValues,
                $this->adapter->getMinDateTime(),
                $this->adapter->getMaxDateTime(),
                $this->adapter->getSupportForAttributes()
            );
            if (!$validator->isValid($queries)) {
                throw new QueryException($validator->getDescription());
            }
        }

        $queries = $this->convertQueries($collection, $queries);

        $sum = $this->adapter->sum($collection, $attribute, $queries, $max);

        $this->trigger(self::EVENT_DOCUMENT_SUM, $sum);

        return $sum;
    }

    /**
     * Add Attribute Filter
     *
     * @param string $name
     * @param callable $encode
     * @param callable $decode
     *
     * @return void
     */
    public static function addFilter(string $name, callable $encode, callable $decode): void
    {
        self::$filters[$name] = [
            'encode' => $encode,
            'decode' => $decode,
        ];
    }

    /**
     * Encode Document
     *
     * @param Document $collection
     * @param Document $document
     *
     * @return Document
     * @throws DatabaseException
     */
    public function encode(Document $collection, Document $document): Document
    {
        $attributes = $collection->getAttribute('attributes', []);
        $internalDateAttributes = ['$createdAt', '$updatedAt'];
        foreach ($this->getInternalAttributes() as $attribute) {
            $attributes[] = $attribute;
        }

        foreach ($attributes as $attribute) {
            $key = $attribute['$id'] ?? '';
            $array = $attribute['array'] ?? false;
            $default = $attribute['default'] ?? null;
            $filters = $attribute['filters'] ?? [];
            $value = $document->getAttribute($key);

            if (in_array($key, $internalDateAttributes) && is_string($value) && empty($value)) {
                $document->setAttribute($key, null);
                continue;
            }

            if ($key === '$permissions') {
                continue;
            }

            // Continue on optional param with no default
            if (is_null($value) && is_null($default)) {
                continue;
            }

            // Assign default only if no value provided
            // False positive "Call to function is_null() with mixed will always evaluate to false"
            // @phpstan-ignore-next-line
            if (is_null($value) && !is_null($default)) {
                $value = ($array) ? $default : [$default];
            } else {
                $value = ($array) ? $value : [$value];
            }

            foreach ($value as $index => $node) {
                if ($node !== null) {
                    foreach ($filters as $filter) {
                        $node = $this->encodeAttribute($filter, $node, $document);
                    }
                    $value[$index] = $node;
                }
            }

            if (!$array) {
                $value = $value[0];
            }
            $document->setAttribute($key, $value);
        }

        return $document;
    }

    /**
     * Decode Document
     *
     * @param Document $collection
     * @param Document $document
     * @param array<string> $selections
     * @return Document
     * @throws DatabaseException
     */
    public function decode(Document $collection, Document $document, array $selections = []): Document
    {
        $attributes = \array_filter(
            $collection->getAttribute('attributes', []),
            fn ($attribute) => $attribute['type'] !== self::VAR_RELATIONSHIP
        );

        $relationships = \array_filter(
            $collection->getAttribute('attributes', []),
            fn ($attribute) => $attribute['type'] === self::VAR_RELATIONSHIP
        );

        $filteredValue = [];

        foreach ($relationships as $relationship) {
            $key = $relationship['$id'] ?? '';

            if (
                \array_key_exists($key, (array)$document)
                || \array_key_exists($this->adapter->filter($key), (array)$document)
            ) {
                $value = $document->getAttribute($key);
                $value ??= $document->getAttribute($this->adapter->filter($key));
                $document->removeAttribute($this->adapter->filter($key));
                $document->setAttribute($key, $value);
            }
        }

        foreach ($this->getInternalAttributes() as $attribute) {
            $attributes[] = $attribute;
        }

        foreach ($attributes as $attribute) {
            $key = $attribute['$id'] ?? '';
            $type = $attribute['type'] ?? '';
            $array = $attribute['array'] ?? false;
            $filters = $attribute['filters'] ?? [];
            $value = $document->getAttribute($key);

            if ($key === '$permissions') {
                continue;
            }

            if (\is_null($value)) {
                $value = $document->getAttribute($this->adapter->filter($key));

                if (!\is_null($value)) {
                    $document->removeAttribute($this->adapter->filter($key));
                }
            }

            $value = ($array) ? $value : [$value];
            $value = (is_null($value)) ? [] : $value;

            foreach ($value as $index => $node) {

                foreach (array_reverse($filters) as $filter) {
                    $node = $this->decodeAttribute($filter, $node, $document, $key);
                }
                $value[$index] = $node;
            }

            $filteredValue[$key] = ($array) ? $value : $value[0];

            if (
                empty($selections)
                || \in_array($key, $selections)
                || \in_array('*', $selections)
            ) {
                $document->setAttribute($key, ($array) ? $value : $value[0]);
            }
        }

        $hasRelationshipSelections = false;
        if (!empty($selections)) {
            foreach ($selections as $selection) {
                if (\str_contains($selection, '.')) {
                    $hasRelationshipSelections = true;
                    break;
                }
            }
        }

        if ($hasRelationshipSelections && !empty($selections) && !\in_array('*', $selections)) {
            foreach ($collection->getAttribute('attributes', []) as $attribute) {
                $key = $attribute['$id'] ?? '';

                if ($attribute['type'] === self::VAR_RELATIONSHIP || $key === '$permissions') {
                    continue;
                }

                if (!in_array($key, $selections) && isset($filteredValue[$key])) {
                    $document->setAttribute($key, $filteredValue[$key]);
                }
            }
        }
        return $document;
    }

    /**
     * Casting
     *
     * @param Document $collection
     * @param Document $document
     *
     * @return Document
     */
    public function casting(Document $collection, Document $document): Document
    {
        if ($this->adapter->getSupportForCasting()) {
            return $document;
        }

        $attributes = $collection->getAttribute('attributes', []);

        foreach ($this->getInternalAttributes() as $attribute) {
            $attributes[] = $attribute;
        }

        foreach ($attributes as $attribute) {
            $key = $attribute['$id'] ?? '';
            $type = $attribute['type'] ?? '';
            $array = $attribute['array'] ?? false;
            $value = $document->getAttribute($key, null);
            if (is_null($value)) {
                continue;
            }

            if ($key === '$permissions') {
                continue;
            }

            if ($array) {
                $value = !is_string($value)
                    ? $value
                    : json_decode($value, true);
            } else {
                $value = [$value];
            }

            foreach ($value as $index => $node) {
                switch ($type) {
                    case self::VAR_ID:
                        // Disabled until Appwrite migrates to use real int ID's for MySQL
                        //$type = $this->adapter->getIdAttributeType();
                        //\settype($node, $type);
                        $node = (string)$node;
                        break;
                    case self::VAR_BOOLEAN:
                        $node = (bool)$node;
                        break;
                    case self::VAR_INTEGER:
                        $node = (int)$node;
                        break;
                    case self::VAR_FLOAT:
                        $node = (float)$node;
                        break;
                    default:
                        break;
                }

                $value[$index] = $node;
            }

            $document->setAttribute($key, ($array) ? $value : $value[0]);
        }

        return $document;
    }

    /**
     * Encode Attribute
     *
     * Passes the attribute $value, and $document context to a predefined filter
     *  that allow you to manipulate the input format of the given attribute.
     *
     * @param string $name
     * @param mixed $value
     * @param Document $document
     *
     * @return mixed
     * @throws DatabaseException
     */
    protected function encodeAttribute(string $name, mixed $value, Document $document): mixed
    {
        if (!array_key_exists($name, self::$filters) && !array_key_exists($name, $this->instanceFilters)) {
            throw new NotFoundException("Filter: {$name} not found");
        }

        try {
            if (\array_key_exists($name, $this->instanceFilters)) {
                $value = $this->instanceFilters[$name]['encode']($value, $document, $this);
            } else {
                $value = self::$filters[$name]['encode']($value, $document, $this);
            }
        } catch (\Throwable $th) {
            throw new DatabaseException($th->getMessage(), $th->getCode(), $th);
        }

        return $value;
    }

    /**
     * Decode Attribute
     *
     * Passes the attribute $value, and $document context to a predefined filter
     *  that allow you to manipulate the output format of the given attribute.
     *
     * @param string $filter
     * @param mixed $value
     * @param Document $document
     *
     * @return mixed
     * @throws DatabaseException
     */
    protected function decodeAttribute(string $filter, mixed $value, Document $document, string $attribute): mixed
    {
        if (!$this->filter) {
            return $value;
        }

        if (!\is_null($this->disabledFilters) && isset($this->disabledFilters[$filter])) {
            return $value;
        }

        if (!array_key_exists($filter, self::$filters) && !array_key_exists($filter, $this->instanceFilters)) {
            throw new NotFoundException("Filter \"{$filter}\" not found for attribute \"{$attribute}\"");
        }

        if (array_key_exists($filter, $this->instanceFilters)) {
            $value = $this->instanceFilters[$filter]['decode']($value, $document, $this);
        } else {
            $value = self::$filters[$filter]['decode']($value, $document, $this);
        }

        return $value;
    }

    /**
     * Validate if a set of attributes can be selected from the collection
     *
     * @param Document $collection
     * @param array<Query> $queries
     * @return array<string>
     * @throws QueryException
     */
    private function validateSelections(Document $collection, array $queries): array
    {
        if (empty($queries)) {
            return [];
        }

        $selections = [];
        $relationshipSelections = [];

        foreach ($queries as $query) {
            if ($query->getMethod() == Query::TYPE_SELECT) {
                foreach ($query->getValues() as $value) {
                    if (\str_contains($value, '.')) {
                        $relationshipSelections[] = $value;
                        continue;
                    }
                    $selections[] = $value;
                }
            }
        }

        // Allow querying internal attributes
        $keys = \array_map(
            fn ($attribute) => $attribute['$id'],
            self::getInternalAttributes()
        );

        foreach ($collection->getAttribute('attributes', []) as $attribute) {
            if ($attribute['type'] !== self::VAR_RELATIONSHIP) {
                // Fallback to $id when key property is not present in metadata table for some tables such as Indexes or Attributes
                $keys[] = $attribute['key'] ?? $attribute['$id'];
            }
        }
        if ($this->adapter->getSupportForAttributes()) {
            $invalid = \array_diff($selections, $keys);
            if (!empty($invalid) && !\in_array('*', $invalid)) {
                throw new QueryException('Cannot select attributes: ' . \implode(', ', $invalid));
            }
        }

        $selections = \array_merge($selections, $relationshipSelections);

        $selections[] = '$id';
        $selections[] = '$sequence';
        $selections[] = '$collection';
        $selections[] = '$createdAt';
        $selections[] = '$updatedAt';
        $selections[] = '$permissions';

        return \array_values(\array_unique($selections));
    }

    /**
     * Get adapter attribute limit, accounting for internal metadata
     * Returns 0 to indicate no limit
     *
     * @return int
     */
    public function getLimitForAttributes(): int
    {
        if ($this->adapter->getLimitForAttributes() === 0) {
            return 0;
        }

        return $this->adapter->getLimitForAttributes() - $this->adapter->getCountOfDefaultAttributes();
    }

    /**
     * Get adapter index limit
     *
     * @return int
     */
    public function getLimitForIndexes(): int
    {
        return $this->adapter->getLimitForIndexes() - $this->adapter->getCountOfDefaultIndexes();
    }

    /**
     * @param Document $collection
     * @param array<Query> $queries
     * @return array<Query>
     * @throws QueryException
     * @throws \Utopia\Database\Exception
     */
    public function convertQueries(Document $collection, array $queries): array
    {
        foreach ($queries as $index => $query) {
            if ($query->isNested()) {
                $values = $this->convertQueries($collection, $query->getValues());
                $query->setValues($values);
            }

            $query = $this->convertQuery($collection, $query);

            $queries[$index] = $query;
        }

        return $queries;
    }

    /**
     * @param Document $collection
     * @param Query $query
     * @return Query
     * @throws QueryException
     * @throws \Utopia\Database\Exception
     */
    public function convertQuery(Document $collection, Query $query): Query
    {
        /**
         * @var array<Document> $attributes
         */
        $attributes = $collection->getAttribute('attributes', []);

        foreach (Database::INTERNAL_ATTRIBUTES as $attribute) {
            $attributes[] = new Document($attribute);
        }

        $attribute = new Document();

        foreach ($attributes as $attr) {
            if ($attr->getId() === $query->getAttribute()) {
                $attribute = $attr;
            }
        }

        if (!$attribute->isEmpty()) {
            $query->setOnArray($attribute->getAttribute('array', false));

            if ($attribute->getAttribute('type') == Database::VAR_DATETIME) {
                $values = $query->getValues();
                foreach ($values as $valueIndex => $value) {
                    try {
<<<<<<< HEAD
                        $values[$valueIndex] = $this->adapter->isMongo()
=======
                        $values[$valueIndex] = $this->adapter->getSupportForUTCCasting()
>>>>>>> 057dec44
                            ? $this->adapter->setUTCDatetime($value)
                            : DateTime::setTimezone($value);
                    } catch (\Throwable $e) {
                        throw new QueryException($e->getMessage(), $e->getCode(), $e);
                    }
                }
                $query->setValues($values);
            }
        }

        return $query;
    }

    /**
     * @return  array<array<string, mixed>>
     */
    public function getInternalAttributes(): array
    {
        $attributes = self::INTERNAL_ATTRIBUTES;

        if (!$this->adapter->getSharedTables()) {
            $attributes = \array_filter(Database::INTERNAL_ATTRIBUTES, function ($attribute) {
                return $attribute['$id'] !== '$tenant';
            });
        }

        return $attributes;
    }

    /**
     * Get Schema Attributes
     *
     * @param string $collection
     * @return array<Document>
     * @throws DatabaseException
     */
    public function getSchemaAttributes(string $collection): array
    {
        return $this->adapter->getSchemaAttributes($collection);
    }

    /**
     * @param string $collectionId
     * @param string|null $documentId
     * @param array<string> $selects
     * @return array{0: ?string, 1: ?string, 2: ?string}
     */
    public function getCacheKeys(string $collectionId, ?string $documentId = null, array $selects = []): array
    {
        if ($this->adapter->getSupportForHostname()) {
            $hostname = $this->adapter->getHostname();
        }

        $tenantSegment = $this->adapter->getTenant();

        if ($collectionId === self::METADATA && isset($this->globalCollections[$documentId])) {
            $tenantSegment = null;
        }

        $collectionKey = \sprintf(
            '%s-cache-%s:%s:%s:collection:%s',
            $this->cacheName,
            $hostname ?? '',
            $this->getNamespace(),
            $tenantSegment,
            $collectionId
        );

        if ($documentId) {
            $documentKey = $documentHashKey = "{$collectionKey}:{$documentId}";

            if (!empty($selects)) {
                $documentHashKey = $documentKey . ':' . \md5(\implode($selects));
            }
        }

        return [
            $collectionKey,
            $documentKey ?? null,
            $documentHashKey ?? null
        ];
    }

    /**
     * @param array<Query> $queries
     * @return void
     * @throws QueryException
     */
    private function checkQueriesType(array $queries): void
    {
        foreach ($queries as $query) {
            if (!$query instanceof Query) {
                throw new QueryException('Invalid query type: "' . \gettype($query) . '". Expected instances of "' . Query::class . '"');
            }

            if ($query->isNested()) {
                $this->checkQueriesType($query->getValues());
            }
        }
    }

    /**
     * Process relationship queries, extracting nested selections.
     *
     * @param array<Document> $relationships
     * @param array<Query> $queries
     * @return array<string, array<Query>> $selects
     */
    private function processRelationshipQueries(
        array $relationships,
        array $queries,
    ): array {
        $nestedSelections = [];

        foreach ($queries as $query) {
            if ($query->getMethod() !== Query::TYPE_SELECT) {
                continue;
            }

            $values = $query->getValues();
            foreach ($values as $valueIndex => $value) {
                if (!\str_contains($value, '.')) {
                    continue;
                }

                $nesting = \explode('.', $value);
                $selectedKey = \array_shift($nesting); // Remove and return first item

                $relationship = \array_values(\array_filter(
                    $relationships,
                    fn (Document $relationship) => $relationship->getAttribute('key') === $selectedKey,
                ))[0] ?? null;

                if (!$relationship) {
                    continue;
                }

                // Shift the top level off the dot-path to pass the selection down the chain
                // 'foo.bar.baz' becomes 'bar.baz'

                $nestingPath = \implode('.', $nesting);
                // If nestingPath is empty, it means we want all fields (*) for this relationship
                if (empty($nestingPath)) {
                    $nestedSelections[$selectedKey][] = Query::select(['*']);
                } else {
                    $nestedSelections[$selectedKey][] = Query::select([$nestingPath]);
                }

                $type = $relationship->getAttribute('options')['relationType'];
                $side = $relationship->getAttribute('options')['side'];

                switch ($type) {
                    case Database::RELATION_MANY_TO_MANY:
                        unset($values[$valueIndex]);
                        break;
                    case Database::RELATION_ONE_TO_MANY:
                        if ($side === Database::RELATION_SIDE_PARENT) {
                            unset($values[$valueIndex]);
                        } else {
                            $values[$valueIndex] = $selectedKey;
                        }
                        break;
                    case Database::RELATION_MANY_TO_ONE:
                        if ($side === Database::RELATION_SIDE_PARENT) {
                            $values[$valueIndex] = $selectedKey;
                        } else {
                            unset($values[$valueIndex]);
                        }
                        break;
                    case Database::RELATION_ONE_TO_ONE:
                        $values[$valueIndex] = $selectedKey;
                        break;
                }
            }

            $finalValues = \array_values($values);
            if ($query->getMethod() === Query::TYPE_SELECT) {
                if (empty($finalValues)) {
                    $finalValues = ['*'];
                }
            }
            $query->setValues($finalValues);
        }

        return $nestedSelections;
    }

    /**
     * Encode spatial data from array format to WKT (Well-Known Text) format
     *
     * @param mixed $value
     * @param string $type
     * @return string
     * @throws DatabaseException
     */
    protected function encodeSpatialData(mixed $value, string $type): string
    {
        $validator = new Spatial($type);
        if (!$validator->isValid($value)) {
            throw new StructureException($validator->getDescription());
        }

        switch ($type) {
            case self::VAR_POINT:
                return "POINT({$value[0]} {$value[1]})";

            case self::VAR_LINESTRING:
                $points = [];
                foreach ($value as $point) {
                    $points[] = "{$point[0]} {$point[1]}";
                }
                return 'LINESTRING(' . implode(', ', $points) . ')';

            case self::VAR_POLYGON:
                // Check if this is a single ring (flat array of points) or multiple rings
                $isSingleRing = count($value) > 0 && is_array($value[0]) &&
                    count($value[0]) === 2 && is_numeric($value[0][0]) && is_numeric($value[0][1]);

                if ($isSingleRing) {
                    // Convert single ring format [[x1,y1], [x2,y2], ...] to multi-ring format
                    $value = [$value];
                }

                $rings = [];
                foreach ($value as $ring) {
                    $points = [];
                    foreach ($ring as $point) {
                        $points[] = "{$point[0]} {$point[1]}";
                    }
                    $rings[] = '(' . implode(', ', $points) . ')';
                }
                return 'POLYGON(' . implode(', ', $rings) . ')';

            default:
                throw new DatabaseException('Unknown spatial type: ' . $type);
        }
    }
}<|MERGE_RESOLUTION|>--- conflicted
+++ resolved
@@ -1414,13 +1414,9 @@
                 $this->adapter->getSupportForSpatialAttributes(),
                 $this->adapter->getSupportForSpatialIndexNull(),
                 $this->adapter->getSupportForSpatialIndexOrder(),
-<<<<<<< HEAD
-                $this->adapter->getSupportForAttributes()
-=======
                 $this->adapter->getSupportForAttributes(),
                 $this->adapter->getSupportForMultipleFulltextIndexes(),
                 $this->adapter->getSupportForIdenticalIndexes(),
->>>>>>> 057dec44
             );
             foreach ($indexes as $index) {
                 if (!$validator->isValid($index)) {
@@ -2438,13 +2434,9 @@
                         $this->adapter->getSupportForSpatialAttributes(),
                         $this->adapter->getSupportForSpatialIndexNull(),
                         $this->adapter->getSupportForSpatialIndexOrder(),
-<<<<<<< HEAD
-                        $this->adapter->getSupportForAttributes()
-=======
                         $this->adapter->getSupportForAttributes(),
                         $this->adapter->getSupportForMultipleFulltextIndexes(),
                         $this->adapter->getSupportForIdenticalIndexes(),
->>>>>>> 057dec44
                     );
 
                     foreach ($indexes as $index) {
@@ -3388,13 +3380,9 @@
                 $this->adapter->getSupportForSpatialAttributes(),
                 $this->adapter->getSupportForSpatialIndexNull(),
                 $this->adapter->getSupportForSpatialIndexOrder(),
-<<<<<<< HEAD
-                $this->adapter->getSupportForAttributes()
-=======
                 $this->adapter->getSupportForAttributes(),
                 $this->adapter->getSupportForMultipleFulltextIndexes(),
                 $this->adapter->getSupportForIdenticalIndexes(),
->>>>>>> 057dec44
             );
             if (!$validator->isValid($index)) {
                 throw new IndexException($validator->getDescription());
@@ -7200,11 +7188,7 @@
                 $values = $query->getValues();
                 foreach ($values as $valueIndex => $value) {
                     try {
-<<<<<<< HEAD
-                        $values[$valueIndex] = $this->adapter->isMongo()
-=======
                         $values[$valueIndex] = $this->adapter->getSupportForUTCCasting()
->>>>>>> 057dec44
                             ? $this->adapter->setUTCDatetime($value)
                             : DateTime::setTimezone($value);
                     } catch (\Throwable $e) {
