<?php

namespace Utopia\Database\Adapter;

use Exception;
use PDO;
use PDOException;
use Utopia\Database\Adapter;
use Utopia\Database\Database;
use Utopia\Database\Document;
use Utopia\Database\Exception as DatabaseException;
use Utopia\Database\Exception\NotFound as NotFoundException;
use Utopia\Database\Exception\Transaction as TransactionException;
use Utopia\Database\Query;

abstract class SQL extends Adapter
{
    protected mixed $pdo;

    /**
     * Constructor.
     *
     * Set connection and settings
     *
     * @param mixed $pdo
     */
    public function __construct(mixed $pdo)
    {
        $this->pdo = $pdo;
    }

    /**
     * @inheritDoc
     */
    public function startTransaction(): bool
    {
        try {
            if ($this->inTransaction === 0) {
                if ($this->getPDO()->inTransaction()) {
                    $this->getPDO()->rollBack();
                } else {
                    // If no active transaction, this has no effect.
                    $this->getPDO()->prepare('ROLLBACK')->execute();
                }

                $result = $this->getPDO()->beginTransaction();
            } else {
                $result = $this->getPDO()->exec('SAVEPOINT transaction' . $this->inTransaction);
            }
        } catch (PDOException $e) {
            throw new TransactionException('Failed to start transaction: ' . $e->getMessage(), $e->getCode(), $e);
        }

        if (!$result) {
            throw new TransactionException('Failed to start transaction');
        }

        $this->inTransaction++;
        return $result;
    }

    /**
     * @inheritDoc
     */
    public function commitTransaction(): bool
    {
        if ($this->inTransaction === 0) {
            return false;
        } elseif ($this->inTransaction > 1) {
            $this->inTransaction--;
            return true;
        }

        if (!$this->getPDO()->inTransaction()) {
            $this->inTransaction = 0;
            return false;
        }

        try {
            $result = $this->getPDO()->commit();
            $this->inTransaction = 0;
        } catch (PDOException $e) {
            throw new TransactionException('Failed to commit transaction: ' . $e->getMessage(), $e->getCode(), $e);
        }

        if (!$result) {
            throw new TransactionException('Failed to commit transaction');
        }

        return $result;
    }

    /**
     * @inheritDoc
     */
    public function rollbackTransaction(): bool
    {
        if ($this->inTransaction === 0) {
            return false;
        }

        try {
            if ($this->inTransaction > 1) {
                $result = $this->getPDO()->exec('ROLLBACK TO transaction' . ($this->inTransaction - 1));
                $this->inTransaction--;
            } else {
                $result = $this->getPDO()->rollBack();
                $this->inTransaction = 0;
            }
        } catch (PDOException $e) {
            throw new DatabaseException('Failed to rollback transaction: ' . $e->getMessage(), $e->getCode(), $e);
        }

        if (!$result) {
            throw new TransactionException('Failed to rollback transaction');
        }

        return $result;
    }

    /**
     * Ping Database
     *
     * @return bool
     * @throws Exception
     * @throws PDOException
     */
    public function ping(): bool
    {
        return $this->getPDO()
            ->prepare("SELECT 1;")
            ->execute();
    }

    public function reconnect(): void
    {
        $this->getPDO()->reconnect();
    }

    /**
     * Check if Database exists
     * Optionally check if collection exists in Database
     *
     * @param string $database
     * @param string|null $collection
     * @return bool
     * @throws DatabaseException
     */
    public function exists(string $database, ?string $collection = null): bool
    {
        $database = $this->filter($database);

        if (!\is_null($collection)) {
            $collection = $this->filter($collection);
            $stmt = $this->getPDO()->prepare("
                SELECT TABLE_NAME 
                FROM INFORMATION_SCHEMA.TABLES 
                WHERE TABLE_SCHEMA = :schema 
                  AND TABLE_NAME = :table
            ");
            $stmt->bindValue(':schema', $database, PDO::PARAM_STR);
            $stmt->bindValue(':table', "{$this->getNamespace()}_{$collection}", PDO::PARAM_STR);
        } else {
            $stmt = $this->getPDO()->prepare("
                SELECT SCHEMA_NAME FROM
                INFORMATION_SCHEMA.SCHEMATA
                WHERE SCHEMA_NAME = :schema
            ");
            $stmt->bindValue(':schema', $database, PDO::PARAM_STR);
        }

        try {
            $stmt->execute();
            $document = $stmt->fetchAll();
            $stmt->closeCursor();
        } catch (PDOException $e) {
            $e = $this->processException($e);

            if ($e instanceof NotFoundException) {
                return false;
            }

            throw $e;
        }

        if (empty($document)) {
            return false;
        }

        return true;
    }

    /**
     * List Databases
     *
     * @return array<Document>
     */
    public function list(): array
    {
        return [];
    }

    /**
     * Get Document
     *
     * @param string $collection
     * @param string $id
     * @param Query[] $queries
     * @param bool $forUpdate
     * @return Document
     * @throws DatabaseException
     */
    public function getDocument(string $collection, string $id, array $queries = [], bool $forUpdate = false): Document
    {
        $name = $this->filter($collection);
        $selections = $this->getAttributeSelections($queries);

        $forUpdate = $forUpdate ? 'FOR UPDATE' : '';

        $sql = "
		    SELECT {$this->getAttributeProjection($selections)}
            FROM {$this->getSQLTable($name)}
            WHERE _uid = :_uid 
            {$this->getTenantQuery($collection)}
		";

        if ($this->getSupportForUpdateLock()) {
            $sql .= " {$forUpdate}";
        }

        $stmt = $this->getPDO()->prepare($sql);

        $stmt->bindValue(':_uid', $id);

        if ($this->sharedTables) {
            $stmt->bindValue(':_tenant', $this->getTenant());
        }

        $stmt->execute();
        $document = $stmt->fetchAll();
        $stmt->closeCursor();

        if (empty($document)) {
            return new Document([]);
        }

        $document = $document[0];

        if (\array_key_exists('_id', $document)) {
            $document['$internalId'] = $document['_id'];
            unset($document['_id']);
        }
        if (\array_key_exists('_uid', $document)) {
            $document['$id'] = $document['_uid'];
            unset($document['_uid']);
        }
        if (\array_key_exists('_tenant', $document)) {
            $document['$tenant'] = $document['_tenant'] === null ? null : (int)$document['_tenant'];
            unset($document['_tenant']);
        }
        if (\array_key_exists('_createdAt', $document)) {
            $document['$createdAt'] = $document['_createdAt'];
            unset($document['_createdAt']);
        }
        if (\array_key_exists('_updatedAt', $document)) {
            $document['$updatedAt'] = $document['_updatedAt'];
            unset($document['_updatedAt']);
        }
        if (\array_key_exists('_permissions', $document)) {
            $document['$permissions'] = json_decode($document['_permissions'] ?? '[]', true);
            unset($document['_permissions']);
        }

        return new Document($document);
    }

    /**
     * Get max STRING limit
     *
     * @return int
     */
    public function getLimitForString(): int
    {
        return 4294967295;
    }

    /**
     * Get max INT limit
     *
     * @return int
     */
    public function getLimitForInt(): int
    {
        return 4294967295;
    }

    /**
     * Get maximum column limit.
     * https://mariadb.com/kb/en/innodb-limitations/#limitations-on-schema
     * Can be inherited by MySQL since we utilize the InnoDB engine
     *
     * @return int
     */
    public function getLimitForAttributes(): int
    {
        return 1017;
    }

    /**
     * Get maximum index limit.
     * https://mariadb.com/kb/en/innodb-limitations/#limitations-on-schema
     *
     * @return int
     */
    public function getLimitForIndexes(): int
    {
        return 64;
    }

    /**
     * Is schemas supported?
     *
     * @return bool
     */
    public function getSupportForSchemas(): bool
    {
        return true;
    }

    /**
     * Is index supported?
     *
     * @return bool
     */
    public function getSupportForIndex(): bool
    {
        return true;
    }

    /**
     * Are attributes supported?
     *
     * @return bool
     */
    public function getSupportForAttributes(): bool
    {
        return true;
    }

    /**
     * Is unique index supported?
     *
     * @return bool
     */
    public function getSupportForUniqueIndex(): bool
    {
        return true;
    }

    /**
     * Is fulltext index supported?
     *
     * @return bool
     */
    public function getSupportForFulltextIndex(): bool
    {
        return true;
    }

    /**
     * Are FOR UPDATE locks supported?
     *
     * @return bool
     */
    public function getSupportForUpdateLock(): bool
    {
        return true;
    }

    /**
     * Is Attribute Resizing Supported?
     *
     * @return bool
     */
    public function getSupportForAttributeResizing(): bool
    {
        return true;
    }

    /**
     * Are batch operations supported?
     *
     * @return bool
     */
    public function getSupportForBatchOperations(): bool
    {
        return true;
    }

    /**
     * Is get connection id supported?
     *
     * @return bool
     */
    public function getSupportForGetConnectionId(): bool
    {
        return true;
    }

    /**
     * Is cache fallback supported?
     *
     * @return bool
     */
    public function getSupportForCacheSkipOnFailure(): bool
    {
        return true;
    }

    /**
     * Get current attribute count from collection document
     *
     * @param Document $collection
     * @return int
     */
    public function getCountOfAttributes(Document $collection): int
    {
        $attributes = \count($collection->getAttribute('attributes') ?? []);

        return $attributes + $this->getCountOfDefaultAttributes();
    }

    /**
     * Get current index count from collection document
     *
     * @param Document $collection
     * @return int
     */
    public function getCountOfIndexes(Document $collection): int
    {
        $indexes = \count($collection->getAttribute('indexes') ?? []);
        return $indexes + $this->getCountOfDefaultIndexes();
    }

    /**
     * Returns number of attributes used by default.
     *
     * @return int
     */
    public function getCountOfDefaultAttributes(): int
    {
        return \count(Database::INTERNAL_ATTRIBUTES);
    }

    /**
     * Returns number of indexes used by default.
     *
     * @return int
     */
    public function getCountOfDefaultIndexes(): int
    {
        return \count(Database::INTERNAL_INDEXES);
    }

    /**
     * Get maximum width, in bytes, allowed for a SQL row
     * Return 0 when no restrictions apply
     *
     * @return int
     */
    public function getDocumentSizeLimit(): int
    {
        return 65535;
    }

    /**
     * Estimate maximum number of bytes required to store a document in $collection.
     * Byte requirement varies based on column type and size.
     * Needed to satisfy MariaDB/MySQL row width limit.
     *
     * @param Document $collection
     * @return int
     */
    public function getAttributeWidth(Document $collection): int
    {
        /**
         * @link https://dev.mysql.com/doc/refman/8.0/en/storage-requirements.html
         *
         * `_id` bigint => 8 bytes
         * `_uid` varchar(255) => 1021 (4 * 255 + 1) bytes
         * `_tenant` int => 4 bytes
         * `_createdAt` datetime(3) => 7 bytes
         * `_updatedAt` datetime(3) => 7 bytes
         * `_permissions` mediumtext => 20
         */

        $total = 1067;

        $attributes = $collection->getAttributes()['attributes'];

        foreach ($attributes as $attribute) {
            /**
             * Json / Longtext
             * only the pointer contributes 20 bytes
             * data is stored externally
             */

            if ($attribute['array'] ?? false) {
                $total += 20;
                continue;
            }

            switch ($attribute['type']) {
                case Database::VAR_STRING:
                    /**
                     * Text / Mediumtext / Longtext
                     * only the pointer contributes 20 bytes to the row size
                     * data is stored externally
                     */

                    $total += match (true) {
                        $attribute['size'] > $this->getMaxVarcharLength() => 20,
                        $attribute['size'] > 255 => $attribute['size'] * 4 + 2, //  VARCHAR(>255) + 2 length
                        default => $attribute['size'] * 4 + 1, //  VARCHAR(<=255) + 1 length
                    };

                    break;

                case Database::VAR_INTEGER:
                    if ($attribute['size'] >= 8) {
                        $total += 8; //  BIGINT 8 bytes
                    } else {
                        $total += 4; // INT 4 bytes
                    }
                    break;

                case Database::VAR_FLOAT:
                    $total += 8; // DOUBLE 8 bytes
                    break;

                case Database::VAR_BOOLEAN:
                    $total += 1; // TINYINT(1) 1 bytes
                    break;

                case Database::VAR_RELATIONSHIP:
                    $total += Database::LENGTH_KEY * 4 + 1; // VARCHAR(<=255)
                    break;

                case Database::VAR_DATETIME:
                    /**
                     * 1 byte year + month
                     * 1 byte for the day
                     * 3 bytes for the hour, minute, and second
                     * 2 bytes miliseconds DATETIME(3)
                     */
                    $total += 7;
                    break;
                default:
                    throw new DatabaseException('Unknown type: ' . $attribute['type']);
            }
        }

        return $total;
    }

    /**
     * Get list of keywords that cannot be used
     *  Refference: https://mariadb.com/kb/en/reserved-words/
     *
     * @return array<string>
     */
    public function getKeywords(): array
    {
        return [
            'ACCESSIBLE',
            'ADD',
            'ALL',
            'ALTER',
            'ANALYZE',
            'AND',
            'AS',
            'ASC',
            'ASENSITIVE',
            'BEFORE',
            'BETWEEN',
            'BIGINT',
            'BINARY',
            'BLOB',
            'BOTH',
            'BY',
            'CALL',
            'CASCADE',
            'CASE',
            'CHANGE',
            'CHAR',
            'CHARACTER',
            'CHECK',
            'COLLATE',
            'COLUMN',
            'CONDITION',
            'CONSTRAINT',
            'CONTINUE',
            'CONVERT',
            'CREATE',
            'CROSS',
            'CURRENT_DATE',
            'CURRENT_ROLE',
            'CURRENT_TIME',
            'CURRENT_TIMESTAMP',
            'CURRENT_USER',
            'CURSOR',
            'DATABASE',
            'DATABASES',
            'DAY_HOUR',
            'DAY_MICROSECOND',
            'DAY_MINUTE',
            'DAY_SECOND',
            'DEC',
            'DECIMAL',
            'DECLARE',
            'DEFAULT',
            'DELAYED',
            'DELETE',
            'DELETE_DOMAIN_ID',
            'DESC',
            'DESCRIBE',
            'DETERMINISTIC',
            'DISTINCT',
            'DISTINCTROW',
            'DIV',
            'DO_DOMAIN_IDS',
            'DOUBLE',
            'DROP',
            'DUAL',
            'EACH',
            'ELSE',
            'ELSEIF',
            'ENCLOSED',
            'ESCAPED',
            'EXCEPT',
            'EXISTS',
            'EXIT',
            'EXPLAIN',
            'FALSE',
            'FETCH',
            'FLOAT',
            'FLOAT4',
            'FLOAT8',
            'FOR',
            'FORCE',
            'FOREIGN',
            'FROM',
            'FULLTEXT',
            'GENERAL',
            'GRANT',
            'GROUP',
            'HAVING',
            'HIGH_PRIORITY',
            'HOUR_MICROSECOND',
            'HOUR_MINUTE',
            'HOUR_SECOND',
            'IF',
            'IGNORE',
            'IGNORE_DOMAIN_IDS',
            'IGNORE_SERVER_IDS',
            'IN',
            'INDEX',
            'INFILE',
            'INNER',
            'INOUT',
            'INSENSITIVE',
            'INSERT',
            'INT',
            'INT1',
            'INT2',
            'INT3',
            'INT4',
            'INT8',
            'INTEGER',
            'INTERSECT',
            'INTERVAL',
            'INTO',
            'IS',
            'ITERATE',
            'JOIN',
            'KEY',
            'KEYS',
            'KILL',
            'LEADING',
            'LEAVE',
            'LEFT',
            'LIKE',
            'LIMIT',
            'LINEAR',
            'LINES',
            'LOAD',
            'LOCALTIME',
            'LOCALTIMESTAMP',
            'LOCK',
            'LONG',
            'LONGBLOB',
            'LONGTEXT',
            'LOOP',
            'LOW_PRIORITY',
            'MASTER_HEARTBEAT_PERIOD',
            'MASTER_SSL_VERIFY_SERVER_CERT',
            'MATCH',
            'MAXVALUE',
            'MEDIUMBLOB',
            'MEDIUMINT',
            'MEDIUMTEXT',
            'MIDDLEINT',
            'MINUTE_MICROSECOND',
            'MINUTE_SECOND',
            'MOD',
            'MODIFIES',
            'NATURAL',
            'NOT',
            'NO_WRITE_TO_BINLOG',
            'NULL',
            'NUMERIC',
            'OFFSET',
            'ON',
            'OPTIMIZE',
            'OPTION',
            'OPTIONALLY',
            'OR',
            'ORDER',
            'OUT',
            'OUTER',
            'OUTFILE',
            'OVER',
            'PAGE_CHECKSUM',
            'PARSE_VCOL_EXPR',
            'PARTITION',
            'POSITION',
            'PRECISION',
            'PRIMARY',
            'PROCEDURE',
            'PURGE',
            'RANGE',
            'READ',
            'READS',
            'READ_WRITE',
            'REAL',
            'RECURSIVE',
            'REF_SYSTEM_ID',
            'REFERENCES',
            'REGEXP',
            'RELEASE',
            'RENAME',
            'REPEAT',
            'REPLACE',
            'REQUIRE',
            'RESIGNAL',
            'RESTRICT',
            'RETURN',
            'RETURNING',
            'REVOKE',
            'RIGHT',
            'RLIKE',
            'ROWS',
            'SCHEMA',
            'SCHEMAS',
            'SECOND_MICROSECOND',
            'SELECT',
            'SENSITIVE',
            'SEPARATOR',
            'SET',
            'SHOW',
            'SIGNAL',
            'SLOW',
            'SMALLINT',
            'SPATIAL',
            'SPECIFIC',
            'SQL',
            'SQLEXCEPTION',
            'SQLSTATE',
            'SQLWARNING',
            'SQL_BIG_RESULT',
            'SQL_CALC_FOUND_ROWS',
            'SQL_SMALL_RESULT',
            'SSL',
            'STARTING',
            'STATS_AUTO_RECALC',
            'STATS_PERSISTENT',
            'STATS_SAMPLE_PAGES',
            'STRAIGHT_JOIN',
            'TABLE',
            'TERMINATED',
            'THEN',
            'TINYBLOB',
            'TINYINT',
            'TINYTEXT',
            'TO',
            'TRAILING',
            'TRIGGER',
            'TRUE',
            'UNDO',
            'UNION',
            'UNIQUE',
            'UNLOCK',
            'UNSIGNED',
            'UPDATE',
            'USAGE',
            'USE',
            'USING',
            'UTC_DATE',
            'UTC_TIME',
            'UTC_TIMESTAMP',
            'VALUES',
            'VARBINARY',
            'VARCHAR',
            'VARCHARACTER',
            'VARYING',
            'WHEN',
            'WHERE',
            'WHILE',
            'WINDOW',
            'WITH',
            'WRITE',
            'XOR',
            'YEAR_MONTH',
            'ZEROFILL',
            'ACTION',
            'BIT',
            'DATE',
            'ENUM',
            'NO',
            'TEXT',
            'TIME',
            'TIMESTAMP',
            'BODY',
            'ELSIF',
            'GOTO',
            'HISTORY',
            'MINUS',
            'OTHERS',
            'PACKAGE',
            'PERIOD',
            'RAISE',
            'ROWNUM',
            'ROWTYPE',
            'SYSDATE',
            'SYSTEM',
            'SYSTEM_TIME',
            'VERSIONING',
            'WITHOUT'
        ];
    }

    /**
     * Does the adapter handle casting?
     *
     * @return bool
     */
    public function getSupportForCasting(): bool
    {
        return false;
    }

    /**
     * Does the adapter handle Query Array Contains?
     *
     * @return bool
     */
    public function getSupportForQueryContains(): bool
    {
        return true;
    }

    /**
     * Does the adapter handle array Overlaps?
     *
     * @return bool
     */
    abstract public function getSupportForJSONOverlaps(): bool;

    public function getSupportForCastIndexArray(): bool
    {
        return false;
    }

    public function getSupportForRelationships(): bool
    {
        return true;
    }

    public function getSupportForReconnection(): bool
    {
        return true;
    }

    /**
     * @param string $value
     * @return string
     */
    protected function getFulltextValue(string $value): string
    {
        $exact = str_ends_with($value, '"') && str_starts_with($value, '"');

        /** Replace reserved chars with space. */
        $specialChars = '@,+,-,*,),(,<,>,~,"';
        $value = str_replace(explode(',', $specialChars), ' ', $value);
        $value = preg_replace('/\s+/', ' ', $value); // Remove multiple whitespaces
        $value = trim($value);

        if (empty($value)) {
            return '';
        }

        if ($exact) {
            $value = '"' . $value . '"';
        } else {
            /** Prepend wildcard by default on the back. */
            $value .= '*';
        }

        return $value;
    }

    /**
     * Get SQL Operator
     *
     * @param string $method
     * @return string
     * @throws Exception
     */
    protected function getSQLOperator(string $method): string
    {
        switch ($method) {
            case Query::TYPE_EQUAL:
                return '=';
            case Query::TYPE_NOT_EQUAL:
                return '!=';
            case Query::TYPE_LESSER:
                return '<';
            case Query::TYPE_LESSER_EQUAL:
                return '<=';
            case Query::TYPE_GREATER:
                return '>';
            case Query::TYPE_GREATER_EQUAL:
                return '>=';
            case Query::TYPE_IS_NULL:
                return 'IS NULL';
            case Query::TYPE_IS_NOT_NULL:
                return 'IS NOT NULL';
            case Query::TYPE_STARTS_WITH:
            case Query::TYPE_ENDS_WITH:
            case Query::TYPE_CONTAINS:
                return $this->getLikeOperator();
            default:
                throw new DatabaseException('Unknown method: ' . $method);
        }
    }

    public function escapeWildcards(string $value): string
    {
        $wildcards = ['%', '_', '[', ']', '^', '-', '.', '*', '+', '?', '(', ')', '{', '}', '|'];

        foreach ($wildcards as $wildcard) {
            $value = \str_replace($wildcard, "\\$wildcard", $value);
        }

        return $value;
    }

    /**
     * Get SQL Index Type
     *
     * @param string $type
     * @return string
     * @throws Exception
     */
    protected function getSQLIndexType(string $type): string
    {
        switch ($type) {
            case Database::INDEX_KEY:
                return 'INDEX';

            case Database::INDEX_UNIQUE:
                return 'UNIQUE INDEX';

            case Database::INDEX_FULLTEXT:
                return 'FULLTEXT INDEX';

            default:
                throw new DatabaseException('Unknown index type: ' . $type . '. Must be one of ' . Database::INDEX_KEY . ', ' . Database::INDEX_UNIQUE . ', ' . Database::INDEX_FULLTEXT);
        }
    }

    /**
     * Get SQL condition for permissions
     *
     * @param string $collection
     * @param array<string> $roles
     * @param string $type
     * @return string
     * @throws DatabaseException
     */
    protected function getSQLPermissionsCondition(
        string $collection,
        array $roles,
        string $alias,
        string $type = Database::PERMISSION_READ
    ): string {
        if (!\in_array($type, Database::PERMISSIONS)) {
            throw new DatabaseException('Unknown permission type: ' . $type);
        }

        $roles = \array_map(fn ($role) => $this->getPDO()->quote($role), $roles);
        $roles = \implode(', ', $roles);

        return "{$this->quote($alias)}.{$this->quote('_uid')} IN (
            SELECT _document
            FROM {$this->getSQLTable($collection . '_perms')}
            WHERE _permission IN ({$roles})
              AND _type = '{$type}'
              {$this->getTenantQuery($collection)}
        )";
    }

    /**
     * Get SQL table
     *
     * @param string $name
     * @return string
     * @throws DatabaseException
     */
    protected function getSQLTable(string $name): string
    {
        return "{$this->quote($this->getDatabase())}.{$this->quote($this->getNamespace().'_'.$this->filter($name))}";
    }

    /**
     * Returns the current PDO object
     * @return mixed
     */
    protected function getPDO(): mixed
    {
        return $this->pdo;
    }

    /**
     * Get PDO Type
     *
     * @param mixed $value
     * @return int
     * @throws Exception
     */
    abstract protected function getPDOType(mixed $value): int;

    /**
     * Returns default PDO configuration
     *
     * @return array<int, mixed>
     */
    public static function getPDOAttributes(): array
    {
        return [
            PDO::ATTR_TIMEOUT => 3, // Specifies the timeout duration in seconds. Takes a value of type int.
            PDO::ATTR_PERSISTENT => true, // Create a persistent connection
            PDO::ATTR_DEFAULT_FETCH_MODE => PDO::FETCH_ASSOC, // Fetch a result row as an associative array.
            PDO::ATTR_ERRMODE => PDO::ERRMODE_EXCEPTION, // PDO will throw a PDOException on srrors
            PDO::ATTR_EMULATE_PREPARES => true, // Emulate prepared statements
            PDO::ATTR_STRINGIFY_FETCHES => true // Returns all fetched data as Strings
        ];
    }

    /**
     * @return int
     */
    public function getMaxVarcharLength(): int
    {
        return 16381; // Floor value for Postgres:16383 | MySQL:16381 | MariaDB:16382
    }

    /**
     * @return int
     */
    public function getMaxIndexLength(): int
    {
        /**
         * $tenant int = 1
         */
        return $this->sharedTables ? 767 : 768;
    }

    /**
     * @param Query $query
     * @param array<string, mixed> $binds
     * @return string
     * @throws Exception
     */
    abstract protected function getSQLCondition(Query $query, array &$binds): string;

    /**
     * @param array<Query> $queries
     * @param array<string, mixed> $binds
     * @param string $separator
     * @return string
     * @throws Exception
     */
    public function getSQLConditions(array $queries, array &$binds, string $separator = 'AND'): string
    {
        $conditions = [];
        foreach ($queries as $query) {

            if ($query->getMethod() === Query::TYPE_SELECT) {
                continue;
            }

            if ($query->isNested()) {
                $conditions[] = $this->getSQLConditions($query->getValues(), $binds, $query->getMethod());
            } else {
                $conditions[] = $this->getSQLCondition($query, $binds);
            }
        }

        $tmp = implode(' ' . $separator . ' ', $conditions);
        return empty($tmp) ? '' : '(' . $tmp . ')';
    }

    /**
     * @return string
     */
    public function getLikeOperator(): string
    {
        return 'LIKE';
    }

    public function getInternalIndexesKeys(): array
    {
        return [];
    }

    public function getSchemaAttributes(string $collection): array
    {
        return [];
    }

<<<<<<< HEAD
    public function getTenantQuery(string $collection, string $parentAlias = '', array $tenants = []): string
=======
    public function getTenantQuery(string $collection, string $parentAlias = '', string $and = 'AND'): string
>>>>>>> 20e2a510
    {
        if (!$this->sharedTables) {
            return '';
        }

        $dot = '';

        if ($parentAlias !== '') {
            $dot = '.';
            $parentAlias = $this->quote($parentAlias);
        }

<<<<<<< HEAD
        $query = "AND ({$parentAlias}_tenant IN (";

        foreach ($tenants as $index => $tenant) {
            $query .= ":_tenant_{$index}";

            if ($index !== \array_key_last($tenants)) {
                $query .= ', ';
            }
        }

        $query .= ")";
=======
        $orIsNull = '';
>>>>>>> 20e2a510

        if ($collection === Database::METADATA) {
            $orIsNull = " OR {$parentAlias}{$dot}_tenant IS NULL";
        }

        return "{$and} ({$parentAlias}{$dot}_tenant = :_tenant {$orIsNull})";
    }

    protected function processException(PDOException $e): \Exception
    {
        return $e;
    }

    /**
     * Delete Documents
     *
     * @param string $collection
     * @param array<string> $internalIds
     * @param array<string> $permissionIds
     *
     * @return int
     * @throws DatabaseException
     */
    public function deleteDocuments(string $collection, array $internalIds, array $permissionIds): int
    {
        if (empty($internalIds)) {
            return 0;
        }

        try {
            $name = $this->filter($collection);

            $sql = "
            DELETE FROM {$this->getSQLTable($name)} 
            WHERE _id IN (" . \implode(', ', \array_map(fn ($index) => ":_id_{$index}", \array_keys($internalIds))) . ")
            {$this->getTenantQuery($collection)}
            ";

            $sql = $this->trigger(Database::EVENT_DOCUMENTS_DELETE, $sql);

            $stmt = $this->getPDO()->prepare($sql);

            foreach ($internalIds as $id => $value) {
                $stmt->bindValue(":_id_{$id}", $value);
            }

            if ($this->sharedTables) {
                $stmt->bindValue(':_tenant', $this->tenant);
            }

            if (!$stmt->execute()) {
                throw new DatabaseException('Failed to delete documents');
            }

            if (!empty($permissionIds)) {
                $sql = "
                DELETE FROM {$this->getSQLTable($name . '_perms')} 
                WHERE _document IN (" . \implode(', ', \array_map(fn ($index) => ":_id_{$index}", \array_keys($permissionIds))) . ")
                {$this->getTenantQuery($collection)}
                ";

                $sql = $this->trigger(Database::EVENT_PERMISSIONS_DELETE, $sql);

                $stmtPermissions = $this->getPDO()->prepare($sql);

                foreach ($permissionIds as $id => $value) {
                    $stmtPermissions->bindValue(":_id_{$id}", $value);
                }

                if ($this->sharedTables) {
                    $stmtPermissions->bindValue(':_tenant', $this->tenant);
                }

                if (!$stmtPermissions->execute()) {
                    throw new DatabaseException('Failed to delete permissions');
                }
            }
        } catch (\Throwable $e) {
            throw new DatabaseException($e->getMessage(), $e->getCode(), $e);
        }

        return $stmt->rowCount();
    }

    /**
     * Update documents
     *
     * Updates all documents which match the given query.
     *
     * @param string $collection
     * @param Document $updates
     * @param array<Document> $documents
     *
     * @return int
     *
     * @throws DatabaseException
     */
    public function updateDocuments(string $collection, Document $updates, array $documents): int
    {
        if (empty($documents)) {
            return 0;
        }

        $attributes = $updates->getAttributes();

        if (!empty($updates->getUpdatedAt())) {
            $attributes['_updatedAt'] = $updates->getUpdatedAt();
        }

        if (!empty($updates->getPermissions())) {
            $attributes['_permissions'] = json_encode($updates->getPermissions());
        }

        if (empty($attributes)) {
            return 0;
        }

        $bindIndex = 0;
        $columns = '';
        foreach ($attributes as $attribute => $value) {
            $column = $this->filter($attribute);
            $columns .= "{$this->quote($column)} = :key_{$bindIndex}";

            if ($attribute !== \array_key_last($attributes)) {
                $columns .= ',';
            }

            $bindIndex++;
        }

        $name = $this->filter($collection);
        $internalIds = \array_map(fn ($document) => $document->getInternalId(), $documents);

        $sql = "
            UPDATE {$this->getSQLTable($name)}
            SET {$columns}
            WHERE _id IN (" . \implode(', ', \array_map(fn ($index) => ":_id_{$index}", \array_keys($internalIds))) . ")
            {$this->getTenantQuery($collection)}
        ";

        $sql = $this->trigger(Database::EVENT_DOCUMENTS_UPDATE, $sql);
        $stmt = $this->getPDO()->prepare($sql);

        if ($this->sharedTables) {
            $stmt->bindValue(':_tenant', $this->tenant);
        }

        foreach ($internalIds as $id => $value) {
            $stmt->bindValue(":_id_{$id}", $value);
        }

        $attributeIndex = 0;
        foreach ($attributes as $value) {
            if (is_array($value)) {
                $value = json_encode($value);
            }

            $bindKey = 'key_' . $attributeIndex;
            $value = (is_bool($value)) ? (int)$value : $value;
            $stmt->bindValue(':' . $bindKey, $value, $this->getPDOType($value));
            $attributeIndex++;
        }

        $stmt->execute();
        $affected = $stmt->rowCount();

        // Permissions logic
        if (!empty($updates->getPermissions())) {
            $removeQueries = [];
            $removeBindValues = [];

            $addQuery = '';
            $addBindValues = [];

            /* @var $document Document */
            foreach ($documents as $index => $document) {
                // Permissions logic
                $sql = "
                    SELECT _type, _permission
                    FROM {$this->getSQLTable($name . '_perms')}
                    WHERE _document = :_uid
                    {$this->getTenantQuery($collection)}
                ";

                $sql = $this->trigger(Database::EVENT_PERMISSIONS_READ, $sql);

                $permissionsStmt = $this->getPDO()->prepare($sql);
                $permissionsStmt->bindValue(':_uid', $document->getId());

                if ($this->sharedTables) {
                    $permissionsStmt->bindValue(':_tenant', $this->tenant);
                }

                $permissionsStmt->execute();
                $permissions = $permissionsStmt->fetchAll();
                $permissionsStmt->closeCursor();

                $initial = [];
                foreach (Database::PERMISSIONS as $type) {
                    $initial[$type] = [];
                }

                $permissions = \array_reduce($permissions, function (array $carry, array $item) {
                    $carry[$item['_type']][] = $item['_permission'];
                    return $carry;
                }, $initial);

                // Get removed Permissions
                $removals = [];
                foreach (Database::PERMISSIONS as $type) {
                    $diff = array_diff($permissions[$type], $updates->getPermissionsByType($type));
                    if (!empty($diff)) {
                        $removals[$type] = $diff;
                    }
                }

                // Build inner query to remove permissions
                if (!empty($removals)) {
                    foreach ($removals as $type => $permissionsToRemove) {
                        $bindKey = '_uid_' . $index;
                        $removeBindKeys[] = ':_uid_' . $index;
                        $removeBindValues[$bindKey] = $document->getId();

                        $removeQueries[] = "(
                            _document = :_uid_{$index}
                            {$this->getTenantQuery($collection)}
                            AND _type = '{$type}'
                            AND _permission IN (" . \implode(', ', \array_map(function (string $i) use ($permissionsToRemove, $index, $type, &$removeBindKeys, &$removeBindValues) {
                            $bindKey = 'remove_' . $type . '_' . $index . '_' . $i;
                            $removeBindKeys[] = ':' . $bindKey;
                            $removeBindValues[$bindKey] = $permissionsToRemove[$i];

                            return ':' . $bindKey;
                        }, \array_keys($permissionsToRemove))) .
                            ")
                        )";
                    }
                }

                // Get added Permissions
                $additions = [];
                foreach (Database::PERMISSIONS as $type) {
                    $diff = \array_diff($updates->getPermissionsByType($type), $permissions[$type]);
                    if (!empty($diff)) {
                        $additions[$type] = $diff;
                    }
                }

                // Build inner query to add permissions
                if (!empty($additions)) {
                    foreach ($additions as $type => $permissionsToAdd) {
                        foreach ($permissionsToAdd as $i => $permission) {
                            $bindKey = 'uid_' . $index;
                            $addBindValues[$bindKey] = $document->getId();

                            $bindKey = 'add_' . $type . '_' . $index . '_' . $i;
                            $addBindValues[$bindKey] = $permission;

                            $addQuery .= "(:_uid_{$index}, '{$type}', :{$bindKey}";

                            if ($this->sharedTables) {
                                $addQuery .= ", :_tenant)";
                            } else {
                                $addQuery .= ")";
                            }

                            if ($i !== \array_key_last($permissionsToAdd) || $type !== \array_key_last($additions)) {
                                $addQuery .= ', ';
                            }
                        }
                    }
                    if ($index !== \array_key_last($documents)) {
                        $addQuery .= ', ';
                    }
                }
            }

            if (!empty($removeQueries)) {
                $removeQuery = \implode(' OR ', $removeQueries);

                $stmtRemovePermissions = $this->getPDO()->prepare("
                    DELETE
                    FROM {$this->getSQLTable($name . '_perms')}
                    WHERE ({$removeQuery})
                ");

                foreach ($removeBindValues as $key => $value) {
                    $stmtRemovePermissions->bindValue($key, $value, $this->getPDOType($value));
                }

                if ($this->sharedTables) {
                    $stmtRemovePermissions->bindValue(':_tenant', $this->tenant);
                }
                $stmtRemovePermissions->execute();
            }

            if (!empty($addQuery)) {
                $sqlAddPermissions = "
                    INSERT INTO {$this->getSQLTable($name . '_perms')} (_document, _type, _permission
                ";

                if ($this->sharedTables) {
                    $sqlAddPermissions .= ', _tenant)';
                } else {
                    $sqlAddPermissions .= ')';
                }

                $sqlAddPermissions .=  " VALUES {$addQuery}";

                $stmtAddPermissions = $this->getPDO()->prepare($sqlAddPermissions);

                foreach ($addBindValues as $key => $value) {
                    $stmtAddPermissions->bindValue($key, $value, $this->getPDOType($value));
                }

                if ($this->sharedTables) {
                    $stmtAddPermissions->bindValue(':_tenant', $this->tenant);
                }

                $stmtAddPermissions->execute();
            }
        }

        return $affected;
    }

    /**
     * @param string $string
     * @return string
     */
    abstract protected function quote(string $string): string;

    /**
     * Get the SQL projection given the selected attributes
     *
     * @param array<string> $selections
     * @param string $prefix
     * @return mixed
     * @throws Exception
     */
    protected function getAttributeProjection(array $selections, string $prefix = ''): mixed
    {
        if (empty($selections) || \in_array('*', $selections)) {
            if (!empty($prefix)) {
                return "{$this->quote($prefix)}.*";
            }
            return '*';
        }

        // Remove $id, $permissions and $collection if present since it is always selected by default
        $selections = \array_diff($selections, ['$id', '$permissions', '$collection']);

        $selections[] = '_uid';
        $selections[] = '_permissions';

        if (\in_array('$internalId', $selections)) {
            $selections[] = '_id';
            $selections = \array_diff($selections, ['$internalId']);
        }
        if (\in_array('$createdAt', $selections)) {
            $selections[] = '_createdAt';
            $selections = \array_diff($selections, ['$createdAt']);
        }
        if (\in_array('$updatedAt', $selections)) {
            $selections[] = '_updatedAt';
            $selections = \array_diff($selections, ['$updatedAt']);
        }

        if (!empty($prefix)) {
            foreach ($selections as &$selection) {
                $selection = "{$this->quote($prefix)}.{$this->quote($this->filter($selection))}";
            }
        } else {
            foreach ($selections as &$selection) {
                $selection = "{$this->quote($this->filter($selection))}";
            }
        }

        return \implode(', ', $selections);
    }

    protected function getInternalKeyForAttribute(string $attribute): string
    {
        return match ($attribute) {
            '$id' => '_uid',
            '$internalId' => '_id',
            '$tenant' => '_tenant',
            '$createdAt' => '_createdAt',
            '$updatedAt' => '_updatedAt',
            default => $attribute
        };
    }
}<|MERGE_RESOLUTION|>--- conflicted
+++ resolved
@@ -1139,44 +1139,36 @@
         return [];
     }
 
-<<<<<<< HEAD
-    public function getTenantQuery(string $collection, string $parentAlias = '', array $tenants = []): string
-=======
-    public function getTenantQuery(string $collection, string $parentAlias = '', string $and = 'AND'): string
->>>>>>> 20e2a510
-    {
+    public function getTenantQuery(
+        string $collection,
+        string $alias = '',
+        int $tenantCount = 0,
+        string $condition = 'AND'
+    ): string {
         if (!$this->sharedTables) {
             return '';
         }
 
-        $dot = '';
-
-        if ($parentAlias !== '') {
-            $dot = '.';
-            $parentAlias = $this->quote($parentAlias);
-        }
-
-<<<<<<< HEAD
-        $query = "AND ({$parentAlias}_tenant IN (";
-
-        foreach ($tenants as $index => $tenant) {
-            $query .= ":_tenant_{$index}";
-
-            if ($index !== \array_key_last($tenants)) {
-                $query .= ', ';
-            }
-        }
-
-        $query .= ")";
-=======
+        if ($alias !== '') {
+            $alias = $this->quote($alias);
+        }
+
+        $bindings = [];
+        if ($tenantCount === 0) {
+            $bindings[] = ':_tenant';
+        } else {
+            for ($index = 0; $index < $tenantCount; $index++) {
+                $bindings[] = ":_tenant_{$index}";
+            }
+            $bindings = \implode(',', $bindings);
+        }
+
         $orIsNull = '';
->>>>>>> 20e2a510
-
         if ($collection === Database::METADATA) {
-            $orIsNull = " OR {$parentAlias}{$dot}_tenant IS NULL";
-        }
-
-        return "{$and} ({$parentAlias}{$dot}_tenant = :_tenant {$orIsNull})";
+            $orIsNull = " OR {$alias}._tenant IS NULL";
+        }
+
+        return "{$condition} ({$alias}._tenant IN ({$bindings}) {$orIsNull})";
     }
 
     protected function processException(PDOException $e): \Exception
