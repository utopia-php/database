<?php

namespace Utopia\Tests;

use Exception;
use PHPUnit\Framework\TestCase;
use stdClass;
use Utopia\Database\Database;
use Utopia\Database\Document;
use Utopia\Database\Exception\Authorization as ExceptionAuthorization;
use Utopia\Database\Exception\Duplicate as DuplicateException;
use Utopia\Database\Exception\Limit as LimitException;
use Utopia\Database\Query;
use Utopia\Database\Validator\Authorization;

abstract class Base extends TestCase
{
    /**
     * @return Adapter
     */
    abstract static protected function getDatabase(): Database;

    /**
     * @return string
     */
    abstract static protected function getAdapterName(): string;

    /**
     * @return int
     */
    abstract static protected function getAdapterRowLimit(): int;

    public function setUp(): void
    {
        Authorization::setRole('role:all');
    }

    public function tearDown(): void
    {
    }

    public function testCreateExistsDelete()
    {
        $this->assertEquals(false, static::getDatabase()->exists());
        $this->assertEquals(true, static::getDatabase()->create());
        $this->assertEquals(true, static::getDatabase()->exists());
        $this->assertEquals(true, static::getDatabase()->delete());
        $this->assertEquals(false, static::getDatabase()->exists());
        $this->assertEquals(true, static::getDatabase()->create());
    }

    /**
     * @depends testCreateExistsDelete
     */
    public function testCreateListDeleteCollection()
    {
        $this->assertInstanceOf('Utopia\Database\Document', static::getDatabase()->createCollection('actors'));

        $this->assertCount(1, static::getDatabase()->listCollections());

        // Collection names should not be unique
        $this->assertInstanceOf('Utopia\Database\Document', static::getDatabase()->createCollection('actors2'));
        $this->assertCount(2, static::getDatabase()->listCollections());
        $collection = static::getDatabase()->getCollection('actors2');
        $collection->setAttribute('name', 'actors'); // change name to one that exists
        $this->assertInstanceOf('Utopia\Database\Document', static::getDatabase()->updateDocument($collection->getCollection(), $collection->getId(), $collection));
        $this->assertEquals(true, static::getDatabase()->deleteCollection('actors2')); // Delete collection when finished
        $this->assertCount(1, static::getDatabase()->listCollections());

        $this->assertEquals(false, static::getDatabase()->getCollection('actors')->isEmpty());
        $this->assertEquals(true, static::getDatabase()->deleteCollection('actors'));
        $this->assertEquals(true, static::getDatabase()->getCollection('actors')->isEmpty());
    }

    public function testCreateDeleteAttribute()
    {
        static::getDatabase()->createCollection('attributes');

        $this->assertEquals(true, static::getDatabase()->createAttribute('attributes', 'string1', Database::VAR_STRING, 128, true));
        $this->assertEquals(true, static::getDatabase()->createAttribute('attributes', 'string2', Database::VAR_STRING, 16383+1, true));
        $this->assertEquals(true, static::getDatabase()->createAttribute('attributes', 'string3', Database::VAR_STRING, 65535+1, true));
        $this->assertEquals(true, static::getDatabase()->createAttribute('attributes', 'string4', Database::VAR_STRING, 16777215+1, true));
        $this->assertEquals(true, static::getDatabase()->createAttribute('attributes', 'integer', Database::VAR_INTEGER, 0, true));
        $this->assertEquals(true, static::getDatabase()->createAttribute('attributes', 'float', Database::VAR_FLOAT, 0, true));
        $this->assertEquals(true, static::getDatabase()->createAttribute('attributes', 'boolean', Database::VAR_BOOLEAN, 0, true));

        $collection = static::getDatabase()->getCollection('attributes');
        $this->assertCount(7, $collection->getAttribute('attributes'));

        // Array
        $this->assertEquals(true, static::getDatabase()->createAttribute('attributes', 'string_list', Database::VAR_STRING, 128, true, null, true, true));
        $this->assertEquals(true, static::getDatabase()->createAttribute('attributes', 'integer_list', Database::VAR_INTEGER, 0, true, null, true, true));
        $this->assertEquals(true, static::getDatabase()->createAttribute('attributes', 'float_list', Database::VAR_FLOAT, 0, true, null, true, true));
        $this->assertEquals(true, static::getDatabase()->createAttribute('attributes', 'boolean_list', Database::VAR_BOOLEAN, 0, true, null, true, true));

        $collection = static::getDatabase()->getCollection('attributes');
        $this->assertCount(11, $collection->getAttribute('attributes'));

        // Default values
        $this->assertEquals(true, static::getDatabase()->createAttribute('attributes', 'string_default', Database::VAR_STRING, 256, false, 'test'));
        $this->assertEquals(true, static::getDatabase()->createAttribute('attributes', 'integer_default', Database::VAR_INTEGER, 0, false, 1));
        $this->assertEquals(true, static::getDatabase()->createAttribute('attributes', 'float_default', Database::VAR_FLOAT, 0, false, 1.5));
        $this->assertEquals(true, static::getDatabase()->createAttribute('attributes', 'boolean_default', Database::VAR_BOOLEAN, 0, false, false));

        $collection = static::getDatabase()->getCollection('attributes');
        $this->assertCount(15, $collection->getAttribute('attributes'));

        // Delete
        $this->assertEquals(true, static::getDatabase()->deleteAttribute('attributes', 'string1'));
        $this->assertEquals(true, static::getDatabase()->deleteAttribute('attributes', 'string2'));
        $this->assertEquals(true, static::getDatabase()->deleteAttribute('attributes', 'string3'));
        $this->assertEquals(true, static::getDatabase()->deleteAttribute('attributes', 'string4'));
        $this->assertEquals(true, static::getDatabase()->deleteAttribute('attributes', 'integer'));
        $this->assertEquals(true, static::getDatabase()->deleteAttribute('attributes', 'float'));
        $this->assertEquals(true, static::getDatabase()->deleteAttribute('attributes', 'boolean'));

        $collection = static::getDatabase()->getCollection('attributes');
        $this->assertCount(8, $collection->getAttribute('attributes'));

        // Delete Array
        $this->assertEquals(true, static::getDatabase()->deleteAttribute('attributes', 'string_list'));
        $this->assertEquals(true, static::getDatabase()->deleteAttribute('attributes', 'integer_list'));
        $this->assertEquals(true, static::getDatabase()->deleteAttribute('attributes', 'float_list'));
        $this->assertEquals(true, static::getDatabase()->deleteAttribute('attributes', 'boolean_list'));

        $collection = static::getDatabase()->getCollection('attributes');
        $this->assertCount(4, $collection->getAttribute('attributes'));

        // Delete default
        $this->assertEquals(true, static::getDatabase()->deleteAttribute('attributes', 'string_default'));
        $this->assertEquals(true, static::getDatabase()->deleteAttribute('attributes', 'integer_default'));
        $this->assertEquals(true, static::getDatabase()->deleteAttribute('attributes', 'float_default'));
        $this->assertEquals(true, static::getDatabase()->deleteAttribute('attributes', 'boolean_default'));

        $collection = static::getDatabase()->getCollection('attributes');
        $this->assertCount(0, $collection->getAttribute('attributes'));

        // Test for custom chars in ID
        $this->assertEquals(true, static::getDatabase()->createAttribute('attributes', 'as_5dasdasdas', Database::VAR_BOOLEAN, 0, true));
        $this->assertEquals(true, static::getDatabase()->createAttribute('attributes', 'as5dasdasdas_', Database::VAR_BOOLEAN, 0, true));
        $this->assertEquals(true, static::getDatabase()->createAttribute('attributes', '.as5dasdasdas', Database::VAR_BOOLEAN, 0, true));
        $this->assertEquals(true, static::getDatabase()->createAttribute('attributes', 'as.5dasdasdas', Database::VAR_BOOLEAN, 0, true));
        $this->assertEquals(true, static::getDatabase()->createAttribute('attributes', 'as5dasdasdas.', Database::VAR_BOOLEAN, 0, true));
        $this->assertEquals(true, static::getDatabase()->createAttribute('attributes', '-as5dasdasdas', Database::VAR_BOOLEAN, 0, true));
        $this->assertEquals(true, static::getDatabase()->createAttribute('attributes', 'as-5dasdasdas', Database::VAR_BOOLEAN, 0, true));
        $this->assertEquals(true, static::getDatabase()->createAttribute('attributes', 'as5dasdasdas-', Database::VAR_BOOLEAN, 0, true));
        $this->assertEquals(true, static::getDatabase()->createAttribute('attributes', 'socialAccountForYoutubeSubscribersss', Database::VAR_BOOLEAN, 0, true));
        $this->assertEquals(true, static::getDatabase()->createAttribute('attributes', '5f058a89258075f058a89258075f058t9214', Database::VAR_BOOLEAN, 0, true));

        // Using this collection to test invalid default values
        // static::getDatabase()->deleteCollection('attributes');
    }

    /**
     * Using phpunit dataProviders to check that all these combinations of types/defaults throw exceptions
     * https://phpunit.de/manual/3.7/en/writing-tests-for-phpunit.html#writing-tests-for-phpunit.data-providers
     */
    public function invalidDefaultValues()
    {
        return [
            [Database::VAR_STRING, 1],
            [Database::VAR_STRING, 1.5],
            [Database::VAR_STRING, false],
            [Database::VAR_INTEGER, "one"],
            [Database::VAR_INTEGER, 1.5],
            [Database::VAR_INTEGER, true],
            [Database::VAR_FLOAT, 1],
            [Database::VAR_FLOAT, "one"],
            [Database::VAR_FLOAT, false],
            [Database::VAR_BOOLEAN, 0],
            [Database::VAR_BOOLEAN, "false"],
            [Database::VAR_BOOLEAN, 0.5],
        ];
    }

    /**
     * @depends testCreateDeleteAttribute
     * @dataProvider invalidDefaultValues
     * @expectedException Exception
     */
    public function testInvalidDefaultValues($type, $default)
    {
        $this->expectException(\Exception::class);
        $this->assertEquals(false, static::getDatabase()->createAttribute('attributes', 'bad_default', $type, 256, true, $default));
    }

    /**
     * @depends testInvalidDefaultValues
     */
    public function testAttributeCaseInsensitivity()
    {
        $this->assertEquals(true, static::getDatabase()->createAttribute('attributes', 'caseSensitive', Database::VAR_STRING, 128, true));
        $this->expectException(DuplicateException::class);
        $this->assertEquals(true, static::getDatabase()->createAttribute('attributes', 'CaseSensitive', Database::VAR_STRING, 128, true));
    }

    /**
     * @depends testAttributeCaseInsensitivity
     */
    public function testIndexCaseInsensitivity()
    {
        $this->assertEquals(true, static::getDatabase()->createIndex('attributes', 'key_caseSensitive', Database::INDEX_KEY, ['caseSensitive'], [128]));
        $this->expectException(DuplicateException::class);
        $this->assertEquals(true, static::getDatabase()->createIndex('attributes', 'key_CaseSensitive', Database::INDEX_KEY, ['caseSensitive'], [128]));
    }

    /**
     * Ensure the collection is removed after use
     * 
     * @depends testIndexCaseInsensitivity
     */
    public function testCleanupAttributeTests()
    {
        static::getDatabase()->deleteCollection('attributes');
        $this->assertEquals(1,1);
    }

    /**
     * @depends testCreateDeleteAttribute
     * @expectedException Exception
     */
    public function testUnknownFormat()
    {
        $this->expectException(\Exception::class);
        $this->assertEquals(false, static::getDatabase()->createAttribute('attributes', 'bad_format', Database::VAR_STRING, 256, true, null, true, false, 'url'));
    }

    public function testCreateDeleteIndex()
    {
        static::getDatabase()->createCollection('indexes');

        $this->assertEquals(true, static::getDatabase()->createAttribute('indexes', 'string', Database::VAR_STRING, 128, true));
        $this->assertEquals(true, static::getDatabase()->createAttribute('indexes', 'integer', Database::VAR_INTEGER, 0, true));
        $this->assertEquals(true, static::getDatabase()->createAttribute('indexes', 'float', Database::VAR_FLOAT, 0, true));
        $this->assertEquals(true, static::getDatabase()->createAttribute('indexes', 'boolean', Database::VAR_BOOLEAN, 0, true));

        // Indexes
        $this->assertEquals(true, static::getDatabase()->createIndex('indexes', 'index1', Database::INDEX_KEY, ['string', 'integer'], [128], [Database::ORDER_ASC]));
        $this->assertEquals(true, static::getDatabase()->createIndex('indexes', 'index2', Database::INDEX_KEY, ['float', 'integer'], [], [Database::ORDER_ASC, Database::ORDER_DESC]));
        $this->assertEquals(true, static::getDatabase()->createIndex('indexes', 'index3', Database::INDEX_KEY, ['integer', 'boolean'], [], [Database::ORDER_ASC, Database::ORDER_DESC, Database::ORDER_DESC]));
        $this->assertEquals(true, static::getDatabase()->createIndex('indexes', 'index4', Database::INDEX_UNIQUE, ['string'], [128], [Database::ORDER_ASC]));
        
        $collection = static::getDatabase()->getCollection('indexes');
        $this->assertCount(4, $collection->getAttribute('indexes'));

        // Delete Indexes
        $this->assertEquals(true, static::getDatabase()->deleteIndex('indexes', 'index1'));
        $this->assertEquals(true, static::getDatabase()->deleteIndex('indexes', 'index2'));
        $this->assertEquals(true, static::getDatabase()->deleteIndex('indexes', 'index3'));
        $this->assertEquals(true, static::getDatabase()->deleteIndex('indexes', 'index4'));

        $collection = static::getDatabase()->getCollection('indexes');
        $this->assertCount(0, $collection->getAttribute('indexes'));

        static::getDatabase()->deleteCollection('indexes');
    }

    public function testCreateCollectionWithSchema()
    {
        $attributes = [
            new Document([
                '$id' => 'attribute1',
                'type' => Database::VAR_STRING,
                'size' => 256,
                'required' => false,
                'signed' => true,
                'array' => false,
                'filters' => [],
            ]),
            new Document([
                '$id' => 'attribute2',
                'type' => Database::VAR_INTEGER,
                'size' => 0,
                'required' => false,
                'signed' => true,
                'array' => false,
                'filters' => [],
            ]),
            new Document([
                '$id' => 'attribute3',
                'type' => Database::VAR_BOOLEAN,
                'size' => 0,
                'required' => false,
                'signed' => true,
                'array' => false,
                'filters' => [],
            ]),
        ];

        $indexes = [
            new Document([
                '$id' => 'index1',
                'type' => Database::INDEX_KEY,
                'attributes' => ['attribute1'],
                'lengths' => [256],
                'orders' => ['ASC'],
            ]),
            new Document([
                '$id' => 'index2',
                'type' => Database::INDEX_KEY,
                'attributes' => ['attribute2'],
                'lengths' => [],
                'orders' => ['DESC'],
            ]),
            new Document([
                '$id' => 'index3',
                'type' => Database::INDEX_KEY,
                'attributes' => ['attribute3', 'attribute2'],
                'lengths' => [],
                'orders' => ['DESC', 'ASC'],
            ]),
        ];

        $collection = static::getDatabase()->createCollection('withSchema', $attributes, $indexes);

        $this->assertEquals(false, $collection->isEmpty());
        $this->assertEquals('withSchema', $collection->getId());

        $this->assertIsArray($collection->getAttribute('attributes'));
        $this->assertCount(3, $collection->getAttribute('attributes'));
        $this->assertEquals('attribute1', $collection->getAttribute('attributes')[0]['$id']);
        $this->assertEquals(Database::VAR_STRING, $collection->getAttribute('attributes')[0]['type']);
        $this->assertEquals('attribute2', $collection->getAttribute('attributes')[1]['$id']);
        $this->assertEquals(Database::VAR_INTEGER, $collection->getAttribute('attributes')[1]['type']);
        $this->assertEquals('attribute3', $collection->getAttribute('attributes')[2]['$id']);
        $this->assertEquals(Database::VAR_BOOLEAN, $collection->getAttribute('attributes')[2]['type']);

        $this->assertIsArray($collection->getAttribute('indexes'));
        $this->assertCount(3, $collection->getAttribute('indexes'));
        $this->assertEquals('index1', $collection->getAttribute('indexes')[0]['$id']);
        $this->assertEquals(Database::INDEX_KEY, $collection->getAttribute('indexes')[0]['type']);
        $this->assertEquals('index2', $collection->getAttribute('indexes')[1]['$id']);
        $this->assertEquals(Database::INDEX_KEY, $collection->getAttribute('indexes')[1]['type']);
        $this->assertEquals('index3', $collection->getAttribute('indexes')[2]['$id']);
        $this->assertEquals(Database::INDEX_KEY, $collection->getAttribute('indexes')[2]['type']);

        static::getDatabase()->deleteCollection('withSchema');
    }

    public function testCreateDocument()
    {
        static::getDatabase()->createCollection('documents');

        $this->assertEquals(true, static::getDatabase()->createAttribute('documents', 'string', Database::VAR_STRING, 128, true));
        $this->assertEquals(true, static::getDatabase()->createAttribute('documents', 'integer', Database::VAR_INTEGER, 0, true));
        $this->assertEquals(true, static::getDatabase()->createAttribute('documents', 'float', Database::VAR_FLOAT, 0, true));
        $this->assertEquals(true, static::getDatabase()->createAttribute('documents', 'boolean', Database::VAR_BOOLEAN, 0, true));
        $this->assertEquals(true, static::getDatabase()->createAttribute('documents', 'colors', Database::VAR_STRING, 32, true, null, true, true));
        $this->assertEquals(true, static::getDatabase()->createAttribute('documents', 'empty', Database::VAR_STRING, 32, false, null, true, true));

        $document = static::getDatabase()->createDocument('documents', new Document([
            '$read' => ['role:all', 'user1', 'user2'],
            '$write' => ['role:all', 'user1x', 'user2x'],
            'string' => 'text📝',
            'integer' => 5,
            'float' => 5.55,
            'boolean' => true,
            'colors' => ['pink', 'green', 'blue'],
            'empty' => [],
        ]));

        $this->assertNotEmpty(true, $document->getId());
        $this->assertIsString($document->getAttribute('string'));
        $this->assertEquals('text📝', $document->getAttribute('string')); // Also makes sure an emoji is working
        $this->assertIsInt($document->getAttribute('integer'));
        $this->assertEquals(5, $document->getAttribute('integer'));
        $this->assertIsFloat($document->getAttribute('float'));
        $this->assertEquals(5.55, $document->getAttribute('float'));
        $this->assertIsBool($document->getAttribute('boolean'));
        $this->assertEquals(true, $document->getAttribute('boolean'));
        $this->assertIsArray($document->getAttribute('colors'));
        $this->assertEquals(['pink', 'green', 'blue'], $document->getAttribute('colors'));
        $this->assertEquals([], $document->getAttribute('empty'));

        return $document;
    }

    public function testCreateDocumentDefaults()
    {
        static::getDatabase()->createCollection('defaults');

        $this->assertEquals(true, static::getDatabase()->createAttribute('defaults', 'string', Database::VAR_STRING, 128, false, 'default'));
        $this->assertEquals(true, static::getDatabase()->createAttribute('defaults', 'integer', Database::VAR_INTEGER, 0, false, 1));
        $this->assertEquals(true, static::getDatabase()->createAttribute('defaults', 'float', Database::VAR_FLOAT, 0, false, 1.5));
        $this->assertEquals(true, static::getDatabase()->createAttribute('defaults', 'boolean', Database::VAR_BOOLEAN, 0, false, true));
        $this->assertEquals(true, static::getDatabase()->createAttribute('defaults', 'colors', Database::VAR_STRING, 32, false, ['red', 'green', 'blue'], true, true));

        $document = static::getDatabase()->createDocument('defaults', new Document([
            '$read' => ['role:all'],
            '$write' => ['role:all'],
        ]));

        $this->assertNotEmpty(true, $document->getId());

        $this->assertIsString($document->getAttribute('string'));
        $this->assertEquals('default', $document->getAttribute('string'));
        $this->assertIsInt($document->getAttribute('integer'));
        $this->assertEquals(1, $document->getAttribute('integer'));
        $this->assertIsFloat($document->getAttribute('float'));
        $this->assertEquals(1.5, $document->getAttribute('float'));
        $this->assertIsArray($document->getAttribute('colors'));
        $this->assertCount(3, $document->getAttribute('colors'));
        $this->assertEquals('red', $document->getAttribute('colors')[0]);
        $this->assertEquals('green', $document->getAttribute('colors')[1]);
        $this->assertEquals('blue', $document->getAttribute('colors')[2]);

        // cleanup collection
        static::getDatabase()->deleteCollection('defaults');
    }

    /**
     * @depends testCreateDocument
     */
    public function testGetDocument(Document $document)
    {
        $document = static::getDatabase()->getDocument('documents', $document->getId());

        $this->assertNotEmpty(true, $document->getId());
        $this->assertIsString($document->getAttribute('string'));
        $this->assertEquals('text📝', $document->getAttribute('string'));
        $this->assertIsInt($document->getAttribute('integer'));
        $this->assertEquals(5, $document->getAttribute('integer'));
        $this->assertIsFloat($document->getAttribute('float'));
        $this->assertEquals(5.55, $document->getAttribute('float'));
        $this->assertIsBool($document->getAttribute('boolean'));
        $this->assertEquals(true, $document->getAttribute('boolean'));
        $this->assertIsArray($document->getAttribute('colors'));
        $this->assertEquals(['pink', 'green', 'blue'], $document->getAttribute('colors'));

        return $document;
    }

    /**
     * @depends testGetDocument
     */
    public function testUpdateDocument(Document $document)
    {
        $document
            ->setAttribute('string', 'text📝 updated')
            ->setAttribute('integer', 6)
            ->setAttribute('float', 5.56)
            ->setAttribute('boolean', false)
            ->setAttribute('colors', 'red', Document::SET_TYPE_APPEND)
        ;

        $new = $this->getDatabase()->updateDocument($document->getCollection(), $document->getId(), $document);

        $this->assertNotEmpty(true, $new->getId());
        $this->assertIsString($new->getAttribute('string'));
        $this->assertEquals('text📝 updated', $new->getAttribute('string'));
        $this->assertIsInt($new->getAttribute('integer'));
        $this->assertEquals(6, $new->getAttribute('integer'));
        $this->assertIsFloat($new->getAttribute('float'));
        $this->assertEquals(5.56, $new->getAttribute('float'));
        $this->assertIsBool($new->getAttribute('boolean'));
        $this->assertEquals(false, $new->getAttribute('boolean'));
        $this->assertIsArray($new->getAttribute('colors'));
        $this->assertEquals(['pink', 'green', 'blue', 'red'], $new->getAttribute('colors'));

        return $document;
    }

    /**
     * @depends testUpdateDocument
     */
    public function testDeleteDocument(Document $document)
    {
        $result = $this->getDatabase()->deleteDocument($document->getCollection(), $document->getId());
        $document = $this->getDatabase()->getDocument($document->getCollection(), $document->getId());

        $this->assertEquals(true, $result);
        $this->assertEquals(true, $document->isEmpty());
    }

    /**
     * @depends testUpdateDocument
     */
    public function testFind(Document $document)
    {
        static::getDatabase()->createCollection('movies');

        $this->assertEquals(true, static::getDatabase()->createAttribute('movies', 'name', Database::VAR_STRING, 128, true));
        $this->assertEquals(true, static::getDatabase()->createAttribute('movies', 'director', Database::VAR_STRING, 128, true));
        $this->assertEquals(true, static::getDatabase()->createAttribute('movies', 'year', Database::VAR_INTEGER, 0, true));
        $this->assertEquals(true, static::getDatabase()->createAttribute('movies', 'price', Database::VAR_FLOAT, 0, true));
        $this->assertEquals(true, static::getDatabase()->createAttribute('movies', 'active', Database::VAR_BOOLEAN, 0, true));
        $this->assertEquals(true, static::getDatabase()->createAttribute('movies', 'generes', Database::VAR_STRING, 32, true, null, true, true));

        static::getDatabase()->createDocument('movies', new Document([
            '$read' => ['role:all', 'user1', 'user2'],
            '$write' => ['role:all', 'user1x', 'user2x'],
            'name' => 'Frozen',
            'director' => 'Chris Buck & Jennifer Lee',
            'year' => 2013,
            'price' => 39.50,
            'active' => true,
            'generes' => ['animation', 'kids'],
        ]));

        static::getDatabase()->createDocument('movies', new Document([
            '$read' => ['role:all', 'user1', 'user2'],
            '$write' => ['role:all', 'user1x', 'user2x'],
            'name' => 'Frozen II',
            'director' => 'Chris Buck & Jennifer Lee',
            'year' => 2019,
            'price' => 39.50,
            'active' => true,
            'generes' => ['animation', 'kids'],
        ]));

        static::getDatabase()->createDocument('movies', new Document([
            '$read' => ['role:all', 'user1', 'user2'],
            '$write' => ['role:all', 'user1x', 'user2x'],
            'name' => 'Captain America: The First Avenger',
            'director' => 'Joe Johnston',
            'year' => 2011,
            'price' => 25.94,
            'active' => true,
            'generes' => ['science fiction', 'action', 'comics'],
        ]));

        static::getDatabase()->createDocument('movies', new Document([
            '$read' => ['role:all', 'user1', 'user2'],
            '$write' => ['role:all', 'user1x', 'user2x'],
            'name' => 'Captain Marvel',
            'director' => 'Anna Boden & Ryan Fleck',
            'year' => 2019,
            'price' => 25.99,
            'active' => true,
            'generes' => ['science fiction', 'action', 'comics'],
        ]));

        static::getDatabase()->createDocument('movies', new Document([
            '$read' => ['role:all', 'user1', 'user2'],
            '$write' => ['role:all', 'user1x', 'user2x'],
            'name' => 'Work in Progress',
            'director' => 'TBD',
            'year' => 2025,
            'price' => 0.0,
            'active' => false,
            'generes' => [],
        ]));

        static::getDatabase()->createDocument('movies', new Document([
            '$read' => ['userx'],
            '$write' => ['role:all', 'user1x', 'user2x'],
            'name' => 'Work in Progress 2',
            'director' => 'TBD',
            'year' => 2026,
            'price' => 0.0,
            'active' => false,
            'generes' => [],
        ]));

        /**
         * Check Basic
         */
        $documents = static::getDatabase()->find('movies');

        $this->assertEquals(5, count($documents));
        $this->assertNotEmpty($documents[0]->getId());
        $this->assertEquals('movies', $documents[0]->getCollection());
        $this->assertEquals(['role:all', 'user1', 'user2'], $documents[0]->getRead());
        $this->assertEquals(['role:all', 'user1x', 'user2x'], $documents[0]->getWrite());
        $this->assertEquals('Frozen', $documents[0]->getAttribute('name'));
        $this->assertEquals('Chris Buck & Jennifer Lee', $documents[0]->getAttribute('director'));
        $this->assertIsString($documents[0]->getAttribute('director'));
        $this->assertEquals(2013, $documents[0]->getAttribute('year'));
        $this->assertIsInt($documents[0]->getAttribute('year'));
        $this->assertEquals(39.50, $documents[0]->getAttribute('price'));
        $this->assertIsFloat($documents[0]->getAttribute('price'));
        $this->assertEquals(true, $documents[0]->getAttribute('active'));
        $this->assertIsBool($documents[0]->getAttribute('active'));
        $this->assertEquals(['animation', 'kids'], $documents[0]->getAttribute('generes'));
        $this->assertIsArray($documents[0]->getAttribute('generes'));

        /**
         * Check Permissions
         */
        Authorization::setRole('userx');

        $documents = static::getDatabase()->find('movies');

        $this->assertEquals(6, count($documents));

        /**
         * Check an Integer condition
         */
        $documents = static::getDatabase()->find('movies', [
            new Query('year', Query::TYPE_EQUAL, [2019]),
        ]);

        $this->assertEquals(2, count($documents));
        $this->assertEquals('Frozen II', $documents[0]['name']);
        $this->assertEquals('Captain Marvel', $documents[1]['name']);

        /**
         * Boolean condition
         */
        $documents = static::getDatabase()->find('movies', [
            new Query('active', Query::TYPE_EQUAL, [true]),
        ]);

        $this->assertEquals(4, count($documents));

        /**
         * String condition
         */
        $documents = static::getDatabase()->find('movies', [
            new Query('director', Query::TYPE_EQUAL, ['TBD']),
        ]);

        $this->assertEquals(2, count($documents));

        /**
         * Float condition
         */
        $documents = static::getDatabase()->find('movies', [
            new Query('price', Query::TYPE_LESSER, [26.00]),
            new Query('price', Query::TYPE_GREATER, [25.98]),
        ]);

        // TODO@kodumbeats hacky way to pass mariadb tests
        // Remove when $operator="contains" is supported
        if (static::getAdapterName() === "mongodb")
        {
            /**
             * Array contains condition
             */
            $documents = static::getDatabase()->find('movies', [
                new Query('generes', Query::TYPE_CONTAINS, ['comics']),
            ]);

            $this->assertEquals(2, count($documents));

            /**
             * Array contains OR condition
             */
            $documents = static::getDatabase()->find('movies', [
                new Query('generes', Query::TYPE_CONTAINS, ['comics', 'kids']),
            ]);

            $this->assertEquals(4, count($documents));
        }

        /**
         * Fulltext search
         */
        $success = static::getDatabase()->createIndex('movies', 'name', Database::INDEX_FULLTEXT, ['name']);
        $this->assertEquals(true, $success);

        $documents = static::getDatabase()->find('movies', [
            new Query('name', Query::TYPE_SEARCH, ['captain']),
        ]);

        $this->assertEquals(2, count($documents));

        /**
         * Multiple conditions
         */
        $documents = static::getDatabase()->find('movies', [
            new Query('director', Query::TYPE_EQUAL, ['TBD']),
            new Query('year', Query::TYPE_EQUAL, [2026]),
        ]);

        $this->assertEquals(1, count($documents));

        /**
         * Multiple conditions and OR values
         */
        $documents = static::getDatabase()->find('movies', [
            new Query('name', Query::TYPE_EQUAL, ['Frozen II', 'Captain Marvel']),
        ]);

        $this->assertEquals(2, count($documents));
        $this->assertEquals('Frozen II', $documents[0]['name']);
        $this->assertEquals('Captain Marvel', $documents[1]['name']);

        /**
         * ORDER BY
         */
        $documents = static::getDatabase()->find('movies', [], 25, 0, ['price', 'name'], [Database::ORDER_DESC]);

        $this->assertEquals(6, count($documents));
        $this->assertEquals('Frozen', $documents[0]['name']);
        $this->assertEquals('Frozen II', $documents[1]['name']);
        $this->assertEquals('Captain Marvel', $documents[2]['name']);
        $this->assertEquals('Captain America: The First Avenger', $documents[3]['name']);
        $this->assertEquals('Work in Progress', $documents[4]['name']);
        $this->assertEquals('Work in Progress 2', $documents[5]['name']);

        /**
         * ORDER BY natural
         */
        $base = array_reverse(static::getDatabase()->find('movies', [], 25, 0));
        $documents = static::getDatabase()->find('movies', [], 25, 0, [], [Database::ORDER_DESC]);

        $this->assertEquals(6, count($documents));
        $this->assertEquals($base[0]['name'], $documents[0]['name']);
        $this->assertEquals($base[1]['name'], $documents[1]['name']);
        $this->assertEquals($base[2]['name'], $documents[2]['name']);
        $this->assertEquals($base[3]['name'], $documents[3]['name']);
        $this->assertEquals($base[4]['name'], $documents[4]['name']);
        $this->assertEquals($base[5]['name'], $documents[5]['name']);

        /**
         * ORDER BY - Multiple attributes
         */
        $documents = static::getDatabase()->find('movies', [], 25, 0, ['price', 'name'], [Database::ORDER_DESC, Database::ORDER_DESC]);

        $this->assertEquals(6, count($documents));
        $this->assertEquals('Frozen II', $documents[0]['name']);
        $this->assertEquals('Frozen', $documents[1]['name']);
        $this->assertEquals('Captain Marvel', $documents[2]['name']);
        $this->assertEquals('Captain America: The First Avenger', $documents[3]['name']);
        $this->assertEquals('Work in Progress 2', $documents[4]['name']);
        $this->assertEquals('Work in Progress', $documents[5]['name']);

        /**
         * ORDER BY - After
         */
        $movies = static::getDatabase()->find('movies', [], 25, 0, [], []);

        $documents = static::getDatabase()->find('movies', [], 2, 0, [], [], $movies[1]);
        $this->assertEquals(2, count($documents));
        $this->assertEquals($movies[2]['name'], $documents[0]['name']);
        $this->assertEquals($movies[3]['name'], $documents[1]['name']);

        $documents = static::getDatabase()->find('movies', [], 2, 0, [], [], $movies[3]);
        $this->assertEquals(2, count($documents));
        $this->assertEquals($movies[4]['name'], $documents[0]['name']);
        $this->assertEquals($movies[5]['name'], $documents[1]['name']);

        $documents = static::getDatabase()->find('movies', [], 2, 0, [], [], $movies[4]);
        $this->assertEquals(1, count($documents));
        $this->assertEquals($movies[5]['name'], $documents[0]['name']);

        $documents = static::getDatabase()->find('movies', [], 2, 0, [], [], $movies[5]);
        $this->assertEmpty(count($documents));

        /**
         * ORDER BY - Before
         */
        $movies = static::getDatabase()->find('movies', [], 25, 0, [], []);

        $documents = static::getDatabase()->find('movies', [], 2, 0, [], [], $movies[5], Database::CURSOR_BEFORE);
        $this->assertEquals(2, count($documents));
        $this->assertEquals($movies[3]['name'], $documents[0]['name']);
        $this->assertEquals($movies[4]['name'], $documents[1]['name']);

        $documents = static::getDatabase()->find('movies', [], 2, 0, [], [], $movies[3], Database::CURSOR_BEFORE);
        $this->assertEquals(2, count($documents));
        $this->assertEquals($movies[1]['name'], $documents[0]['name']);
        $this->assertEquals($movies[2]['name'], $documents[1]['name']);

        $documents = static::getDatabase()->find('movies', [], 2, 0, [], [], $movies[2], Database::CURSOR_BEFORE);
        $this->assertEquals(2, count($documents));
        $this->assertEquals($movies[0]['name'], $documents[0]['name']);
        $this->assertEquals($movies[1]['name'], $documents[1]['name']);

        $documents = static::getDatabase()->find('movies', [], 2, 0, [], [], $movies[1], Database::CURSOR_BEFORE);
        $this->assertEquals(1, count($documents));
        $this->assertEquals($movies[0]['name'], $documents[0]['name']);

        $documents = static::getDatabase()->find('movies', [], 2, 0, [], [], $movies[0], Database::CURSOR_BEFORE);
        $this->assertEmpty(count($documents));

        /**
         * ORDER BY - After by natural order
         */
        $movies = array_reverse(static::getDatabase()->find('movies', [], 25, 0, [], []));

        $documents = static::getDatabase()->find('movies', [], 2, 0, [], [Database::ORDER_DESC], $movies[1]);
        $this->assertEquals(2, count($documents));
        $this->assertEquals($movies[2]['name'], $documents[0]['name']);
        $this->assertEquals($movies[3]['name'], $documents[1]['name']);

        $documents = static::getDatabase()->find('movies', [], 2, 0, [], [Database::ORDER_DESC], $movies[3]);
        $this->assertEquals(2, count($documents));
        $this->assertEquals($movies[4]['name'], $documents[0]['name']);
        $this->assertEquals($movies[5]['name'], $documents[1]['name']);

        $documents = static::getDatabase()->find('movies', [], 2, 0, [], [Database::ORDER_DESC], $movies[4]);
        $this->assertEquals(1, count($documents));
        $this->assertEquals($movies[5]['name'], $documents[0]['name']);

        $documents = static::getDatabase()->find('movies', [], 2, 0, [], [Database::ORDER_DESC], $movies[5]);
        $this->assertEmpty(count($documents));

        /**
         * ORDER BY - Before by natural order
         */
        $movies = static::getDatabase()->find('movies', [], 25, 0, [], [Database::ORDER_DESC]);

        $documents = static::getDatabase()->find('movies', [], 2, 0, [], [Database::ORDER_DESC], $movies[5], Database::CURSOR_BEFORE);
        $this->assertEquals(2, count($documents));
        $this->assertEquals($movies[3]['name'], $documents[0]['name']);
        $this->assertEquals($movies[4]['name'], $documents[1]['name']);

        $documents = static::getDatabase()->find('movies', [], 2, 0, [], [Database::ORDER_DESC], $movies[3], Database::CURSOR_BEFORE);
        $this->assertEquals(2, count($documents));
        $this->assertEquals($movies[1]['name'], $documents[0]['name']);
        $this->assertEquals($movies[2]['name'], $documents[1]['name']);

        $documents = static::getDatabase()->find('movies', [], 2, 0, [], [Database::ORDER_DESC], $movies[2], Database::CURSOR_BEFORE);
        $this->assertEquals(2, count($documents));
        $this->assertEquals($movies[0]['name'], $documents[0]['name']);
        $this->assertEquals($movies[1]['name'], $documents[1]['name']);

        $documents = static::getDatabase()->find('movies', [], 2, 0, [], [Database::ORDER_DESC], $movies[1], Database::CURSOR_BEFORE);
        $this->assertEquals(1, count($documents));
        $this->assertEquals($movies[0]['name'], $documents[0]['name']);

        $documents = static::getDatabase()->find('movies', [], 2, 0, [], [Database::ORDER_DESC], $movies[0], Database::CURSOR_BEFORE);
        $this->assertEmpty(count($documents));

        /**
         * ORDER BY - Single Attribute After
         */
        $movies = static::getDatabase()->find('movies', [], 25, 0, ['year'], [Database::ORDER_DESC]);

        $documents = static::getDatabase()->find('movies', [], 2, 0, ['year'], [Database::ORDER_DESC], $movies[1]);
        $this->assertEquals(2, count($documents));
        $this->assertEquals($movies[2]['name'], $documents[0]['name']);
        $this->assertEquals($movies[3]['name'], $documents[1]['name']);

        $documents = static::getDatabase()->find('movies', [], 2, 0, ['year'], [Database::ORDER_DESC], $movies[3]);
        $this->assertEquals(2, count($documents));
        $this->assertEquals($movies[4]['name'], $documents[0]['name']);
        $this->assertEquals($movies[5]['name'], $documents[1]['name']);

        $documents = static::getDatabase()->find('movies', [], 2, 0, ['year'], [Database::ORDER_DESC], $movies[4]);
        $this->assertEquals(1, count($documents));
        $this->assertEquals($movies[5]['name'], $documents[0]['name']);

        $documents = static::getDatabase()->find('movies', [], 2, 0, ['year'], [Database::ORDER_DESC], $movies[5]);
        $this->assertEmpty(count($documents));

        /**
         * ORDER BY - Single Attribute Before
         */
        $movies = static::getDatabase()->find('movies', [], 25, 0, ['year'], [Database::ORDER_DESC]);

        $documents = static::getDatabase()->find('movies', [], 2, 0, ['year'], [Database::ORDER_DESC], $movies[5], Database::CURSOR_BEFORE);
        $this->assertEquals(2, count($documents));
        $this->assertEquals($movies[3]['name'], $documents[0]['name']);
        $this->assertEquals($movies[4]['name'], $documents[1]['name']);

        $documents = static::getDatabase()->find('movies', [], 2, 0, ['year'], [Database::ORDER_DESC], $movies[3], Database::CURSOR_BEFORE);
        $this->assertEquals(2, count($documents));
        $this->assertEquals($movies[1]['name'], $documents[0]['name']);
        $this->assertEquals($movies[2]['name'], $documents[1]['name']);

        $documents = static::getDatabase()->find('movies', [], 2, 0, ['year'], [Database::ORDER_DESC], $movies[2], Database::CURSOR_BEFORE);
        $this->assertEquals(2, count($documents));
        $this->assertEquals($movies[0]['name'], $documents[0]['name']);
        $this->assertEquals($movies[1]['name'], $documents[1]['name']);

        $documents = static::getDatabase()->find('movies', [], 2, 0, ['year'], [Database::ORDER_DESC], $movies[1], Database::CURSOR_BEFORE);
        $this->assertEquals(1, count($documents));
        $this->assertEquals($movies[0]['name'], $documents[0]['name']);

        $documents = static::getDatabase()->find('movies', [], 2, 0, ['year'], [Database::ORDER_DESC], $movies[0], Database::CURSOR_BEFORE);
        $this->assertEmpty(count($documents));


        /**
         * ORDER BY - Multiple Attribute After
         */
        $movies = static::getDatabase()->find('movies', [], 25, 0, ['price', 'year'], [Database::ORDER_DESC, Database::ORDER_ASC]);

        $documents = static::getDatabase()->find('movies', [], 2, 0, ['price', 'year'], [Database::ORDER_DESC, Database::ORDER_ASC], $movies[1]);
        $this->assertEquals(2, count($documents));
        $this->assertEquals($movies[2]['name'], $documents[0]['name']);
        $this->assertEquals($movies[3]['name'], $documents[1]['name']);

        $documents = static::getDatabase()->find('movies', [], 2, 0, ['price', 'year'], [Database::ORDER_DESC, Database::ORDER_ASC], $movies[3]);
        $this->assertEquals(2, count($documents));
        $this->assertEquals($movies[4]['name'], $documents[0]['name']);
        $this->assertEquals($movies[5]['name'], $documents[1]['name']);

        $documents = static::getDatabase()->find('movies', [], 2, 0, ['price', 'year'], [Database::ORDER_DESC, Database::ORDER_ASC], $movies[4]);
        $this->assertEquals(1, count($documents));
        $this->assertEquals($movies[5]['name'], $documents[0]['name']);

        $documents = static::getDatabase()->find('movies', [], 2, 0, ['price', 'year'], [Database::ORDER_DESC, Database::ORDER_ASC], $movies[5]);
        $this->assertEmpty(count($documents));

        /**
         * ORDER BY - Multiple Attribute Before
         */
        $movies = static::getDatabase()->find('movies', [], 25, 0, ['price', 'year'], [Database::ORDER_DESC, Database::ORDER_ASC]);

        $documents = static::getDatabase()->find('movies', [], 2, 0, ['price', 'year'], [Database::ORDER_DESC, Database::ORDER_ASC], $movies[5], Database::CURSOR_BEFORE);

        $this->assertEquals(2, count($documents));
        $this->assertEquals($movies[3]['name'], $documents[0]['name']);
        $this->assertEquals($movies[4]['name'], $documents[1]['name']);

        $documents = static::getDatabase()->find('movies', [], 2, 0, ['price', 'year'], [Database::ORDER_DESC, Database::ORDER_ASC], $movies[4], Database::CURSOR_BEFORE);
        $this->assertEquals(2, count($documents));
        $this->assertEquals($movies[2]['name'], $documents[0]['name']);
        $this->assertEquals($movies[3]['name'], $documents[1]['name']);

        $documents = static::getDatabase()->find('movies', [], 2, 0, ['price', 'year'], [Database::ORDER_DESC, Database::ORDER_ASC], $movies[2], Database::CURSOR_BEFORE);
        $this->assertEquals(2, count($documents));
        $this->assertEquals($movies[0]['name'], $documents[0]['name']);
        $this->assertEquals($movies[1]['name'], $documents[1]['name']);

        $documents = static::getDatabase()->find('movies', [], 2, 0, ['price', 'year'], [Database::ORDER_DESC, Database::ORDER_ASC], $movies[1], Database::CURSOR_BEFORE);
        $this->assertEquals(1, count($documents));
        $this->assertEquals($movies[0]['name'], $documents[0]['name']);

        $documents = static::getDatabase()->find('movies', [], 2, 0, ['price', 'year'], [Database::ORDER_DESC, Database::ORDER_ASC], $movies[0], Database::CURSOR_BEFORE);
        $this->assertEmpty(count($documents));

        /**
         * Limit
         */
        $documents = static::getDatabase()->find('movies', [], 4, 0, ['name']);

        $this->assertEquals(4, count($documents));
        $this->assertEquals('Captain America: The First Avenger', $documents[0]['name']);
        $this->assertEquals('Captain Marvel', $documents[1]['name']);
        $this->assertEquals('Frozen', $documents[2]['name']);
        $this->assertEquals('Frozen II', $documents[3]['name']);

        /**
         * Limit + Offset
         */
        $documents = static::getDatabase()->find('movies', [], 4, 2, ['name']);

        $this->assertEquals(4, count($documents));
        $this->assertEquals('Frozen', $documents[0]['name']);
        $this->assertEquals('Frozen II', $documents[1]['name']);
        $this->assertEquals('Work in Progress', $documents[2]['name']);
        $this->assertEquals('Work in Progress 2', $documents[3]['name']);

        /**
         * Test that OR queries are handled correctly
         */
        $documents = static::getDatabase()->find('movies', [
            new Query('director', Query::TYPE_EQUAL, ['TBD', 'Joe Johnston']),
            new Query('year', Query::TYPE_EQUAL, [2025]),
        ]);
        $this->assertEquals(1, count($documents));

        /**
         * ORDER BY - After Exception
         * Must be last assertion in test
         */
        $document = new Document([
            '$collection' => 'other collection'
        ]);

        $this->expectException(Exception::class);
        static::getDatabase()->find('movies', [], 2, 0, [], [], $document);
    }

    /**
     * @depends testFind
     */
    public function testFindOne()
    {
        $document = static::getDatabase()->findOne('movies', [], 2, ['name']);
        $this->assertEquals('Frozen', $document['name']);

        $document = static::getDatabase()->findOne('movies', [], 10);
        $this->assertEquals(false, $document);
    }

    /**
     * @depends testFind
     */
    public function testCount()
    {
        $count = static::getDatabase()->count('movies');
        $this->assertEquals(6, $count);
        
        $count = static::getDatabase()->count('movies', [new Query('year', Query::TYPE_EQUAL, [2019]),]);
        $this->assertEquals(2, $count);
        
        Authorization::unsetRole('userx');
        $count = static::getDatabase()->count('movies');
        $this->assertEquals(5, $count);
        
        $count = Authorization::skip(function() {
            return static::getDatabase()->count('movies');
        });
        $this->assertEquals(6, $count);
        
        $count = Authorization::skip(function() {
            return static::getDatabase()->count('movies', [], 3);
        });
        $this->assertEquals(3, $count);
<<<<<<< HEAD
=======
        Authorization::reset();

        /**
         * Test that OR queries are handled correctly
         */
        Authorization::disable();
        $count = static::getDatabase()->count('movies', [
            new Query('director', Query::TYPE_EQUAL, ['TBD', 'Joe Johnston']),
            new Query('year', Query::TYPE_EQUAL, [2025]),
        ]);
        $this->assertEquals(1, $count);
        Authorization::reset();
>>>>>>> 75f206d7
    }

    /**
     * @depends testFind
     */
    public function testSum()
    {
        Authorization::setRole('userx');
        $sum = static::getDatabase()->sum('movies', 'year', [new Query('year', Query::TYPE_EQUAL, [2019]),]);
        $this->assertEquals(2019+2019, $sum);
        $sum = static::getDatabase()->sum('movies', 'year');
        $this->assertEquals(2013+2019+2011+2019+2025+2026, $sum);
        $sum = static::getDatabase()->sum('movies', 'price', [new Query('year', Query::TYPE_EQUAL, [2019]),]);
        $this->assertEquals(round(39.50+25.99, 2), round($sum, 2));
        $sum = static::getDatabase()->sum('movies', 'price', [new Query('year', Query::TYPE_EQUAL, [2019]),]);
        $this->assertEquals(round(39.50+25.99, 2), round($sum, 2));
        
        $sum = static::getDatabase()->sum('movies', 'year', [new Query('year', Query::TYPE_EQUAL, [2019])], 1);
        $this->assertEquals(2019, $sum);

        Authorization::unsetRole('userx');
        $sum = static::getDatabase()->sum('movies', 'year', [new Query('year', Query::TYPE_EQUAL, [2019]),]);
        $this->assertEquals(2019+2019, $sum);
        $sum = static::getDatabase()->sum('movies', 'year');
        $this->assertEquals(2013+2019+2011+2019+2025, $sum);
        $sum = static::getDatabase()->sum('movies', 'price', [new Query('year', Query::TYPE_EQUAL, [2019]),]);
        $this->assertEquals(round(39.50+25.99, 2), round($sum, 2));
        $sum = static::getDatabase()->sum('movies', 'price', [new Query('year', Query::TYPE_EQUAL, [2019]),]);
        $this->assertEquals(round(39.50+25.99, 2), round($sum, 2));
    }

    public function testEncodeDecode()
    {
        $collection = new Document([
            '$collection' => Database::METADATA,
            '$id' => 'users',
            'name' => 'Users',
            'attributes' => [
                [
                    '$id' => 'name',
                    'type' => Database::VAR_STRING,
                    'format' => '',
                    'size' => 256,
                    'signed' => true,
                    'required' => false,
                    'array' => false,
                    'filters' => [],
                ],
                [
                    '$id' => 'email',
                    'type' => Database::VAR_STRING,
                    'format' => '',
                    'size' => 1024,
                    'signed' => true,
                    'required' => false,
                    'array' => false,
                    'filters' => [],
                ],
                [
                    '$id' => 'status',
                    'type' => Database::VAR_INTEGER,
                    'format' => '',
                    'size' => 0,
                    'signed' => true,
                    'required' => false,
                    'array' => false,
                    'filters' => [],
                ],
                [
                    '$id' => 'password',
                    'type' => Database::VAR_STRING,
                    'format' => '',
                    'size' => 16384,
                    'signed' => true,
                    'required' => false,
                    'array' => false,
                    'filters' => [],
                ],
                [
                    '$id' => 'passwordUpdate',
                    'type' => Database::VAR_INTEGER,
                    'format' => '',
                    'size' => 0,
                    'signed' => true,
                    'required' => false,
                    'array' => false,
                    'filters' => [],
                ],
                [
                    '$id' => 'registration',
                    'type' => Database::VAR_INTEGER,
                    'format' => '',
                    'size' => 0,
                    'signed' => true,
                    'required' => false,
                    'array' => false,
                    'filters' => [],
                ],
                [
                    '$id' => 'emailVerification',
                    'type' => Database::VAR_BOOLEAN,
                    'format' => '',
                    'size' => 0,
                    'signed' => true,
                    'required' => false,
                    'array' => false,
                    'filters' => [],
                ],
                [
                    '$id' => 'reset',
                    'type' => Database::VAR_BOOLEAN,
                    'format' => '',
                    'size' => 0,
                    'signed' => true,
                    'required' => false,
                    'array' => false,
                    'filters' => [],
                ],
                [
                    '$id' => 'prefs',
                    'type' => Database::VAR_STRING,
                    'format' => '',
                    'size' => 16384,
                    'signed' => true,
                    'required' => false,
                    'array' => false,
                    'filters' => ['json']
                ],
                [
                    '$id' => 'sessions',
                    'type' => Database::VAR_STRING,
                    'format' => '',
                    'size' => 16384,
                    'signed' => true,
                    'required' => false,
                    'array' => false,
                    'filters' => ['json'],
                ],
                [
                    '$id' => 'tokens',
                    'type' => Database::VAR_STRING,
                    'format' => '',
                    'size' => 16384,
                    'signed' => true,
                    'required' => false,
                    'array' => false,
                    'filters' => ['json'],
                ],
                [
                    '$id' => 'memberships',
                    'type' => Database::VAR_STRING,
                    'format' => '',
                    'size' => 16384,
                    'signed' => true,
                    'required' => false,
                    'array' => false,
                    'filters' => ['json'],
                ],
                [
                    '$id' => 'roles',
                    'type' => Database::VAR_STRING,
                    'format' => '',
                    'size' => 128,
                    'signed' => true,
                    'required' => false,
                    'array' => true,
                    'filters' => [],
                ],
                [
                    '$id' => 'tags',
                    'type' => Database::VAR_STRING,
                    'format' => '',
                    'size' => 128,
                    'signed' => true,
                    'required' => false,
                    'array' => true,
                    'filters' => ['json'],
                ],
            ],
            'indexes' => [
                [
                    '$id' => '_key_email',
                    'type' => Database::INDEX_UNIQUE,
                    'attributes' => ['email'],
                    'lengths' => [1024],
                    'orders' => [Database::ORDER_ASC],
                ]
            ],
        ]);

        $document = new Document([
            '$id' => '608fdbe51361a',
            '$read' => ['role:all'],
            '$write' => ['user:608fdbe51361a'],
            'email' => 'test@example.com',
            'emailVerification' => false,
            'status' => 1,
            'password' => 'randomhash',
            'passwordUpdate' => 1234,
            'registration' => 1234,
            'reset' => false,
            'name' => 'My Name',
            'prefs' => new stdClass,
            'sessions' => [],
            'tokens' => [],
            'memberships' => [],
            'roles' => [
                'admin',
                'developer',
                'tester',
            ],
            'tags' => [
                ['$id' => '1', 'label' => 'x'],
                ['$id' => '2', 'label' => 'y'],
                ['$id' => '3', 'label' => 'z'],
            ],
        ]);

        $result = static::getDatabase()->encode($collection, $document);

        $this->assertEquals('608fdbe51361a', $result->getAttribute('$id'));
        $this->assertEquals(['role:all'], $result->getAttribute('$read'));
        $this->assertEquals(['user:608fdbe51361a'], $result->getAttribute('$write'));
        $this->assertEquals('test@example.com', $result->getAttribute('email'));
        $this->assertEquals(false, $result->getAttribute('emailVerification'));
        $this->assertEquals(1, $result->getAttribute('status'));
        $this->assertEquals('randomhash', $result->getAttribute('password'));
        $this->assertEquals(1234, $result->getAttribute('passwordUpdate'));
        $this->assertEquals(1234, $result->getAttribute('registration'));
        $this->assertEquals(false, $result->getAttribute('reset'));
        $this->assertEquals('My Name', $result->getAttribute('name'));
        $this->assertEquals('{}', $result->getAttribute('prefs'));
        $this->assertEquals('[]', $result->getAttribute('sessions'));
        $this->assertEquals('[]', $result->getAttribute('tokens'));
        $this->assertEquals('[]', $result->getAttribute('memberships'));
        $this->assertEquals(['admin','developer','tester',], $result->getAttribute('roles'));
        $this->assertEquals(['{"$id":"1","label":"x"}','{"$id":"2","label":"y"}','{"$id":"3","label":"z"}',], $result->getAttribute('tags'));

        $result = static::getDatabase()->decode($collection, $document);

        $this->assertEquals('608fdbe51361a', $result->getAttribute('$id'));
        $this->assertEquals(['role:all'], $result->getAttribute('$read'));
        $this->assertEquals(['user:608fdbe51361a'], $result->getAttribute('$write'));
        $this->assertEquals('test@example.com', $result->getAttribute('email'));
        $this->assertEquals(false, $result->getAttribute('emailVerification'));
        $this->assertEquals(1, $result->getAttribute('status'));
        $this->assertEquals('randomhash', $result->getAttribute('password'));
        $this->assertEquals(1234, $result->getAttribute('passwordUpdate'));
        $this->assertEquals(1234, $result->getAttribute('registration'));
        $this->assertEquals(false, $result->getAttribute('reset'));
        $this->assertEquals('My Name', $result->getAttribute('name'));
        $this->assertEquals([], $result->getAttribute('prefs'));
        $this->assertEquals([], $result->getAttribute('sessions'));
        $this->assertEquals([], $result->getAttribute('tokens'));
        $this->assertEquals([], $result->getAttribute('memberships'));
        $this->assertEquals(['admin','developer','tester',], $result->getAttribute('roles'));
        $this->assertEquals([
            new Document(['$id' => '1', 'label' => 'x']),
            new Document(['$id' => '2', 'label' => 'y']),
            new Document(['$id' => '3', 'label' => 'z']),
        ], $result->getAttribute('tags'));
    }

    /**
     * @depends testCreateDocument
     */
    public function testReadPermissionsSuccess(Document $document)
    {
        $document = static::getDatabase()->createDocument('documents', new Document([
            '$read' => ['role:all'],
            '$write' => ['role:all'],
            'string' => 'text📝',
            'integer' => 5,
            'float' => 5.55,
            'boolean' => true,
            'colors' => ['pink', 'green', 'blue'],
        ]));

        $this->assertEquals(false, $document->isEmpty());

        Authorization::cleanRoles();

        $document = static::getDatabase()->getDocument($document->getCollection(), $document->getId());

        $this->assertEquals(true, $document->isEmpty());
        
        Authorization::setRole('role:all');

        return $document;
    }

    /**
     * @depends testReadPermissionsSuccess
     */
    public function testPermissionDisableClone() {
        $document = static::getDatabase()->createDocument('documents', new Document([
            '$read' => ['role:all'],
            '$write' => ['role:all'],
            'string' => 'text📝',
            'integer' => 5,
            'float' => 5.55,
            'boolean' => true,
            'colors' => ['pink', 'green', 'blue'],
        ]));

        $this->assertEquals(false, $document->isEmpty());

        $database = clone static::getDatabase();
        $database->getRead()->disable();
        Authorization::cleanRoles();

        $document = $database->getDocument($document->getCollection(), $document->getId());

        $this->assertEquals(false, $document->isEmpty());

        $document1 = static::getDatabase()->getDocument($document->getCollection(), $document->getId());

        $this->assertEquals(true, $document1->isEmpty());
        
        Authorization::setRole('role:all');

        return $document;
    }

    /**
     * @depends testCreateDocument
     */
    public function testReadPermissionsFailure(Document $document)
    {
        $this->expectException(ExceptionAuthorization::class);

        $document = static::getDatabase()->createDocument('documents', new Document([
            '$read' => ['user1'],
            '$write' => ['user1'],
            'string' => 'text📝',
            'integer' => 5,
            'float' => 5.55,
            'boolean' => true,
            'colors' => ['pink', 'green', 'blue'],
        ]));           

        return $document;
    }

    /**
     * @depends testCreateDocument
     */
    public function testWritePermissionsSuccess(Document $document)
    {
        $document = static::getDatabase()->createDocument('documents', new Document([
            '$read' => ['role:all'],
            '$write' => ['role:all'],
            'string' => 'text📝',
            'integer' => 5,
            'float' => 5.55,
            'boolean' => true,
            'colors' => ['pink', 'green', 'blue'],
        ]));

        $this->assertEquals(false, $document->isEmpty());

        return $document;
    }
    /**
     * @depends testWritePermissionsSuccess
     */
    public function testWritePermissionsCloneSuccess(Document $document)
    {
        $database = clone static::getDatabase();
        $database->getWrite()->disable();
        
        Authorization::cleanRoles();
        $document = $database->createDocument('documents', new Document([
            '$read' => ['role:all'],
            '$write' => ['role:all'],
            'string' => 'text📝',
            'integer' => 5,
            'float' => 5.55,
            'boolean' => true,
            'colors' => ['pink', 'green', 'blue'],
        ]));

        $this->assertEquals(false, $document->isEmpty());

        $this->expectException(ExceptionAuthorization::class);


        $document = static::getDatabase()->createDocument('documents', new Document([
            '$read' => ['role:all'],
            '$write' => ['role:all'],
            'string' => 'text📝',
            'integer' => 5,
            'float' => 5.55,
            'boolean' => true,
            'colors' => ['pink', 'green', 'blue'],
        ]));

        return $document;
    }

    /**
     * @depends testCreateDocument
     */
    public function testWritePermissionsFailure(Document $document)
    {
        $this->expectException(ExceptionAuthorization::class);

        Authorization::cleanRoles();

        $document = static::getDatabase()->createDocument('documents', new Document([
            '$read' => ['role:all'],
            '$write' => ['role:all'],
            'string' => 'text📝',
            'integer' => 5,
            'float' => 5.55,
            'boolean' => true,
            'colors' => ['pink', 'green', 'blue'],
        ]));

        return $document;
    }

    /**
     * @depends testCreateDocument
     */
    public function testWritePermissionsUpdateFailure(Document $document)
    {
        $this->expectException(ExceptionAuthorization::class);

        $document = static::getDatabase()->createDocument('documents', new Document([
            '$read' => ['role:all'],
            '$write' => ['role:all'],
            'string' => 'text📝',
            'integer' => 5,
            'float' => 5.55,
            'boolean' => true,
            'colors' => ['pink', 'green', 'blue'],
        ]));

        Authorization::cleanRoles();

        $document = static::getDatabase()->updateDocument('documents', $document->getId(), new Document([
            '$id' => $document->getId(),
            '$read' => ['role:all'],
            '$write' => ['role:all'],
            'string' => 'text📝',
            'integer' => 5,
            'float' => 5.55,
            'boolean' => true,
            'colors' => ['pink', 'green', 'blue'],
        ]));

        return $document;
    }

    public function testExceptionAttributeLimit()
    {
        if ($this->getDatabase()->getAttributeLimit() > 0) {
            // load the collection up to the limit
            $attributes = [];
            for ($i=0; $i < $this->getDatabase()->getAttributeLimit(); $i++) {
                $attributes[] = new Document([
                    '$id' => "test{$i}",
                    'type' => Database::VAR_INTEGER,
                    'size' => 0,
                    'required' => false,
                    'default' => null,
                    'signed' => true,
                    'array' => false,
                    'filters' => [],
                ]);
            }
            $collection = static::getDatabase()->createCollection('attributeLimit', $attributes);

            $this->expectException(LimitException::class);
            $this->assertEquals(false, static::getDatabase()->createAttribute('attributeLimit', "breaking", Database::VAR_INTEGER, 0, true));
        } 

        // Default assertion for other adapters
        $this->assertEquals(1,1);
    }

    /**
     * @depends testExceptionAttributeLimit
     */
    public function testCheckAttributeCountLimit()
    {
        if ($this->getDatabase()->getAttributeLimit() > 0) {
            $collection = static::getDatabase()->getCollection('attributeLimit');

            // create same attribute in testExceptionAttributeLimit
            $attribute = new Document([
                    '$id' => 'breaking',
                    'type' => Database::VAR_INTEGER,
                    'size' => 0,
                    'required' => true,
                    'default' => null,
                    'signed' => true,
                    'array' => false,
                    'filters' => [],
            ]);

            $this->expectException(LimitException::class);
            $this->assertEquals(false, static::getDatabase()->checkAttribute($collection, $attribute));
        }

        // Default assertion for other adapters
        $this->assertEquals(1,1);

    }

    /**
     * Using phpunit dataProviders to check that all these combinations of types/sizes throw exceptions
     * https://phpunit.de/manual/3.7/en/writing-tests-for-phpunit.html#writing-tests-for-phpunit.data-providers
     */
    public function rowWidthExceedsMaximum()
    {
        return [
            // These combinations of attributes gets exactly to the 64k limit
            // [$key, $stringSize, $stringCount, $intCount, $floatCount, $boolCount]
            // [0, 1024, 15, 0, 731, 3],
            // [1, 512, 31, 0, 0, 833],
            // [2, 256, 62, 128, 0, 305],
            // [3, 128, 125, 30, 24, 2],
            //
            // Taken 500 bytes off for tests
            [0, 1024, 15, 0, 606, 3],
            [1, 512, 31, 0, 0, 333],
            [2, 256, 62, 103, 0, 5],
            [3, 128, 124, 30, 24, 14],
        ];
    }

    /**
     * @dataProvider rowWidthExceedsMaximum
     * @expectedException LimitException
     */
    public function testExceptionWidthLimit($key, $stringSize, $stringCount, $intCount, $floatCount, $boolCount)
    {
        if (static::getAdapterRowLimit() > 0) {
            $attributes = [];

            // Load the collection up to the limit
            // Strings
            for ($i=0; $i < $stringCount; $i++) {
                $attributes[] = new Document([
                    '$id' => "test_string{$i}",
                    'type' => Database::VAR_STRING,
                    'size' => $stringSize,
                    'required' => false,
                    'default' => null,
                    'signed' => true,
                    'array' => false,
                    'filters' => [],
                ]);
            }

            // Integers
            for ($i=0; $i < $intCount; $i++) {
                $attributes[] = new Document([
                    '$id' => "test_int{$i}",
                    'type' => Database::VAR_INTEGER,
                    'size' => 0,
                    'required' => false,
                    'default' => null,
                    'signed' => true,
                    'array' => false,
                    'filters' => [],
                ]);
            }

            // Floats
            for ($i=0; $i < $floatCount; $i++) {
                $attributes[] = new Document([
                    '$id' => "test_float{$i}",
                    'type' => Database::VAR_FLOAT,
                    'size' => 0,
                    'required' => false,
                    'default' => null,
                    'signed' => true,
                    'array' => false,
                    'filters' => [],
                ]);
            }

            // Booleans
            for ($i=0; $i < $boolCount; $i++) {
                $attributes[] = new Document([
                    '$id' => "test_bool{$i}",
                    'type' => Database::VAR_BOOLEAN,
                    'size' => 0,
                    'required' => false,
                    'default' => null,
                    'signed' => true,
                    'array' => false,
                    'filters' => [],
                ]);
            }

            $collection = static::getDatabase()->createCollection("widthLimit{$key}", $attributes);

            $this->expectException(LimitException::class);
            $this->assertEquals(false, static::getDatabase()->createAttribute("widthLimit{$key}", "breaking", Database::VAR_STRING, 100, true));
        } 

        // Default assertion for other adapters
        $this->assertEquals(1,1);
    }

    /**
     * @dataProvider rowWidthExceedsMaximum
     * @depends testExceptionWidthLimit
     */
    public function testCheckAttributeWidthLimit($key, $stringSize, $stringCount, $intCount, $floatCount, $boolCount)
    {
        if (static::getAdapterRowLimit() > 0) {
            $collection = static::getDatabase()->getCollection("widthLimit{$key}");

            // create same attribute in testExceptionWidthLimit
            $attribute = new Document([
                    '$id' => 'breaking',
                    'type' => Database::VAR_STRING,
                    'size' => 100,
                    'required' => true,
                    'default' => null,
                    'signed' => true,
                    'array' => false,
                    'filters' => [],
            ]);

            $this->expectException(LimitException::class);
            $this->assertEquals(false, static::getDatabase()->checkAttribute($collection, $attribute));
        }

        // Default assertion for other adapters
        $this->assertEquals(1,1);
    }

    public function testExceptionIndexLimit()
    {
        static::getDatabase()->createCollection('indexLimit');

        // add unique attributes for indexing
        for ($i=0; $i < 64; $i++) {
            $this->assertEquals(true, static::getDatabase()->createAttribute('indexLimit', "test{$i}", Database::VAR_STRING, 16, true));
        }

        // testing for indexLimit = 64
        // MariaDB, MySQL, and MongoDB create 3 indexes per new collection
        // MongoDB create 4 indexes per new collection
        // Add up to the limit, then check if the next index throws IndexLimitException
        for ($i=0; $i < ($this->getDatabase()->getIndexLimit()); $i++) {
            $this->assertEquals(true, static::getDatabase()->createIndex('indexLimit', "index{$i}", Database::INDEX_KEY, ["test{$i}"], [16]));
        }
        $this->expectException(LimitException::class);
        $this->assertEquals(false, static::getDatabase()->createIndex('indexLimit', "index64", Database::INDEX_KEY, ["test64"], [16]));

        static::getDatabase()->deleteCollection('indexLimit');
    }

    /**
     * @depends testGetDocument
     */
    public function testExceptionDuplicate(Document $document)
    {
        $document->setAttribute('$id', 'duplicated');
        static::getDatabase()->createDocument($document->getCollection(), $document);

        $this->expectException(DuplicateException::class);
        static::getDatabase()->createDocument($document->getCollection(), $document);
    }

    /**
     * @depends testGetDocument
     */
    public function testExceptionCaseInsensitiveDuplicate(Document $document)
    {
        $document->setAttribute('$id', 'caseSensitive');
        static::getDatabase()->createDocument($document->getCollection(), $document);

        $document->setAttribute('$id', 'CaseSensitive');

        $this->expectException(DuplicateException::class);
        static::getDatabase()->createDocument($document->getCollection(), $document);
        
        return $document;
    }

    /**
     * @depends testFind
     */
    public function testUniqueIndexDuplicate()
    {
        $this->expectException(DuplicateException::class);

        $this->assertEquals(true, static::getDatabase()->createIndex('movies', 'uniqueIndex', Database::INDEX_UNIQUE, ['name'], [128], [Database::ORDER_ASC]));

        static::getDatabase()->createDocument('movies', new Document([
            '$read' => ['role:all', 'user1', 'user2'],
            '$write' => ['role:all', 'user1x', 'user2x'],
            'name' => 'Frozen',
            'director' => 'Chris Buck & Jennifer Lee',
            'year' => 2013,
            'price' => 39.50,
            'active' => true,
            'generes' => ['animation', 'kids'],
        ]));
    }

    /**
     * @depends testUniqueIndexDuplicate
     */
    public function testUniqueIndexDuplicateUpdate()
    {
        // create document then update to conflict with index
        $document = static::getDatabase()->createDocument('movies', new Document([
            '$read' => ['role:all', 'user1', 'user2'],
            '$write' => ['role:all', 'user1x', 'user2x'],
            'name' => 'Frozen 5',
            'director' => 'Chris Buck & Jennifer Lee',
            'year' => 2013,
            'price' => 39.50,
            'active' => true,
            'generes' => ['animation', 'kids'],
        ]));

        $this->expectException(DuplicateException::class);

        static::getDatabase()->updateDocument('movies', $document->getId(), $document->setAttribute('name',  'Frozen'));
    }

    public function testGetAttributeLimit()
    {
        if (static::getAdapterName() === 'mariadb' || static::getAdapterName() === 'mysql') {
            $this->assertEquals(1012, $this->getDatabase()->getAttributeLimit());
        } else {
            $this->assertEquals(0, $this->getDatabase()->getAttributeLimit());
        }
    }

    public function testGetIndexLimit()
    {
        $this->assertEquals(61, $this->getDatabase()->getIndexLimit());
    }
}<|MERGE_RESOLUTION|>--- conflicted
+++ resolved
@@ -993,21 +993,17 @@
             return static::getDatabase()->count('movies', [], 3);
         });
         $this->assertEquals(3, $count);
-<<<<<<< HEAD
-=======
-        Authorization::reset();
 
         /**
          * Test that OR queries are handled correctly
          */
-        Authorization::disable();
-        $count = static::getDatabase()->count('movies', [
+        $count = Authorization::skip(function() {
+          return static::getDatabase()->count('movies', [
             new Query('director', Query::TYPE_EQUAL, ['TBD', 'Joe Johnston']),
             new Query('year', Query::TYPE_EQUAL, [2025]),
-        ]);
+          ]);
+        });
         $this->assertEquals(1, $count);
-        Authorization::reset();
->>>>>>> 75f206d7
     }
 
     /**
