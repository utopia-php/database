--- conflicted
+++ resolved
@@ -839,18 +839,6 @@
         },
         {
             "name": "phpstan/phpstan",
-<<<<<<< HEAD
-            "version": "1.10.29",
-            "source": {
-                "type": "git",
-                "url": "https://github.com/phpstan/phpstan.git",
-                "reference": "ee5d8f2d3977fb09e55603eee6fb53bdd76ee9c1"
-            },
-            "dist": {
-                "type": "zip",
-                "url": "https://api.github.com/repos/phpstan/phpstan/zipball/ee5d8f2d3977fb09e55603eee6fb53bdd76ee9c1",
-                "reference": "ee5d8f2d3977fb09e55603eee6fb53bdd76ee9c1",
-=======
             "version": "1.10.39",
             "source": {
                 "type": "git",
@@ -861,7 +849,6 @@
                 "type": "zip",
                 "url": "https://api.github.com/repos/phpstan/phpstan/zipball/d9dedb0413f678b4d03cbc2279a48f91592c97c4",
                 "reference": "d9dedb0413f678b4d03cbc2279a48f91592c97c4",
->>>>>>> 1599c687
                 "shasum": ""
             },
             "require": {
@@ -910,11 +897,7 @@
                     "type": "tidelift"
                 }
             ],
-<<<<<<< HEAD
-            "time": "2023-08-14T13:24:11+00:00"
-=======
             "time": "2023-10-17T15:46:26+00:00"
->>>>>>> 1599c687
         },
         {
             "name": "phpunit/php-code-coverage",
