<?php

namespace Utopia\Tests;

use Exception;
use PHPUnit\Framework\TestCase;
use Utopia\Database\Database;
use Utopia\Database\Document;
use Utopia\Database\Exception\Authorization as ExceptionAuthorization;
use Utopia\Database\Exception\Duplicate as DuplicateException;
use Utopia\Database\Exception\Limit as LimitException;
use Utopia\Database\Query;
use Utopia\Database\Validator\Authorization;

abstract class Base extends TestCase
{
    /**
     * @return Adapter
     */
    abstract static protected function getDatabase(): Database;

    /**
     * @return string
     */
    abstract static protected function getAdapterName(): string;

    /**
     * @return int
     */
    abstract static protected function getAdapterRowLimit(): int;

    public function setUp(): void
    {
        Authorization::setRole('role:all');
    }

    public function tearDown(): void
    {
        Authorization::reset();
    }

    protected string $testDatabase = 'utopiaTests';

    public function testCreateExistsDelete()
    {
        if (!static::getDatabase()->exists($this->testDatabase)) {
            $this->assertEquals(true, static::getDatabase()->create($this->testDatabase));
        }
        $this->assertEquals(true, static::getDatabase()->exists($this->testDatabase));
        $this->assertEquals(true, static::getDatabase()->delete($this->testDatabase));
        $this->assertEquals(false, static::getDatabase()->exists($this->testDatabase));
        $this->assertEquals(true, static::getDatabase()->create($this->testDatabase));
        $this->assertEquals(true, static::getDatabase()->setDefaultDatabase($this->testDatabase));
    }

    /**
     * @depends testCreateExistsDelete
     */
    public function testCreateListExistsDeleteCollection()
    {
        $this->assertInstanceOf('Utopia\Database\Document', static::getDatabase()->createCollection('actors'));

        $this->assertCount(1, static::getDatabase()->listCollections());
        $this->assertEquals(true, static::getDatabase()->exists($this->testDatabase, 'actors'));

        // Collection names should not be unique
        $this->assertInstanceOf('Utopia\Database\Document', static::getDatabase()->createCollection('actors2'));
        $this->assertCount(2, static::getDatabase()->listCollections());
        $this->assertEquals(true, static::getDatabase()->exists($this->testDatabase, 'actors2'));
        $collection = static::getDatabase()->getCollection('actors2');
        $collection->setAttribute('name', 'actors'); // change name to one that exists
        $this->assertInstanceOf('Utopia\Database\Document', static::getDatabase()->updateDocument($collection->getCollection(), $collection->getId(), $collection));
        $this->assertEquals(true, static::getDatabase()->deleteCollection('actors2')); // Delete collection when finished
        $this->assertCount(1, static::getDatabase()->listCollections());

        $this->assertEquals(false, static::getDatabase()->getCollection('actors')->isEmpty());
        $this->assertEquals(true, static::getDatabase()->deleteCollection('actors'));
        $this->assertEquals(true, static::getDatabase()->getCollection('actors')->isEmpty());
        $this->assertEquals(false, static::getDatabase()->exists($this->testDatabase, 'actors'));
    }

    public function testCreateDeleteAttribute()
    {
        static::getDatabase()->createCollection('attributes');

        $this->assertEquals(true, static::getDatabase()->createAttribute('attributes', 'string1', Database::VAR_STRING, 128, true));
        $this->assertEquals(true, static::getDatabase()->createAttribute('attributes', 'string2', Database::VAR_STRING, 16383+1, true));
        $this->assertEquals(true, static::getDatabase()->createAttribute('attributes', 'string3', Database::VAR_STRING, 65535+1, true));
        $this->assertEquals(true, static::getDatabase()->createAttribute('attributes', 'string4', Database::VAR_STRING, 16777215+1, true));
        $this->assertEquals(true, static::getDatabase()->createAttribute('attributes', 'integer', Database::VAR_INTEGER, 0, true));
        $this->assertEquals(true, static::getDatabase()->createAttribute('attributes', 'bigint', Database::VAR_INTEGER, 8, true));
        $this->assertEquals(true, static::getDatabase()->createAttribute('attributes', 'float', Database::VAR_FLOAT, 0, true));
        $this->assertEquals(true, static::getDatabase()->createAttribute('attributes', 'boolean', Database::VAR_BOOLEAN, 0, true));

        $collection = static::getDatabase()->getCollection('attributes');
        $this->assertCount(8, $collection->getAttribute('attributes'));

        // Array
        $this->assertEquals(true, static::getDatabase()->createAttribute('attributes', 'string_list', Database::VAR_STRING, 128, true, null, true, true));
        $this->assertEquals(true, static::getDatabase()->createAttribute('attributes', 'integer_list', Database::VAR_INTEGER, 0, true, null, true, true));
        $this->assertEquals(true, static::getDatabase()->createAttribute('attributes', 'float_list', Database::VAR_FLOAT, 0, true, null, true, true));
        $this->assertEquals(true, static::getDatabase()->createAttribute('attributes', 'boolean_list', Database::VAR_BOOLEAN, 0, true, null, true, true));

        $collection = static::getDatabase()->getCollection('attributes');
        $this->assertCount(12, $collection->getAttribute('attributes'));

        // Default values
        $this->assertEquals(true, static::getDatabase()->createAttribute('attributes', 'string_default', Database::VAR_STRING, 256, false, 'test'));
        $this->assertEquals(true, static::getDatabase()->createAttribute('attributes', 'integer_default', Database::VAR_INTEGER, 0, false, 1));
        $this->assertEquals(true, static::getDatabase()->createAttribute('attributes', 'float_default', Database::VAR_FLOAT, 0, false, 1.5));
        $this->assertEquals(true, static::getDatabase()->createAttribute('attributes', 'boolean_default', Database::VAR_BOOLEAN, 0, false, false));

        $collection = static::getDatabase()->getCollection('attributes');
        $this->assertCount(16, $collection->getAttribute('attributes'));

        // Delete
        $this->assertEquals(true, static::getDatabase()->deleteAttribute('attributes', 'string1'));
        $this->assertEquals(true, static::getDatabase()->deleteAttribute('attributes', 'string2'));
        $this->assertEquals(true, static::getDatabase()->deleteAttribute('attributes', 'string3'));
        $this->assertEquals(true, static::getDatabase()->deleteAttribute('attributes', 'string4'));
        $this->assertEquals(true, static::getDatabase()->deleteAttribute('attributes', 'integer'));
        $this->assertEquals(true, static::getDatabase()->deleteAttribute('attributes', 'bigint'));
        $this->assertEquals(true, static::getDatabase()->deleteAttribute('attributes', 'float'));
        $this->assertEquals(true, static::getDatabase()->deleteAttribute('attributes', 'boolean'));

        $collection = static::getDatabase()->getCollection('attributes');
        $this->assertCount(8, $collection->getAttribute('attributes'));

        // Delete Array
        $this->assertEquals(true, static::getDatabase()->deleteAttribute('attributes', 'string_list'));
        $this->assertEquals(true, static::getDatabase()->deleteAttribute('attributes', 'integer_list'));
        $this->assertEquals(true, static::getDatabase()->deleteAttribute('attributes', 'float_list'));
        $this->assertEquals(true, static::getDatabase()->deleteAttribute('attributes', 'boolean_list'));

        $collection = static::getDatabase()->getCollection('attributes');
        $this->assertCount(4, $collection->getAttribute('attributes'));

        // Delete default
        $this->assertEquals(true, static::getDatabase()->deleteAttribute('attributes', 'string_default'));
        $this->assertEquals(true, static::getDatabase()->deleteAttribute('attributes', 'integer_default'));
        $this->assertEquals(true, static::getDatabase()->deleteAttribute('attributes', 'float_default'));
        $this->assertEquals(true, static::getDatabase()->deleteAttribute('attributes', 'boolean_default'));

        $collection = static::getDatabase()->getCollection('attributes');
        $this->assertCount(0, $collection->getAttribute('attributes'));

        // Test for custom chars in ID
        $this->assertEquals(true, static::getDatabase()->createAttribute('attributes', 'as_5dasdasdas', Database::VAR_BOOLEAN, 0, true));
        $this->assertEquals(true, static::getDatabase()->createAttribute('attributes', 'as5dasdasdas_', Database::VAR_BOOLEAN, 0, true));
        $this->assertEquals(true, static::getDatabase()->createAttribute('attributes', '.as5dasdasdas', Database::VAR_BOOLEAN, 0, true));
        $this->assertEquals(true, static::getDatabase()->createAttribute('attributes', 'as.5dasdasdas', Database::VAR_BOOLEAN, 0, true));
        $this->assertEquals(true, static::getDatabase()->createAttribute('attributes', 'as5dasdasdas.', Database::VAR_BOOLEAN, 0, true));
        $this->assertEquals(true, static::getDatabase()->createAttribute('attributes', '-as5dasdasdas', Database::VAR_BOOLEAN, 0, true));
        $this->assertEquals(true, static::getDatabase()->createAttribute('attributes', 'as-5dasdasdas', Database::VAR_BOOLEAN, 0, true));
        $this->assertEquals(true, static::getDatabase()->createAttribute('attributes', 'as5dasdasdas-', Database::VAR_BOOLEAN, 0, true));
        $this->assertEquals(true, static::getDatabase()->createAttribute('attributes', 'socialAccountForYoutubeSubscribersss', Database::VAR_BOOLEAN, 0, true));
        $this->assertEquals(true, static::getDatabase()->createAttribute('attributes', '5f058a89258075f058a89258075f058t9214', Database::VAR_BOOLEAN, 0, true));

        // Using this collection to test invalid default values
        // static::getDatabase()->deleteCollection('attributes');
    }

    /**
     * Using phpunit dataProviders to check that all these combinations of types/defaults throw exceptions
     * https://phpunit.de/manual/3.7/en/writing-tests-for-phpunit.html#writing-tests-for-phpunit.data-providers
     */
    public function invalidDefaultValues()
    {
        return [
            [Database::VAR_STRING, 1],
            [Database::VAR_STRING, 1.5],
            [Database::VAR_STRING, false],
            [Database::VAR_INTEGER, "one"],
            [Database::VAR_INTEGER, 1.5],
            [Database::VAR_INTEGER, true],
            [Database::VAR_FLOAT, 1],
            [Database::VAR_FLOAT, "one"],
            [Database::VAR_FLOAT, false],
            [Database::VAR_BOOLEAN, 0],
            [Database::VAR_BOOLEAN, "false"],
            [Database::VAR_BOOLEAN, 0.5],
        ];
    }

    /**
     * @depends testCreateDeleteAttribute
     * @dataProvider invalidDefaultValues
     * @expectedException Exception
     */
    public function testInvalidDefaultValues($type, $default)
    {
        $this->expectException(\Exception::class);
        $this->assertEquals(false, static::getDatabase()->createAttribute('attributes', 'bad_default', $type, 256, true, $default));
    }

    /**
     * @depends testInvalidDefaultValues
     */
    public function testAttributeCaseInsensitivity()
    {
        $this->assertEquals(true, static::getDatabase()->createAttribute('attributes', 'caseSensitive', Database::VAR_STRING, 128, true));
        $this->expectException(DuplicateException::class);
        $this->assertEquals(true, static::getDatabase()->createAttribute('attributes', 'CaseSensitive', Database::VAR_STRING, 128, true));
    }

    /**
     * @depends testAttributeCaseInsensitivity
     */
    public function testIndexCaseInsensitivity()
    {
        $this->assertEquals(true, static::getDatabase()->createIndex('attributes', 'key_caseSensitive', Database::INDEX_KEY, ['caseSensitive'], [128]));
        $this->expectException(DuplicateException::class);
        $this->assertEquals(true, static::getDatabase()->createIndex('attributes', 'key_CaseSensitive', Database::INDEX_KEY, ['caseSensitive'], [128]));
    }

    /**
     * Ensure the collection is removed after use
     * 
     * @depends testIndexCaseInsensitivity
     */
    public function testCleanupAttributeTests()
    {
        static::getDatabase()->deleteCollection('attributes');
        $this->assertEquals(1,1);
    }

    /**
     * @depends testCreateDeleteAttribute
     * @expectedException Exception
     */
    public function testUnknownFormat()
    {
        $this->expectException(\Exception::class);
        $this->assertEquals(false, static::getDatabase()->createAttribute('attributes', 'bad_format', Database::VAR_STRING, 256, true, null, true, false, 'url'));
    }

    public function testCreateDeleteIndex()
    {
        static::getDatabase()->createCollection('indexes');

        $this->assertEquals(true, static::getDatabase()->createAttribute('indexes', 'string', Database::VAR_STRING, 128, true));
        $this->assertEquals(true, static::getDatabase()->createAttribute('indexes', 'order', Database::VAR_STRING, 128, true));
        $this->assertEquals(true, static::getDatabase()->createAttribute('indexes', 'integer', Database::VAR_INTEGER, 0, true));
        $this->assertEquals(true, static::getDatabase()->createAttribute('indexes', 'float', Database::VAR_FLOAT, 0, true));
        $this->assertEquals(true, static::getDatabase()->createAttribute('indexes', 'boolean', Database::VAR_BOOLEAN, 0, true));

        // Indexes
        $this->assertEquals(true, static::getDatabase()->createIndex('indexes', 'index1', Database::INDEX_KEY, ['string', 'integer'], [128], [Database::ORDER_ASC]));
        $this->assertEquals(true, static::getDatabase()->createIndex('indexes', 'index2', Database::INDEX_KEY, ['float', 'integer'], [], [Database::ORDER_ASC, Database::ORDER_DESC]));
        $this->assertEquals(true, static::getDatabase()->createIndex('indexes', 'index3', Database::INDEX_KEY, ['integer', 'boolean'], [], [Database::ORDER_ASC, Database::ORDER_DESC, Database::ORDER_DESC]));
        $this->assertEquals(true, static::getDatabase()->createIndex('indexes', 'index4', Database::INDEX_UNIQUE, ['string'], [128], [Database::ORDER_ASC]));
        $this->assertEquals(true, static::getDatabase()->createIndex('indexes', 'order', Database::INDEX_UNIQUE, ['order'], [128], [Database::ORDER_ASC]));
        
        $collection = static::getDatabase()->getCollection('indexes');
        $this->assertCount(5, $collection->getAttribute('indexes'));

        // Delete Indexes
        $this->assertEquals(true, static::getDatabase()->deleteIndex('indexes', 'index1'));
        $this->assertEquals(true, static::getDatabase()->deleteIndex('indexes', 'index2'));
        $this->assertEquals(true, static::getDatabase()->deleteIndex('indexes', 'index3'));
        $this->assertEquals(true, static::getDatabase()->deleteIndex('indexes', 'index4'));
        $this->assertEquals(true, static::getDatabase()->deleteIndex('indexes', 'order'));

        $collection = static::getDatabase()->getCollection('indexes');
        $this->assertCount(0, $collection->getAttribute('indexes'));

        static::getDatabase()->deleteCollection('indexes');
    }

    public function testCreateCollectionWithSchema()
    {
        $attributes = [
            new Document([
                '$id' => 'attribute1',
                'type' => Database::VAR_STRING,
                'size' => 256,
                'required' => false,
                'signed' => true,
                'array' => false,
                'filters' => [],
            ]),
            new Document([
                '$id' => 'attribute2',
                'type' => Database::VAR_INTEGER,
                'size' => 0,
                'required' => false,
                'signed' => true,
                'array' => false,
                'filters' => [],
            ]),
            new Document([
                '$id' => 'attribute3',
                'type' => Database::VAR_BOOLEAN,
                'size' => 0,
                'required' => false,
                'signed' => true,
                'array' => false,
                'filters' => [],
            ]),
        ];

        $indexes = [
            new Document([
                '$id' => 'index1',
                'type' => Database::INDEX_KEY,
                'attributes' => ['attribute1'],
                'lengths' => [256],
                'orders' => ['ASC'],
            ]),
            new Document([
                '$id' => 'index2',
                'type' => Database::INDEX_KEY,
                'attributes' => ['attribute2'],
                'lengths' => [],
                'orders' => ['DESC'],
            ]),
            new Document([
                '$id' => 'index3',
                'type' => Database::INDEX_KEY,
                'attributes' => ['attribute3', 'attribute2'],
                'lengths' => [],
                'orders' => ['DESC', 'ASC'],
            ]),
        ];

        $collection = static::getDatabase()->createCollection('withSchema', $attributes, $indexes);

        $this->assertEquals(false, $collection->isEmpty());
        $this->assertEquals('withSchema', $collection->getId());

        $this->assertIsArray($collection->getAttribute('attributes'));
        $this->assertCount(3, $collection->getAttribute('attributes'));
        $this->assertEquals('attribute1', $collection->getAttribute('attributes')[0]['$id']);
        $this->assertEquals(Database::VAR_STRING, $collection->getAttribute('attributes')[0]['type']);
        $this->assertEquals('attribute2', $collection->getAttribute('attributes')[1]['$id']);
        $this->assertEquals(Database::VAR_INTEGER, $collection->getAttribute('attributes')[1]['type']);
        $this->assertEquals('attribute3', $collection->getAttribute('attributes')[2]['$id']);
        $this->assertEquals(Database::VAR_BOOLEAN, $collection->getAttribute('attributes')[2]['type']);

        $this->assertIsArray($collection->getAttribute('indexes'));
        $this->assertCount(3, $collection->getAttribute('indexes'));
        $this->assertEquals('index1', $collection->getAttribute('indexes')[0]['$id']);
        $this->assertEquals(Database::INDEX_KEY, $collection->getAttribute('indexes')[0]['type']);
        $this->assertEquals('index2', $collection->getAttribute('indexes')[1]['$id']);
        $this->assertEquals(Database::INDEX_KEY, $collection->getAttribute('indexes')[1]['type']);
        $this->assertEquals('index3', $collection->getAttribute('indexes')[2]['$id']);
        $this->assertEquals(Database::INDEX_KEY, $collection->getAttribute('indexes')[2]['type']);

        static::getDatabase()->deleteCollection('withSchema');
    }

    public function testCreateCollectionValidator()
    {
        $collections = [
            "validatorTest",
            "validator-test",
            "validator_test",
            "validator.test",
        ];

        $attributes = [
            new Document([
                '$id' => 'attribute1',
                'type' => Database::VAR_STRING,
                'size' => 256,
                'required' => false,
                'signed' => true,
                'array' => false,
                'filters' => [],
            ]),
            new Document([
                '$id' => 'attribute-2',
                'type' => Database::VAR_INTEGER,
                'size' => 0,
                'required' => false,
                'signed' => true,
                'array' => false,
                'filters' => [],
            ]),
            new Document([
                '$id' => 'attribute_3',
                'type' => Database::VAR_BOOLEAN,
                'size' => 0,
                'required' => false,
                'signed' => true,
                'array' => false,
                'filters' => [],
            ]),
            new Document([
                '$id' => 'attribute.4',
                'type' => Database::VAR_BOOLEAN,
                'size' => 0,
                'required' => false,
                'signed' => true,
                'array' => false,
                'filters' => [],
            ]),
        ];

        $indexes = [
            new Document([
                '$id' => 'index1',
                'type' => Database::INDEX_KEY,
                'attributes' => ['attribute1'],
                'lengths' => [256],
                'orders' => ['ASC'],
            ]),
            new Document([
                '$id' => 'index-2',
                'type' => Database::INDEX_KEY,
                'attributes' => ['attribute-2'],
                'lengths' => [],
                'orders' => ['ASC'],
            ]),
            new Document([
                '$id' => 'index_3',
                'type' => Database::INDEX_KEY,
                'attributes' => ['attribute_3'],
                'lengths' => [],
                'orders' => ['ASC'],
            ]),
            new Document([
                '$id' => 'index.4',
                'type' => Database::INDEX_KEY,
                'attributes' => ['attribute.4'],
                'lengths' => [],
                'orders' => ['ASC'],
            ]),
        ];

        foreach ($collections as $id) {
            $collection = static::getDatabase()->createCollection($id, $attributes, $indexes);

            $this->assertEquals(false, $collection->isEmpty());
            $this->assertEquals($id, $collection->getId());

            $this->assertIsArray($collection->getAttribute('attributes'));
            $this->assertCount(4, $collection->getAttribute('attributes'));
            $this->assertEquals('attribute1', $collection->getAttribute('attributes')[0]['$id']);
            $this->assertEquals(Database::VAR_STRING, $collection->getAttribute('attributes')[0]['type']);
            $this->assertEquals('attribute-2', $collection->getAttribute('attributes')[1]['$id']);
            $this->assertEquals(Database::VAR_INTEGER, $collection->getAttribute('attributes')[1]['type']);
            $this->assertEquals('attribute_3', $collection->getAttribute('attributes')[2]['$id']);
            $this->assertEquals(Database::VAR_BOOLEAN, $collection->getAttribute('attributes')[2]['type']);
            $this->assertEquals('attribute.4', $collection->getAttribute('attributes')[3]['$id']);
            $this->assertEquals(Database::VAR_BOOLEAN, $collection->getAttribute('attributes')[3]['type']);

            $this->assertIsArray($collection->getAttribute('indexes'));
            $this->assertCount(4, $collection->getAttribute('indexes'));
            $this->assertEquals('index1', $collection->getAttribute('indexes')[0]['$id']);
            $this->assertEquals(Database::INDEX_KEY, $collection->getAttribute('indexes')[0]['type']);
            $this->assertEquals('index-2', $collection->getAttribute('indexes')[1]['$id']);
            $this->assertEquals(Database::INDEX_KEY, $collection->getAttribute('indexes')[1]['type']);
            $this->assertEquals('index_3', $collection->getAttribute('indexes')[2]['$id']);
            $this->assertEquals(Database::INDEX_KEY, $collection->getAttribute('indexes')[2]['type']);
            $this->assertEquals('index.4', $collection->getAttribute('indexes')[3]['$id']);
            $this->assertEquals(Database::INDEX_KEY, $collection->getAttribute('indexes')[3]['type']);

            static::getDatabase()->deleteCollection($id);
        }
    }

    public function testCreateDocument()
    {
        static::getDatabase()->createCollection('documents');

        $this->assertEquals(true, static::getDatabase()->createAttribute('documents', 'string', Database::VAR_STRING, 128, true));
        $this->assertEquals(true, static::getDatabase()->createAttribute('documents', 'integer', Database::VAR_INTEGER, 0, true));
        $this->assertEquals(true, static::getDatabase()->createAttribute('documents', 'bigint', Database::VAR_INTEGER, 8, true));
        $this->assertEquals(true, static::getDatabase()->createAttribute('documents', 'float', Database::VAR_FLOAT, 0, true));
        $this->assertEquals(true, static::getDatabase()->createAttribute('documents', 'boolean', Database::VAR_BOOLEAN, 0, true));
        $this->assertEquals(true, static::getDatabase()->createAttribute('documents', 'colors', Database::VAR_STRING, 32, true, null, true, true));
        $this->assertEquals(true, static::getDatabase()->createAttribute('documents', 'empty', Database::VAR_STRING, 32, false, null, true, true));

        $document = static::getDatabase()->createDocument('documents', new Document([
            '$read' => ['role:all', 'user1', 'user2'],
            '$write' => ['role:all', 'user1x', 'user2x'],
            'string' => 'text📝',
            'integer' => 5,
            'bigint' => 8589934592, // 2^33
            'float' => 5.55,
            'boolean' => true,
            'colors' => ['pink', 'green', 'blue'],
            'empty' => [],
        ]));

        $this->assertNotEmpty(true, $document->getId());
        $this->assertIsString($document->getAttribute('string'));
        $this->assertEquals('text📝', $document->getAttribute('string')); // Also makes sure an emoji is working
        $this->assertIsInt($document->getAttribute('integer'));
        $this->assertEquals(5, $document->getAttribute('integer'));
        $this->assertIsInt($document->getAttribute('bigint'));
        $this->assertEquals(8589934592, $document->getAttribute('bigint'));
        $this->assertIsFloat($document->getAttribute('float'));
        $this->assertEquals(5.55, $document->getAttribute('float'));
        $this->assertIsBool($document->getAttribute('boolean'));
        $this->assertEquals(true, $document->getAttribute('boolean'));
        $this->assertIsArray($document->getAttribute('colors'));
        $this->assertEquals(['pink', 'green', 'blue'], $document->getAttribute('colors'));
        $this->assertEquals([], $document->getAttribute('empty'));

        return $document;
    }

    public function testRespectNulls()
    {
        static::getDatabase()->createCollection('documents_nulls');

        $this->assertEquals(true, static::getDatabase()->createAttribute('documents_nulls', 'string', Database::VAR_STRING, 128, false));
        $this->assertEquals(true, static::getDatabase()->createAttribute('documents_nulls', 'integer', Database::VAR_INTEGER, 0, false));
        $this->assertEquals(true, static::getDatabase()->createAttribute('documents_nulls', 'bigint', Database::VAR_INTEGER, 8, false));
        $this->assertEquals(true, static::getDatabase()->createAttribute('documents_nulls', 'float', Database::VAR_FLOAT, 0, false));
        $this->assertEquals(true, static::getDatabase()->createAttribute('documents_nulls', 'boolean', Database::VAR_BOOLEAN, 0, false));

        $document = static::getDatabase()->createDocument('documents_nulls', new Document([
            '$read' => ['role:all', 'user1', 'user2'],
            '$write' => ['role:all', 'user1x', 'user2x'],
        ]));

        $this->assertNotEmpty(true, $document->getId());
        $this->assertNull($document->getAttribute('string'));
        $this->assertNull($document->getAttribute('integer'));
        $this->assertNull($document->getAttribute('bigint'));
        $this->assertNull($document->getAttribute('float'));
        $this->assertNull($document->getAttribute('boolean'));
        return $document;
    }

    public function testCreateDocumentDefaults()
    {
        static::getDatabase()->createCollection('defaults');

        $this->assertEquals(true, static::getDatabase()->createAttribute('defaults', 'string', Database::VAR_STRING, 128, false, 'default'));
        $this->assertEquals(true, static::getDatabase()->createAttribute('defaults', 'integer', Database::VAR_INTEGER, 0, false, 1));
        $this->assertEquals(true, static::getDatabase()->createAttribute('defaults', 'float', Database::VAR_FLOAT, 0, false, 1.5));
        $this->assertEquals(true, static::getDatabase()->createAttribute('defaults', 'boolean', Database::VAR_BOOLEAN, 0, false, true));
        $this->assertEquals(true, static::getDatabase()->createAttribute('defaults', 'colors', Database::VAR_STRING, 32, false, ['red', 'green', 'blue'], true, true));

        $document = static::getDatabase()->createDocument('defaults', new Document([
            '$read' => ['role:all'],
            '$write' => ['role:all'],
        ]));

        $this->assertNotEmpty(true, $document->getId());

        $this->assertIsString($document->getAttribute('string'));
        $this->assertEquals('default', $document->getAttribute('string'));
        $this->assertIsInt($document->getAttribute('integer'));
        $this->assertEquals(1, $document->getAttribute('integer'));
        $this->assertIsFloat($document->getAttribute('float'));
        $this->assertEquals(1.5, $document->getAttribute('float'));
        $this->assertIsArray($document->getAttribute('colors'));
        $this->assertCount(3, $document->getAttribute('colors'));
        $this->assertEquals('red', $document->getAttribute('colors')[0]);
        $this->assertEquals('green', $document->getAttribute('colors')[1]);
        $this->assertEquals('blue', $document->getAttribute('colors')[2]);

        // cleanup collection
        static::getDatabase()->deleteCollection('defaults');
    }

    /**
     * @depends testCreateDocument
     */
    public function testGetDocument(Document $document)
    {
        $document = static::getDatabase()->getDocument('documents', $document->getId());

        $this->assertNotEmpty(true, $document->getId());
        $this->assertIsString($document->getAttribute('string'));
        $this->assertEquals('text📝', $document->getAttribute('string'));
        $this->assertIsInt($document->getAttribute('integer'));
        $this->assertEquals(5, $document->getAttribute('integer'));
        $this->assertIsFloat($document->getAttribute('float'));
        $this->assertEquals(5.55, $document->getAttribute('float'));
        $this->assertIsBool($document->getAttribute('boolean'));
        $this->assertEquals(true, $document->getAttribute('boolean'));
        $this->assertIsArray($document->getAttribute('colors'));
        $this->assertEquals(['pink', 'green', 'blue'], $document->getAttribute('colors'));

        return $document;
    }

    /**
     * @depends testCreateDocument
     */
    public function testListDocumentSearch(Document $document)
    {
        static::getDatabase()->createIndex('documents', 'string', Database::INDEX_FULLTEXT, ['string']);
        static::getDatabase()->createDocument('documents', new Document([
            '$read' => ['role:all'],
            '$write' => ['role:all'],
            'string' => '*test+alias@email-provider.com',
            'integer' => 0,
            'bigint' => 8589934592, // 2^33
            'float' => 5.55,
            'boolean' => true,
            'colors' => ['pink', 'green', 'blue'],
            'empty' => [],
        ]));

        /**
         * Allow reserved keywords for search
         */
        $documents = static::getDatabase()->find('documents', [
            new Query('string', Query::TYPE_SEARCH, ['*test+alias@email-provider.com']),
        ]);

        $this->assertEquals(1, count($documents));

        return $document;
    }

    /**
     * @depends testGetDocument
     */
    public function testUpdateDocument(Document $document)
    {
        $document
            ->setAttribute('string', 'text📝 updated')
            ->setAttribute('integer', 6)
            ->setAttribute('float', 5.56)
            ->setAttribute('boolean', false)
            ->setAttribute('colors', 'red', Document::SET_TYPE_APPEND)
        ;

        $new = $this->getDatabase()->updateDocument($document->getCollection(), $document->getId(), $document);

        $this->assertNotEmpty(true, $new->getId());
        $this->assertIsString($new->getAttribute('string'));
        $this->assertEquals('text📝 updated', $new->getAttribute('string'));
        $this->assertIsInt($new->getAttribute('integer'));
        $this->assertEquals(6, $new->getAttribute('integer'));
        $this->assertIsFloat($new->getAttribute('float'));
        $this->assertEquals(5.56, $new->getAttribute('float'));
        $this->assertIsBool($new->getAttribute('boolean'));
        $this->assertEquals(false, $new->getAttribute('boolean'));
        $this->assertIsArray($new->getAttribute('colors'));
        $this->assertEquals(['pink', 'green', 'blue', 'red'], $new->getAttribute('colors'));

        $oldRead = $document->getRead();
        $oldWrite = $document->getWrite();

        $new
            ->setAttribute('$read', 'role:guest', Document::SET_TYPE_APPEND)
            ->setAttribute('$write', 'role:guest', Document::SET_TYPE_APPEND)
        ;

        $this->getDatabase()->updateDocument($new->getCollection(), $new->getId(), $new);

        $new = $this->getDatabase()->getDocument($new->getCollection(), $new->getId());

        $this->assertContains('role:guest', $new->getRead());
        $this->assertContains('role:guest', $new->getWrite());

        $new
            ->setAttribute('$read', $oldRead)
            ->setAttribute('$write', $oldWrite)
        ;

        $this->getDatabase()->updateDocument($new->getCollection(), $new->getId(), $new);

        $new = $this->getDatabase()->getDocument($new->getCollection(), $new->getId());

        $this->assertNotContains('role:guest', $new->getRead());
        $this->assertNotContains('role:guest', $new->getWrite());

        return $document;
    }

    /**
     * @depends testUpdateDocument
     */
    public function testDeleteDocument(Document $document)
    {
        $result = $this->getDatabase()->deleteDocument($document->getCollection(), $document->getId());
        $document = $this->getDatabase()->getDocument($document->getCollection(), $document->getId());

        $this->assertEquals(true, $result);
        $this->assertEquals(true, $document->isEmpty());
    }

    /**
     * @depends testUpdateDocument
     */
    public function testFind(Document $document)
    {
        static::getDatabase()->createCollection('movies');

        $this->assertEquals(true, static::getDatabase()->createAttribute('movies', 'name', Database::VAR_STRING, 128, true));
        $this->assertEquals(true, static::getDatabase()->createAttribute('movies', 'director', Database::VAR_STRING, 128, true));
        $this->assertEquals(true, static::getDatabase()->createAttribute('movies', 'year', Database::VAR_INTEGER, 0, true));
        $this->assertEquals(true, static::getDatabase()->createAttribute('movies', 'price', Database::VAR_FLOAT, 0, true));
        $this->assertEquals(true, static::getDatabase()->createAttribute('movies', 'active', Database::VAR_BOOLEAN, 0, true));
        $this->assertEquals(true, static::getDatabase()->createAttribute('movies', 'generes', Database::VAR_STRING, 32, true, null, true, true));

        static::getDatabase()->createDocument('movies', new Document([
            '$id' => 'frozen',
            '$read' => ['role:all', 'user1', 'user2'],
            '$write' => ['role:all', 'user1x', 'user2x'],
            'name' => 'Frozen',
            'director' => 'Chris Buck & Jennifer Lee',
            'year' => 2013,
            'price' => 39.50,
            'active' => true,
            'generes' => ['animation', 'kids'],
        ]));

        static::getDatabase()->createDocument('movies', new Document([
            '$read' => ['role:all', 'user1', 'user2'],
            '$write' => ['role:all', 'user1x', 'user2x'],
            'name' => 'Frozen II',
            'director' => 'Chris Buck & Jennifer Lee',
            'year' => 2019,
            'price' => 39.50,
            'active' => true,
            'generes' => ['animation', 'kids'],
        ]));

        static::getDatabase()->createDocument('movies', new Document([
            '$read' => ['role:all', 'user1', 'user2'],
            '$write' => ['role:all', 'user1x', 'user2x'],
            'name' => 'Captain America: The First Avenger',
            'director' => 'Joe Johnston',
            'year' => 2011,
            'price' => 25.94,
            'active' => true,
            'generes' => ['science fiction', 'action', 'comics'],
        ]));

        static::getDatabase()->createDocument('movies', new Document([
            '$read' => ['role:all', 'user1', 'user2'],
            '$write' => ['role:all', 'user1x', 'user2x'],
            'name' => 'Captain Marvel',
            'director' => 'Anna Boden & Ryan Fleck',
            'year' => 2019,
            'price' => 25.99,
            'active' => true,
            'generes' => ['science fiction', 'action', 'comics'],
        ]));

        static::getDatabase()->createDocument('movies', new Document([
            '$read' => ['role:all', 'user1', 'user2'],
            '$write' => ['role:all', 'user1x', 'user2x'],
            'name' => 'Work in Progress',
            'director' => 'TBD',
            'year' => 2025,
            'price' => 0.0,
            'active' => false,
            'generes' => [],
        ]));

        static::getDatabase()->createDocument('movies', new Document([
            '$read' => ['userx'],
            '$write' => ['role:all', 'user1x', 'user2x'],
            'name' => 'Work in Progress 2',
            'director' => 'TBD',
            'year' => 2026,
            'price' => 0.0,
            'active' => false,
            'generes' => [],
        ]));

        /**
         * Check Basic
         */
        $documents = static::getDatabase()->find('movies');
        $movieDocuments = $documents;

        $this->assertEquals(5, count($documents));
        $this->assertNotEmpty($documents[0]->getId());
        $this->assertEquals('movies', $documents[0]->getCollection());
        $this->assertEquals(['role:all', 'user1', 'user2'], $documents[0]->getRead());
        $this->assertEquals(['role:all', 'user1x', 'user2x'], $documents[0]->getWrite());
        $this->assertEquals('Frozen', $documents[0]->getAttribute('name'));
        $this->assertEquals('Chris Buck & Jennifer Lee', $documents[0]->getAttribute('director'));
        $this->assertIsString($documents[0]->getAttribute('director'));
        $this->assertEquals(2013, $documents[0]->getAttribute('year'));
        $this->assertIsInt($documents[0]->getAttribute('year'));
        $this->assertEquals(39.50, $documents[0]->getAttribute('price'));
        $this->assertIsFloat($documents[0]->getAttribute('price'));
        $this->assertEquals(true, $documents[0]->getAttribute('active'));
        $this->assertIsBool($documents[0]->getAttribute('active'));
        $this->assertEquals(['animation', 'kids'], $documents[0]->getAttribute('generes'));
        $this->assertIsArray($documents[0]->getAttribute('generes'));

        // Alphabetical order
        $sortedDocuments = $movieDocuments;
        \usort($sortedDocuments, function($doc1, $doc2) {
            return strcmp($doc1['$id'], $doc2['$id']);
        });

        $firstDocumentId = $sortedDocuments[0]->getId();
        $lastDocumentId = $sortedDocuments[\count($sortedDocuments) - 1]->getId();

         /**
         * Check $id: Notice, this orders ID names alphabetically, not by internal numeric ID
         */
        $documents = static::getDatabase()->find('movies', [], 25, 0, ['$id'], [Database::ORDER_DESC]);
        $this->assertEquals($lastDocumentId, $documents[0]->getId());
        $documents = static::getDatabase()->find('movies', [], 25, 0, ['$id'], [Database::ORDER_ASC]);
        $this->assertEquals($firstDocumentId, $documents[0]->getId());

        /**
         * Check internal numeric ID sorting
         */
        $documents = static::getDatabase()->find('movies', [], 25, 0, [], [Database::ORDER_DESC]);
        $this->assertEquals($movieDocuments[\count($movieDocuments) - 1]->getId(), $documents[0]->getId());
        $documents = static::getDatabase()->find('movies', [], 25, 0, [], [Database::ORDER_ASC]);
        $this->assertEquals($movieDocuments[0]->getId(), $documents[0]->getId());


        /**
         * Check Permissions
         */
        Authorization::setRole('userx');

        $documents = static::getDatabase()->find('movies');

        $this->assertEquals(6, count($documents));

        /**
         * Check an Integer condition
         */
        $documents = static::getDatabase()->find('movies', [
            new Query('year', Query::TYPE_EQUAL, [2019]),
        ]);

        $this->assertEquals(2, count($documents));
        $this->assertEquals('Frozen II', $documents[0]['name']);
        $this->assertEquals('Captain Marvel', $documents[1]['name']);

        /**
         * Boolean condition
         */
        $documents = static::getDatabase()->find('movies', [
            new Query('active', Query::TYPE_EQUAL, [true]),
        ]);

        $this->assertEquals(4, count($documents));

        /**
         * String condition
         */
        $documents = static::getDatabase()->find('movies', [
            new Query('director', Query::TYPE_EQUAL, ['TBD']),
        ]);

        $this->assertEquals(2, count($documents));

        /**
         * Float condition
         */
        $documents = static::getDatabase()->find('movies', [
            new Query('price', Query::TYPE_LESSER, [26.00]),
            new Query('price', Query::TYPE_GREATER, [25.98]),
        ]);

        // TODO@kodumbeats hacky way to pass mariadb tests
        // Remove when $operator="contains" is supported
        if (static::getAdapterName() === "mongodb")
        {
            /**
             * Array contains condition
             */
            $documents = static::getDatabase()->find('movies', [
                new Query('generes', Query::TYPE_CONTAINS, ['comics']),
            ]);

            $this->assertEquals(2, count($documents));

            /**
             * Array contains OR condition
             */
            $documents = static::getDatabase()->find('movies', [
                new Query('generes', Query::TYPE_CONTAINS, ['comics', 'kids']),
            ]);

            $this->assertEquals(4, count($documents));
        }

        /**
         * Fulltext search
         */
        $success = static::getDatabase()->createIndex('movies', 'name', Database::INDEX_FULLTEXT, ['name']);
        $this->assertEquals(true, $success);

        $documents = static::getDatabase()->find('movies', [
            new Query('name', Query::TYPE_SEARCH, ['captain']),
        ]);

        $this->assertEquals(2, count($documents));

        /**
         * Fulltext search (wildcard)
         */
        // TODO: Looks like the MongoDB implementation is a bit more complex, skipping that for now.
        if (in_array(static::getAdapterName(), ['mysql', 'mariadb'])) {
            $documents = static::getDatabase()->find('movies', [
                new Query('name', Query::TYPE_SEARCH, ['cap']),
            ]);

            $this->assertEquals(2, count($documents));
        }

        /**
         * Multiple conditions
         */
        $documents = static::getDatabase()->find('movies', [
            new Query('director', Query::TYPE_EQUAL, ['TBD']),
            new Query('year', Query::TYPE_EQUAL, [2026]),
        ]);

        $this->assertEquals(1, count($documents));

        /**
         * Multiple conditions and OR values
         */
        $documents = static::getDatabase()->find('movies', [
            new Query('name', Query::TYPE_EQUAL, ['Frozen II', 'Captain Marvel']),
        ]);

        $this->assertEquals(2, count($documents));
        $this->assertEquals('Frozen II', $documents[0]['name']);
        $this->assertEquals('Captain Marvel', $documents[1]['name']);

        /**
         * $id condition
         */
        $documents = static::getDatabase()->find('movies', [
            new Query('$id', Query::TYPE_EQUAL, ['frozen']),
        ]);

        $this->assertEquals(1, count($documents));
        $this->assertEquals('Frozen', $documents[0]['name']);

        /**
         * ORDER BY
         */
        $documents = static::getDatabase()->find('movies', [], 25, 0, ['price', 'name'], [Database::ORDER_DESC]);

        $this->assertEquals(6, count($documents));
        $this->assertEquals('Frozen', $documents[0]['name']);
        $this->assertEquals('Frozen II', $documents[1]['name']);
        $this->assertEquals('Captain Marvel', $documents[2]['name']);
        $this->assertEquals('Captain America: The First Avenger', $documents[3]['name']);
        $this->assertEquals('Work in Progress', $documents[4]['name']);
        $this->assertEquals('Work in Progress 2', $documents[5]['name']);

        /**
         * ORDER BY natural
         */
        $base = array_reverse(static::getDatabase()->find('movies', [], 25, 0));
        $documents = static::getDatabase()->find('movies', [], 25, 0, [], [Database::ORDER_DESC]);

        $this->assertEquals(6, count($documents));
        $this->assertEquals($base[0]['name'], $documents[0]['name']);
        $this->assertEquals($base[1]['name'], $documents[1]['name']);
        $this->assertEquals($base[2]['name'], $documents[2]['name']);
        $this->assertEquals($base[3]['name'], $documents[3]['name']);
        $this->assertEquals($base[4]['name'], $documents[4]['name']);
        $this->assertEquals($base[5]['name'], $documents[5]['name']);

        /**
         * ORDER BY - Multiple attributes
         */
        $documents = static::getDatabase()->find('movies', [], 25, 0, ['price', 'name'], [Database::ORDER_DESC, Database::ORDER_DESC]);

        $this->assertEquals(6, count($documents));
        $this->assertEquals('Frozen II', $documents[0]['name']);
        $this->assertEquals('Frozen', $documents[1]['name']);
        $this->assertEquals('Captain Marvel', $documents[2]['name']);
        $this->assertEquals('Captain America: The First Avenger', $documents[3]['name']);
        $this->assertEquals('Work in Progress 2', $documents[4]['name']);
        $this->assertEquals('Work in Progress', $documents[5]['name']);

        /**
         * ORDER BY - After
         */
        $movies = static::getDatabase()->find('movies', [], 25, 0, [], []);

        $documents = static::getDatabase()->find('movies', [], 2, 0, [], [], $movies[1]);
        $this->assertEquals(2, count($documents));
        $this->assertEquals($movies[2]['name'], $documents[0]['name']);
        $this->assertEquals($movies[3]['name'], $documents[1]['name']);

        $documents = static::getDatabase()->find('movies', [], 2, 0, [], [], $movies[3]);
        $this->assertEquals(2, count($documents));
        $this->assertEquals($movies[4]['name'], $documents[0]['name']);
        $this->assertEquals($movies[5]['name'], $documents[1]['name']);

        $documents = static::getDatabase()->find('movies', [], 2, 0, [], [], $movies[4]);
        $this->assertEquals(1, count($documents));
        $this->assertEquals($movies[5]['name'], $documents[0]['name']);

        $documents = static::getDatabase()->find('movies', [], 2, 0, [], [], $movies[5]);
        $this->assertEmpty(count($documents));

        /**
         * ORDER BY - Before
         */
        $movies = static::getDatabase()->find('movies', [], 25, 0, [], []);

        $documents = static::getDatabase()->find('movies', [], 2, 0, [], [], $movies[5], Database::CURSOR_BEFORE);
        $this->assertEquals(2, count($documents));
        $this->assertEquals($movies[3]['name'], $documents[0]['name']);
        $this->assertEquals($movies[4]['name'], $documents[1]['name']);

        $documents = static::getDatabase()->find('movies', [], 2, 0, [], [], $movies[3], Database::CURSOR_BEFORE);
        $this->assertEquals(2, count($documents));
        $this->assertEquals($movies[1]['name'], $documents[0]['name']);
        $this->assertEquals($movies[2]['name'], $documents[1]['name']);

        $documents = static::getDatabase()->find('movies', [], 2, 0, [], [], $movies[2], Database::CURSOR_BEFORE);
        $this->assertEquals(2, count($documents));
        $this->assertEquals($movies[0]['name'], $documents[0]['name']);
        $this->assertEquals($movies[1]['name'], $documents[1]['name']);

        $documents = static::getDatabase()->find('movies', [], 2, 0, [], [], $movies[1], Database::CURSOR_BEFORE);
        $this->assertEquals(1, count($documents));
        $this->assertEquals($movies[0]['name'], $documents[0]['name']);

        $documents = static::getDatabase()->find('movies', [], 2, 0, [], [], $movies[0], Database::CURSOR_BEFORE);
        $this->assertEmpty(count($documents));

        /**
         * ORDER BY - After by natural order
         */
        $movies = array_reverse(static::getDatabase()->find('movies', [], 25, 0, [], []));

        $documents = static::getDatabase()->find('movies', [], 2, 0, [], [Database::ORDER_DESC], $movies[1]);
        $this->assertEquals(2, count($documents));
        $this->assertEquals($movies[2]['name'], $documents[0]['name']);
        $this->assertEquals($movies[3]['name'], $documents[1]['name']);

        $documents = static::getDatabase()->find('movies', [], 2, 0, [], [Database::ORDER_DESC], $movies[3]);
        $this->assertEquals(2, count($documents));
        $this->assertEquals($movies[4]['name'], $documents[0]['name']);
        $this->assertEquals($movies[5]['name'], $documents[1]['name']);

        $documents = static::getDatabase()->find('movies', [], 2, 0, [], [Database::ORDER_DESC], $movies[4]);
        $this->assertEquals(1, count($documents));
        $this->assertEquals($movies[5]['name'], $documents[0]['name']);

        $documents = static::getDatabase()->find('movies', [], 2, 0, [], [Database::ORDER_DESC], $movies[5]);
        $this->assertEmpty(count($documents));

        /**
         * ORDER BY - Before by natural order
         */
        $movies = static::getDatabase()->find('movies', [], 25, 0, [], [Database::ORDER_DESC]);

        $documents = static::getDatabase()->find('movies', [], 2, 0, [], [Database::ORDER_DESC], $movies[5], Database::CURSOR_BEFORE);
        $this->assertEquals(2, count($documents));
        $this->assertEquals($movies[3]['name'], $documents[0]['name']);
        $this->assertEquals($movies[4]['name'], $documents[1]['name']);

        $documents = static::getDatabase()->find('movies', [], 2, 0, [], [Database::ORDER_DESC], $movies[3], Database::CURSOR_BEFORE);
        $this->assertEquals(2, count($documents));
        $this->assertEquals($movies[1]['name'], $documents[0]['name']);
        $this->assertEquals($movies[2]['name'], $documents[1]['name']);

        $documents = static::getDatabase()->find('movies', [], 2, 0, [], [Database::ORDER_DESC], $movies[2], Database::CURSOR_BEFORE);
        $this->assertEquals(2, count($documents));
        $this->assertEquals($movies[0]['name'], $documents[0]['name']);
        $this->assertEquals($movies[1]['name'], $documents[1]['name']);

        $documents = static::getDatabase()->find('movies', [], 2, 0, [], [Database::ORDER_DESC], $movies[1], Database::CURSOR_BEFORE);
        $this->assertEquals(1, count($documents));
        $this->assertEquals($movies[0]['name'], $documents[0]['name']);

        $documents = static::getDatabase()->find('movies', [], 2, 0, [], [Database::ORDER_DESC], $movies[0], Database::CURSOR_BEFORE);
        $this->assertEmpty(count($documents));

        /**
         * ORDER BY - Single Attribute After
         */
        $movies = static::getDatabase()->find('movies', [], 25, 0, ['year'], [Database::ORDER_DESC]);

        $documents = static::getDatabase()->find('movies', [], 2, 0, ['year'], [Database::ORDER_DESC], $movies[1]);
        $this->assertEquals(2, count($documents));
        $this->assertEquals($movies[2]['name'], $documents[0]['name']);
        $this->assertEquals($movies[3]['name'], $documents[1]['name']);

        $documents = static::getDatabase()->find('movies', [], 2, 0, ['year'], [Database::ORDER_DESC], $movies[3]);
        $this->assertEquals(2, count($documents));
        $this->assertEquals($movies[4]['name'], $documents[0]['name']);
        $this->assertEquals($movies[5]['name'], $documents[1]['name']);

        $documents = static::getDatabase()->find('movies', [], 2, 0, ['year'], [Database::ORDER_DESC], $movies[4]);
        $this->assertEquals(1, count($documents));
        $this->assertEquals($movies[5]['name'], $documents[0]['name']);

        $documents = static::getDatabase()->find('movies', [], 2, 0, ['year'], [Database::ORDER_DESC], $movies[5]);
        $this->assertEmpty(count($documents));

        /**
         * ORDER BY - Single Attribute Before
         */
        $movies = static::getDatabase()->find('movies', [], 25, 0, ['year'], [Database::ORDER_DESC]);

        $documents = static::getDatabase()->find('movies', [], 2, 0, ['year'], [Database::ORDER_DESC], $movies[5], Database::CURSOR_BEFORE);
        $this->assertEquals(2, count($documents));
        $this->assertEquals($movies[3]['name'], $documents[0]['name']);
        $this->assertEquals($movies[4]['name'], $documents[1]['name']);

        $documents = static::getDatabase()->find('movies', [], 2, 0, ['year'], [Database::ORDER_DESC], $movies[3], Database::CURSOR_BEFORE);
        $this->assertEquals(2, count($documents));
        $this->assertEquals($movies[1]['name'], $documents[0]['name']);
        $this->assertEquals($movies[2]['name'], $documents[1]['name']);

        $documents = static::getDatabase()->find('movies', [], 2, 0, ['year'], [Database::ORDER_DESC], $movies[2], Database::CURSOR_BEFORE);
        $this->assertEquals(2, count($documents));
        $this->assertEquals($movies[0]['name'], $documents[0]['name']);
        $this->assertEquals($movies[1]['name'], $documents[1]['name']);

        $documents = static::getDatabase()->find('movies', [], 2, 0, ['year'], [Database::ORDER_DESC], $movies[1], Database::CURSOR_BEFORE);
        $this->assertEquals(1, count($documents));
        $this->assertEquals($movies[0]['name'], $documents[0]['name']);

        $documents = static::getDatabase()->find('movies', [], 2, 0, ['year'], [Database::ORDER_DESC], $movies[0], Database::CURSOR_BEFORE);
        $this->assertEmpty(count($documents));


        /**
         * ORDER BY - Multiple Attribute After
         */
        $movies = static::getDatabase()->find('movies', [], 25, 0, ['price', 'year'], [Database::ORDER_DESC, Database::ORDER_ASC]);

        $documents = static::getDatabase()->find('movies', [], 2, 0, ['price', 'year'], [Database::ORDER_DESC, Database::ORDER_ASC], $movies[1]);
        $this->assertEquals(2, count($documents));
        $this->assertEquals($movies[2]['name'], $documents[0]['name']);
        $this->assertEquals($movies[3]['name'], $documents[1]['name']);

        $documents = static::getDatabase()->find('movies', [], 2, 0, ['price', 'year'], [Database::ORDER_DESC, Database::ORDER_ASC], $movies[3]);
        $this->assertEquals(2, count($documents));
        $this->assertEquals($movies[4]['name'], $documents[0]['name']);
        $this->assertEquals($movies[5]['name'], $documents[1]['name']);

        $documents = static::getDatabase()->find('movies', [], 2, 0, ['price', 'year'], [Database::ORDER_DESC, Database::ORDER_ASC], $movies[4]);
        $this->assertEquals(1, count($documents));
        $this->assertEquals($movies[5]['name'], $documents[0]['name']);

        $documents = static::getDatabase()->find('movies', [], 2, 0, ['price', 'year'], [Database::ORDER_DESC, Database::ORDER_ASC], $movies[5]);
        $this->assertEmpty(count($documents));

        /**
         * ORDER BY - Multiple Attribute Before
         */
        $movies = static::getDatabase()->find('movies', [], 25, 0, ['price', 'year'], [Database::ORDER_DESC, Database::ORDER_ASC]);

        $documents = static::getDatabase()->find('movies', [], 2, 0, ['price', 'year'], [Database::ORDER_DESC, Database::ORDER_ASC], $movies[5], Database::CURSOR_BEFORE);

        $this->assertEquals(2, count($documents));
        $this->assertEquals($movies[3]['name'], $documents[0]['name']);
        $this->assertEquals($movies[4]['name'], $documents[1]['name']);

        $documents = static::getDatabase()->find('movies', [], 2, 0, ['price', 'year'], [Database::ORDER_DESC, Database::ORDER_ASC], $movies[4], Database::CURSOR_BEFORE);
        $this->assertEquals(2, count($documents));
        $this->assertEquals($movies[2]['name'], $documents[0]['name']);
        $this->assertEquals($movies[3]['name'], $documents[1]['name']);

        $documents = static::getDatabase()->find('movies', [], 2, 0, ['price', 'year'], [Database::ORDER_DESC, Database::ORDER_ASC], $movies[2], Database::CURSOR_BEFORE);
        $this->assertEquals(2, count($documents));
        $this->assertEquals($movies[0]['name'], $documents[0]['name']);
        $this->assertEquals($movies[1]['name'], $documents[1]['name']);

        $documents = static::getDatabase()->find('movies', [], 2, 0, ['price', 'year'], [Database::ORDER_DESC, Database::ORDER_ASC], $movies[1], Database::CURSOR_BEFORE);
        $this->assertEquals(1, count($documents));
        $this->assertEquals($movies[0]['name'], $documents[0]['name']);

        $documents = static::getDatabase()->find('movies', [], 2, 0, ['price', 'year'], [Database::ORDER_DESC, Database::ORDER_ASC], $movies[0], Database::CURSOR_BEFORE);
        $this->assertEmpty(count($documents));

        /**
         * Limit
         */
        $documents = static::getDatabase()->find('movies', [], 4, 0, ['name']);

        $this->assertEquals(4, count($documents));
        $this->assertEquals('Captain America: The First Avenger', $documents[0]['name']);
        $this->assertEquals('Captain Marvel', $documents[1]['name']);
        $this->assertEquals('Frozen', $documents[2]['name']);
        $this->assertEquals('Frozen II', $documents[3]['name']);

        /**
         * Limit + Offset
         */
        $documents = static::getDatabase()->find('movies', [], 4, 2, ['name']);

        $this->assertEquals(4, count($documents));
        $this->assertEquals('Frozen', $documents[0]['name']);
        $this->assertEquals('Frozen II', $documents[1]['name']);
        $this->assertEquals('Work in Progress', $documents[2]['name']);
        $this->assertEquals('Work in Progress 2', $documents[3]['name']);

        /**
         * Test that OR queries are handled correctly
         */
        $documents = static::getDatabase()->find('movies', [
            new Query('director', Query::TYPE_EQUAL, ['TBD', 'Joe Johnston']),
            new Query('year', Query::TYPE_EQUAL, [2025]),
        ]);
        $this->assertEquals(1, count($documents));

        /**
         * ORDER BY - After Exception
         * Must be last assertion in test
         */
        $document = new Document([
            '$collection' => 'other collection'
        ]);

        $this->expectException(Exception::class);
        static::getDatabase()->find('movies', [], 2, 0, [], [], $document);
    }

    /**
     * @depends testFind
     */
    public function testFindOne()
    {
        $document = static::getDatabase()->findOne('movies', [], 2, ['name']);
        $this->assertEquals('Frozen', $document['name']);

        $document = static::getDatabase()->findOne('movies', [], 10);
        $this->assertEquals(false, $document);
    }

    /**
     * @depends testFind
     */
    public function testCount()
    {
        $count = static::getDatabase()->count('movies');
        $this->assertEquals(6, $count);
        
        $count = static::getDatabase()->count('movies', [new Query('year', Query::TYPE_EQUAL, [2019]),]);
        $this->assertEquals(2, $count);
        
        Authorization::unsetRole('userx');
        $count = static::getDatabase()->count('movies');
        $this->assertEquals(5, $count);
        
        Authorization::disable();
        $count = static::getDatabase()->count('movies');
        $this->assertEquals(6, $count);
        Authorization::reset();
        
        Authorization::disable();
        $count = static::getDatabase()->count('movies', [], 3);
        $this->assertEquals(3, $count);
        Authorization::reset();

        /**
         * Test that OR queries are handled correctly
         */
        Authorization::disable();
        $count = static::getDatabase()->count('movies', [
            new Query('director', Query::TYPE_EQUAL, ['TBD', 'Joe Johnston']),
            new Query('year', Query::TYPE_EQUAL, [2025]),
        ]);
        $this->assertEquals(1, $count);
        Authorization::reset();
    }

    /**
     * @depends testFind
     */
    public function testSum()
    {
        Authorization::setRole('userx');
        $sum = static::getDatabase()->sum('movies', 'year', [new Query('year', Query::TYPE_EQUAL, [2019]),]);
        $this->assertEquals(2019+2019, $sum);
        $sum = static::getDatabase()->sum('movies', 'year');
        $this->assertEquals(2013+2019+2011+2019+2025+2026, $sum);
        $sum = static::getDatabase()->sum('movies', 'price', [new Query('year', Query::TYPE_EQUAL, [2019]),]);
        $this->assertEquals(round(39.50+25.99, 2), round($sum, 2));
        $sum = static::getDatabase()->sum('movies', 'price', [new Query('year', Query::TYPE_EQUAL, [2019]),]);
        $this->assertEquals(round(39.50+25.99, 2), round($sum, 2));
        
        $sum = static::getDatabase()->sum('movies', 'year', [new Query('year', Query::TYPE_EQUAL, [2019])], 1);
        $this->assertEquals(2019, $sum);

        Authorization::unsetRole('userx');
        $sum = static::getDatabase()->sum('movies', 'year', [new Query('year', Query::TYPE_EQUAL, [2019]),]);
        $this->assertEquals(2019+2019, $sum);
        $sum = static::getDatabase()->sum('movies', 'year');
        $this->assertEquals(2013+2019+2011+2019+2025, $sum);
        $sum = static::getDatabase()->sum('movies', 'price', [new Query('year', Query::TYPE_EQUAL, [2019]),]);
        $this->assertEquals(round(39.50+25.99, 2), round($sum, 2));
        $sum = static::getDatabase()->sum('movies', 'price', [new Query('year', Query::TYPE_EQUAL, [2019]),]);
        $this->assertEquals(round(39.50+25.99, 2), round($sum, 2));
    }

    public function testEncodeDecode()
    {
        $collection = new Document([
            '$collection' => Database::METADATA,
            '$id' => 'users',
            'name' => 'Users',
            'attributes' => [
                [
                    '$id' => 'name',
                    'type' => Database::VAR_STRING,
                    'format' => '',
                    'size' => 256,
                    'signed' => true,
                    'required' => false,
                    'array' => false,
                    'filters' => [],
                ],
                [
                    '$id' => 'email',
                    'type' => Database::VAR_STRING,
                    'format' => '',
                    'size' => 1024,
                    'signed' => true,
                    'required' => false,
                    'array' => false,
                    'filters' => [],
                ],
                [
                    '$id' => 'status',
                    'type' => Database::VAR_INTEGER,
                    'format' => '',
                    'size' => 0,
                    'signed' => true,
                    'required' => false,
                    'array' => false,
                    'filters' => [],
                ],
                [
                    '$id' => 'password',
                    'type' => Database::VAR_STRING,
                    'format' => '',
                    'size' => 16384,
                    'signed' => true,
                    'required' => false,
                    'array' => false,
                    'filters' => [],
                ],
                [
                    '$id' => 'passwordUpdate',
                    'type' => Database::VAR_INTEGER,
                    'format' => '',
                    'size' => 0,
                    'signed' => true,
                    'required' => false,
                    'array' => false,
                    'filters' => [],
                ],
                [
                    '$id' => 'registration',
                    'type' => Database::VAR_INTEGER,
                    'format' => '',
                    'size' => 0,
                    'signed' => true,
                    'required' => false,
                    'array' => false,
                    'filters' => [],
                ],
                [
                    '$id' => 'emailVerification',
                    'type' => Database::VAR_BOOLEAN,
                    'format' => '',
                    'size' => 0,
                    'signed' => true,
                    'required' => false,
                    'array' => false,
                    'filters' => [],
                ],
                [
                    '$id' => 'reset',
                    'type' => Database::VAR_BOOLEAN,
                    'format' => '',
                    'size' => 0,
                    'signed' => true,
                    'required' => false,
                    'array' => false,
                    'filters' => [],
                ],
                [
                    '$id' => 'prefs',
                    'type' => Database::VAR_STRING,
                    'format' => '',
                    'size' => 16384,
                    'signed' => true,
                    'required' => false,
                    'array' => false,
                    'filters' => ['json']
                ],
                [
                    '$id' => 'sessions',
                    'type' => Database::VAR_STRING,
                    'format' => '',
                    'size' => 16384,
                    'signed' => true,
                    'required' => false,
                    'array' => false,
                    'filters' => ['json'],
                ],
                [
                    '$id' => 'tokens',
                    'type' => Database::VAR_STRING,
                    'format' => '',
                    'size' => 16384,
                    'signed' => true,
                    'required' => false,
                    'array' => false,
                    'filters' => ['json'],
                ],
                [
                    '$id' => 'memberships',
                    'type' => Database::VAR_STRING,
                    'format' => '',
                    'size' => 16384,
                    'signed' => true,
                    'required' => false,
                    'array' => false,
                    'filters' => ['json'],
                ],
                [
                    '$id' => 'roles',
                    'type' => Database::VAR_STRING,
                    'format' => '',
                    'size' => 128,
                    'signed' => true,
                    'required' => false,
                    'array' => true,
                    'filters' => [],
                ],
                [
                    '$id' => 'tags',
                    'type' => Database::VAR_STRING,
                    'format' => '',
                    'size' => 128,
                    'signed' => true,
                    'required' => false,
                    'array' => true,
                    'filters' => ['json'],
                ],
            ],
            'indexes' => [
                [
                    '$id' => '_key_email',
                    'type' => Database::INDEX_UNIQUE,
                    'attributes' => ['email'],
                    'lengths' => [1024],
                    'orders' => [Database::ORDER_ASC],
                ]
            ],
        ]);

        $document = new Document([
            '$id' => '608fdbe51361a',
            '$read' => ['role:all'],
            '$write' => ['user:608fdbe51361a'],
            'email' => 'test@example.com',
            'emailVerification' => false,
            'status' => 1,
            'password' => 'randomhash',
            'passwordUpdate' => 1234,
            'registration' => 1234,
            'reset' => false,
            'name' => 'My Name',
            'prefs' => new \stdClass,
            'sessions' => [],
            'tokens' => [],
            'memberships' => [],
            'roles' => [
                'admin',
                'developer',
                'tester',
            ],
            'tags' => [
                ['$id' => '1', 'label' => 'x'],
                ['$id' => '2', 'label' => 'y'],
                ['$id' => '3', 'label' => 'z'],
            ],
        ]);

        $result = static::getDatabase()->encode($collection, $document);

        $this->assertEquals('608fdbe51361a', $result->getAttribute('$id'));
        $this->assertEquals(['role:all'], $result->getAttribute('$read'));
        $this->assertEquals(['user:608fdbe51361a'], $result->getAttribute('$write'));
        $this->assertEquals('test@example.com', $result->getAttribute('email'));
        $this->assertEquals(false, $result->getAttribute('emailVerification'));
        $this->assertEquals(1, $result->getAttribute('status'));
        $this->assertEquals('randomhash', $result->getAttribute('password'));
        $this->assertEquals(1234, $result->getAttribute('passwordUpdate'));
        $this->assertEquals(1234, $result->getAttribute('registration'));
        $this->assertEquals(false, $result->getAttribute('reset'));
        $this->assertEquals('My Name', $result->getAttribute('name'));
        $this->assertEquals('{}', $result->getAttribute('prefs'));
        $this->assertEquals('[]', $result->getAttribute('sessions'));
        $this->assertEquals('[]', $result->getAttribute('tokens'));
        $this->assertEquals('[]', $result->getAttribute('memberships'));
        $this->assertEquals(['admin','developer','tester',], $result->getAttribute('roles'));
        $this->assertEquals(['{"$id":"1","label":"x"}','{"$id":"2","label":"y"}','{"$id":"3","label":"z"}',], $result->getAttribute('tags'));

        $result = static::getDatabase()->decode($collection, $document);

        $this->assertEquals('608fdbe51361a', $result->getAttribute('$id'));
        $this->assertEquals(['role:all'], $result->getAttribute('$read'));
        $this->assertEquals(['user:608fdbe51361a'], $result->getAttribute('$write'));
        $this->assertEquals('test@example.com', $result->getAttribute('email'));
        $this->assertEquals(false, $result->getAttribute('emailVerification'));
        $this->assertEquals(1, $result->getAttribute('status'));
        $this->assertEquals('randomhash', $result->getAttribute('password'));
        $this->assertEquals(1234, $result->getAttribute('passwordUpdate'));
        $this->assertEquals(1234, $result->getAttribute('registration'));
        $this->assertEquals(false, $result->getAttribute('reset'));
        $this->assertEquals('My Name', $result->getAttribute('name'));
        $this->assertEquals([], $result->getAttribute('prefs'));
        $this->assertEquals([], $result->getAttribute('sessions'));
        $this->assertEquals([], $result->getAttribute('tokens'));
        $this->assertEquals([], $result->getAttribute('memberships'));
        $this->assertEquals(['admin','developer','tester',], $result->getAttribute('roles'));
        $this->assertEquals([
            new Document(['$id' => '1', 'label' => 'x']),
            new Document(['$id' => '2', 'label' => 'y']),
            new Document(['$id' => '3', 'label' => 'z']),
        ], $result->getAttribute('tags'));
    }

    /**
     * @depends testCreateDocument
     */
    public function testReadPermissionsSuccess(Document $document)
    {
        $document = static::getDatabase()->createDocument('documents', new Document([
            '$read' => ['role:all'],
            '$write' => ['role:all'],
            'string' => 'text📝',
            'integer' => 5,
            'bigint' => 8589934592, // 2^33
            'float' => 5.55,
            'boolean' => true,
            'colors' => ['pink', 'green', 'blue'],
        ]));

        $this->assertEquals(false, $document->isEmpty());

        Authorization::cleanRoles();

        $document = static::getDatabase()->getDocument($document->getCollection(), $document->getId());

        $this->assertEquals(true, $document->isEmpty());
        
        Authorization::setRole('role:all');

        return $document;
    }

    /**
     * @depends testCreateDocument
     */
    public function testReadPermissionsFailure(Document $document)
    {
        $this->expectException(ExceptionAuthorization::class);

        $document = static::getDatabase()->createDocument('documents', new Document([
            '$read' => ['user1'],
            '$write' => ['user1'],
            'string' => 'text📝',
            'integer' => 5,
            'bigint' => 8589934592, // 2^33
            'float' => 5.55,
            'boolean' => true,
            'colors' => ['pink', 'green', 'blue'],
        ]));           

        return $document;
    }

    /**
     * @depends testCreateDocument
     */
    public function testWritePermissionsSuccess(Document $document)
    {
        $document = static::getDatabase()->createDocument('documents', new Document([
            '$read' => ['role:all'],
            '$write' => ['role:all'],
            'string' => 'text📝',
            'integer' => 5,
            'bigint' => 8589934592, // 2^33
            'float' => 5.55,
            'boolean' => true,
            'colors' => ['pink', 'green', 'blue'],
        ]));

        $this->assertEquals(false, $document->isEmpty());

        return $document;
    }

    /**
     * @depends testCreateDocument
     */
    public function testWritePermissionsFailure(Document $document)
    {
        $this->expectException(ExceptionAuthorization::class);

        Authorization::cleanRoles();

        $document = static::getDatabase()->createDocument('documents', new Document([
            '$read' => ['role:all'],
            '$write' => ['role:all'],
            'string' => 'text📝',
            'integer' => 5,
            'bigint' => 8589934592, // 2^33
            'float' => 5.55,
            'boolean' => true,
            'colors' => ['pink', 'green', 'blue'],
        ]));

        return $document;
    }

    /**
     * @depends testCreateDocument
     */
    public function testWritePermissionsUpdateFailure(Document $document)
    {
        $this->expectException(ExceptionAuthorization::class);

        $document = static::getDatabase()->createDocument('documents', new Document([
            '$read' => ['role:all'],
            '$write' => ['role:all'],
            'string' => 'text📝',
            'integer' => 5,
            'bigint' => 8589934592, // 2^33
            'float' => 5.55,
            'boolean' => true,
            'colors' => ['pink', 'green', 'blue'],
        ]));

        Authorization::cleanRoles();

        $document = static::getDatabase()->updateDocument('documents', $document->getId(), new Document([
            '$id' => $document->getId(),
            '$read' => ['role:all'],
            '$write' => ['role:all'],
            'string' => 'text📝',
            'integer' => 5,
            'bigint' => 8589934592, // 2^33
            'float' => 5.55,
            'boolean' => true,
            'colors' => ['pink', 'green', 'blue'],
        ]));

        return $document;
    }

    public function testExceptionAttributeLimit()
    {
        if ($this->getDatabase()->getAttributeLimit() > 0) {
            // load the collection up to the limit
            $attributes = [];
            for ($i=0; $i < $this->getDatabase()->getAttributeLimit(); $i++) {
                $attributes[] = new Document([
                    '$id' => "test{$i}",
                    'type' => Database::VAR_INTEGER,
                    'size' => 0,
                    'required' => false,
                    'default' => null,
                    'signed' => true,
                    'array' => false,
                    'filters' => [],
                ]);
            }
            $collection = static::getDatabase()->createCollection('attributeLimit', $attributes);

            $this->expectException(LimitException::class);
            $this->assertEquals(false, static::getDatabase()->createAttribute('attributeLimit', "breaking", Database::VAR_INTEGER, 0, true));
        } 

        // Default assertion for other adapters
        $this->assertEquals(1,1);
    }

    /**
     * @depends testExceptionAttributeLimit
     */
    public function testCheckAttributeCountLimit()
    {
        if ($this->getDatabase()->getAttributeLimit() > 0) {
            $collection = static::getDatabase()->getCollection('attributeLimit');

            // create same attribute in testExceptionAttributeLimit
            $attribute = new Document([
                    '$id' => 'breaking',
                    'type' => Database::VAR_INTEGER,
                    'size' => 0,
                    'required' => true,
                    'default' => null,
                    'signed' => true,
                    'array' => false,
                    'filters' => [],
            ]);

            $this->expectException(LimitException::class);
            $this->assertEquals(false, static::getDatabase()->checkAttribute($collection, $attribute));
        }

        // Default assertion for other adapters
        $this->assertEquals(1,1);

    }

    /**
     * Using phpunit dataProviders to check that all these combinations of types/sizes throw exceptions
     * https://phpunit.de/manual/3.7/en/writing-tests-for-phpunit.html#writing-tests-for-phpunit.data-providers
     */
    public function rowWidthExceedsMaximum()
    {
        return [
            // These combinations of attributes gets exactly to the 64k limit
            // [$key, $stringSize, $stringCount, $intCount, $floatCount, $boolCount]
            // [0, 1024, 15, 0, 731, 3],
            // [1, 512, 31, 0, 0, 833],
            // [2, 256, 62, 128, 0, 305],
            // [3, 128, 125, 30, 24, 2],
            //
            // Taken 500 bytes off for tests
            [0, 1024, 15, 0, 606, 3],
            [1, 512, 31, 0, 0, 333],
            [2, 256, 62, 103, 0, 5],
            [3, 128, 124, 30, 24, 14],
        ];
    }

    /**
     * @dataProvider rowWidthExceedsMaximum
     * @expectedException LimitException
     */
    public function testExceptionWidthLimit($key, $stringSize, $stringCount, $intCount, $floatCount, $boolCount)
    {
        if (static::getAdapterRowLimit() > 0) {
            $attributes = [];

            // Load the collection up to the limit
            // Strings
            for ($i=0; $i < $stringCount; $i++) {
                $attributes[] = new Document([
                    '$id' => "test_string{$i}",
                    'type' => Database::VAR_STRING,
                    'size' => $stringSize,
                    'required' => false,
                    'default' => null,
                    'signed' => true,
                    'array' => false,
                    'filters' => [],
                ]);
            }

            // Integers
            for ($i=0; $i < $intCount; $i++) {
                $attributes[] = new Document([
                    '$id' => "test_int{$i}",
                    'type' => Database::VAR_INTEGER,
                    'size' => 0,
                    'required' => false,
                    'default' => null,
                    'signed' => true,
                    'array' => false,
                    'filters' => [],
                ]);
            }

            // Floats
            for ($i=0; $i < $floatCount; $i++) {
                $attributes[] = new Document([
                    '$id' => "test_float{$i}",
                    'type' => Database::VAR_FLOAT,
                    'size' => 0,
                    'required' => false,
                    'default' => null,
                    'signed' => true,
                    'array' => false,
                    'filters' => [],
                ]);
            }

            // Booleans
            for ($i=0; $i < $boolCount; $i++) {
                $attributes[] = new Document([
                    '$id' => "test_bool{$i}",
                    'type' => Database::VAR_BOOLEAN,
                    'size' => 0,
                    'required' => false,
                    'default' => null,
                    'signed' => true,
                    'array' => false,
                    'filters' => [],
                ]);
            }

            $collection = static::getDatabase()->createCollection("widthLimit{$key}", $attributes);

            $this->expectException(LimitException::class);
            $this->assertEquals(false, static::getDatabase()->createAttribute("widthLimit{$key}", "breaking", Database::VAR_STRING, 100, true));
        } 

        // Default assertion for other adapters
        $this->assertEquals(1,1);
    }

    /**
     * @dataProvider rowWidthExceedsMaximum
     * @depends testExceptionWidthLimit
     */
    public function testCheckAttributeWidthLimit($key, $stringSize, $stringCount, $intCount, $floatCount, $boolCount)
    {
        if (static::getAdapterRowLimit() > 0) {
            $collection = static::getDatabase()->getCollection("widthLimit{$key}");

            // create same attribute in testExceptionWidthLimit
            $attribute = new Document([
                    '$id' => 'breaking',
                    'type' => Database::VAR_STRING,
                    'size' => 100,
                    'required' => true,
                    'default' => null,
                    'signed' => true,
                    'array' => false,
                    'filters' => [],
            ]);

            $this->expectException(LimitException::class);
            $this->assertEquals(false, static::getDatabase()->checkAttribute($collection, $attribute));
        }

        // Default assertion for other adapters
        $this->assertEquals(1,1);
    }

    public function testExceptionIndexLimit()
    {
        static::getDatabase()->createCollection('indexLimit');

        // add unique attributes for indexing
        for ($i=0; $i < 64; $i++) {
            $this->assertEquals(true, static::getDatabase()->createAttribute('indexLimit', "test{$i}", Database::VAR_STRING, 16, true));
        }

        // testing for indexLimit = 64
        // MariaDB, MySQL, and MongoDB create 3 indexes per new collection
        // MongoDB create 4 indexes per new collection
        // Add up to the limit, then check if the next index throws IndexLimitException
        for ($i=0; $i < ($this->getDatabase()->getIndexLimit()); $i++) {
            $this->assertEquals(true, static::getDatabase()->createIndex('indexLimit', "index{$i}", Database::INDEX_KEY, ["test{$i}"], [16]));
        }
        $this->expectException(LimitException::class);
        $this->assertEquals(false, static::getDatabase()->createIndex('indexLimit', "index64", Database::INDEX_KEY, ["test64"], [16]));

        static::getDatabase()->deleteCollection('indexLimit');
    }

    /**
     * @depends testGetDocument
     */
    public function testExceptionDuplicate(Document $document)
    {
        $document->setAttribute('$id', 'duplicated');
        static::getDatabase()->createDocument($document->getCollection(), $document);

        $this->expectException(DuplicateException::class);
        static::getDatabase()->createDocument($document->getCollection(), $document);
    }

    /**
     * @depends testGetDocument
     */
    public function testExceptionCaseInsensitiveDuplicate(Document $document)
    {
        $document->setAttribute('$id', 'caseSensitive');
        static::getDatabase()->createDocument($document->getCollection(), $document);

        $document->setAttribute('$id', 'CaseSensitive');

        $this->expectException(DuplicateException::class);
        static::getDatabase()->createDocument($document->getCollection(), $document);
        
        return $document;
    }

    /**
     * @depends testFind
     */
    public function testUniqueIndexDuplicate()
    {
        $this->expectException(DuplicateException::class);

        $this->assertEquals(true, static::getDatabase()->createIndex('movies', 'uniqueIndex', Database::INDEX_UNIQUE, ['name'], [128], [Database::ORDER_ASC]));

        static::getDatabase()->createDocument('movies', new Document([
            '$read' => ['role:all', 'user1', 'user2'],
            '$write' => ['role:all', 'user1x', 'user2x'],
            'name' => 'Frozen',
            'director' => 'Chris Buck & Jennifer Lee',
            'year' => 2013,
            'price' => 39.50,
            'active' => true,
            'generes' => ['animation', 'kids'],
        ]));
    }

    /**
     * @depends testUniqueIndexDuplicate
     */
    public function testUniqueIndexDuplicateUpdate()
    {
        // create document then update to conflict with index
        $document = static::getDatabase()->createDocument('movies', new Document([
            '$read' => ['role:all', 'user1', 'user2'],
            '$write' => ['role:all', 'user1x', 'user2x'],
            'name' => 'Frozen 5',
            'director' => 'Chris Buck & Jennifer Lee',
            'year' => 2013,
            'price' => 39.50,
            'active' => true,
            'generes' => ['animation', 'kids'],
        ]));

        $this->expectException(DuplicateException::class);

        static::getDatabase()->updateDocument('movies', $document->getId(), $document->setAttribute('name',  'Frozen'));
    }

    public function testGetAttributeLimit()
    {
        if (static::getAdapterName() === 'mariadb' || static::getAdapterName() === 'mysql') {
            $this->assertEquals(1012, $this->getDatabase()->getAttributeLimit());
        } else {
            $this->assertEquals(0, $this->getDatabase()->getAttributeLimit());
        }
    }

    public function testGetIndexLimit()
    {
        $this->assertEquals(61, $this->getDatabase()->getIndexLimit());
    }

    public function testGetId()
    {
        $this->assertEquals(20, strlen($this->getDatabase()->getId()));
        $this->assertEquals(13, strlen($this->getDatabase()->getId(0)));
        $this->assertEquals(13, strlen($this->getDatabase()->getId(-1)));
        $this->assertEquals(23, strlen($this->getDatabase()->getId(10)));

        // ensure two sequential calls to getId do not give the same result
        $this->assertNotEquals($this->getDatabase()->getId(10), $this->getDatabase()->getId(10));
    }

<<<<<<< HEAD
    public function testRenameIndex()
    {
        $database = static::getDatabase();

        $numbers = $database->createCollection('numbers');
        $database->createAttribute('numbers', 'verbose', Database::VAR_STRING, 128, true);
        $database->createAttribute('numbers', 'symbol', Database::VAR_INTEGER, 0, true);

        $database->createIndex('numbers', 'index1', Database::INDEX_KEY, ['verbose'], [128], [Database::ORDER_ASC]);
        $database->createIndex('numbers', 'index2', Database::INDEX_KEY, ['symbol'], [0], [Database::ORDER_ASC]);

        $index = $database->renameIndex('numbers', 'index1', 'index3');

        $this->assertTrue($index);

        $numbers = $database->getCollection('numbers');

        $this->assertEquals('index2', $numbers->getAttribute('indexes')[1]['$id']);
        $this->assertEquals('index3', $numbers->getAttribute('indexes')[0]['$id']);
        $this->assertCount(2, $numbers->getAttribute('indexes'));
    }

    /**
     * @depends testRenameIndex
     * @expectedException Exception
     */
    public function testRenameIndexMissing()
    {
        $database = static::getDatabase();
        $this->expectExceptionMessage('Index not found');
        $index = $database->renameIndex('numbers', 'index1', 'index4');
    }

    /**
     * @depends testRenameIndex
     * @expectedException Exception
     */
    public function testRenameIndexExisting()
    {
        $database = static::getDatabase();
        $this->expectExceptionMessage('Index name already used');
        $index = $database->renameIndex('numbers', 'index3', 'index2');
=======

    public function testRenameAttribute()
    {
        $database = static::getDatabase();

        $colors = $database->createCollection('colors');
        $database->createAttribute('colors', 'name', Database::VAR_STRING, 128, true);
        $database->createAttribute('colors', 'hex', Database::VAR_STRING, 128, true);

        $database->createIndex('colors', 'index1', Database::INDEX_KEY, ['name'], [128], [Database::ORDER_ASC]);

        $database->createDocument('colors', new Document([
            '$read' => ['role:all'],
            '$write' => ['role:all'],
            'name' => 'black',
            'hex' => '#000000'
        ]));

        $attribute = $database->renameAttribute('colors', 'name', 'verbose');

        $this->assertTrue($attribute);

        $colors = $database->getCollection('colors');

        $this->assertEquals('hex', $colors->getAttribute('attributes')[1]['$id']);
        $this->assertEquals('verbose', $colors->getAttribute('attributes')[0]['$id']);
        $this->assertCount(2, $colors->getAttribute('attributes'));

        // Attribute in index is renamed automatically on adapter-level. What we need to check is if metadata is properly updated
        $this->assertEquals('verbose', $colors->getAttribute('indexes')[0]->getAttribute("attributes")[0]);
        $this->assertCount(1, $colors->getAttribute('indexes'));

        // Document should be there if adapter migrated properly
        $document = $database->findOne('colors', []);
        $this->assertEquals('black', $document->getAttribute('verbose'));
        $this->assertEquals('#000000', $document->getAttribute('hex'));
        $this->assertEquals(null, $document->getAttribute('name'));
    }

    /**
     * @depends testRenameAttribute
     * @expectedException Exception
     */
    public function textRenameAttributeMissing()
    {
        $database = static::getDatabase();
        $this->expectExceptionMessage('Attribute not found');
        $database->renameAttribute('colors', 'name2', 'name3');
    }

    /**
     * @depends testRenameAttribute
     * @expectedException Exception
     */
    public function testRenameAttributeExisting()
    {
        $database = static::getDatabase();
        $this->expectExceptionMessage('Attribute name already used');
        $database->renameAttribute('colors', 'verbose', 'hex');
>>>>>>> 4b1b5279
    }
}<|MERGE_RESOLUTION|>--- conflicted
+++ resolved
@@ -1955,7 +1955,6 @@
         $this->assertNotEquals($this->getDatabase()->getId(10), $this->getDatabase()->getId(10));
     }
 
-<<<<<<< HEAD
     public function testRenameIndex()
     {
         $database = static::getDatabase();
@@ -1998,7 +1997,7 @@
         $database = static::getDatabase();
         $this->expectExceptionMessage('Index name already used');
         $index = $database->renameIndex('numbers', 'index3', 'index2');
-=======
+    }
 
     public function testRenameAttribute()
     {
@@ -2058,6 +2057,5 @@
         $database = static::getDatabase();
         $this->expectExceptionMessage('Attribute name already used');
         $database->renameAttribute('colors', 'verbose', 'hex');
->>>>>>> 4b1b5279
     }
 }