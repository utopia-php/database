--- conflicted
+++ resolved
@@ -740,43 +740,8 @@
             }
         }
 
-<<<<<<< HEAD
-        foreach ($queries as $i => $query) {
-            $query->setAttribute(match ($query->getAttribute()) {
-                '$id' => '_uid',
-                '$createdAt' => '_createdAt',
-                '$updatedAt' => '_updatedAt',
-                default => $query->getAttribute()
-            });
-
-            $conditions = [];
-
-            switch ($query->getMethod()) {
-                case Query::TYPE_OR:
-                    var_dump($query);
-                    die;
-                    break;
-
-                case Query::TYPE_IS_NULL:
-                case Query::TYPE_IS_NOT_NULL:
-                    $conditions[] = $this->getSQLCondition('table_main.`' . $query->getAttribute() . '`', $query->getMethod(), null, null);
-                    break;
-                default:
-                    $attributeIndex = 0;
-                    foreach ($query->getValues() as $key => $value) {
-                        $bindKey = 'key_' . $attributeIndex;
-                        $conditions[] = $this->getSQLCondition('table_main.`' . $query->getAttribute() . '`', $query->getMethod(), ':attribute_' . $i . '_' . $key . '_' . $bindKey, $value);
-                        $attributeIndex++;
-                    }
-                    break;
-            }
-
-            $condition = implode(' OR ', $conditions);
-            $where[] = empty($condition) ? '' : '(' . $condition . ')';
-=======
         foreach ($queries as $query) {
             $where[] = $this->getSQLCondition($query);
->>>>>>> 701dd20c
         }
 
         $order = 'ORDER BY ' . implode(', ', $orders);
