--- conflicted
+++ resolved
@@ -818,7 +818,7 @@
      *
      * @return int
      */
-    public function getCountOfDefaultIndexes(): int
+    public static function getCountOfDefaultIndexes(): int
     {
         return \count(Database::INTERNAL_INDEXES);
     }
@@ -1353,11 +1353,6 @@
      * @return string
      * @throws DatabaseException
      */
-<<<<<<< HEAD
-    protected function getSQLPermissionsCondition(string $collection, array $roles, string $alias, string $type = Database::PERMISSION_READ): string
-    {
-        if (!in_array($type, Database::PERMISSIONS)) {
-=======
     protected function getSQLPermissionsCondition(
         string $collection,
         array $roles,
@@ -1365,7 +1360,6 @@
         string $type = Database::PERMISSION_READ
     ): string {
         if (!\in_array($type, Database::PERMISSIONS)) {
->>>>>>> 155bc1c0
             throw new DatabaseException('Unknown permission type: ' . $type);
         }
 
@@ -1373,21 +1367,12 @@
         $roles = \implode(', ', $roles);
 
         return "{$this->quote($alias)}.{$this->quote('_uid')} IN (
-<<<<<<< HEAD
-                    SELECT _document
-                    FROM {$this->getSQLTable($collection . '_perms')}
-                    WHERE _permission IN (" . implode(', ', $roles) . ")
-                      AND _type = '{$type}'
-                      {$this->getTenantQuery($collection)}
-                )";
-=======
             SELECT _document
             FROM {$this->getSQLTable($collection . '_perms')}
             WHERE _permission IN ({$roles})
               AND _type = '{$type}'
               {$this->getTenantQuery($collection)}
         )";
->>>>>>> 155bc1c0
     }
 
     /**
@@ -1458,11 +1443,7 @@
 
     /**
      * @param Query $query
-<<<<<<< HEAD
-     * @param array $binds
-=======
      * @param array<string, mixed> $binds
->>>>>>> 155bc1c0
      * @return string
      * @throws Exception
      */
@@ -1510,31 +1491,17 @@
         return [];
     }
 
-<<<<<<< HEAD
-    public function getTenantQuery(string $collection, string $parentAlias = '', $and = 'AND'): string
-    {
-=======
     public function getTenantQuery(
         string $collection,
         string $alias = '',
         int $tenantCount = 0,
         string $condition = 'AND'
     ): string {
->>>>>>> 155bc1c0
         if (!$this->sharedTables) {
             return '';
         }
 
         $dot = '';
-<<<<<<< HEAD
-
-        if ($parentAlias !== '') {
-            $dot = '.';
-            $parentAlias = $this->quote($parentAlias);
-        }
-
-        $orIsNull = '';
-=======
         if ($alias !== '') {
             $dot = '.';
             $alias = $this->quote($alias);
@@ -1549,16 +1516,9 @@
             }
         }
         $bindings = \implode(',', $bindings);
->>>>>>> 155bc1c0
 
         $orIsNull = '';
         if ($collection === Database::METADATA) {
-<<<<<<< HEAD
-            $orIsNull = " OR {$parentAlias}{$dot}_tenant IS NULL";
-        }
-
-        return "{$and} ({$parentAlias}{$dot}_tenant = :_tenant {$orIsNull})";
-=======
             $orIsNull = " OR {$alias}{$dot}_tenant IS NULL";
         }
 
@@ -1632,29 +1592,10 @@
             '$updatedAt' => '_updatedAt',
             default => $attribute
         };
->>>>>>> 155bc1c0
     }
 
     protected function processException(PDOException $e): \Exception
     {
         return $e;
     }
-
-    /**
-     * @param string $string
-     * @return string
-     */
-    abstract protected function quote(string $string): string;
-
-    protected function getInternalKeyForAttribute(string $attribute): string
-    {
-        return match ($attribute) {
-            '$id' => '_uid',
-            '$internalId' => '_id',
-            '$tenant' => '_tenant',
-            '$createdAt' => '_createdAt',
-            '$updatedAt' => '_updatedAt',
-            default => $attribute
-        };
-    }
 }