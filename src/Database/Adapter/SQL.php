<?php

namespace Utopia\Database\Adapter;

use Exception;
use PDO;
use PDOException;
use PDOStatement;
use Swoole\Database\PDOProxy;
use Utopia\Database\Adapter;
use Utopia\Database\Database;
use Utopia\Database\Document;
use Utopia\Database\Query;

abstract class SQL extends Adapter
{

    protected PDO|PDOProxy $pdo;

    /**
     * Constructor.
     *
     * Set connection and settings
     *
     * @param PDO $pdo
     */
    public function __construct($pdo)
    {
        $this->pdo = $pdo;
    }

    /**
     * Ping Database
     *
     * @return bool
     * @throws Exception
     * @throws PDOException
     */
    public function ping(): bool
    {
        return $this->getPDO()
            ->prepare("SELECT 1;")
            ->execute();
    }

    /**
     * Check if Database exists
     * Optionally check if collection exists in Database
     *
     * @param string $database
     * @param string|null $collection
     * @return bool
     * @throws Exception
     */
    public function exists(string $database, ?string $collection): bool
    {
        $database = $this->filter($database);

        if (!\is_null($collection)) {
            $collection = $this->filter($collection);

            $select = 'TABLE_NAME';
            $from = 'INFORMATION_SCHEMA.TABLES';
            $where = 'TABLE_SCHEMA = :schema AND TABLE_NAME = :table';
            $match = "{$this->getNamespace()}_{$collection}";
        } else {
            $select = 'SCHEMA_NAME';
            $from = 'INFORMATION_SCHEMA.SCHEMATA';
            $where = 'SCHEMA_NAME = :schema';
            $match = $database;
        }

        $stmt = $this->getPDO()
            ->prepare("SELECT {$select}
                FROM {$from}
                WHERE {$where};");

        $stmt->bindValue(':schema', $database, PDO::PARAM_STR);

        if (!\is_null($collection)) {
            $stmt->bindValue(':table', "{$this->getNamespace()}_{$collection}", PDO::PARAM_STR);
        }

        $stmt->execute();

        $document = $stmt->fetch();

        return (($document[$select] ?? '') === $match) || // case insensitive check
            (($document[strtolower($select)] ?? '') === $match);
    }

    /**
     * List Databases
     * 
     * @return array
     */
    public function list(): array
    {
        return [];
    }

    /**
     * Get Document
     *
     * @param string $collection
     * @param string $id
     * @param Query[] $queries
     * @return Document
     * @throws Exception
     */
    public function getDocument(string $collection, string $id, array $queries = []): Document
    {
        $name = $this->filter($collection);

        $selections = $this->getAttributeSelections($queries);

        $stmt = $this->getPDO()->prepare("
            SELECT {$this->getAttributeProjection($selections)} 
            FROM {$this->getSQLTable($name)}
            WHERE _uid = :_uid;
        ");

        $stmt->bindValue(':_uid', $id);
        $stmt->execute();

        /** @var array $document */
        $document = $stmt->fetch();
        if (empty($document)) {
            return new Document([]);
        }

        $document['$id'] = $document['_uid'];
        $document['$internalId'] = $document['_id'];
        $document['$createdAt'] = $document['_createdAt'];
        $document['$updatedAt'] = $document['_updatedAt'];
        $document['$permissions'] = json_decode($document['_permissions'] ?? '[]', true);

        unset($document['_id']);
        unset($document['_uid']);
        unset($document['_createdAt']);
        unset($document['_updatedAt']);
        unset($document['_permissions']);

        return new Document($document);
    }

    /**
     * Get max STRING limit
     *
     * @return int
     */
    public function getLimitForString(): int
    {
        return 4294967295;
    }

    /**
     * Get max INT limit
     *
     * @return int
     */
    public function getLimitForInt(): int
    {
        return 4294967295;
    }

    /**
     * Get maximum column limit.
     * https://mariadb.com/kb/en/innodb-limitations/#limitations-on-schema
     * Can be inherited by MySQL since we utilize the InnoDB engine
     *
     * @return int
     */
    public function getLimitForAttributes(): int
    {
        return 1017;
    }

    /**
     * Get maximum index limit.
     * https://mariadb.com/kb/en/innodb-limitations/#limitations-on-schema
     *
     * @return int
     */
    public function getLimitForIndexes(): int
    {
        return 64;
    }

    /**
     * Is schemas supported?
     *
     * @return bool
     */
    public function getSupportForSchemas(): bool
    {
        return true;
    }

    /**
     * Is index supported?
     *
     * @return bool
     */
    public function getSupportForIndex(): bool
    {
        return true;
    }

    /**
     * Is unique index supported?
     *
     * @return bool
     */
    public function getSupportForUniqueIndex(): bool
    {
        return true;
    }

    /**
     * Is fulltext index supported?
     *
     * @return bool
     */
    public function getSupportForFulltextIndex(): bool
    {
        return true;
    }

    /**
     * Get current attribute count from collection document
     *
     * @param Document $collection
     * @return int
     */
    public function getCountOfAttributes(Document $collection): int
    {
        $attributes = \count($collection->getAttribute('attributes') ?? []);

        // +1 ==> virtual columns count as total, so add as buffer
        return $attributes + static::getCountOfDefaultAttributes() + 1;
    }

    /**
     * Get current index count from collection document
     *
     * @param Document $collection
     * @return int
     */
    public function getCountOfIndexes(Document $collection): int
    {
        $indexes = \count($collection->getAttribute('indexes') ?? []);
        return $indexes + static::getCountOfDefaultIndexes();
    }

    /**
     * Returns number of attributes used by default.
     *
     * @return int
     */
    public static function getCountOfDefaultAttributes(): int
    {
        return 4;
    }

    /**
     * Returns number of indexes used by default.
     *
     * @return int
     */
    public static function getCountOfDefaultIndexes(): int
    {
        return 5;
    }

    /**
     * Get maximum width, in bytes, allowed for a SQL row
     * Return 0 when no restrictions apply
     *
     * @return int
     */
    public static function getDocumentSizeLimit(): int
    {
        return 65535;
    }

    /**
     * Estimate maximum number of bytes required to store a document in $collection.
     * Byte requirement varies based on column type and size.
     * Needed to satisfy MariaDB/MySQL row width limit.
     *
     * @param Document $collection
     * @return int
     */
    public function getAttributeWidth(Document $collection): int
    {
        // Default collection has:
        // `_id` int(11) => 4 bytes
        // `_uid` char(255) => 1020 (255 bytes * 4 for utf8mb4)
        // but this number seems to vary, so we give a +500 byte buffer
        $total = 1500;

        /** @var array $attributes */
        $attributes = $collection->getAttributes()['attributes'];
        foreach ($attributes as $attribute) {
            switch ($attribute['type']) {
                case Database::VAR_STRING:
                    switch (true) {
                        case ($attribute['size'] > 16777215):
                            // 8 bytes length + 4 bytes for LONGTEXT
                            $total += 12;
                            break;

                        case ($attribute['size'] > 65535):
                            // 8 bytes length + 3 bytes for MEDIUMTEXT
                            $total += 11;
                            break;

                        case ($attribute['size'] > 16383):
                            // 8 bytes length + 2 bytes for TEXT
                            $total += 10;
                            break;

                        case ($attribute['size'] > 255):
                            // $size = $size * 4; // utf8mb4 up to 4 bytes per char
                            // 8 bytes length + 2 bytes for VARCHAR(>255)
                            $total += ($attribute['size'] * 4) + 2;
                            break;

                        default:
                            // $size = $size * 4; // utf8mb4 up to 4 bytes per char
                            // 8 bytes length + 1 bytes for VARCHAR(<=255)
                            $total += ($attribute['size'] * 4) + 1;
                            break;
                    }
                    break;

                case Database::VAR_INTEGER:
                    if ($attribute['size'] >= 8) {
                        $total += 8; // BIGINT takes 8 bytes
                    } else {
                        $total += 4; // INT takes 4 bytes
                    }
                    break;
                case Database::VAR_FLOAT:
                    // DOUBLE takes 8 bytes
                    $total += 8;
                    break;

                case Database::VAR_BOOLEAN:
                    // TINYINT(1) takes one byte
                    $total += 1;
                    break;

                case Database::VAR_DOCUMENT:
                    // CHAR(255)
                    $total += 255;
                    break;

                case Database::VAR_DATETIME:
                    $total += 19; // 2022-06-26 14:46:24
                    break;
                default:
                    throw new Exception('Unknown Type');
                    break;
            }
        }

        return $total;
    }

    /**
     * Get list of keywords that cannot be used
     *  Refference: https://mariadb.com/kb/en/reserved-words/
     * 
     * @return string[]
     */
    public function getKeywords(): array
    {
        return [
            'ACCESSIBLE',
            'ADD',
            'ALL',
            'ALTER',
            'ANALYZE',
            'AND',
            'AS',
            'ASC',
            'ASENSITIVE',
            'BEFORE',
            'BETWEEN',
            'BIGINT',
            'BINARY',
            'BLOB',
            'BOTH',
            'BY',
            'CALL',
            'CASCADE',
            'CASE',
            'CHANGE',
            'CHAR',
            'CHARACTER',
            'CHECK',
            'COLLATE',
            'COLUMN',
            'CONDITION',
            'CONSTRAINT',
            'CONTINUE',
            'CONVERT',
            'CREATE',
            'CROSS',
            'CURRENT_DATE',
            'CURRENT_ROLE',
            'CURRENT_TIME',
            'CURRENT_TIMESTAMP',
            'CURRENT_USER',
            'CURSOR',
            'DATABASE',
            'DATABASES',
            'DAY_HOUR',
            'DAY_MICROSECOND',
            'DAY_MINUTE',
            'DAY_SECOND',
            'DEC',
            'DECIMAL',
            'DECLARE',
            'DEFAULT',
            'DELAYED',
            'DELETE',
            'DELETE_DOMAIN_ID',
            'DESC',
            'DESCRIBE',
            'DETERMINISTIC',
            'DISTINCT',
            'DISTINCTROW',
            'DIV',
            'DO_DOMAIN_IDS',
            'DOUBLE',
            'DROP',
            'DUAL',
            'EACH',
            'ELSE',
            'ELSEIF',
            'ENCLOSED',
            'ESCAPED',
            'EXCEPT',
            'EXISTS',
            'EXIT',
            'EXPLAIN',
            'FALSE',
            'FETCH',
            'FLOAT',
            'FLOAT4',
            'FLOAT8',
            'FOR',
            'FORCE',
            'FOREIGN',
            'FROM',
            'FULLTEXT',
            'GENERAL',
            'GRANT',
            'GROUP',
            'HAVING',
            'HIGH_PRIORITY',
            'HOUR_MICROSECOND',
            'HOUR_MINUTE',
            'HOUR_SECOND',
            'IF',
            'IGNORE',
            'IGNORE_DOMAIN_IDS',
            'IGNORE_SERVER_IDS',
            'IN',
            'INDEX',
            'INFILE',
            'INNER',
            'INOUT',
            'INSENSITIVE',
            'INSERT',
            'INT',
            'INT1',
            'INT2',
            'INT3',
            'INT4',
            'INT8',
            'INTEGER',
            'INTERSECT',
            'INTERVAL',
            'INTO',
            'IS',
            'ITERATE',
            'JOIN',
            'KEY',
            'KEYS',
            'KILL',
            'LEADING',
            'LEAVE',
            'LEFT',
            'LIKE',
            'LIMIT',
            'LINEAR',
            'LINES',
            'LOAD',
            'LOCALTIME',
            'LOCALTIMESTAMP',
            'LOCK',
            'LONG',
            'LONGBLOB',
            'LONGTEXT',
            'LOOP',
            'LOW_PRIORITY',
            'MASTER_HEARTBEAT_PERIOD',
            'MASTER_SSL_VERIFY_SERVER_CERT',
            'MATCH',
            'MAXVALUE',
            'MEDIUMBLOB',
            'MEDIUMINT',
            'MEDIUMTEXT',
            'MIDDLEINT',
            'MINUTE_MICROSECOND',
            'MINUTE_SECOND',
            'MOD',
            'MODIFIES',
            'NATURAL',
            'NOT',
            'NO_WRITE_TO_BINLOG',
            'NULL',
            'NUMERIC',
            'OFFSET',
            'ON',
            'OPTIMIZE',
            'OPTION',
            'OPTIONALLY',
            'OR',
            'ORDER',
            'OUT',
            'OUTER',
            'OUTFILE',
            'OVER',
            'PAGE_CHECKSUM',
            'PARSE_VCOL_EXPR',
            'PARTITION',
            'POSITION',
            'PRECISION',
            'PRIMARY',
            'PROCEDURE',
            'PURGE',
            'RANGE',
            'READ',
            'READS',
            'READ_WRITE',
            'REAL',
            'RECURSIVE',
            'REF_SYSTEM_ID',
            'REFERENCES',
            'REGEXP',
            'RELEASE',
            'RENAME',
            'REPEAT',
            'REPLACE',
            'REQUIRE',
            'RESIGNAL',
            'RESTRICT',
            'RETURN',
            'RETURNING',
            'REVOKE',
            'RIGHT',
            'RLIKE',
            'ROWS',
            'SCHEMA',
            'SCHEMAS',
            'SECOND_MICROSECOND',
            'SELECT',
            'SENSITIVE',
            'SEPARATOR',
            'SET',
            'SHOW',
            'SIGNAL',
            'SLOW',
            'SMALLINT',
            'SPATIAL',
            'SPECIFIC',
            'SQL',
            'SQLEXCEPTION',
            'SQLSTATE',
            'SQLWARNING',
            'SQL_BIG_RESULT',
            'SQL_CALC_FOUND_ROWS',
            'SQL_SMALL_RESULT',
            'SSL',
            'STARTING',
            'STATS_AUTO_RECALC',
            'STATS_PERSISTENT',
            'STATS_SAMPLE_PAGES',
            'STRAIGHT_JOIN',
            'TABLE',
            'TERMINATED',
            'THEN',
            'TINYBLOB',
            'TINYINT',
            'TINYTEXT',
            'TO',
            'TRAILING',
            'TRIGGER',
            'TRUE',
            'UNDO',
            'UNION',
            'UNIQUE',
            'UNLOCK',
            'UNSIGNED',
            'UPDATE',
            'USAGE',
            'USE',
            'USING',
            'UTC_DATE',
            'UTC_TIME',
            'UTC_TIMESTAMP',
            'VALUES',
            'VARBINARY',
            'VARCHAR',
            'VARCHARACTER',
            'VARYING',
            'WHEN',
            'WHERE',
            'WHILE',
            'WINDOW',
            'WITH',
            'WRITE',
            'XOR',
            'YEAR_MONTH',
            'ZEROFILL',
            'ACTION',
            'BIT',
            'DATE',
            'ENUM',
            'NO',
            'TEXT',
            'TIME',
            'TIMESTAMP',
            'BODY',
            'ELSIF',
            'GOTO',
            'HISTORY',
            'MINUS',
            'OTHERS',
            'PACKAGE',
            'PERIOD',
            'RAISE',
            'ROWNUM',
            'ROWTYPE',
            'SYSDATE',
            'SYSTEM',
            'SYSTEM_TIME',
            'VERSIONING',
            'WITHOUT'
        ];
    }

    /**
     * Does the adapter handle casting?
     *
     * @return bool
     */
    public function getSupportForCasting(): bool
    {
        return false;
    }

    /**
     * Does the adapter handle Query Array Contains?
     *
     * @return bool
     */
    public function getSupportForQueryContains(): bool
    {
        return false;
    }

    /**
     * @param PDOStatement $stmt
     * @param Query $query
     * @return void
     */
    protected function bindConditionValue(PDOStatement $stmt, Query $query): void
    {
        if ($query->getMethod() === Query::TYPE_SEARCH || $query->getMethod() === Query::TYPE_SELECT) {
            return;
        }
        foreach ($query->getValues() as $key => $value) {
            $placeholder = $this->getSQLPlaceholder($query).'_'.$key;
            $value = $this->getSQLValue($query->getMethod(), $value);
            $stmt->bindValue($placeholder, $value, $this->getPDOType($value));
        }
    }

    /**
     * Get SQL Operator
     *
     * @param string $method
     * @return string
     * @throws Exception
     */
    protected function getSQLOperator(string $method): string
    {
        switch ($method) {
            case Query::TYPE_EQUAL:
                return '=';
            case Query::TYPE_NOTEQUAL:
                return '!=';
            case Query::TYPE_LESSER:
                return '<';
            case Query::TYPE_LESSEREQUAL:
                return '<=';
            case Query::TYPE_GREATER:
                return '>';
            case Query::TYPE_GREATEREQUAL:
                return '>=';
            case Query::TYPE_IS_NULL:
                return 'IS NULL';
            case Query::TYPE_IS_NOT_NULL:
                return 'IS NOT NULL';
            case Query::TYPE_STARTS_WITH:
            case Query::TYPE_ENDS_WITH:
                return 'LIKE';
            default:
                throw new Exception('Unknown method:' . $method);
        }
    }

    /**
     * @param Query $query
     * @return string
     */
    protected function getSQLPlaceholder(Query $query): string
    {
        return md5(json_encode([$query->getAttribute(), $query->getMethod(), $query->getValues()]));
    }

    protected function getSQLValue(string $method, mixed $value)
    {
        switch ($method) {
            case Query::TYPE_STARTS_WITH:
                $value = $this->escapeWildcards($value);
                return "$value%";
            case Query::TYPE_ENDS_WITH:
                $value = $this->escapeWildcards($value);
                return "%$value";
            case Query::TYPE_SEARCH:
                $value = $this->escapeWildcards($value);
                return "'$value*'";
            default:
                return $value;
        }
    }

    /**
     * Get SQL Index Type
     *
     * @param string $type
     * @return string
     * @throws Exception
     */
    protected function getSQLIndexType(string $type): string
    {
        switch ($type) {
            case Database::INDEX_KEY:
            case Database::INDEX_ARRAY:
                return 'INDEX';

            case Database::INDEX_UNIQUE:
                return 'UNIQUE INDEX';

            case Database::INDEX_FULLTEXT:
                return 'FULLTEXT INDEX';

            default:
                throw new Exception('Unknown Index Type:' . $type);
        }
    }

    /**
     * Get SQL condition for permissions
     *
     * @param string $collection 
     * @param array $roles 
     * @return string 
     * @throws Exception 
     */
    protected function getSQLPermissionsCondition(string $collection, array $roles): string
    {
        $roles = array_map(fn (string $role) => $this->getPDO()->quote($role), $roles);
        return "table_main._uid IN (
                    SELECT distinct(_document)
                    FROM {$this->getSQLTable($collection . '_perms')}
                    WHERE _permission IN (" . implode(', ', $roles) . ")
                    AND _type = 'read'
                )";
    }

    /**
     * Get SQL schema
     *
     * @return string 
     */
    protected function getSQLSchema(): string
    {
        if (!$this->getSupportForSchemas()) {
            return '';
        }

        return "`{$this->getDefaultDatabase()}`.";
    }

    /**
     * Get SQL table
     *
     * @param string $name 
     * @return string 
     */
    protected function getSQLTable(string $name): string
    {
        return "{$this->getSQLSchema()}`{$this->getNamespace()}_{$name}`";
    }

    /**
     * Returns the current PDO object
     * @return PDO 
     */
    protected function getPDO()
    {
        return $this->pdo;
    }

    /**
     * Returns default PDO configuration
     */
    public static function getPDOAttributes(): array
    {
        return [
            PDO::ATTR_TIMEOUT => 3, // Specifies the timeout duration in seconds. Takes a value of type int.
            PDO::ATTR_PERSISTENT => true, // Create a persistent connection
            PDO::ATTR_DEFAULT_FETCH_MODE => PDO::FETCH_ASSOC, // Fetch a result row as an associative array.
            PDO::ATTR_ERRMODE => PDO::ERRMODE_EXCEPTION, // PDO will throw a PDOException on srrors
            PDO::ATTR_EMULATE_PREPARES => true, // Emulate prepared statements
            PDO::ATTR_STRINGIFY_FETCHES => true // Returns all fetched data as Strings
        ];
    }
<<<<<<< HEAD


    /**
     * @param Query $query
     * @return string
     */
    protected function getSQLPlaceholder(Query $query): string
    {
        return md5(json_encode([$query->getAttribute(), $query->getMethod(), $query->getValues()]));
    }

    /**
     * @param $stmt
     * @param Query $query
     * @return void
     */
    public function bindConditionValue($stmt, Query $query){
        /** @var PDOStatement $stmt */
        if ($query->getMethod() === Query::TYPE_SEARCH) return;
        if ($query->getMethod() === Query::TYPE_SLEEP) return;
        foreach ($query->getValues() as $key => $value) {
            $placeholder = $this->getSQLPlaceholder($query).'_'.$key;
            $stmt->bindValue($placeholder, $value, $this->getPDOType($value));
        }
    }
=======
>>>>>>> 9db79f74
}<|MERGE_RESOLUTION|>--- conflicted
+++ resolved
@@ -844,7 +844,6 @@
             PDO::ATTR_STRINGIFY_FETCHES => true // Returns all fetched data as Strings
         ];
     }
-<<<<<<< HEAD
 
 
     /**
@@ -870,6 +869,4 @@
             $stmt->bindValue($placeholder, $value, $this->getPDOType($value));
         }
     }
-=======
->>>>>>> 9db79f74
 }