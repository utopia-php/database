--- conflicted
+++ resolved
@@ -27,13 +27,7 @@
     public const TYPE_ENDS_WITH = 'endsWith';
     public const TYPE_NOT_ENDS_WITH = 'notEndsWith';
 
-<<<<<<< HEAD
-    // Vector query methods (PostgreSQL only)
-    public const TYPE_VECTOR_DOT = 'vectorDot';
-    public const TYPE_VECTOR_COSINE = 'vectorCosine';
-    public const TYPE_VECTOR_EUCLIDEAN = 'vectorEuclidean';
-=======
-    // General spatial method constants (for spatial-only operations)
+    // Spatial methods
     public const TYPE_CROSSES = 'crosses';
     public const TYPE_NOT_CROSSES = 'notCrosses';
     public const TYPE_DISTANCE_EQUAL = 'distanceEqual';
@@ -46,7 +40,11 @@
     public const TYPE_NOT_OVERLAPS = 'notOverlaps';
     public const TYPE_TOUCHES = 'touches';
     public const TYPE_NOT_TOUCHES = 'notTouches';
->>>>>>> bfc010cb
+
+    // Vector query methods
+    public const TYPE_VECTOR_DOT = 'vectorDot';
+    public const TYPE_VECTOR_COSINE = 'vectorCosine';
+    public const TYPE_VECTOR_EUCLIDEAN = 'vectorEuclidean';
 
     public const TYPE_SELECT = 'select';
 
@@ -85,11 +83,6 @@
         self::TYPE_NOT_STARTS_WITH,
         self::TYPE_ENDS_WITH,
         self::TYPE_NOT_ENDS_WITH,
-<<<<<<< HEAD
-        self::TYPE_VECTOR_DOT,
-        self::TYPE_VECTOR_COSINE,
-        self::TYPE_VECTOR_EUCLIDEAN,
-=======
         self::TYPE_CROSSES,
         self::TYPE_NOT_CROSSES,
         self::TYPE_DISTANCE_EQUAL,
@@ -102,7 +95,9 @@
         self::TYPE_NOT_OVERLAPS,
         self::TYPE_TOUCHES,
         self::TYPE_NOT_TOUCHES,
->>>>>>> bfc010cb
+        self::TYPE_VECTOR_DOT,
+        self::TYPE_VECTOR_COSINE,
+        self::TYPE_VECTOR_EUCLIDEAN,
         self::TYPE_SELECT,
         self::TYPE_ORDER_DESC,
         self::TYPE_ORDER_ASC,
@@ -908,7 +903,154 @@
         $this->onArray = $bool;
     }
 
-<<<<<<< HEAD
+    /**
+     * Helper method to create Query with distanceEqual method
+     *
+     * @param string $attribute
+     * @param array<mixed> $values
+     * @param int|float $distance
+     * @return Query
+     */
+    public static function distanceEqual(string $attribute, array $values, int|float $distance): self
+    {
+        return new self(self::TYPE_DISTANCE_EQUAL, $attribute, [[$values,$distance]]);
+    }
+
+    /**
+     * Helper method to create Query with distanceNotEqual method
+     *
+     * @param string $attribute
+     * @param array<mixed> $values
+     * @param int|float $distance
+     * @return Query
+     */
+    public static function distanceNotEqual(string $attribute, array $values, int|float $distance): self
+    {
+        return new self(self::TYPE_DISTANCE_NOT_EQUAL, $attribute, [[$values,$distance]]);
+    }
+
+    /**
+     * Helper method to create Query with distanceGreaterThan method
+     *
+     * @param string $attribute
+     * @param array<mixed> $values
+     * @param int|float $distance
+     * @return Query
+     */
+    public static function distanceGreaterThan(string $attribute, array $values, int|float $distance): self
+    {
+        return new self(self::TYPE_DISTANCE_GREATER_THAN, $attribute, [[$values,$distance]]);
+    }
+
+    /**
+     * Helper method to create Query with distanceLessThan method
+     *
+     * @param string $attribute
+     * @param array<mixed> $values
+     * @param int|float $distance
+     * @return Query
+     */
+    public static function distanceLessThan(string $attribute, array $values, int|float $distance): self
+    {
+        return new self(self::TYPE_DISTANCE_LESS_THAN, $attribute, [[$values,$distance]]);
+    }
+
+    /**
+     * Helper method to create Query with intersects method
+     *
+     * @param string $attribute
+     * @param array<mixed> $values
+     * @return Query
+     */
+    public static function intersects(string $attribute, array $values): self
+    {
+        return new self(self::TYPE_INTERSECTS, $attribute, $values);
+    }
+
+    /**
+     * Helper method to create Query with notIntersects method
+     *
+     * @param string $attribute
+     * @param array<mixed> $values
+     * @return Query
+     */
+    public static function notIntersects(string $attribute, array $values): self
+    {
+        return new self(self::TYPE_NOT_INTERSECTS, $attribute, $values);
+    }
+
+    /**
+     * Helper method to create Query with crosses method
+     *
+     * @param string $attribute
+     * @param array<mixed> $values
+     * @return Query
+     */
+    public static function crosses(string $attribute, array $values): self
+    {
+        return new self(self::TYPE_CROSSES, $attribute, $values);
+    }
+
+    /**
+     * Helper method to create Query with notCrosses method
+     *
+     * @param string $attribute
+     * @param array<mixed> $values
+     * @return Query
+     */
+    public static function notCrosses(string $attribute, array $values): self
+    {
+        return new self(self::TYPE_NOT_CROSSES, $attribute, $values);
+    }
+
+    /**
+     * Helper method to create Query with overlaps method
+     *
+     * @param string $attribute
+     * @param array<mixed> $values
+     * @return Query
+     */
+    public static function overlaps(string $attribute, array $values): self
+    {
+        return new self(self::TYPE_OVERLAPS, $attribute, $values);
+    }
+
+    /**
+     * Helper method to create Query with notOverlaps method
+     *
+     * @param string $attribute
+     * @param array<mixed> $values
+     * @return Query
+     */
+    public static function notOverlaps(string $attribute, array $values): self
+    {
+        return new self(self::TYPE_NOT_OVERLAPS, $attribute, $values);
+    }
+
+    /**
+     * Helper method to create Query with touches method
+     *
+     * @param string $attribute
+     * @param array<mixed> $values
+     * @return Query
+     */
+    public static function touches(string $attribute, array $values): self
+    {
+        return new self(self::TYPE_TOUCHES, $attribute, $values);
+    }
+
+    /**
+     * Helper method to create Query with notTouches method
+     *
+     * @param string $attribute
+     * @param array<mixed> $values
+     * @return Query
+     */
+    public static function notTouches(string $attribute, array $values): self
+    {
+        return new self(self::TYPE_NOT_TOUCHES, $attribute, $values);
+    }
+
     /**
      * Helper method to create Query with vectorDot method
      *
@@ -943,155 +1085,5 @@
     public static function vectorEuclidean(string $attribute, array $vector): self
     {
         return new self(self::TYPE_VECTOR_EUCLIDEAN, $attribute, $vector);
-=======
-    // Spatial query methods
-
-    /**
-     * Helper method to create Query with distanceEqual method
-     *
-     * @param string $attribute
-     * @param array<mixed> $values
-     * @param int|float $distance
-     * @return Query
-     */
-    public static function distanceEqual(string $attribute, array $values, int|float $distance): self
-    {
-        return new self(self::TYPE_DISTANCE_EQUAL, $attribute, [[$values,$distance]]);
-    }
-
-    /**
-     * Helper method to create Query with distanceNotEqual method
-     *
-     * @param string $attribute
-     * @param array<mixed> $values
-     * @param int|float $distance
-     * @return Query
-     */
-    public static function distanceNotEqual(string $attribute, array $values, int|float $distance): self
-    {
-        return new self(self::TYPE_DISTANCE_NOT_EQUAL, $attribute, [[$values,$distance]]);
-    }
-
-    /**
-     * Helper method to create Query with distanceGreaterThan method
-     *
-     * @param string $attribute
-     * @param array<mixed> $values
-     * @param int|float $distance
-     * @return Query
-     */
-    public static function distanceGreaterThan(string $attribute, array $values, int|float $distance): self
-    {
-        return new self(self::TYPE_DISTANCE_GREATER_THAN, $attribute, [[$values,$distance]]);
-    }
-
-    /**
-     * Helper method to create Query with distanceLessThan method
-     *
-     * @param string $attribute
-     * @param array<mixed> $values
-     * @param int|float $distance
-     * @return Query
-     */
-    public static function distanceLessThan(string $attribute, array $values, int|float $distance): self
-    {
-        return new self(self::TYPE_DISTANCE_LESS_THAN, $attribute, [[$values,$distance]]);
-    }
-
-    /**
-     * Helper method to create Query with intersects method
-     *
-     * @param string $attribute
-     * @param array<mixed> $values
-     * @return Query
-     */
-    public static function intersects(string $attribute, array $values): self
-    {
-        return new self(self::TYPE_INTERSECTS, $attribute, $values);
-    }
-
-    /**
-     * Helper method to create Query with notIntersects method
-     *
-     * @param string $attribute
-     * @param array<mixed> $values
-     * @return Query
-     */
-    public static function notIntersects(string $attribute, array $values): self
-    {
-        return new self(self::TYPE_NOT_INTERSECTS, $attribute, $values);
-    }
-
-    /**
-     * Helper method to create Query with crosses method
-     *
-     * @param string $attribute
-     * @param array<mixed> $values
-     * @return Query
-     */
-    public static function crosses(string $attribute, array $values): self
-    {
-        return new self(self::TYPE_CROSSES, $attribute, $values);
-    }
-
-    /**
-     * Helper method to create Query with notCrosses method
-     *
-     * @param string $attribute
-     * @param array<mixed> $values
-     * @return Query
-     */
-    public static function notCrosses(string $attribute, array $values): self
-    {
-        return new self(self::TYPE_NOT_CROSSES, $attribute, $values);
-    }
-
-    /**
-     * Helper method to create Query with overlaps method
-     *
-     * @param string $attribute
-     * @param array<mixed> $values
-     * @return Query
-     */
-    public static function overlaps(string $attribute, array $values): self
-    {
-        return new self(self::TYPE_OVERLAPS, $attribute, $values);
-    }
-
-    /**
-     * Helper method to create Query with notOverlaps method
-     *
-     * @param string $attribute
-     * @param array<mixed> $values
-     * @return Query
-     */
-    public static function notOverlaps(string $attribute, array $values): self
-    {
-        return new self(self::TYPE_NOT_OVERLAPS, $attribute, $values);
-    }
-
-    /**
-     * Helper method to create Query with touches method
-     *
-     * @param string $attribute
-     * @param array<mixed> $values
-     * @return Query
-     */
-    public static function touches(string $attribute, array $values): self
-    {
-        return new self(self::TYPE_TOUCHES, $attribute, $values);
-    }
-
-    /**
-     * Helper method to create Query with notTouches method
-     *
-     * @param string $attribute
-     * @param array<mixed> $values
-     * @return Query
-     */
-    public static function notTouches(string $attribute, array $values): self
-    {
-        return new self(self::TYPE_NOT_TOUCHES, $attribute, $values);
->>>>>>> bfc010cb
     }
 }