--- conflicted
+++ resolved
@@ -495,11 +495,12 @@
         return $this->delegate(__FUNCTION__, \func_get_args());
     }
 
-<<<<<<< HEAD
     public function getIdAttributeType(): string
-=======
+    {
+        return $this->delegate(__FUNCTION__, \func_get_args());
+    }
+
     public function getSequences(string $collection, array $documents): array
->>>>>>> a1be1866
     {
         return $this->delegate(__FUNCTION__, \func_get_args());
     }
