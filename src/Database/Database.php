<?php

namespace Utopia\Database;

use Exception;
use Throwable;
use Utopia\Cache\Cache;
use Utopia\CLI\Console;
use Utopia\Database\Exception as DatabaseException;
use Utopia\Database\Exception\Authorization as AuthorizationException;
use Utopia\Database\Exception\Conflict as ConflictException;
use Utopia\Database\Exception\Dependency as DependencyException;
use Utopia\Database\Exception\Duplicate as DuplicateException;
use Utopia\Database\Exception\Index as IndexException;
use Utopia\Database\Exception\Limit as LimitException;
use Utopia\Database\Exception\NotFound as NotFoundException;
use Utopia\Database\Exception\Order as OrderException;
use Utopia\Database\Exception\Query as QueryException;
use Utopia\Database\Exception\Relationship as RelationshipException;
use Utopia\Database\Exception\Restricted as RestrictedException;
use Utopia\Database\Exception\Structure as StructureException;
use Utopia\Database\Exception\Timeout as TimeoutException;
use Utopia\Database\Exception\Type as TypeException;
use Utopia\Database\Helpers\ID;
use Utopia\Database\Helpers\Permission;
use Utopia\Database\Helpers\Role;
use Utopia\Database\Validator\Authorization;
use Utopia\Database\Validator\Index as IndexValidator;
use Utopia\Database\Validator\IndexDependency as IndexDependencyValidator;
use Utopia\Database\Validator\PartialStructure;
use Utopia\Database\Validator\Permissions;
use Utopia\Database\Validator\Queries\Document as DocumentValidator;
use Utopia\Database\Validator\Queries\Documents as DocumentsValidator;
use Utopia\Database\Validator\Spatial;
use Utopia\Database\Validator\Structure;

class Database
{
    public const VAR_STRING = 'string';
    // Simple Types
    public const VAR_INTEGER = 'integer';
    public const VAR_FLOAT = 'double';
    public const VAR_BOOLEAN = 'boolean';
    public const VAR_DATETIME = 'datetime';
    public const VAR_ID = 'id';
    public const VAR_UUID7 = 'uuid7';

    public const INT_MAX = 2147483647;
    public const BIG_INT_MAX = PHP_INT_MAX;
    public const DOUBLE_MAX = PHP_FLOAT_MAX;

    // Global SRID for geographic coordinates (WGS84)
    public const SRID = 4326;
    public const EARTH_RADIUS = 6371000;

    // Relationship Types
    public const VAR_RELATIONSHIP = 'relationship';

    // Spatial Types
    public const VAR_POINT = 'point';
    public const VAR_LINESTRING = 'linestring';
    public const VAR_POLYGON = 'polygon';

    public const SPATIAL_TYPES = [self::VAR_POINT, self::VAR_LINESTRING, self::VAR_POLYGON];

    // Index Types
    public const INDEX_KEY = 'key';
    public const INDEX_FULLTEXT = 'fulltext';
    public const INDEX_UNIQUE = 'unique';
    public const INDEX_SPATIAL = 'spatial';
    public const ARRAY_INDEX_LENGTH = 255;

    // Relation Types
    public const RELATION_ONE_TO_ONE = 'oneToOne';
    public const RELATION_ONE_TO_MANY = 'oneToMany';
    public const RELATION_MANY_TO_ONE = 'manyToOne';
    public const RELATION_MANY_TO_MANY = 'manyToMany';

    // Relation Actions
    public const RELATION_MUTATE_CASCADE = 'cascade';
    public const RELATION_MUTATE_RESTRICT = 'restrict';
    public const RELATION_MUTATE_SET_NULL = 'setNull';

    // Relation Sides
    public const RELATION_SIDE_PARENT = 'parent';
    public const RELATION_SIDE_CHILD = 'child';

    public const RELATION_MAX_DEPTH = 3;

    // Orders
    public const ORDER_ASC = 'ASC';
    public const ORDER_DESC = 'DESC';

    public const ORDER_RANDOM = 'RANDOM';

    // Permissions
    public const PERMISSION_CREATE = 'create';
    public const PERMISSION_READ = 'read';
    public const PERMISSION_UPDATE = 'update';
    public const PERMISSION_DELETE = 'delete';

    // Aggregate permissions
    public const PERMISSION_WRITE = 'write';

    public const PERMISSIONS = [
        self::PERMISSION_CREATE,
        self::PERMISSION_READ,
        self::PERMISSION_UPDATE,
        self::PERMISSION_DELETE,
    ];

    // Collections
    public const METADATA = '_metadata';

    // Cursor
    public const CURSOR_BEFORE = 'before';
    public const CURSOR_AFTER = 'after';

    // Lengths
    public const LENGTH_KEY = 255;

    // Cache
    public const TTL = 60 * 60 * 24; // 24 hours

    // Events
    public const EVENT_ALL = '*';

    public const EVENT_DATABASE_LIST = 'database_list';
    public const EVENT_DATABASE_CREATE = 'database_create';
    public const EVENT_DATABASE_DELETE = 'database_delete';

    public const EVENT_COLLECTION_LIST = 'collection_list';
    public const EVENT_COLLECTION_CREATE = 'collection_create';
    public const EVENT_COLLECTION_UPDATE = 'collection_update';
    public const EVENT_COLLECTION_READ = 'collection_read';
    public const EVENT_COLLECTION_DELETE = 'collection_delete';

    public const EVENT_DOCUMENT_FIND = 'document_find';
    public const EVENT_DOCUMENT_PURGE = 'document_purge';
    public const EVENT_DOCUMENT_CREATE = 'document_create';
    public const EVENT_DOCUMENTS_CREATE = 'documents_create';
    public const EVENT_DOCUMENT_READ = 'document_read';
    public const EVENT_DOCUMENT_UPDATE = 'document_update';
    public const EVENT_DOCUMENTS_UPDATE = 'documents_update';
    public const EVENT_DOCUMENTS_UPSERT = 'documents_upsert';
    public const EVENT_DOCUMENT_DELETE = 'document_delete';
    public const EVENT_DOCUMENTS_DELETE = 'documents_delete';
    public const EVENT_DOCUMENT_COUNT = 'document_count';
    public const EVENT_DOCUMENT_SUM = 'document_sum';
    public const EVENT_DOCUMENT_INCREASE = 'document_increase';
    public const EVENT_DOCUMENT_DECREASE = 'document_decrease';

    public const EVENT_PERMISSIONS_CREATE = 'permissions_create';
    public const EVENT_PERMISSIONS_READ = 'permissions_read';
    public const EVENT_PERMISSIONS_DELETE = 'permissions_delete';

    public const EVENT_ATTRIBUTE_CREATE = 'attribute_create';
    public const EVENT_ATTRIBUTES_CREATE = 'attributes_create';
    public const EVENT_ATTRIBUTE_UPDATE = 'attribute_update';
    public const EVENT_ATTRIBUTE_DELETE = 'attribute_delete';

    public const EVENT_INDEX_RENAME = 'index_rename';
    public const EVENT_INDEX_CREATE = 'index_create';
    public const EVENT_INDEX_DELETE = 'index_delete';

    public const INSERT_BATCH_SIZE = 1_000;
    public const DELETE_BATCH_SIZE = 1_000;

    /**
     * List of Internal attributes
     *
     * @var array<array<string, mixed>>
     */
    public const INTERNAL_ATTRIBUTES = [
        [
            '$id' => '$id',
            'type' => self::VAR_STRING,
            'size' => Database::LENGTH_KEY,
            'required' => true,
            'signed' => true,
            'array' => false,
            'filters' => [],
        ],
        [
            '$id' => '$sequence',
            'type' => self::VAR_ID,
            'size' => 0,
            'required' => true,
            'signed' => true,
            'array' => false,
            'filters' => [],
        ],
        [
            '$id' => '$collection',
            'type' => self::VAR_STRING,
            'size' => Database::LENGTH_KEY,
            'required' => true,
            'signed' => true,
            'array' => false,
            'filters' => [],
        ],
        [
            '$id' => '$tenant',
            'type' => self::VAR_INTEGER,
            //'type' => self::VAR_ID, // Inconsistency with other VAR_ID since this is an INT
            'size' => 0,
            'required' => false,
            'default' => null,
            'signed' => true,
            'array' => false,
            'filters' => [],
        ],
        [
            '$id' => '$createdAt',
            'type' => Database::VAR_DATETIME,
            'format' => '',
            'size' => 0,
            'signed' => false,
            'required' => false,
            'default' => null,
            'array' => false,
            'filters' => ['datetime']
        ],
        [
            '$id' => '$updatedAt',
            'type' => Database::VAR_DATETIME,
            'format' => '',
            'size' => 0,
            'signed' => false,
            'required' => false,
            'default' => null,
            'array' => false,
            'filters' => ['datetime']
        ],
        [
            '$id' => '$permissions',
            'type' => Database::VAR_STRING,
            'size' => 1_000_000,
            'signed' => true,
            'required' => false,
            'default' => [],
            'array' => false,
            'filters' => ['json']
        ],
    ];

    public const INTERNAL_ATTRIBUTE_KEYS = [
        '_uid',
        '_createdAt',
        '_updatedAt',
        '_permissions',
    ];

    public const INTERNAL_INDEXES = [
        '_id',
        '_uid',
        '_createdAt',
        '_updatedAt',
        '_permissions_id',
        '_permissions',
    ];

    /**
     * Parent Collection
     * Defines the structure for both system and custom collections
     *
     * @var array<string, mixed>
     */
    protected const COLLECTION = [
        '$id' => self::METADATA,
        '$collection' => self::METADATA,
        'name' => 'collections',
        'attributes' => [
            [
                '$id' => 'name',
                'key' => 'name',
                'type' => self::VAR_STRING,
                'size' => 256,
                'required' => true,
                'signed' => true,
                'array' => false,
                'filters' => [],
            ],
            [
                '$id' => 'attributes',
                'key' => 'attributes',
                'type' => self::VAR_STRING,
                'size' => 1000000,
                'required' => false,
                'signed' => true,
                'array' => false,
                'filters' => ['json'],
            ],
            [
                '$id' => 'indexes',
                'key' => 'indexes',
                'type' => self::VAR_STRING,
                'size' => 1000000,
                'required' => false,
                'signed' => true,
                'array' => false,
                'filters' => ['json'],
            ],
            [
                '$id' => 'documentSecurity',
                'key' => 'documentSecurity',
                'type' => self::VAR_BOOLEAN,
                'size' => 0,
                'required' => true,
                'signed' => true,
                'array' => false,
                'filters' => []
            ]
        ],
        'indexes' => [],
    ];

    protected Adapter $adapter;

    protected Cache $cache;

    protected string $cacheName = 'default';

    /**
     * @var array<bool|string>
     */
    protected array $map = [];

    /**
     * @var array<string, array{encode: callable, decode: callable}>
     */
    protected static array $filters = [];

    /**
     * @var array<string, array{encode: callable, decode: callable}>
     */
    protected array $instanceFilters = [];

    /**
     * @var array<string, array<string, callable>>
     */
    protected array $listeners = [
        '*' => [],
    ];

    /**
     * Array in which the keys are the names of database listeners that
     * should be skipped when dispatching events. null $silentListeners
     * will skip all listeners.
     *
     * @var ?array<string, bool>
     */
    protected ?array $silentListeners = [];

    protected ?\DateTime $timestamp = null;

    protected bool $resolveRelationships = true;

    protected bool $checkRelationshipsExist = true;

    protected int $relationshipFetchDepth = 1;

    protected bool $filter = true;

    /**
     * @var array<string, bool>|null
     */
    protected ?array $disabledFilters = [];

    protected bool $validate = true;

    protected bool $preserveDates = false;

    protected int $maxQueryValues = 100;

    protected bool $migrating = false;

    /**
     * List of collections that should be treated as globally accessible
     *
     * @var array<string, bool>
     */
    protected array $globalCollections = [];

    /**
     * Stack of collection IDs when creating or updating related documents
     * @var array<string>
     */
    protected array $relationshipWriteStack = [];

    /**
     * @var array<Document>
     */
    protected array $relationshipFetchStack = [];

    /**
     * @var array<Document>
     */
    protected array $relationshipDeleteStack = [];

    /**
     * @param Adapter $adapter
     * @param Cache $cache
     * @param array<string, array{encode: callable, decode: callable}> $filters
     */
    public function __construct(
        Adapter $adapter,
        Cache $cache,
        array $filters = []
    ) {
        $this->adapter = $adapter;
        $this->cache = $cache;
        $this->instanceFilters = $filters;

        self::addFilter(
            'json',
            /**
             * @param mixed $value
             * @return mixed
             */
            function (mixed $value) {
                $value = ($value instanceof Document) ? $value->getArrayCopy() : $value;

                if (!is_array($value) && !$value instanceof \stdClass) {
                    return $value;
                }

                return json_encode($value);
            },
            /**
             * @param mixed $value
             * @return mixed
             * @throws Exception
             */
            function (mixed $value) {
                if (!is_string($value)) {
                    return $value;
                }

                $value = json_decode($value, true) ?? [];

                if (array_key_exists('$id', $value)) {
                    return new Document($value);
                } else {
                    $value = array_map(function ($item) {
                        if (is_array($item) && array_key_exists('$id', $item)) { // if `$id` exists, create a Document instance
                            return new Document($item);
                        }
                        return $item;
                    }, $value);
                }

                return $value;
            }
        );

        self::addFilter(
            'datetime',
            /**
             * @param mixed $value
             * @return mixed
             */
            function (mixed $value) {
                if (is_null($value)) {
                    return;
                }
                try {
                    $value = new \DateTime($value);
                    $value->setTimezone(new \DateTimeZone(date_default_timezone_get()));
                    return DateTime::format($value);
                } catch (\Throwable) {
                    return $value;
                }
            },
            /**
             * @param string|null $value
             * @return string|null
             */
            function (?string $value) {
                return DateTime::formatTz($value);
            }
        );

        self::addFilter(
            Database::VAR_POINT,
            /**
             * @param mixed $value
             * @return mixed
             */
            function (mixed $value) {
                if (!is_array($value)) {
                    return $value;
                }
                try {
                    return  self::encodeSpatialData($value, Database::VAR_POINT);
                } catch (\Throwable) {
                    return $value;
                }
            },
            /**
             * @param string|null $value
             * @return array|null
             */
            function (?string $value) {
                if ($value === null) {
                    return null;
                }
                return $this->adapter->decodePoint($value);
            }
        );

        self::addFilter(
            Database::VAR_LINESTRING,
            /**
             * @param mixed $value
             * @return mixed
             */
            function (mixed $value) {
                if (!is_array($value)) {
                    return $value;
                }
                try {
                    return  self::encodeSpatialData($value, Database::VAR_LINESTRING);
                } catch (\Throwable) {
                    return $value;
                }
            },
            /**
             * @param string|null $value
             * @return array|null
             */
            function (?string $value) {
                if (is_null($value)) {
                    return null;
                }
                return $this->adapter->decodeLinestring($value);
            }
        );

        self::addFilter(
            Database::VAR_POLYGON,
            /**
             * @param mixed $value
             * @return mixed
             */
            function (mixed $value) {
                if (!is_array($value)) {
                    return $value;
                }
                try {
                    return  self::encodeSpatialData($value, Database::VAR_POLYGON);
                } catch (\Throwable) {
                    return $value;
                }
            },
            /**
             * @param string|null $value
             * @return array|null
             */
            function (?string $value) {
                if (is_null($value)) {
                    return null;
                }
                return $this->adapter->decodePolygon($value);
            }
        );
    }

    /**
     * Add listener to events
     * Passing a null $callback will remove the listener
     *
     * @param string $event
     * @param string $name
     * @param ?callable $callback
     * @return static
     */
    public function on(string $event, string $name, ?callable $callback): static
    {
        if (empty($callback)) {
            unset($this->listeners[$event][$name]);
            return $this;
        }

        if (!isset($this->listeners[$event])) {
            $this->listeners[$event] = [];
        }
        $this->listeners[$event][$name] = $callback;

        return $this;
    }

    /**
     * Add a transformation to be applied to a query string before an event occurs
     *
     * @param string $event
     * @param string $name
     * @param callable $callback
     * @return $this
     */
    public function before(string $event, string $name, callable $callback): static
    {
        $this->adapter->before($event, $name, $callback);

        return $this;
    }

    /**
     * Silent event generation for calls inside the callback
     *
     * @template T
     * @param callable(): T $callback
     * @param array<string>|null $listeners List of listeners to silence; if null, all listeners will be silenced
     * @return T
     */
    public function silent(callable $callback, ?array $listeners = null): mixed
    {
        $previous = $this->silentListeners;

        if (is_null($listeners)) {
            $this->silentListeners = null;
        } else {
            $silentListeners = [];
            foreach ($listeners as $listener) {
                $silentListeners[$listener] = true;
            }
            $this->silentListeners = $silentListeners;
        }

        try {
            return $callback();
        } finally {
            $this->silentListeners = $previous;
        }
    }

    /**
     * Get getConnection Id
     *
     * @return string
     * @throws Exception
     */
    public function getConnectionId(): string
    {
        return $this->adapter->getConnectionId();
    }

    /**
     * Skip relationships for all the calls inside the callback
     *
     * @template T
     * @param callable(): T $callback
     * @return T
     */
    public function skipRelationships(callable $callback): mixed
    {
        $previous = $this->resolveRelationships;
        $this->resolveRelationships = false;

        try {
            return $callback();
        } finally {
            $this->resolveRelationships = $previous;
        }
    }

    public function skipRelationshipsExistCheck(callable $callback): mixed
    {
        $previous = $this->checkRelationshipsExist;
        $this->checkRelationshipsExist = false;

        try {
            return $callback();
        } finally {
            $this->checkRelationshipsExist = $previous;
        }
    }

    /**
     * Trigger callback for events
     *
     * @param string $event
     * @param mixed $args
     * @return void
     */
    protected function trigger(string $event, mixed $args = null): void
    {
        if (\is_null($this->silentListeners)) {
            return;
        }
        foreach ($this->listeners[self::EVENT_ALL] as $name => $callback) {
            if (isset($this->silentListeners[$name])) {
                continue;
            }
            $callback($event, $args);
        }

        foreach (($this->listeners[$event] ?? []) as $name => $callback) {
            if (isset($this->silentListeners[$name])) {
                continue;
            }
            $callback($event, $args);
        }
    }

    /**
     * Executes $callback with $timestamp set to $requestTimestamp
     *
     * @template T
     * @param ?\DateTime $requestTimestamp
     * @param callable(): T $callback
     * @return T
     */
    public function withRequestTimestamp(?\DateTime $requestTimestamp, callable $callback): mixed
    {
        $previous = $this->timestamp;
        $this->timestamp = $requestTimestamp;
        try {
            $result = $callback();
        } finally {
            $this->timestamp = $previous;
        }
        return $result;
    }

    /**
     * Set Namespace.
     *
     * Set namespace to divide different scope of data sets
     *
     * @param string $namespace
     *
     * @return $this
     *
     * @throws DatabaseException
     */
    public function setNamespace(string $namespace): static
    {
        $this->adapter->setNamespace($namespace);

        return $this;
    }

    /**
     * Get Namespace.
     *
     * Get namespace of current set scope
     *
     * @return string
     */
    public function getNamespace(): string
    {
        return $this->adapter->getNamespace();
    }

    /**
     * Set database to use for current scope
     *
     * @param string $name
     *
     * @return static
     * @throws DatabaseException
     */
    public function setDatabase(string $name): static
    {
        $this->adapter->setDatabase($name);

        return $this;
    }

    /**
     * Get Database.
     *
     * Get Database from current scope
     *
     * @return string
     * @throws DatabaseException
     */
    public function getDatabase(): string
    {
        return $this->adapter->getDatabase();
    }

    /**
     * Set the cache instance
     *
     * @param Cache $cache
     *
     * @return $this
     */
    public function setCache(Cache $cache): static
    {
        $this->cache = $cache;
        return $this;
    }

    /**
     * Get the cache instance
     *
     * @return Cache
     */
    public function getCache(): Cache
    {
        return $this->cache;
    }

    /**
     * Set the name to use for cache
     *
     * @param string $name
     * @return $this
     */
    public function setCacheName(string $name): static
    {
        $this->cacheName = $name;

        return $this;
    }

    /**
     * Get the cache name
     *
     * @return string
     */
    public function getCacheName(): string
    {
        return $this->cacheName;
    }

    /**
     * Set a metadata value to be printed in the query comments
     *
     * @param string $key
     * @param mixed $value
     * @return static
     */
    public function setMetadata(string $key, mixed $value): static
    {
        $this->adapter->setMetadata($key, $value);

        return $this;
    }

    /**
     * Get metadata
     *
     * @return array<string, mixed>
     */
    public function getMetadata(): array
    {
        return $this->adapter->getMetadata();
    }

    /**
     * Clear metadata
     *
     * @return void
     */
    public function resetMetadata(): void
    {
        $this->adapter->resetMetadata();
    }

    /**
     * Set maximum query execution time
     *
     * @param int $milliseconds
     * @param string $event
     * @return static
     * @throws Exception
     */
    public function setTimeout(int $milliseconds, string $event = Database::EVENT_ALL): static
    {
        $this->adapter->setTimeout($milliseconds, $event);

        return $this;
    }

    /**
     * Clear maximum query execution time
     *
     * @param string $event
     * @return void
     */
    public function clearTimeout(string $event = Database::EVENT_ALL): void
    {
        $this->adapter->clearTimeout($event);
    }

    /**
     * Enable filters
     *
     * @return $this
     */
    public function enableFilters(): static
    {
        $this->filter = true;
        return $this;
    }

    /**
     * Disable filters
     *
     * @return $this
     */
    public function disableFilters(): static
    {
        $this->filter = false;
        return $this;
    }

    /**
     * Skip filters
     *
     * Execute a callback without filters
     *
     * @template T
     * @param callable(): T $callback
     * @param array<string>|null $filters
     * @return T
     */
    public function skipFilters(callable $callback, ?array $filters = null): mixed
    {
        if (empty($filters)) {
            $initial = $this->filter;
            $this->disableFilters();

            try {
                return $callback();
            } finally {
                $this->filter = $initial;
            }
        }

        $previous = $this->filter;
        $previousDisabled = $this->disabledFilters;
        $disabled = [];
        foreach ($filters as $name) {
            $disabled[$name] = true;
        }
        $this->disabledFilters = $disabled;

        try {
            return $callback();
        } finally {
            $this->filter = $previous;
            $this->disabledFilters = $previousDisabled;
        }
    }

    /**
     * Get instance filters
     *
     * @return array<string, array{encode: callable, decode: callable}>
     */
    public function getInstanceFilters(): array
    {
        return $this->instanceFilters;
    }

    /**
     * Enable validation
     *
     * @return $this
     */
    public function enableValidation(): static
    {
        $this->validate = true;

        return $this;
    }

    /**
     * Disable validation
     *
     * @return $this
     */
    public function disableValidation(): static
    {
        $this->validate = false;

        return $this;
    }

    /**
     * Skip Validation
     *
     * Execute a callback without validation
     *
     * @template T
     * @param callable(): T $callback
     * @return T
     */
    public function skipValidation(callable $callback): mixed
    {
        $initial = $this->validate;
        $this->disableValidation();

        try {
            return $callback();
        } finally {
            $this->validate = $initial;
        }
    }

    /**
     * Get shared tables
     *
     * Get whether to share tables between tenants
     * @return bool
     */
    public function getSharedTables(): bool
    {
        return $this->adapter->getSharedTables();
    }

    /**
     * Set shard tables
     *
     * Set whether to share tables between tenants
     *
     * @param bool $sharedTables
     * @return static
     */
    public function setSharedTables(bool $sharedTables): static
    {
        $this->adapter->setSharedTables($sharedTables);

        return $this;
    }

    /**
     * Set Tenant
     *
     * Set tenant to use if tables are shared
     *
     * @param ?int $tenant
     * @return static
     */
    public function setTenant(?int $tenant): static
    {
        $this->adapter->setTenant($tenant);

        return $this;
    }

    /**
     * Get Tenant
     *
     * Get tenant to use if tables are shared
     *
     * @return ?int
     */
    public function getTenant(): ?int
    {
        return $this->adapter->getTenant();
    }

    /**
     * With Tenant
     *
     * Execute a callback with a specific tenant
     *
     * @param int|null $tenant
     * @param callable $callback
     * @return mixed
     */
    public function withTenant(?int $tenant, callable $callback): mixed
    {
        $previous = $this->adapter->getTenant();
        $this->adapter->setTenant($tenant);

        try {
            return $callback();
        } finally {
            $this->adapter->setTenant($previous);
        }
    }

    /**
     * Set whether to allow creating documents with tenant set per document.
     *
     * @param bool $enabled
     * @return static
     */
    public function setTenantPerDocument(bool $enabled): static
    {
        $this->adapter->setTenantPerDocument($enabled);

        return $this;
    }

    /**
     * Get whether to allow creating documents with tenant set per document.
     *
     * @return bool
     */
    public function getTenantPerDocument(): bool
    {
        return $this->adapter->getTenantPerDocument();
    }

    public function getPreserveDates(): bool
    {
        return $this->preserveDates;
    }

    public function setPreserveDates(bool $preserve): static
    {
        $this->preserveDates = $preserve;

        return $this;
    }

    public function setMigrating(bool $migrating): self
    {
        $this->migrating = $migrating;

        return $this;
    }

    public function isMigrating(): bool
    {
        return $this->migrating;
    }

    public function withPreserveDates(callable $callback): mixed
    {
        $previous = $this->preserveDates;
        $this->preserveDates = true;

        try {
            return $callback();
        } finally {
            $this->preserveDates = $previous;
        }
    }

    public function setMaxQueryValues(int $max): self
    {
        $this->maxQueryValues = $max;

        return $this;
    }

    public function getMaxQueryValues(): int
    {
        return $this->maxQueryValues;
    }

    /**
     * Set list of collections which are globally accessible
     *
     * @param array<string> $collections
     * @return $this
     */
    public function setGlobalCollections(array $collections): static
    {
        foreach ($collections as $collection) {
            $this->globalCollections[$collection] = true;
        }

        return $this;
    }

    /**
     * Get list of collections which are globally accessible
     *
     * @return array<string>
     */
    public function getGlobalCollections(): array
    {
        return \array_keys($this->globalCollections);
    }

    /**
     * Clear global collections
     *
     * @return void
     */
    public function resetGlobalCollections(): void
    {
        $this->globalCollections = [];
    }

    /**
     * Get list of keywords that cannot be used
     *
     * @return string[]
     */
    public function getKeywords(): array
    {
        return $this->adapter->getKeywords();
    }

    /**
     * Get Database Adapter
     *
     * @return Adapter
     */
    public function getAdapter(): Adapter
    {
        return $this->adapter;
    }

    /**
     * Run a callback inside a transaction.
     *
     * @template T
     * @param callable(): T $callback
     * @return T
     * @throws \Throwable
     */
    public function withTransaction(callable $callback): mixed
    {
        return $this->adapter->withTransaction($callback);
    }

    /**
     * Ping Database
     *
     * @return bool
     */
    public function ping(): bool
    {
        return $this->adapter->ping();
    }

    public function reconnect(): void
    {
        $this->adapter->reconnect();
    }

    /**
     * Create the database
     *
     * @param string|null $database
     * @return bool
     * @throws DuplicateException
     * @throws LimitException
     * @throws Exception
     */
    public function create(?string $database = null): bool
    {
        $database ??= $this->adapter->getDatabase();

        $this->adapter->create($database);

        /**
         * Create array of attribute documents
         * @var array<Document> $attributes
         */
        $attributes = \array_map(function ($attribute) {
            return new Document($attribute);
        }, self::COLLECTION['attributes']);

        $this->silent(fn () => $this->createCollection(self::METADATA, $attributes));

        $this->trigger(self::EVENT_DATABASE_CREATE, $database);

        return true;
    }

    /**
     * Check if database exists
     * Optionally check if collection exists in database
     *
     * @param string|null $database (optional) database name
     * @param string|null $collection (optional) collection name
     *
     * @return bool
     */
    public function exists(?string $database = null, ?string $collection = null): bool
    {
        $database ??= $this->adapter->getDatabase();

        return $this->adapter->exists($database, $collection);
    }

    /**
     * List Databases
     *
     * @return array<Document>
     */
    public function list(): array
    {
        $databases = $this->adapter->list();

        $this->trigger(self::EVENT_DATABASE_LIST, $databases);

        return $databases;
    }

    /**
     * Delete Database
     *
     * @param string|null $database
     * @return bool
     * @throws DatabaseException
     */
    public function delete(?string $database = null): bool
    {
        $database = $database ?? $this->adapter->getDatabase();

        $deleted = $this->adapter->delete($database);

        $this->trigger(self::EVENT_DATABASE_DELETE, [
            'name' => $database,
            'deleted' => $deleted
        ]);

        $this->cache->flush();

        return $deleted;
    }

    /**
     * Create Collection
     *
     * @param string $id
     * @param array<Document> $attributes
     * @param array<Document> $indexes
     * @param array<string>|null $permissions
     * @param bool $documentSecurity
     * @return Document
     * @throws DatabaseException
     * @throws DuplicateException
     * @throws LimitException
     */
    public function createCollection(string $id, array $attributes = [], array $indexes = [], ?array $permissions = null, bool $documentSecurity = true): Document
    {
        foreach ($attributes as &$attribute) {
            if (in_array($attribute['type'], Database::SPATIAL_TYPES)) {
                $existingFilters = $attribute['filters'] ?? [];
                if (!is_array($existingFilters)) {
                    $existingFilters = [$existingFilters];
                }
                $attribute['filters'] = array_values(
                    array_unique(array_merge($existingFilters, [$attribute['type']]))
                );
            }
        }
        unset($attribute);

        $permissions ??= [
            Permission::create(Role::any()),
        ];

        if ($this->validate) {
            $validator = new Permissions();
            if (!$validator->isValid($permissions)) {
                throw new DatabaseException($validator->getDescription());
            }
        }

        $collection = $this->silent(fn () => $this->getCollection($id));

        if (!$collection->isEmpty() && $id !== self::METADATA) {
            throw new DuplicateException('Collection ' . $id . ' already exists');
        }

        /**
         * Fix metadata index length & orders
         */
        foreach ($indexes as $key => $index) {
            $lengths = $index->getAttribute('lengths', []);
            $orders = $index->getAttribute('orders', []);

            foreach ($index->getAttribute('attributes', []) as $i => $attr) {
                foreach ($attributes as $collectionAttribute) {
                    if ($collectionAttribute->getAttribute('$id') === $attr) {
                        /**
                         * mysql does not save length in collection when length = attributes size
                         */
                        if ($collectionAttribute->getAttribute('type') === Database::VAR_STRING) {
                            if (!empty($lengths[$i]) && $lengths[$i] === $collectionAttribute->getAttribute('size') && $this->adapter->getMaxIndexLength() > 0) {
                                $lengths[$i] = null;
                            }
                        }

                        $isArray = $collectionAttribute->getAttribute('array', false);
                        if ($isArray) {
                            if ($this->adapter->getMaxIndexLength() > 0) {
                                $lengths[$i] = self::ARRAY_INDEX_LENGTH;
                            }
                            $orders[$i] = null;
                        }
                        break;
                    }
                }
            }

            $index->setAttribute('lengths', $lengths);
            $index->setAttribute('orders', $orders);
            $indexes[$key] = $index;
        }

        $collection = new Document([
            '$id' => ID::custom($id),
            '$permissions' => $permissions,
            'name' => $id,
            'attributes' => $attributes,
            'indexes' => $indexes,
            'documentSecurity' => $documentSecurity
        ]);

        if ($this->validate) {
            $validator = new IndexValidator(
                $attributes,
                [],
                $this->adapter->getMaxIndexLength(),
                $this->adapter->getInternalIndexesKeys(),
                $this->adapter->getSupportForIndexArray(),
                $this->adapter->getSupportForSpatialAttributes(),
                $this->adapter->getSupportForSpatialIndexNull(),
                $this->adapter->getSupportForSpatialIndexOrder(),
<<<<<<< HEAD
                $this->adapter->getSupportForMultipleFulltextIndexes(),
                $this->adapter->getSupportForIdenticalIndexes(),
=======
                $this->adapter->getSupportForAttributes()
>>>>>>> 0b1308ac
            );
            foreach ($indexes as $index) {
                if (!$validator->isValid($index)) {
                    throw new IndexException($validator->getDescription());
                }
            }
        }

        // Check index limits, if given
        if ($indexes && $this->adapter->getCountOfIndexes($collection) > $this->adapter->getLimitForIndexes()) {
            throw new LimitException('Index limit of ' . $this->adapter->getLimitForIndexes() . ' exceeded. Cannot create collection.');
        }

        // Check attribute limits, if given
        if ($attributes) {
            if (
                $this->adapter->getLimitForAttributes() > 0 &&
                $this->adapter->getCountOfAttributes($collection) > $this->adapter->getLimitForAttributes()
            ) {
                throw new LimitException('Attribute limit of ' . $this->adapter->getLimitForAttributes() . ' exceeded. Cannot create collection.');
            }

            if (
                $this->adapter->getDocumentSizeLimit() > 0 &&
                $this->adapter->getAttributeWidth($collection) > $this->adapter->getDocumentSizeLimit()
            ) {
                throw new LimitException('Document size limit of ' . $this->adapter->getDocumentSizeLimit() . ' exceeded. Cannot create collection.');
            }
        }

        try {
            $this->adapter->createCollection($id, $attributes, $indexes);
        } catch (DuplicateException $e) {
            // HACK: Metadata should still be updated, can be removed when null tenant collections are supported.
            if (!$this->adapter->getSharedTables() || !$this->isMigrating()) {
                throw $e;
            }
        }

        if ($id === self::METADATA) {
            return new Document(self::COLLECTION);
        }

        $createdCollection = $this->silent(fn () => $this->createDocument(self::METADATA, $collection));

        $this->trigger(self::EVENT_COLLECTION_CREATE, $createdCollection);

        return $createdCollection;
    }

    /**
     * Update Collections Permissions.
     *
     * @param string $id
     * @param array<string> $permissions
     * @param bool $documentSecurity
     *
     * @return Document
     * @throws ConflictException
     * @throws DatabaseException
     */
    public function updateCollection(string $id, array $permissions, bool $documentSecurity): Document
    {
        if ($this->validate) {
            $validator = new Permissions();
            if (!$validator->isValid($permissions)) {
                throw new DatabaseException($validator->getDescription());
            }
        }

        $collection = $this->silent(fn () => $this->getCollection($id));

        if ($collection->isEmpty()) {
            throw new NotFoundException('Collection not found');
        }

        if (
            $this->adapter->getSharedTables()
            && $collection->getTenant() !== $this->adapter->getTenant()
        ) {
            throw new NotFoundException('Collection not found');
        }

        $collection
            ->setAttribute('$permissions', $permissions)
            ->setAttribute('documentSecurity', $documentSecurity);

        $collection = $this->silent(fn () => $this->updateDocument(self::METADATA, $collection->getId(), $collection));

        $this->trigger(self::EVENT_COLLECTION_UPDATE, $collection);

        return $collection;
    }

    /**
     * Get Collection
     *
     * @param string $id
     *
     * @return Document
     * @throws DatabaseException
     */
    public function getCollection(string $id): Document
    {
        $collection = $this->silent(fn () => $this->getDocument(self::METADATA, $id));

        if (
            $id !== self::METADATA
            && $this->adapter->getSharedTables()
            && $collection->getTenant() !== null
            && $collection->getTenant() !== $this->adapter->getTenant()
        ) {
            return new Document();
        }

        $this->trigger(self::EVENT_COLLECTION_READ, $collection);

        return $collection;
    }

    /**
     * List Collections
     *
     * @param int $offset
     * @param int $limit
     *
     * @return array<Document>
     * @throws Exception
     */
    public function listCollections(int $limit = 25, int $offset = 0): array
    {
        $result = $this->silent(fn () => $this->find(self::METADATA, [
            Query::limit($limit),
            Query::offset($offset)
        ]));

        $this->trigger(self::EVENT_COLLECTION_LIST, $result);

        return $result;
    }

    /**
     * Get Collection Size
     *
     * @param string $collection
     *
     * @return int
     * @throws Exception
     */
    public function getSizeOfCollection(string $collection): int
    {
        $collection = $this->silent(fn () => $this->getCollection($collection));

        if ($collection->isEmpty()) {
            throw new NotFoundException('Collection not found');
        }

        if ($this->adapter->getSharedTables() && $collection->getTenant() !== $this->adapter->getTenant()) {
            throw new NotFoundException('Collection not found');
        }

        return $this->adapter->getSizeOfCollection($collection->getId());
    }

    /**
     * Get Collection Size on disk
     *
     * @param string $collection
     *
     * @return int
     */
    public function getSizeOfCollectionOnDisk(string $collection): int
    {
        if ($this->adapter->getSharedTables() && empty($this->adapter->getTenant())) {
            throw new DatabaseException('Missing tenant. Tenant must be set when table sharing is enabled.');
        }

        $collection = $this->silent(fn () => $this->getCollection($collection));

        if ($collection->isEmpty()) {
            throw new NotFoundException('Collection not found');
        }

        if ($this->adapter->getSharedTables() && $collection->getTenant() !== $this->adapter->getTenant()) {
            throw new NotFoundException('Collection not found');
        }

        return $this->adapter->getSizeOfCollectionOnDisk($collection->getId());
    }

    /**
     * Analyze a collection updating its metadata on the database engine
     *
     * @param string $collection
     * @return bool
     */
    public function analyzeCollection(string $collection): bool
    {
        return $this->adapter->analyzeCollection($collection);
    }

    /**
     * Delete Collection
     *
     * @param string $id
     *
     * @return bool
     * @throws DatabaseException
     */
    public function deleteCollection(string $id): bool
    {
        $collection = $this->silent(fn () => $this->getDocument(self::METADATA, $id));

        if ($collection->isEmpty()) {
            throw new NotFoundException('Collection not found');
        }

        if ($this->adapter->getSharedTables() && $collection->getTenant() !== $this->adapter->getTenant()) {
            throw new NotFoundException('Collection not found');
        }

        $relationships = \array_filter(
            $collection->getAttribute('attributes'),
            fn ($attribute) => $attribute->getAttribute('type') === Database::VAR_RELATIONSHIP
        );

        foreach ($relationships as $relationship) {
            $this->deleteRelationship($collection->getId(), $relationship->getId());
        }

        try {
            $this->adapter->deleteCollection($id);
        } catch (NotFoundException $e) {
            // HACK: Metadata should still be updated, can be removed when null tenant collections are supported.
            if (!$this->adapter->getSharedTables() || !$this->isMigrating()) {
                throw $e;
            }
        }

        if ($id === self::METADATA) {
            $deleted = true;
        } else {
            $deleted = $this->silent(fn () => $this->deleteDocument(self::METADATA, $id));
        }

        if ($deleted) {
            $this->trigger(self::EVENT_COLLECTION_DELETE, $collection);
        }

        $this->purgeCachedCollection($id);

        return $deleted;
    }

    /**
     * Create Attribute
     *
     * @param string $collection
     * @param string $id
     * @param string $type
     * @param int $size utf8mb4 chars length
     * @param bool $required
     * @param mixed $default
     * @param bool $signed
     * @param bool $array
     * @param string|null $format optional validation format of attribute
     * @param array<string, mixed> $formatOptions assoc array with custom options that can be passed for the format validation
     * @param array<string> $filters
     *
     * @return bool
     * @throws AuthorizationException
     * @throws ConflictException
     * @throws DatabaseException
     * @throws DuplicateException
     * @throws LimitException
     * @throws StructureException
     * @throws Exception
     */
    public function createAttribute(string $collection, string $id, string $type, int $size, bool $required, mixed $default = null, bool $signed = true, bool $array = false, ?string $format = null, array $formatOptions = [], array $filters = []): bool
    {
        $collection = $this->silent(fn () => $this->getCollection($collection));

        if ($collection->isEmpty()) {
            throw new NotFoundException('Collection not found');
        }
        if (in_array($type, Database::SPATIAL_TYPES)) {
            $filters[] = $type;
            $filters = array_unique($filters);
        }

        $attribute = $this->validateAttribute(
            $collection,
            $id,
            $type,
            $size,
            $required,
            $default,
            $signed,
            $array,
            $format,
            $formatOptions,
            $filters
        );

        $collection->setAttribute(
            'attributes',
            $attribute,
            Document::SET_TYPE_APPEND
        );

        try {
            $created = $this->adapter->createAttribute($collection->getId(), $id, $type, $size, $signed, $array, $required);

            if (!$created) {
                throw new DatabaseException('Failed to create attribute');
            }
        } catch (DuplicateException $e) {
            // HACK: Metadata should still be updated, can be removed when null tenant collections are supported.
            if (!$this->adapter->getSharedTables() || !$this->isMigrating()) {
                throw $e;
            }
        }

        if ($collection->getId() !== self::METADATA) {
            $this->silent(fn () => $this->updateDocument(self::METADATA, $collection->getId(), $collection));
        }

        $this->purgeCachedCollection($collection->getId());
        $this->purgeCachedDocument(self::METADATA, $collection->getId());

        $this->trigger(self::EVENT_ATTRIBUTE_CREATE, $attribute);

        return true;
    }

    /**
     * Create Attribute
     *
     * @param string $collection
     * @param array<array<string, mixed>> $attributes
     * @return bool
     * @throws AuthorizationException
     * @throws ConflictException
     * @throws DatabaseException
     * @throws DuplicateException
     * @throws LimitException
     * @throws StructureException
     * @throws Exception
     */
    public function createAttributes(string $collection, array $attributes): bool
    {
        if (empty($attributes)) {
            throw new DatabaseException('No attributes to create');
        }

        $collection = $this->silent(fn () => $this->getCollection($collection));

        if ($collection->isEmpty()) {
            throw new NotFoundException('Collection not found');
        }

        $attributeDocuments = [];
        foreach ($attributes as $attribute) {
            if (!isset($attribute['$id'])) {
                throw new DatabaseException('Missing attribute key');
            }
            if (!isset($attribute['type'])) {
                throw new DatabaseException('Missing attribute type');
            }
            if (!isset($attribute['size'])) {
                throw new DatabaseException('Missing attribute size');
            }
            if (!isset($attribute['required'])) {
                throw new DatabaseException('Missing attribute required');
            }
            if (!isset($attribute['default'])) {
                $attribute['default'] = null;
            }
            if (!isset($attribute['signed'])) {
                $attribute['signed'] = true;
            }
            if (!isset($attribute['array'])) {
                $attribute['array'] = false;
            }
            if (!isset($attribute['format'])) {
                $attribute['format'] = null;
            }
            if (!isset($attribute['formatOptions'])) {
                $attribute['formatOptions'] = [];
            }
            if (!isset($attribute['filters'])) {
                $attribute['filters'] = [];
            }

            $attributeDocument = $this->validateAttribute(
                $collection,
                $attribute['$id'],
                $attribute['type'],
                $attribute['size'],
                $attribute['required'],
                $attribute['default'],
                $attribute['signed'],
                $attribute['array'],
                $attribute['format'],
                $attribute['formatOptions'],
                $attribute['filters']
            );

            $collection->setAttribute(
                'attributes',
                $attributeDocument,
                Document::SET_TYPE_APPEND
            );

            $attributeDocuments[] = $attributeDocument;
        }

        try {
            $created = $this->adapter->createAttributes($collection->getId(), $attributes);

            if (!$created) {
                throw new DatabaseException('Failed to create attributes');
            }
        } catch (DuplicateException $e) {
            // No attributes were in a metadata, but at least one of them was present on the table
            // HACK: Metadata should still be updated, can be removed when null tenant collections are supported.
            if (!$this->adapter->getSharedTables() || !$this->isMigrating()) {
                throw $e;
            }
        }

        if ($collection->getId() !== self::METADATA) {
            $this->silent(fn () => $this->updateDocument(self::METADATA, $collection->getId(), $collection));
        }

        $this->purgeCachedCollection($collection->getId());
        $this->purgeCachedDocument(self::METADATA, $collection->getId());

        $this->trigger(self::EVENT_ATTRIBUTE_CREATE, $attributeDocuments);

        return true;
    }

    /**
     * @param Document $collection
     * @param string $id
     * @param string $type
     * @param int $size
     * @param bool $required
     * @param mixed $default
     * @param bool $signed
     * @param bool $array
     * @param string $format
     * @param array<string, mixed> $formatOptions
     * @param array<string> $filters
     * @return Document
     * @throws DuplicateException
     * @throws LimitException
     * @throws Exception
     */
    private function validateAttribute(
        Document $collection,
        string $id,
        string $type,
        int $size,
        bool $required,
        mixed $default,
        bool $signed,
        bool $array,
        ?string $format,
        array $formatOptions,
        array $filters
    ): Document {
        // Attribute IDs are case-insensitive
        $attributes = $collection->getAttribute('attributes', []);

        /** @var array<Document> $attributes */
        foreach ($attributes as $attribute) {
            if (\strtolower($attribute->getId()) === \strtolower($id)) {
                throw new DuplicateException('Attribute already exists in metadata');
            }
        }

        if ($this->adapter->getSupportForSchemaAttributes() && !($this->getSharedTables() && $this->isMigrating())) {
            $schema = $this->getSchemaAttributes($collection->getId());
            foreach ($schema as $attribute) {
                $newId = $this->adapter->filter($attribute->getId());
                if (\strtolower($newId) === \strtolower($id)) {
                    throw new DuplicateException('Attribute already exists in schema');
                }
            }
        }

        // Ensure required filters for the attribute are passed
        $requiredFilters = $this->getRequiredFilters($type);
        if (!empty(\array_diff($requiredFilters, $filters))) {
            throw new DatabaseException("Attribute of type: $type requires the following filters: " . implode(",", $requiredFilters));
        }

        if ($format && !Structure::hasFormat($format, $type)) {
            throw new DatabaseException('Format ("' . $format . '") not available for this attribute type ("' . $type . '")');
        }

        $attribute = new Document([
            '$id' => ID::custom($id),
            'key' => $id,
            'type' => $type,
            'size' => $size,
            'required' => $required,
            'default' => $default,
            'signed' => $signed,
            'array' => $array,
            'format' => $format,
            'formatOptions' => $formatOptions,
            'filters' => $filters,
        ]);

        $this->checkAttribute($collection, $attribute);

        switch ($type) {
            case self::VAR_ID:

                break;
            case self::VAR_STRING:
                if ($size > $this->adapter->getLimitForString()) {
                    throw new DatabaseException('Max size allowed for string is: ' . number_format($this->adapter->getLimitForString()));
                }
                break;
            case self::VAR_INTEGER:
                $limit = ($signed) ? $this->adapter->getLimitForInt() / 2 : $this->adapter->getLimitForInt();
                if ($size > $limit) {
                    throw new DatabaseException('Max size allowed for int is: ' . number_format($limit));
                }
                break;
            case self::VAR_FLOAT:
            case self::VAR_BOOLEAN:
            case self::VAR_DATETIME:
            case self::VAR_RELATIONSHIP:
                break;
            case self::VAR_POINT:
            case self::VAR_LINESTRING:
            case self::VAR_POLYGON:
                // Check if adapter supports spatial attributes
                if (!$this->adapter->getSupportForSpatialAttributes()) {
                    throw new DatabaseException('Spatial attributes are not supported');
                }
                if (!empty($size)) {
                    throw new DatabaseException('Size must be empty for spatial attributes');
                }
                if (!empty($array)) {
                    throw new DatabaseException('Spatial attributes cannot be arrays');
                }
                break;
            default:
                throw new DatabaseException('Unknown attribute type: ' . $type . '. Must be one of ' . self::VAR_STRING . ', ' . self::VAR_INTEGER . ', ' . self::VAR_FLOAT . ', ' . self::VAR_BOOLEAN . ', ' . self::VAR_DATETIME . ', ' . self::VAR_RELATIONSHIP . ', ' . self::VAR_POINT . ', ' . self::VAR_LINESTRING . ', ' . self::VAR_POLYGON);
        }

        // Only execute when $default is given
        if (!\is_null($default)) {
            if ($required === true) {
                throw new DatabaseException('Cannot set a default value for a required attribute');
            }

            $this->validateDefaultTypes($type, $default);
        }

        return $attribute;
    }

    /**
     * Get the list of required filters for each data type
     *
     * @param string|null $type Type of the attribute
     *
     * @return array<string>
     */
    protected function getRequiredFilters(?string $type): array
    {
        return match ($type) {
            self::VAR_DATETIME => ['datetime'],
            default => [],
        };
    }

    /**
     * Function to validate if the default value of an attribute matches its attribute type
     *
     * @param string $type Type of the attribute
     * @param mixed $default Default value of the attribute
     *
     * @return void
     * @throws DatabaseException
     */
    protected function validateDefaultTypes(string $type, mixed $default): void
    {
        $defaultType = \gettype($default);

        if ($defaultType === 'NULL') {
            // Disable null. No validation required
            return;
        }

        if ($defaultType === 'array') {
            // spatial types require the array itself
            if (!in_array($type, Database::SPATIAL_TYPES)) {
                foreach ($default as $value) {
                    $this->validateDefaultTypes($type, $value);
                }
            }
            return;
        }

        switch ($type) {
            case self::VAR_STRING:
            case self::VAR_INTEGER:
            case self::VAR_FLOAT:
            case self::VAR_BOOLEAN:
                if ($type !== $defaultType) {
                    throw new DatabaseException('Default value ' . $default . ' does not match given type ' . $type);
                }
                break;
            case self::VAR_DATETIME:
                if ($defaultType !== self::VAR_STRING) {
                    throw new DatabaseException('Default value ' . $default . ' does not match given type ' . $type);
                }
                break;
            case self::VAR_POINT:
            case self::VAR_LINESTRING:
            case self::VAR_POLYGON:
                // Spatial types expect arrays as default values
                if ($defaultType !== 'array') {
                    throw new DatabaseException('Default value for spatial type ' . $type . ' must be an array');
                }
                // no break
            default:
                throw new DatabaseException('Unknown attribute type: ' . $type . '. Must be one of ' . self::VAR_STRING . ', ' . self::VAR_INTEGER . ', ' . self::VAR_FLOAT . ', ' . self::VAR_BOOLEAN . ', ' . self::VAR_DATETIME . ', ' . self::VAR_RELATIONSHIP . ', ' . self::VAR_POINT . ', ' . self::VAR_LINESTRING . ', ' . self::VAR_POLYGON);
        }
    }

    /**
     * Update attribute metadata. Utility method for update attribute methods.
     *
     * @param string $collection
     * @param string $id
     * @param callable $updateCallback method that receives document, and returns it with changes applied
     *
     * @return Document
     * @throws ConflictException
     * @throws DatabaseException
     */
    protected function updateIndexMeta(string $collection, string $id, callable $updateCallback): Document
    {
        $collection = $this->silent(fn () => $this->getCollection($collection));

        if ($collection->getId() === self::METADATA) {
            throw new DatabaseException('Cannot update metadata indexes');
        }

        $indexes = $collection->getAttribute('indexes', []);
        $index = \array_search($id, \array_map(fn ($index) => $index['$id'], $indexes));

        if ($index === false) {
            throw new NotFoundException('Index not found');
        }

        // Execute update from callback
        $updateCallback($indexes[$index], $collection, $index);

        // Save
        $collection->setAttribute('indexes', $indexes);

        $this->silent(fn () => $this->updateDocument(self::METADATA, $collection->getId(), $collection));

        $this->trigger(self::EVENT_ATTRIBUTE_UPDATE, $indexes[$index]);

        return $indexes[$index];
    }

    /**
     * Update attribute metadata. Utility method for update attribute methods.
     *
     * @param string $collection
     * @param string $id
     * @param callable(Document, Document, int|string): void $updateCallback method that receives document, and returns it with changes applied
     *
     * @return Document
     * @throws ConflictException
     * @throws DatabaseException
     */
    protected function updateAttributeMeta(string $collection, string $id, callable $updateCallback): Document
    {
        $collection = $this->silent(fn () => $this->getCollection($collection));

        if ($collection->getId() === self::METADATA) {
            throw new DatabaseException('Cannot update metadata attributes');
        }

        $attributes = $collection->getAttribute('attributes', []);
        $index = \array_search($id, \array_map(fn ($attribute) => $attribute['$id'], $attributes));

        if ($index === false) {
            throw new NotFoundException('Attribute not found');
        }

        // Execute update from callback
        $updateCallback($attributes[$index], $collection, $index);

        // Save
        $collection->setAttribute('attributes', $attributes);

        $this->silent(fn () => $this->updateDocument(self::METADATA, $collection->getId(), $collection));

        $this->trigger(self::EVENT_ATTRIBUTE_UPDATE, $attributes[$index]);

        return $attributes[$index];
    }

    /**
     * Update required status of attribute.
     *
     * @param string $collection
     * @param string $id
     * @param bool $required
     *
     * @return Document
     * @throws Exception
     */
    public function updateAttributeRequired(string $collection, string $id, bool $required): Document
    {
        return $this->updateAttributeMeta($collection, $id, function ($attribute) use ($required) {
            $attribute->setAttribute('required', $required);
        });
    }

    /**
     * Update format of attribute.
     *
     * @param string $collection
     * @param string $id
     * @param string $format validation format of attribute
     *
     * @return Document
     * @throws Exception
     */
    public function updateAttributeFormat(string $collection, string $id, string $format): Document
    {
        return $this->updateAttributeMeta($collection, $id, function ($attribute) use ($format) {
            if (!Structure::hasFormat($format, $attribute->getAttribute('type'))) {
                throw new DatabaseException('Format "' . $format . '" not available for attribute type "' . $attribute->getAttribute('type') . '"');
            }

            $attribute->setAttribute('format', $format);
        });
    }

    /**
     * Update format options of attribute.
     *
     * @param string $collection
     * @param string $id
     * @param array<string, mixed> $formatOptions assoc array with custom options that can be passed for the format validation
     *
     * @return Document
     * @throws Exception
     */
    public function updateAttributeFormatOptions(string $collection, string $id, array $formatOptions): Document
    {
        return $this->updateAttributeMeta($collection, $id, function ($attribute) use ($formatOptions) {
            $attribute->setAttribute('formatOptions', $formatOptions);
        });
    }

    /**
     * Update filters of attribute.
     *
     * @param string $collection
     * @param string $id
     * @param array<string> $filters
     *
     * @return Document
     * @throws Exception
     */
    public function updateAttributeFilters(string $collection, string $id, array $filters): Document
    {
        return $this->updateAttributeMeta($collection, $id, function ($attribute) use ($filters) {
            $attribute->setAttribute('filters', $filters);
        });
    }

    /**
     * Update default value of attribute
     *
     * @param string $collection
     * @param string $id
     * @param mixed $default
     *
     * @return Document
     * @throws Exception
     */
    public function updateAttributeDefault(string $collection, string $id, mixed $default = null): Document
    {
        return $this->updateAttributeMeta($collection, $id, function ($attribute) use ($default) {
            if ($attribute->getAttribute('required') === true) {
                throw new DatabaseException('Cannot set a default value on a required attribute');
            }

            $this->validateDefaultTypes($attribute->getAttribute('type'), $default);

            $attribute->setAttribute('default', $default);
        });
    }

    /**
     * Update Attribute. This method is for updating data that causes underlying structure to change. Check out other updateAttribute methods if you are looking for metadata adjustments.
     *
     * @param string $collection
     * @param string $id
     * @param string|null $type
     * @param int|null $size utf8mb4 chars length
     * @param bool|null $required
     * @param mixed $default
     * @param bool $signed
     * @param bool $array
     * @param string|null $format
     * @param array<string, mixed>|null $formatOptions
     * @param array<string>|null $filters
     * @param string|null $newKey
     * @return Document
     * @throws Exception
     */
    public function updateAttribute(string $collection, string $id, ?string $type = null, ?int $size = null, ?bool $required = null, mixed $default = null, ?bool $signed = null, ?bool $array = null, ?string $format = null, ?array $formatOptions = null, ?array $filters = null, ?string $newKey = null): Document
    {
        return $this->updateAttributeMeta($collection, $id, function ($attribute, $collectionDoc, $attributeIndex) use ($collection, $id, $type, $size, $required, $default, $signed, $array, $format, $formatOptions, $filters, $newKey) {

            // Store original indexes before any modifications (deep copy preserving Document objects)
            $originalIndexes = [];
            foreach ($collectionDoc->getAttribute('indexes', []) as $index) {
                $originalIndexes[] = clone $index;
            }

            $altering = !\is_null($type)
                || !\is_null($size)
                || !\is_null($signed)
                || !\is_null($array)
                || !\is_null($newKey);
            $type ??= $attribute->getAttribute('type');
            $size ??= $attribute->getAttribute('size');
            $signed ??= $attribute->getAttribute('signed');
            $required ??= $attribute->getAttribute('required');
            $default ??= $attribute->getAttribute('default');
            $array ??= $attribute->getAttribute('array');
            $format ??= $attribute->getAttribute('format');
            $formatOptions ??= $attribute->getAttribute('formatOptions');
            $filters ??= $attribute->getAttribute('filters');

            if ($required === true && !\is_null($default)) {
                $default = null;
            }

            // we need to alter table attribute type to NOT NULL/NULL for change in required
            if (!$this->adapter->getSupportForSpatialIndexNull() && in_array($type, Database::SPATIAL_TYPES)) {
                $altering = true;
            }

            switch ($type) {
                case self::VAR_STRING:
                    if (empty($size)) {
                        throw new DatabaseException('Size length is required');
                    }

                    if ($size > $this->adapter->getLimitForString()) {
                        throw new DatabaseException('Max size allowed for string is: ' . number_format($this->adapter->getLimitForString()));
                    }
                    break;

                case self::VAR_INTEGER:
                    $limit = ($signed) ? $this->adapter->getLimitForInt() / 2 : $this->adapter->getLimitForInt();
                    if ($size > $limit) {
                        throw new DatabaseException('Max size allowed for int is: ' . number_format($limit));
                    }
                    break;
                case self::VAR_FLOAT:
                case self::VAR_BOOLEAN:
                case self::VAR_DATETIME:
                    if (!empty($size)) {
                        throw new DatabaseException('Size must be empty');
                    }
                    break;

                case self::VAR_POINT:
                case self::VAR_LINESTRING:
                case self::VAR_POLYGON:
                    if (!$this->adapter->getSupportForSpatialAttributes()) {
                        throw new DatabaseException('Spatial attributes are not supported');
                    }
                    if (!empty($size)) {
                        throw new DatabaseException('Size must be empty for spatial attributes');
                    }
                    if (!empty($array)) {
                        throw new DatabaseException('Spatial attributes cannot be arrays');
                    }
                    break;
                default:
                    throw new DatabaseException('Unknown attribute type: ' . $type . '. Must be one of ' . self::VAR_STRING . ', ' . self::VAR_INTEGER . ', ' . self::VAR_FLOAT . ', ' . self::VAR_BOOLEAN . ', ' . self::VAR_DATETIME . ', ' . self::VAR_RELATIONSHIP);
            }

            /** Ensure required filters for the attribute are passed */
            $requiredFilters = $this->getRequiredFilters($type);
            if (!empty(array_diff($requiredFilters, $filters))) {
                throw new DatabaseException("Attribute of type: $type requires the following filters: " . implode(",", $requiredFilters));
            }

            if ($format) {
                if (!Structure::hasFormat($format, $type)) {
                    throw new DatabaseException('Format ("' . $format . '") not available for this attribute type ("' . $type . '")');
                }
            }

            if (!\is_null($default)) {
                if ($required) {
                    throw new DatabaseException('Cannot set a default value on a required attribute');
                }

                $this->validateDefaultTypes($type, $default);
            }

            $attribute
                ->setAttribute('$id', $newKey ?? $id)
                ->setattribute('key', $newKey ?? $id)
                ->setAttribute('type', $type)
                ->setAttribute('size', $size)
                ->setAttribute('signed', $signed)
                ->setAttribute('array', $array)
                ->setAttribute('format', $format)
                ->setAttribute('formatOptions', $formatOptions)
                ->setAttribute('filters', $filters)
                ->setAttribute('required', $required)
                ->setAttribute('default', $default);

            $attributes = $collectionDoc->getAttribute('attributes');
            $attributes[$attributeIndex] = $attribute;
            $collectionDoc->setAttribute('attributes', $attributes, Document::SET_TYPE_ASSIGN);

            if (
                $this->adapter->getDocumentSizeLimit() > 0 &&
                $this->adapter->getAttributeWidth($collectionDoc) >= $this->adapter->getDocumentSizeLimit()
            ) {
                throw new LimitException('Row width limit reached. Cannot update attribute.');
            }

            if (in_array($type, self::SPATIAL_TYPES, true) && !$this->adapter->getSupportForSpatialIndexNull()) {
                $attributeMap = [];
                foreach ($attributes as $attrDoc) {
                    $key = \strtolower($attrDoc->getAttribute('key', $attrDoc->getAttribute('$id')));
                    $attributeMap[$key] = $attrDoc;
                }

                $indexes = $collectionDoc->getAttribute('indexes', []);
                foreach ($indexes as $index) {
                    if ($index->getAttribute('type') !== self::INDEX_SPATIAL) {
                        continue;
                    }
                    $indexAttributes = $index->getAttribute('attributes', []);
                    foreach ($indexAttributes as $attributeName) {
                        $lookup = \strtolower($attributeName);
                        if (!isset($attributeMap[$lookup])) {
                            continue;
                        }
                        $attrDoc = $attributeMap[$lookup];
                        $attrType = $attrDoc->getAttribute('type');
                        $attrRequired = (bool)$attrDoc->getAttribute('required', false);

                        if (in_array($attrType, self::SPATIAL_TYPES, true) && !$attrRequired) {
                            throw new IndexException('Spatial indexes do not allow null values. Mark the attribute "' . $attributeName . '" as required or create the index on a column with no null values.');
                        }
                    }
                }
            }

            if ($altering) {
                $indexes = $collectionDoc->getAttribute('indexes');

                if (!\is_null($newKey) && $id !== $newKey) {
                    foreach ($indexes as $index) {
                        if (in_array($id, $index['attributes'])) {
                            $index['attributes'] = array_map(function ($attribute) use ($id, $newKey) {
                                return $attribute === $id ? $newKey : $attribute;
                            }, $index['attributes']);
                        }
                    }

                    /**
                     * Check index dependency if we are changing the key
                     */
                    $validator = new IndexDependencyValidator(
                        $collectionDoc->getAttribute('indexes', []),
                        $this->adapter->getSupportForCastIndexArray(),
                    );

                    if (!$validator->isValid($attribute)) {
                        throw new DependencyException($validator->getDescription());
                    }
                }

                /**
                 * Since we allow changing type & size we need to validate index length
                 */
                if ($this->validate) {
                    $validator = new IndexValidator(
                        $attributes,
                        $originalIndexes,
                        $this->adapter->getMaxIndexLength(),
                        $this->adapter->getInternalIndexesKeys(),
                        $this->adapter->getSupportForIndexArray(),
                        $this->adapter->getSupportForSpatialAttributes(),
                        $this->adapter->getSupportForSpatialIndexNull(),
                        $this->adapter->getSupportForSpatialIndexOrder(),
<<<<<<< HEAD
                        $this->adapter->getSupportForMultipleFulltextIndexes(),
                        $this->adapter->getSupportForIdenticalIndexes(),
=======
                        $this->adapter->getSupportForAttributes()
>>>>>>> 0b1308ac
                    );

                    foreach ($indexes as $index) {
                        if (!$validator->isValid($index)) {
                            throw new IndexException($validator->getDescription());
                        }
                    }
                }

                $updated = $this->adapter->updateAttribute($collection, $id, $type, $size, $signed, $array, $newKey, $required);

                if (!$updated) {
                    throw new DatabaseException('Failed to update attribute');
                }

                $this->purgeCachedCollection($collection);
            }

            $this->purgeCachedDocument(self::METADATA, $collection);
        });
    }

    /**
     * Checks if attribute can be added to collection.
     * Used to check attribute limits without asking the database
     * Returns true if attribute can be added to collection, throws exception otherwise
     *
     * @param Document $collection
     * @param Document $attribute
     *
     * @return bool
     * @throws LimitException
     */
    public function checkAttribute(Document $collection, Document $attribute): bool
    {
        $collection = clone $collection;

        $collection->setAttribute('attributes', $attribute, Document::SET_TYPE_APPEND);

        if (
            $this->adapter->getLimitForAttributes() > 0 &&
            $this->adapter->getCountOfAttributes($collection) > $this->adapter->getLimitForAttributes()
        ) {
            throw new LimitException('Column limit reached. Cannot create new attribute.');
        }

        if (
            $this->adapter->getDocumentSizeLimit() > 0 &&
            $this->adapter->getAttributeWidth($collection) >= $this->adapter->getDocumentSizeLimit()
        ) {
            throw new LimitException('Row width limit reached. Cannot create new attribute.');
        }

        return true;
    }

    /**
     * Delete Attribute
     *
     * @param string $collection
     * @param string $id
     *
     * @return bool
     * @throws ConflictException
     * @throws DatabaseException
     */
    public function deleteAttribute(string $collection, string $id): bool
    {
        $collection = $this->silent(fn () => $this->getCollection($collection));
        $attributes = $collection->getAttribute('attributes', []);
        $indexes = $collection->getAttribute('indexes', []);

        $attribute = null;

        foreach ($attributes as $key => $value) {
            if (isset($value['$id']) && $value['$id'] === $id) {
                $attribute = $value;
                unset($attributes[$key]);
                break;
            }
        }

        if (\is_null($attribute)) {
            throw new NotFoundException('Attribute not found');
        }

        if ($attribute['type'] === self::VAR_RELATIONSHIP) {
            throw new DatabaseException('Cannot delete relationship as an attribute');
        }

        if ($this->validate) {
            $validator = new IndexDependencyValidator(
                $collection->getAttribute('indexes', []),
                $this->adapter->getSupportForCastIndexArray(),
            );

            if (!$validator->isValid($attribute)) {
                throw new DependencyException($validator->getDescription());
            }
        }

        foreach ($indexes as $indexKey => $index) {
            $indexAttributes = $index->getAttribute('attributes', []);

            $indexAttributes = \array_filter($indexAttributes, fn ($attribute) => $attribute !== $id);

            if (empty($indexAttributes)) {
                unset($indexes[$indexKey]);
            } else {
                $index->setAttribute('attributes', \array_values($indexAttributes));
            }
        }

        try {
            if (!$this->adapter->deleteAttribute($collection->getId(), $id)) {
                throw new DatabaseException('Failed to delete attribute');
            }
        } catch (NotFoundException) {
            // Ignore
        }

        $collection->setAttribute('attributes', \array_values($attributes));
        $collection->setAttribute('indexes', \array_values($indexes));

        if ($collection->getId() !== self::METADATA) {
            $this->silent(fn () => $this->updateDocument(self::METADATA, $collection->getId(), $collection));
        }

        $this->purgeCachedCollection($collection->getId());
        $this->purgeCachedDocument(self::METADATA, $collection->getId());

        $this->trigger(self::EVENT_ATTRIBUTE_DELETE, $attribute);

        return true;
    }

    /**
     * Rename Attribute
     *
     * @param string $collection
     * @param string $old Current attribute ID
     * @param string $new
     * @return bool
     * @throws AuthorizationException
     * @throws ConflictException
     * @throws DatabaseException
     * @throws DuplicateException
     * @throws StructureException
     */
    public function renameAttribute(string $collection, string $old, string $new): bool
    {
        $collection = $this->silent(fn () => $this->getCollection($collection));

        /**
         * @var array<Document> $attributes
         */
        $attributes = $collection->getAttribute('attributes', []);

        /**
         * @var array<Document> $indexes
         */
        $indexes = $collection->getAttribute('indexes', []);

        $attribute = new Document();

        foreach ($attributes as $value) {
            if ($value->getId() === $old) {
                $attribute = $value;
            }

            if ($value->getId() === $new) {
                throw new DuplicateException('Attribute name already used');
            }
        }

        if ($attribute->isEmpty()) {
            throw new NotFoundException('Attribute not found');
        }

        if ($this->validate) {
            $validator = new IndexDependencyValidator(
                $collection->getAttribute('indexes', []),
                $this->adapter->getSupportForCastIndexArray(),
            );

            if (!$validator->isValid($attribute)) {
                throw new DependencyException($validator->getDescription());
            }
        }

        $attribute->setAttribute('$id', $new);
        $attribute->setAttribute('key', $new);

        foreach ($indexes as $index) {
            $indexAttributes = $index->getAttribute('attributes', []);

            $indexAttributes = \array_map(fn ($attr) => ($attr === $old) ? $new : $attr, $indexAttributes);

            $index->setAttribute('attributes', $indexAttributes);
        }

        $renamed = $this->adapter->renameAttribute($collection->getId(), $old, $new);

        $collection->setAttribute('attributes', $attributes);
        $collection->setAttribute('indexes', $indexes);

        if ($collection->getId() !== self::METADATA) {
            $this->silent(fn () => $this->updateDocument(self::METADATA, $collection->getId(), $collection));
        }

        $this->trigger(self::EVENT_ATTRIBUTE_UPDATE, $attribute);

        return $renamed;
    }

    /**
     * Create a relationship attribute
     *
     * @param string $collection
     * @param string $relatedCollection
     * @param string $type
     * @param bool $twoWay
     * @param string|null $id
     * @param string|null $twoWayKey
     * @param string $onDelete
     * @return bool
     * @throws AuthorizationException
     * @throws ConflictException
     * @throws DatabaseException
     * @throws DuplicateException
     * @throws LimitException
     * @throws StructureException
     */
    public function createRelationship(
        string $collection,
        string $relatedCollection,
        string $type,
        bool $twoWay = false,
        ?string $id = null,
        ?string $twoWayKey = null,
        string $onDelete = Database::RELATION_MUTATE_RESTRICT
    ): bool {
        $collection = $this->silent(fn () => $this->getCollection($collection));

        if ($collection->isEmpty()) {
            throw new NotFoundException('Collection not found');
        }

        $relatedCollection = $this->silent(fn () => $this->getCollection($relatedCollection));

        if ($relatedCollection->isEmpty()) {
            throw new NotFoundException('Related collection not found');
        }

        $id ??= $relatedCollection->getId();

        $twoWayKey ??= $collection->getId();

        $attributes = $collection->getAttribute('attributes', []);
        /** @var array<Document> $attributes */
        foreach ($attributes as $attribute) {
            if (\strtolower($attribute->getId()) === \strtolower($id)) {
                throw new DuplicateException('Attribute already exists');
            }

            if (
                $attribute->getAttribute('type') === self::VAR_RELATIONSHIP
                && \strtolower($attribute->getAttribute('options')['twoWayKey']) === \strtolower($twoWayKey)
                && $attribute->getAttribute('options')['relatedCollection'] === $relatedCollection->getId()
            ) {
                throw new DuplicateException('Related attribute already exists');
            }
        }

        $relationship = new Document([
            '$id' => ID::custom($id),
            'key' => $id,
            'type' => Database::VAR_RELATIONSHIP,
            'required' => false,
            'default' => null,
            'options' => [
                'relatedCollection' => $relatedCollection->getId(),
                'relationType' => $type,
                'twoWay' => $twoWay,
                'twoWayKey' => $twoWayKey,
                'onDelete' => $onDelete,
                'side' => Database::RELATION_SIDE_PARENT,
            ],
        ]);

        $twoWayRelationship = new Document([
            '$id' => ID::custom($twoWayKey),
            'key' => $twoWayKey,
            'type' => Database::VAR_RELATIONSHIP,
            'required' => false,
            'default' => null,
            'options' => [
                'relatedCollection' => $collection->getId(),
                'relationType' => $type,
                'twoWay' => $twoWay,
                'twoWayKey' => $id,
                'onDelete' => $onDelete,
                'side' => Database::RELATION_SIDE_CHILD,
            ],
        ]);

        $this->checkAttribute($collection, $relationship);
        $this->checkAttribute($relatedCollection, $twoWayRelationship);

        $collection->setAttribute('attributes', $relationship, Document::SET_TYPE_APPEND);
        $relatedCollection->setAttribute('attributes', $twoWayRelationship, Document::SET_TYPE_APPEND);

        if ($type === self::RELATION_MANY_TO_MANY) {
            $this->silent(fn () => $this->createCollection('_' . $collection->getSequence() . '_' . $relatedCollection->getSequence(), [
                new Document([
                    '$id' => $id,
                    'key' => $id,
                    'type' => self::VAR_STRING,
                    'size' => Database::LENGTH_KEY,
                    'required' => true,
                    'signed' => true,
                    'array' => false,
                    'filters' => [],
                ]),
                new Document([
                    '$id' => $twoWayKey,
                    'key' => $twoWayKey,
                    'type' => self::VAR_STRING,
                    'size' => Database::LENGTH_KEY,
                    'required' => true,
                    'signed' => true,
                    'array' => false,
                    'filters' => [],
                ]),
            ], [
                new Document([
                    '$id' => '_index_' . $id,
                    'key' => 'index_' . $id,
                    'type' => self::INDEX_KEY,
                    'attributes' => [$id],
                ]),
                new Document([
                    '$id' => '_index_' . $twoWayKey,
                    'key' => '_index_' . $twoWayKey,
                    'type' => self::INDEX_KEY,
                    'attributes' => [$twoWayKey],
                ]),
            ]));
        }

        $created = $this->adapter->createRelationship(
            $collection->getId(),
            $relatedCollection->getId(),
            $type,
            $twoWay,
            $id,
            $twoWayKey
        );

        if (!$created) {
            throw new DatabaseException('Failed to create relationship');
        }

        $this->silent(function () use ($collection, $relatedCollection, $type, $twoWay, $id, $twoWayKey) {
            try {
                $this->withTransaction(function () use ($collection, $relatedCollection) {
                    $this->updateDocument(self::METADATA, $collection->getId(), $collection);
                    $this->updateDocument(self::METADATA, $relatedCollection->getId(), $relatedCollection);
                });
            } catch (\Throwable $e) {
                $this->adapter->deleteRelationship(
                    $collection->getId(),
                    $relatedCollection->getId(),
                    $type,
                    $twoWay,
                    $id,
                    $twoWayKey,
                    Database::RELATION_SIDE_PARENT
                );

                throw new DatabaseException('Failed to create relationship: ' . $e->getMessage());
            }

            $indexKey = '_index_' . $id;
            $twoWayIndexKey = '_index_' . $twoWayKey;

            switch ($type) {
                case self::RELATION_ONE_TO_ONE:
                    $this->createIndex($collection->getId(), $indexKey, self::INDEX_UNIQUE, [$id]);
                    if ($twoWay) {
                        $this->createIndex($relatedCollection->getId(), $twoWayIndexKey, self::INDEX_UNIQUE, [$twoWayKey]);
                    }
                    break;
                case self::RELATION_ONE_TO_MANY:
                    $this->createIndex($relatedCollection->getId(), $twoWayIndexKey, self::INDEX_KEY, [$twoWayKey]);
                    break;
                case self::RELATION_MANY_TO_ONE:
                    $this->createIndex($collection->getId(), $indexKey, self::INDEX_KEY, [$id]);
                    break;
                case self::RELATION_MANY_TO_MANY:
                    // Indexes created on junction collection creation
                    break;
                default:
                    throw new RelationshipException('Invalid relationship type.');
            }
        });

        $this->trigger(self::EVENT_ATTRIBUTE_CREATE, $relationship);

        return true;
    }

    /**
     * Update a relationship attribute
     *
     * @param string $collection
     * @param string $id
     * @param string|null $newKey
     * @param string|null $newTwoWayKey
     * @param bool|null $twoWay
     * @param string|null $onDelete
     * @return bool
     * @throws ConflictException
     * @throws DatabaseException
     */
    public function updateRelationship(
        string $collection,
        string $id,
        ?string $newKey = null,
        ?string $newTwoWayKey = null,
        ?bool $twoWay = null,
        ?string $onDelete = null
    ): bool {
        if (
            \is_null($newKey)
            && \is_null($newTwoWayKey)
            && \is_null($twoWay)
            && \is_null($onDelete)
        ) {
            return true;
        }

        $collection = $this->getCollection($collection);
        $attributes = $collection->getAttribute('attributes', []);

        if (
            !\is_null($newKey)
            && \in_array($newKey, \array_map(fn ($attribute) => $attribute['key'], $attributes))
        ) {
            throw new DuplicateException('Relationship already exists');
        }

        $attributeIndex = array_search($id, array_map(fn ($attribute) => $attribute['$id'], $attributes));

        if ($attributeIndex === false) {
            throw new NotFoundException('Relationship not found');
        }

        $attribute = $attributes[$attributeIndex];
        $type = $attribute['options']['relationType'];
        $side = $attribute['options']['side'];

        $relatedCollectionId = $attribute['options']['relatedCollection'];
        $relatedCollection = $this->getCollection($relatedCollectionId);

        $this->updateAttributeMeta($collection->getId(), $id, function ($attribute) use ($collection, $id, $newKey, $newTwoWayKey, $twoWay, $onDelete, $type, $side) {
            $altering = (!\is_null($newKey) && $newKey !== $id)
                || (!\is_null($newTwoWayKey) && $newTwoWayKey !== $attribute['options']['twoWayKey']);

            $relatedCollectionId = $attribute['options']['relatedCollection'];
            $relatedCollection = $this->getCollection($relatedCollectionId);
            $relatedAttributes = $relatedCollection->getAttribute('attributes', []);

            if (
                !\is_null($newTwoWayKey)
                && \in_array($newTwoWayKey, \array_map(fn ($attribute) => $attribute['key'], $relatedAttributes))
            ) {
                throw new DuplicateException('Related attribute already exists');
            }

            $newKey ??= $attribute['key'];
            $twoWayKey = $attribute['options']['twoWayKey'];
            $newTwoWayKey ??= $attribute['options']['twoWayKey'];
            $twoWay ??= $attribute['options']['twoWay'];
            $onDelete ??= $attribute['options']['onDelete'];

            $attribute->setAttribute('$id', $newKey);
            $attribute->setAttribute('key', $newKey);
            $attribute->setAttribute('options', [
                'relatedCollection' => $relatedCollection->getId(),
                'relationType' => $type,
                'twoWay' => $twoWay,
                'twoWayKey' => $newTwoWayKey,
                'onDelete' => $onDelete,
                'side' => $side,
            ]);


            $this->updateAttributeMeta($relatedCollection->getId(), $twoWayKey, function ($twoWayAttribute) use ($newKey, $newTwoWayKey, $twoWay, $onDelete) {
                $options = $twoWayAttribute->getAttribute('options', []);
                $options['twoWayKey'] = $newKey;
                $options['twoWay'] = $twoWay;
                $options['onDelete'] = $onDelete;

                $twoWayAttribute->setAttribute('$id', $newTwoWayKey);
                $twoWayAttribute->setAttribute('key', $newTwoWayKey);
                $twoWayAttribute->setAttribute('options', $options);
            });

            if ($type === self::RELATION_MANY_TO_MANY) {
                $junction = $this->getJunctionCollection($collection, $relatedCollection, $side);

                $this->updateAttributeMeta($junction, $id, function ($junctionAttribute) use ($newKey) {
                    $junctionAttribute->setAttribute('$id', $newKey);
                    $junctionAttribute->setAttribute('key', $newKey);
                });
                $this->updateAttributeMeta($junction, $twoWayKey, function ($junctionAttribute) use ($newTwoWayKey) {
                    $junctionAttribute->setAttribute('$id', $newTwoWayKey);
                    $junctionAttribute->setAttribute('key', $newTwoWayKey);
                });

                $this->purgeCachedCollection($junction);
            }

            if ($altering) {
                $updated = $this->adapter->updateRelationship(
                    $collection->getId(),
                    $relatedCollection->getId(),
                    $type,
                    $twoWay,
                    $id,
                    $twoWayKey,
                    $side,
                    $newKey,
                    $newTwoWayKey
                );

                if (!$updated) {
                    throw new DatabaseException('Failed to update relationship');
                }
            }
        });

        // Update Indexes
        $renameIndex = function (string $collection, string $key, string $newKey) {
            $this->updateIndexMeta(
                $collection,
                '_index_' . $key,
                function ($index) use ($newKey) {
                    $index->setAttribute('attributes', [$newKey]);
                }
            );
            $this->silent(
                fn () => $this->renameIndex($collection, '_index_' . $key, '_index_' . $newKey)
            );
        };

        $newKey ??= $attribute['key'];
        $twoWayKey = $attribute['options']['twoWayKey'];
        $newTwoWayKey ??= $attribute['options']['twoWayKey'];
        $twoWay ??= $attribute['options']['twoWay'];
        $onDelete ??= $attribute['options']['onDelete'];

        switch ($type) {
            case self::RELATION_ONE_TO_ONE:
                if ($id !== $newKey) {
                    $renameIndex($collection->getId(), $id, $newKey);
                }
                if ($twoWay && $twoWayKey !== $newTwoWayKey) {
                    $renameIndex($relatedCollection->getId(), $twoWayKey, $newTwoWayKey);
                }
                break;
            case self::RELATION_ONE_TO_MANY:
                if ($side === Database::RELATION_SIDE_PARENT) {
                    if ($twoWayKey !== $newTwoWayKey) {
                        $renameIndex($relatedCollection->getId(), $twoWayKey, $newTwoWayKey);
                    }
                } else {
                    if ($id !== $newKey) {
                        $renameIndex($collection->getId(), $id, $newKey);
                    }
                }
                break;
            case self::RELATION_MANY_TO_ONE:
                if ($side === Database::RELATION_SIDE_PARENT) {
                    if ($id !== $newKey) {
                        $renameIndex($collection->getId(), $id, $newKey);
                    }
                } else {
                    if ($twoWayKey !== $newTwoWayKey) {
                        $renameIndex($relatedCollection->getId(), $twoWayKey, $newTwoWayKey);
                    }
                }
                break;
            case self::RELATION_MANY_TO_MANY:
                $junction = $this->getJunctionCollection($collection, $relatedCollection, $side);

                if ($id !== $newKey) {
                    $renameIndex($junction, $id, $newKey);
                }
                if ($twoWayKey !== $newTwoWayKey) {
                    $renameIndex($junction, $twoWayKey, $newTwoWayKey);
                }
                break;
            default:
                throw new RelationshipException('Invalid relationship type.');
        }

        $this->purgeCachedCollection($collection->getId());
        $this->purgeCachedCollection($relatedCollection->getId());

        return true;
    }

    /**
     * Delete a relationship attribute
     *
     * @param string $collection
     * @param string $id
     *
     * @return bool
     * @throws AuthorizationException
     * @throws ConflictException
     * @throws DatabaseException
     * @throws StructureException
     */
    public function deleteRelationship(string $collection, string $id): bool
    {
        $collection = $this->silent(fn () => $this->getCollection($collection));
        $attributes = $collection->getAttribute('attributes', []);
        $relationship = null;

        foreach ($attributes as $name => $attribute) {
            if ($attribute['$id'] === $id) {
                $relationship = $attribute;
                unset($attributes[$name]);
                break;
            }
        }

        if (\is_null($relationship)) {
            throw new NotFoundException('Relationship not found');
        }

        $collection->setAttribute('attributes', \array_values($attributes));

        $relatedCollection = $relationship['options']['relatedCollection'];
        $type = $relationship['options']['relationType'];
        $twoWay = $relationship['options']['twoWay'];
        $twoWayKey = $relationship['options']['twoWayKey'];
        $side = $relationship['options']['side'];

        $relatedCollection = $this->silent(fn () => $this->getCollection($relatedCollection));
        $relatedAttributes = $relatedCollection->getAttribute('attributes', []);

        foreach ($relatedAttributes as $name => $attribute) {
            if ($attribute['$id'] === $twoWayKey) {
                unset($relatedAttributes[$name]);
                break;
            }
        }

        $relatedCollection->setAttribute('attributes', \array_values($relatedAttributes));

        $this->silent(function () use ($collection, $relatedCollection, $type, $twoWay, $id, $twoWayKey, $side) {
            try {
                $this->withTransaction(function () use ($collection, $relatedCollection) {
                    $this->updateDocument(self::METADATA, $collection->getId(), $collection);
                    $this->updateDocument(self::METADATA, $relatedCollection->getId(), $relatedCollection);
                });
            } catch (\Throwable $e) {
                throw new DatabaseException('Failed to delete relationship: ' . $e->getMessage());
            }

            $indexKey = '_index_' . $id;
            $twoWayIndexKey = '_index_' . $twoWayKey;

            switch ($type) {
                case self::RELATION_ONE_TO_ONE:
                    if ($side === Database::RELATION_SIDE_PARENT) {
                        $this->deleteIndex($collection->getId(), $indexKey);
                        if ($twoWay) {
                            $this->deleteIndex($relatedCollection->getId(), $twoWayIndexKey);
                        }
                    }
                    if ($side === Database::RELATION_SIDE_CHILD) {
                        $this->deleteIndex($relatedCollection->getId(), $twoWayIndexKey);
                        if ($twoWay) {
                            $this->deleteIndex($collection->getId(), $indexKey);
                        }
                    }
                    break;
                case self::RELATION_ONE_TO_MANY:
                    if ($side === Database::RELATION_SIDE_PARENT) {
                        $this->deleteIndex($relatedCollection->getId(), $twoWayIndexKey);
                    } else {
                        $this->deleteIndex($collection->getId(), $indexKey);
                    }
                    break;
                case self::RELATION_MANY_TO_ONE:
                    if ($side === Database::RELATION_SIDE_PARENT) {
                        $this->deleteIndex($collection->getId(), $indexKey);
                    } else {
                        $this->deleteIndex($relatedCollection->getId(), $twoWayIndexKey);
                    }
                    break;
                case self::RELATION_MANY_TO_MANY:
                    $junction = $this->getJunctionCollection(
                        $collection,
                        $relatedCollection,
                        $side
                    );

                    $this->deleteDocument(self::METADATA, $junction);
                    break;
                default:
                    throw new RelationshipException('Invalid relationship type.');
            }
        });

        $deleted = $this->adapter->deleteRelationship(
            $collection->getId(),
            $relatedCollection->getId(),
            $type,
            $twoWay,
            $id,
            $twoWayKey,
            $side
        );

        if (!$deleted) {
            throw new DatabaseException('Failed to delete relationship');
        }

        $this->purgeCachedCollection($collection->getId());
        $this->purgeCachedCollection($relatedCollection->getId());

        $this->trigger(self::EVENT_ATTRIBUTE_DELETE, $relationship);

        return true;
    }

    /**
     * Rename Index
     *
     * @param string $collection
     * @param string $old
     * @param string $new
     *
     * @return bool
     * @throws AuthorizationException
     * @throws ConflictException
     * @throws DatabaseException
     * @throws DuplicateException
     * @throws StructureException
     */
    public function renameIndex(string $collection, string $old, string $new): bool
    {
        $collection = $this->silent(fn () => $this->getCollection($collection));

        $indexes = $collection->getAttribute('indexes', []);

        $index = \in_array($old, \array_map(fn ($index) => $index['$id'], $indexes));

        if ($index === false) {
            throw new NotFoundException('Index not found');
        }

        $indexNew = \in_array($new, \array_map(fn ($index) => $index['$id'], $indexes));

        if ($indexNew !== false) {
            throw new DuplicateException('Index name already used');
        }

        foreach ($indexes as $key => $value) {
            if (isset($value['$id']) && $value['$id'] === $old) {
                $indexes[$key]['key'] = $new;
                $indexes[$key]['$id'] = $new;
                $indexNew = $indexes[$key];
                break;
            }
        }

        $collection->setAttribute('indexes', $indexes);

        $this->adapter->renameIndex($collection->getId(), $old, $new);

        if ($collection->getId() !== self::METADATA) {
            $this->silent(fn () => $this->updateDocument(self::METADATA, $collection->getId(), $collection));
        }

        $this->trigger(self::EVENT_INDEX_RENAME, $indexNew);

        return true;
    }

    /**
     * Create Index
     *
     * @param string $collection
     * @param string $id
     * @param string $type
     * @param array<string> $attributes
     * @param array<int> $lengths
     * @param array<string> $orders
     *
     * @return bool
     * @throws AuthorizationException
     * @throws ConflictException
     * @throws DatabaseException
     * @throws DuplicateException
     * @throws LimitException
     * @throws StructureException
     * @throws Exception
     */
    public function createIndex(string $collection, string $id, string $type, array $attributes, array $lengths = [], array $orders = []): bool
    {
        if (empty($attributes)) {
            throw new DatabaseException('Missing attributes');
        }

        $collection = $this->silent(fn () => $this->getCollection($collection));

        // index IDs are case-insensitive
        $indexes = $collection->getAttribute('indexes', []);

        /** @var array<Document> $indexes */
        foreach ($indexes as $index) {
            if (\strtolower($index->getId()) === \strtolower($id)) {
                throw new DuplicateException('Index already exists');
            }
        }

        if ($this->adapter->getCountOfIndexes($collection) >= $this->adapter->getLimitForIndexes()) {
            throw new LimitException('Index limit reached. Cannot create new index.');
        }

        switch ($type) {
            case self::INDEX_KEY:
                if (!$this->adapter->getSupportForIndex()) {
                    throw new DatabaseException('Key index is not supported');
                }
                break;

            case self::INDEX_UNIQUE:
                if (!$this->adapter->getSupportForUniqueIndex()) {
                    throw new DatabaseException('Unique index is not supported');
                }
                break;

            case self::INDEX_FULLTEXT:
                if (!$this->adapter->getSupportForFulltextIndex()) {
                    throw new DatabaseException('Fulltext index is not supported');
                }
                break;

            case self::INDEX_SPATIAL:
                if (!$this->adapter->getSupportForSpatialAttributes()) {
                    throw new DatabaseException('Spatial indexes are not supported');
                }
                if (!empty($orders) && !$this->adapter->getSupportForSpatialIndexOrder()) {
                    throw new DatabaseException('Spatial indexes with explicit orders are not supported. Remove the orders to create this index.');
                }
                break;

            default:
                throw new DatabaseException('Unknown index type: ' . $type . '. Must be one of ' . Database::INDEX_KEY . ', ' . Database::INDEX_UNIQUE . ', ' . Database::INDEX_FULLTEXT . ', ' . Database::INDEX_SPATIAL);
        }

        /** @var array<Document> $collectionAttributes */
        $collectionAttributes = $collection->getAttribute('attributes', []);
        $indexAttributesWithTypes = [];
        $indexAttributesRequired = [];
        foreach ($attributes as $i => $attr) {
            foreach ($collectionAttributes as $collectionAttribute) {
                if ($collectionAttribute->getAttribute('key') === $attr) {
                    $indexAttributesWithTypes[$attr] = $collectionAttribute->getAttribute('type');
                    $indexAttributesRequired[$attr] = $collectionAttribute->getAttribute('required', false);

                    /**
                     * mysql does not save length in collection when length = attributes size
                     */
                    if ($collectionAttribute->getAttribute('type') === Database::VAR_STRING) {
                        if (!empty($lengths[$i]) && $lengths[$i] === $collectionAttribute->getAttribute('size') && $this->adapter->getMaxIndexLength() > 0) {
                            $lengths[$i] = null;
                        }
                    }

                    $isArray = $collectionAttribute->getAttribute('array', false);
                    if ($isArray) {
                        if ($this->adapter->getMaxIndexLength() > 0) {
                            $lengths[$i] = self::ARRAY_INDEX_LENGTH;
                        }
                        $orders[$i] = null;
                    }
                    break;
                }
            }
        }

        // Validate spatial index constraints
        if ($type === self::INDEX_SPATIAL) {
            foreach ($attributes as $attr) {
                if (!isset($indexAttributesWithTypes[$attr])) {
                    throw new IndexException('Attribute "' . $attr . '" not found in collection');
                }

                $attributeType = $indexAttributesWithTypes[$attr];
                if (!in_array($attributeType, [self::VAR_POINT, self::VAR_LINESTRING, self::VAR_POLYGON])) {
                    throw new IndexException('Spatial index can only be created on spatial attributes (point, linestring, polygon). Attribute "' . $attr . '" is of type "' . $attributeType . '"');
                }
            }

            // Check spatial index null constraints for adapters that don't support null values
            if (!$this->adapter->getSupportForSpatialIndexNull()) {
                foreach ($attributes as $attr) {
                    if (!$indexAttributesRequired[$attr]) {
                        throw new IndexException('Spatial indexes do not allow null values. Mark the attribute "' . $attr . '" as required or create the index on a column with no null values.');
                    }
                }
            }
        }

        $index = new Document([
            '$id' => ID::custom($id),
            'key' => $id,
            'type' => $type,
            'attributes' => $attributes,
            'lengths' => $lengths,
            'orders' => $orders,
        ]);

        if ($this->validate) {

            $validator = new IndexValidator(
                $collection->getAttribute('attributes', []),
                $collection->getAttribute('indexes', []),
                $this->adapter->getMaxIndexLength(),
                $this->adapter->getInternalIndexesKeys(),
                $this->adapter->getSupportForIndexArray(),
                $this->adapter->getSupportForSpatialAttributes(),
                $this->adapter->getSupportForSpatialIndexNull(),
                $this->adapter->getSupportForSpatialIndexOrder(),
<<<<<<< HEAD
                $this->adapter->getSupportForMultipleFulltextIndexes(),
                $this->adapter->getSupportForIdenticalIndexes(),
=======
                $this->adapter->getSupportForAttributes()
>>>>>>> 0b1308ac
            );
            if (!$validator->isValid($index)) {
                throw new IndexException($validator->getDescription());
            }
        }

        $collection->setAttribute('indexes', $index, Document::SET_TYPE_APPEND);

        try {
            $created = $this->adapter->createIndex($collection->getId(), $id, $type, $attributes, $lengths, $orders, $indexAttributesWithTypes);

            if (!$created) {
                throw new DatabaseException('Failed to create index');
            }
        } catch (DuplicateException $e) {
            // HACK: Metadata should still be updated, can be removed when null tenant collections are supported.

            if (!$this->adapter->getSharedTables() || !$this->isMigrating()) {
                throw $e;
            }
        }

        if ($collection->getId() !== self::METADATA) {
            $this->silent(fn () => $this->updateDocument(self::METADATA, $collection->getId(), $collection));
        }

        $this->trigger(self::EVENT_INDEX_CREATE, $index);

        return true;
    }

    /**
     * Delete Index
     *
     * @param string $collection
     * @param string $id
     *
     * @return bool
     * @throws AuthorizationException
     * @throws ConflictException
     * @throws DatabaseException
     * @throws StructureException
     */
    public function deleteIndex(string $collection, string $id): bool
    {
        $collection = $this->silent(fn () => $this->getCollection($collection));

        $indexes = $collection->getAttribute('indexes', []);

        $indexDeleted = null;
        foreach ($indexes as $key => $value) {
            if (isset($value['$id']) && $value['$id'] === $id) {
                $indexDeleted = $value;
                unset($indexes[$key]);
            }
        }

        $deleted = $this->adapter->deleteIndex($collection->getId(), $id);

        $collection->setAttribute('indexes', \array_values($indexes));

        if ($collection->getId() !== self::METADATA) {
            $this->silent(fn () => $this->updateDocument(self::METADATA, $collection->getId(), $collection));
        }

        $this->trigger(self::EVENT_INDEX_DELETE, $indexDeleted);

        return $deleted;
    }

    /**
     * Get Document
     *
     * @param string $collection
     * @param string $id
     * @param Query[] $queries
     *
     * @return Document
     * @throws DatabaseException
     * @throws Exception
     */
    public function getDocument(string $collection, string $id, array $queries = [], bool $forUpdate = false): Document
    {
        if ($collection === self::METADATA && $id === self::METADATA) {
            return new Document(self::COLLECTION);
        }

        if (empty($collection)) {
            throw new NotFoundException('Collection not found');
        }

        if (empty($id)) {
            return new Document();
        }

        $collection = $this->silent(fn () => $this->getCollection($collection));

        if ($collection->isEmpty()) {
            throw new NotFoundException('Collection not found');
        }

        $attributes = $collection->getAttribute('attributes', []);

        $this->checkQueriesType($queries);

        if ($this->validate) {
            $validator = new DocumentValidator($attributes);
            if (!$validator->isValid($queries)) {
                throw new QueryException($validator->getDescription());
            }
        }

        $relationships = \array_filter(
            $collection->getAttribute('attributes', []),
            fn (Document $attribute) => $attribute->getAttribute('type') === self::VAR_RELATIONSHIP
        );

        $selects = Query::groupByType($queries)['selections'];
        $selections = $this->validateSelections($collection, $selects);
        $nestedSelections = $this->processRelationshipQueries($relationships, $queries);

        $validator = new Authorization(self::PERMISSION_READ);
        $documentSecurity = $collection->getAttribute('documentSecurity', false);

        [$collectionKey, $documentKey, $hashKey] = $this->getCacheKeys(
            $collection->getId(),
            $id,
            $selections
        );

        try {
            $cached = $this->cache->load($documentKey, self::TTL, $hashKey);
        } catch (Exception $e) {
            Console::warning('Warning: Failed to get document from cache: ' . $e->getMessage());
            $cached = null;
        }

        if ($cached) {
            $document = new Document($cached);

            if ($collection->getId() !== self::METADATA) {
                if (!$validator->isValid([
                    ...$collection->getRead(),
                    ...($documentSecurity ? $document->getRead() : [])
                ])) {
                    return new Document();
                }
            }

            $this->trigger(self::EVENT_DOCUMENT_READ, $document);

            return $document;
        }

        $document = $this->adapter->getDocument(
            $collection,
            $id,
            $queries,
            $forUpdate
        );

        if ($document->isEmpty()) {
            return $document;
        }

        $document = $this->adapter->castingAfter($collection, $document);

        $document->setAttribute('$collection', $collection->getId());

        if ($collection->getId() !== self::METADATA) {
            if (!$validator->isValid([
                ...$collection->getRead(),
                ...($documentSecurity ? $document->getRead() : [])
            ])) {
                return new Document();
            }
        }

        $document = $this->casting($collection, $document);
        $document = $this->decode($collection, $document, $selections);
        $this->map = [];

        if ($this->resolveRelationships && !empty($relationships) && (empty($selects) || !empty($nestedSelections))) {
            $document = $this->silent(fn () => $this->populateDocumentRelationships($collection, $document, $nestedSelections));
        }

        $relationships = \array_filter(
            $collection->getAttribute('attributes', []),
            fn ($attribute) => $attribute['type'] === Database::VAR_RELATIONSHIP
        );

        // Don't save to cache if it's part of a relationship
        if (empty($relationships)) {
            try {
                $this->cache->save($documentKey, $document->getArrayCopy(), $hashKey);
                $this->cache->save($collectionKey, 'empty', $documentKey);
            } catch (Exception $e) {
                Console::warning('Failed to save document to cache: ' . $e->getMessage());
            }
        }

        $this->trigger(self::EVENT_DOCUMENT_READ, $document);

        return $document;
    }

    /**
     * @param Document $collection
     * @param Document $document
     * @param array<string, array<Query>> $selects
     * @return Document
     * @throws DatabaseException
     */
    private function populateDocumentRelationships(Document $collection, Document $document, array $selects = []): Document
    {
        $attributes = $collection->getAttribute('attributes', []);

        $relationships = [];

        foreach ($attributes as $attribute) {
            if ($attribute['type'] === Database::VAR_RELATIONSHIP) {
                if (empty($selects) || array_key_exists($attribute['key'], $selects)) {
                    $relationships[] = $attribute;
                }
            }
        }

        foreach ($relationships as $relationship) {
            $key = $relationship['key'];
            $value = $document->getAttribute($key);
            $relatedCollection = $this->getCollection($relationship['options']['relatedCollection']);
            $relationType = $relationship['options']['relationType'];
            $twoWay = $relationship['options']['twoWay'];
            $twoWayKey = $relationship['options']['twoWayKey'];
            $side = $relationship['options']['side'];

            $queries = $selects[$key] ?? [];

            if (!empty($value)) {
                $k = $relatedCollection->getId() . ':' . $value . '=>' . $collection->getId() . ':' . $document->getId();
                if ($relationType === Database::RELATION_ONE_TO_MANY) {
                    $k = $collection->getId() . ':' . $document->getId() . '=>' . $relatedCollection->getId() . ':' . $value;
                }
                $this->map[$k] = true;
            }

            $relationship->setAttribute('collection', $collection->getId());
            $relationship->setAttribute('document', $document->getId());

            $skipFetch = false;
            foreach ($this->relationshipFetchStack as $fetchedRelationship) {
                $existingKey = $fetchedRelationship['key'];
                $existingCollection = $fetchedRelationship['collection'];
                $existingRelatedCollection = $fetchedRelationship['options']['relatedCollection'];
                $existingTwoWayKey = $fetchedRelationship['options']['twoWayKey'];
                $existingSide = $fetchedRelationship['options']['side'];

                // If this relationship has already been fetched for this document, skip it
                $reflexive = $fetchedRelationship == $relationship;

                // If this relationship is the same as a previously fetched relationship, but on the other side, skip it
                $symmetric = $existingKey === $twoWayKey
                    && $existingTwoWayKey === $key
                    && $existingRelatedCollection === $collection->getId()
                    && $existingCollection === $relatedCollection->getId()
                    && $existingSide !== $side;

                // If this relationship is not directly related but relates across multiple collections, skip it.
                //
                // These conditions ensure that a relationship is considered transitive if it has the same
                // two-way key and related collection, but is on the opposite side of the relationship (the first and second conditions).
                //
                // They also ensure that a relationship is considered transitive if it has the same key and related
                // collection as an existing relationship, but a different two-way key (the third condition),
                // or the same two-way key as an existing relationship, but a different key (the fourth condition).
                $transitive = (($existingKey === $twoWayKey
                        && $existingCollection === $relatedCollection->getId()
                        && $existingSide !== $side)
                    || ($existingTwoWayKey === $key
                        && $existingRelatedCollection === $collection->getId()
                        && $existingSide !== $side)
                    || ($existingKey === $key
                        && $existingTwoWayKey !== $twoWayKey
                        && $existingRelatedCollection === $relatedCollection->getId()
                        && $existingSide !== $side)
                    || ($existingKey !== $key
                        && $existingTwoWayKey === $twoWayKey
                        && $existingRelatedCollection === $relatedCollection->getId()
                        && $existingSide !== $side));

                if ($reflexive || $symmetric || $transitive) {
                    $skipFetch = true;
                }
            }

            switch ($relationType) {
                case Database::RELATION_ONE_TO_ONE:
                    if ($skipFetch || $twoWay && ($this->relationshipFetchDepth === Database::RELATION_MAX_DEPTH)) {
                        $document->removeAttribute($key);
                        break;
                    }

                    if (\is_null($value)) {
                        break;
                    }

                    $this->relationshipFetchDepth++;
                    $this->relationshipFetchStack[] = $relationship;

                    $related = $this->getDocument($relatedCollection->getId(), $value, $queries);

                    $this->relationshipFetchDepth--;
                    \array_pop($this->relationshipFetchStack);

                    $document->setAttribute($key, $related);
                    break;
                case Database::RELATION_ONE_TO_MANY:
                    if ($side === Database::RELATION_SIDE_CHILD) {
                        if (!$twoWay || $this->relationshipFetchDepth === Database::RELATION_MAX_DEPTH || $skipFetch) {
                            $document->removeAttribute($key);
                            break;
                        }
                        if (!\is_null($value)) {
                            $this->relationshipFetchDepth++;
                            $this->relationshipFetchStack[] = $relationship;

                            $related = $this->getDocument($relatedCollection->getId(), $value, $queries);

                            $this->relationshipFetchDepth--;
                            \array_pop($this->relationshipFetchStack);

                            $document->setAttribute($key, $related);
                        }
                        break;
                    }

                    if ($this->relationshipFetchDepth === Database::RELATION_MAX_DEPTH || $skipFetch) {
                        break;
                    }

                    $this->relationshipFetchDepth++;
                    $this->relationshipFetchStack[] = $relationship;

                    $relatedDocuments = $this->find($relatedCollection->getId(), [
                        Query::equal($twoWayKey, [$document->getId()]),
                        Query::limit(PHP_INT_MAX),
                        ...$queries
                    ]);

                    $this->relationshipFetchDepth--;
                    \array_pop($this->relationshipFetchStack);

                    foreach ($relatedDocuments as $related) {
                        $related->removeAttribute($twoWayKey);
                    }

                    $document->setAttribute($key, $relatedDocuments);
                    break;
                case Database::RELATION_MANY_TO_ONE:
                    if ($side === Database::RELATION_SIDE_PARENT) {
                        if ($skipFetch || $this->relationshipFetchDepth === Database::RELATION_MAX_DEPTH) {
                            $document->removeAttribute($key);
                            break;
                        }

                        if (\is_null($value)) {
                            break;
                        }
                        $this->relationshipFetchDepth++;
                        $this->relationshipFetchStack[] = $relationship;

                        $related = $this->getDocument($relatedCollection->getId(), $value, $queries);

                        $this->relationshipFetchDepth--;
                        \array_pop($this->relationshipFetchStack);

                        $document->setAttribute($key, $related);
                        break;
                    }

                    if (!$twoWay) {
                        $document->removeAttribute($key);
                        break;
                    }

                    if ($this->relationshipFetchDepth === Database::RELATION_MAX_DEPTH || $skipFetch) {
                        break;
                    }

                    $this->relationshipFetchDepth++;
                    $this->relationshipFetchStack[] = $relationship;

                    $relatedDocuments = $this->find($relatedCollection->getId(), [
                        Query::equal($twoWayKey, [$document->getId()]),
                        Query::limit(PHP_INT_MAX),
                        ...$queries
                    ]);

                    $this->relationshipFetchDepth--;
                    \array_pop($this->relationshipFetchStack);


                    foreach ($relatedDocuments as $related) {
                        $related->removeAttribute($twoWayKey);
                    }

                    $document->setAttribute($key, $relatedDocuments);
                    break;
                case Database::RELATION_MANY_TO_MANY:
                    if (!$twoWay && $side === Database::RELATION_SIDE_CHILD) {
                        break;
                    }

                    if ($twoWay && ($this->relationshipFetchDepth === Database::RELATION_MAX_DEPTH || $skipFetch)) {
                        break;
                    }

                    $this->relationshipFetchDepth++;
                    $this->relationshipFetchStack[] = $relationship;

                    $junction = $this->getJunctionCollection($collection, $relatedCollection, $side);

                    $junctions = $this->skipRelationships(fn () => $this->find($junction, [
                        Query::equal($twoWayKey, [$document->getId()]),
                        Query::limit(PHP_INT_MAX)
                    ]));

                    $relatedIds = [];
                    foreach ($junctions as $junction) {
                        $relatedIds[] = $junction->getAttribute($key);
                    }

                    $related = [];
                    if (!empty($relatedIds)) {
                        $foundRelated = $this->find($relatedCollection->getId(), [
                            Query::equal('$id', $relatedIds),
                            Query::limit(PHP_INT_MAX),
                            ...$queries
                        ]);

                        // Preserve the order of related documents to match the junction order
                        $relatedById = [];
                        foreach ($foundRelated as $doc) {
                            $relatedById[$doc->getId()] = $doc;
                        }

                        foreach ($relatedIds as $relatedId) {
                            if (isset($relatedById[$relatedId])) {
                                $related[] = $relatedById[$relatedId];
                            }
                        }
                    }

                    $this->relationshipFetchDepth--;
                    \array_pop($this->relationshipFetchStack);

                    $document->setAttribute($key, $related);
                    break;
            }
        }

        return $document;
    }

    /**
     * Create Document
     *
     * @param string $collection
     * @param Document $document
     *
     * @return Document
     *
     * @throws AuthorizationException
     * @throws DatabaseException
     * @throws StructureException
     */
    public function createDocument(string $collection, Document $document): Document
    {
        if (
            $collection !== self::METADATA
            && $this->adapter->getSharedTables()
            && !$this->adapter->getTenantPerDocument()
            && empty($this->adapter->getTenant())
        ) {
            throw new DatabaseException('Missing tenant. Tenant must be set when table sharing is enabled.');
        }

        if (
            !$this->adapter->getSharedTables()
            && $this->adapter->getTenantPerDocument()
        ) {
            throw new DatabaseException('Shared tables must be enabled if tenant per document is enabled.');
        }

        $collection = $this->silent(fn () => $this->getCollection($collection));

        if ($collection->getId() !== self::METADATA) {
            $authorization = new Authorization(self::PERMISSION_CREATE);
            if (!$authorization->isValid($collection->getCreate())) {
                throw new AuthorizationException($authorization->getDescription());
            }
        }

        $time = DateTime::now();

        $createdAt = $document->getCreatedAt();
        $updatedAt = $document->getUpdatedAt();

        $document
            ->setAttribute('$id', empty($document->getId()) ? ID::unique() : $document->getId())
            ->setAttribute('$collection', $collection->getId())
            ->setAttribute('$createdAt', ($createdAt === null || !$this->preserveDates) ? $time : $createdAt)
            ->setAttribute('$updatedAt', ($updatedAt === null || !$this->preserveDates) ? $time : $updatedAt);

        if (empty($document->getPermissions())) {
            $document->setAttribute('$permissions', []);
        }

        if ($this->adapter->getSharedTables()) {
            if ($this->adapter->getTenantPerDocument()) {
                if (
                    $collection->getId() !== static::METADATA
                    && $document->getTenant() === null
                ) {
                    throw new DatabaseException('Missing tenant. Tenant must be set when tenant per document is enabled.');
                }
            } else {
                $document->setAttribute('$tenant', $this->adapter->getTenant());
            }
        }

        $document = $this->encode($collection, $document);

        if ($this->validate) {
            $validator = new Permissions();
            if (!$validator->isValid($document->getPermissions())) {
                throw new DatabaseException($validator->getDescription());
            }
        }

        $structure = new Structure(
            $collection,
            $this->adapter->getIdAttributeType(),
            $this->adapter->getMinDateTime(),
            $this->adapter->getMaxDateTime(),
            $this->adapter->getSupportForAttributes()
        );
        if (!$structure->isValid($document)) {
            throw new StructureException($structure->getDescription());
        }

        $document = $this->adapter->castingBefore($collection, $document);

        $document = $this->withTransaction(function () use ($collection, $document) {
            if ($this->resolveRelationships) {
                $document = $this->silent(fn () => $this->createDocumentRelationships($collection, $document));
            }
            return $this->adapter->createDocument($collection, $document);
        });

        $document = $this->adapter->castingAfter($collection, $document);

        if ($this->resolveRelationships) {
            $document = $this->silent(fn () => $this->populateDocumentRelationships($collection, $document));
        }

        $document = $this->casting($collection, $document);
        $document = $this->decode($collection, $document);

        $this->trigger(self::EVENT_DOCUMENT_CREATE, $document);

        return $document;
    }

    /**
     * Create Documents in a batch
     *
     * @param string $collection
     * @param array<Document> $documents
     * @param int $batchSize
     * @param (callable(Document): void)|null $onNext
     * @param (callable(Throwable): void)|null $onError
     * @return int
     * @throws AuthorizationException
     * @throws StructureException
     * @throws \Throwable
     * @throws Exception
     */
    public function createDocuments(
        string $collection,
        array $documents,
        int $batchSize = self::INSERT_BATCH_SIZE,
        ?callable $onNext = null,
        ?callable $onError = null,
    ): int {
        if (!$this->adapter->getSharedTables() && $this->adapter->getTenantPerDocument()) {
            throw new DatabaseException('Shared tables must be enabled if tenant per document is enabled.');
        }

        if (empty($documents)) {
            return 0;
        }

        $batchSize = \min(Database::INSERT_BATCH_SIZE, \max(1, $batchSize));
        $collection = $this->silent(fn () => $this->getCollection($collection));
        if ($collection->getId() !== self::METADATA) {
            $authorization = new Authorization(self::PERMISSION_CREATE);
            if (!$authorization->isValid($collection->getCreate())) {
                throw new AuthorizationException($authorization->getDescription());
            }
        }

        $time = DateTime::now();
        $modified = 0;

        foreach ($documents as $document) {
            $createdAt = $document->getCreatedAt();
            $updatedAt = $document->getUpdatedAt();

            $document
                ->setAttribute('$id', empty($document->getId()) ? ID::unique() : $document->getId())
                ->setAttribute('$collection', $collection->getId())
                ->setAttribute('$createdAt', ($createdAt === null || !$this->preserveDates) ? $time : $createdAt)
                ->setAttribute('$updatedAt', ($updatedAt === null || !$this->preserveDates) ? $time : $updatedAt);

            if (empty($document->getPermissions())) {
                $document->setAttribute('$permissions', []);
            }

            if ($this->adapter->getSharedTables()) {
                if ($this->adapter->getTenantPerDocument()) {
                    if ($document->getTenant() === null) {
                        throw new DatabaseException('Missing tenant. Tenant must be set when tenant per document is enabled.');
                    }
                } else {
                    $document->setAttribute('$tenant', $this->adapter->getTenant());
                }
            }

            $document = $this->encode($collection, $document);

            $validator = new Structure(
                $collection,
                $this->adapter->getIdAttributeType(),
                $this->adapter->getMinDateTime(),
                $this->adapter->getMaxDateTime(),
                $this->adapter->getSupportForAttributes()
            );
            if (!$validator->isValid($document)) {
                throw new StructureException($validator->getDescription());
            }

            if ($this->resolveRelationships) {
                $document = $this->silent(fn () => $this->createDocumentRelationships($collection, $document));
            }

            $document = $this->adapter->castingBefore($collection, $document);
        }

        foreach (\array_chunk($documents, $batchSize) as $chunk) {
            $batch = $this->withTransaction(function () use ($collection, $chunk) {
                return $this->adapter->createDocuments($collection, $chunk);
            });

            $batch = $this->adapter->getSequences($collection->getId(), $batch);

            foreach ($batch as $document) {
                $document = $this->adapter->castingAfter($collection, $document);
                if ($this->resolveRelationships) {
                    $document = $this->silent(fn () => $this->populateDocumentRelationships($collection, $document));
                }

                $document = $this->casting($collection, $document);
                $document = $this->decode($collection, $document);

                try {
                    $onNext && $onNext($document);
                } catch (\Throwable $e) {
                    $onError ? $onError($e) : throw $e;
                }

                $modified++;
            }
        }

        $this->trigger(self::EVENT_DOCUMENTS_CREATE, new Document([
            '$collection' => $collection->getId(),
            'modified' => $modified
        ]));

        return $modified;
    }

    /**
     * @param Document $collection
     * @param Document $document
     * @return Document
     * @throws DatabaseException
     */
    private function createDocumentRelationships(Document $collection, Document $document): Document
    {
        $attributes = $collection->getAttribute('attributes', []);

        $relationships = \array_filter(
            $attributes,
            fn ($attribute) => $attribute['type'] === Database::VAR_RELATIONSHIP
        );

        $stackCount = count($this->relationshipWriteStack);

        foreach ($relationships as $relationship) {
            $key = $relationship['key'];
            $value = $document->getAttribute($key);
            $relatedCollection = $this->getCollection($relationship['options']['relatedCollection']);
            $relationType = $relationship['options']['relationType'];
            $twoWay = $relationship['options']['twoWay'];
            $twoWayKey = $relationship['options']['twoWayKey'];
            $side = $relationship['options']['side'];

            if ($stackCount >= Database::RELATION_MAX_DEPTH - 1 && $this->relationshipWriteStack[$stackCount - 1] !== $relatedCollection->getId()) {
                $document->removeAttribute($key);

                continue;
            }

            $this->relationshipWriteStack[] = $collection->getId();

            try {
                switch (\gettype($value)) {
                    case 'array':
                        if (
                            ($relationType === Database::RELATION_MANY_TO_ONE && $side === Database::RELATION_SIDE_PARENT) ||
                            ($relationType === Database::RELATION_ONE_TO_MANY && $side === Database::RELATION_SIDE_CHILD) ||
                            ($relationType === Database::RELATION_ONE_TO_ONE)
                        ) {
                            throw new RelationshipException('Invalid relationship value. Must be either a document ID or a document, array given.');
                        }

                        // List of documents or IDs
                        foreach ($value as $related) {
                            switch (\gettype($related)) {
                                case 'object':
                                    if (!$related instanceof Document) {
                                        throw new RelationshipException('Invalid relationship value. Must be either a document, document ID, or an array of documents or document IDs.');
                                    }
                                    $this->relateDocuments(
                                        $collection,
                                        $relatedCollection,
                                        $key,
                                        $document,
                                        $related,
                                        $relationType,
                                        $twoWay,
                                        $twoWayKey,
                                        $side,
                                    );
                                    break;
                                case 'string':
                                    $this->relateDocumentsById(
                                        $collection,
                                        $relatedCollection,
                                        $key,
                                        $document->getId(),
                                        $related,
                                        $relationType,
                                        $twoWay,
                                        $twoWayKey,
                                        $side,
                                    );
                                    break;
                                default:
                                    throw new RelationshipException('Invalid relationship value. Must be either a document, document ID, or an array of documents or document IDs.');
                            }
                        }
                        $document->removeAttribute($key);
                        break;

                    case 'object':
                        if (!$value instanceof Document) {
                            throw new RelationshipException('Invalid relationship value. Must be either a document, document ID, or an array of documents or document IDs.');
                        }

                        if ($relationType === Database::RELATION_ONE_TO_ONE && !$twoWay && $side === Database::RELATION_SIDE_CHILD) {
                            throw new RelationshipException('Invalid relationship value. Cannot set a value from the child side of a oneToOne relationship when twoWay is false.');
                        }

                        if (
                            ($relationType === Database::RELATION_ONE_TO_MANY && $side === Database::RELATION_SIDE_PARENT) ||
                            ($relationType === Database::RELATION_MANY_TO_ONE && $side === Database::RELATION_SIDE_CHILD) ||
                            ($relationType === Database::RELATION_MANY_TO_MANY)
                        ) {
                            throw new RelationshipException('Invalid relationship value. Must be either an array of documents or document IDs, document given.');
                        }

                        $relatedId = $this->relateDocuments(
                            $collection,
                            $relatedCollection,
                            $key,
                            $document,
                            $value,
                            $relationType,
                            $twoWay,
                            $twoWayKey,
                            $side,
                        );
                        $document->setAttribute($key, $relatedId);
                        break;

                    case 'string':
                        if ($relationType === Database::RELATION_ONE_TO_ONE && $twoWay === false && $side === Database::RELATION_SIDE_CHILD) {
                            throw new RelationshipException('Invalid relationship value. Cannot set a value from the child side of a oneToOne relationship when twoWay is false.');
                        }

                        if (
                            ($relationType === Database::RELATION_ONE_TO_MANY && $side === Database::RELATION_SIDE_PARENT) ||
                            ($relationType === Database::RELATION_MANY_TO_ONE && $side === Database::RELATION_SIDE_CHILD) ||
                            ($relationType === Database::RELATION_MANY_TO_MANY)
                        ) {
                            throw new RelationshipException('Invalid relationship value. Must be either an array of documents or document IDs, document ID given.');
                        }

                        // Single document ID
                        $this->relateDocumentsById(
                            $collection,
                            $relatedCollection,
                            $key,
                            $document->getId(),
                            $value,
                            $relationType,
                            $twoWay,
                            $twoWayKey,
                            $side,
                        );
                        break;

                    case 'NULL':
                        // TODO: This might need to depend on the relation type, to be either set to null or removed?

                        if (
                            ($relationType === Database::RELATION_ONE_TO_MANY && $side === Database::RELATION_SIDE_CHILD) ||
                            ($relationType === Database::RELATION_MANY_TO_ONE && $side === Database::RELATION_SIDE_PARENT) ||
                            ($relationType === Database::RELATION_ONE_TO_ONE && $side === Database::RELATION_SIDE_PARENT) ||
                            ($relationType === Database::RELATION_ONE_TO_ONE && $side === Database::RELATION_SIDE_CHILD && $twoWay === true)
                        ) {
                            break;
                        }

                        $document->removeAttribute($key);
                        // No related document
                        break;

                    default:
                        throw new RelationshipException('Invalid relationship value. Must be either a document, document ID, or an array of documents or document IDs.');
                }
            } finally {
                \array_pop($this->relationshipWriteStack);
            }
        }

        return $document;
    }

    /**
     * @param Document $collection
     * @param Document $relatedCollection
     * @param string $key
     * @param Document $document
     * @param Document $relation
     * @param string $relationType
     * @param bool $twoWay
     * @param string $twoWayKey
     * @param string $side
     * @return string related document ID
     *
     * @throws AuthorizationException
     * @throws ConflictException
     * @throws StructureException
     * @throws Exception
     */
    private function relateDocuments(
        Document $collection,
        Document $relatedCollection,
        string $key,
        Document $document,
        Document $relation,
        string $relationType,
        bool $twoWay,
        string $twoWayKey,
        string $side,
    ): string {
        switch ($relationType) {
            case Database::RELATION_ONE_TO_ONE:
                if ($twoWay) {
                    $relation->setAttribute($twoWayKey, $document->getId());
                }
                break;
            case Database::RELATION_ONE_TO_MANY:
                if ($side === Database::RELATION_SIDE_PARENT) {
                    $relation->setAttribute($twoWayKey, $document->getId());
                }
                break;
            case Database::RELATION_MANY_TO_ONE:
                if ($side === Database::RELATION_SIDE_CHILD) {
                    $relation->setAttribute($twoWayKey, $document->getId());
                }
                break;
        }

        // Try to get the related document
        $related = $this->getDocument($relatedCollection->getId(), $relation->getId());

        if ($related->isEmpty()) {
            // If the related document doesn't exist, create it, inheriting permissions if none are set
            if (!isset($relation['$permissions'])) {
                $relation->setAttribute('$permissions', $document->getPermissions());
            }

            $related = $this->createDocument($relatedCollection->getId(), $relation);
        } elseif ($related->getAttributes() != $relation->getAttributes()) {
            // If the related document exists and the data is not the same, update it
            foreach ($relation->getAttributes() as $attribute => $value) {
                $related->setAttribute($attribute, $value);
            }

            $related = $this->updateDocument($relatedCollection->getId(), $related->getId(), $related);
        }

        if ($relationType === Database::RELATION_MANY_TO_MANY) {
            $junction = $this->getJunctionCollection($collection, $relatedCollection, $side);

            $this->createDocument($junction, new Document([
                $key => $related->getId(),
                $twoWayKey => $document->getId(),
                '$permissions' => [
                    Permission::read(Role::any()),
                    Permission::update(Role::any()),
                    Permission::delete(Role::any()),
                ]
            ]));
        }

        return $related->getId();
    }

    /**
     * @param Document $collection
     * @param Document $relatedCollection
     * @param string $key
     * @param string $documentId
     * @param string $relationId
     * @param string $relationType
     * @param bool $twoWay
     * @param string $twoWayKey
     * @param string $side
     * @return void
     * @throws AuthorizationException
     * @throws ConflictException
     * @throws StructureException
     * @throws Exception
     */
    private function relateDocumentsById(
        Document $collection,
        Document $relatedCollection,
        string $key,
        string $documentId,
        string $relationId,
        string $relationType,
        bool $twoWay,
        string $twoWayKey,
        string $side,
    ): void {
        // Get the related document, will be empty on permissions failure
        $related = $this->skipRelationships(fn () => $this->getDocument($relatedCollection->getId(), $relationId));

        if ($related->isEmpty() && $this->checkRelationshipsExist) {
            return;
        }

        switch ($relationType) {
            case Database::RELATION_ONE_TO_ONE:
                if ($twoWay) {
                    $related->setAttribute($twoWayKey, $documentId);
                    $this->skipRelationships(fn () => $this->updateDocument($relatedCollection->getId(), $relationId, $related));
                }
                break;
            case Database::RELATION_ONE_TO_MANY:
                if ($side === Database::RELATION_SIDE_PARENT) {
                    $related->setAttribute($twoWayKey, $documentId);
                    $this->skipRelationships(fn () => $this->updateDocument($relatedCollection->getId(), $relationId, $related));
                }
                break;
            case Database::RELATION_MANY_TO_ONE:
                if ($side === Database::RELATION_SIDE_CHILD) {
                    $related->setAttribute($twoWayKey, $documentId);
                    $this->skipRelationships(fn () => $this->updateDocument($relatedCollection->getId(), $relationId, $related));
                }
                break;
            case Database::RELATION_MANY_TO_MANY:
                $this->purgeCachedDocument($relatedCollection->getId(), $relationId);

                $junction = $this->getJunctionCollection($collection, $relatedCollection, $side);

                $this->skipRelationships(fn () => $this->createDocument($junction, new Document([
                    $key => $relationId,
                    $twoWayKey => $documentId,
                    '$permissions' => [
                        Permission::read(Role::any()),
                        Permission::update(Role::any()),
                        Permission::delete(Role::any()),
                    ]
                ])));
                break;
        }
    }

    /**
     * Update Document
     *
     * @param string $collection
     * @param string $id
     * @param Document $document
     * @return Document
     *
     * @throws AuthorizationException
     * @throws ConflictException
     * @throws DatabaseException
     * @throws StructureException
     */
    public function updateDocument(string $collection, string $id, Document $document): Document
    {
        if (!$id) {
            throw new DatabaseException('Must define $id attribute');
        }

        $collection = $this->silent(fn () => $this->getCollection($collection));
        $newUpdatedAt = $document->getUpdatedAt();
        $document = $this->withTransaction(function () use ($collection, $id, $document, $newUpdatedAt) {
            $time = DateTime::now();
            $old = Authorization::skip(fn () => $this->silent(
                fn () => $this->getDocument($collection->getId(), $id, forUpdate: true)
            ));
            if ($old->isEmpty()) {
                return new Document();
            }

            $skipPermissionsUpdate = true;

            if ($document->offsetExists('$permissions')) {
                $originalPermissions = $old->getPermissions();
                $currentPermissions = $document->getPermissions();

                sort($originalPermissions);
                sort($currentPermissions);

                $skipPermissionsUpdate = ($originalPermissions === $currentPermissions);
            }
            $createdAt = $document->getCreatedAt();

            $document = \array_merge($old->getArrayCopy(), $document->getArrayCopy());
            $document['$collection'] = $old->getAttribute('$collection');   // Make sure user doesn't switch collection ID
            $document['$createdAt'] = ($createdAt === null || !$this->preserveDates) ? $old->getCreatedAt() : $createdAt;

            if ($this->adapter->getSharedTables()) {
                $document['$tenant'] = $old->getTenant();                   // Make sure user doesn't switch tenant
            }
            $document = new Document($document);

            $relationships = \array_filter($collection->getAttribute('attributes', []), function ($attribute) {
                return $attribute['type'] === Database::VAR_RELATIONSHIP;
            });

            $updateValidator = new Authorization(self::PERMISSION_UPDATE);
            $readValidator = new Authorization(self::PERMISSION_READ);
            $shouldUpdate = false;

            if ($collection->getId() !== self::METADATA) {
                $documentSecurity = $collection->getAttribute('documentSecurity', false);

                foreach ($relationships as $relationship) {
                    $relationships[$relationship->getAttribute('key')] = $relationship;
                }

                // Compare if the document has any changes
                foreach ($document as $key => $value) {
                    // Skip the nested documents as they will be checked later in recursions.
                    if (\array_key_exists($key, $relationships)) {
                        // No need to compare nested documents more than max depth.
                        if (count($this->relationshipWriteStack) >= Database::RELATION_MAX_DEPTH - 1) {
                            continue;
                        }
                        $relationType = (string)$relationships[$key]['options']['relationType'];
                        $side = (string)$relationships[$key]['options']['side'];
                        switch ($relationType) {
                            case Database::RELATION_ONE_TO_ONE:
                                $oldValue = $old->getAttribute($key) instanceof Document
                                    ? $old->getAttribute($key)->getId()
                                    : $old->getAttribute($key);

                                if ((\is_null($value) !== \is_null($oldValue))
                                    || (\is_string($value) && $value !== $oldValue)
                                    || ($value instanceof Document && $value->getId() !== $oldValue)
                                ) {
                                    $shouldUpdate = true;
                                }
                                break;
                            case Database::RELATION_ONE_TO_MANY:
                            case Database::RELATION_MANY_TO_ONE:
                            case Database::RELATION_MANY_TO_MANY:
                                if (
                                    ($relationType === Database::RELATION_MANY_TO_ONE && $side === Database::RELATION_SIDE_PARENT) ||
                                    ($relationType === Database::RELATION_ONE_TO_MANY && $side === Database::RELATION_SIDE_CHILD)
                                ) {
                                    $oldValue = $old->getAttribute($key) instanceof Document
                                        ? $old->getAttribute($key)->getId()
                                        : $old->getAttribute($key);

                                    if ((\is_null($value) !== \is_null($oldValue))
                                        || (\is_string($value) && $value !== $oldValue)
                                        || ($value instanceof Document && $value->getId() !== $oldValue)
                                    ) {
                                        $shouldUpdate = true;
                                    }
                                    break;
                                }

                                if (!\is_array($value) || !\array_is_list($value)) {
                                    throw new RelationshipException('Invalid relationship value. Must be either an array of documents or document IDs, ' . \gettype($value) . ' given.');
                                }

                                if (\count($old->getAttribute($key)) !== \count($value)) {
                                    $shouldUpdate = true;
                                    break;
                                }

                                foreach ($value as $index => $relation) {
                                    $oldValue = $old->getAttribute($key)[$index] instanceof Document
                                        ? $old->getAttribute($key)[$index]->getId()
                                        : $old->getAttribute($key)[$index];

                                    if (
                                        (\is_string($relation) && $relation !== $oldValue) ||
                                        ($relation instanceof Document && $relation->getId() !== $oldValue)
                                    ) {
                                        $shouldUpdate = true;
                                        break;
                                    }
                                }
                                break;
                        }

                        if ($shouldUpdate) {
                            break;
                        }

                        continue;
                    }

                    $oldValue = $old->getAttribute($key);

                    // If values are not equal we need to update document.
                    if ($value !== $oldValue) {
                        $shouldUpdate = true;
                        break;
                    }
                }

                $updatePermissions = [
                    ...$collection->getUpdate(),
                    ...($documentSecurity ? $old->getUpdate() : [])
                ];

                $readPermissions = [
                    ...$collection->getRead(),
                    ...($documentSecurity ? $old->getRead() : [])
                ];

                if ($shouldUpdate && !$updateValidator->isValid($updatePermissions)) {
                    throw new AuthorizationException($updateValidator->getDescription());
                } elseif (!$shouldUpdate && !$readValidator->isValid($readPermissions)) {
                    throw new AuthorizationException($readValidator->getDescription());
                }
            }

            if ($shouldUpdate) {
                $document->setAttribute('$updatedAt', ($newUpdatedAt === null || !$this->preserveDates) ? $time : $newUpdatedAt);
            }

            // Check if document was updated after the request timestamp
            $oldUpdatedAt = new \DateTime($old->getUpdatedAt());
            if (!is_null($this->timestamp) && $oldUpdatedAt > $this->timestamp) {
                throw new ConflictException('Document was updated after the request timestamp');
            }

            $document = $this->encode($collection, $document);

            $structureValidator = new Structure(
                $collection,
                $this->adapter->getIdAttributeType(),
                $this->adapter->getMinDateTime(),
                $this->adapter->getMaxDateTime(),
                $this->adapter->getSupportForAttributes()
            );
            if (!$structureValidator->isValid($document)) { // Make sure updated structure still apply collection rules (if any)
                throw new StructureException($structureValidator->getDescription());
            }

            if ($this->resolveRelationships) {
                $document = $this->silent(fn () => $this->updateDocumentRelationships($collection, $old, $document));
            }


            $document = $this->adapter->castingBefore($collection, $document);

            $this->adapter->updateDocument($collection, $id, $document, $skipPermissionsUpdate);

            $document = $this->adapter->castingAfter($collection, $document);

            $this->purgeCachedDocument($collection->getId(), $id);

            return $document;
        });

        if ($document->isEmpty()) {
            return $document;
        }

        if ($this->resolveRelationships) {
            $document = $this->silent(fn () => $this->populateDocumentRelationships($collection, $document));
        }

        $document = $this->decode($collection, $document);

        $this->trigger(self::EVENT_DOCUMENT_UPDATE, $document);

        return $document;
    }

    /**
     * Update documents
     *
     * Updates all documents which match the given query.
     *
     * @param string $collection
     * @param Document $updates
     * @param array<Query> $queries
     * @param int $batchSize
     * @param (callable(Document $updated, Document $old): void)|null $onNext
     * @param (callable(Throwable): void)|null $onError
     * @return int
     * @throws AuthorizationException
     * @throws ConflictException
     * @throws DuplicateException
     * @throws QueryException
     * @throws StructureException
     * @throws TimeoutException
     * @throws \Throwable
     * @throws Exception
     */
    public function updateDocuments(
        string $collection,
        Document $updates,
        array $queries = [],
        int $batchSize = self::INSERT_BATCH_SIZE,
        ?callable $onNext = null,
        ?callable $onError = null,
    ): int {
        if ($updates->isEmpty()) {
            return 0;
        }

        $batchSize = \min(Database::INSERT_BATCH_SIZE, \max(1, $batchSize));
        $collection = $this->silent(fn () => $this->getCollection($collection));
        if ($collection->isEmpty()) {
            throw new DatabaseException('Collection not found');
        }

        $documentSecurity = $collection->getAttribute('documentSecurity', false);
        $authorization = new Authorization(self::PERMISSION_UPDATE);
        $skipAuth = $authorization->isValid($collection->getUpdate());

        if (!$skipAuth && !$documentSecurity && $collection->getId() !== self::METADATA) {
            throw new AuthorizationException($authorization->getDescription());
        }

        $attributes = $collection->getAttribute('attributes', []);
        $indexes = $collection->getAttribute('indexes', []);

        $this->checkQueriesType($queries);

        if ($this->validate) {
            $validator = new DocumentsValidator(
                $attributes,
                $indexes,
                $this->adapter->getIdAttributeType(),
                $this->maxQueryValues,
                $this->adapter->getMinDateTime(),
                $this->adapter->getMaxDateTime(),
            );

            if (!$validator->isValid($queries)) {
                throw new QueryException($validator->getDescription());
            }
        }

        $grouped = Query::groupByType($queries);
        $limit = $grouped['limit'];
        $cursor = $grouped['cursor'];

        if (!empty($cursor) && $cursor->getCollection() !== $collection->getId()) {
            throw new DatabaseException("Cursor document must be from the same Collection.");
        }

        unset($updates['$id']);
        unset($updates['$tenant']);

        if (($updates->getCreatedAt() === null || !$this->preserveDates)) {
            unset($updates['$createdAt']);
        } else {
            $updates['$createdAt'] = $updates->getCreatedAt();
        }

        if ($this->adapter->getSharedTables()) {
            $updates['$tenant'] = $this->adapter->getTenant();
        }

        $updatedAt = $updates->getUpdatedAt();
        $updates['$updatedAt'] = ($updatedAt === null || !$this->preserveDates) ? DateTime::now() : $updatedAt;

        $updates = $this->encode($collection, $updates);
        // Check new document structure
        $validator = new PartialStructure(
            $collection,
            $this->adapter->getIdAttributeType(),
            $this->adapter->getMinDateTime(),
            $this->adapter->getMaxDateTime(),
            $this->adapter->getSupportForAttributes()
        );

        if (!$validator->isValid($updates)) {
            throw new StructureException($validator->getDescription());
        }

        $originalLimit = $limit;
        $last = $cursor;
        $modified = 0;

        while (true) {
            if ($limit && $limit < $batchSize) {
                $batchSize = $limit;
            } elseif (!empty($limit)) {
                $limit -= $batchSize;
            }

            $new = [
                Query::limit($batchSize)
            ];

            if (!empty($last)) {
                $new[] = Query::cursorAfter($last);
            }

            $batch = $this->silent(fn () => $this->find(
                $collection->getId(),
                array_merge($new, $queries),
                forPermission: Database::PERMISSION_UPDATE
            ));

            if (empty($batch)) {
                break;
            }

            $old = array_map(fn ($doc) => clone $doc, $batch);
            $currentPermissions = $updates->getPermissions();
            sort($currentPermissions);

            $this->withTransaction(function () use ($collection, $updates, &$batch, $currentPermissions) {
                foreach ($batch as $index => $document) {
                    $skipPermissionsUpdate = true;

                    if ($updates->offsetExists('$permissions')) {
                        if (!$document->offsetExists('$permissions')) {
                            throw new QueryException('Permission document missing in select');
                        }

                        $originalPermissions = $document->getPermissions();
                        sort($originalPermissions);

                        $skipPermissionsUpdate = ($originalPermissions === $currentPermissions);
                    }

                    $document->setAttribute('$skipPermissionsUpdate', $skipPermissionsUpdate);

                    $new = new Document(\array_merge($document->getArrayCopy(), $updates->getArrayCopy()));

                    if ($this->resolveRelationships) {
                        $this->silent(fn () => $this->updateDocumentRelationships($collection, $document, $new));
                    }

                    $document = $new;

                    // Check if document was updated after the request timestamp
                    try {
                        $oldUpdatedAt = new \DateTime($document->getUpdatedAt());
                    } catch (Exception $e) {
                        throw new DatabaseException($e->getMessage(), $e->getCode(), $e);
                    }

                    if (!is_null($this->timestamp) && $oldUpdatedAt > $this->timestamp) {
                        throw new ConflictException('Document was updated after the request timestamp');
                    }
                    $batch[$index] = $this->encode($collection, $document);
                    $batch[$index] = $this->adapter->castingBefore($collection, $document);
                }

                $this->adapter->updateDocuments(
                    $collection,
                    $updates,
                    $batch
                );
            });

            $updates = $this->adapter->castingBefore($collection, $updates);


            foreach ($batch as $index => $doc) {
                $doc = $this->adapter->castingAfter($collection, $doc);
                $doc->removeAttribute('$skipPermissionsUpdate');
                $this->purgeCachedDocument($collection->getId(), $doc->getId());
                $doc = $this->decode($collection, $doc);
                try {
                    $onNext && $onNext($doc, $old[$index]);
                } catch (Throwable $th) {
                    $onError ? $onError($th) : throw $th;
                }
                $modified++;
            }

            if (count($batch) < $batchSize) {
                break;
            } elseif ($originalLimit && $modified == $originalLimit) {
                break;
            }

            $last = \end($batch);
        }

        $this->trigger(self::EVENT_DOCUMENTS_UPDATE, new Document([
            '$collection' => $collection->getId(),
            'modified' => $modified
        ]));

        return $modified;
    }

    /**
     * @param Document $collection
     * @param Document $old
     * @param Document $document
     *
     * @return Document
     * @throws AuthorizationException
     * @throws ConflictException
     * @throws DatabaseException
     * @throws DuplicateException
     * @throws StructureException
     */
    private function updateDocumentRelationships(Document $collection, Document $old, Document $document): Document
    {
        $attributes = $collection->getAttribute('attributes', []);

        $relationships = \array_filter($attributes, function ($attribute) {
            return $attribute['type'] === Database::VAR_RELATIONSHIP;
        });

        $stackCount = count($this->relationshipWriteStack);

        foreach ($relationships as $index => $relationship) {
            /** @var string $key */
            $key = $relationship['key'];
            $value = $document->getAttribute($key);
            $oldValue = $old->getAttribute($key);
            $relatedCollection = $this->getCollection($relationship['options']['relatedCollection']);
            $relationType = (string)$relationship['options']['relationType'];
            $twoWay = (bool)$relationship['options']['twoWay'];
            $twoWayKey = (string)$relationship['options']['twoWayKey'];
            $side = (string)$relationship['options']['side'];

            if ($oldValue == $value) {
                if (
                    ($relationType === Database::RELATION_ONE_TO_ONE
                        || ($relationType === Database::RELATION_MANY_TO_ONE && $side === Database::RELATION_SIDE_PARENT)) &&
                    $value instanceof Document
                ) {
                    $document->setAttribute($key, $value->getId());
                    continue;
                }
                $document->removeAttribute($key);
                continue;
            }

            if ($stackCount >= Database::RELATION_MAX_DEPTH - 1 && $this->relationshipWriteStack[$stackCount - 1] !== $relatedCollection->getId()) {
                $document->removeAttribute($key);
                continue;
            }

            $this->relationshipWriteStack[] = $collection->getId();

            try {
                switch ($relationType) {
                    case Database::RELATION_ONE_TO_ONE:
                        if (!$twoWay) {
                            if ($side === Database::RELATION_SIDE_CHILD) {
                                throw new RelationshipException('Invalid relationship value. Cannot set a value from the child side of a oneToOne relationship when twoWay is false.');
                            }

                            if (\is_string($value)) {
                                $related = $this->skipRelationships(fn () => $this->getDocument($relatedCollection->getId(), $value, [Query::select(['$id'])]));
                                if ($related->isEmpty()) {
                                    // If no such document exists in related collection
                                    // For one-one we need to update the related key to null if no relation exists
                                    $document->setAttribute($key, null);
                                }
                            } elseif ($value instanceof Document) {
                                $relationId = $this->relateDocuments(
                                    $collection,
                                    $relatedCollection,
                                    $key,
                                    $document,
                                    $value,
                                    $relationType,
                                    false,
                                    $twoWayKey,
                                    $side,
                                );
                                $document->setAttribute($key, $relationId);
                            } elseif (is_array($value)) {
                                throw new RelationshipException('Invalid relationship value. Must be either a document, document ID or null. Array given.');
                            }

                            break;
                        }

                        switch (\gettype($value)) {
                            case 'string':
                                $related = $this->skipRelationships(
                                    fn () => $this->getDocument($relatedCollection->getId(), $value, [Query::select(['$id'])])
                                );

                                if ($related->isEmpty()) {
                                    // If no such document exists in related collection
                                    // For one-one we need to update the related key to null if no relation exists
                                    $document->setAttribute($key, null);
                                    break;
                                }
                                if (
                                    $oldValue?->getId() !== $value
                                    && !($this->skipRelationships(fn () => $this->findOne($relatedCollection->getId(), [
                                        Query::select(['$id']),
                                        Query::equal($twoWayKey, [$value]),
                                    ]))->isEmpty())
                                ) {
                                    // Have to do this here because otherwise relations would be updated before the database can throw the unique violation
                                    throw new DuplicateException('Document already has a related document');
                                }

                                $this->skipRelationships(fn () => $this->updateDocument(
                                    $relatedCollection->getId(),
                                    $related->getId(),
                                    $related->setAttribute($twoWayKey, $document->getId())
                                ));
                                break;
                            case 'object':
                                if ($value instanceof Document) {
                                    $related = $this->skipRelationships(fn () => $this->getDocument($relatedCollection->getId(), $value->getId()));

                                    if (
                                        $oldValue?->getId() !== $value->getId()
                                        && !($this->skipRelationships(fn () => $this->findOne($relatedCollection->getId(), [
                                            Query::select(['$id']),
                                            Query::equal($twoWayKey, [$value->getId()]),
                                        ]))->isEmpty())
                                    ) {
                                        // Have to do this here because otherwise relations would be updated before the database can throw the unique violation
                                        throw new DuplicateException('Document already has a related document');
                                    }

                                    $this->relationshipWriteStack[] = $relatedCollection->getId();
                                    if ($related->isEmpty()) {
                                        if (!isset($value['$permissions'])) {
                                            $value->setAttribute('$permissions', $document->getAttribute('$permissions'));
                                        }
                                        $related = $this->createDocument(
                                            $relatedCollection->getId(),
                                            $value->setAttribute($twoWayKey, $document->getId())
                                        );
                                    } else {
                                        $related = $this->updateDocument(
                                            $relatedCollection->getId(),
                                            $related->getId(),
                                            $value->setAttribute($twoWayKey, $document->getId())
                                        );
                                    }
                                    \array_pop($this->relationshipWriteStack);

                                    $document->setAttribute($key, $related->getId());
                                    break;
                                }
                                // no break
                            case 'NULL':
                                if (!\is_null($oldValue?->getId())) {
                                    $oldRelated = $this->skipRelationships(
                                        fn () => $this->getDocument($relatedCollection->getId(), $oldValue->getId())
                                    );
                                    $this->skipRelationships(fn () => $this->updateDocument(
                                        $relatedCollection->getId(),
                                        $oldRelated->getId(),
                                        new Document([$twoWayKey => null])
                                    ));
                                }
                                break;
                            default:
                                throw new RelationshipException('Invalid relationship value. Must be either a document, document ID or null.');
                        }
                        break;
                    case Database::RELATION_ONE_TO_MANY:
                    case Database::RELATION_MANY_TO_ONE:
                        if (
                            ($relationType === Database::RELATION_ONE_TO_MANY && $side === Database::RELATION_SIDE_PARENT) ||
                            ($relationType === Database::RELATION_MANY_TO_ONE && $side === Database::RELATION_SIDE_CHILD)
                        ) {
                            if (!\is_array($value) || !\array_is_list($value)) {
                                throw new RelationshipException('Invalid relationship value. Must be either an array of documents or document IDs, ' . \gettype($value) . ' given.');
                            }

                            $oldIds = \array_map(fn ($document) => $document->getId(), $oldValue);

                            $newIds = \array_map(function ($item) {
                                if (\is_string($item)) {
                                    return $item;
                                } elseif ($item instanceof Document) {
                                    return $item->getId();
                                } else {
                                    throw new RelationshipException('Invalid relationship value. Must be either a document or document ID.');
                                }
                            }, $value);

                            $removedDocuments = \array_diff($oldIds, $newIds);

                            foreach ($removedDocuments as $relation) {
                                Authorization::skip(fn () => $this->skipRelationships(fn () => $this->updateDocument(
                                    $relatedCollection->getId(),
                                    $relation,
                                    new Document([$twoWayKey => null])
                                )));
                            }

                            foreach ($value as $relation) {
                                if (\is_string($relation)) {
                                    $related = $this->skipRelationships(
                                        fn () => $this->getDocument($relatedCollection->getId(), $relation, [Query::select(['$id'])])
                                    );

                                    if ($related->isEmpty()) {
                                        continue;
                                    }

                                    $this->skipRelationships(fn () => $this->updateDocument(
                                        $relatedCollection->getId(),
                                        $related->getId(),
                                        $related->setAttribute($twoWayKey, $document->getId())
                                    ));
                                } elseif ($relation instanceof Document) {
                                    $related = $this->skipRelationships(
                                        fn () => $this->getDocument($relatedCollection->getId(), $relation->getId(), [Query::select(['$id'])])
                                    );

                                    if ($related->isEmpty()) {
                                        if (!isset($relation['$permissions'])) {
                                            $relation->setAttribute('$permissions', $document->getAttribute('$permissions'));
                                        }
                                        $this->createDocument(
                                            $relatedCollection->getId(),
                                            $relation->setAttribute($twoWayKey, $document->getId())
                                        );
                                    } else {
                                        $this->updateDocument(
                                            $relatedCollection->getId(),
                                            $related->getId(),
                                            $relation->setAttribute($twoWayKey, $document->getId())
                                        );
                                    }
                                } else {
                                    throw new RelationshipException('Invalid relationship value.');
                                }
                            }

                            $document->removeAttribute($key);
                            break;
                        }

                        if (\is_string($value)) {
                            $related = $this->skipRelationships(
                                fn () => $this->getDocument($relatedCollection->getId(), $value, [Query::select(['$id'])])
                            );

                            if ($related->isEmpty()) {
                                // If no such document exists in related collection
                                // For many-one we need to update the related key to null if no relation exists
                                $document->setAttribute($key, null);
                            }
                            $this->purgeCachedDocument($relatedCollection->getId(), $value);
                        } elseif ($value instanceof Document) {
                            $related = $this->skipRelationships(
                                fn () => $this->getDocument($relatedCollection->getId(), $value->getId(), [Query::select(['$id'])])
                            );

                            if ($related->isEmpty()) {
                                if (!isset($value['$permissions'])) {
                                    $value->setAttribute('$permissions', $document->getAttribute('$permissions'));
                                }
                                $this->createDocument(
                                    $relatedCollection->getId(),
                                    $value
                                );
                            } elseif ($related->getAttributes() != $value->getAttributes()) {
                                $this->updateDocument(
                                    $relatedCollection->getId(),
                                    $related->getId(),
                                    $value
                                );
                                $this->purgeCachedDocument($relatedCollection->getId(), $related->getId());
                            }

                            $document->setAttribute($key, $value->getId());
                        } elseif (\is_null($value)) {
                            break;
                        } elseif (is_array($value)) {
                            throw new RelationshipException('Invalid relationship value. Must be either a document ID or a document, array given.');
                        } elseif (empty($value)) {
                            throw new RelationshipException('Invalid relationship value. Must be either a document ID or a document.');
                        } else {
                            throw new RelationshipException('Invalid relationship value.');
                        }

                        break;
                    case Database::RELATION_MANY_TO_MANY:
                        if (\is_null($value)) {
                            break;
                        }
                        if (!\is_array($value)) {
                            throw new RelationshipException('Invalid relationship value. Must be an array of documents or document IDs.');
                        }

                        $oldIds = \array_map(fn ($document) => $document->getId(), $oldValue);

                        $newIds = \array_map(function ($item) {
                            if (\is_string($item)) {
                                return $item;
                            } elseif ($item instanceof Document) {
                                return $item->getId();
                            } else {
                                throw new RelationshipException('Invalid relationship value. Must be either a document or document ID.');
                            }
                        }, $value);

                        $removedDocuments = \array_diff($oldIds, $newIds);

                        foreach ($removedDocuments as $relation) {
                            $junction = $this->getJunctionCollection($collection, $relatedCollection, $side);

                            $junctions = $this->find($junction, [
                                Query::equal($key, [$relation]),
                                Query::equal($twoWayKey, [$document->getId()]),
                                Query::limit(PHP_INT_MAX)
                            ]);

                            foreach ($junctions as $junction) {
                                Authorization::skip(fn () => $this->deleteDocument($junction->getCollection(), $junction->getId()));
                            }
                        }

                        foreach ($value as $relation) {
                            if (\is_string($relation)) {
                                if (\in_array($relation, $oldIds) || $this->getDocument($relatedCollection->getId(), $relation, [Query::select(['$id'])])->isEmpty()) {
                                    continue;
                                }
                            } elseif ($relation instanceof Document) {
                                $related = $this->getDocument($relatedCollection->getId(), $relation->getId(), [Query::select(['$id'])]);

                                if ($related->isEmpty()) {
                                    if (!isset($value['$permissions'])) {
                                        $relation->setAttribute('$permissions', $document->getAttribute('$permissions'));
                                    }
                                    $related = $this->createDocument(
                                        $relatedCollection->getId(),
                                        $relation
                                    );
                                } elseif ($related->getAttributes() != $relation->getAttributes()) {
                                    $related = $this->updateDocument(
                                        $relatedCollection->getId(),
                                        $related->getId(),
                                        $relation
                                    );
                                }

                                if (\in_array($relation->getId(), $oldIds)) {
                                    continue;
                                }

                                $relation = $related->getId();
                            } else {
                                throw new RelationshipException('Invalid relationship value. Must be either a document or document ID.');
                            }

                            $this->skipRelationships(fn () => $this->createDocument(
                                $this->getJunctionCollection($collection, $relatedCollection, $side),
                                new Document([
                                    $key => $relation,
                                    $twoWayKey => $document->getId(),
                                    '$permissions' => [
                                        Permission::read(Role::any()),
                                        Permission::update(Role::any()),
                                        Permission::delete(Role::any()),
                                    ],
                                ])
                            ));
                        }

                        $document->removeAttribute($key);
                        break;
                }
            } finally {
                \array_pop($this->relationshipWriteStack);
            }
        }

        return $document;
    }

    private function getJunctionCollection(Document $collection, Document $relatedCollection, string $side): string
    {
        return $side === Database::RELATION_SIDE_PARENT
            ? '_' . $collection->getSequence() . '_' . $relatedCollection->getSequence()
            : '_' . $relatedCollection->getSequence() . '_' . $collection->getSequence();
    }

    /**
     * Create or update a document.
     *
     * @param string $collection
     * @param Document $document
     * @return Document
     * @throws StructureException
     * @throws Throwable
     */
    public function upsertDocument(
        string $collection,
        Document $document,
    ): Document {
        $result = null;

        $this->upsertDocumentsWithIncrease(
            $collection,
            '',
            [$document],
            function (Document $doc, ?Document $_old = null) use (&$result) {
                $result = $doc;
            }
        );

        if ($result === null) {
            // No-op (unchanged): return the current persisted doc
            $result = $this->getDocument($collection, $document->getId());
        }
        return $result;
    }

    /**
     * Create or update documents.
     *
     * @param string $collection
     * @param array<Document> $documents
     * @param int $batchSize
     * @param (callable(Document, ?Document): void)|null $onNext
     * @param (callable(Throwable): void)|null $onError
     * @return int
     * @throws StructureException
     * @throws \Throwable
     */
    public function upsertDocuments(
        string $collection,
        array $documents,
        int $batchSize = self::INSERT_BATCH_SIZE,
        ?callable $onNext = null,
        ?callable $onError = null
    ): int {
        return $this->upsertDocumentsWithIncrease(
            $collection,
            '',
            $documents,
            $onNext,
            $onError,
            $batchSize
        );
    }

    /**
     * Create or update documents, increasing the value of the given attribute by the value in each document.
     *
     * @param string $collection
     * @param string $attribute
     * @param array<Document> $documents
     * @param (callable(Document, ?Document): void)|null $onNext
     * @param (callable(Throwable): void)|null $onError
     * @param int $batchSize
     * @return int
     * @throws StructureException
     * @throws \Throwable
     * @throws Exception
     */
    public function upsertDocumentsWithIncrease(
        string $collection,
        string $attribute,
        array $documents,
        ?callable $onNext = null,
        ?callable $onError = null,
        int $batchSize = self::INSERT_BATCH_SIZE
    ): int {
        if (empty($documents)) {
            return 0;
        }

        $batchSize = \min(Database::INSERT_BATCH_SIZE, \max(1, $batchSize));
        $collection = $this->silent(fn () => $this->getCollection($collection));
        $documentSecurity = $collection->getAttribute('documentSecurity', false);
        $collectionAttributes = $collection->getAttribute('attributes', []);
        $time = DateTime::now();
        $created = 0;
        $updated = 0;
        $seenIds = [];
        foreach ($documents as $key => $document) {
            if ($this->getSharedTables() && $this->getTenantPerDocument()) {
                $old = Authorization::skip(fn () => $this->withTenant($document->getTenant(), fn () => $this->silent(fn () => $this->getDocument(
                    $collection->getId(),
                    $document->getId(),
                ))));
            } else {
                $old = Authorization::skip(fn () => $this->silent(fn () => $this->getDocument(
                    $collection->getId(),
                    $document->getId(),
                )));
            }

            $skipPermissionsUpdate = true;

            if ($document->offsetExists('$permissions')) {
                $originalPermissions = $old->getPermissions();
                $currentPermissions = $document->getPermissions();

                sort($originalPermissions);
                sort($currentPermissions);

                $skipPermissionsUpdate = ($originalPermissions === $currentPermissions);
            }

            if (
                empty($attribute)
                && $skipPermissionsUpdate
                && $old->getAttributes() == $document->getAttributes()
            ) {
                // If not updating a single attribute and the
                // document is the same as the old one, skip it
                unset($documents[$key]);
                continue;
            }

            // If old is empty, check if user has create permission on the collection
            // If old is not empty, check if user has update permission on the collection
            // If old is not empty AND documentSecurity is enabled, check if user has update permission on the collection or document

            $validator = new Authorization(
                $old->isEmpty() ?
                    self::PERMISSION_CREATE :
                    self::PERMISSION_UPDATE
            );

            if ($old->isEmpty()) {
                if (!$validator->isValid($collection->getCreate())) {
                    throw new AuthorizationException($validator->getDescription());
                }
            } elseif (!$validator->isValid([
                ...$collection->getUpdate(),
                ...($documentSecurity ? $old->getUpdate() : [])
            ])) {
                throw new AuthorizationException($validator->getDescription());
            }

            $updatedAt = $document->getUpdatedAt();

            $document
                ->setAttribute('$id', empty($document->getId()) ? ID::unique() : $document->getId())
                ->setAttribute('$collection', $collection->getId())
                ->setAttribute('$updatedAt', ($updatedAt === null || !$this->preserveDates) ? $time : $updatedAt)
                ->removeAttribute('$sequence');

            $createdAt = $document->getCreatedAt();
            if ($createdAt === null || !$this->preserveDates) {
                $document->setAttribute('$createdAt', $old->isEmpty() ? $time : $old->getCreatedAt());
            } else {
                $document->setAttribute('$createdAt', $createdAt);
            }

            // Force matching optional parameter sets
            // Doesn't use decode as that intentionally skips null defaults to reduce payload size
            foreach ($collectionAttributes as $attr) {
                if (!$attr->getAttribute('required') && !\array_key_exists($attr['$id'], (array)$document)) {
                    $document->setAttribute(
                        $attr['$id'],
                        $old->getAttribute($attr['$id'], ($attr['default'] ?? null))
                    );
                }
            }

            if ($skipPermissionsUpdate) {
                $document->setAttribute('$permissions', $old->getPermissions());
            }

            if ($this->adapter->getSharedTables()) {
                if ($this->adapter->getTenantPerDocument()) {
                    if ($document->getTenant() === null) {
                        throw new DatabaseException('Missing tenant. Tenant must be set when tenant per document is enabled.');
                    }
                    if (!$old->isEmpty() && $old->getTenant() !== $document->getTenant()) {
                        throw new DatabaseException('Tenant cannot be changed.');
                    }
                } else {
                    $document->setAttribute('$tenant', $this->adapter->getTenant());
                }
            }

            $document = $this->encode($collection, $document);

            $validator = new Structure(
                $collection,
                $this->adapter->getIdAttributeType(),
                $this->adapter->getMinDateTime(),
                $this->adapter->getMaxDateTime(),
                $this->adapter->getSupportForAttributes()
            );

            if (!$validator->isValid($document)) {
                throw new StructureException($validator->getDescription());
            }

            if (!$old->isEmpty()) {
                // Check if document was updated after the request timestamp
                try {
                    $oldUpdatedAt = new \DateTime($old->getUpdatedAt());
                } catch (Exception $e) {
                    throw new DatabaseException($e->getMessage(), $e->getCode(), $e);
                }

                if (!\is_null($this->timestamp) && $oldUpdatedAt > $this->timestamp) {
                    throw new ConflictException('Document was updated after the request timestamp');
                }
            }

            if ($this->resolveRelationships) {
                $document = $this->silent(fn () => $this->createDocumentRelationships($collection, $document));
            }

            $seenIds[] = $document->getId();

            $old = $this->adapter->castingBefore($collection, $old);
            $document = $this->adapter->castingBefore($collection, $document);

            $documents[$key] = new Change(
                old: $old,
                new: $document
            );
        }

        // Required because *some* DBs will allow duplicate IDs for upsert
        if (\count($seenIds) !== \count(\array_unique($seenIds))) {
            throw new DuplicateException('Duplicate document IDs found in the input array.');
        }

        foreach (\array_chunk($documents, $batchSize) as $chunk) {
            /**
             * @var array<Change> $chunk
             */
            $batch = $this->withTransaction(fn () => Authorization::skip(fn () => $this->adapter->upsertDocuments(
                $collection,
                $attribute,
                $chunk
            )));

            $batch = $this->adapter->getSequences($collection->getId(), $batch);

            foreach ($chunk as $change) {
                if ($change->getOld()->isEmpty()) {
                    $created++;
                } else {
                    $updated++;
                }
            }

            foreach ($batch as $index => $doc) {

                $doc = $this->adapter->castingAfter($collection, $doc);

                if ($this->resolveRelationships) {
                    $doc = $this->silent(fn () => $this->populateDocumentRelationships($collection, $doc));
                }

                $doc = $this->decode($collection, $doc);

                if ($this->getSharedTables() && $this->getTenantPerDocument()) {
                    $this->withTenant($doc->getTenant(), function () use ($collection, $doc) {
                        $this->purgeCachedDocument($collection->getId(), $doc->getId());
                    });
                } else {
                    $this->purgeCachedDocument($collection->getId(), $doc->getId());
                }

                $old = $chunk[$index]->getOld();

                try {
                    $onNext && $onNext($doc, $old->isEmpty() ? null : $old);
                } catch (\Throwable $th) {
                    $onError ? $onError($th) : throw $th;
                }
            }
        }

        $this->trigger(self::EVENT_DOCUMENTS_UPSERT, new Document([
            '$collection' => $collection->getId(),
            'created' => $created,
            'updated' => $updated,
        ]));

        return $created + $updated;
    }

    /**
     * Increase a document attribute by a value
     *
     * @param string $collection The collection ID
     * @param string $id The document ID
     * @param string $attribute The attribute to increase
     * @param int|float $value The value to increase the attribute by, can be a float
     * @param int|float|null $max The maximum value the attribute can reach after the increase, null means no limit
     * @return Document
     * @throws AuthorizationException
     * @throws DatabaseException
     * @throws LimitException
     * @throws NotFoundException
     * @throws TypeException
     * @throws \Throwable
     */
    public function increaseDocumentAttribute(
        string $collection,
        string $id,
        string $attribute,
        int|float $value = 1,
        int|float|null $max = null
    ): Document {
        if ($value <= 0) { // Can be a float
            throw new \InvalidArgumentException('Value must be numeric and greater than 0');
        }

        $collection = $this->silent(fn () => $this->getCollection($collection));

        $attr = \array_filter($collection->getAttribute('attributes', []), function ($a) use ($attribute) {
            return $a['$id'] === $attribute;
        });

        if (empty($attr)) {
            throw new NotFoundException('Attribute not found');
        }

        $whiteList = [
            self::VAR_INTEGER,
            self::VAR_FLOAT
        ];

        /** @var Document $attr */
        $attr = \end($attr);
        if (!\in_array($attr->getAttribute('type'), $whiteList) || $attr->getAttribute('array')) {
            throw new TypeException('Attribute must be an integer or float and can not be an array.');
        }

        $document = $this->withTransaction(function () use ($collection, $id, $attribute, $value, $max) {
            /* @var $document Document */
            $document = Authorization::skip(fn () => $this->silent(fn () => $this->getDocument($collection->getId(), $id, forUpdate: true))); // Skip ensures user does not need read permission for this

            if ($document->isEmpty()) {
                throw new NotFoundException('Document not found');
            }

            $validator = new Authorization(self::PERMISSION_UPDATE);

            if ($collection->getId() !== self::METADATA) {
                $documentSecurity = $collection->getAttribute('documentSecurity', false);
                if (!$validator->isValid([
                    ...$collection->getUpdate(),
                    ...($documentSecurity ? $document->getUpdate() : [])
                ])) {
                    throw new AuthorizationException($validator->getDescription());
                }
            }

            if (!\is_null($max) && ($document->getAttribute($attribute) + $value > $max)) {
                throw new LimitException('Attribute value exceeds maximum limit: ' . $max);
            }

            $time = DateTime::now();
            $updatedAt = $document->getUpdatedAt();
            $updatedAt = (empty($updatedAt) || !$this->preserveDates) ? $time : $updatedAt;
            $max = $max ? $max - $value : null;

            $this->adapter->increaseDocumentAttribute(
                $collection->getId(),
                $id,
                $attribute,
                $value,
                $updatedAt,
                max: $max
            );

            return $document->setAttribute(
                $attribute,
                $document->getAttribute($attribute) + $value
            );
        });

        $this->purgeCachedDocument($collection->getId(), $id);

        $this->trigger(self::EVENT_DOCUMENT_INCREASE, $document);

        return $document;
    }


    /**
     * Decrease a document attribute by a value
     *
     * @param string $collection
     * @param string $id
     * @param string $attribute
     * @param int|float $value
     * @param int|float|null $min
     * @return Document
     *
     * @throws AuthorizationException
     * @throws DatabaseException
     */
    public function decreaseDocumentAttribute(
        string $collection,
        string $id,
        string $attribute,
        int|float $value = 1,
        int|float|null $min = null
    ): Document {
        if ($value <= 0) { // Can be a float
            throw new \InvalidArgumentException('Value must be numeric and greater than 0');
        }

        $collection = $this->silent(fn () => $this->getCollection($collection));

        $attr = \array_filter($collection->getAttribute('attributes', []), function ($a) use ($attribute) {
            return $a['$id'] === $attribute;
        });

        if (empty($attr)) {
            throw new NotFoundException('Attribute not found');
        }

        $whiteList = [
            self::VAR_INTEGER,
            self::VAR_FLOAT
        ];

        /**
         * @var Document $attr
         */
        $attr = \end($attr);
        if (!\in_array($attr->getAttribute('type'), $whiteList) || $attr->getAttribute('array')) {
            throw new TypeException('Attribute must be an integer or float and can not be an array.');
        }

        $document = $this->withTransaction(function () use ($collection, $id, $attribute, $value, $min) {
            /* @var $document Document */
            $document = Authorization::skip(fn () => $this->silent(fn () => $this->getDocument($collection->getId(), $id, forUpdate: true))); // Skip ensures user does not need read permission for this

            if ($document->isEmpty()) {
                throw new NotFoundException('Document not found');
            }

            $validator = new Authorization(self::PERMISSION_UPDATE);

            if ($collection->getId() !== self::METADATA) {
                $documentSecurity = $collection->getAttribute('documentSecurity', false);
                if (!$validator->isValid([
                    ...$collection->getUpdate(),
                    ...($documentSecurity ? $document->getUpdate() : [])
                ])) {
                    throw new AuthorizationException($validator->getDescription());
                }
            }

            if (!\is_null($min) && ($document->getAttribute($attribute) - $value < $min)) {
                throw new LimitException('Attribute value exceeds minimum limit: ' . $min);
            }

            $time = DateTime::now();
            $updatedAt = $document->getUpdatedAt();
            $updatedAt = (empty($updatedAt) || !$this->preserveDates) ? $time : $updatedAt;
            $min = $min ? $min + $value : null;

            $this->adapter->increaseDocumentAttribute(
                $collection->getId(),
                $id,
                $attribute,
                $value * -1,
                $updatedAt,
                min: $min
            );

            return $document->setAttribute(
                $attribute,
                $document->getAttribute($attribute) - $value
            );
        });

        $this->purgeCachedDocument($collection->getId(), $id);

        $this->trigger(self::EVENT_DOCUMENT_DECREASE, $document);

        return $document;
    }

    /**
     * Delete Document
     *
     * @param string $collection
     * @param string $id
     *
     * @return bool
     *
     * @throws AuthorizationException
     * @throws ConflictException
     * @throws DatabaseException
     * @throws RestrictedException
     */
    public function deleteDocument(string $collection, string $id): bool
    {
        $collection = $this->silent(fn () => $this->getCollection($collection));

        $deleted = $this->withTransaction(function () use ($collection, $id, &$document) {
            $document = Authorization::skip(fn () => $this->silent(
                fn () => $this->getDocument($collection->getId(), $id, forUpdate: true)
            ));

            if ($document->isEmpty()) {
                return false;
            }

            $validator = new Authorization(self::PERMISSION_DELETE);

            if ($collection->getId() !== self::METADATA) {
                $documentSecurity = $collection->getAttribute('documentSecurity', false);
                if (!$validator->isValid([
                    ...$collection->getDelete(),
                    ...($documentSecurity ? $document->getDelete() : [])
                ])) {
                    throw new AuthorizationException($validator->getDescription());
                }
            }

            // Check if document was updated after the request timestamp
            try {
                $oldUpdatedAt = new \DateTime($document->getUpdatedAt());
            } catch (Exception $e) {
                throw new DatabaseException($e->getMessage(), $e->getCode(), $e);
            }

            if (!\is_null($this->timestamp) && $oldUpdatedAt > $this->timestamp) {
                throw new ConflictException('Document was updated after the request timestamp');
            }

            if ($this->resolveRelationships) {
                $document = $this->silent(fn () => $this->deleteDocumentRelationships($collection, $document));
            }

            $result = $this->adapter->deleteDocument($collection->getId(), $id);

            $this->purgeCachedDocument($collection->getId(), $id);

            return $result;
        });

        if ($deleted) {
            $this->trigger(self::EVENT_DOCUMENT_DELETE, $document);
        }

        return $deleted;
    }

    /**
     * @param Document $collection
     * @param Document $document
     * @return Document
     * @throws AuthorizationException
     * @throws ConflictException
     * @throws DatabaseException
     * @throws RestrictedException
     * @throws StructureException
     */
    private function deleteDocumentRelationships(Document $collection, Document $document): Document
    {
        $attributes = $collection->getAttribute('attributes', []);

        $relationships = \array_filter($attributes, function ($attribute) {
            return $attribute['type'] === Database::VAR_RELATIONSHIP;
        });

        foreach ($relationships as $relationship) {
            $key = $relationship['key'];
            $value = $document->getAttribute($key);
            $relatedCollection = $this->getCollection($relationship['options']['relatedCollection']);
            $relationType = $relationship['options']['relationType'];
            $twoWay = $relationship['options']['twoWay'];
            $twoWayKey = $relationship['options']['twoWayKey'];
            $onDelete = $relationship['options']['onDelete'];
            $side = $relationship['options']['side'];

            $relationship->setAttribute('collection', $collection->getId());
            $relationship->setAttribute('document', $document->getId());

            switch ($onDelete) {
                case Database::RELATION_MUTATE_RESTRICT:
                    $this->deleteRestrict($relatedCollection, $document, $value, $relationType, $twoWay, $twoWayKey, $side);
                    break;
                case Database::RELATION_MUTATE_SET_NULL:
                    $this->deleteSetNull($collection, $relatedCollection, $document, $value, $relationType, $twoWay, $twoWayKey, $side);
                    break;
                case Database::RELATION_MUTATE_CASCADE:
                    foreach ($this->relationshipDeleteStack as $processedRelationship) {
                        $existingKey = $processedRelationship['key'];
                        $existingCollection = $processedRelationship['collection'];
                        $existingRelatedCollection = $processedRelationship['options']['relatedCollection'];
                        $existingTwoWayKey = $processedRelationship['options']['twoWayKey'];
                        $existingSide = $processedRelationship['options']['side'];

                        // If this relationship has already been fetched for this document, skip it
                        $reflexive = $processedRelationship == $relationship;

                        // If this relationship is the same as a previously fetched relationship, but on the other side, skip it
                        $symmetric = $existingKey === $twoWayKey
                            && $existingTwoWayKey === $key
                            && $existingRelatedCollection === $collection->getId()
                            && $existingCollection === $relatedCollection->getId()
                            && $existingSide !== $side;

                        // If this relationship is not directly related but relates across multiple collections, skip it.
                        //
                        // These conditions ensure that a relationship is considered transitive if it has the same
                        // two-way key and related collection, but is on the opposite side of the relationship (the first and second conditions).
                        //
                        // They also ensure that a relationship is considered transitive if it has the same key and related
                        // collection as an existing relationship, but a different two-way key (the third condition),
                        // or the same two-way key as an existing relationship, but a different key (the fourth condition).
                        $transitive = (($existingKey === $twoWayKey
                                && $existingCollection === $relatedCollection->getId()
                                && $existingSide !== $side)
                            || ($existingTwoWayKey === $key
                                && $existingRelatedCollection === $collection->getId()
                                && $existingSide !== $side)
                            || ($existingKey === $key
                                && $existingTwoWayKey !== $twoWayKey
                                && $existingRelatedCollection === $relatedCollection->getId()
                                && $existingSide !== $side)
                            || ($existingKey !== $key
                                && $existingTwoWayKey === $twoWayKey
                                && $existingRelatedCollection === $relatedCollection->getId()
                                && $existingSide !== $side));

                        if ($reflexive || $symmetric || $transitive) {
                            break 2;
                        }
                    }
                    $this->deleteCascade($collection, $relatedCollection, $document, $key, $value, $relationType, $twoWayKey, $side, $relationship);
                    break;
            }
        }

        return $document;
    }

    /**
     * @param Document $relatedCollection
     * @param Document $document
     * @param mixed $value
     * @param string $relationType
     * @param bool $twoWay
     * @param string $twoWayKey
     * @param string $side
     * @throws AuthorizationException
     * @throws ConflictException
     * @throws DatabaseException
     * @throws RestrictedException
     * @throws StructureException
     */
    private function deleteRestrict(
        Document $relatedCollection,
        Document $document,
        mixed $value,
        string $relationType,
        bool $twoWay,
        string $twoWayKey,
        string $side
    ): void {
        if ($value instanceof Document && $value->isEmpty()) {
            $value = null;
        }

        if (
            !empty($value)
            && $relationType !== Database::RELATION_MANY_TO_ONE
            && $side === Database::RELATION_SIDE_PARENT
        ) {
            throw new RestrictedException('Cannot delete document because it has at least one related document.');
        }

        if (
            $relationType === Database::RELATION_ONE_TO_ONE
            && $side === Database::RELATION_SIDE_CHILD
            && !$twoWay
        ) {
            Authorization::skip(function () use ($document, $relatedCollection, $twoWayKey) {
                $related = $this->findOne($relatedCollection->getId(), [
                    Query::select(['$id']),
                    Query::equal($twoWayKey, [$document->getId()])
                ]);

                if ($related->isEmpty()) {
                    return;
                }

                $this->skipRelationships(fn () => $this->updateDocument(
                    $relatedCollection->getId(),
                    $related->getId(),
                    new Document([
                        $twoWayKey => null
                    ])
                ));
            });
        }

        if (
            $relationType === Database::RELATION_MANY_TO_ONE
            && $side === Database::RELATION_SIDE_CHILD
        ) {
            $related = Authorization::skip(fn () => $this->findOne($relatedCollection->getId(), [
                Query::select(['$id']),
                Query::equal($twoWayKey, [$document->getId()])
            ]));

            if (!$related->isEmpty()) {
                throw new RestrictedException('Cannot delete document because it has at least one related document.');
            }
        }
    }

    /**
     * @param Document $collection
     * @param Document $relatedCollection
     * @param Document $document
     * @param mixed $value
     * @param string $relationType
     * @param bool $twoWay
     * @param string $twoWayKey
     * @param string $side
     * @return void
     * @throws AuthorizationException
     * @throws ConflictException
     * @throws DatabaseException
     * @throws RestrictedException
     * @throws StructureException
     */
    private function deleteSetNull(Document $collection, Document $relatedCollection, Document $document, mixed $value, string $relationType, bool $twoWay, string $twoWayKey, string $side): void
    {
        switch ($relationType) {
            case Database::RELATION_ONE_TO_ONE:
                if (!$twoWay && $side === Database::RELATION_SIDE_PARENT) {
                    break;
                }

                // Shouldn't need read or update permission to delete
                Authorization::skip(function () use ($document, $value, $relatedCollection, $twoWay, $twoWayKey, $side) {
                    if (!$twoWay && $side === Database::RELATION_SIDE_CHILD) {
                        $related = $this->findOne($relatedCollection->getId(), [
                            Query::select(['$id']),
                            Query::equal($twoWayKey, [$document->getId()])
                        ]);
                    } else {
                        if (empty($value)) {
                            return;
                        }
                        $related = $this->getDocument($relatedCollection->getId(), $value->getId(), [Query::select(['$id'])]);
                    }

                    if ($related->isEmpty()) {
                        return;
                    }

                    $this->skipRelationships(fn () => $this->updateDocument(
                        $relatedCollection->getId(),
                        $related->getId(),
                        new Document([
                            $twoWayKey => null
                        ])
                    ));
                });
                break;

            case Database::RELATION_ONE_TO_MANY:
                if ($side === Database::RELATION_SIDE_CHILD) {
                    break;
                }
                foreach ($value as $relation) {
                    Authorization::skip(function () use ($relatedCollection, $twoWayKey, $relation) {
                        $this->skipRelationships(fn () => $this->updateDocument(
                            $relatedCollection->getId(),
                            $relation->getId(),
                            new Document([
                                $twoWayKey => null
                            ]),
                        ));
                    });
                }
                break;

            case Database::RELATION_MANY_TO_ONE:
                if ($side === Database::RELATION_SIDE_PARENT) {
                    break;
                }

                if (!$twoWay) {
                    $value = $this->find($relatedCollection->getId(), [
                        Query::select(['$id']),
                        Query::equal($twoWayKey, [$document->getId()]),
                        Query::limit(PHP_INT_MAX)
                    ]);
                }

                foreach ($value as $relation) {
                    Authorization::skip(function () use ($relatedCollection, $twoWayKey, $relation) {
                        $this->skipRelationships(fn () => $this->updateDocument(
                            $relatedCollection->getId(),
                            $relation->getId(),
                            new Document([
                                $twoWayKey => null
                            ])
                        ));
                    });
                }
                break;

            case Database::RELATION_MANY_TO_MANY:
                $junction = $this->getJunctionCollection($collection, $relatedCollection, $side);

                $junctions = $this->find($junction, [
                    Query::select(['$id']),
                    Query::equal($twoWayKey, [$document->getId()]),
                    Query::limit(PHP_INT_MAX)
                ]);

                foreach ($junctions as $document) {
                    $this->skipRelationships(fn () => $this->deleteDocument(
                        $junction,
                        $document->getId()
                    ));
                }
                break;
        }
    }

    /**
     * @param Document $collection
     * @param Document $relatedCollection
     * @param Document $document
     * @param string $key
     * @param mixed $value
     * @param string $relationType
     * @param string $twoWayKey
     * @param string $side
     * @param Document $relationship
     * @return void
     * @throws AuthorizationException
     * @throws ConflictException
     * @throws DatabaseException
     * @throws RestrictedException
     * @throws StructureException
     */
    private function deleteCascade(Document $collection, Document $relatedCollection, Document $document, string $key, mixed $value, string $relationType, string $twoWayKey, string $side, Document $relationship): void
    {
        switch ($relationType) {
            case Database::RELATION_ONE_TO_ONE:
                if ($value !== null) {
                    $this->relationshipDeleteStack[] = $relationship;

                    $this->deleteDocument(
                        $relatedCollection->getId(),
                        ($value instanceof Document) ? $value->getId() : $value
                    );

                    \array_pop($this->relationshipDeleteStack);
                }
                break;
            case Database::RELATION_ONE_TO_MANY:
                if ($side === Database::RELATION_SIDE_CHILD) {
                    break;
                }

                $this->relationshipDeleteStack[] = $relationship;

                foreach ($value as $relation) {
                    $this->deleteDocument(
                        $relatedCollection->getId(),
                        $relation->getId()
                    );
                }

                \array_pop($this->relationshipDeleteStack);

                break;
            case Database::RELATION_MANY_TO_ONE:
                if ($side === Database::RELATION_SIDE_PARENT) {
                    break;
                }

                $value = $this->find($relatedCollection->getId(), [
                    Query::select(['$id']),
                    Query::equal($twoWayKey, [$document->getId()]),
                    Query::limit(PHP_INT_MAX),
                ]);

                $this->relationshipDeleteStack[] = $relationship;

                foreach ($value as $relation) {
                    $this->deleteDocument(
                        $relatedCollection->getId(),
                        $relation->getId()
                    );
                }

                \array_pop($this->relationshipDeleteStack);

                break;
            case Database::RELATION_MANY_TO_MANY:
                $junction = $this->getJunctionCollection($collection, $relatedCollection, $side);

                $junctions = $this->skipRelationships(fn () => $this->find($junction, [
                    Query::select(['$id', $key]),
                    Query::equal($twoWayKey, [$document->getId()]),
                    Query::limit(PHP_INT_MAX)
                ]));

                $this->relationshipDeleteStack[] = $relationship;

                foreach ($junctions as $document) {
                    if ($side === Database::RELATION_SIDE_PARENT) {
                        $this->deleteDocument(
                            $relatedCollection->getId(),
                            $document->getAttribute($key)
                        );
                    }
                    $this->deleteDocument(
                        $junction,
                        $document->getId()
                    );
                }

                \array_pop($this->relationshipDeleteStack);
                break;
        }
    }

    /**
     * Delete Documents
     *
     * Deletes all documents which match the given query, will respect the relationship's onDelete optin.
     *
     * @param string $collection
     * @param array<Query> $queries
     * @param int $batchSize
     * @param (callable(Document, Document): void)|null $onNext
     * @param (callable(Throwable): void)|null $onError
     * @return int
     * @throws AuthorizationException
     * @throws DatabaseException
     * @throws RestrictedException
     * @throws \Throwable
     */
    public function deleteDocuments(
        string $collection,
        array $queries = [],
        int $batchSize = self::DELETE_BATCH_SIZE,
        ?callable $onNext = null,
        ?callable $onError = null,
    ): int {
        if ($this->adapter->getSharedTables() && empty($this->adapter->getTenant())) {
            throw new DatabaseException('Missing tenant. Tenant must be set when table sharing is enabled.');
        }

        $batchSize = \min(Database::DELETE_BATCH_SIZE, \max(1, $batchSize));
        $collection = $this->silent(fn () => $this->getCollection($collection));
        if ($collection->isEmpty()) {
            throw new DatabaseException('Collection not found');
        }

        $documentSecurity = $collection->getAttribute('documentSecurity', false);
        $authorization = new Authorization(self::PERMISSION_DELETE);
        $skipAuth = $authorization->isValid($collection->getDelete());

        if (!$skipAuth && !$documentSecurity && $collection->getId() !== self::METADATA) {
            throw new AuthorizationException($authorization->getDescription());
        }

        $attributes = $collection->getAttribute('attributes', []);
        $indexes = $collection->getAttribute('indexes', []);

        $this->checkQueriesType($queries);

        if ($this->validate) {
            $validator = new DocumentsValidator(
                $attributes,
                $indexes,
                $this->adapter->getIdAttributeType(),
                $this->maxQueryValues,
                $this->adapter->getMinDateTime(),
                $this->adapter->getMaxDateTime()
            );

            if (!$validator->isValid($queries)) {
                throw new QueryException($validator->getDescription());
            }
        }

        $grouped = Query::groupByType($queries);
        $limit = $grouped['limit'];
        $cursor = $grouped['cursor'];

        if (!empty($cursor) && $cursor->getCollection() !== $collection->getId()) {
            throw new DatabaseException("Cursor document must be from the same Collection.");
        }

        $originalLimit = $limit;
        $last = $cursor;
        $modified = 0;

        while (true) {
            if ($limit && $limit < $batchSize && $limit > 0) {
                $batchSize = $limit;
            } elseif (!empty($limit)) {
                $limit -= $batchSize;
            }

            $new = [
                Query::limit($batchSize)
            ];

            if (!empty($last)) {
                $new[] = Query::cursorAfter($last);
            }

            /**
             * @var array<Document> $batch
             */
            $batch = $this->silent(fn () => $this->find(
                $collection->getId(),
                array_merge($new, $queries),
                forPermission: Database::PERMISSION_DELETE
            ));

            if (empty($batch)) {
                break;
            }

            $old = array_map(fn ($doc) => clone $doc, $batch);
            $sequences = [];
            $permissionIds = [];

            $this->withTransaction(function () use ($collection, $sequences, $permissionIds, $batch) {
                foreach ($batch as $document) {
                    $sequences[] = $document->getSequence();
                    if (!empty($document->getPermissions())) {
                        $permissionIds[] = $document->getId();
                    }

                    if ($this->resolveRelationships) {
                        $document = $this->silent(fn () => $this->deleteDocumentRelationships(
                            $collection,
                            $document
                        ));
                    }

                    // Check if document was updated after the request timestamp
                    try {
                        $oldUpdatedAt = new \DateTime($document->getUpdatedAt());
                    } catch (Exception $e) {
                        throw new DatabaseException($e->getMessage(), $e->getCode(), $e);
                    }

                    if (!\is_null($this->timestamp) && $oldUpdatedAt > $this->timestamp) {
                        throw new ConflictException('Document was updated after the request timestamp');
                    }
                }

                $this->adapter->deleteDocuments(
                    $collection->getId(),
                    $sequences,
                    $permissionIds
                );
            });

            foreach ($batch as $index => $document) {
                if ($this->getSharedTables() && $this->getTenantPerDocument()) {
                    $this->withTenant($document->getTenant(), function () use ($collection, $document) {
                        $this->purgeCachedDocument($collection->getId(), $document->getId());
                    });
                } else {
                    $this->purgeCachedDocument($collection->getId(), $document->getId());
                }
                try {
                    $onNext && $onNext($document, $old[$index]);
                } catch (Throwable $th) {
                    $onError ? $onError($th) : throw $th;
                }
                $modified++;
            }

            if (count($batch) < $batchSize) {
                break;
            } elseif ($originalLimit && $modified >= $originalLimit) {
                break;
            }

            $last = \end($batch);
        }

        $this->trigger(self::EVENT_DOCUMENTS_DELETE, new Document([
            '$collection' => $collection->getId(),
            'modified' => $modified
        ]));

        return $modified;
    }

    /**
     * Cleans the all the collection's documents from the cache
     * And the all related cached documents.
     *
     * @param string $collectionId
     *
     * @return bool
     */
    public function purgeCachedCollection(string $collectionId): bool
    {
        [$collectionKey] = $this->getCacheKeys($collectionId);

        $documentKeys = $this->cache->list($collectionKey);
        foreach ($documentKeys as $documentKey) {
            $this->cache->purge($documentKey);
        }

        $this->cache->purge($collectionKey);

        return true;
    }

    /**
     * Cleans a specific document from cache
     * And related document reference in the collection cache.
     *
     * @param string $collectionId
     * @param string $id
     * @return bool
     * @throws Exception
     */
    public function purgeCachedDocument(string $collectionId, string $id): bool
    {
        [$collectionKey, $documentKey] = $this->getCacheKeys($collectionId, $id);

        $this->cache->purge($collectionKey, $documentKey);
        $this->cache->purge($documentKey);

        $this->trigger(self::EVENT_DOCUMENT_PURGE, new Document([
            '$id' => $id,
            '$collection' => $collectionId
        ]));

        return true;
    }

    /**
     * Find Documents
     *
     * @param string $collection
     * @param array<Query> $queries
     * @param string $forPermission
     *
     * @return array<Document>
     * @throws DatabaseException
     * @throws QueryException
     * @throws TimeoutException
     * @throws Exception
     */
    public function find(string $collection, array $queries = [], string $forPermission = Database::PERMISSION_READ): array
    {
        $collection = $this->silent(fn () => $this->getCollection($collection));

        if ($collection->isEmpty()) {
            throw new NotFoundException('Collection not found');
        }

        $attributes = $collection->getAttribute('attributes', []);
        $indexes = $collection->getAttribute('indexes', []);

        $this->checkQueriesType($queries);

        if ($this->validate) {
            $validator = new DocumentsValidator(
                $attributes,
                $indexes,
                $this->adapter->getIdAttributeType(),
                $this->maxQueryValues,
                $this->adapter->getMinDateTime(),
                $this->adapter->getMaxDateTime(),
                $this->adapter->getSupportForAttributes()
            );
            if (!$validator->isValid($queries)) {
                throw new QueryException($validator->getDescription());
            }
        }

        $authorization = new Authorization($forPermission);
        $documentSecurity = $collection->getAttribute('documentSecurity', false);
        $skipAuth = $authorization->isValid($collection->getPermissionsByType($forPermission));

        if (!$skipAuth && !$documentSecurity && $collection->getId() !== self::METADATA) {
            throw new AuthorizationException($authorization->getDescription());
        }

        $relationships = \array_filter(
            $collection->getAttribute('attributes', []),
            fn (Document $attribute) => $attribute->getAttribute('type') === self::VAR_RELATIONSHIP
        );

        $grouped = Query::groupByType($queries);
        $filters = $grouped['filters'];
        $selects = $grouped['selections'];
        $limit = $grouped['limit'];
        $offset = $grouped['offset'];
        $orderAttributes = $grouped['orderAttributes'];
        $orderTypes = $grouped['orderTypes'];
        $cursor = $grouped['cursor'];
        $cursorDirection = $grouped['cursorDirection'] ?? Database::CURSOR_AFTER;

        $uniqueOrderBy = false;
        foreach ($orderAttributes as $order) {
            if ($order === '$id' || $order === '$sequence') {
                $uniqueOrderBy = true;
            }
        }

        if ($uniqueOrderBy === false) {
            $orderAttributes[] = '$sequence';
        }

        if (!empty($cursor)) {
            foreach ($orderAttributes as $order) {
                if ($cursor->getAttribute($order) === null) {
                    throw new OrderException(
                        message: "Order attribute '{$order}' is empty",
                        attribute: $order
                    );
                }
            }
        }

        if (!empty($cursor) && $cursor->getCollection() !== $collection->getId()) {
            throw new DatabaseException("cursor Document must be from the same Collection.");
        }

        if (!empty($cursor)) {
            $cursor = $this->encode($collection, $cursor);
            $cursor = $this->adapter->castingBefore($collection, $cursor);
            $cursor = $cursor->getArrayCopy();
        } else {
            $cursor =  [];
        }

        /**  @var array<Query> $queries */
        $queries = \array_merge(
            $selects,
            $this->convertQueries($collection, $filters)
        );

        $selections = $this->validateSelections($collection, $selects);
        $nestedSelections = $this->processRelationshipQueries($relationships, $queries);

        $getResults = fn () => $this->adapter->find(
            $collection,
            $queries,
            $limit ?? 25,
            $offset ?? 0,
            $orderAttributes,
            $orderTypes,
            $cursor,
            $cursorDirection,
            $forPermission
        );

        $results = $skipAuth ? Authorization::skip($getResults) : $getResults();

        foreach ($results as $index => $node) {

            $node = $this->adapter->castingAfter($collection, $node);

            if ($this->resolveRelationships && !empty($relationships) && (empty($selects) || !empty($nestedSelections))) {
                $node = $this->silent(fn () => $this->populateDocumentRelationships($collection, $node, $nestedSelections));
            }

            $node = $this->casting($collection, $node);
            $node = $this->decode($collection, $node, $selections);

            if (!$node->isEmpty()) {
                $node->setAttribute('$collection', $collection->getId());
            }

            $results[$index] = $node;
        }

        $this->trigger(self::EVENT_DOCUMENT_FIND, $results);

        return $results;
    }

    /**
     * Call callback for each document of the given collection
     * that matches the given queries
     *
     * @param string $collection
     * @param callable $callback
     * @param array<Query> $queries
     * @param string $forPermission
     * @return void
     * @throws \Utopia\Database\Exception
     */
    public function foreach(string $collection, callable $callback, array $queries = [], string $forPermission = Database::PERMISSION_READ): void
    {
        $grouped = Query::groupByType($queries);
        $limitExists = $grouped['limit'] !== null;
        $limit = $grouped['limit'] ?? 25;
        $offset = $grouped['offset'];

        $cursor = $grouped['cursor'];
        $cursorDirection = $grouped['cursorDirection'];

        // Cursor before is not supported
        if ($cursor !== null && $cursorDirection === Database::CURSOR_BEFORE) {
            throw new DatabaseException('Cursor ' . Database::CURSOR_BEFORE . ' not supported in this method.');
        }

        $sum = $limit;
        $latestDocument = null;

        while ($sum === $limit) {
            $newQueries = $queries;
            if ($latestDocument !== null) {
                //reset offset and cursor as groupByType ignores same type query after first one is encountered
                if ($offset !== null) {
                    array_unshift($newQueries, Query::offset(0));
                }

                array_unshift($newQueries, Query::cursorAfter($latestDocument));
            }
            if (!$limitExists) {
                $newQueries[] = Query::limit($limit);
            }
            $results = $this->find($collection, $newQueries, $forPermission);

            if (empty($results)) {
                return;
            }

            $sum = count($results);

            foreach ($results as $document) {
                if (is_callable($callback)) {
                    $callback($document);
                }
            }

            $latestDocument = $results[array_key_last($results)];
        }
    }

    /**
     * @param string $collection
     * @param array<Query> $queries
     * @return Document
     * @throws DatabaseException
     */
    public function findOne(string $collection, array $queries = []): Document
    {
        $results = $this->silent(fn () => $this->find($collection, \array_merge([
            Query::limit(1)
        ], $queries)));

        $found = \reset($results);

        $this->trigger(self::EVENT_DOCUMENT_FIND, $found);

        if (!$found) {
            return new Document();
        }

        return $found;
    }

    /**
     * Count Documents
     *
     * Count the number of documents.
     *
     * @param string $collection
     * @param array<Query> $queries
     * @param int|null $max
     *
     * @return int
     * @throws DatabaseException
     */
    public function count(string $collection, array $queries = [], ?int $max = null): int
    {
        $collection = $this->silent(fn () => $this->getCollection($collection));
        $attributes = $collection->getAttribute('attributes', []);
        $indexes = $collection->getAttribute('indexes', []);

        $this->checkQueriesType($queries);

        if ($this->validate) {
            $validator = new DocumentsValidator(
                $attributes,
                $indexes,
                $this->adapter->getIdAttributeType(),
                $this->maxQueryValues,
                $this->adapter->getMinDateTime(),
                $this->adapter->getMaxDateTime(),
            );
            if (!$validator->isValid($queries)) {
                throw new QueryException($validator->getDescription());
            }
        }

        $authorization = new Authorization(self::PERMISSION_READ);
        if ($authorization->isValid($collection->getRead())) {
            $skipAuth = true;
        }

        $queries = Query::groupByType($queries)['filters'];
        $queries = $this->convertQueries($collection, $queries);

        $getCount = fn () => $this->adapter->count($collection, $queries, $max);
        $count = $skipAuth ?? false ? Authorization::skip($getCount) : $getCount();

        $this->trigger(self::EVENT_DOCUMENT_COUNT, $count);

        return $count;
    }

    /**
     * Sum an attribute
     *
     * Sum an attribute for all the documents. Pass $max=0 for unlimited count
     *
     * @param string $collection
     * @param string $attribute
     * @param array<Query> $queries
     * @param int|null $max
     *
     * @return int|float
     * @throws DatabaseException
     */
    public function sum(string $collection, string $attribute, array $queries = [], ?int $max = null): float|int
    {
        $collection = $this->silent(fn () => $this->getCollection($collection));
        $attributes = $collection->getAttribute('attributes', []);
        $indexes = $collection->getAttribute('indexes', []);

        $this->checkQueriesType($queries);

        if ($this->validate) {
            $validator = new DocumentsValidator(
                $attributes,
                $indexes,
                $this->adapter->getIdAttributeType(),
                $this->maxQueryValues,
                $this->adapter->getMinDateTime(),
                $this->adapter->getMaxDateTime(),
            );
            if (!$validator->isValid($queries)) {
                throw new QueryException($validator->getDescription());
            }
        }

        $queries = $this->convertQueries($collection, $queries);

        $sum = $this->adapter->sum($collection, $attribute, $queries, $max);

        $this->trigger(self::EVENT_DOCUMENT_SUM, $sum);

        return $sum;
    }

    /**
     * Add Attribute Filter
     *
     * @param string $name
     * @param callable $encode
     * @param callable $decode
     *
     * @return void
     */
    public static function addFilter(string $name, callable $encode, callable $decode): void
    {
        self::$filters[$name] = [
            'encode' => $encode,
            'decode' => $decode,
        ];
    }

    /**
     * Encode Document
     *
     * @param Document $collection
     * @param Document $document
     *
     * @return Document
     * @throws DatabaseException
     */
    public function encode(Document $collection, Document $document): Document
    {
        $attributes = $collection->getAttribute('attributes', []);
        $internalDateAttributes = ['$createdAt', '$updatedAt'];
        foreach ($this->getInternalAttributes() as $attribute) {
            $attributes[] = $attribute;
        }

        foreach ($attributes as $attribute) {
            $key = $attribute['$id'] ?? '';
            $array = $attribute['array'] ?? false;
            $default = $attribute['default'] ?? null;
            $filters = $attribute['filters'] ?? [];
            $value = $document->getAttribute($key);

            if (in_array($key, $internalDateAttributes) && is_string($value) && empty($value)) {
                $document->setAttribute($key, null);
                continue;
            }

            if ($key === '$permissions') {
                continue;
            }

            // Continue on optional param with no default
            if (is_null($value) && is_null($default)) {
                continue;
            }

            // Assign default only if no value provided
            // False positive "Call to function is_null() with mixed will always evaluate to false"
            // @phpstan-ignore-next-line
            if (is_null($value) && !is_null($default)) {
                $value = ($array) ? $default : [$default];
            } else {
                $value = ($array) ? $value : [$value];
            }

            foreach ($value as $index => $node) {
                if ($node !== null) {
                    foreach ($filters as $filter) {
                        $node = $this->encodeAttribute($filter, $node, $document);
                    }
                    $value[$index] = $node;
                }
            }

            if (!$array) {
                $value = $value[0];
            }
            $document->setAttribute($key, $value);
        }

        return $document;
    }

    /**
     * Decode Document
     *
     * @param Document $collection
     * @param Document $document
     * @param array<string> $selections
     * @return Document
     * @throws DatabaseException
     */
    public function decode(Document $collection, Document $document, array $selections = []): Document
    {
        $attributes = \array_filter(
            $collection->getAttribute('attributes', []),
            fn ($attribute) => $attribute['type'] !== self::VAR_RELATIONSHIP
        );

        $relationships = \array_filter(
            $collection->getAttribute('attributes', []),
            fn ($attribute) => $attribute['type'] === self::VAR_RELATIONSHIP
        );

        $filteredValue = [];

        foreach ($relationships as $relationship) {
            $key = $relationship['$id'] ?? '';

            if (
                \array_key_exists($key, (array)$document)
                || \array_key_exists($this->adapter->filter($key), (array)$document)
            ) {
                $value = $document->getAttribute($key);
                $value ??= $document->getAttribute($this->adapter->filter($key));
                $document->removeAttribute($this->adapter->filter($key));
                $document->setAttribute($key, $value);
            }
        }

        foreach ($this->getInternalAttributes() as $attribute) {
            $attributes[] = $attribute;
        }

        foreach ($attributes as $attribute) {
            $key = $attribute['$id'] ?? '';
            $type = $attribute['type'] ?? '';
            $array = $attribute['array'] ?? false;
            $filters = $attribute['filters'] ?? [];
            $value = $document->getAttribute($key);

            if ($key === '$permissions') {
                continue;
            }

            if (\is_null($value)) {
                $value = $document->getAttribute($this->adapter->filter($key));

                if (!\is_null($value)) {
                    $document->removeAttribute($this->adapter->filter($key));
                }
            }

            $value = ($array) ? $value : [$value];
            $value = (is_null($value)) ? [] : $value;

            foreach ($value as $index => $node) {

                foreach (array_reverse($filters) as $filter) {
                    $node = $this->decodeAttribute($filter, $node, $document, $key);
                }
                $value[$index] = $node;
            }

            $filteredValue[$key] = ($array) ? $value : $value[0];

            if (
                empty($selections)
                || \in_array($key, $selections)
                || \in_array('*', $selections)
            ) {
                $document->setAttribute($key, ($array) ? $value : $value[0]);
            }
        }

        $hasRelationshipSelections = false;
        if (!empty($selections)) {
            foreach ($selections as $selection) {
                if (\str_contains($selection, '.')) {
                    $hasRelationshipSelections = true;
                    break;
                }
            }
        }

        if ($hasRelationshipSelections && !empty($selections) && !\in_array('*', $selections)) {
            foreach ($collection->getAttribute('attributes', []) as $attribute) {
                $key = $attribute['$id'] ?? '';

                if ($attribute['type'] === self::VAR_RELATIONSHIP || $key === '$permissions') {
                    continue;
                }

                if (!in_array($key, $selections) && isset($filteredValue[$key])) {
                    $document->setAttribute($key, $filteredValue[$key]);
                }
            }
        }
        return $document;
    }

    /**
     * Casting
     *
     * @param Document $collection
     * @param Document $document
     *
     * @return Document
     */
    public function casting(Document $collection, Document $document): Document
    {
        if ($this->adapter->getSupportForCasting()) {
            return $document;
        }

        $attributes = $collection->getAttribute('attributes', []);

        foreach ($this->getInternalAttributes() as $attribute) {
            $attributes[] = $attribute;
        }

        foreach ($attributes as $attribute) {
            $key = $attribute['$id'] ?? '';
            $type = $attribute['type'] ?? '';
            $array = $attribute['array'] ?? false;
            $value = $document->getAttribute($key, null);
            if (is_null($value)) {
                continue;
            }

            if ($key === '$permissions') {
                continue;
            }

            if ($array) {
                $value = !is_string($value)
                    ? $value
                    : json_decode($value, true);
            } else {
                $value = [$value];
            }

            foreach ($value as $index => $node) {
                switch ($type) {
                    case self::VAR_ID:
                        // Disabled until Appwrite migrates to use real int ID's for MySQL
                        //$type = $this->adapter->getIdAttributeType();
                        //\settype($node, $type);
                        $node = (string)$node;
                        break;
                    case self::VAR_BOOLEAN:
                        $node = (bool)$node;
                        break;
                    case self::VAR_INTEGER:
                        $node = (int)$node;
                        break;
                    case self::VAR_FLOAT:
                        $node = (float)$node;
                        break;
                    default:
                        break;
                }

                $value[$index] = $node;
            }

            $document->setAttribute($key, ($array) ? $value : $value[0]);
        }

        return $document;
    }

    /**
     * Encode Attribute
     *
     * Passes the attribute $value, and $document context to a predefined filter
     *  that allow you to manipulate the input format of the given attribute.
     *
     * @param string $name
     * @param mixed $value
     * @param Document $document
     *
     * @return mixed
     * @throws DatabaseException
     */
    protected function encodeAttribute(string $name, mixed $value, Document $document): mixed
    {
        if (!array_key_exists($name, self::$filters) && !array_key_exists($name, $this->instanceFilters)) {
            throw new NotFoundException("Filter: {$name} not found");
        }

        try {
            if (\array_key_exists($name, $this->instanceFilters)) {
                $value = $this->instanceFilters[$name]['encode']($value, $document, $this);
            } else {
                $value = self::$filters[$name]['encode']($value, $document, $this);
            }
        } catch (\Throwable $th) {
            throw new DatabaseException($th->getMessage(), $th->getCode(), $th);
        }

        return $value;
    }

    /**
     * Decode Attribute
     *
     * Passes the attribute $value, and $document context to a predefined filter
     *  that allow you to manipulate the output format of the given attribute.
     *
     * @param string $filter
     * @param mixed $value
     * @param Document $document
     *
     * @return mixed
     * @throws DatabaseException
     */
    protected function decodeAttribute(string $filter, mixed $value, Document $document, string $attribute): mixed
    {
        if (!$this->filter) {
            return $value;
        }

        if (!\is_null($this->disabledFilters) && isset($this->disabledFilters[$filter])) {
            return $value;
        }

        if (!array_key_exists($filter, self::$filters) && !array_key_exists($filter, $this->instanceFilters)) {
            throw new NotFoundException("Filter \"{$filter}\" not found for attribute \"{$attribute}\"");
        }

        if (array_key_exists($filter, $this->instanceFilters)) {
            $value = $this->instanceFilters[$filter]['decode']($value, $document, $this);
        } else {
            $value = self::$filters[$filter]['decode']($value, $document, $this);
        }

        return $value;
    }

    /**
     * Validate if a set of attributes can be selected from the collection
     *
     * @param Document $collection
     * @param array<Query> $queries
     * @return array<string>
     * @throws QueryException
     */
    private function validateSelections(Document $collection, array $queries): array
    {
        if (empty($queries)) {
            return [];
        }

        $selections = [];
        $relationshipSelections = [];

        foreach ($queries as $query) {
            if ($query->getMethod() == Query::TYPE_SELECT) {
                foreach ($query->getValues() as $value) {
                    if (\str_contains($value, '.')) {
                        $relationshipSelections[] = $value;
                        continue;
                    }
                    $selections[] = $value;
                }
            }
        }

        // Allow querying internal attributes
        $keys = \array_map(
            fn ($attribute) => $attribute['$id'],
            self::getInternalAttributes()
        );

        foreach ($collection->getAttribute('attributes', []) as $attribute) {
            if ($attribute['type'] !== self::VAR_RELATIONSHIP) {
                // Fallback to $id when key property is not present in metadata table for some tables such as Indexes or Attributes
                $keys[] = $attribute['key'] ?? $attribute['$id'];
            }
        }

        $invalid = \array_diff($selections, $keys);
        if (!empty($invalid) && !\in_array('*', $invalid)) {
            throw new QueryException('Cannot select attributes: ' . \implode(', ', $invalid));
        }

        $selections = \array_merge($selections, $relationshipSelections);

        $selections[] = '$id';
        $selections[] = '$sequence';
        $selections[] = '$collection';
        $selections[] = '$createdAt';
        $selections[] = '$updatedAt';
        $selections[] = '$permissions';

        return \array_values(\array_unique($selections));
    }

    /**
     * Get adapter attribute limit, accounting for internal metadata
     * Returns 0 to indicate no limit
     *
     * @return int
     */
    public function getLimitForAttributes(): int
    {
        if ($this->adapter->getLimitForAttributes() === 0) {
            return 0;
        }

        return $this->adapter->getLimitForAttributes() - $this->adapter->getCountOfDefaultAttributes();
    }

    /**
     * Get adapter index limit
     *
     * @return int
     */
    public function getLimitForIndexes(): int
    {
        return $this->adapter->getLimitForIndexes() - $this->adapter->getCountOfDefaultIndexes();
    }

    /**
     * @param Document $collection
     * @param array<Query> $queries
     * @return array<Query>
     * @throws QueryException
     * @throws \Utopia\Database\Exception
     */
    public function convertQueries(Document $collection, array $queries): array
    {
        foreach ($queries as $index => $query) {
            if ($query->isNested()) {
                $values = $this->convertQueries($collection, $query->getValues());
                $query->setValues($values);
            }

            $query = $this->convertQuery($collection, $query);

            $queries[$index] = $query;
        }

        return $queries;
    }

    /**
     * @param Document $collection
     * @param Query $query
     * @return Query
     * @throws QueryException
     * @throws \Utopia\Database\Exception
     */
    public function convertQuery(Document $collection, Query $query): Query
    {
        /**
         * @var array<Document> $attributes
         */
        $attributes = $collection->getAttribute('attributes', []);

        foreach (Database::INTERNAL_ATTRIBUTES as $attribute) {
            $attributes[] = new Document($attribute);
        }

        $attribute = new Document();

        foreach ($attributes as $attr) {
            if ($attr->getId() === $query->getAttribute()) {
                $attribute = $attr;
            }
        }

        if (!$attribute->isEmpty()) {
            $query->setOnArray($attribute->getAttribute('array', false));

            if ($attribute->getAttribute('type') == Database::VAR_DATETIME) {
                $values = $query->getValues();
                foreach ($values as $valueIndex => $value) {
                    try {
                        $values[$valueIndex] = $this->adapter->isMongo()
                            ? $this->adapter->setUTCDatetime($value)
                            : DateTime::setTimezone($value);
                    } catch (\Throwable $e) {
                        throw new QueryException($e->getMessage(), $e->getCode(), $e);
                    }
                }
                $query->setValues($values);
            }
        }

        return $query;
    }

    /**
     * @return  array<array<string, mixed>>
     */
    public function getInternalAttributes(): array
    {
        $attributes = self::INTERNAL_ATTRIBUTES;

        if (!$this->adapter->getSharedTables()) {
            $attributes = \array_filter(Database::INTERNAL_ATTRIBUTES, function ($attribute) {
                return $attribute['$id'] !== '$tenant';
            });
        }

        return $attributes;
    }

    /**
     * Get Schema Attributes
     *
     * @param string $collection
     * @return array<Document>
     * @throws DatabaseException
     */
    public function getSchemaAttributes(string $collection): array
    {
        return $this->adapter->getSchemaAttributes($collection);
    }

    /**
     * @param string $collectionId
     * @param string|null $documentId
     * @param array<string> $selects
     * @return array{0: ?string, 1: ?string, 2: ?string}
     */
    public function getCacheKeys(string $collectionId, ?string $documentId = null, array $selects = []): array
    {
        if ($this->adapter->getSupportForHostname()) {
            $hostname = $this->adapter->getHostname();
        }

        $tenantSegment = $this->adapter->getTenant();

        if ($collectionId === self::METADATA && isset($this->globalCollections[$documentId])) {
            $tenantSegment = null;
        }

        $collectionKey = \sprintf(
            '%s-cache-%s:%s:%s:collection:%s',
            $this->cacheName,
            $hostname ?? '',
            $this->getNamespace(),
            $tenantSegment,
            $collectionId
        );

        if ($documentId) {
            $documentKey = $documentHashKey = "{$collectionKey}:{$documentId}";

            if (!empty($selects)) {
                $documentHashKey = $documentKey . ':' . \md5(\implode($selects));
            }
        }

        return [
            $collectionKey,
            $documentKey ?? null,
            $documentHashKey ?? null
        ];
    }

    /**
     * @param array<Query> $queries
     * @return void
     * @throws QueryException
     */
    private function checkQueriesType(array $queries): void
    {
        foreach ($queries as $query) {
            if (!$query instanceof Query) {
                throw new QueryException('Invalid query type: "' . \gettype($query) . '". Expected instances of "' . Query::class . '"');
            }

            if ($query->isNested()) {
                $this->checkQueriesType($query->getValues());
            }
        }
    }

    /**
     * Process relationship queries, extracting nested selections.
     *
     * @param array<Document> $relationships
     * @param array<Query> $queries
     * @return array<string, array<Query>> $selects
     */
    private function processRelationshipQueries(
        array $relationships,
        array $queries,
    ): array {
        $nestedSelections = [];

        foreach ($queries as $query) {
            if ($query->getMethod() !== Query::TYPE_SELECT) {
                continue;
            }

            $values = $query->getValues();
            foreach ($values as $valueIndex => $value) {
                if (!\str_contains($value, '.')) {
                    continue;
                }

                $nesting = \explode('.', $value);
                $selectedKey = \array_shift($nesting); // Remove and return first item

                $relationship = \array_values(\array_filter(
                    $relationships,
                    fn (Document $relationship) => $relationship->getAttribute('key') === $selectedKey,
                ))[0] ?? null;

                if (!$relationship) {
                    continue;
                }

                // Shift the top level off the dot-path to pass the selection down the chain
                // 'foo.bar.baz' becomes 'bar.baz'

                $nestingPath = \implode('.', $nesting);
                // If nestingPath is empty, it means we want all fields (*) for this relationship
                if (empty($nestingPath)) {
                    $nestedSelections[$selectedKey][] = Query::select(['*']);
                } else {
                    $nestedSelections[$selectedKey][] = Query::select([$nestingPath]);
                }

                $type = $relationship->getAttribute('options')['relationType'];
                $side = $relationship->getAttribute('options')['side'];

                switch ($type) {
                    case Database::RELATION_MANY_TO_MANY:
                        unset($values[$valueIndex]);
                        break;
                    case Database::RELATION_ONE_TO_MANY:
                        if ($side === Database::RELATION_SIDE_PARENT) {
                            unset($values[$valueIndex]);
                        } else {
                            $values[$valueIndex] = $selectedKey;
                        }
                        break;
                    case Database::RELATION_MANY_TO_ONE:
                        if ($side === Database::RELATION_SIDE_PARENT) {
                            $values[$valueIndex] = $selectedKey;
                        } else {
                            unset($values[$valueIndex]);
                        }
                        break;
                    case Database::RELATION_ONE_TO_ONE:
                        $values[$valueIndex] = $selectedKey;
                        break;
                }
            }

            $finalValues = \array_values($values);
            if ($query->getMethod() === Query::TYPE_SELECT) {
                if (empty($finalValues)) {
                    $finalValues = ['*'];
                }
            }
            $query->setValues($finalValues);
        }

        return $nestedSelections;
    }

    /**
     * Encode spatial data from array format to WKT (Well-Known Text) format
     *
     * @param mixed $value
     * @param string $type
     * @return string
     * @throws DatabaseException
     */
    protected function encodeSpatialData(mixed $value, string $type): string
    {
        $validator = new Spatial($type);
        if (!$validator->isValid($value)) {
            throw new StructureException($validator->getDescription());
        }

        switch ($type) {
            case self::VAR_POINT:
                return "POINT({$value[0]} {$value[1]})";

            case self::VAR_LINESTRING:
                $points = [];
                foreach ($value as $point) {
                    $points[] = "{$point[0]} {$point[1]}";
                }
                return 'LINESTRING(' . implode(', ', $points) . ')';

            case self::VAR_POLYGON:
                // Check if this is a single ring (flat array of points) or multiple rings
                $isSingleRing = count($value) > 0 && is_array($value[0]) &&
                    count($value[0]) === 2 && is_numeric($value[0][0]) && is_numeric($value[0][1]);

                if ($isSingleRing) {
                    // Convert single ring format [[x1,y1], [x2,y2], ...] to multi-ring format
                    $value = [$value];
                }

                $rings = [];
                foreach ($value as $ring) {
                    $points = [];
                    foreach ($ring as $point) {
                        $points[] = "{$point[0]} {$point[1]}";
                    }
                    $rings[] = '(' . implode(', ', $points) . ')';
                }
                return 'POLYGON(' . implode(', ', $rings) . ')';

            default:
                throw new DatabaseException('Unknown spatial type: ' . $type);
        }
    }
}<|MERGE_RESOLUTION|>--- conflicted
+++ resolved
@@ -1414,12 +1414,9 @@
                 $this->adapter->getSupportForSpatialAttributes(),
                 $this->adapter->getSupportForSpatialIndexNull(),
                 $this->adapter->getSupportForSpatialIndexOrder(),
-<<<<<<< HEAD
+                $this->adapter->getSupportForAttributes(),
                 $this->adapter->getSupportForMultipleFulltextIndexes(),
                 $this->adapter->getSupportForIdenticalIndexes(),
-=======
-                $this->adapter->getSupportForAttributes()
->>>>>>> 0b1308ac
             );
             foreach ($indexes as $index) {
                 if (!$validator->isValid($index)) {
@@ -2437,12 +2434,9 @@
                         $this->adapter->getSupportForSpatialAttributes(),
                         $this->adapter->getSupportForSpatialIndexNull(),
                         $this->adapter->getSupportForSpatialIndexOrder(),
-<<<<<<< HEAD
+                        $this->adapter->getSupportForAttributes(),
                         $this->adapter->getSupportForMultipleFulltextIndexes(),
                         $this->adapter->getSupportForIdenticalIndexes(),
-=======
-                        $this->adapter->getSupportForAttributes()
->>>>>>> 0b1308ac
                     );
 
                     foreach ($indexes as $index) {
@@ -3386,12 +3380,9 @@
                 $this->adapter->getSupportForSpatialAttributes(),
                 $this->adapter->getSupportForSpatialIndexNull(),
                 $this->adapter->getSupportForSpatialIndexOrder(),
-<<<<<<< HEAD
+                $this->adapter->getSupportForAttributes(),
                 $this->adapter->getSupportForMultipleFulltextIndexes(),
                 $this->adapter->getSupportForIdenticalIndexes(),
-=======
-                $this->adapter->getSupportForAttributes()
->>>>>>> 0b1308ac
             );
             if (!$validator->isValid($index)) {
                 throw new IndexException($validator->getDescription());
