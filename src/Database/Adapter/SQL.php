--- conflicted
+++ resolved
@@ -920,12 +920,67 @@
     }
 
     /**
-<<<<<<< HEAD
+     * @return int
+     */
+    public function getMaxIndexLength(): int
+    {
+        return 768;
+    }
+
+
+/**
+ * @param $stmt
+ * @param Query[] $queries
+ * @return void
+ */
+public function bindNestedConditionValue($stmt, array $queries = []){
+    /** @var PDOStatement $stmt */
+    foreach ($queries as $query) {
+        if(is_array($query)){
+            $this->bindNestedConditionValue($stmt, $query);
+        }
+        else {
+            if ($query->getMethod() === Query::TYPE_SEARCH) continue;
+            if ($query->getMethod() === Query::TYPE_OR){
+                $this->bindNestedConditionValue($stmt, $query->getValues()); // Nested $queries are in values
+            }else {
+                foreach ($query->getValues() as $key => $value) {
+                    $placeholder = $this->getSQLPlaceholder($query).'_'.$key;
+                    $stmt->bindValue($placeholder, $value, $this->getPDOType($value));
+                }
+            }
+        }
+    }
+
+    /**
+     * @throws Exception
+     */
+    public function getSQLConditions2(array $queries = []): string
+    {
+        $separator = 'and';
+        $conditions = [];
+        foreach ($queries as $query) {
+            /* @var $query Query */
+            if($query->getMethod() === Query::TYPE_OR){
+                $separator = 'or';
+                foreach ($query->getValues() as $queriesArray) {
+                    $conditions[] = $this->getSQLConditions($queriesArray);
+                }
+            }
+            else $conditions[] = $this->getSQLCondition($query);
+        }
+
+        $tmp = implode(" {$separator} ", $conditions);
+        return empty($tmp) ? '' : '(' . $tmp . ')';
+    }
+
+
+    /**
      * @param $stmt
      * @param Query[] $queries
      * @return void
      */
-    public function bindNestedConditionValue($stmt, array $queries = []){
+    public function bindNestedConditionValue2($stmt, array $queries = []){
         /** @var PDOStatement $stmt */
         foreach ($queries as $query) {
             if(is_array($query)){
@@ -944,34 +999,4 @@
             }
         }
     }
-
-    /**
-     * @throws Exception
-     */
-    public function getSQLConditions(array $queries = []): string
-    {
-        $separator = 'and';
-        $conditions = [];
-        foreach ($queries as $query) {
-            /* @var $query Query */
-            if($query->getMethod() === Query::TYPE_OR){
-                $separator = 'or';
-                foreach ($query->getValues() as $queriesArray) {
-                    $conditions[] = $this->getSQLConditions($queriesArray);
-                }
-            }
-            else $conditions[] = $this->getSQLCondition($query);
-        }
-
-        $tmp = implode(" {$separator} ", $conditions);
-        return empty($tmp) ? '' : '(' . $tmp . ')';
-=======
-     * @return int
-     */
-    public function getMaxIndexLength(): int
-    {
-        return 768;
->>>>>>> a37c8e75
-    }
-
 }