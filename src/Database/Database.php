--- conflicted
+++ resolved
@@ -44,16 +44,9 @@
     public const VAR_BOOLEAN = 'boolean';
     public const VAR_DATETIME = 'datetime';
 
-<<<<<<< HEAD
-    public const INT_MAX = 2147483647;
-    public const INT_MIN = -2147483648;
-    public const BIG_INT_MAX = PHP_INT_MAX;
-    public const DOUBLE_MAX = PHP_FLOAT_MAX;
-=======
     // ID types
     public const VAR_ID = 'id';
     public const VAR_UUID = 'uuid';
->>>>>>> d8fc1bb3
 
     // Vector types
     public const VAR_VECTOR = 'vector';
