<?php

namespace Utopia\Database;

use Exception;
use Throwable;
use Utopia\Cache\Cache;
use Utopia\CLI\Console;
use Utopia\Database\Exception as DatabaseException;
use Utopia\Database\Exception\Authorization as AuthorizationException;
use Utopia\Database\Exception\Conflict as ConflictException;
use Utopia\Database\Exception\Dependency as DependencyException;
use Utopia\Database\Exception\Duplicate as DuplicateException;
use Utopia\Database\Exception\Index as IndexException;
use Utopia\Database\Exception\Limit as LimitException;
use Utopia\Database\Exception\NotFound as NotFoundException;
use Utopia\Database\Exception\Order as OrderException;
use Utopia\Database\Exception\Query as QueryException;
use Utopia\Database\Exception\Relationship as RelationshipException;
use Utopia\Database\Exception\Restricted as RestrictedException;
use Utopia\Database\Exception\Structure as StructureException;
use Utopia\Database\Exception\Timeout as TimeoutException;
use Utopia\Database\Exception\Type as TypeException;
use Utopia\Database\Helpers\ID;
use Utopia\Database\Helpers\Permission;
use Utopia\Database\Helpers\Role;
use Utopia\Database\Validator\Authorization;
use Utopia\Database\Validator\Index as IndexValidator;
use Utopia\Database\Validator\IndexDependency as IndexDependencyValidator;
use Utopia\Database\Validator\PartialStructure;
use Utopia\Database\Validator\Permissions;
use Utopia\Database\Validator\Queries\Document as DocumentValidator;
use Utopia\Database\Validator\Queries\Documents as DocumentsValidator;
use Utopia\Database\Validator\Structure;

class Database
{
    public const VAR_STRING = 'string';
    // Simple Types
    public const VAR_INTEGER = 'integer';
    public const VAR_FLOAT = 'double';
    public const VAR_BOOLEAN = 'boolean';
    public const VAR_DATETIME = 'datetime';

    public const INT_MAX = 2147483647;
    public const BIG_INT_MAX = PHP_INT_MAX;
    public const DOUBLE_MAX = PHP_FLOAT_MAX;

    // Relationship Types
    public const VAR_RELATIONSHIP = 'relationship';

    // Index Types
    public const INDEX_KEY = 'key';
    public const INDEX_FULLTEXT = 'fulltext';
    public const INDEX_UNIQUE = 'unique';
    public const INDEX_SPATIAL = 'spatial';
    public const ARRAY_INDEX_LENGTH = 255;

    // Relation Types
    public const RELATION_ONE_TO_ONE = 'oneToOne';
    public const RELATION_ONE_TO_MANY = 'oneToMany';
    public const RELATION_MANY_TO_ONE = 'manyToOne';
    public const RELATION_MANY_TO_MANY = 'manyToMany';

    // Relation Actions
    public const RELATION_MUTATE_CASCADE = 'cascade';
    public const RELATION_MUTATE_RESTRICT = 'restrict';
    public const RELATION_MUTATE_SET_NULL = 'setNull';

    // Relation Sides
    public const RELATION_SIDE_PARENT = 'parent';
    public const RELATION_SIDE_CHILD = 'child';

    public const RELATION_MAX_DEPTH = 3;

    // Orders
    public const ORDER_ASC = 'ASC';
    public const ORDER_DESC = 'DESC';

    // Permissions
    public const PERMISSION_CREATE = 'create';
    public const PERMISSION_READ = 'read';
    public const PERMISSION_UPDATE = 'update';
    public const PERMISSION_DELETE = 'delete';

    // Aggregate permissions
    public const PERMISSION_WRITE = 'write';

    public const PERMISSIONS = [
        self::PERMISSION_CREATE,
        self::PERMISSION_READ,
        self::PERMISSION_UPDATE,
        self::PERMISSION_DELETE,
    ];

    // Collections
    public const METADATA = '_metadata';

    // Cursor
    public const CURSOR_BEFORE = 'before';
    public const CURSOR_AFTER = 'after';

    // Lengths
    public const LENGTH_KEY = 255;

    // Cache
    public const TTL = 60 * 60 * 24; // 24 hours

    // Events
    public const EVENT_ALL = '*';

    public const EVENT_DATABASE_LIST = 'database_list';
    public const EVENT_DATABASE_CREATE = 'database_create';
    public const EVENT_DATABASE_DELETE = 'database_delete';

    public const EVENT_COLLECTION_LIST = 'collection_list';
    public const EVENT_COLLECTION_CREATE = 'collection_create';
    public const EVENT_COLLECTION_UPDATE = 'collection_update';
    public const EVENT_COLLECTION_READ = 'collection_read';
    public const EVENT_COLLECTION_DELETE = 'collection_delete';

    public const EVENT_DOCUMENT_FIND = 'document_find';
    public const EVENT_DOCUMENT_PURGE = 'document_purge';
    public const EVENT_DOCUMENT_CREATE = 'document_create';
    public const EVENT_DOCUMENTS_CREATE = 'documents_create';
    public const EVENT_DOCUMENT_READ = 'document_read';
    public const EVENT_DOCUMENT_UPDATE = 'document_update';
    public const EVENT_DOCUMENTS_UPDATE = 'documents_update';
    public const EVENT_DOCUMENTS_UPSERT = 'documents_upsert';
    public const EVENT_DOCUMENT_DELETE = 'document_delete';
    public const EVENT_DOCUMENTS_DELETE = 'documents_delete';
    public const EVENT_DOCUMENT_COUNT = 'document_count';
    public const EVENT_DOCUMENT_SUM = 'document_sum';
    public const EVENT_DOCUMENT_INCREASE = 'document_increase';
    public const EVENT_DOCUMENT_DECREASE = 'document_decrease';

    public const EVENT_PERMISSIONS_CREATE = 'permissions_create';
    public const EVENT_PERMISSIONS_READ = 'permissions_read';
    public const EVENT_PERMISSIONS_DELETE = 'permissions_delete';

    public const EVENT_ATTRIBUTE_CREATE = 'attribute_create';
    public const EVENT_ATTRIBUTES_CREATE = 'attributes_create';
    public const EVENT_ATTRIBUTE_UPDATE = 'attribute_update';
    public const EVENT_ATTRIBUTE_DELETE = 'attribute_delete';

    public const EVENT_INDEX_RENAME = 'index_rename';
    public const EVENT_INDEX_CREATE = 'index_create';
    public const EVENT_INDEX_DELETE = 'index_delete';

    public const INSERT_BATCH_SIZE = 1_000;
    public const DELETE_BATCH_SIZE = 1_000;

    /**
     * List of Internal attributes
     *
     * @var array<array<string, mixed>>
     */
    public const INTERNAL_ATTRIBUTES = [
        [
            '$id' => '$id',
            'type' => self::VAR_STRING,
            'size' => Database::LENGTH_KEY,
            'required' => true,
            'signed' => true,
            'array' => false,
            'filters' => [],
        ],
        [
            '$id' => '$sequence',
            'type' => self::VAR_STRING,
            'size' => Database::LENGTH_KEY,
            'required' => true,
            'signed' => true,
            'array' => false,
            'filters' => [],
        ],
        [
            '$id' => '$collection',
            'type' => self::VAR_STRING,
            'size' => Database::LENGTH_KEY,
            'required' => true,
            'signed' => true,
            'array' => false,
            'filters' => [],
        ],
        [
            '$id' => '$tenant',
            'type' => self::VAR_INTEGER,
            'size' => 0,
            'required' => false,
            'default' => null,
            'signed' => true,
            'array' => false,
            'filters' => [],
        ],
        [
            '$id' => '$createdAt',
            'type' => Database::VAR_DATETIME,
            'format' => '',
            'size' => 0,
            'signed' => false,
            'required' => false,
            'default' => null,
            'array' => false,
            'filters' => ['datetime']
        ],
        [
            '$id' => '$updatedAt',
            'type' => Database::VAR_DATETIME,
            'format' => '',
            'size' => 0,
            'signed' => false,
            'required' => false,
            'default' => null,
            'array' => false,
            'filters' => ['datetime']
        ],
        [
            '$id' => '$permissions',
            'type' => Database::VAR_STRING,
            'size' => 1_000_000,
            'signed' => true,
            'required' => false,
            'default' => [],
            'array' => false,
            'filters' => ['json']
        ],
    ];

    public const INTERNAL_ATTRIBUTE_KEYS = [
        '_uid',
        '_createdAt',
        '_updatedAt',
        '_permissions',
    ];

    public const INTERNAL_INDEXES = [
        '_id',
        '_uid',
        '_createdAt',
        '_updatedAt',
        '_permissions_id',
        '_permissions',
    ];

    /**
     * Parent Collection
     * Defines the structure for both system and custom collections
     *
     * @var array<string, mixed>
     */
    protected const COLLECTION = [
        '$id' => self::METADATA,
        '$collection' => self::METADATA,
        'name' => 'collections',
        'attributes' => [
            [
                '$id' => 'name',
                'key' => 'name',
                'type' => self::VAR_STRING,
                'size' => 256,
                'required' => true,
                'signed' => true,
                'array' => false,
                'filters' => [],
            ],
            [
                '$id' => 'attributes',
                'key' => 'attributes',
                'type' => self::VAR_STRING,
                'size' => 1000000,
                'required' => false,
                'signed' => true,
                'array' => false,
                'filters' => ['json'],
            ],
            [
                '$id' => 'indexes',
                'key' => 'indexes',
                'type' => self::VAR_STRING,
                'size' => 1000000,
                'required' => false,
                'signed' => true,
                'array' => false,
                'filters' => ['json'],
            ],
            [
                '$id' => 'documentSecurity',
                'key' => 'documentSecurity',
                'type' => self::VAR_BOOLEAN,
                'size' => 0,
                'required' => true,
                'signed' => true,
                'array' => false,
                'filters' => []
            ]
        ],
        'indexes' => [],
    ];

    protected Adapter $adapter;

    protected Cache $cache;

    protected string $cacheName = 'default';

    /**
     * @var array<bool|string>
     */
    protected array $map = [];

    /**
     * @var array<string, array{encode: callable, decode: callable}>
     */
    protected static array $filters = [];

    /**
     * @var array<string, array{encode: callable, decode: callable}>
     */
    protected array $instanceFilters = [];

    /**
     * @var array<string, array<string, callable>>
     */
    protected array $listeners = [
        '*' => [],
    ];

    /**
     * Array in which the keys are the names of database listeners that
     * should be skipped when dispatching events. null $silentListeners
     * will skip all listeners.
     *
     * @var ?array<string, bool>
     */
    protected ?array $silentListeners = [];

    protected ?\DateTime $timestamp = null;

    protected bool $resolveRelationships = true;

    protected bool $checkRelationshipsExist = true;

    protected int $relationshipFetchDepth = 1;

    protected bool $filter = true;

    protected bool $validate = true;

    protected bool $preserveDates = false;

    protected int $maxQueryValues = 100;

    protected bool $migrating = false;

    /**
     * List of collections that should be treated as globally accessible
     *
     * @var array<string, bool>
     */
    protected array $globalCollections = [];

    /**
     * Stack of collection IDs when creating or updating related documents
     * @var array<string>
     */
    protected array $relationshipWriteStack = [];

    /**
     * @var array<Document>
     */
    protected array $relationshipFetchStack = [];

    /**
     * @var array<Document>
     */
    protected array $relationshipDeleteStack = [];

    /**
     * @param Adapter $adapter
     * @param Cache $cache
     * @param array<string, array{encode: callable, decode: callable}> $filters
     */
    public function __construct(
        Adapter $adapter,
        Cache $cache,
        array $filters = []
    ) {
        $this->adapter = $adapter;
        $this->cache = $cache;
        $this->instanceFilters = $filters;

        self::addFilter(
            'json',
            /**
             * @param mixed $value
             * @return mixed
             */
            function (mixed $value) {
                $value = ($value instanceof Document) ? $value->getArrayCopy() : $value;

                if (!is_array($value) && !$value instanceof \stdClass) {
                    return $value;
                }

                return json_encode($value);
            },
            /**
             * @param mixed $value
             * @return mixed
             * @throws Exception
             */
            function (mixed $value) {
                if (!is_string($value)) {
                    return $value;
                }

                $value = json_decode($value, true) ?? [];

                if (array_key_exists('$id', $value)) {
                    return new Document($value);
                } else {
                    $value = array_map(function ($item) {
                        if (is_array($item) && array_key_exists('$id', $item)) { // if `$id` exists, create a Document instance
                            return new Document($item);
                        }
                        return $item;
                    }, $value);
                }

                return $value;
            }
        );

        self::addFilter(
            'datetime',
            /**
             * @param mixed $value
             * @return mixed
             */
            function (mixed $value) {
                if (is_null($value)) {
                    return;
                }
                try {
                    $value = new \DateTime($value);
                    $value->setTimezone(new \DateTimeZone(date_default_timezone_get()));
                    return DateTime::format($value);
                } catch (\Throwable) {
                    return $value;
                }
            },
            /**
             * @param string|null $value
             * @return string|null
             */
            function (?string $value) {
                return DateTime::formatTz($value);
            }
        );
    }

    /**
     * Add listener to events
     * Passing a null $callback will remove the listener
     *
     * @param string $event
     * @param string $name
     * @param ?callable $callback
     * @return static
     */
    public function on(string $event, string $name, ?callable $callback): static
    {
        if (empty($callback)) {
            unset($this->listeners[$event][$name]);
            return $this;
        }

        if (!isset($this->listeners[$event])) {
            $this->listeners[$event] = [];
        }
        $this->listeners[$event][$name] = $callback;

        return $this;
    }

    /**
     * Add a transformation to be applied to a query string before an event occurs
     *
     * @param string $event
     * @param string $name
     * @param callable $callback
     * @return $this
     */
    public function before(string $event, string $name, callable $callback): static
    {
        $this->adapter->before($event, $name, $callback);

        return $this;
    }

    /**
     * Silent event generation for calls inside the callback
     *
     * @template T
     * @param callable(): T $callback
     * @param array<string>|null $listeners List of listeners to silence; if null, all listeners will be silenced
     * @return T
     */
    public function silent(callable $callback, ?array $listeners = null): mixed
    {
        $previous = $this->silentListeners;

        if (is_null($listeners)) {
            $this->silentListeners = null;
        } else {
            $silentListeners = [];
            foreach ($listeners as $listener) {
                $silentListeners[$listener] = true;
            }
            $this->silentListeners = $silentListeners;
        }

        try {
            return $callback();
        } finally {
            $this->silentListeners = $previous;
        }
    }

    /**
     * Get getConnection Id
     *
     * @return string
     * @throws Exception
     */
    public function getConnectionId(): string
    {
        return $this->adapter->getConnectionId();
    }

    /**
     * Skip relationships for all the calls inside the callback
     *
     * @template T
     * @param callable(): T $callback
     * @return T
     */
    public function skipRelationships(callable $callback): mixed
    {
        $previous = $this->resolveRelationships;
        $this->resolveRelationships = false;

        try {
            return $callback();
        } finally {
            $this->resolveRelationships = $previous;
        }
    }

    public function skipRelationshipsExistCheck(callable $callback): mixed
    {
        $previous = $this->checkRelationshipsExist;
        $this->checkRelationshipsExist = false;

        try {
            return $callback();
        } finally {
            $this->checkRelationshipsExist = $previous;
        }
    }

    /**
     * Trigger callback for events
     *
     * @param string $event
     * @param mixed $args
     * @return void
     */
    protected function trigger(string $event, mixed $args = null): void
    {
        if (\is_null($this->silentListeners)) {
            return;
        }
        foreach ($this->listeners[self::EVENT_ALL] as $name => $callback) {
            if (isset($this->silentListeners[$name])) {
                continue;
            }
            $callback($event, $args);
        }

        foreach (($this->listeners[$event] ?? []) as $name => $callback) {
            if (isset($this->silentListeners[$name])) {
                continue;
            }
            $callback($event, $args);
        }
    }

    /**
     * Executes $callback with $timestamp set to $requestTimestamp
     *
     * @template T
     * @param ?\DateTime $requestTimestamp
     * @param callable(): T $callback
     * @return T
     */
    public function withRequestTimestamp(?\DateTime $requestTimestamp, callable $callback): mixed
    {
        $previous = $this->timestamp;
        $this->timestamp = $requestTimestamp;
        try {
            $result = $callback();
        } finally {
            $this->timestamp = $previous;
        }
        return $result;
    }

    /**
     * Set Namespace.
     *
     * Set namespace to divide different scope of data sets
     *
     * @param string $namespace
     *
     * @return $this
     *
     * @throws DatabaseException
     */
    public function setNamespace(string $namespace): static
    {
        $this->adapter->setNamespace($namespace);

        return $this;
    }

    /**
     * Get Namespace.
     *
     * Get namespace of current set scope
     *
     * @return string
     */
    public function getNamespace(): string
    {
        return $this->adapter->getNamespace();
    }

    /**
     * Set database to use for current scope
     *
     * @param string $name
     *
     * @return static
     * @throws DatabaseException
     */
    public function setDatabase(string $name): static
    {
        $this->adapter->setDatabase($name);

        return $this;
    }

    /**
     * Get Database.
     *
     * Get Database from current scope
     *
     * @return string
     * @throws DatabaseException
     */
    public function getDatabase(): string
    {
        return $this->adapter->getDatabase();
    }

    /**
     * Set the cache instance
     *
     * @param Cache $cache
     *
     * @return $this
     */
    public function setCache(Cache $cache): static
    {
        $this->cache = $cache;
        return $this;
    }

    /**
     * Get the cache instance
     *
     * @return Cache
     */
    public function getCache(): Cache
    {
        return $this->cache;
    }

    /**
     * Set the name to use for cache
     *
     * @param string $name
     * @return $this
     */
    public function setCacheName(string $name): static
    {
        $this->cacheName = $name;

        return $this;
    }

    /**
     * Get the cache name
     *
     * @return string
     */
    public function getCacheName(): string
    {
        return $this->cacheName;
    }

    /**
     * Set a metadata value to be printed in the query comments
     *
     * @param string $key
     * @param mixed $value
     * @return static
     */
    public function setMetadata(string $key, mixed $value): static
    {
        $this->adapter->setMetadata($key, $value);

        return $this;
    }

    /**
     * Get metadata
     *
     * @return array<string, mixed>
     */
    public function getMetadata(): array
    {
        return $this->adapter->getMetadata();
    }

    /**
     * Clear metadata
     *
     * @return void
     */
    public function resetMetadata(): void
    {
        $this->adapter->resetMetadata();
    }

    /**
     * Set maximum query execution time
     *
     * @param int $milliseconds
     * @param string $event
     * @return static
     * @throws Exception
     */
    public function setTimeout(int $milliseconds, string $event = Database::EVENT_ALL): static
    {
        $this->adapter->setTimeout($milliseconds, $event);

        return $this;
    }

    /**
     * Clear maximum query execution time
     *
     * @param string $event
     * @return void
     */
    public function clearTimeout(string $event = Database::EVENT_ALL): void
    {
        $this->adapter->clearTimeout($event);
    }

    /**
     * Enable filters
     *
     * @return $this
     */
    public function enableFilters(): static
    {
        $this->filter = true;
        return $this;
    }

    /**
     * Disable filters
     *
     * @return $this
     */
    public function disableFilters(): static
    {
        $this->filter = false;
        return $this;
    }

    /**
     * Skip filters
     *
     * Execute a callback without filters
     *
     * @template T
     * @param callable(): T $callback
     * @return T
     */
    public function skipFilters(callable $callback): mixed
    {
        $initial = $this->filter;
        $this->disableFilters();

        try {
            return $callback();
        } finally {
            $this->filter = $initial;
        }
    }

    /**
     * Get instance filters
     *
     * @return array<string, array{encode: callable, decode: callable}>
     */
    public function getInstanceFilters(): array
    {
        return $this->instanceFilters;
    }

    /**
     * Enable validation
     *
     * @return $this
     */
    public function enableValidation(): static
    {
        $this->validate = true;

        return $this;
    }

    /**
     * Disable validation
     *
     * @return $this
     */
    public function disableValidation(): static
    {
        $this->validate = false;

        return $this;
    }

    /**
     * Skip Validation
     *
     * Execute a callback without validation
     *
     * @template T
     * @param callable(): T $callback
     * @return T
     */
    public function skipValidation(callable $callback): mixed
    {
        $initial = $this->validate;
        $this->disableValidation();

        try {
            return $callback();
        } finally {
            $this->validate = $initial;
        }
    }

    /**
     * Get shared tables
     *
     * Get whether to share tables between tenants
     * @return bool
     */
    public function getSharedTables(): bool
    {
        return $this->adapter->getSharedTables();
    }

    /**
     * Set shard tables
     *
     * Set whether to share tables between tenants
     *
     * @param bool $sharedTables
     * @return static
     */
    public function setSharedTables(bool $sharedTables): static
    {
        $this->adapter->setSharedTables($sharedTables);

        return $this;
    }

    /**
     * Set Tenant
     *
     * Set tenant to use if tables are shared
     *
     * @param ?int $tenant
     * @return static
     */
    public function setTenant(?int $tenant): static
    {
        $this->adapter->setTenant($tenant);

        return $this;
    }

    /**
     * Get Tenant
     *
     * Get tenant to use if tables are shared
     *
     * @return ?int
     */
    public function getTenant(): ?int
    {
        return $this->adapter->getTenant();
    }

    /**
     * With Tenant
     *
     * Execute a callback with a specific tenant
     *
     * @param int|null $tenant
     * @param callable $callback
     * @return mixed
     */
    public function withTenant(?int $tenant, callable $callback): mixed
    {
        $previous = $this->adapter->getTenant();
        $this->adapter->setTenant($tenant);

        try {
            return $callback();
        } finally {
            $this->adapter->setTenant($previous);
        }
    }

    /**
     * Set whether to allow creating documents with tenant set per document.
     *
     * @param bool $enabled
     * @return static
     */
    public function setTenantPerDocument(bool $enabled): static
    {
        $this->adapter->setTenantPerDocument($enabled);

        return $this;
    }

    /**
     * Get whether to allow creating documents with tenant set per document.
     *
     * @return bool
     */
    public function getTenantPerDocument(): bool
    {
        return $this->adapter->getTenantPerDocument();
    }

    public function getPreserveDates(): bool
    {
        return $this->preserveDates;
    }

    public function setPreserveDates(bool $preserve): static
    {
        $this->preserveDates = $preserve;

        return $this;
    }

    public function setMigrating(bool $migrating): self
    {
        $this->migrating = $migrating;

        return $this;
    }

    public function isMigrating(): bool
    {
        return $this->migrating;
    }

    public function withPreserveDates(callable $callback): mixed
    {
        $previous = $this->preserveDates;
        $this->preserveDates = true;

        try {
            return $callback();
        } finally {
            $this->preserveDates = $previous;
        }
    }

    public function setMaxQueryValues(int $max): self
    {
        $this->maxQueryValues = $max;

        return $this;
    }

    public function getMaxQueryValues(): int
    {
        return $this->maxQueryValues;
    }

    /**
     * Set list of collections which are globally accessible
     *
     * @param array<string> $collections
     * @return $this
     */
    public function setGlobalCollections(array $collections): static
    {
        foreach ($collections as $collection) {
            $this->globalCollections[$collection] = true;
        }

        return $this;
    }

    /**
     * Get list of collections which are globally accessible
     *
     * @return array<string>
     */
    public function getGlobalCollections(): array
    {
        return \array_keys($this->globalCollections);
    }

    /**
     * Clear global collections
     *
     * @return void
     */
    public function resetGlobalCollections(): void
    {
        $this->globalCollections = [];
    }

    /**
     * Get list of keywords that cannot be used
     *
     * @return string[]
     */
    public function getKeywords(): array
    {
        return $this->adapter->getKeywords();
    }

    /**
     * Get Database Adapter
     *
     * @return Adapter
     */
    public function getAdapter(): Adapter
    {
        return $this->adapter;
    }

    /**
     * Run a callback inside a transaction.
     *
     * @template T
     * @param callable(): T $callback
     * @return T
     * @throws \Throwable
     */
    public function withTransaction(callable $callback): mixed
    {
        return $this->adapter->withTransaction($callback);
    }

    /**
     * Ping Database
     *
     * @return bool
     */
    public function ping(): bool
    {
        return $this->adapter->ping();
    }

    public function reconnect(): void
    {
        $this->adapter->reconnect();
    }

    /**
     * Create the database
     *
     * @param string|null $database
     * @return bool
     * @throws DuplicateException
     * @throws LimitException
     * @throws Exception
     */
    public function create(?string $database = null): bool
    {
        $database ??= $this->adapter->getDatabase();

        $this->adapter->create($database);

        /**
         * Create array of attribute documents
         * @var array<Document> $attributes
         */
        $attributes = \array_map(function ($attribute) {
            return new Document($attribute);
        }, self::COLLECTION['attributes']);

        $this->silent(fn () => $this->createCollection(self::METADATA, $attributes));

        $this->trigger(self::EVENT_DATABASE_CREATE, $database);

        return true;
    }

    /**
     * Check if database exists
     * Optionally check if collection exists in database
     *
     * @param string|null $database (optional) database name
     * @param string|null $collection (optional) collection name
     *
     * @return bool
     */
    public function exists(?string $database = null, ?string $collection = null): bool
    {
        $database ??= $this->adapter->getDatabase();

        return $this->adapter->exists($database, $collection);
    }

    /**
     * List Databases
     *
     * @return array<Document>
     */
    public function list(): array
    {
        $databases = $this->adapter->list();

        $this->trigger(self::EVENT_DATABASE_LIST, $databases);

        return $databases;
    }

    /**
     * Delete Database
     *
     * @param string|null $database
     * @return bool
     * @throws DatabaseException
     */
    public function delete(?string $database = null): bool
    {
        $database = $database ?? $this->adapter->getDatabase();

        $deleted = $this->adapter->delete($database);

        $this->trigger(self::EVENT_DATABASE_DELETE, [
            'name' => $database,
            'deleted' => $deleted
        ]);

        $this->cache->flush();

        return $deleted;
    }

    /**
     * Create Collection
     *
     * @param string $id
     * @param array<Document> $attributes
     * @param array<Document> $indexes
     * @param array<string>|null $permissions
     * @param bool $documentSecurity
     * @return Document
     * @throws DatabaseException
     * @throws DuplicateException
     * @throws LimitException
     */
    public function createCollection(string $id, array $attributes = [], array $indexes = [], ?array $permissions = null, bool $documentSecurity = true): Document
    {
        $permissions ??= [
            Permission::create(Role::any()),
        ];

        if ($this->validate) {
            $validator = new Permissions();
            if (!$validator->isValid($permissions)) {
                throw new DatabaseException($validator->getDescription());
            }
        }

        $collection = $this->silent(fn () => $this->getCollection($id));

        if (!$collection->isEmpty() && $id !== self::METADATA) {
            throw new DuplicateException('Collection ' . $id . ' already exists');
        }

        /**
         * Fix metadata index length & orders
         */
        foreach ($indexes as $key => $index) {
            $lengths = $index->getAttribute('lengths', []);
            $orders = $index->getAttribute('orders', []);

            foreach ($index->getAttribute('attributes', []) as $i => $attr) {
                foreach ($attributes as $collectionAttribute) {
                    if ($collectionAttribute->getAttribute('$id') === $attr) {
                        /**
                         * mysql does not save length in collection when length = attributes size
                         */
                        if ($collectionAttribute->getAttribute('type') === Database::VAR_STRING) {
                            if (!empty($lengths[$i]) && $lengths[$i] === $collectionAttribute->getAttribute('size') && $this->adapter->getMaxIndexLength() > 0) {
                                $lengths[$i] = null;
                            }
                        }

                        $isArray = $collectionAttribute->getAttribute('array', false);
                        if ($isArray) {
                            if ($this->adapter->getMaxIndexLength() > 0) {
                                $lengths[$i] = self::ARRAY_INDEX_LENGTH;
                            }
                            $orders[$i] = null;
                        }
                        break;
                    }
                }
            }

            $index->setAttribute('lengths', $lengths);
            $index->setAttribute('orders', $orders);
            $indexes[$key] = $index;
        }

        $collection = new Document([
            '$id' => ID::custom($id),
            '$permissions' => $permissions,
            'name' => $id,
            'attributes' => $attributes,
            'indexes' => $indexes,
            'documentSecurity' => $documentSecurity
        ]);

        if ($this->validate) {
            $validator = new IndexValidator(
                $attributes,
                $this->adapter->getMaxIndexLength(),
                $this->adapter->getInternalIndexesKeys(),
                $this->adapter->getSupportForIndexArray()
            );
            foreach ($indexes as $index) {
                if (!$validator->isValid($index)) {
                    throw new IndexException($validator->getDescription());
                }
            }
        }

        // Check index limits, if given
        if ($indexes && $this->adapter->getCountOfIndexes($collection) > $this->adapter->getLimitForIndexes()) {
            throw new LimitException('Index limit of ' . $this->adapter->getLimitForIndexes() . ' exceeded. Cannot create collection.');
        }

        // Check attribute limits, if given
        if ($attributes) {
            if (
                $this->adapter->getLimitForAttributes() > 0 &&
                $this->adapter->getCountOfAttributes($collection) > $this->adapter->getLimitForAttributes()
            ) {
                throw new LimitException('Attribute limit of ' . $this->adapter->getLimitForAttributes() . ' exceeded. Cannot create collection.');
            }

            if (
                $this->adapter->getDocumentSizeLimit() > 0 &&
                $this->adapter->getAttributeWidth($collection) > $this->adapter->getDocumentSizeLimit()
            ) {
                throw new LimitException('Document size limit of ' . $this->adapter->getDocumentSizeLimit() . ' exceeded. Cannot create collection.');
            }
        }

        try {
            $this->adapter->createCollection($id, $attributes, $indexes);
        } catch (DuplicateException $e) {
            // HACK: Metadata should still be updated, can be removed when null tenant collections are supported.
            if (!$this->adapter->getSharedTables() || !$this->isMigrating()) {
                throw $e;
            }
        }

        if ($id === self::METADATA) {
            return new Document(self::COLLECTION);
        }

        $createdCollection = $this->silent(fn () => $this->createDocument(self::METADATA, $collection));

        $this->trigger(self::EVENT_COLLECTION_CREATE, $createdCollection);

        return $createdCollection;
    }

    /**
     * Update Collections Permissions.
     *
     * @param string $id
     * @param array<string> $permissions
     * @param bool $documentSecurity
     *
     * @return Document
     * @throws ConflictException
     * @throws DatabaseException
     */
    public function updateCollection(string $id, array $permissions, bool $documentSecurity): Document
    {
        if ($this->validate) {
            $validator = new Permissions();
            if (!$validator->isValid($permissions)) {
                throw new DatabaseException($validator->getDescription());
            }
        }

        $collection = $this->silent(fn () => $this->getCollection($id));

        if ($collection->isEmpty()) {
            throw new NotFoundException('Collection not found');
        }

        if (
            $this->adapter->getSharedTables()
            && $collection->getTenant() !== $this->adapter->getTenant()
        ) {
            throw new NotFoundException('Collection not found');
        }

        $collection
            ->setAttribute('$permissions', $permissions)
            ->setAttribute('documentSecurity', $documentSecurity);

        $collection = $this->silent(fn () => $this->updateDocument(self::METADATA, $collection->getId(), $collection));

        $this->trigger(self::EVENT_COLLECTION_UPDATE, $collection);

        return $collection;
    }

    /**
     * Get Collection
     *
     * @param string $id
     *
     * @return Document
     * @throws DatabaseException
     */
    public function getCollection(string $id): Document
    {
        $collection = $this->silent(fn () => $this->getDocument(self::METADATA, $id));

        if (
            $id !== self::METADATA
            && $this->adapter->getSharedTables()
            && $collection->getTenant() !== null
            && $collection->getTenant() !== $this->adapter->getTenant()
        ) {
            return new Document();
        }

        $this->trigger(self::EVENT_COLLECTION_READ, $collection);

        return $collection;
    }

    /**
     * List Collections
     *
     * @param int $offset
     * @param int $limit
     *
     * @return array<Document>
     * @throws Exception
     */
    public function listCollections(int $limit = 25, int $offset = 0): array
    {
        $result = $this->silent(fn () => $this->find(self::METADATA, [
            Query::limit($limit),
            Query::offset($offset)
        ]));

        $this->trigger(self::EVENT_COLLECTION_LIST, $result);

        return $result;
    }

    /**
     * Get Collection Size
     *
     * @param string $collection
     *
     * @return int
     * @throws Exception
     */
    public function getSizeOfCollection(string $collection): int
    {
        $collection = $this->silent(fn () => $this->getCollection($collection));

        if ($collection->isEmpty()) {
            throw new NotFoundException('Collection not found');
        }

        if ($this->adapter->getSharedTables() && $collection->getTenant() !== $this->adapter->getTenant()) {
            throw new NotFoundException('Collection not found');
        }

        return $this->adapter->getSizeOfCollection($collection->getId());
    }

    /**
     * Get Collection Size on disk
     *
     * @param string $collection
     *
     * @return int
     */
    public function getSizeOfCollectionOnDisk(string $collection): int
    {
        if ($this->adapter->getSharedTables() && empty($this->adapter->getTenant())) {
            throw new DatabaseException('Missing tenant. Tenant must be set when table sharing is enabled.');
        }

        $collection = $this->silent(fn () => $this->getCollection($collection));

        if ($collection->isEmpty()) {
            throw new NotFoundException('Collection not found');
        }

        if ($this->adapter->getSharedTables() && $collection->getTenant() !== $this->adapter->getTenant()) {
            throw new NotFoundException('Collection not found');
        }

        return $this->adapter->getSizeOfCollectionOnDisk($collection->getId());
    }

    /**
     * Analyze a collection updating its metadata on the database engine
     *
     * @param string $collection
     * @return bool
     */
    public function analyzeCollection(string $collection): bool
    {
        return $this->adapter->analyzeCollection($collection);
    }

    /**
     * Delete Collection
     *
     * @param string $id
     *
     * @return bool
     * @throws DatabaseException
     */
    public function deleteCollection(string $id): bool
    {
        $collection = $this->silent(fn () => $this->getDocument(self::METADATA, $id));

        if ($collection->isEmpty()) {
            throw new NotFoundException('Collection not found');
        }

        if ($this->adapter->getSharedTables() && $collection->getTenant() !== $this->adapter->getTenant()) {
            throw new NotFoundException('Collection not found');
        }

        $relationships = \array_filter(
            $collection->getAttribute('attributes'),
            fn ($attribute) => $attribute->getAttribute('type') === Database::VAR_RELATIONSHIP
        );

        foreach ($relationships as $relationship) {
            $this->deleteRelationship($collection->getId(), $relationship->getId());
        }

        try {
            $this->adapter->deleteCollection($id);
        } catch (NotFoundException $e) {
            // HACK: Metadata should still be updated, can be removed when null tenant collections are supported.
            if (!$this->adapter->getSharedTables() || !$this->isMigrating()) {
                throw $e;
            }
        }

        if ($id === self::METADATA) {
            $deleted = true;
        } else {
            $deleted = $this->silent(fn () => $this->deleteDocument(self::METADATA, $id));
        }

        if ($deleted) {
            $this->trigger(self::EVENT_COLLECTION_DELETE, $collection);
        }

        $this->purgeCachedCollection($id);

        return $deleted;
    }

    /**
     * Create Attribute
     *
     * @param string $collection
     * @param string $id
     * @param string $type
     * @param int $size utf8mb4 chars length
     * @param bool $required
     * @param mixed $default
     * @param bool $signed
     * @param bool $array
     * @param string|null $format optional validation format of attribute
     * @param array<string, mixed> $formatOptions assoc array with custom options that can be passed for the format validation
     * @param array<string> $filters
     *
     * @return bool
     * @throws AuthorizationException
     * @throws ConflictException
     * @throws DatabaseException
     * @throws DuplicateException
     * @throws LimitException
     * @throws StructureException
     * @throws Exception
     */
    public function createAttribute(string $collection, string $id, string $type, int $size, bool $required, mixed $default = null, bool $signed = true, bool $array = false, ?string $format = null, array $formatOptions = [], array $filters = []): bool
    {
        $collection = $this->silent(fn () => $this->getCollection($collection));

        if ($collection->isEmpty()) {
            throw new NotFoundException('Collection not found');
        }

        $attribute = $this->validateAttribute(
            $collection,
            $id,
            $type,
            $size,
            $required,
            $default,
            $signed,
            $array,
            $format,
            $formatOptions,
            $filters
        );

        $collection->setAttribute(
            'attributes',
            $attribute,
            Document::SET_TYPE_APPEND
        );

        try {
            $created = $this->adapter->createAttribute($collection->getId(), $id, $type, $size, $signed, $array);

            if (!$created) {
                throw new DatabaseException('Failed to create attribute');
            }
        } catch (DuplicateException $e) {
            // HACK: Metadata should still be updated, can be removed when null tenant collections are supported.
            if (!$this->adapter->getSharedTables() || !$this->isMigrating()) {
                throw $e;
            }
        }

        if ($collection->getId() !== self::METADATA) {
            $this->silent(fn () => $this->updateDocument(self::METADATA, $collection->getId(), $collection));
        }

        $this->purgeCachedCollection($collection->getId());
        $this->purgeCachedDocument(self::METADATA, $collection->getId());

        $this->trigger(self::EVENT_ATTRIBUTE_CREATE, $attribute);

        return true;
    }

    /**
     * Create Attribute
     *
     * @param string $collection
     * @param array<array<string, mixed>> $attributes
     * @return bool
     * @throws AuthorizationException
     * @throws ConflictException
     * @throws DatabaseException
     * @throws DuplicateException
     * @throws LimitException
     * @throws StructureException
     * @throws Exception
     */
    public function createAttributes(string $collection, array $attributes): bool
    {
        if (empty($attributes)) {
            throw new DatabaseException('No attributes to create');
        }

        $collection = $this->silent(fn () => $this->getCollection($collection));

        if ($collection->isEmpty()) {
            throw new NotFoundException('Collection not found');
        }

        $attributeDocuments = [];
        foreach ($attributes as $attribute) {
            if (!isset($attribute['$id'])) {
                throw new DatabaseException('Missing attribute key');
            }
            if (!isset($attribute['type'])) {
                throw new DatabaseException('Missing attribute type');
            }
            if (!isset($attribute['size'])) {
                throw new DatabaseException('Missing attribute size');
            }
            if (!isset($attribute['required'])) {
                throw new DatabaseException('Missing attribute required');
            }
            if (!isset($attribute['default'])) {
                $attribute['default'] = null;
            }
            if (!isset($attribute['signed'])) {
                $attribute['signed'] = true;
            }
            if (!isset($attribute['array'])) {
                $attribute['array'] = false;
            }
            if (!isset($attribute['format'])) {
                $attribute['format'] = null;
            }
            if (!isset($attribute['formatOptions'])) {
                $attribute['formatOptions'] = [];
            }
            if (!isset($attribute['filters'])) {
                $attribute['filters'] = [];
            }

            $attributeDocument = $this->validateAttribute(
                $collection,
                $attribute['$id'],
                $attribute['type'],
                $attribute['size'],
                $attribute['required'],
                $attribute['default'],
                $attribute['signed'],
                $attribute['array'],
                $attribute['format'],
                $attribute['formatOptions'],
                $attribute['filters']
            );

            $collection->setAttribute(
                'attributes',
                $attributeDocument,
                Document::SET_TYPE_APPEND
            );

            $attributeDocuments[] = $attributeDocument;
        }

        try {
            $created = $this->adapter->createAttributes($collection->getId(), $attributes);

            if (!$created) {
                throw new DatabaseException('Failed to create attributes');
            }
        } catch (DuplicateException $e) {
            // No attributes were in a metadata, but at least one of them was present on the table
            // HACK: Metadata should still be updated, can be removed when null tenant collections are supported.
            if (!$this->adapter->getSharedTables() || !$this->isMigrating()) {
                throw $e;
            }
        }

        if ($collection->getId() !== self::METADATA) {
            $this->silent(fn () => $this->updateDocument(self::METADATA, $collection->getId(), $collection));
        }

        $this->purgeCachedCollection($collection->getId());
        $this->purgeCachedDocument(self::METADATA, $collection->getId());

        $this->trigger(self::EVENT_ATTRIBUTE_CREATE, $attributeDocuments);

        return true;
    }

    /**
     * @param Document $collection
     * @param string $id
     * @param string $type
     * @param int $size
     * @param bool $required
     * @param mixed $default
     * @param bool $signed
     * @param bool $array
     * @param string $format
     * @param array<string, mixed> $formatOptions
     * @param array<string> $filters
     * @return Document
     * @throws DuplicateException
     * @throws LimitException
     * @throws Exception
     */
    private function validateAttribute(
        Document $collection,
        string $id,
        string $type,
        int $size,
        bool $required,
        mixed $default,
        bool $signed,
        bool $array,
        ?string $format,
        array $formatOptions,
        array $filters
    ): Document {
        // Attribute IDs are case-insensitive
        $attributes = $collection->getAttribute('attributes', []);

        /** @var array<Document> $attributes */
        foreach ($attributes as $attribute) {
            if (\strtolower($attribute->getId()) === \strtolower($id)) {
                throw new DuplicateException('Attribute already exists in metadata');
            }
        }

        if ($this->adapter->getSupportForSchemaAttributes() && !($this->getSharedTables() && $this->isMigrating())) {
            $schema = $this->getSchemaAttributes($collection->getId());
            foreach ($schema as $attribute) {
                $newId = $this->adapter->filter($attribute->getId());
                if (\strtolower($newId) === \strtolower($id)) {
                    throw new DuplicateException('Attribute already exists in schema');
                }
            }
        }

        // Ensure required filters for the attribute are passed
        $requiredFilters = $this->getRequiredFilters($type);
        if (!empty(\array_diff($requiredFilters, $filters))) {
            throw new DatabaseException("Attribute of type: $type requires the following filters: " . implode(",", $requiredFilters));
        }

        if ($format && !Structure::hasFormat($format, $type)) {
            throw new DatabaseException('Format ("' . $format . '") not available for this attribute type ("' . $type . '")');
        }

        $attribute = new Document([
            '$id' => ID::custom($id),
            'key' => $id,
            'type' => $type,
            'size' => $size,
            'required' => $required,
            'default' => $default,
            'signed' => $signed,
            'array' => $array,
            'format' => $format,
            'formatOptions' => $formatOptions,
            'filters' => $filters,
        ]);

        $this->checkAttribute($collection, $attribute);

        switch ($type) {
            case self::VAR_STRING:
                if ($size > $this->adapter->getLimitForString()) {
                    throw new DatabaseException('Max size allowed for string is: ' . number_format($this->adapter->getLimitForString()));
                }
                break;
            case self::VAR_INTEGER:
                $limit = ($signed) ? $this->adapter->getLimitForInt() / 2 : $this->adapter->getLimitForInt();
                if ($size > $limit) {
                    throw new DatabaseException('Max size allowed for int is: ' . number_format($limit));
                }
                break;
            case self::VAR_FLOAT:
            case self::VAR_BOOLEAN:
            case self::VAR_DATETIME:
            case self::VAR_RELATIONSHIP:
                break;
            default:
                throw new DatabaseException('Unknown attribute type: ' . $type . '. Must be one of ' . self::VAR_STRING . ', ' . self::VAR_INTEGER . ', ' . self::VAR_FLOAT . ', ' . self::VAR_BOOLEAN . ', ' . self::VAR_DATETIME . ', ' . self::VAR_RELATIONSHIP);
        }

        // Only execute when $default is given
        if (!\is_null($default)) {
            if ($required === true) {
                throw new DatabaseException('Cannot set a default value for a required attribute');
            }

            $this->validateDefaultTypes($type, $default);
        }

        return $attribute;
    }

    /**
     * Get the list of required filters for each data type
     *
     * @param string|null $type Type of the attribute
     *
     * @return array<string>
     */
    protected function getRequiredFilters(?string $type): array
    {
        return match ($type) {
            self::VAR_DATETIME => ['datetime'],
            default => [],
        };
    }

    /**
     * Function to validate if the default value of an attribute matches its attribute type
     *
     * @param string $type Type of the attribute
     * @param mixed $default Default value of the attribute
     *
     * @return void
     * @throws DatabaseException
     */
    protected function validateDefaultTypes(string $type, mixed $default): void
    {
        $defaultType = \gettype($default);

        if ($defaultType === 'NULL') {
            // Disable null. No validation required
            return;
        }

        if ($defaultType === 'array') {
            foreach ($default as $value) {
                $this->validateDefaultTypes($type, $value);
            }
            return;
        }

        switch ($type) {
            case self::VAR_STRING:
            case self::VAR_INTEGER:
            case self::VAR_FLOAT:
            case self::VAR_BOOLEAN:
                if ($type !== $defaultType) {
                    throw new DatabaseException('Default value ' . $default . ' does not match given type ' . $type);
                }
                break;
            case self::VAR_DATETIME:
                if ($defaultType !== self::VAR_STRING) {
                    throw new DatabaseException('Default value ' . $default . ' does not match given type ' . $type);
                }
                break;
            default:
                throw new DatabaseException('Unknown attribute type: ' . $type . '. Must be one of ' . self::VAR_STRING . ', ' . self::VAR_INTEGER . ', ' . self::VAR_FLOAT . ', ' . self::VAR_BOOLEAN . ', ' . self::VAR_DATETIME . ', ' . self::VAR_RELATIONSHIP);
        }
    }

    /**
     * Update attribute metadata. Utility method for update attribute methods.
     *
     * @param string $collection
     * @param string $id
     * @param callable $updateCallback method that receives document, and returns it with changes applied
     *
     * @return Document
     * @throws ConflictException
     * @throws DatabaseException
     */
    protected function updateIndexMeta(string $collection, string $id, callable $updateCallback): Document
    {
        $collection = $this->silent(fn () => $this->getCollection($collection));

        if ($collection->getId() === self::METADATA) {
            throw new DatabaseException('Cannot update metadata indexes');
        }

        $indexes = $collection->getAttribute('indexes', []);
        $index = \array_search($id, \array_map(fn ($index) => $index['$id'], $indexes));

        if ($index === false) {
            throw new NotFoundException('Index not found');
        }

        // Execute update from callback
        $updateCallback($indexes[$index], $collection, $index);

        // Save
        $collection->setAttribute('indexes', $indexes);

        $this->silent(fn () => $this->updateDocument(self::METADATA, $collection->getId(), $collection));

        $this->trigger(self::EVENT_ATTRIBUTE_UPDATE, $indexes[$index]);

        return $indexes[$index];
    }

    /**
     * Update attribute metadata. Utility method for update attribute methods.
     *
     * @param string $collection
     * @param string $id
     * @param callable(Document, Document, int|string): void $updateCallback method that receives document, and returns it with changes applied
     *
     * @return Document
     * @throws ConflictException
     * @throws DatabaseException
     */
    protected function updateAttributeMeta(string $collection, string $id, callable $updateCallback): Document
    {
        $collection = $this->silent(fn () => $this->getCollection($collection));

        if ($collection->getId() === self::METADATA) {
            throw new DatabaseException('Cannot update metadata attributes');
        }

        $attributes = $collection->getAttribute('attributes', []);
        $index = \array_search($id, \array_map(fn ($attribute) => $attribute['$id'], $attributes));

        if ($index === false) {
            throw new NotFoundException('Attribute not found');
        }

        // Execute update from callback
        $updateCallback($attributes[$index], $collection, $index);

        // Save
        $collection->setAttribute('attributes', $attributes);

        $this->silent(fn () => $this->updateDocument(self::METADATA, $collection->getId(), $collection));

        $this->trigger(self::EVENT_ATTRIBUTE_UPDATE, $attributes[$index]);

        return $attributes[$index];
    }

    /**
     * Update required status of attribute.
     *
     * @param string $collection
     * @param string $id
     * @param bool $required
     *
     * @return Document
     * @throws Exception
     */
    public function updateAttributeRequired(string $collection, string $id, bool $required): Document
    {
        return $this->updateAttributeMeta($collection, $id, function ($attribute) use ($required) {
            $attribute->setAttribute('required', $required);
        });
    }

    /**
     * Update format of attribute.
     *
     * @param string $collection
     * @param string $id
     * @param string $format validation format of attribute
     *
     * @return Document
     * @throws Exception
     */
    public function updateAttributeFormat(string $collection, string $id, string $format): Document
    {
        return $this->updateAttributeMeta($collection, $id, function ($attribute) use ($format) {
            if (!Structure::hasFormat($format, $attribute->getAttribute('type'))) {
                throw new DatabaseException('Format "' . $format . '" not available for attribute type "' . $attribute->getAttribute('type') . '"');
            }

            $attribute->setAttribute('format', $format);
        });
    }

    /**
     * Update format options of attribute.
     *
     * @param string $collection
     * @param string $id
     * @param array<string, mixed> $formatOptions assoc array with custom options that can be passed for the format validation
     *
     * @return Document
     * @throws Exception
     */
    public function updateAttributeFormatOptions(string $collection, string $id, array $formatOptions): Document
    {
        return $this->updateAttributeMeta($collection, $id, function ($attribute) use ($formatOptions) {
            $attribute->setAttribute('formatOptions', $formatOptions);
        });
    }

    /**
     * Update filters of attribute.
     *
     * @param string $collection
     * @param string $id
     * @param array<string> $filters
     *
     * @return Document
     * @throws Exception
     */
    public function updateAttributeFilters(string $collection, string $id, array $filters): Document
    {
        return $this->updateAttributeMeta($collection, $id, function ($attribute) use ($filters) {
            $attribute->setAttribute('filters', $filters);
        });
    }

    /**
     * Update default value of attribute
     *
     * @param string $collection
     * @param string $id
     * @param mixed $default
     *
     * @return Document
     * @throws Exception
     */
    public function updateAttributeDefault(string $collection, string $id, mixed $default = null): Document
    {
        return $this->updateAttributeMeta($collection, $id, function ($attribute) use ($default) {
            if ($attribute->getAttribute('required') === true) {
                throw new DatabaseException('Cannot set a default value on a required attribute');
            }

            $this->validateDefaultTypes($attribute->getAttribute('type'), $default);

            $attribute->setAttribute('default', $default);
        });
    }

    /**
     * Update Attribute. This method is for updating data that causes underlying structure to change. Check out other updateAttribute methods if you are looking for metadata adjustments.
     *
     * @param string $collection
     * @param string $id
     * @param string|null $type
     * @param int|null $size utf8mb4 chars length
     * @param bool|null $required
     * @param mixed $default
     * @param bool $signed
     * @param bool $array
     * @param string|null $format
     * @param array<string, mixed>|null $formatOptions
     * @param array<string>|null $filters
     * @param string|null $newKey
     * @return Document
     * @throws Exception
     */
    public function updateAttribute(string $collection, string $id, ?string $type = null, ?int $size = null, ?bool $required = null, mixed $default = null, ?bool $signed = null, ?bool $array = null, ?string $format = null, ?array $formatOptions = null, ?array $filters = null, ?string $newKey = null): Document
    {
        return $this->updateAttributeMeta($collection, $id, function ($attribute, $collectionDoc, $attributeIndex) use ($collection, $id, $type, $size, $required, $default, $signed, $array, $format, $formatOptions, $filters, $newKey) {
            $altering = !\is_null($type)
                || !\is_null($size)
                || !\is_null($signed)
                || !\is_null($array)
                || !\is_null($newKey);
            $type ??= $attribute->getAttribute('type');
            $size ??= $attribute->getAttribute('size');
            $signed ??= $attribute->getAttribute('signed');
            $required ??= $attribute->getAttribute('required');
            $default ??= $attribute->getAttribute('default');
            $array ??= $attribute->getAttribute('array');
            $format ??= $attribute->getAttribute('format');
            $formatOptions ??= $attribute->getAttribute('formatOptions');
            $filters ??= $attribute->getAttribute('filters');

            if ($required === true && !\is_null($default)) {
                $default = null;
            }

            switch ($type) {
                case self::VAR_STRING:
                    if (empty($size)) {
                        throw new DatabaseException('Size length is required');
                    }

                    if ($size > $this->adapter->getLimitForString()) {
                        throw new DatabaseException('Max size allowed for string is: ' . number_format($this->adapter->getLimitForString()));
                    }
                    break;

                case self::VAR_INTEGER:
                    $limit = ($signed) ? $this->adapter->getLimitForInt() / 2 : $this->adapter->getLimitForInt();
                    if ($size > $limit) {
                        throw new DatabaseException('Max size allowed for int is: ' . number_format($limit));
                    }
                    break;
                case self::VAR_FLOAT:
                case self::VAR_BOOLEAN:
                case self::VAR_DATETIME:
                    if (!empty($size)) {
                        throw new DatabaseException('Size must be empty');
                    }
                    break;
                default:
                    throw new DatabaseException('Unknown attribute type: ' . $type . '. Must be one of ' . self::VAR_STRING . ', ' . self::VAR_INTEGER . ', ' . self::VAR_FLOAT . ', ' . self::VAR_BOOLEAN . ', ' . self::VAR_DATETIME . ', ' . self::VAR_RELATIONSHIP);
            }

            /** Ensure required filters for the attribute are passed */
            $requiredFilters = $this->getRequiredFilters($type);
            if (!empty(array_diff($requiredFilters, $filters))) {
                throw new DatabaseException("Attribute of type: $type requires the following filters: " . implode(",", $requiredFilters));
            }

            if ($format) {
                if (!Structure::hasFormat($format, $type)) {
                    throw new DatabaseException('Format ("' . $format . '") not available for this attribute type ("' . $type . '")');
                }
            }

            if (!\is_null($default)) {
                if ($required) {
                    throw new DatabaseException('Cannot set a default value on a required attribute');
                }

                $this->validateDefaultTypes($type, $default);
            }

            $attribute
                ->setAttribute('$id', $newKey ?? $id)
                ->setattribute('key', $newKey ?? $id)
                ->setAttribute('type', $type)
                ->setAttribute('size', $size)
                ->setAttribute('signed', $signed)
                ->setAttribute('array', $array)
                ->setAttribute('format', $format)
                ->setAttribute('formatOptions', $formatOptions)
                ->setAttribute('filters', $filters)
                ->setAttribute('required', $required)
                ->setAttribute('default', $default);

            $attributes = $collectionDoc->getAttribute('attributes');
            $attributes[$attributeIndex] = $attribute;
            $collectionDoc->setAttribute('attributes', $attributes, Document::SET_TYPE_ASSIGN);

            if (
                $this->adapter->getDocumentSizeLimit() > 0 &&
                $this->adapter->getAttributeWidth($collectionDoc) >= $this->adapter->getDocumentSizeLimit()
            ) {
                throw new LimitException('Row width limit reached. Cannot update attribute.');
            }

            if ($altering) {
                $indexes = $collectionDoc->getAttribute('indexes');

                if (!\is_null($newKey) && $id !== $newKey) {
                    foreach ($indexes as $index) {
                        if (in_array($id, $index['attributes'])) {
                            $index['attributes'] = array_map(function ($attribute) use ($id, $newKey) {
                                return $attribute === $id ? $newKey : $attribute;
                            }, $index['attributes']);
                        }
                    }

                    /**
                     * Check index dependency if we are changing the key
                     */
                    $validator = new IndexDependencyValidator(
                        $collectionDoc->getAttribute('indexes', []),
                        $this->adapter->getSupportForCastIndexArray(),
                    );

                    if (!$validator->isValid($attribute)) {
                        throw new DependencyException($validator->getDescription());
                    }
                }

                /**
                 * Since we allow changing type & size we need to validate index length
                 */
                if ($this->validate) {
                    $validator = new IndexValidator(
                        $attributes,
                        $this->adapter->getMaxIndexLength(),
                        $this->adapter->getInternalIndexesKeys(),
                        $this->adapter->getSupportForIndexArray()
                    );

                    foreach ($indexes as $index) {
                        if (!$validator->isValid($index)) {
                            throw new IndexException($validator->getDescription());
                        }
                    }
                }

                $updated = $this->adapter->updateAttribute($collection, $id, $type, $size, $signed, $array, $newKey);

                if (!$updated) {
                    throw new DatabaseException('Failed to update attribute');
                }

                $this->purgeCachedCollection($collection);
            }

            $this->purgeCachedDocument(self::METADATA, $collection);
        });
    }

    /**
     * Checks if attribute can be added to collection.
     * Used to check attribute limits without asking the database
     * Returns true if attribute can be added to collection, throws exception otherwise
     *
     * @param Document $collection
     * @param Document $attribute
     *
     * @return bool
     * @throws LimitException
     */
    public function checkAttribute(Document $collection, Document $attribute): bool
    {
        $collection = clone $collection;

        $collection->setAttribute('attributes', $attribute, Document::SET_TYPE_APPEND);

        if (
            $this->adapter->getLimitForAttributes() > 0 &&
            $this->adapter->getCountOfAttributes($collection) > $this->adapter->getLimitForAttributes()
        ) {
            throw new LimitException('Column limit reached. Cannot create new attribute.');
        }

        if (
            $this->adapter->getDocumentSizeLimit() > 0 &&
            $this->adapter->getAttributeWidth($collection) >= $this->adapter->getDocumentSizeLimit()
        ) {
            throw new LimitException('Row width limit reached. Cannot create new attribute.');
        }

        return true;
    }

    /**
     * Delete Attribute
     *
     * @param string $collection
     * @param string $id
     *
     * @return bool
     * @throws ConflictException
     * @throws DatabaseException
     */
    public function deleteAttribute(string $collection, string $id): bool
    {
        $collection = $this->silent(fn () => $this->getCollection($collection));
        $attributes = $collection->getAttribute('attributes', []);
        $indexes = $collection->getAttribute('indexes', []);

        $attribute = null;

        foreach ($attributes as $key => $value) {
            if (isset($value['$id']) && $value['$id'] === $id) {
                $attribute = $value;
                unset($attributes[$key]);
                break;
            }
        }

        if (\is_null($attribute)) {
            throw new NotFoundException('Attribute not found');
        }

        if ($attribute['type'] === self::VAR_RELATIONSHIP) {
            throw new DatabaseException('Cannot delete relationship as an attribute');
        }

        if ($this->validate) {
            $validator = new IndexDependencyValidator(
                $collection->getAttribute('indexes', []),
                $this->adapter->getSupportForCastIndexArray(),
            );

            if (!$validator->isValid($attribute)) {
                throw new DependencyException($validator->getDescription());
            }
        }

        foreach ($indexes as $indexKey => $index) {
            $indexAttributes = $index->getAttribute('attributes', []);

            $indexAttributes = \array_filter($indexAttributes, fn ($attribute) => $attribute !== $id);

            if (empty($indexAttributes)) {
                unset($indexes[$indexKey]);
            } else {
                $index->setAttribute('attributes', \array_values($indexAttributes));
            }
        }

        try {
            if (!$this->adapter->deleteAttribute($collection->getId(), $id)) {
                throw new DatabaseException('Failed to delete attribute');
            }
        } catch (NotFoundException) {
            // Ignore
        }

        $collection->setAttribute('attributes', \array_values($attributes));
        $collection->setAttribute('indexes', \array_values($indexes));

        if ($collection->getId() !== self::METADATA) {
            $this->silent(fn () => $this->updateDocument(self::METADATA, $collection->getId(), $collection));
        }

        $this->purgeCachedCollection($collection->getId());
        $this->purgeCachedDocument(self::METADATA, $collection->getId());

        $this->trigger(self::EVENT_ATTRIBUTE_DELETE, $attribute);

        return true;
    }

    /**
     * Rename Attribute
     *
     * @param string $collection
     * @param string $old Current attribute ID
     * @param string $new
     * @return bool
     * @throws AuthorizationException
     * @throws ConflictException
     * @throws DatabaseException
     * @throws DuplicateException
     * @throws StructureException
     */
    public function renameAttribute(string $collection, string $old, string $new): bool
    {
        $collection = $this->silent(fn () => $this->getCollection($collection));

        /**
         * @var array<Document> $attributes
         */
        $attributes = $collection->getAttribute('attributes', []);

        /**
         * @var array<Document> $indexes
         */
        $indexes = $collection->getAttribute('indexes', []);

        $attribute = new Document();

        foreach ($attributes as $value) {
            if ($value->getId() === $old) {
                $attribute = $value;
            }

            if ($value->getId() === $new) {
                throw new DuplicateException('Attribute name already used');
            }
        }

        if ($attribute->isEmpty()) {
            throw new NotFoundException('Attribute not found');
        }

        if ($this->validate) {
            $validator = new IndexDependencyValidator(
                $collection->getAttribute('indexes', []),
                $this->adapter->getSupportForCastIndexArray(),
            );

            if (!$validator->isValid($attribute)) {
                throw new DependencyException($validator->getDescription());
            }
        }

        $attribute->setAttribute('$id', $new);
        $attribute->setAttribute('key', $new);

        foreach ($indexes as $index) {
            $indexAttributes = $index->getAttribute('attributes', []);

            $indexAttributes = \array_map(fn ($attr) => ($attr === $old) ? $new : $attr, $indexAttributes);

            $index->setAttribute('attributes', $indexAttributes);
        }

        $renamed = $this->adapter->renameAttribute($collection->getId(), $old, $new);

        $collection->setAttribute('attributes', $attributes);
        $collection->setAttribute('indexes', $indexes);

        if ($collection->getId() !== self::METADATA) {
            $this->silent(fn () => $this->updateDocument(self::METADATA, $collection->getId(), $collection));
        }

        $this->trigger(self::EVENT_ATTRIBUTE_UPDATE, $attribute);

        return $renamed;
    }

    /**
     * Create a relationship attribute
     *
     * @param string $collection
     * @param string $relatedCollection
     * @param string $type
     * @param bool $twoWay
     * @param string|null $id
     * @param string|null $twoWayKey
     * @param string $onDelete
     * @return bool
     * @throws AuthorizationException
     * @throws ConflictException
     * @throws DatabaseException
     * @throws DuplicateException
     * @throws LimitException
     * @throws StructureException
     */
    public function createRelationship(
        string $collection,
        string $relatedCollection,
        string $type,
        bool $twoWay = false,
        ?string $id = null,
        ?string $twoWayKey = null,
        string $onDelete = Database::RELATION_MUTATE_RESTRICT
    ): bool {
        $collection = $this->silent(fn () => $this->getCollection($collection));

        if ($collection->isEmpty()) {
            throw new NotFoundException('Collection not found');
        }

        $relatedCollection = $this->silent(fn () => $this->getCollection($relatedCollection));

        if ($relatedCollection->isEmpty()) {
            throw new NotFoundException('Related collection not found');
        }

        $id ??= $relatedCollection->getId();

        $twoWayKey ??= $collection->getId();

        $attributes = $collection->getAttribute('attributes', []);
        /** @var array<Document> $attributes */
        foreach ($attributes as $attribute) {
            if (\strtolower($attribute->getId()) === \strtolower($id)) {
                throw new DuplicateException('Attribute already exists');
            }

            if (
                $attribute->getAttribute('type') === self::VAR_RELATIONSHIP
                && \strtolower($attribute->getAttribute('options')['twoWayKey']) === \strtolower($twoWayKey)
                && $attribute->getAttribute('options')['relatedCollection'] === $relatedCollection->getId()
            ) {
                throw new DuplicateException('Related attribute already exists');
            }
        }

        $relationship = new Document([
            '$id' => ID::custom($id),
            'key' => $id,
            'type' => Database::VAR_RELATIONSHIP,
            'required' => false,
            'default' => null,
            'options' => [
                'relatedCollection' => $relatedCollection->getId(),
                'relationType' => $type,
                'twoWay' => $twoWay,
                'twoWayKey' => $twoWayKey,
                'onDelete' => $onDelete,
                'side' => Database::RELATION_SIDE_PARENT,
            ],
        ]);

        $twoWayRelationship = new Document([
            '$id' => ID::custom($twoWayKey),
            'key' => $twoWayKey,
            'type' => Database::VAR_RELATIONSHIP,
            'required' => false,
            'default' => null,
            'options' => [
                'relatedCollection' => $collection->getId(),
                'relationType' => $type,
                'twoWay' => $twoWay,
                'twoWayKey' => $id,
                'onDelete' => $onDelete,
                'side' => Database::RELATION_SIDE_CHILD,
            ],
        ]);

        $this->checkAttribute($collection, $relationship);
        $this->checkAttribute($relatedCollection, $twoWayRelationship);

        $collection->setAttribute('attributes', $relationship, Document::SET_TYPE_APPEND);
        $relatedCollection->setAttribute('attributes', $twoWayRelationship, Document::SET_TYPE_APPEND);

        if ($type === self::RELATION_MANY_TO_MANY) {
            $this->silent(fn () => $this->createCollection('_' . $collection->getSequence() . '_' . $relatedCollection->getSequence(), [
                new Document([
                    '$id' => $id,
                    'key' => $id,
                    'type' => self::VAR_STRING,
                    'size' => Database::LENGTH_KEY,
                    'required' => true,
                    'signed' => true,
                    'array' => false,
                    'filters' => [],
                ]),
                new Document([
                    '$id' => $twoWayKey,
                    'key' => $twoWayKey,
                    'type' => self::VAR_STRING,
                    'size' => Database::LENGTH_KEY,
                    'required' => true,
                    'signed' => true,
                    'array' => false,
                    'filters' => [],
                ]),
            ], [
                new Document([
                    '$id' => '_index_' . $id,
                    'key' => 'index_' . $id,
                    'type' => self::INDEX_KEY,
                    'attributes' => [$id],
                ]),
                new Document([
                    '$id' => '_index_' . $twoWayKey,
                    'key' => '_index_' . $twoWayKey,
                    'type' => self::INDEX_KEY,
                    'attributes' => [$twoWayKey],
                ]),
            ]));
        }

        $created = $this->adapter->createRelationship(
            $collection->getId(),
            $relatedCollection->getId(),
            $type,
            $twoWay,
            $id,
            $twoWayKey
        );

        if (!$created) {
            throw new DatabaseException('Failed to create relationship');
        }

        $this->silent(function () use ($collection, $relatedCollection, $type, $twoWay, $id, $twoWayKey) {
            try {
                $this->withTransaction(function () use ($collection, $relatedCollection) {
                    $this->updateDocument(self::METADATA, $collection->getId(), $collection);
                    $this->updateDocument(self::METADATA, $relatedCollection->getId(), $relatedCollection);
                });
            } catch (\Throwable $e) {
                $this->adapter->deleteRelationship(
                    $collection->getId(),
                    $relatedCollection->getId(),
                    $type,
                    $twoWay,
                    $id,
                    $twoWayKey,
                    Database::RELATION_SIDE_PARENT
                );

                throw new DatabaseException('Failed to create relationship: ' . $e->getMessage());
            }

            $indexKey = '_index_' . $id;
            $twoWayIndexKey = '_index_' . $twoWayKey;

            switch ($type) {
                case self::RELATION_ONE_TO_ONE:
                    $this->createIndex($collection->getId(), $indexKey, self::INDEX_UNIQUE, [$id]);
                    if ($twoWay) {
                        $this->createIndex($relatedCollection->getId(), $twoWayIndexKey, self::INDEX_UNIQUE, [$twoWayKey]);
                    }
                    break;
                case self::RELATION_ONE_TO_MANY:
                    $this->createIndex($relatedCollection->getId(), $twoWayIndexKey, self::INDEX_KEY, [$twoWayKey]);
                    break;
                case self::RELATION_MANY_TO_ONE:
                    $this->createIndex($collection->getId(), $indexKey, self::INDEX_KEY, [$id]);
                    break;
                case self::RELATION_MANY_TO_MANY:
                    // Indexes created on junction collection creation
                    break;
                default:
                    throw new RelationshipException('Invalid relationship type.');
            }
        });

        $this->trigger(self::EVENT_ATTRIBUTE_CREATE, $relationship);

        return true;
    }

    /**
     * Update a relationship attribute
     *
     * @param string $collection
     * @param string $id
     * @param string|null $newKey
     * @param string|null $newTwoWayKey
     * @param bool|null $twoWay
     * @param string|null $onDelete
     * @return bool
     * @throws ConflictException
     * @throws DatabaseException
     */
    public function updateRelationship(
        string $collection,
        string $id,
        ?string $newKey = null,
        ?string $newTwoWayKey = null,
        ?bool $twoWay = null,
        ?string $onDelete = null
    ): bool {
        if (
            \is_null($newKey)
            && \is_null($newTwoWayKey)
            && \is_null($twoWay)
            && \is_null($onDelete)
        ) {
            return true;
        }

        $collection = $this->getCollection($collection);
        $attributes = $collection->getAttribute('attributes', []);

        if (
            !\is_null($newKey)
            && \in_array($newKey, \array_map(fn ($attribute) => $attribute['key'], $attributes))
        ) {
            throw new DuplicateException('Relationship already exists');
        }

        $attributeIndex = array_search($id, array_map(fn ($attribute) => $attribute['$id'], $attributes));

        if ($attributeIndex === false) {
            throw new NotFoundException('Relationship not found');
        }

        $attribute = $attributes[$attributeIndex];
        $type = $attribute['options']['relationType'];
        $side = $attribute['options']['side'];

        $relatedCollectionId = $attribute['options']['relatedCollection'];
        $relatedCollection = $this->getCollection($relatedCollectionId);

        $this->updateAttributeMeta($collection->getId(), $id, function ($attribute) use ($collection, $id, $newKey, $newTwoWayKey, $twoWay, $onDelete, $type, $side) {
            $altering = (!\is_null($newKey) && $newKey !== $id)
                || (!\is_null($newTwoWayKey) && $newTwoWayKey !== $attribute['options']['twoWayKey']);

            $relatedCollectionId = $attribute['options']['relatedCollection'];
            $relatedCollection = $this->getCollection($relatedCollectionId);
            $relatedAttributes = $relatedCollection->getAttribute('attributes', []);

            if (
                !\is_null($newTwoWayKey)
                && \in_array($newTwoWayKey, \array_map(fn ($attribute) => $attribute['key'], $relatedAttributes))
            ) {
                throw new DuplicateException('Related attribute already exists');
            }

            $newKey ??= $attribute['key'];
            $twoWayKey = $attribute['options']['twoWayKey'];
            $newTwoWayKey ??= $attribute['options']['twoWayKey'];
            $twoWay ??= $attribute['options']['twoWay'];
            $onDelete ??= $attribute['options']['onDelete'];

            $attribute->setAttribute('$id', $newKey);
            $attribute->setAttribute('key', $newKey);
            $attribute->setAttribute('options', [
                'relatedCollection' => $relatedCollection->getId(),
                'relationType' => $type,
                'twoWay' => $twoWay,
                'twoWayKey' => $newTwoWayKey,
                'onDelete' => $onDelete,
                'side' => $side,
            ]);


            $this->updateAttributeMeta($relatedCollection->getId(), $twoWayKey, function ($twoWayAttribute) use ($newKey, $newTwoWayKey, $twoWay, $onDelete) {
                $options = $twoWayAttribute->getAttribute('options', []);
                $options['twoWayKey'] = $newKey;
                $options['twoWay'] = $twoWay;
                $options['onDelete'] = $onDelete;

                $twoWayAttribute->setAttribute('$id', $newTwoWayKey);
                $twoWayAttribute->setAttribute('key', $newTwoWayKey);
                $twoWayAttribute->setAttribute('options', $options);
            });

            if ($type === self::RELATION_MANY_TO_MANY) {
                $junction = $this->getJunctionCollection($collection, $relatedCollection, $side);

                $this->updateAttributeMeta($junction, $id, function ($junctionAttribute) use ($newKey) {
                    $junctionAttribute->setAttribute('$id', $newKey);
                    $junctionAttribute->setAttribute('key', $newKey);
                });
                $this->updateAttributeMeta($junction, $twoWayKey, function ($junctionAttribute) use ($newTwoWayKey) {
                    $junctionAttribute->setAttribute('$id', $newTwoWayKey);
                    $junctionAttribute->setAttribute('key', $newTwoWayKey);
                });

                $this->purgeCachedCollection($junction);
            }

            if ($altering) {
                $updated = $this->adapter->updateRelationship(
                    $collection->getId(),
                    $relatedCollection->getId(),
                    $type,
                    $twoWay,
                    $id,
                    $twoWayKey,
                    $side,
                    $newKey,
                    $newTwoWayKey
                );

                if (!$updated) {
                    throw new DatabaseException('Failed to update relationship');
                }
            }
        });

        // Update Indexes
        $renameIndex = function (string $collection, string $key, string $newKey) {
            $this->updateIndexMeta(
                $collection,
                '_index_' . $key,
                function ($index) use ($newKey) {
                    $index->setAttribute('attributes', [$newKey]);
                }
            );
            $this->silent(
                fn () => $this->renameIndex($collection, '_index_' . $key, '_index_' . $newKey)
            );
        };

        $newKey ??= $attribute['key'];
        $twoWayKey = $attribute['options']['twoWayKey'];
        $newTwoWayKey ??= $attribute['options']['twoWayKey'];
        $twoWay ??= $attribute['options']['twoWay'];
        $onDelete ??= $attribute['options']['onDelete'];

        switch ($type) {
            case self::RELATION_ONE_TO_ONE:
                if ($id !== $newKey) {
                    $renameIndex($collection->getId(), $id, $newKey);
                }
                if ($twoWay && $twoWayKey !== $newTwoWayKey) {
                    $renameIndex($relatedCollection->getId(), $twoWayKey, $newTwoWayKey);
                }
                break;
            case self::RELATION_ONE_TO_MANY:
                if ($side === Database::RELATION_SIDE_PARENT) {
                    if ($twoWayKey !== $newTwoWayKey) {
                        $renameIndex($relatedCollection->getId(), $twoWayKey, $newTwoWayKey);
                    }
                } else {
                    if ($id !== $newKey) {
                        $renameIndex($collection->getId(), $id, $newKey);
                    }
                }
                break;
            case self::RELATION_MANY_TO_ONE:
                if ($side === Database::RELATION_SIDE_PARENT) {
                    if ($id !== $newKey) {
                        $renameIndex($collection->getId(), $id, $newKey);
                    }
                } else {
                    if ($twoWayKey !== $newTwoWayKey) {
                        $renameIndex($relatedCollection->getId(), $twoWayKey, $newTwoWayKey);
                    }
                }
                break;
            case self::RELATION_MANY_TO_MANY:
                $junction = $this->getJunctionCollection($collection, $relatedCollection, $side);

                if ($id !== $newKey) {
                    $renameIndex($junction, $id, $newKey);
                }
                if ($twoWayKey !== $newTwoWayKey) {
                    $renameIndex($junction, $twoWayKey, $newTwoWayKey);
                }
                break;
            default:
                throw new RelationshipException('Invalid relationship type.');
        }

        $this->purgeCachedCollection($collection->getId());
        $this->purgeCachedCollection($relatedCollection->getId());

        return true;
    }

    /**
     * Delete a relationship attribute
     *
     * @param string $collection
     * @param string $id
     *
     * @return bool
     * @throws AuthorizationException
     * @throws ConflictException
     * @throws DatabaseException
     * @throws StructureException
     */
    public function deleteRelationship(string $collection, string $id): bool
    {
        $collection = $this->silent(fn () => $this->getCollection($collection));
        $attributes = $collection->getAttribute('attributes', []);
        $relationship = null;

        foreach ($attributes as $name => $attribute) {
            if ($attribute['$id'] === $id) {
                $relationship = $attribute;
                unset($attributes[$name]);
                break;
            }
        }

        if (\is_null($relationship)) {
            throw new NotFoundException('Relationship not found');
        }

        $collection->setAttribute('attributes', \array_values($attributes));

        $relatedCollection = $relationship['options']['relatedCollection'];
        $type = $relationship['options']['relationType'];
        $twoWay = $relationship['options']['twoWay'];
        $twoWayKey = $relationship['options']['twoWayKey'];
        $side = $relationship['options']['side'];

        $relatedCollection = $this->silent(fn () => $this->getCollection($relatedCollection));
        $relatedAttributes = $relatedCollection->getAttribute('attributes', []);

        foreach ($relatedAttributes as $name => $attribute) {
            if ($attribute['$id'] === $twoWayKey) {
                unset($relatedAttributes[$name]);
                break;
            }
        }

        $relatedCollection->setAttribute('attributes', \array_values($relatedAttributes));

        $this->silent(function () use ($collection, $relatedCollection, $type, $twoWay, $id, $twoWayKey, $side) {
            try {
                $this->withTransaction(function () use ($collection, $relatedCollection) {
                    $this->updateDocument(self::METADATA, $collection->getId(), $collection);
                    $this->updateDocument(self::METADATA, $relatedCollection->getId(), $relatedCollection);
                });
            } catch (\Throwable $e) {
                throw new DatabaseException('Failed to delete relationship: ' . $e->getMessage());
            }

            $indexKey = '_index_' . $id;
            $twoWayIndexKey = '_index_' . $twoWayKey;

            switch ($type) {
                case self::RELATION_ONE_TO_ONE:
                    if ($side === Database::RELATION_SIDE_PARENT) {
                        $this->deleteIndex($collection->getId(), $indexKey);
                        if ($twoWay) {
                            $this->deleteIndex($relatedCollection->getId(), $twoWayIndexKey);
                        }
                    }
                    if ($side === Database::RELATION_SIDE_CHILD) {
                        $this->deleteIndex($relatedCollection->getId(), $twoWayIndexKey);
                        if ($twoWay) {
                            $this->deleteIndex($collection->getId(), $indexKey);
                        }
                    }
                    break;
                case self::RELATION_ONE_TO_MANY:
                    if ($side === Database::RELATION_SIDE_PARENT) {
                        $this->deleteIndex($relatedCollection->getId(), $twoWayIndexKey);
                    } else {
                        $this->deleteIndex($collection->getId(), $indexKey);
                    }
                    break;
                case self::RELATION_MANY_TO_ONE:
                    if ($side === Database::RELATION_SIDE_PARENT) {
                        $this->deleteIndex($collection->getId(), $indexKey);
                    } else {
                        $this->deleteIndex($relatedCollection->getId(), $twoWayIndexKey);
                    }
                    break;
                case self::RELATION_MANY_TO_MANY:
                    $junction = $this->getJunctionCollection(
                        $collection,
                        $relatedCollection,
                        $side
                    );

                    $this->deleteDocument(self::METADATA, $junction);
                    break;
                default:
                    throw new RelationshipException('Invalid relationship type.');
            }
        });

        $deleted = $this->adapter->deleteRelationship(
            $collection->getId(),
            $relatedCollection->getId(),
            $type,
            $twoWay,
            $id,
            $twoWayKey,
            $side
        );

        if (!$deleted) {
            throw new DatabaseException('Failed to delete relationship');
        }

        $this->purgeCachedCollection($collection->getId());
        $this->purgeCachedCollection($relatedCollection->getId());

        $this->trigger(self::EVENT_ATTRIBUTE_DELETE, $relationship);

        return true;
    }

    /**
     * Rename Index
     *
     * @param string $collection
     * @param string $old
     * @param string $new
     *
     * @return bool
     * @throws AuthorizationException
     * @throws ConflictException
     * @throws DatabaseException
     * @throws DuplicateException
     * @throws StructureException
     */
    public function renameIndex(string $collection, string $old, string $new): bool
    {
        $collection = $this->silent(fn () => $this->getCollection($collection));

        $indexes = $collection->getAttribute('indexes', []);

        $index = \in_array($old, \array_map(fn ($index) => $index['$id'], $indexes));

        if ($index === false) {
            throw new NotFoundException('Index not found');
        }

        $indexNew = \in_array($new, \array_map(fn ($index) => $index['$id'], $indexes));

        if ($indexNew !== false) {
            throw new DuplicateException('Index name already used');
        }

        foreach ($indexes as $key => $value) {
            if (isset($value['$id']) && $value['$id'] === $old) {
                $indexes[$key]['key'] = $new;
                $indexes[$key]['$id'] = $new;
                $indexNew = $indexes[$key];
                break;
            }
        }

        $collection->setAttribute('indexes', $indexes);

        $this->adapter->renameIndex($collection->getId(), $old, $new);

        if ($collection->getId() !== self::METADATA) {
            $this->silent(fn () => $this->updateDocument(self::METADATA, $collection->getId(), $collection));
        }

        $this->trigger(self::EVENT_INDEX_RENAME, $indexNew);

        return true;
    }

    /**
     * Create Index
     *
     * @param string $collection
     * @param string $id
     * @param string $type
     * @param array<string> $attributes
     * @param array<int> $lengths
     * @param array<string> $orders
     *
     * @return bool
     * @throws AuthorizationException
     * @throws ConflictException
     * @throws DatabaseException
     * @throws DuplicateException
     * @throws LimitException
     * @throws StructureException
     * @throws Exception
     */
    public function createIndex(string $collection, string $id, string $type, array $attributes, array $lengths = [], array $orders = []): bool
    {
        if (empty($attributes)) {
            throw new DatabaseException('Missing attributes');
        }

        $collection = $this->silent(fn () => $this->getCollection($collection));

        // index IDs are case-insensitive
        $indexes = $collection->getAttribute('indexes', []);

        /** @var array<Document> $indexes */
        foreach ($indexes as $index) {
            if (\strtolower($index->getId()) === \strtolower($id)) {
                throw new DuplicateException('Index already exists');
            }
        }

        if ($this->adapter->getCountOfIndexes($collection) >= $this->adapter->getLimitForIndexes()) {
            throw new LimitException('Index limit reached. Cannot create new index.');
        }

        switch ($type) {
            case self::INDEX_KEY:
                if (!$this->adapter->getSupportForIndex()) {
                    throw new DatabaseException('Key index is not supported');
                }
                break;

            case self::INDEX_UNIQUE:
                if (!$this->adapter->getSupportForUniqueIndex()) {
                    throw new DatabaseException('Unique index is not supported');
                }
                break;

            case self::INDEX_FULLTEXT:
                if (!$this->adapter->getSupportForFulltextIndex()) {
                    throw new DatabaseException('Fulltext index is not supported');
                }
                break;

            default:
                throw new DatabaseException('Unknown index type: ' . $type . '. Must be one of ' . Database::INDEX_KEY . ', ' . Database::INDEX_UNIQUE . ', ' . Database::INDEX_FULLTEXT);
        }

        /** @var array<Document> $collectionAttributes */
        $collectionAttributes = $collection->getAttribute('attributes', []);
        $indexAttributesWithTypes = [];
        foreach ($attributes as $i => $attr) {
            foreach ($collectionAttributes as $collectionAttribute) {
                if ($collectionAttribute->getAttribute('key') === $attr) {
                    $indexAttributesWithTypes[$attr] = $collectionAttribute->getAttribute('type');

                    /**
                     * mysql does not save length in collection when length = attributes size
                     */
                    if ($collectionAttribute->getAttribute('type') === Database::VAR_STRING) {
                        if (!empty($lengths[$i]) && $lengths[$i] === $collectionAttribute->getAttribute('size') && $this->adapter->getMaxIndexLength() > 0) {
                            $lengths[$i] = null;
                        }
                    }

                    $isArray = $collectionAttribute->getAttribute('array', false);
                    if ($isArray) {
                        if ($this->adapter->getMaxIndexLength() > 0) {
                            $lengths[$i] = self::ARRAY_INDEX_LENGTH;
                        }
                        $orders[$i] = null;
                    }
                    break;
                }
            }
        }

        $index = new Document([
            '$id' => ID::custom($id),
            'key' => $id,
            'type' => $type,
            'attributes' => $attributes,
            'lengths' => $lengths,
            'orders' => $orders,
        ]);

        $collection->setAttribute('indexes', $index, Document::SET_TYPE_APPEND);

        if ($this->validate) {
            $validator = new IndexValidator(
                $collection->getAttribute('attributes', []),
                $this->adapter->getMaxIndexLength(),
                $this->adapter->getInternalIndexesKeys(),
                $this->adapter->getSupportForIndexArray()
            );
            if (!$validator->isValid($index)) {
                throw new IndexException($validator->getDescription());
            }
        }

        try {
            $created = $this->adapter->createIndex($collection->getId(), $id, $type, $attributes, $lengths, $orders, $indexAttributesWithTypes);

            if (!$created) {
                throw new DatabaseException('Failed to create index');
            }
        } catch (DuplicateException $e) {
            // HACK: Metadata should still be updated, can be removed when null tenant collections are supported.

            if (!$this->adapter->getSharedTables() || !$this->isMigrating()) {
                throw $e;
            }
        }

        if ($collection->getId() !== self::METADATA) {
            $this->silent(fn () => $this->updateDocument(self::METADATA, $collection->getId(), $collection));
        }

        $this->trigger(self::EVENT_INDEX_CREATE, $index);

        return true;
    }

    /**
     * Delete Index
     *
     * @param string $collection
     * @param string $id
     *
     * @return bool
     * @throws AuthorizationException
     * @throws ConflictException
     * @throws DatabaseException
     * @throws StructureException
     */
    public function deleteIndex(string $collection, string $id): bool
    {
        $collection = $this->silent(fn () => $this->getCollection($collection));

        $indexes = $collection->getAttribute('indexes', []);

        $indexDeleted = null;
        foreach ($indexes as $key => $value) {
            if (isset($value['$id']) && $value['$id'] === $id) {
                $indexDeleted = $value;
                unset($indexes[$key]);
            }
        }

        $deleted = $this->adapter->deleteIndex($collection->getId(), $id);

        $collection->setAttribute('indexes', \array_values($indexes));

        if ($collection->getId() !== self::METADATA) {
            $this->silent(fn () => $this->updateDocument(self::METADATA, $collection->getId(), $collection));
        }

        $this->trigger(self::EVENT_INDEX_DELETE, $indexDeleted);

        return $deleted;
    }

    /**
     * Get Document
     *
     * @param string $collection
     * @param string $id
     * @param Query[] $queries
     *
     * @return Document
     * @throws DatabaseException
     * @throws Exception
     */
    public function getDocument(string $collection, string $id, array $queries = [], bool $forUpdate = false): Document
    {
        if ($collection === self::METADATA && $id === self::METADATA) {
            return new Document(self::COLLECTION);
        }

        if (empty($collection)) {
            throw new NotFoundException('Collection not found');
        }

        if (empty($id)) {
            return new Document();
        }

        $collection = $this->silent(fn () => $this->getCollection($collection));

        if ($collection->isEmpty()) {
            throw new NotFoundException('Collection not found');
        }

        $attributes = $collection->getAttribute('attributes', []);

        $this->checkQueriesType($queries);

        if ($this->validate) {
            $validator = new DocumentValidator($attributes);
            if (!$validator->isValid($queries)) {
                throw new QueryException($validator->getDescription());
            }
        }

        $relationships = \array_filter(
            $collection->getAttribute('attributes', []),
            fn (Document $attribute) => $attribute->getAttribute('type') === self::VAR_RELATIONSHIP
        );

        $selects = Query::groupByType($queries)['selections'];
        $selections = $this->validateSelections($collection, $selects);
        $nestedSelections = $this->processRelationshipQueries($relationships, $queries);

        $validator = new Authorization(self::PERMISSION_READ);
        $documentSecurity = $collection->getAttribute('documentSecurity', false);

        [$collectionKey, $documentKey, $hashKey] = $this->getCacheKeys(
            $collection->getId(),
            $id,
            $selections
        );

        try {
            $cached = $this->cache->load($documentKey, self::TTL, $hashKey);
        } catch (Exception $e) {
            Console::warning('Warning: Failed to get document from cache: ' . $e->getMessage());
            $cached = null;
        }

        if ($cached) {
            $document = new Document($cached);

            if ($collection->getId() !== self::METADATA) {
                if (!$validator->isValid([
                    ...$collection->getRead(),
                    ...($documentSecurity ? $document->getRead() : [])
                ])) {
                    return new Document();
                }
            }

            $this->trigger(self::EVENT_DOCUMENT_READ, $document);

            return $document;
        }

        $document = $this->adapter->getDocument(
            $collection->getId(),
            $id,
            $queries,
            $forUpdate
        );

        if ($document->isEmpty()) {
            return $document;
        }

        $document = $this->adapter->castingAfter($collection, $document);

        $document->setAttribute('$collection', $collection->getId());

        if ($collection->getId() !== self::METADATA) {
            if (!$validator->isValid([
                ...$collection->getRead(),
                ...($documentSecurity ? $document->getRead() : [])
            ])) {
                return new Document();
            }
        }

        $document = $this->casting($collection, $document);
        $document = $this->decode($collection, $document, $selections);
        $this->map = [];

        if ($this->resolveRelationships && (empty($selects) || !empty($nestedSelections))) {
            $document = $this->silent(fn () => $this->populateDocumentRelationships($collection, $document, $nestedSelections));
        }

        $relationships = \array_filter(
            $collection->getAttribute('attributes', []),
            fn ($attribute) => $attribute['type'] === Database::VAR_RELATIONSHIP
        );

        // Don't save to cache if it's part of a relationship
        if (empty($relationships)) {
            try {
                $this->cache->save($documentKey, $document->getArrayCopy(), $hashKey);
                $this->cache->save($collectionKey, 'empty', $documentKey);
            } catch (Exception $e) {
                Console::warning('Failed to save document to cache: ' . $e->getMessage());
            }
        }

        $this->trigger(self::EVENT_DOCUMENT_READ, $document);

        return $document;
    }

    /**
     * @param Document $collection
     * @param Document $document
     * @param array<Query> $queries
     * @return Document
     * @throws DatabaseException
     */
    private function populateDocumentRelationships(Document $collection, Document $document, array $queries = []): Document
    {
        $attributes = $collection->getAttribute('attributes', []);

        $relationships = \array_filter($attributes, function ($attribute) {
            return $attribute['type'] === Database::VAR_RELATIONSHIP;
        });

        foreach ($relationships as $relationship) {
            $key = $relationship['key'];
            $value = $document->getAttribute($key);
            $relatedCollection = $this->getCollection($relationship['options']['relatedCollection']);
            $relationType = $relationship['options']['relationType'];
            $twoWay = $relationship['options']['twoWay'];
            $twoWayKey = $relationship['options']['twoWayKey'];
            $side = $relationship['options']['side'];

            if (!empty($value)) {
                $k = $relatedCollection->getId() . ':' . $value . '=>' . $collection->getId() . ':' . $document->getId();
                if ($relationType === Database::RELATION_ONE_TO_MANY) {
                    $k = $collection->getId() . ':' . $document->getId() . '=>' . $relatedCollection->getId() . ':' . $value;
                }
                $this->map[$k] = true;
            }

            $relationship->setAttribute('collection', $collection->getId());
            $relationship->setAttribute('document', $document->getId());

            $skipFetch = false;
            foreach ($this->relationshipFetchStack as $fetchedRelationship) {
                $existingKey = $fetchedRelationship['key'];
                $existingCollection = $fetchedRelationship['collection'];
                $existingRelatedCollection = $fetchedRelationship['options']['relatedCollection'];
                $existingTwoWayKey = $fetchedRelationship['options']['twoWayKey'];
                $existingSide = $fetchedRelationship['options']['side'];

                // If this relationship has already been fetched for this document, skip it
                $reflexive = $fetchedRelationship == $relationship;

                // If this relationship is the same as a previously fetched relationship, but on the other side, skip it
                $symmetric = $existingKey === $twoWayKey
                    && $existingTwoWayKey === $key
                    && $existingRelatedCollection === $collection->getId()
                    && $existingCollection === $relatedCollection->getId()
                    && $existingSide !== $side;

                // If this relationship is not directly related but relates across multiple collections, skip it.
                //
                // These conditions ensure that a relationship is considered transitive if it has the same
                // two-way key and related collection, but is on the opposite side of the relationship (the first and second conditions).
                //
                // They also ensure that a relationship is considered transitive if it has the same key and related
                // collection as an existing relationship, but a different two-way key (the third condition),
                // or the same two-way key as an existing relationship, but a different key (the fourth condition).
                $transitive = (($existingKey === $twoWayKey
                        && $existingCollection === $relatedCollection->getId()
                        && $existingSide !== $side)
                    || ($existingTwoWayKey === $key
                        && $existingRelatedCollection === $collection->getId()
                        && $existingSide !== $side)
                    || ($existingKey === $key
                        && $existingTwoWayKey !== $twoWayKey
                        && $existingRelatedCollection === $relatedCollection->getId()
                        && $existingSide !== $side)
                    || ($existingKey !== $key
                        && $existingTwoWayKey === $twoWayKey
                        && $existingRelatedCollection === $relatedCollection->getId()
                        && $existingSide !== $side));

                if ($reflexive || $symmetric || $transitive) {
                    $skipFetch = true;
                }
            }

            switch ($relationType) {
                case Database::RELATION_ONE_TO_ONE:
                    if ($skipFetch || $twoWay && ($this->relationshipFetchDepth === Database::RELATION_MAX_DEPTH)) {
                        $document->removeAttribute($key);
                        break;
                    }

                    if (\is_null($value)) {
                        break;
                    }

                    $this->relationshipFetchDepth++;
                    $this->relationshipFetchStack[] = $relationship;

                    $related = $this->getDocument($relatedCollection->getId(), $value, $queries);

                    $this->relationshipFetchDepth--;
                    \array_pop($this->relationshipFetchStack);

                    $document->setAttribute($key, $related);
                    break;
                case Database::RELATION_ONE_TO_MANY:
                    if ($side === Database::RELATION_SIDE_CHILD) {
                        if (!$twoWay || $this->relationshipFetchDepth === Database::RELATION_MAX_DEPTH || $skipFetch) {
                            $document->removeAttribute($key);
                            break;
                        }
                        if (!\is_null($value)) {
                            $this->relationshipFetchDepth++;
                            $this->relationshipFetchStack[] = $relationship;

                            $related = $this->getDocument($relatedCollection->getId(), $value, $queries);

                            $this->relationshipFetchDepth--;
                            \array_pop($this->relationshipFetchStack);

                            $document->setAttribute($key, $related);
                        }
                        break;
                    }

                    if ($this->relationshipFetchDepth === Database::RELATION_MAX_DEPTH || $skipFetch) {
                        break;
                    }

                    $this->relationshipFetchDepth++;
                    $this->relationshipFetchStack[] = $relationship;

                    $relatedDocuments = $this->find($relatedCollection->getId(), [
                        Query::equal($twoWayKey, [$document->getId()]),
                        Query::limit(PHP_INT_MAX),
                        ...$queries
                    ]);

                    $this->relationshipFetchDepth--;
                    \array_pop($this->relationshipFetchStack);

                    foreach ($relatedDocuments as $related) {
                        $related->removeAttribute($twoWayKey);
                    }

                    $document->setAttribute($key, $relatedDocuments);
                    break;
                case Database::RELATION_MANY_TO_ONE:
                    if ($side === Database::RELATION_SIDE_PARENT) {
                        if ($skipFetch || $this->relationshipFetchDepth === Database::RELATION_MAX_DEPTH) {
                            $document->removeAttribute($key);
                            break;
                        }

                        if (\is_null($value)) {
                            break;
                        }
                        $this->relationshipFetchDepth++;
                        $this->relationshipFetchStack[] = $relationship;

                        $related = $this->getDocument($relatedCollection->getId(), $value, $queries);

                        $this->relationshipFetchDepth--;
                        \array_pop($this->relationshipFetchStack);

                        $document->setAttribute($key, $related);
                        break;
                    }

                    if (!$twoWay) {
                        $document->removeAttribute($key);
                        break;
                    }

                    if ($this->relationshipFetchDepth === Database::RELATION_MAX_DEPTH || $skipFetch) {
                        break;
                    }

                    $this->relationshipFetchDepth++;
                    $this->relationshipFetchStack[] = $relationship;

                    $relatedDocuments = $this->find($relatedCollection->getId(), [
                        Query::equal($twoWayKey, [$document->getId()]),
                        Query::limit(PHP_INT_MAX),
                        ...$queries
                    ]);

                    $this->relationshipFetchDepth--;
                    \array_pop($this->relationshipFetchStack);


                    foreach ($relatedDocuments as $related) {
                        $related->removeAttribute($twoWayKey);
                    }

                    $document->setAttribute($key, $relatedDocuments);
                    break;
                case Database::RELATION_MANY_TO_MANY:
                    if (!$twoWay && $side === Database::RELATION_SIDE_CHILD) {
                        break;
                    }

                    if ($twoWay && ($this->relationshipFetchDepth === Database::RELATION_MAX_DEPTH || $skipFetch)) {
                        break;
                    }

                    $this->relationshipFetchDepth++;
                    $this->relationshipFetchStack[] = $relationship;

                    $junction = $this->getJunctionCollection($collection, $relatedCollection, $side);

                    $junctions = $this->skipRelationships(fn () => $this->find($junction, [
                        Query::equal($twoWayKey, [$document->getId()]),
                        Query::limit(PHP_INT_MAX)
                    ]));

                    $relatedIds = [];
                    foreach ($junctions as $junction) {
                        $relatedIds[] = $junction->getAttribute($key);
                    }

                    $related = [];
                    if (!empty($relatedIds)) {
                        $foundRelated = $this->find($relatedCollection->getId(), [
                            Query::equal('$id', $relatedIds),
                            Query::limit(PHP_INT_MAX),
                            ...$queries
                        ]);

                        // Preserve the order of related documents to match the junction order
                        $relatedById = [];
                        foreach ($foundRelated as $doc) {
                            $relatedById[$doc->getId()] = $doc;
                        }

                        foreach ($relatedIds as $relatedId) {
                            if (isset($relatedById[$relatedId])) {
                                $related[] = $relatedById[$relatedId];
                            }
                        }
                    }

                    $this->relationshipFetchDepth--;
                    \array_pop($this->relationshipFetchStack);

                    $document->setAttribute($key, $related);
                    break;
            }
        }

        return $document;
    }

    /**
     * Create Document
     *
     * @param string $collection
     * @param Document $document
     *
     * @return Document
     *
     * @throws AuthorizationException
     * @throws DatabaseException
     * @throws StructureException
     */
    public function createDocument(string $collection, Document $document): Document
    {
        if (
            $collection !== self::METADATA
            && $this->adapter->getSharedTables()
            && !$this->adapter->getTenantPerDocument()
            && empty($this->adapter->getTenant())
        ) {
            throw new DatabaseException('Missing tenant. Tenant must be set when table sharing is enabled.');
        }

        if (
            !$this->adapter->getSharedTables()
            && $this->adapter->getTenantPerDocument()
        ) {
            throw new DatabaseException('Shared tables must be enabled if tenant per document is enabled.');
        }

        $collection = $this->silent(fn () => $this->getCollection($collection));

        if ($collection->getId() !== self::METADATA) {
            $authorization = new Authorization(self::PERMISSION_CREATE);
            if (!$authorization->isValid($collection->getCreate())) {
                throw new AuthorizationException($authorization->getDescription());
            }
        }

        $time = DateTime::now();

        $createdAt = $document->getCreatedAt();
        $updatedAt = $document->getUpdatedAt();

        $document
            ->setAttribute('$id', empty($document->getId()) ? ID::unique() : $document->getId())
            ->setAttribute('$collection', $collection->getId())
            ->setAttribute('$createdAt', empty($createdAt) || !$this->preserveDates ? $time : $createdAt)
            ->setAttribute('$updatedAt', empty($updatedAt) || !$this->preserveDates ? $time : $updatedAt);

        if ($this->adapter->getSharedTables()) {
            if ($this->adapter->getTenantPerDocument()) {
                if (
                    $collection->getId() !== static::METADATA
                    && $document->getTenant() === null
                ) {
                    throw new DatabaseException('Missing tenant. Tenant must be set when tenant per document is enabled.');
                }
            } else {
                $document->setAttribute('$tenant', $this->adapter->getTenant());
            }
        }

        $document = $this->encode($collection, $document);

        if ($this->validate) {
            $validator = new Permissions();
            if (!$validator->isValid($document->getPermissions())) {
                throw new DatabaseException($validator->getDescription());
            }
        }

        $structure = new Structure(
            $collection,
            $this->adapter->getMinDateTime(),
            $this->adapter->getMaxDateTime(),
        );
        if (!$structure->isValid($document)) {
            throw new StructureException($structure->getDescription());
        }

        $document = $this->adapter->castingBefore($collection, $document);

        $document = $this->withTransaction(function () use ($collection, $document) {
            if ($this->resolveRelationships) {
                $document = $this->silent(fn () => $this->createDocumentRelationships($collection, $document));
            }
            return $this->adapter->createDocument($collection->getId(), $document);
        });

        $document = $this->adapter->castingAfter($collection, $document);

        if ($this->resolveRelationships) {
            $document = $this->silent(fn () => $this->populateDocumentRelationships($collection, $document));
        }

        $document = $this->casting($collection, $document);
        $document = $this->decode($collection, $document);

        $this->trigger(self::EVENT_DOCUMENT_CREATE, $document);

        return $document;
    }

    /**
     * Create Documents in a batch
     *
     * @param string $collection
     * @param array<Document> $documents
     * @param int $batchSize
     * @param callable|null $onNext
     * @return int
     * @throws AuthorizationException
     * @throws StructureException
     * @throws \Throwable
     * @throws Exception
     */
    public function createDocuments(
        string $collection,
        array $documents,
        int $batchSize = self::INSERT_BATCH_SIZE,
        ?callable $onNext = null,
    ): int {
        if (!$this->adapter->getSharedTables() && $this->adapter->getTenantPerDocument()) {
            throw new DatabaseException('Shared tables must be enabled if tenant per document is enabled.');
        }

        if (empty($documents)) {
            return 0;
        }

        $batchSize = \min(Database::INSERT_BATCH_SIZE, \max(1, $batchSize));
        $collection = $this->silent(fn () => $this->getCollection($collection));
        if ($collection->getId() !== self::METADATA) {
            $authorization = new Authorization(self::PERMISSION_CREATE);
            if (!$authorization->isValid($collection->getCreate())) {
                throw new AuthorizationException($authorization->getDescription());
            }
        }

        $time = DateTime::now();
        $modified = 0;

        foreach ($documents as $document) {
            $createdAt = $document->getCreatedAt();
            $updatedAt = $document->getUpdatedAt();

            $document
                ->setAttribute('$id', empty($document->getId()) ? ID::unique() : $document->getId())
                ->setAttribute('$collection', $collection->getId())
                ->setAttribute('$createdAt', empty($createdAt) || !$this->preserveDates ? $time : $createdAt)
                ->setAttribute('$updatedAt', empty($updatedAt) || !$this->preserveDates ? $time : $updatedAt);

            if ($this->adapter->getSharedTables()) {
                if ($this->adapter->getTenantPerDocument()) {
                    if ($document->getTenant() === null) {
                        throw new DatabaseException('Missing tenant. Tenant must be set when tenant per document is enabled.');
                    }
                } else {
                    $document->setAttribute('$tenant', $this->adapter->getTenant());
                }
            }

            $document = $this->encode($collection, $document);

            $validator = new Structure(
                $collection,
                $this->adapter->getMinDateTime(),
                $this->adapter->getMaxDateTime(),
            );
            if (!$validator->isValid($document)) {
                throw new StructureException($validator->getDescription());
            }

            if ($this->resolveRelationships) {
                $document = $this->silent(fn () => $this->createDocumentRelationships($collection, $document));
            }

            $document = $this->adapter->castingBefore($collection, $document);

        }

        foreach (\array_chunk($documents, $batchSize) as $chunk) {
            $batch = $this->withTransaction(function () use ($collection, $chunk) {
                return $this->adapter->createDocuments($collection->getId(), $chunk);
            });

            $batch = $this->adapter->getSequences($collection->getId(), $batch);

            foreach ($batch as $document) {
                $document = $this->adapter->castingAfter($collection, $document);
                if ($this->resolveRelationships) {
                    $document = $this->silent(fn () => $this->populateDocumentRelationships($collection, $document));
                }

                $document = $this->casting($collection, $document);
                $document = $this->decode($collection, $document);
                $onNext && $onNext($document);
                $modified++;
            }
        }

        $this->trigger(self::EVENT_DOCUMENTS_CREATE, new Document([
            '$collection' => $collection->getId(),
            'modified' => $modified
        ]));

        return $modified;
    }

    /**
     * @param Document $collection
     * @param Document $document
     * @return Document
     * @throws DatabaseException
     */
    private function createDocumentRelationships(Document $collection, Document $document): Document
    {
        $attributes = $collection->getAttribute('attributes', []);

        $relationships = \array_filter(
            $attributes,
            fn ($attribute) => $attribute['type'] === Database::VAR_RELATIONSHIP
        );

        $stackCount = count($this->relationshipWriteStack);

        foreach ($relationships as $relationship) {
            $key = $relationship['key'];
            $value = $document->getAttribute($key);
            $relatedCollection = $this->getCollection($relationship['options']['relatedCollection']);
            $relationType = $relationship['options']['relationType'];
            $twoWay = $relationship['options']['twoWay'];
            $twoWayKey = $relationship['options']['twoWayKey'];
            $side = $relationship['options']['side'];

            if ($stackCount >= Database::RELATION_MAX_DEPTH - 1 && $this->relationshipWriteStack[$stackCount - 1] !== $relatedCollection->getId()) {
                $document->removeAttribute($key);

                continue;
            }

            $this->relationshipWriteStack[] = $collection->getId();

            try {
                switch (\gettype($value)) {
                    case 'array':
                        if (
                            ($relationType === Database::RELATION_MANY_TO_ONE && $side === Database::RELATION_SIDE_PARENT) ||
                            ($relationType === Database::RELATION_ONE_TO_MANY && $side === Database::RELATION_SIDE_CHILD) ||
                            ($relationType === Database::RELATION_ONE_TO_ONE)
                        ) {
                            throw new RelationshipException('Invalid relationship value. Must be either a document ID or a document, array given.');
                        }

                        // List of documents or IDs
                        foreach ($value as $related) {
                            switch (\gettype($related)) {
                                case 'object':
                                    if (!$related instanceof Document) {
                                        throw new RelationshipException('Invalid relationship value. Must be either a document, document ID, or an array of documents or document IDs.');
                                    }
                                    $this->relateDocuments(
                                        $collection,
                                        $relatedCollection,
                                        $key,
                                        $document,
                                        $related,
                                        $relationType,
                                        $twoWay,
                                        $twoWayKey,
                                        $side,
                                    );
                                    break;
                                case 'string':
                                    $this->relateDocumentsById(
                                        $collection,
                                        $relatedCollection,
                                        $key,
                                        $document->getId(),
                                        $related,
                                        $relationType,
                                        $twoWay,
                                        $twoWayKey,
                                        $side,
                                    );
                                    break;
                                default:
                                    throw new RelationshipException('Invalid relationship value. Must be either a document, document ID, or an array of documents or document IDs.');
                            }
                        }
                        $document->removeAttribute($key);
                        break;

                    case 'object':
                        if (!$value instanceof Document) {
                            throw new RelationshipException('Invalid relationship value. Must be either a document, document ID, or an array of documents or document IDs.');
                        }

                        if ($relationType === Database::RELATION_ONE_TO_ONE && !$twoWay && $side === Database::RELATION_SIDE_CHILD) {
                            throw new RelationshipException('Invalid relationship value. Cannot set a value from the child side of a oneToOne relationship when twoWay is false.');
                        }

                        if (
                            ($relationType === Database::RELATION_ONE_TO_MANY && $side === Database::RELATION_SIDE_PARENT) ||
                            ($relationType === Database::RELATION_MANY_TO_ONE && $side === Database::RELATION_SIDE_CHILD) ||
                            ($relationType === Database::RELATION_MANY_TO_MANY)
                        ) {
                            throw new RelationshipException('Invalid relationship value. Must be either an array of documents or document IDs, document given.');
                        }

                        $relatedId = $this->relateDocuments(
                            $collection,
                            $relatedCollection,
                            $key,
                            $document,
                            $value,
                            $relationType,
                            $twoWay,
                            $twoWayKey,
                            $side,
                        );
                        $document->setAttribute($key, $relatedId);
                        break;

                    case 'string':
                        if ($relationType === Database::RELATION_ONE_TO_ONE && $twoWay === false && $side === Database::RELATION_SIDE_CHILD) {
                            throw new RelationshipException('Invalid relationship value. Cannot set a value from the child side of a oneToOne relationship when twoWay is false.');
                        }

                        if (
                            ($relationType === Database::RELATION_ONE_TO_MANY && $side === Database::RELATION_SIDE_PARENT) ||
                            ($relationType === Database::RELATION_MANY_TO_ONE && $side === Database::RELATION_SIDE_CHILD) ||
                            ($relationType === Database::RELATION_MANY_TO_MANY)
                        ) {
                            throw new RelationshipException('Invalid relationship value. Must be either an array of documents or document IDs, document ID given.');
                        }

                        // Single document ID
                        $this->relateDocumentsById(
                            $collection,
                            $relatedCollection,
                            $key,
                            $document->getId(),
                            $value,
                            $relationType,
                            $twoWay,
                            $twoWayKey,
                            $side,
                        );
                        break;

                    case 'NULL':
                        // TODO: This might need to depend on the relation type, to be either set to null or removed?

                        if (
                            ($relationType === Database::RELATION_ONE_TO_MANY && $side === Database::RELATION_SIDE_CHILD) ||
                            ($relationType === Database::RELATION_MANY_TO_ONE && $side === Database::RELATION_SIDE_PARENT) ||
                            ($relationType === Database::RELATION_ONE_TO_ONE && $side === Database::RELATION_SIDE_PARENT) ||
                            ($relationType === Database::RELATION_ONE_TO_ONE && $side === Database::RELATION_SIDE_CHILD && $twoWay === true)
                        ) {
                            break;
                        }

                        $document->removeAttribute($key);
                        // No related document
                        break;

                    default:
                        throw new RelationshipException('Invalid relationship value. Must be either a document, document ID, or an array of documents or document IDs.');
                }
            } finally {
                \array_pop($this->relationshipWriteStack);
            }
        }

        return $document;
    }

    /**
     * @param Document $collection
     * @param Document $relatedCollection
     * @param string $key
     * @param Document $document
     * @param Document $relation
     * @param string $relationType
     * @param bool $twoWay
     * @param string $twoWayKey
     * @param string $side
     * @return string related document ID
     *
     * @throws AuthorizationException
     * @throws ConflictException
     * @throws StructureException
     * @throws Exception
     */
    private function relateDocuments(
        Document $collection,
        Document $relatedCollection,
        string $key,
        Document $document,
        Document $relation,
        string $relationType,
        bool $twoWay,
        string $twoWayKey,
        string $side,
    ): string {
        switch ($relationType) {
            case Database::RELATION_ONE_TO_ONE:
                if ($twoWay) {
                    $relation->setAttribute($twoWayKey, $document->getId());
                }
                break;
            case Database::RELATION_ONE_TO_MANY:
                if ($side === Database::RELATION_SIDE_PARENT) {
                    $relation->setAttribute($twoWayKey, $document->getId());
                }
                break;
            case Database::RELATION_MANY_TO_ONE:
                if ($side === Database::RELATION_SIDE_CHILD) {
                    $relation->setAttribute($twoWayKey, $document->getId());
                }
                break;
        }

        // Try to get the related document
        $related = $this->getDocument($relatedCollection->getId(), $relation->getId());

        if ($related->isEmpty()) {
            // If the related document doesn't exist, create it, inheriting permissions if none are set
            if (!isset($relation['$permissions'])) {
                $relation->setAttribute('$permissions', $document->getPermissions());
            }

            $related = $this->createDocument($relatedCollection->getId(), $relation);
        } elseif ($related->getAttributes() != $relation->getAttributes()) {
            // If the related document exists and the data is not the same, update it
            foreach ($relation->getAttributes() as $attribute => $value) {
                $related->setAttribute($attribute, $value);
            }

            $related = $this->updateDocument($relatedCollection->getId(), $related->getId(), $related);
        }

        if ($relationType === Database::RELATION_MANY_TO_MANY) {
            $junction = $this->getJunctionCollection($collection, $relatedCollection, $side);

            $this->createDocument($junction, new Document([
                $key => $related->getId(),
                $twoWayKey => $document->getId(),
                '$permissions' => [
                    Permission::read(Role::any()),
                    Permission::update(Role::any()),
                    Permission::delete(Role::any()),
                ]
            ]));
        }

        return $related->getId();
    }

    /**
     * @param Document $collection
     * @param Document $relatedCollection
     * @param string $key
     * @param string $documentId
     * @param string $relationId
     * @param string $relationType
     * @param bool $twoWay
     * @param string $twoWayKey
     * @param string $side
     * @return void
     * @throws AuthorizationException
     * @throws ConflictException
     * @throws StructureException
     * @throws Exception
     */
    private function relateDocumentsById(
        Document $collection,
        Document $relatedCollection,
        string $key,
        string $documentId,
        string $relationId,
        string $relationType,
        bool $twoWay,
        string $twoWayKey,
        string $side,
    ): void {
        // Get the related document, will be empty on permissions failure
        $related = $this->skipRelationships(fn () => $this->getDocument($relatedCollection->getId(), $relationId));

        if ($related->isEmpty() && $this->checkRelationshipsExist) {
            return;
        }

        switch ($relationType) {
            case Database::RELATION_ONE_TO_ONE:
                if ($twoWay) {
                    $related->setAttribute($twoWayKey, $documentId);
                    $this->skipRelationships(fn () => $this->updateDocument($relatedCollection->getId(), $relationId, $related));
                }
                break;
            case Database::RELATION_ONE_TO_MANY:
                if ($side === Database::RELATION_SIDE_PARENT) {
                    $related->setAttribute($twoWayKey, $documentId);
                    $this->skipRelationships(fn () => $this->updateDocument($relatedCollection->getId(), $relationId, $related));
                }
                break;
            case Database::RELATION_MANY_TO_ONE:
                if ($side === Database::RELATION_SIDE_CHILD) {
                    $related->setAttribute($twoWayKey, $documentId);
                    $this->skipRelationships(fn () => $this->updateDocument($relatedCollection->getId(), $relationId, $related));
                }
                break;
            case Database::RELATION_MANY_TO_MANY:
                $this->purgeCachedDocument($relatedCollection->getId(), $relationId);

                $junction = $this->getJunctionCollection($collection, $relatedCollection, $side);

                $this->skipRelationships(fn () => $this->createDocument($junction, new Document([
                    $key => $relationId,
                    $twoWayKey => $documentId,
                    '$permissions' => [
                        Permission::read(Role::any()),
                        Permission::update(Role::any()),
                        Permission::delete(Role::any()),
                    ]
                ])));
                break;
        }
    }

    /**
     * Update Document
     *
     * @param string $collection
     * @param string $id
     * @param Document $document
     * @return Document
     *
     * @throws AuthorizationException
     * @throws ConflictException
     * @throws DatabaseException
     * @throws StructureException
     */
    public function updateDocument(string $collection, string $id, Document $document): Document
    {
        if (!$id) {
            throw new DatabaseException('Must define $id attribute');
        }

        $collection = $this->silent(fn () => $this->getCollection($collection));

        $document = $this->withTransaction(function () use ($collection, $id, $document) {
            $time = DateTime::now();
            $old = Authorization::skip(fn () => $this->silent(
                fn () => $this->getDocument($collection->getId(), $id, forUpdate: true)
            ));

            $skipPermissionsUpdate = false;

            if ($document->offsetExists('$permissions')) {
                $originalPermissions = $old->getPermissions();
                $currentPermissions  = $document->getPermissions();

                sort($originalPermissions);
                sort($currentPermissions);

                $skipPermissionsUpdate = ($originalPermissions === $currentPermissions);
            }

            $document = \array_merge($old->getArrayCopy(), $document->getArrayCopy());
            $document['$collection'] = $old->getAttribute('$collection');   // Make sure user doesn't switch collection ID
            $document['$createdAt'] = $old->getCreatedAt();                 // Make sure user doesn't switch createdAt

            if ($this->adapter->getSharedTables()) {
                $document['$tenant'] = $old->getTenant();                   // Make sure user doesn't switch tenant
            }
            $document = new Document($document);

            $relationships = \array_filter($collection->getAttribute('attributes', []), function ($attribute) {
                return $attribute['type'] === Database::VAR_RELATIONSHIP;
            });

            $updateValidator = new Authorization(self::PERMISSION_UPDATE);
            $readValidator = new Authorization(self::PERMISSION_READ);
            $shouldUpdate = false;

            if ($collection->getId() !== self::METADATA) {
                $documentSecurity = $collection->getAttribute('documentSecurity', false);

                foreach ($relationships as $relationship) {
                    $relationships[$relationship->getAttribute('key')] = $relationship;
                }

                // Compare if the document has any changes
                foreach ($document as $key => $value) {
                    // Skip the nested documents as they will be checked later in recursions.
                    if (\array_key_exists($key, $relationships)) {
                        // No need to compare nested documents more than max depth.
                        if (count($this->relationshipWriteStack) >= Database::RELATION_MAX_DEPTH - 1) {
                            continue;
                        }
                        $relationType = (string)$relationships[$key]['options']['relationType'];
                        $side = (string)$relationships[$key]['options']['side'];
                        switch ($relationType) {
                            case Database::RELATION_ONE_TO_ONE:
                                $oldValue = $old->getAttribute($key) instanceof Document
                                    ? $old->getAttribute($key)->getId()
                                    : $old->getAttribute($key);

                                if ((\is_null($value) !== \is_null($oldValue))
                                    || (\is_string($value) && $value !== $oldValue)
                                    || ($value instanceof Document && $value->getId() !== $oldValue)
                                ) {
                                    $shouldUpdate = true;
                                }
                                break;
                            case Database::RELATION_ONE_TO_MANY:
                            case Database::RELATION_MANY_TO_ONE:
                            case Database::RELATION_MANY_TO_MANY:
                                if (
                                    ($relationType === Database::RELATION_MANY_TO_ONE && $side === Database::RELATION_SIDE_PARENT) ||
                                    ($relationType === Database::RELATION_ONE_TO_MANY && $side === Database::RELATION_SIDE_CHILD)
                                ) {
                                    $oldValue = $old->getAttribute($key) instanceof Document
                                        ? $old->getAttribute($key)->getId()
                                        : $old->getAttribute($key);

                                    if ((\is_null($value) !== \is_null($oldValue))
                                        || (\is_string($value) && $value !== $oldValue)
                                        || ($value instanceof Document && $value->getId() !== $oldValue)
                                    ) {
                                        $shouldUpdate = true;
                                    }
                                    break;
                                }

                                if (!\is_array($value) || !\array_is_list($value)) {
                                    throw new RelationshipException('Invalid relationship value. Must be either an array of documents or document IDs, ' . \gettype($value) . ' given.');
                                }

                                if (\count($old->getAttribute($key)) !== \count($value)) {
                                    $shouldUpdate = true;
                                    break;
                                }

                                foreach ($value as $index => $relation) {
                                    $oldValue = $old->getAttribute($key)[$index] instanceof Document
                                        ? $old->getAttribute($key)[$index]->getId()
                                        : $old->getAttribute($key)[$index];

                                    if (
                                        (\is_string($relation) && $relation !== $oldValue) ||
                                        ($relation instanceof Document && $relation->getId() !== $oldValue)
                                    ) {
                                        $shouldUpdate = true;
                                        break;
                                    }
                                }
                                break;
                        }

                        if ($shouldUpdate) {
                            break;
                        }

                        continue;
                    }

                    $oldValue = $old->getAttribute($key);

                    // If values are not equal we need to update document.
                    if ($value !== $oldValue) {
                        $shouldUpdate = true;
                        break;
                    }
                }

                $updatePermissions = [
                    ...$collection->getUpdate(),
                    ...($documentSecurity ? $old->getUpdate() : [])
                ];

                $readPermissions = [
                    ...$collection->getRead(),
                    ...($documentSecurity ? $old->getRead() : [])
                ];

                if ($shouldUpdate && !$updateValidator->isValid($updatePermissions)) {
                    throw new AuthorizationException($updateValidator->getDescription());
                } elseif (!$shouldUpdate && !$readValidator->isValid($readPermissions)) {
                    throw new AuthorizationException($readValidator->getDescription());
                }
            }

            if ($old->isEmpty()) {
                return new Document();
            }

            if ($shouldUpdate) {
                $updatedAt = $document->getUpdatedAt();
                $document->setAttribute('$updatedAt', empty($updatedAt) || !$this->preserveDates ? $time : $updatedAt);
            }

            // Check if document was updated after the request timestamp
            $oldUpdatedAt = new \DateTime($old->getUpdatedAt());
            if (!is_null($this->timestamp) && $oldUpdatedAt > $this->timestamp) {
                throw new ConflictException('Document was updated after the request timestamp');
            }

            $document = $this->encode($collection, $document);

            $structureValidator = new Structure(
                $collection,
                $this->adapter->getMinDateTime(),
                $this->adapter->getMaxDateTime(),
            );
            if (!$structureValidator->isValid($document)) { // Make sure updated structure still apply collection rules (if any)
                throw new StructureException($structureValidator->getDescription());
            }

            if ($this->resolveRelationships) {
                $document = $this->silent(fn () => $this->updateDocumentRelationships($collection, $old, $document));
            }

<<<<<<< HEAD
            $document = $this->adapter->castingBefore($collection, $document);

            $this->adapter->updateDocument($collection->getId(), $id, $document);

            $document = $this->adapter->castingAfter($collection, $document);

=======
            $this->adapter->updateDocument($collection->getId(), $id, $document, $skipPermissionsUpdate);
>>>>>>> 72815824
            $this->purgeCachedDocument($collection->getId(), $id);

            return $document;
        });

        if ($this->resolveRelationships) {
            $document = $this->silent(fn () => $this->populateDocumentRelationships($collection, $document));
        }

        $document = $this->decode($collection, $document);

        $this->trigger(self::EVENT_DOCUMENT_UPDATE, $document);

        return $document;
    }

    /**
     * Update documents
     *
     * Updates all documents which match the given query.
     *
     * @param string $collection
     * @param Document $updates
     * @param array<Query> $queries
     * @param int $batchSize
     * @param callable|null $onNext
     * @param callable|null $onError
     * @return int
     * @throws AuthorizationException
     * @throws ConflictException
     * @throws DuplicateException
     * @throws QueryException
     * @throws StructureException
     * @throws TimeoutException
     * @throws \Throwable
     * @throws Exception
     */
    public function updateDocuments(
        string $collection,
        Document $updates,
        array $queries = [],
        int $batchSize = self::INSERT_BATCH_SIZE,
        ?callable $onNext = null,
        ?callable $onError = null,
    ): int {
        if ($updates->isEmpty()) {
            return 0;
        }

        $batchSize = \min(Database::INSERT_BATCH_SIZE, \max(1, $batchSize));
        $collection = $this->silent(fn () => $this->getCollection($collection));
        if ($collection->isEmpty()) {
            throw new DatabaseException('Collection not found');
        }

        $documentSecurity = $collection->getAttribute('documentSecurity', false);
        $authorization = new Authorization(self::PERMISSION_UPDATE);
        $skipAuth = $authorization->isValid($collection->getUpdate());

        if (!$skipAuth && !$documentSecurity && $collection->getId() !== self::METADATA) {
            throw new AuthorizationException($authorization->getDescription());
        }

        $attributes = $collection->getAttribute('attributes', []);
        $indexes = $collection->getAttribute('indexes', []);

        $this->checkQueriesType($queries);

        if ($this->validate) {
            $validator = new DocumentsValidator(
                $attributes,
                $indexes,
                $this->maxQueryValues,
                $this->adapter->getMinDateTime(),
                $this->adapter->getMaxDateTime(),
            );

            if (!$validator->isValid($queries)) {
                throw new QueryException($validator->getDescription());
            }
        }

        $grouped = Query::groupByType($queries);
        $limit = $grouped['limit'];
        $cursor = $grouped['cursor'];

        if (!empty($cursor) && $cursor->getCollection() !== $collection->getId()) {
            throw new DatabaseException("Cursor document must be from the same Collection.");
        }

        unset($updates['$id']);
        unset($updates['$createdAt']);
        unset($updates['$tenant']);

        if ($this->adapter->getSharedTables()) {
            $updates['$tenant'] = $this->adapter->getTenant();
        }

        if (!$this->preserveDates) {
            $updates['$updatedAt'] = DateTime::now();
        }

        $updates = $this->encode($collection, $updates);

        // Check new document structure
        $validator = new PartialStructure(
            $collection,
            $this->adapter->getMinDateTime(),
            $this->adapter->getMaxDateTime(),
        );

        if (!$validator->isValid($updates)) {
            throw new StructureException($validator->getDescription());
        }

        $originalLimit = $limit;
        $last = $cursor;
        $modified = 0;

        while (true) {
            if ($limit && $limit < $batchSize) {
                $batchSize = $limit;
            } elseif (!empty($limit)) {
                $limit -= $batchSize;
            }

            $new = [
                Query::limit($batchSize)
            ];

            if (!empty($last)) {
                $new[] = Query::cursorAfter($last);
            }

            $batch = $this->silent(fn () => $this->find(
                $collection->getId(),
                array_merge($new, $queries),
                forPermission: Database::PERMISSION_UPDATE
            ));

            if (empty($batch)) {
                break;
            }

            $this->withTransaction(function () use ($collection, $updates, &$batch) {
                foreach ($batch as &$document) {
                    $new = new Document(\array_merge($document->getArrayCopy(), $updates->getArrayCopy()));

                    if ($this->resolveRelationships) {
                        $this->silent(fn () => $this->updateDocumentRelationships($collection, $document, $new));
                    }

                    $document = $new;

                    // Check if document was updated after the request timestamp
                    try {
                        $oldUpdatedAt = new \DateTime($document->getUpdatedAt());
                    } catch (Exception $e) {
                        throw new DatabaseException($e->getMessage(), $e->getCode(), $e);
                    }

                    if (!is_null($this->timestamp) && $oldUpdatedAt > $this->timestamp) {
                        throw new ConflictException('Document was updated after the request timestamp');
                    }

                    $document = $this->encode($collection, $document);
                    $document = $this->adapter->castingBefore($collection, $document);

                }

                unset($document);

                $updates = $this->adapter->castingBefore($collection, $updates);

                $this->adapter->updateDocuments(
                    $collection->getId(),
                    $updates,
                    $batch
                );
            });

            foreach ($batch as $doc) {
                $doc = $this->adapter->castingAfter($collection, $doc);
                $this->purgeCachedDocument($collection->getId(), $doc->getId());
                $doc = $this->decode($collection, $doc);
                try {
                    $onNext && $onNext($doc);
                } catch (Throwable $th) {
                    $onError ? $onError($th) : throw $th;
                }
                $modified++;
            }

            if (count($batch) < $batchSize) {
                break;
            } elseif ($originalLimit && $modified == $originalLimit) {
                break;
            }

            $last = \end($batch);
        }

        $this->trigger(self::EVENT_DOCUMENTS_UPDATE, new Document([
            '$collection' => $collection->getId(),
            'modified' => $modified
        ]));

        return $modified;
    }

    /**
     * @param Document $collection
     * @param Document $old
     * @param Document $document
     *
     * @return Document
     * @throws AuthorizationException
     * @throws ConflictException
     * @throws DatabaseException
     * @throws DuplicateException
     * @throws StructureException
     */
    private function updateDocumentRelationships(Document $collection, Document $old, Document $document): Document
    {
        $attributes = $collection->getAttribute('attributes', []);

        $relationships = \array_filter($attributes, function ($attribute) {
            return $attribute['type'] === Database::VAR_RELATIONSHIP;
        });

        $stackCount = count($this->relationshipWriteStack);

        foreach ($relationships as $index => $relationship) {
            /** @var string $key */
            $key = $relationship['key'];
            $value = $document->getAttribute($key);
            $oldValue = $old->getAttribute($key);
            $relatedCollection = $this->getCollection($relationship['options']['relatedCollection']);
            $relationType = (string)$relationship['options']['relationType'];
            $twoWay = (bool)$relationship['options']['twoWay'];
            $twoWayKey = (string)$relationship['options']['twoWayKey'];
            $side = (string)$relationship['options']['side'];

            if ($oldValue == $value) {
                if (
                    ($relationType === Database::RELATION_ONE_TO_ONE
                        || ($relationType === Database::RELATION_MANY_TO_ONE && $side === Database::RELATION_SIDE_PARENT)) &&
                    $value instanceof Document
                ) {
                    $document->setAttribute($key, $value->getId());
                    continue;
                }
                $document->removeAttribute($key);
                continue;
            }

            if ($stackCount >= Database::RELATION_MAX_DEPTH - 1 && $this->relationshipWriteStack[$stackCount - 1] !== $relatedCollection->getId()) {
                $document->removeAttribute($key);
                continue;
            }

            $this->relationshipWriteStack[] = $collection->getId();

            try {
                switch ($relationType) {
                    case Database::RELATION_ONE_TO_ONE:
                        if (!$twoWay) {
                            if ($side === Database::RELATION_SIDE_CHILD) {
                                throw new RelationshipException('Invalid relationship value. Cannot set a value from the child side of a oneToOne relationship when twoWay is false.');
                            }

                            if (\is_string($value)) {
                                $related = $this->skipRelationships(fn () => $this->getDocument($relatedCollection->getId(), $value, [Query::select(['$id'])]));
                                if ($related->isEmpty()) {
                                    // If no such document exists in related collection
                                    // For one-one we need to update the related key to null if no relation exists
                                    $document->setAttribute($key, null);
                                }
                            } elseif ($value instanceof Document) {
                                $relationId = $this->relateDocuments(
                                    $collection,
                                    $relatedCollection,
                                    $key,
                                    $document,
                                    $value,
                                    $relationType,
                                    false,
                                    $twoWayKey,
                                    $side,
                                );
                                $document->setAttribute($key, $relationId);
                            } elseif (is_array($value)) {
                                throw new RelationshipException('Invalid relationship value. Must be either a document, document ID or null. Array given.');
                            }

                            break;
                        }

                        switch (\gettype($value)) {
                            case 'string':
                                $related = $this->skipRelationships(
                                    fn () => $this->getDocument($relatedCollection->getId(), $value, [Query::select(['$id'])])
                                );

                                if ($related->isEmpty()) {
                                    // If no such document exists in related collection
                                    // For one-one we need to update the related key to null if no relation exists
                                    $document->setAttribute($key, null);
                                    break;
                                }
                                if (
                                    $oldValue?->getId() !== $value
                                    && !($this->skipRelationships(fn () => $this->findOne($relatedCollection->getId(), [
                                        Query::select(['$id']),
                                        Query::equal($twoWayKey, [$value]),
                                    ]))->isEmpty())
                                ) {
                                    // Have to do this here because otherwise relations would be updated before the database can throw the unique violation
                                    throw new DuplicateException('Document already has a related document');
                                }

                                $this->skipRelationships(fn () => $this->updateDocument(
                                    $relatedCollection->getId(),
                                    $related->getId(),
                                    $related->setAttribute($twoWayKey, $document->getId())
                                ));
                                break;
                            case 'object':
                                if ($value instanceof Document) {
                                    $related = $this->skipRelationships(fn () => $this->getDocument($relatedCollection->getId(), $value->getId()));

                                    if (
                                        $oldValue?->getId() !== $value->getId()
                                        && !($this->skipRelationships(fn () => $this->findOne($relatedCollection->getId(), [
                                            Query::select(['$id']),
                                            Query::equal($twoWayKey, [$value->getId()]),
                                        ]))->isEmpty())
                                    ) {
                                        // Have to do this here because otherwise relations would be updated before the database can throw the unique violation
                                        throw new DuplicateException('Document already has a related document');
                                    }

                                    $this->relationshipWriteStack[] = $relatedCollection->getId();
                                    if ($related->isEmpty()) {
                                        if (!isset($value['$permissions'])) {
                                            $value->setAttribute('$permissions', $document->getAttribute('$permissions'));
                                        }
                                        $related = $this->createDocument(
                                            $relatedCollection->getId(),
                                            $value->setAttribute($twoWayKey, $document->getId())
                                        );
                                    } else {
                                        $related = $this->updateDocument(
                                            $relatedCollection->getId(),
                                            $related->getId(),
                                            $value->setAttribute($twoWayKey, $document->getId())
                                        );
                                    }
                                    \array_pop($this->relationshipWriteStack);

                                    $document->setAttribute($key, $related->getId());
                                    break;
                                }
                                // no break
                            case 'NULL':
                                if (!\is_null($oldValue?->getId())) {
                                    $oldRelated = $this->skipRelationships(
                                        fn () => $this->getDocument($relatedCollection->getId(), $oldValue->getId())
                                    );
                                    $this->skipRelationships(fn () => $this->updateDocument(
                                        $relatedCollection->getId(),
                                        $oldRelated->getId(),
                                        new Document([$twoWayKey => null])
                                    ));
                                }
                                break;
                            default:
                                throw new RelationshipException('Invalid relationship value. Must be either a document, document ID or null.');
                        }
                        break;
                    case Database::RELATION_ONE_TO_MANY:
                    case Database::RELATION_MANY_TO_ONE:
                        if (
                            ($relationType === Database::RELATION_ONE_TO_MANY && $side === Database::RELATION_SIDE_PARENT) ||
                            ($relationType === Database::RELATION_MANY_TO_ONE && $side === Database::RELATION_SIDE_CHILD)
                        ) {
                            if (!\is_array($value) || !\array_is_list($value)) {
                                throw new RelationshipException('Invalid relationship value. Must be either an array of documents or document IDs, ' . \gettype($value) . ' given.');
                            }

                            $oldIds = \array_map(fn ($document) => $document->getId(), $oldValue);

                            $newIds = \array_map(function ($item) {
                                if (\is_string($item)) {
                                    return $item;
                                } elseif ($item instanceof Document) {
                                    return $item->getId();
                                } else {
                                    throw new RelationshipException('Invalid relationship value. Must be either a document or document ID.');
                                }
                            }, $value);

                            $removedDocuments = \array_diff($oldIds, $newIds);

                            foreach ($removedDocuments as $relation) {
                                Authorization::skip(fn () => $this->skipRelationships(fn () => $this->updateDocument(
                                    $relatedCollection->getId(),
                                    $relation,
                                    new Document([$twoWayKey => null])
                                )));
                            }

                            foreach ($value as $relation) {
                                if (\is_string($relation)) {
                                    $related = $this->skipRelationships(
                                        fn () => $this->getDocument($relatedCollection->getId(), $relation, [Query::select(['$id'])])
                                    );

                                    if ($related->isEmpty()) {
                                        continue;
                                    }

                                    $this->skipRelationships(fn () => $this->updateDocument(
                                        $relatedCollection->getId(),
                                        $related->getId(),
                                        $related->setAttribute($twoWayKey, $document->getId())
                                    ));
                                } elseif ($relation instanceof Document) {
                                    $related = $this->skipRelationships(
                                        fn () => $this->getDocument($relatedCollection->getId(), $relation->getId(), [Query::select(['$id'])])
                                    );

                                    if ($related->isEmpty()) {
                                        if (!isset($relation['$permissions'])) {
                                            $relation->setAttribute('$permissions', $document->getAttribute('$permissions'));
                                        }
                                        $this->createDocument(
                                            $relatedCollection->getId(),
                                            $relation->setAttribute($twoWayKey, $document->getId())
                                        );
                                    } else {
                                        $this->updateDocument(
                                            $relatedCollection->getId(),
                                            $related->getId(),
                                            $relation->setAttribute($twoWayKey, $document->getId())
                                        );
                                    }
                                } else {
                                    throw new RelationshipException('Invalid relationship value.');
                                }
                            }

                            $document->removeAttribute($key);
                            break;
                        }

                        if (\is_string($value)) {
                            $related = $this->skipRelationships(
                                fn () => $this->getDocument($relatedCollection->getId(), $value, [Query::select(['$id'])])
                            );

                            if ($related->isEmpty()) {
                                // If no such document exists in related collection
                                // For many-one we need to update the related key to null if no relation exists
                                $document->setAttribute($key, null);
                            }
                            $this->purgeCachedDocument($relatedCollection->getId(), $value);
                        } elseif ($value instanceof Document) {
                            $related = $this->skipRelationships(
                                fn () => $this->getDocument($relatedCollection->getId(), $value->getId(), [Query::select(['$id'])])
                            );

                            if ($related->isEmpty()) {
                                if (!isset($value['$permissions'])) {
                                    $value->setAttribute('$permissions', $document->getAttribute('$permissions'));
                                }
                                $this->createDocument(
                                    $relatedCollection->getId(),
                                    $value
                                );
                            } elseif ($related->getAttributes() != $value->getAttributes()) {
                                $this->updateDocument(
                                    $relatedCollection->getId(),
                                    $related->getId(),
                                    $value
                                );
                                $this->purgeCachedDocument($relatedCollection->getId(), $related->getId());
                            }

                            $document->setAttribute($key, $value->getId());
                        } elseif (\is_null($value)) {
                            break;
                        } elseif (is_array($value)) {
                            throw new RelationshipException('Invalid relationship value. Must be either a document ID or a document, array given.');
                        } elseif (empty($value)) {
                            throw new RelationshipException('Invalid relationship value. Must be either a document ID or a document.');
                        } else {
                            throw new RelationshipException('Invalid relationship value.');
                        }

                        break;
                    case Database::RELATION_MANY_TO_MANY:
                        if (\is_null($value)) {
                            break;
                        }
                        if (!\is_array($value)) {
                            throw new RelationshipException('Invalid relationship value. Must be an array of documents or document IDs.');
                        }

                        $oldIds = \array_map(fn ($document) => $document->getId(), $oldValue);

                        $newIds = \array_map(function ($item) {
                            if (\is_string($item)) {
                                return $item;
                            } elseif ($item instanceof Document) {
                                return $item->getId();
                            } else {
                                throw new RelationshipException('Invalid relationship value. Must be either a document or document ID.');
                            }
                        }, $value);

                        $removedDocuments = \array_diff($oldIds, $newIds);

                        foreach ($removedDocuments as $relation) {
                            $junction = $this->getJunctionCollection($collection, $relatedCollection, $side);

                            $junctions = $this->find($junction, [
                                Query::equal($key, [$relation]),
                                Query::equal($twoWayKey, [$document->getId()]),
                                Query::limit(PHP_INT_MAX)
                            ]);

                            foreach ($junctions as $junction) {
                                Authorization::skip(fn () => $this->deleteDocument($junction->getCollection(), $junction->getId()));
                            }
                        }

                        foreach ($value as $relation) {
                            if (\is_string($relation)) {
                                if (\in_array($relation, $oldIds) || $this->getDocument($relatedCollection->getId(), $relation, [Query::select(['$id'])])->isEmpty()) {
                                    continue;
                                }
                            } elseif ($relation instanceof Document) {
                                $related = $this->getDocument($relatedCollection->getId(), $relation->getId(), [Query::select(['$id'])]);

                                if ($related->isEmpty()) {
                                    if (!isset($value['$permissions'])) {
                                        $relation->setAttribute('$permissions', $document->getAttribute('$permissions'));
                                    }
                                    $related = $this->createDocument(
                                        $relatedCollection->getId(),
                                        $relation
                                    );
                                } elseif ($related->getAttributes() != $relation->getAttributes()) {
                                    $related = $this->updateDocument(
                                        $relatedCollection->getId(),
                                        $related->getId(),
                                        $relation
                                    );
                                }

                                if (\in_array($relation->getId(), $oldIds)) {
                                    continue;
                                }

                                $relation = $related->getId();
                            } else {
                                throw new RelationshipException('Invalid relationship value. Must be either a document or document ID.');
                            }

                            $this->skipRelationships(fn () => $this->createDocument(
                                $this->getJunctionCollection($collection, $relatedCollection, $side),
                                new Document([
                                    $key => $relation,
                                    $twoWayKey => $document->getId(),
                                    '$permissions' => [
                                        Permission::read(Role::any()),
                                        Permission::update(Role::any()),
                                        Permission::delete(Role::any()),
                                    ],
                                ])
                            ));
                        }

                        $document->removeAttribute($key);
                        break;
                }
            } finally {
                \array_pop($this->relationshipWriteStack);
            }
        }

        return $document;
    }

    private function getJunctionCollection(Document $collection, Document $relatedCollection, string $side): string
    {
        return $side === Database::RELATION_SIDE_PARENT
            ? '_' . $collection->getSequence() . '_' . $relatedCollection->getSequence()
            : '_' . $relatedCollection->getSequence() . '_' . $collection->getSequence();
    }

    /**
     * Create or update documents.
     *
     * @param string $collection
     * @param array<Document> $documents
     * @param int $batchSize
     * @param callable|null $onNext
     * @return int
     * @throws StructureException
     * @throws \Throwable
     */
    public function createOrUpdateDocuments(
        string $collection,
        array $documents,
        int $batchSize = self::INSERT_BATCH_SIZE,
        ?callable $onNext = null,
    ): int {
        return $this->createOrUpdateDocumentsWithIncrease(
            $collection,
            '',
            $documents,
            $onNext,
            $batchSize
        );
    }

    /**
     * Create or update documents, increasing the value of the given attribute by the value in each document.
     *
     * @param string $collection
     * @param string $attribute
     * @param array<Document> $documents
     * @param callable|null $onNext
     * @param int $batchSize
     * @return int
     * @throws StructureException
     * @throws \Throwable
     * @throws Exception
     */
    public function createOrUpdateDocumentsWithIncrease(
        string $collection,
        string $attribute,
        array $documents,
        ?callable $onNext = null,
        int $batchSize = self::INSERT_BATCH_SIZE
    ): int {
        if (empty($documents)) {
            return 0;
        }

        $batchSize = \min(Database::INSERT_BATCH_SIZE, \max(1, $batchSize));
        $collection = $this->silent(fn () => $this->getCollection($collection));
        $documentSecurity = $collection->getAttribute('documentSecurity', false);
        $collectionAttributes = $collection->getAttribute('attributes', []);
        $time = DateTime::now();
        $created = 0;
        $updated = 0;
        $seenIds = [];
        foreach ($documents as $key => $document) {
            if ($this->getSharedTables() && $this->getTenantPerDocument()) {
                $old = Authorization::skip(fn () => $this->withTenant($document->getTenant(), fn () => $this->silent(fn () => $this->getDocument(
                    $collection->getId(),
                    $document->getId(),
                ))));
            } else {
                $old = Authorization::skip(fn () => $this->silent(fn () => $this->getDocument(
                    $collection->getId(),
                    $document->getId(),
                )));
            }

            $skipPermissionsUpdate = false;

            if ($document->offsetExists('$permissions')) {
                $originalPermissions = $old->getPermissions();
                $currentPermissions  = $document->getPermissions();

                sort($originalPermissions);
                sort($currentPermissions);

                $skipPermissionsUpdate = ($originalPermissions === $currentPermissions);
            }

            if (
                empty($attribute)
                && $skipPermissionsUpdate
                && $old->getAttributes() == $document->getAttributes()
            ) {
                // If not updating a single attribute and the
                // document is the same as the old one, skip it
                unset($documents[$key]);
                continue;
            }

            // If old is empty, check if user has create permission on the collection
            // If old is not empty, check if user has update permission on the collection
            // If old is not empty AND documentSecurity is enabled, check if user has update permission on the collection or document

            $validator = new Authorization(
                $old->isEmpty() ?
                    self::PERMISSION_CREATE :
                    self::PERMISSION_UPDATE
            );

            if ($old->isEmpty()) {
                if (!$validator->isValid($collection->getCreate())) {
                    throw new AuthorizationException($validator->getDescription());
                }
            } elseif (!$validator->isValid([
                ...$collection->getUpdate(),
                ...($documentSecurity ? $old->getUpdate() : [])
            ])) {
                throw new AuthorizationException($validator->getDescription());
            }

            $updatedAt = $document->getUpdatedAt();

            $document
                ->setAttribute('$id', empty($document->getId()) ? ID::unique() : $document->getId())
                ->setAttribute('$collection', $collection->getId())
                ->setAttribute('$updatedAt', empty($updatedAt) || !$this->preserveDates ? $time : $updatedAt)
                ->removeAttribute('$sequence');

            if ($old->isEmpty()) {
                $createdAt = $document->getCreatedAt();
                $document->setAttribute('$createdAt', empty($createdAt) || !$this->preserveDates ? $time : $createdAt);
            } else {
                $document['$createdAt'] = $old->getCreatedAt();
            }

            // Force matching optional parameter sets
            // Doesn't use decode as that intentionally skips null defaults to reduce payload size
            foreach ($collectionAttributes as $attr) {
                if (!$attr->getAttribute('required') && !\array_key_exists($attr['$id'], (array)$document)) {
                    $document->setAttribute(
                        $attr['$id'],
                        $old->getAttribute($attr['$id'], ($attr['default'] ?? null))
                    );
                }
            }

            if ($skipPermissionsUpdate) {
                $document->setAttribute('$permissions', $old->getPermissions());
            }

            if ($this->adapter->getSharedTables()) {
                if ($this->adapter->getTenantPerDocument()) {
                    if ($document->getTenant() === null) {
                        throw new DatabaseException('Missing tenant. Tenant must be set when tenant per document is enabled.');
                    }
                    if (!$old->isEmpty() && $old->getTenant() !== $document->getTenant()) {
                        throw new DatabaseException('Tenant cannot be changed.');
                    }
                } else {
                    $document->setAttribute('$tenant', $this->adapter->getTenant());
                }
            }

            $document = $this->encode($collection, $document);

            $validator = new Structure(
                $collection,
                $this->adapter->getMinDateTime(),
                $this->adapter->getMaxDateTime(),
            );

            if (!$validator->isValid($document)) {
                throw new StructureException($validator->getDescription());
            }

            if (!$old->isEmpty()) {
                // Check if document was updated after the request timestamp
                try {
                    $oldUpdatedAt = new \DateTime($old->getUpdatedAt());
                } catch (Exception $e) {
                    throw new DatabaseException($e->getMessage(), $e->getCode(), $e);
                }

                if (!\is_null($this->timestamp) && $oldUpdatedAt > $this->timestamp) {
                    throw new ConflictException('Document was updated after the request timestamp');
                }
            }

            if ($this->resolveRelationships) {
                $document = $this->silent(fn () => $this->createDocumentRelationships($collection, $document));
            }

            $seenIds[] = $document->getId();

            $old = $this->adapter->castingBefore($collection, $old);
            $document = $this->adapter->castingBefore($collection, $document);

            $documents[$key] = new Change(
                old: $old,
                new: $document
            );
        }

        // Required because *some* DBs will allow duplicate IDs for upsert
        if (\count($seenIds) !== \count(\array_unique($seenIds))) {
            throw new DuplicateException('Duplicate document IDs found in the input array.');
        }

        foreach (\array_chunk($documents, $batchSize) as $chunk) {
            /**
             * @var array<Change> $chunk
             */
            $batch = $this->withTransaction(fn () => Authorization::skip(fn () => $this->adapter->createOrUpdateDocuments(
                $collection->getId(),
                $attribute,
                $chunk
            )));

            $batch = $this->adapter->getSequences($collection->getId(), $batch);

            foreach ($chunk as $change) {
                if ($change->getOld()->isEmpty()) {
                    $created++;
                } else {
                    $updated++;
                }
            }

            foreach ($batch as $doc) {

                $doc = $this->adapter->castingAfter($collection, $doc);

                if ($this->resolveRelationships) {
                    $doc = $this->silent(fn () => $this->populateDocumentRelationships($collection, $doc));
                }

                $doc = $this->decode($collection, $doc);

                if ($this->getSharedTables() && $this->getTenantPerDocument()) {
                    $this->withTenant($doc->getTenant(), function () use ($collection, $doc) {
                        $this->purgeCachedDocument($collection->getId(), $doc->getId());
                    });
                } else {
                    $this->purgeCachedDocument($collection->getId(), $doc->getId());
                }

                $onNext && $onNext($doc);
            }
        }

        $this->trigger(self::EVENT_DOCUMENTS_UPSERT, new Document([
            '$collection' => $collection->getId(),
            'created' => $created,
            'updated' => $updated,
        ]));

        return $created + $updated;
    }

    /**
     * Increase a document attribute by a value
     *
     * @param string $collection The collection ID
     * @param string $id The document ID
     * @param string $attribute The attribute to increase
     * @param int|float $value The value to increase the attribute by, can be a float
     * @param int|float|null $max The maximum value the attribute can reach after the increase, null means no limit
     * @return Document
     * @throws AuthorizationException
     * @throws DatabaseException
     * @throws LimitException
     * @throws NotFoundException
     * @throws TypeException
     * @throws \Throwable
     */
    public function increaseDocumentAttribute(
        string $collection,
        string $id,
        string $attribute,
        int|float $value = 1,
        int|float|null $max = null
    ): Document {
        if ($value <= 0) { // Can be a float
            throw new DatabaseException('Value must be numeric and greater than 0');
        }

        $collection = $this->silent(fn () => $this->getCollection($collection));

        $attr = \array_filter($collection->getAttribute('attributes', []), function ($a) use ($attribute) {
            return $a['$id'] === $attribute;
        });

        if (empty($attr)) {
            throw new NotFoundException('Attribute not found');
        }

        $whiteList = [
            self::VAR_INTEGER,
            self::VAR_FLOAT
        ];

        /** @var Document $attr */
        $attr = \end($attr);
        if (!\in_array($attr->getAttribute('type'), $whiteList) || $attr->getAttribute('array')) {
            throw new TypeException('Attribute must be an integer or float and can not be an array.');
        }

        $document = $this->withTransaction(function () use ($collection, $id, $attribute, $value, $max) {
            /* @var $document Document */
            $document = Authorization::skip(fn () => $this->silent(fn () => $this->getDocument($collection->getId(), $id, forUpdate: true))); // Skip ensures user does not need read permission for this

            if ($document->isEmpty()) {
                throw new NotFoundException('Document not found');
            }

            $validator = new Authorization(self::PERMISSION_UPDATE);

            if ($collection->getId() !== self::METADATA) {
                $documentSecurity = $collection->getAttribute('documentSecurity', false);
                if (!$validator->isValid([
                    ...$collection->getUpdate(),
                    ...($documentSecurity ? $document->getUpdate() : [])
                ])) {
                    throw new AuthorizationException($validator->getDescription());
                }
            }

            if ($max && ($document->getAttribute($attribute) + $value > $max)) {
                throw new LimitException('Attribute value exceeds maximum limit: ' . $max);
            }

            $time = DateTime::now();
            $updatedAt = $document->getUpdatedAt();
            $updatedAt = (empty($updatedAt) || !$this->preserveDates) ? $time : $updatedAt;
            $max = $max ? $max - $value : null;

            $this->adapter->increaseDocumentAttribute(
                $collection->getId(),
                $id,
                $attribute,
                $value,
                $updatedAt,
                max: $max
            );

            return $document->setAttribute(
                $attribute,
                $document->getAttribute($attribute) + $value
            );
        });

        $this->purgeCachedDocument($collection->getId(), $id);

        $this->trigger(self::EVENT_DOCUMENT_INCREASE, $document);

        return $document;
    }


    /**
     * Decrease a document attribute by a value
     *
     * @param string $collection
     * @param string $id
     * @param string $attribute
     * @param int|float $value
     * @param int|float|null $min
     * @return Document
     *
     * @throws AuthorizationException
     * @throws DatabaseException
     */
    public function decreaseDocumentAttribute(
        string $collection,
        string $id,
        string $attribute,
        int|float $value = 1,
        int|float|null $min = null
    ): Document {
        if ($value <= 0) { // Can be a float
            throw new DatabaseException('Value must be numeric and greater than 0');
        }

        $collection = $this->silent(fn () => $this->getCollection($collection));

        $attr = \array_filter($collection->getAttribute('attributes', []), function ($a) use ($attribute) {
            return $a['$id'] === $attribute;
        });

        if (empty($attr)) {
            throw new NotFoundException('Attribute not found');
        }

        $whiteList = [
            self::VAR_INTEGER,
            self::VAR_FLOAT
        ];

        /**
         * @var Document $attr
         */
        $attr = \end($attr);
        if (!\in_array($attr->getAttribute('type'), $whiteList) || $attr->getAttribute('array')) {
            throw new TypeException('Attribute must be an integer or float and can not be an array.');
        }

        $document = $this->withTransaction(function () use ($collection, $id, $attribute, $value, $min) {
            /* @var $document Document */
            $document = Authorization::skip(fn () => $this->silent(fn () => $this->getDocument($collection->getId(), $id, forUpdate: true))); // Skip ensures user does not need read permission for this

            if ($document->isEmpty()) {
                throw new NotFoundException('Document not found');
            }

            $validator = new Authorization(self::PERMISSION_UPDATE);

            if ($collection->getId() !== self::METADATA) {
                $documentSecurity = $collection->getAttribute('documentSecurity', false);
                if (!$validator->isValid([
                    ...$collection->getUpdate(),
                    ...($documentSecurity ? $document->getUpdate() : [])
                ])) {
                    throw new AuthorizationException($validator->getDescription());
                }
            }

            if ($min && ($document->getAttribute($attribute) - $value < $min)) {
                throw new LimitException('Attribute value exceeds minimum limit: ' . $min);
            }

            $time = DateTime::now();
            $updatedAt = $document->getUpdatedAt();
            $updatedAt = (empty($updatedAt) || !$this->preserveDates) ? $time : $updatedAt;
            $min = $min ? $min + $value : null;

            $this->adapter->increaseDocumentAttribute(
                $collection->getId(),
                $id,
                $attribute,
                $value * -1,
                $updatedAt,
                min: $min
            );

            return $document->setAttribute(
                $attribute,
                $document->getAttribute($attribute) - $value
            );
        });

        $this->purgeCachedDocument($collection->getId(), $id);

        $this->trigger(self::EVENT_DOCUMENT_DECREASE, $document);

        return $document;
    }

    /**
     * Delete Document
     *
     * @param string $collection
     * @param string $id
     *
     * @return bool
     *
     * @throws AuthorizationException
     * @throws ConflictException
     * @throws DatabaseException
     * @throws RestrictedException
     */
    public function deleteDocument(string $collection, string $id): bool
    {
        $collection = $this->silent(fn () => $this->getCollection($collection));

        $deleted = $this->withTransaction(function () use ($collection, $id, &$document) {
            $document = Authorization::skip(fn () => $this->silent(
                fn () => $this->getDocument($collection->getId(), $id, forUpdate: true)
            ));

            if ($document->isEmpty()) {
                return false;
            }

            $validator = new Authorization(self::PERMISSION_DELETE);

            if ($collection->getId() !== self::METADATA) {
                $documentSecurity = $collection->getAttribute('documentSecurity', false);
                if (!$validator->isValid([
                    ...$collection->getDelete(),
                    ...($documentSecurity ? $document->getDelete() : [])
                ])) {
                    throw new AuthorizationException($validator->getDescription());
                }
            }

            // Check if document was updated after the request timestamp
            try {
                $oldUpdatedAt = new \DateTime($document->getUpdatedAt());
            } catch (Exception $e) {
                throw new DatabaseException($e->getMessage(), $e->getCode(), $e);
            }

            if (!\is_null($this->timestamp) && $oldUpdatedAt > $this->timestamp) {
                throw new ConflictException('Document was updated after the request timestamp');
            }

            if ($this->resolveRelationships) {
                $document = $this->silent(fn () => $this->deleteDocumentRelationships($collection, $document));
            }

            $result = $this->adapter->deleteDocument($collection->getId(), $id);

            $this->purgeCachedDocument($collection->getId(), $id);

            return $result;
        });

        $this->trigger(self::EVENT_DOCUMENT_DELETE, $document);

        return $deleted;
    }

    /**
     * @param Document $collection
     * @param Document $document
     * @return Document
     * @throws AuthorizationException
     * @throws ConflictException
     * @throws DatabaseException
     * @throws RestrictedException
     * @throws StructureException
     */
    private function deleteDocumentRelationships(Document $collection, Document $document): Document
    {
        $attributes = $collection->getAttribute('attributes', []);

        $relationships = \array_filter($attributes, function ($attribute) {
            return $attribute['type'] === Database::VAR_RELATIONSHIP;
        });

        foreach ($relationships as $relationship) {
            $key = $relationship['key'];
            $value = $document->getAttribute($key);
            $relatedCollection = $this->getCollection($relationship['options']['relatedCollection']);
            $relationType = $relationship['options']['relationType'];
            $twoWay = $relationship['options']['twoWay'];
            $twoWayKey = $relationship['options']['twoWayKey'];
            $onDelete = $relationship['options']['onDelete'];
            $side = $relationship['options']['side'];

            $relationship->setAttribute('collection', $collection->getId());
            $relationship->setAttribute('document', $document->getId());

            switch ($onDelete) {
                case Database::RELATION_MUTATE_RESTRICT:
                    $this->deleteRestrict($relatedCollection, $document, $value, $relationType, $twoWay, $twoWayKey, $side);
                    break;
                case Database::RELATION_MUTATE_SET_NULL:
                    $this->deleteSetNull($collection, $relatedCollection, $document, $value, $relationType, $twoWay, $twoWayKey, $side);
                    break;
                case Database::RELATION_MUTATE_CASCADE:
                    foreach ($this->relationshipDeleteStack as $processedRelationship) {
                        $existingKey = $processedRelationship['key'];
                        $existingCollection = $processedRelationship['collection'];
                        $existingRelatedCollection = $processedRelationship['options']['relatedCollection'];
                        $existingTwoWayKey = $processedRelationship['options']['twoWayKey'];
                        $existingSide = $processedRelationship['options']['side'];

                        // If this relationship has already been fetched for this document, skip it
                        $reflexive = $processedRelationship == $relationship;

                        // If this relationship is the same as a previously fetched relationship, but on the other side, skip it
                        $symmetric = $existingKey === $twoWayKey
                            && $existingTwoWayKey === $key
                            && $existingRelatedCollection === $collection->getId()
                            && $existingCollection === $relatedCollection->getId()
                            && $existingSide !== $side;

                        // If this relationship is not directly related but relates across multiple collections, skip it.
                        //
                        // These conditions ensure that a relationship is considered transitive if it has the same
                        // two-way key and related collection, but is on the opposite side of the relationship (the first and second conditions).
                        //
                        // They also ensure that a relationship is considered transitive if it has the same key and related
                        // collection as an existing relationship, but a different two-way key (the third condition),
                        // or the same two-way key as an existing relationship, but a different key (the fourth condition).
                        $transitive = (($existingKey === $twoWayKey
                                && $existingCollection === $relatedCollection->getId()
                                && $existingSide !== $side)
                            || ($existingTwoWayKey === $key
                                && $existingRelatedCollection === $collection->getId()
                                && $existingSide !== $side)
                            || ($existingKey === $key
                                && $existingTwoWayKey !== $twoWayKey
                                && $existingRelatedCollection === $relatedCollection->getId()
                                && $existingSide !== $side)
                            || ($existingKey !== $key
                                && $existingTwoWayKey === $twoWayKey
                                && $existingRelatedCollection === $relatedCollection->getId()
                                && $existingSide !== $side));

                        if ($reflexive || $symmetric || $transitive) {
                            break 2;
                        }
                    }
                    $this->deleteCascade($collection, $relatedCollection, $document, $key, $value, $relationType, $twoWayKey, $side, $relationship);
                    break;
            }
        }

        return $document;
    }

    /**
     * @param Document $relatedCollection
     * @param Document $document
     * @param mixed $value
     * @param string $relationType
     * @param bool $twoWay
     * @param string $twoWayKey
     * @param string $side
     * @throws AuthorizationException
     * @throws ConflictException
     * @throws DatabaseException
     * @throws RestrictedException
     * @throws StructureException
     */
    private function deleteRestrict(
        Document $relatedCollection,
        Document $document,
        mixed $value,
        string $relationType,
        bool $twoWay,
        string $twoWayKey,
        string $side
    ): void {
        if ($value instanceof Document && $value->isEmpty()) {
            $value = null;
        }

        if (
            !empty($value)
            && $relationType !== Database::RELATION_MANY_TO_ONE
            && $side === Database::RELATION_SIDE_PARENT
        ) {
            throw new RestrictedException('Cannot delete document because it has at least one related document.');
        }

        if (
            $relationType === Database::RELATION_ONE_TO_ONE
            && $side === Database::RELATION_SIDE_CHILD
            && !$twoWay
        ) {
            Authorization::skip(function () use ($document, $relatedCollection, $twoWayKey) {
                $related = $this->findOne($relatedCollection->getId(), [
                    Query::select(['$id']),
                    Query::equal($twoWayKey, [$document->getId()])
                ]);

                if ($related->isEmpty()) {
                    return;
                }

                $this->skipRelationships(fn () => $this->updateDocument(
                    $relatedCollection->getId(),
                    $related->getId(),
                    new Document([
                        $twoWayKey => null
                    ])
                ));
            });
        }

        if (
            $relationType === Database::RELATION_MANY_TO_ONE
            && $side === Database::RELATION_SIDE_CHILD
        ) {
            $related = Authorization::skip(fn () => $this->findOne($relatedCollection->getId(), [
                Query::select(['$id']),
                Query::equal($twoWayKey, [$document->getId()])
            ]));

            if (!$related->isEmpty()) {
                throw new RestrictedException('Cannot delete document because it has at least one related document.');
            }
        }
    }

    /**
     * @param Document $collection
     * @param Document $relatedCollection
     * @param Document $document
     * @param mixed $value
     * @param string $relationType
     * @param bool $twoWay
     * @param string $twoWayKey
     * @param string $side
     * @return void
     * @throws AuthorizationException
     * @throws ConflictException
     * @throws DatabaseException
     * @throws RestrictedException
     * @throws StructureException
     */
    private function deleteSetNull(Document $collection, Document $relatedCollection, Document $document, mixed $value, string $relationType, bool $twoWay, string $twoWayKey, string $side): void
    {
        switch ($relationType) {
            case Database::RELATION_ONE_TO_ONE:
                if (!$twoWay && $side === Database::RELATION_SIDE_PARENT) {
                    break;
                }

                // Shouldn't need read or update permission to delete
                Authorization::skip(function () use ($document, $value, $relatedCollection, $twoWay, $twoWayKey, $side) {
                    if (!$twoWay && $side === Database::RELATION_SIDE_CHILD) {
                        $related = $this->findOne($relatedCollection->getId(), [
                            Query::select(['$id']),
                            Query::equal($twoWayKey, [$document->getId()])
                        ]);
                    } else {
                        if (empty($value)) {
                            return;
                        }
                        $related = $this->getDocument($relatedCollection->getId(), $value->getId(), [Query::select(['$id'])]);
                    }

                    if ($related->isEmpty()) {
                        return;
                    }

                    $this->skipRelationships(fn () => $this->updateDocument(
                        $relatedCollection->getId(),
                        $related->getId(),
                        new Document([
                            $twoWayKey => null
                        ])
                    ));
                });
                break;

            case Database::RELATION_ONE_TO_MANY:
                if ($side === Database::RELATION_SIDE_CHILD) {
                    break;
                }
                foreach ($value as $relation) {
                    Authorization::skip(function () use ($relatedCollection, $twoWayKey, $relation) {
                        $this->skipRelationships(fn () => $this->updateDocument(
                            $relatedCollection->getId(),
                            $relation->getId(),
                            new Document([
                                $twoWayKey => null
                            ]),
                        ));
                    });
                }
                break;

            case Database::RELATION_MANY_TO_ONE:
                if ($side === Database::RELATION_SIDE_PARENT) {
                    break;
                }

                if (!$twoWay) {
                    $value = $this->find($relatedCollection->getId(), [
                        Query::select(['$id']),
                        Query::equal($twoWayKey, [$document->getId()]),
                        Query::limit(PHP_INT_MAX)
                    ]);
                }

                foreach ($value as $relation) {
                    Authorization::skip(function () use ($relatedCollection, $twoWayKey, $relation) {
                        $this->skipRelationships(fn () => $this->updateDocument(
                            $relatedCollection->getId(),
                            $relation->getId(),
                            new Document([
                                $twoWayKey => null
                            ])
                        ));
                    });
                }
                break;

            case Database::RELATION_MANY_TO_MANY:
                $junction = $this->getJunctionCollection($collection, $relatedCollection, $side);

                $junctions = $this->find($junction, [
                    Query::select(['$id']),
                    Query::equal($twoWayKey, [$document->getId()]),
                    Query::limit(PHP_INT_MAX)
                ]);

                foreach ($junctions as $document) {
                    $this->skipRelationships(fn () => $this->deleteDocument(
                        $junction,
                        $document->getId()
                    ));
                }
                break;
        }
    }

    /**
     * @param Document $collection
     * @param Document $relatedCollection
     * @param Document $document
     * @param string $key
     * @param mixed $value
     * @param string $relationType
     * @param string $twoWayKey
     * @param string $side
     * @param Document $relationship
     * @return void
     * @throws AuthorizationException
     * @throws ConflictException
     * @throws DatabaseException
     * @throws RestrictedException
     * @throws StructureException
     */
    private function deleteCascade(Document $collection, Document $relatedCollection, Document $document, string $key, mixed $value, string $relationType, string $twoWayKey, string $side, Document $relationship): void
    {
        switch ($relationType) {
            case Database::RELATION_ONE_TO_ONE:
                if ($value !== null) {
                    $this->relationshipDeleteStack[] = $relationship;

                    $this->deleteDocument(
                        $relatedCollection->getId(),
                        ($value instanceof Document) ? $value->getId() : $value
                    );

                    \array_pop($this->relationshipDeleteStack);
                }
                break;
            case Database::RELATION_ONE_TO_MANY:
                if ($side === Database::RELATION_SIDE_CHILD) {
                    break;
                }

                $this->relationshipDeleteStack[] = $relationship;

                foreach ($value as $relation) {
                    $this->deleteDocument(
                        $relatedCollection->getId(),
                        $relation->getId()
                    );
                }

                \array_pop($this->relationshipDeleteStack);

                break;
            case Database::RELATION_MANY_TO_ONE:
                if ($side === Database::RELATION_SIDE_PARENT) {
                    break;
                }

                $value = $this->find($relatedCollection->getId(), [
                    Query::select(['$id']),
                    Query::equal($twoWayKey, [$document->getId()]),
                    Query::limit(PHP_INT_MAX),
                ]);

                $this->relationshipDeleteStack[] = $relationship;

                foreach ($value as $relation) {
                    $this->deleteDocument(
                        $relatedCollection->getId(),
                        $relation->getId()
                    );
                }

                \array_pop($this->relationshipDeleteStack);

                break;
            case Database::RELATION_MANY_TO_MANY:
                $junction = $this->getJunctionCollection($collection, $relatedCollection, $side);

                $junctions = $this->skipRelationships(fn () => $this->find($junction, [
                    Query::select(['$id', $key]),
                    Query::equal($twoWayKey, [$document->getId()]),
                    Query::limit(PHP_INT_MAX)
                ]));

                $this->relationshipDeleteStack[] = $relationship;

                foreach ($junctions as $document) {
                    if ($side === Database::RELATION_SIDE_PARENT) {
                        $this->deleteDocument(
                            $relatedCollection->getId(),
                            $document->getAttribute($key)
                        );
                    }
                    $this->deleteDocument(
                        $junction,
                        $document->getId()
                    );
                }

                \array_pop($this->relationshipDeleteStack);
                break;
        }
    }

    /**
     * Delete Documents
     *
     * Deletes all documents which match the given query, will respect the relationship's onDelete optin.
     *
     * @param string $collection
     * @param array<Query> $queries
     * @param int $batchSize
     * @param callable|null $onNext
     * @param callable|null $onError
     * @return int
     * @throws AuthorizationException
     * @throws DatabaseException
     * @throws RestrictedException
     * @throws \Throwable
     */
    public function deleteDocuments(
        string $collection,
        array $queries = [],
        int $batchSize = self::DELETE_BATCH_SIZE,
        ?callable $onNext = null,
        ?callable $onError = null,
    ): int {
        if ($this->adapter->getSharedTables() && empty($this->adapter->getTenant())) {
            throw new DatabaseException('Missing tenant. Tenant must be set when table sharing is enabled.');
        }

        $batchSize = \min(Database::DELETE_BATCH_SIZE, \max(1, $batchSize));
        $collection = $this->silent(fn () => $this->getCollection($collection));
        if ($collection->isEmpty()) {
            throw new DatabaseException('Collection not found');
        }

        $documentSecurity = $collection->getAttribute('documentSecurity', false);
        $authorization = new Authorization(self::PERMISSION_DELETE);
        $skipAuth = $authorization->isValid($collection->getDelete());

        if (!$skipAuth && !$documentSecurity && $collection->getId() !== self::METADATA) {
            throw new AuthorizationException($authorization->getDescription());
        }

        $attributes = $collection->getAttribute('attributes', []);
        $indexes = $collection->getAttribute('indexes', []);

        $this->checkQueriesType($queries);

        if ($this->validate) {
            $validator = new DocumentsValidator(
                $attributes,
                $indexes,
                $this->maxQueryValues,
                $this->adapter->getMinDateTime(),
                $this->adapter->getMaxDateTime()
            );

            if (!$validator->isValid($queries)) {
                throw new QueryException($validator->getDescription());
            }
        }

        $grouped = Query::groupByType($queries);
        $limit = $grouped['limit'];
        $cursor = $grouped['cursor'];

        if (!empty($cursor) && $cursor->getCollection() !== $collection->getId()) {
            throw new DatabaseException("Cursor document must be from the same Collection.");
        }

        $originalLimit = $limit;
        $last = $cursor;
        $modified = 0;

        while (true) {
            if ($limit && $limit < $batchSize && $limit > 0) {
                $batchSize = $limit;
            } elseif (!empty($limit)) {
                $limit -= $batchSize;
            }

            $new = [
                Query::limit($batchSize)
            ];

            if (!empty($last)) {
                $new[] = Query::cursorAfter($last);
            }

            /**
             * @var array<Document> $batch
             */
            $batch = $this->silent(fn () => $this->find(
                $collection->getId(),
                array_merge($new, $queries),
                forPermission: Database::PERMISSION_DELETE
            ));

            if (empty($batch)) {
                break;
            }

            $sequences = [];
            $permissionIds = [];

            $this->withTransaction(function () use ($collection, $sequences, $permissionIds, $batch) {
                foreach ($batch as $document) {
                    $sequences[] = $document->getSequence();
                    if (!empty($document->getPermissions())) {
                        $permissionIds[] = $document->getId();
                    }

                    if ($this->resolveRelationships) {
                        $document = $this->silent(fn () => $this->deleteDocumentRelationships(
                            $collection,
                            $document
                        ));
                    }

                    // Check if document was updated after the request timestamp
                    try {
                        $oldUpdatedAt = new \DateTime($document->getUpdatedAt());
                    } catch (Exception $e) {
                        throw new DatabaseException($e->getMessage(), $e->getCode(), $e);
                    }

                    if (!\is_null($this->timestamp) && $oldUpdatedAt > $this->timestamp) {
                        throw new ConflictException('Document was updated after the request timestamp');
                    }
                }

                $this->adapter->deleteDocuments(
                    $collection->getId(),
                    $sequences,
                    $permissionIds
                );
            });

            foreach ($batch as $document) {
                if ($this->getSharedTables() && $this->getTenantPerDocument()) {
                    $this->withTenant($document->getTenant(), function () use ($collection, $document) {
                        $this->purgeCachedDocument($collection->getId(), $document->getId());
                    });
                } else {
                    $this->purgeCachedDocument($collection->getId(), $document->getId());
                }
                try {
                    $onNext && $onNext($document);
                } catch (Throwable $th) {
                    $onError ? $onError($th) : throw $th;
                }
                $modified++;
            }

            if (count($batch) < $batchSize) {
                break;
            } elseif ($originalLimit && $modified >= $originalLimit) {
                break;
            }

            $last = \end($batch);
        }

        $this->trigger(self::EVENT_DOCUMENTS_DELETE, new Document([
            '$collection' => $collection->getId(),
            'modified' => $modified
        ]));

        return $modified;
    }

    /**
     * Cleans the all the collection's documents from the cache
     * And the all related cached documents.
     *
     * @param string $collectionId
     *
     * @return bool
     */
    public function purgeCachedCollection(string $collectionId): bool
    {
        [$collectionKey] = $this->getCacheKeys($collectionId);

        $documentKeys = $this->cache->list($collectionKey);
        foreach ($documentKeys as $documentKey) {
            $this->cache->purge($documentKey);
        }

        $this->cache->purge($collectionKey);

        return true;
    }

    /**
     * Cleans a specific document from cache
     * And related document reference in the collection cache.
     *
     * @param string $collectionId
     * @param string $id
     * @return bool
     * @throws Exception
     */
    public function purgeCachedDocument(string $collectionId, string $id): bool
    {
        [$collectionKey, $documentKey] = $this->getCacheKeys($collectionId, $id);

        $this->cache->purge($collectionKey, $documentKey);
        $this->cache->purge($documentKey);

        $this->trigger(self::EVENT_DOCUMENT_PURGE, new Document([
            '$id' => $id,
            '$collection' => $collectionId
        ]));

        return true;
    }

    /**
     * Find Documents
     *
     * @param string $collection
     * @param array<Query> $queries
     * @param string $forPermission
     *
     * @return array<Document>
     * @throws DatabaseException
     * @throws QueryException
     * @throws TimeoutException
     * @throws Exception
     */
    public function find(string $collection, array $queries = [], string $forPermission = Database::PERMISSION_READ): array
    {
        $collection = $this->silent(fn () => $this->getCollection($collection));

        if ($collection->isEmpty()) {
            throw new NotFoundException('Collection not found');
        }

        $attributes = $collection->getAttribute('attributes', []);
        $indexes = $collection->getAttribute('indexes', []);

        $this->checkQueriesType($queries);

        if ($this->validate) {
            $validator = new DocumentsValidator(
                $attributes,
                $indexes,
                $this->maxQueryValues,
                $this->adapter->getMinDateTime(),
                $this->adapter->getMaxDateTime(),
            );
            if (!$validator->isValid($queries)) {
                throw new QueryException($validator->getDescription());
            }
        }

        $authorization = new Authorization($forPermission);
        $documentSecurity = $collection->getAttribute('documentSecurity', false);
        $skipAuth = $authorization->isValid($collection->getPermissionsByType($forPermission));

        if (!$skipAuth && !$documentSecurity && $collection->getId() !== self::METADATA) {
            throw new AuthorizationException($authorization->getDescription());
        }

        $relationships = \array_filter(
            $collection->getAttribute('attributes', []),
            fn (Document $attribute) => $attribute->getAttribute('type') === self::VAR_RELATIONSHIP
        );

        $grouped = Query::groupByType($queries);
        $filters = $grouped['filters'];
        $selects = $grouped['selections'];
        $limit = $grouped['limit'];
        $offset = $grouped['offset'];
        $orderAttributes = $grouped['orderAttributes'];
        $orderTypes = $grouped['orderTypes'];
        $cursor = $grouped['cursor'];
        $cursorDirection = $grouped['cursorDirection'] ?? Database::CURSOR_AFTER;

        $uniqueOrderBy = false;
        foreach ($orderAttributes as $order) {
            if ($order === '$id' || $order === '$sequence') {
                $uniqueOrderBy = true;
            }
        }

        if ($uniqueOrderBy === false) {
            $orderAttributes[] = '$sequence';
        }

        if (!empty($cursor)) {
            foreach ($orderAttributes as $order) {
                if ($cursor->getAttribute($order) === null) {
                    throw new OrderException(
                        message: "Order attribute '{$order}' is empty",
                        attribute: $order
                    );
                }
            }
        }

        if (!empty($cursor) && $cursor->getCollection() !== $collection->getId()) {
            throw new DatabaseException("cursor Document must be from the same Collection.");
        }

        if (!empty($cursor)) {
            $cursor = $this->adapter->castingBefore($collection, $cursor);
        }

        $cursor = empty($cursor) ? [] : $this->encode($collection, $cursor)->getArrayCopy();

        /**  @var array<Query> $queries */
        $queries = \array_merge(
            $selects,
            $this->convertQueries($collection, $filters)
        );

        $selections = $this->validateSelections($collection, $selects);
        $nestedSelections = $this->processRelationshipQueries($relationships, $queries);

        $getResults = fn () => $this->adapter->find(
            $collection->getId(),
            $queries,
            $limit ?? 25,
            $offset ?? 0,
            $orderAttributes,
            $orderTypes,
            $cursor,
            $cursorDirection,
            $forPermission
        );

        $results = $skipAuth ? Authorization::skip($getResults) : $getResults();

        foreach ($results as &$node) {

            $node = $this->adapter->castingAfter($collection, $node);


            if ($this->resolveRelationships && (empty($selects) || !empty($nestedSelections))) {
                $node = $this->silent(fn () => $this->populateDocumentRelationships($collection, $node, $nestedSelections));
            }

            $node = $this->casting($collection, $node);
            $node = $this->decode($collection, $node, $selections);

            if (!$node->isEmpty()) {
                $node->setAttribute('$collection', $collection->getId());
            }
        }

        unset($node);

        $this->trigger(self::EVENT_DOCUMENT_FIND, $results);

        return $results;
    }

    /**
     * Call callback for each document of the given collection
     * that matches the given queries
     *
     * @param string $collection
     * @param callable $callback
     * @param array<Query> $queries
     * @param string $forPermission
     * @return void
     * @throws \Utopia\Database\Exception
     */
    public function foreach(string $collection, callable $callback, array $queries = [], string $forPermission = Database::PERMISSION_READ): void
    {
        $grouped = Query::groupByType($queries);
        $limitExists = $grouped['limit'] !== null;
        $limit = $grouped['limit'] ?? 25;
        $offset = $grouped['offset'];

        $cursor = $grouped['cursor'];
        $cursorDirection = $grouped['cursorDirection'];

        // Cursor before is not supported
        if ($cursor !== null && $cursorDirection === Database::CURSOR_BEFORE) {
            throw new DatabaseException('Cursor ' . Database::CURSOR_BEFORE . ' not supported in this method.');
        }

        $sum = $limit;
        $latestDocument = null;

        while ($sum === $limit) {
            $newQueries = $queries;
            if ($latestDocument !== null) {
                //reset offset and cursor as groupByType ignores same type query after first one is encountered
                if ($offset !== null) {
                    array_unshift($newQueries, Query::offset(0));
                }

                array_unshift($newQueries, Query::cursorAfter($latestDocument));
            }
            if (!$limitExists) {
                $newQueries[] = Query::limit($limit);
            }
            $results = $this->find($collection, $newQueries, $forPermission);

            if (empty($results)) {
                return;
            }

            $sum = count($results);

            foreach ($results as $document) {
                if (is_callable($callback)) {
                    $callback($document);
                }
            }

            $latestDocument = $results[array_key_last($results)];
        }
    }

    /**
     * @param string $collection
     * @param array<Query> $queries
     * @return Document
     * @throws DatabaseException
     */
    public function findOne(string $collection, array $queries = []): Document
    {
        $results = $this->silent(fn () => $this->find($collection, \array_merge([
            Query::limit(1)
        ], $queries)));

        $found = \reset($results);

        $this->trigger(self::EVENT_DOCUMENT_FIND, $found);

        if (!$found) {
            return new Document();
        }

        return $found;
    }

    /**
     * Count Documents
     *
     * Count the number of documents.
     *
     * @param string $collection
     * @param array<Query> $queries
     * @param int|null $max
     *
     * @return int
     * @throws DatabaseException
     */
    public function count(string $collection, array $queries = [], ?int $max = null): int
    {
        $collection = $this->silent(fn () => $this->getCollection($collection));
        $attributes = $collection->getAttribute('attributes', []);
        $indexes = $collection->getAttribute('indexes', []);

        $this->checkQueriesType($queries);

        if ($this->validate) {
            $validator = new DocumentsValidator(
                $attributes,
                $indexes,
                $this->maxQueryValues,
                $this->adapter->getMinDateTime(),
                $this->adapter->getMaxDateTime(),
            );
            if (!$validator->isValid($queries)) {
                throw new QueryException($validator->getDescription());
            }
        }

        $authorization = new Authorization(self::PERMISSION_READ);
        if ($authorization->isValid($collection->getRead())) {
            $skipAuth = true;
        }

        $queries = Query::groupByType($queries)['filters'];
        $queries = $this->convertQueries($collection, $queries);

        $getCount = fn () => $this->adapter->count($collection->getId(), $queries, $max);
        $count = $skipAuth ?? false ? Authorization::skip($getCount) : $getCount();

        $this->trigger(self::EVENT_DOCUMENT_COUNT, $count);

        return $count;
    }

    /**
     * Sum an attribute
     *
     * Sum an attribute for all the documents. Pass $max=0 for unlimited count
     *
     * @param string $collection
     * @param string $attribute
     * @param array<Query> $queries
     * @param int|null $max
     *
     * @return int|float
     * @throws DatabaseException
     */
    public function sum(string $collection, string $attribute, array $queries = [], ?int $max = null): float|int
    {
        $collection = $this->silent(fn () => $this->getCollection($collection));
        $attributes = $collection->getAttribute('attributes', []);
        $indexes = $collection->getAttribute('indexes', []);

        $this->checkQueriesType($queries);

        if ($this->validate) {
            $validator = new DocumentsValidator(
                $attributes,
                $indexes,
                $this->maxQueryValues,
                $this->adapter->getMinDateTime(),
                $this->adapter->getMaxDateTime(),
            );
            if (!$validator->isValid($queries)) {
                throw new QueryException($validator->getDescription());
            }
        }

        $queries = $this->convertQueries($collection, $queries);

        $sum = $this->adapter->sum($collection->getId(), $attribute, $queries, $max);

        $this->trigger(self::EVENT_DOCUMENT_SUM, $sum);

        return $sum;
    }

    /**
     * Add Attribute Filter
     *
     * @param string $name
     * @param callable $encode
     * @param callable $decode
     *
     * @return void
     */
    public static function addFilter(string $name, callable $encode, callable $decode): void
    {
        self::$filters[$name] = [
            'encode' => $encode,
            'decode' => $decode,
        ];
    }

    /**
     * Encode Document
     *
     * @param Document $collection
     * @param Document $document
     *
     * @return Document
     * @throws DatabaseException
     */
    public function encode(Document $collection, Document $document): Document
    {
        $attributes = $collection->getAttribute('attributes', []);

        foreach ($this->getInternalAttributes() as $attribute) {
            $attributes[] = $attribute;
        }

        foreach ($attributes as $attribute) {
            $key = $attribute['$id'] ?? '';
            $array = $attribute['array'] ?? false;
            $default = $attribute['default'] ?? null;
            $filters = $attribute['filters'] ?? [];
            $value = $document->getAttribute($key);

            if ($key === '$permissions') {
                if (empty($value)) {
                    $document->setAttribute('$permissions', []); // set default value
                }
                continue;
            }

            // Continue on optional param with no default
            if (is_null($value) && is_null($default)) {
                continue;
            }

            // Assign default only if no value provided
            // False positive "Call to function is_null() with mixed will always evaluate to false"
            // @phpstan-ignore-next-line
            if (is_null($value) && !is_null($default)) {
                $value = ($array) ? $default : [$default];
            } else {
                $value = ($array) ? $value : [$value];
            }

            foreach ($value as &$node) {
                if (($node !== null)) {
                    foreach ($filters as $filter) {
                        $node = $this->encodeAttribute($filter, $node, $document);
                    }
                }
            }

            if (!$array) {
                $value = $value[0];
            }

            $document->setAttribute($key, $value);
        }

        return $document;
    }

    /**
     * Decode Document
     *
     * @param Document $collection
     * @param Document $document
     * @param array<string> $selections
     * @return Document
     * @throws DatabaseException
     */
    public function decode(Document $collection, Document $document, array $selections = []): Document
    {
        $attributes = \array_filter(
            $collection->getAttribute('attributes', []),
            fn ($attribute) => $attribute['type'] !== self::VAR_RELATIONSHIP
        );

        $relationships = \array_filter(
            $collection->getAttribute('attributes', []),
            fn ($attribute) => $attribute['type'] === self::VAR_RELATIONSHIP
        );

        foreach ($relationships as $relationship) {
            $key = $relationship['$id'] ?? '';

            if (
                \array_key_exists($key, (array)$document)
                || \array_key_exists($this->adapter->filter($key), (array)$document)
            ) {
                $value = $document->getAttribute($key);
                $value ??= $document->getAttribute($this->adapter->filter($key));
                $document->removeAttribute($this->adapter->filter($key));
                $document->setAttribute($key, $value);
            }
        }

        foreach ($this->getInternalAttributes() as $attribute) {
            $attributes[] = $attribute;
        }

        foreach ($attributes as $attribute) {
            $key = $attribute['$id'] ?? '';
            $array = $attribute['array'] ?? false;
            $filters = $attribute['filters'] ?? [];
            $value = $document->getAttribute($key);

            if (\is_null($value)) {
                $value = $document->getAttribute($this->adapter->filter($key));

                if (!\is_null($value)) {
                    $document->removeAttribute($this->adapter->filter($key));
                }
            }

            $value = ($array) ? $value : [$value];
            $value = (is_null($value)) ? [] : $value;

            foreach ($value as $index => $node) {
                foreach (array_reverse($filters) as $filter) {
                    $node = $this->decodeAttribute($filter, $node, $document, $key);
                }
                $value[$index] = $node;
            }

            if (
                empty($selections)
                || \in_array($key, $selections)
                || \in_array('*', $selections)
            ) {
                $document->setAttribute($key, ($array) ? $value : $value[0]);
            }
        }

        return $document;
    }

    /**
     * Casting
     *
     * @param Document $collection
     * @param Document $document
     *
     * @return Document
     */
    public function casting(Document $collection, Document $document): Document
    {
        if ($this->adapter->getSupportForCasting()) {
            return $document;
        }

        $attributes = $collection->getAttribute('attributes', []);

        foreach ($this->getInternalAttributes() as $attribute) {
            $attributes[] = $attribute;
        }

        foreach ($attributes as $attribute) {
            $key = $attribute['$id'] ?? '';
            $type = $attribute['type'] ?? '';
            $array = $attribute['array'] ?? false;
            $value = $document->getAttribute($key, null);
            if (is_null($value)) {
                continue;
            }

            if ($array) {
                $value = !is_string($value)
                    ? $value
                    : json_decode($value, true);
            } else {
                $value = [$value];
            }

            foreach ($value as $index => $node) {
                switch ($type) {
                    case self::VAR_BOOLEAN:
                        $node = (bool)$node;
                        break;
                    case self::VAR_INTEGER:
                        $node = (int)$node;
                        break;
                    case self::VAR_FLOAT:
                        $node = (float)$node;
                        break;
                    default:
                        break;
                }

                $value[$index] = $node;
            }

            $document->setAttribute($key, ($array) ? $value : $value[0]);
        }

        return $document;
    }

    /**
     * Encode Attribute
     *
     * Passes the attribute $value, and $document context to a predefined filter
     *  that allow you to manipulate the input format of the given attribute.
     *
     * @param string $name
     * @param mixed $value
     * @param Document $document
     *
     * @return mixed
     * @throws DatabaseException
     */
    protected function encodeAttribute(string $name, mixed $value, Document $document): mixed
    {
        if (!array_key_exists($name, self::$filters) && !array_key_exists($name, $this->instanceFilters)) {
            throw new NotFoundException("Filter: {$name} not found");
        }

        try {
            if (\array_key_exists($name, $this->instanceFilters)) {
                $value = $this->instanceFilters[$name]['encode']($value, $document, $this);
            } else {
                $value = self::$filters[$name]['encode']($value, $document, $this);
            }
        } catch (\Throwable $th) {
            throw new DatabaseException($th->getMessage(), $th->getCode(), $th);
        }

        return $value;
    }

    /**
     * Decode Attribute
     *
     * Passes the attribute $value, and $document context to a predefined filter
     *  that allow you to manipulate the output format of the given attribute.
     *
     * @param string $filter
     * @param mixed $value
     * @param Document $document
     *
     * @return mixed
     * @throws DatabaseException
     */
    protected function decodeAttribute(string $filter, mixed $value, Document $document, string $attribute): mixed
    {
        if (!$this->filter) {
            return $value;
        }

        if (!array_key_exists($filter, self::$filters) && !array_key_exists($filter, $this->instanceFilters)) {
            throw new NotFoundException("Filter \"{$filter}\" not found for attribute \"{$attribute}\"");
        }

        if (array_key_exists($filter, $this->instanceFilters)) {
            $value = $this->instanceFilters[$filter]['decode']($value, $document, $this);
        } else {
            $value = self::$filters[$filter]['decode']($value, $document, $this);
        }

        return $value;
    }

    /**
     * Validate if a set of attributes can be selected from the collection
     *
     * @param Document $collection
     * @param array<Query> $queries
     * @return array<string>
     * @throws QueryException
     */
    private function validateSelections(Document $collection, array $queries): array
    {
        if (empty($queries)) {
            return [];
        }

        $selections = [];
        $relationshipSelections = [];

        foreach ($queries as $query) {
            if ($query->getMethod() == Query::TYPE_SELECT) {
                foreach ($query->getValues() as $value) {
                    if (\str_contains($value, '.')) {
                        $relationshipSelections[] = $value;
                        continue;
                    }
                    $selections[] = $value;
                }
            }
        }

        // Allow querying internal attributes
        $keys = \array_map(
            fn ($attribute) => $attribute['$id'],
            self::getInternalAttributes()
        );

        foreach ($collection->getAttribute('attributes', []) as $attribute) {
            if ($attribute['type'] !== self::VAR_RELATIONSHIP) {
                // Fallback to $id when key property is not present in metadata table for some tables such as Indexes or Attributes
                $keys[] = $attribute['key'] ?? $attribute['$id'];
            }
        }

        $invalid = \array_diff($selections, $keys);
        if (!empty($invalid) && !\in_array('*', $invalid)) {
            throw new QueryException('Cannot select attributes: ' . \implode(', ', $invalid));
        }

        $selections = \array_merge($selections, $relationshipSelections);

        $selections[] = '$id';
        $selections[] = '$sequence';
        $selections[] = '$collection';
        $selections[] = '$createdAt';
        $selections[] = '$updatedAt';
        $selections[] = '$permissions';

        return \array_values(\array_unique($selections));
    }

    /**
     * Get adapter attribute limit, accounting for internal metadata
     * Returns 0 to indicate no limit
     *
     * @return int
     */
    public function getLimitForAttributes(): int
    {
        if ($this->adapter->getLimitForAttributes() === 0) {
            return 0;
        }

        return $this->adapter->getLimitForAttributes() - $this->adapter->getCountOfDefaultAttributes();
    }

    /**
     * Get adapter index limit
     *
     * @return int
     */
    public function getLimitForIndexes(): int
    {
        return $this->adapter->getLimitForIndexes() - $this->adapter->getCountOfDefaultIndexes();
    }

    /**
     * @param Document $collection
     * @param array<Query> $queries
     * @return array<Query>
     * @throws QueryException
     * @throws Exception
     */
    public function convertQueries(Document $collection, array $queries): array
    {
        $attributes = $collection->getAttribute('attributes', []);

        foreach (Database::INTERNAL_ATTRIBUTES as $attribute) {
            $attributes[] = new Document($attribute);
        }

        foreach ($attributes as $attribute) {
            foreach ($queries as $query) {
                if ($query->getAttribute() === $attribute->getId()) {
                    $query->setOnArray($attribute->getAttribute('array', false));
                }
            }

            if ($attribute->getAttribute('type') == Database::VAR_DATETIME) {
                foreach ($queries as $index => $query) {
                    if ($query->getAttribute() === $attribute->getId()) {
                        $values = $query->getValues();
                        foreach ($values as $valueIndex => $value) {
                            try {
                                if ($this->adapter->isMongo()) {
                                    $values[$valueIndex] = $this->adapter->setUTCDatetime($value);
                                } else {
                                    $values[$valueIndex] = DateTime::setTimezone($value);
                                }
                            } catch (\Throwable $e) {
                                throw new QueryException($e->getMessage(), $e->getCode(), $e);
                            }
                        }
                        $query->setValues($values);
                        $queries[$index] = $query;
                    }
                }
            }
        }

        return $queries;
    }

    /**
     * @return  array<array<string, mixed>>
     */
    public function getInternalAttributes(): array
    {
        $attributes = self::INTERNAL_ATTRIBUTES;

        if (!$this->adapter->getSharedTables()) {
            $attributes = \array_filter(Database::INTERNAL_ATTRIBUTES, function ($attribute) {
                return $attribute['$id'] !== '$tenant';
            });
        }

        return $attributes;
    }

    /**
     * Get Schema Attributes
     *
     * @param string $collection
     * @return array<Document>
     * @throws DatabaseException
     */
    public function getSchemaAttributes(string $collection): array
    {
        return $this->adapter->getSchemaAttributes($collection);
    }

    /**
     * @param string $collectionId
     * @param string|null $documentId
     * @param array<string> $selects
     * @return array{0: ?string, 1: ?string, 2: ?string}
     */
    public function getCacheKeys(string $collectionId, ?string $documentId = null, array $selects = []): array
    {
        if ($this->adapter->getSupportForHostname()) {
            $hostname = $this->adapter->getHostname();
        }

        $tenantSegment = $this->adapter->getTenant();

        if ($collectionId === self::METADATA && isset($this->globalCollections[$documentId])) {
            $tenantSegment = null;
        }

        $collectionKey = \sprintf(
            '%s-cache-%s:%s:%s:collection:%s',
            $this->cacheName,
            $hostname ?? '',
            $this->getNamespace(),
            $tenantSegment,
            $collectionId
        );

        if ($documentId) {
            $documentKey = $documentHashKey = "{$collectionKey}:{$documentId}";

            if (!empty($selects)) {
                $documentHashKey = $documentKey . ':' . \md5(\implode($selects));
            }
        }

        return [
            $collectionKey,
            $documentKey ?? null,
            $documentHashKey ?? null
        ];
    }

    /**
     * @param array<Query> $queries
     * @return void
     * @throws QueryException
     */
    private function checkQueriesType(array $queries): void
    {
        foreach ($queries as $query) {
            if (!$query instanceof Query) {
                throw new QueryException('Invalid query type: "' . \gettype($query) . '". Expected instances of "' . Query::class . '"');
            }

            if ($query->isNested()) {
                $this->checkQueriesType($query->getValues());
            }
        }
    }

    /**
     * Process relationship queries, extracting nested selections.
     *
     * @param array<Document> $relationships
     * @param array<Query> $queries
     * @return array<Query>
     */
    private function processRelationshipQueries(
        array $relationships,
        array $queries,
    ): array {
        $nestedSelections = [];

        foreach ($queries as $query) {
            if ($query->getMethod() !== Query::TYPE_SELECT) {
                continue;
            }

            $values = $query->getValues();
            foreach ($values as $valueIndex => $value) {
                if (!\str_contains($value, '.')) {
                    continue;
                }

                $selectedKey = \explode('.', $value)[0];

                $relationship = \array_values(\array_filter(
                    $relationships,
                    fn (Document $relationship) => $relationship->getAttribute('key') === $selectedKey,
                ))[0] ?? null;

                if (!$relationship) {
                    continue;
                }

                // Shift the top level off the dot-path to pass the selection down the chain
                // 'foo.bar.baz' becomes 'bar.baz'
                $nestedSelections[] = Query::select([
                    \implode('.', \array_slice(\explode('.', $value), 1))
                ]);

                $type = $relationship->getAttribute('options')['relationType'];
                $side = $relationship->getAttribute('options')['side'];

                switch ($type) {
                    case Database::RELATION_MANY_TO_MANY:
                        unset($values[$valueIndex]);
                        break;
                    case Database::RELATION_ONE_TO_MANY:
                        if ($side === Database::RELATION_SIDE_PARENT) {
                            unset($values[$valueIndex]);
                        } else {
                            $values[$valueIndex] = $selectedKey;
                        }
                        break;
                    case Database::RELATION_MANY_TO_ONE:
                        if ($side === Database::RELATION_SIDE_PARENT) {
                            $values[$valueIndex] = $selectedKey;
                        } else {
                            unset($values[$valueIndex]);
                        }
                        break;
                    case Database::RELATION_ONE_TO_ONE:
                        $values[$valueIndex] = $selectedKey;
                        break;
                }
            }
            $query->setValues(\array_values($values));
        }

        return $nestedSelections;
    }
}<|MERGE_RESOLUTION|>--- conflicted
+++ resolved
@@ -4285,16 +4285,12 @@
                 $document = $this->silent(fn () => $this->updateDocumentRelationships($collection, $old, $document));
             }
 
-<<<<<<< HEAD
             $document = $this->adapter->castingBefore($collection, $document);
 
             $this->adapter->updateDocument($collection->getId(), $id, $document);
 
             $document = $this->adapter->castingAfter($collection, $document);
 
-=======
-            $this->adapter->updateDocument($collection->getId(), $id, $document, $skipPermissionsUpdate);
->>>>>>> 72815824
             $this->purgeCachedDocument($collection->getId(), $id);
 
             return $document;
