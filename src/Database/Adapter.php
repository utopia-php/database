--- conflicted
+++ resolved
@@ -399,8 +399,6 @@
      * @return int
      */
     abstract public function count(string $collection, array $queries = [], ?int $max = null, ?int $timeout = null): int;
-<<<<<<< HEAD
-=======
 
     /**
      * Get Collection Size
@@ -410,7 +408,6 @@
      * @throws DatabaseException
      */
     abstract public function getSizeOfCollection(string $collection): int;
->>>>>>> 9ff69a9b
 
     /**
      * Get max STRING limit
@@ -671,11 +668,7 @@
      *
      * @throws \Exception The provided timeout value must be greater than or equal to 0.
     */
-<<<<<<< HEAD
-    public static function setTimeoutForQueries(int $milliseconds): void
-=======
     public static function setTimeout(int $milliseconds): void
->>>>>>> 9ff69a9b
     {
         if ($milliseconds <= 0) {
             throw new Exception('Timeout must be greater than 0');
@@ -689,11 +682,7 @@
      * @return void
      *
     */
-<<<<<<< HEAD
-    public static function clearTimeoutForQueries(): void
-=======
     public static function clearTimeout(): void
->>>>>>> 9ff69a9b
     {
         self::$timeout = null;
     }
