<?php

namespace Utopia\Tests\Validator;

use Utopia\Database\Validator\Query;
use PHPUnit\Framework\TestCase;
use Utopia\Database\Database;
use Utopia\Database\Document;
use Utopia\Database\Query as DatabaseQuery;
use Utopia\Database\Validator\Queries;

class QueriesTest extends TestCase
{
    /**
     * @var array
     */
    protected $collection = [];

    /**
     * @var DatabaseQuery[] $queries
     */
    protected $queries = [];

    /**
     * @var QueryValidator
     */
    protected $queryValidator = null;

    public function setUp(): void
    {
<<<<<<< HEAD
        $this->collection = [
            '$id' => Database::METADATA,
            '$collection' => Database::METADATA,
            'name' => 'movies',
            'attributes' => [
                new Document([
                    '$id' => 'title',
                    'key' => 'title',
                    'type' => Database::VAR_STRING,
                    'size' => 256,
                    'required' => true,
                    'signed' => true,
                    'array' => false,
                    'filters' => [],
                ]),
                new Document([
                    '$id' => 'description',
                    'key' => 'description',
                    'type' => Database::VAR_STRING,
                    'size' => 1000000,
                    'required' => true,
                    'signed' => true,
                    'array' => false,
                    'filters' => [],
                ]),
                new Document([
                    '$id' => 'rating',
                    'key' => 'rating',
                    'type' => Database::VAR_INTEGER,
                    'size' => 5,
                    'required' => true,
                    'signed' => true,
                    'array' => false,
                    'filters' => [],
                ]),
                new Document([
                    '$id' => 'price',
                    'key' => 'price',
                    'type' => Database::VAR_FLOAT,
                    'size' => 5,
                    'required' => true,
                    'signed' => true,
                    'array' => false,
                    'filters' => [],
                ]),
                new Document([
                    '$id' => 'published',
                    'key' => 'published',
                    'type' => Database::VAR_BOOLEAN,
                    'size' => 5,
                    'required' => true,
                    'signed' => true,
                    'array' => false,
                    'filters' => [],
                ]),
                new Document([
                    '$id' => 'tags',
                    'key' => 'tags',
                    'type' => Database::VAR_STRING,
                    'size' => 55,
                    'required' => true,
                    'signed' => true,
                    'array' => true,
                    'filters' => [],
                ]),
            ],
            'indexes' => [],
        ];
=======
        /** @var Document[] $attributes */
        $attributes = [];

        foreach ($this->collection['attributes'] as $attribute) {
            $attributes[] = new Document($attribute);
        }
>>>>>>> e7762739

        $this->queryValidator = new Query($this->collection['attributes']);

        $query1 = DatabaseQuery::parse('notEqual("title", ["Iron Man", "Ant Man"])');
        $query2 = DatabaseQuery::parse('equal("description", "Best movie ever")');

        array_push($this->queries, $query1, $query2);

        // Constructor expects Document[] $indexes
        // Object property declaration cannot initialize a Document object
        // Add Document[] $indexes separately
        $index1 = new Document([
            '$id' => 'testindex',
            'type' => 'key',
            'attributes' => [
                'title',
                'description'
            ],
            'orders' => [
                'ASC',
                'DESC'
            ],
        ]);

        $index2 = new Document([
            '$id' => 'testindex2',
            'type' => 'key',
            'attributes' => [
                'title',
                'description',
                'price'
            ],
            'orders' => [
                'ASC',
                'DESC'
            ],
        ]);

        $index3 = new Document([
            '$id' => 'testindex3',
            'type' => 'fulltext',
            'attributes' => [
                'title'
            ],
            'orders' => []
        ]);

        $index4 = new Document([
            '$id' => 'testindex4',
            'type' => 'key',
            'attributes' => [
                'description'
            ],
            'orders' => []
        ]);

        $this->collection['indexes'] = [$index1, $index2, $index3, $index4];
    }

    public function tearDown(): void
    {
    }

    public function testQueries()
    {
<<<<<<< HEAD
        // test for SUCCESS
        $validator = new Queries($this->queryValidator, $this->collection['attributes'], $this->collection['indexes']);

        $this->assertEquals(true, $validator->isValid($this->queries), $validator->getDescription());

        $this->queries[] = DatabaseQuery::parse('lessThan("price", 6.50)');
        $this->assertEquals(true, $validator->isValid($this->queries));

        $queries = [DatabaseQuery::orderDesc('')];
        $this->assertEquals(true, $validator->isValid($queries), $validator->getDescription());

        // test for FAILURE

        $this->queries[] = DatabaseQuery::parse('greaterThan("rating", 4)');
=======
        // Test for SUCCESS
        $validator = new Queries($this->queryValidator, $this->collection['indexes']);

        $this->assertTrue($validator->isValid($this->queries));

        $this->queries[] = Query::parse('price.lesserEqual(6.50)');
        $this->queries[] = Query::parse('price.greaterEqual(5.50)');
        $this->assertTrue($validator->isValid($this->queries));

        // Test for FAILURE
        $this->queries[] = Query::parse('rating.greater(4)');
>>>>>>> e7762739

        $this->assertFalse($validator->isValid($this->queries));
        $this->assertEquals("Index not found: title,description,price,rating", $validator->getDescription());

<<<<<<< HEAD
        // test for queued index
        $query1 = DatabaseQuery::parse('lessThan("price", 6.50)');
        $query2 = DatabaseQuery::parse('notEqual("title", ["Iron Man", "Ant Man"])');
=======
        // Test for queued index
        $query1 = Query::parse('price.lesserEqual(6.50)');
        $query2 = Query::parse('title.notEqual("Iron Man", "Ant Man")');
>>>>>>> e7762739

        $this->queries = [$query1, $query2];
        $this->assertEquals(false, $validator->isValid($this->queries));
        $this->assertEquals("Index not found: price,title", $validator->getDescription());

<<<<<<< HEAD
        // test fulltext

        $query3 = DatabaseQuery::parse('search("description", "iron")');
        $this->queries = [$query3];
        $this->assertEquals(false, $validator->isValid($this->queries));
        $this->assertEquals("Search method requires fulltext index: description", $validator->getDescription());
=======
        // Test fulltext
        $query3 = Query::parse('description.search("iron")');
        $this->queries = [$query3];
        $this->assertFalse($validator->isValid($this->queries));
        $this->assertEquals("Search operator requires fulltext index: description", $validator->getDescription());
>>>>>>> e7762739
    }

    public function testLooseOrderQueries()
    {
        $validator = new Queries($this->queryValidator, [new Document([
            '$id' => 'testindex5',
            'type' => 'key',
            'attributes' => [
                'title',
                'price',
                'rating'
            ],
            'orders' => []
        ])], true);

        // Test for SUCCESS
        $this->assertTrue($validator->isValid([
            Query::parse('price.lesserEqual(6.50)'),
            Query::parse('title.lesserEqual("string")'),
            Query::parse('rating.lesserEqual(2002)')
        ]));

        $this->assertTrue($validator->isValid([
            Query::parse('price.lesserEqual(6.50)'),
            Query::parse('title.lesserEqual("string")'),
            Query::parse('rating.lesserEqual(2002)')
        ]));

        $this->assertTrue($validator->isValid([
            Query::parse('price.lesserEqual(6.50)'),
            Query::parse('rating.lesserEqual(2002)'),
            Query::parse('title.lesserEqual("string")')
        ]));

        $this->assertTrue($validator->isValid([
            Query::parse('title.lesserEqual("string")'),
            Query::parse('price.lesserEqual(6.50)'),
            Query::parse('rating.lesserEqual(2002)')
        ]));

        $this->assertTrue($validator->isValid([
            Query::parse('title.lesserEqual("string")'),
            Query::parse('rating.lesserEqual(2002)'),
            Query::parse('price.lesserEqual(6.50)')
        ]));

        $this->assertTrue($validator->isValid([
            Query::parse('rating.lesserEqual(2002)'),
            Query::parse('title.lesserEqual("string")'),
            Query::parse('price.lesserEqual(6.50)')
        ]));

        $this->assertTrue($validator->isValid([
            Query::parse('rating.lesserEqual(2002)'),
            Query::parse('price.lesserEqual(6.50)'),
            Query::parse('title.lesserEqual("string")')
        ]));
    }

    public function testIsStrict()
    {
<<<<<<< HEAD
        $validator = new Queries($this->queryValidator, $this->collection['attributes'], $this->collection['indexes']);

        $this->assertEquals(true, $validator->isStrict());

        $validator = new Queries($this->queryValidator, $this->collection['attributes'], $this->collection['indexes'], false);

        $this->assertEquals(false, $validator->isStrict());
=======
        $validator = new Queries($this->queryValidator, $this->collection['indexes']);
        $this->assertTrue($validator->isStrict());

        $validator = new Queries($this->queryValidator, $this->collection['indexes'], false);
        $this->assertFalse($validator->isStrict());
>>>>>>> e7762739
    }
}<|MERGE_RESOLUTION|>--- conflicted
+++ resolved
@@ -22,13 +22,12 @@
     protected $queries = [];
 
     /**
-     * @var QueryValidator
+     * @var Query
      */
     protected $queryValidator = null;
 
     public function setUp(): void
     {
-<<<<<<< HEAD
         $this->collection = [
             '$id' => Database::METADATA,
             '$collection' => Database::METADATA,
@@ -97,14 +96,6 @@
             ],
             'indexes' => [],
         ];
-=======
-        /** @var Document[] $attributes */
-        $attributes = [];
-
-        foreach ($this->collection['attributes'] as $attribute) {
-            $attributes[] = new Document($attribute);
-        }
->>>>>>> e7762739
 
         $this->queryValidator = new Query($this->collection['attributes']);
 
@@ -170,13 +161,13 @@
 
     public function testQueries()
     {
-<<<<<<< HEAD
         // test for SUCCESS
         $validator = new Queries($this->queryValidator, $this->collection['attributes'], $this->collection['indexes']);
 
         $this->assertEquals(true, $validator->isValid($this->queries), $validator->getDescription());
 
         $this->queries[] = DatabaseQuery::parse('lessThan("price", 6.50)');
+        $this->queries[] = DatabaseQuery::parse('greaterThanEqual("price", 5.50)');
         $this->assertEquals(true, $validator->isValid($this->queries));
 
         $queries = [DatabaseQuery::orderDesc('')];
@@ -185,113 +176,123 @@
         // test for FAILURE
 
         $this->queries[] = DatabaseQuery::parse('greaterThan("rating", 4)');
-=======
-        // Test for SUCCESS
-        $validator = new Queries($this->queryValidator, $this->collection['indexes']);
-
-        $this->assertTrue($validator->isValid($this->queries));
-
-        $this->queries[] = Query::parse('price.lesserEqual(6.50)');
-        $this->queries[] = Query::parse('price.greaterEqual(5.50)');
-        $this->assertTrue($validator->isValid($this->queries));
-
-        // Test for FAILURE
-        $this->queries[] = Query::parse('rating.greater(4)');
->>>>>>> e7762739
 
         $this->assertFalse($validator->isValid($this->queries));
         $this->assertEquals("Index not found: title,description,price,rating", $validator->getDescription());
 
-<<<<<<< HEAD
         // test for queued index
         $query1 = DatabaseQuery::parse('lessThan("price", 6.50)');
         $query2 = DatabaseQuery::parse('notEqual("title", ["Iron Man", "Ant Man"])');
-=======
-        // Test for queued index
-        $query1 = Query::parse('price.lesserEqual(6.50)');
-        $query2 = Query::parse('title.notEqual("Iron Man", "Ant Man")');
->>>>>>> e7762739
 
         $this->queries = [$query1, $query2];
         $this->assertEquals(false, $validator->isValid($this->queries));
         $this->assertEquals("Index not found: price,title", $validator->getDescription());
 
-<<<<<<< HEAD
         // test fulltext
 
         $query3 = DatabaseQuery::parse('search("description", "iron")');
         $this->queries = [$query3];
         $this->assertEquals(false, $validator->isValid($this->queries));
         $this->assertEquals("Search method requires fulltext index: description", $validator->getDescription());
-=======
-        // Test fulltext
-        $query3 = Query::parse('description.search("iron")');
-        $this->queries = [$query3];
-        $this->assertFalse($validator->isValid($this->queries));
-        $this->assertEquals("Search operator requires fulltext index: description", $validator->getDescription());
->>>>>>> e7762739
     }
 
     public function testLooseOrderQueries()
     {
-        $validator = new Queries($this->queryValidator, [new Document([
-            '$id' => 'testindex5',
-            'type' => 'key',
-            'attributes' => [
-                'title',
-                'price',
-                'rating'
-            ],
-            'orders' => []
-        ])], true);
+        $validator = new Queries(
+            $this->queryValidator, 
+            [
+                new Document([
+                    '$id' => 'title',
+                    'key' => 'title',
+                    'type' => Database::VAR_STRING,
+                    'size' => 256,
+                    'required' => true,
+                    'signed' => true,
+                    'array' => false,
+                    'filters' => [],
+                ]),
+                new Document([
+                    '$id' => 'rating',
+                    'key' => 'rating',
+                    'type' => Database::VAR_INTEGER,
+                    'size' => 5,
+                    'required' => true,
+                    'signed' => true,
+                    'array' => false,
+                    'filters' => [],
+                ]),
+                new Document([
+                    '$id' => 'price',
+                    'key' => 'price',
+                    'type' => Database::VAR_FLOAT,
+                    'size' => 5,
+                    'required' => true,
+                    'signed' => true,
+                    'array' => false,
+                    'filters' => [],
+                ]),
+            ],
+            [
+                new Document([
+                    '$id' => 'testindex5',
+                    'type' => 'key',
+                    'attributes' => [
+                        'title',
+                        'price',
+                        'rating'
+                    ],
+                    'orders' => []
+                ])
+            ], 
+            true,
+        );
 
         // Test for SUCCESS
         $this->assertTrue($validator->isValid([
-            Query::parse('price.lesserEqual(6.50)'),
-            Query::parse('title.lesserEqual("string")'),
-            Query::parse('rating.lesserEqual(2002)')
-        ]));
-
-        $this->assertTrue($validator->isValid([
-            Query::parse('price.lesserEqual(6.50)'),
-            Query::parse('title.lesserEqual("string")'),
-            Query::parse('rating.lesserEqual(2002)')
-        ]));
-
-        $this->assertTrue($validator->isValid([
-            Query::parse('price.lesserEqual(6.50)'),
-            Query::parse('rating.lesserEqual(2002)'),
-            Query::parse('title.lesserEqual("string")')
-        ]));
-
-        $this->assertTrue($validator->isValid([
-            Query::parse('title.lesserEqual("string")'),
-            Query::parse('price.lesserEqual(6.50)'),
-            Query::parse('rating.lesserEqual(2002)')
-        ]));
-
-        $this->assertTrue($validator->isValid([
-            Query::parse('title.lesserEqual("string")'),
-            Query::parse('rating.lesserEqual(2002)'),
-            Query::parse('price.lesserEqual(6.50)')
-        ]));
-
-        $this->assertTrue($validator->isValid([
-            Query::parse('rating.lesserEqual(2002)'),
-            Query::parse('title.lesserEqual("string")'),
-            Query::parse('price.lesserEqual(6.50)')
-        ]));
-
-        $this->assertTrue($validator->isValid([
-            Query::parse('rating.lesserEqual(2002)'),
-            Query::parse('price.lesserEqual(6.50)'),
-            Query::parse('title.lesserEqual("string")')
+            DatabaseQuery::parse('lessThanEqual("price", 6.50)'),
+            DatabaseQuery::parse('lessThanEqual("title", "string")'),
+            DatabaseQuery::parse('lessThanEqual("rating", 2002)')
+        ]));
+
+        $this->assertTrue($validator->isValid([
+            DatabaseQuery::parse('lessThanEqual("price", 6.50)'),
+            DatabaseQuery::parse('lessThanEqual("title", "string")'),
+            DatabaseQuery::parse('lessThanEqual("rating", 2002)')
+        ]));
+
+        $this->assertTrue($validator->isValid([
+            DatabaseQuery::parse('lessThanEqual("price", 6.50)'),
+            DatabaseQuery::parse('lessThanEqual("rating", 2002)'),
+            DatabaseQuery::parse('lessThanEqual("title", "string")')
+        ]));
+
+        $this->assertTrue($validator->isValid([
+            DatabaseQuery::parse('lessThanEqual("title", "string")'),
+            DatabaseQuery::parse('lessThanEqual("price", 6.50)'),
+            DatabaseQuery::parse('lessThanEqual("rating", 2002)')
+        ]));
+
+        $this->assertTrue($validator->isValid([
+            DatabaseQuery::parse('lessThanEqual("title", "string")'),
+            DatabaseQuery::parse('lessThanEqual("rating", 2002)'),
+            DatabaseQuery::parse('lessThanEqual("price", 6.50)')
+        ]));
+
+        $this->assertTrue($validator->isValid([
+            DatabaseQuery::parse('lessThanEqual("rating", 2002)'),
+            DatabaseQuery::parse('lessThanEqual("title", "string")'),
+            DatabaseQuery::parse('lessThanEqual("price", 6.50)')
+        ]));
+
+        $this->assertTrue($validator->isValid([
+            DatabaseQuery::parse('lessThanEqual("rating", 2002)'),
+            DatabaseQuery::parse('lessThanEqual("price", 6.50)'),
+            DatabaseQuery::parse('lessThanEqual("title", "string")')
         ]));
     }
 
     public function testIsStrict()
     {
-<<<<<<< HEAD
         $validator = new Queries($this->queryValidator, $this->collection['attributes'], $this->collection['indexes']);
 
         $this->assertEquals(true, $validator->isStrict());
@@ -299,12 +300,6 @@
         $validator = new Queries($this->queryValidator, $this->collection['attributes'], $this->collection['indexes'], false);
 
         $this->assertEquals(false, $validator->isStrict());
-=======
-        $validator = new Queries($this->queryValidator, $this->collection['indexes']);
-        $this->assertTrue($validator->isStrict());
-
-        $validator = new Queries($this->queryValidator, $this->collection['indexes'], false);
-        $this->assertFalse($validator->isStrict());
->>>>>>> e7762739
+
     }
 }