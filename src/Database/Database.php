--- conflicted
+++ resolved
@@ -3033,18 +3033,13 @@
 
                         switch (\gettype($value)) {
                             case 'string':
-<<<<<<< HEAD
                                 $related = Authorization::skip(fn () => $this->skipRelationships(fn () => $this->getDocument($relatedCollection->getId(), $value)));
-
-=======
-                                $related = $this->skipRelationships(fn () => $this->getDocument($relatedCollection->getId(), $value));
                                 if ($related->isEmpty()) {
                                     // If no such document exists in related collection
                                     // For one-one we need to update the related key to old value, either null if no relation exists or old related document id
                                     $document->setAttribute($key, ($oldValue instanceof Document && !($oldValue->isEmpty()) ? $oldValue->getId() : null));
                                     break;
                                 }
->>>>>>> 29735937
                                 if (
                                     $oldValue?->getId() !== $value
                                     && Authorization::skip(fn () => $this->skipRelationships(fn () => $this->findOne($relatedCollection->getId(), [
