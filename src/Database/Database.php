<?php

namespace Utopia\Database;

use Exception;
use Utopia\Cache\Cache;
use Utopia\Database\Exception as DatabaseException;
use Utopia\Database\Exception\Authorization as AuthorizationException;
use Utopia\Database\Exception\Conflict as ConflictException;
use Utopia\Database\Exception\Duplicate as DuplicateException;
use Utopia\Database\Exception\Limit as LimitException;
use Utopia\Database\Exception\Query as QueryException;
use Utopia\Database\Exception\Relationship as RelationshipException;
use Utopia\Database\Exception\Restricted as RestrictedException;
use Utopia\Database\Exception\Structure as StructureException;
use Utopia\Database\Exception\Timeout as TimeoutException;
use Utopia\Database\Helpers\ID;
use Utopia\Database\Helpers\Permission;
use Utopia\Database\Helpers\Role;
use Utopia\Database\Validator\Authorization;
use Utopia\Database\Validator\Authorization\Input;
use Utopia\Database\Validator\Index as IndexValidator;
use Utopia\Database\Validator\Permissions;
use Utopia\Database\Validator\Queries\Document as DocumentValidator;
use Utopia\Database\Validator\Queries\Documents as DocumentsValidator;
use Utopia\Database\Validator\Structure;

class Database
{
    public const VAR_STRING = 'string';
    // Simple Types
    public const VAR_INTEGER = 'integer';
    public const VAR_FLOAT = 'double';
    public const VAR_BOOLEAN = 'boolean';
    public const VAR_DATETIME = 'datetime';

    public const INT_MAX = 2147483647;
    public const BIG_INT_MAX = PHP_INT_MAX;
    public const DOUBLE_MAX = PHP_FLOAT_MAX;

    // Relationship Types
    public const VAR_RELATIONSHIP = 'relationship';

    // Index Types
    public const INDEX_KEY = 'key';
    public const INDEX_FULLTEXT = 'fulltext';
    public const INDEX_UNIQUE = 'unique';
    public const INDEX_SPATIAL = 'spatial';
    public const ARRAY_INDEX_LENGTH = 255;

    // Relation Types
    public const RELATION_ONE_TO_ONE = 'oneToOne';
    public const RELATION_ONE_TO_MANY = 'oneToMany';
    public const RELATION_MANY_TO_ONE = 'manyToOne';
    public const RELATION_MANY_TO_MANY = 'manyToMany';

    // Relation Actions
    public const RELATION_MUTATE_CASCADE = 'cascade';
    public const RELATION_MUTATE_RESTRICT = 'restrict';
    public const RELATION_MUTATE_SET_NULL = 'setNull';

    // Relation Sides
    public const RELATION_SIDE_PARENT = 'parent';
    public const RELATION_SIDE_CHILD = 'child';

    public const RELATION_MAX_DEPTH = 3;

    // Orders
    public const ORDER_ASC = 'ASC';
    public const ORDER_DESC = 'DESC';

    // Permissions
    public const PERMISSION_CREATE = 'create';
    public const PERMISSION_READ = 'read';
    public const PERMISSION_UPDATE = 'update';
    public const PERMISSION_DELETE = 'delete';

    // Aggregate permissions
    public const PERMISSION_WRITE = 'write';

    public const PERMISSIONS = [
        self::PERMISSION_CREATE,
        self::PERMISSION_READ,
        self::PERMISSION_UPDATE,
        self::PERMISSION_DELETE,
    ];

    // Collections
    public const METADATA = '_metadata';

    // Cursor
    public const CURSOR_BEFORE = 'before';
    public const CURSOR_AFTER = 'after';

    // Lengths
    public const LENGTH_KEY = 255;

    // Cache
    public const TTL = 60 * 60 * 24; // 24 hours

    // Events
    public const EVENT_ALL = '*';

    public const EVENT_DATABASE_LIST = 'database_list';
    public const EVENT_DATABASE_CREATE = 'database_create';
    public const EVENT_DATABASE_DELETE = 'database_delete';

    public const EVENT_COLLECTION_LIST = 'collection_list';
    public const EVENT_COLLECTION_CREATE = 'collection_create';
    public const EVENT_COLLECTION_UPDATE = 'collection_update';
    public const EVENT_COLLECTION_READ = 'collection_read';
    public const EVENT_COLLECTION_DELETE = 'collection_delete';

    public const EVENT_DOCUMENT_FIND = 'document_find';
    public const EVENT_DOCUMENT_CREATE = 'document_create';
    public const EVENT_DOCUMENTS_CREATE = 'documents_create';
    public const EVENT_DOCUMENT_READ = 'document_read';
    public const EVENT_DOCUMENT_UPDATE = 'document_update';
    public const EVENT_DOCUMENTS_UPDATE = 'documents_update';
    public const EVENT_DOCUMENT_DELETE = 'document_delete';
    public const EVENT_DOCUMENT_COUNT = 'document_count';
    public const EVENT_DOCUMENT_SUM = 'document_sum';
    public const EVENT_DOCUMENT_INCREASE = 'document_increase';
    public const EVENT_DOCUMENT_DECREASE = 'document_decrease';

    public const EVENT_PERMISSIONS_CREATE = 'permissions_create';
    public const EVENT_PERMISSIONS_READ = 'permissions_read';
    public const EVENT_PERMISSIONS_DELETE = 'permissions_delete';

    public const EVENT_ATTRIBUTE_CREATE = 'attribute_create';
    public const EVENT_ATTRIBUTE_UPDATE = 'attribute_update';
    public const EVENT_ATTRIBUTE_DELETE = 'attribute_delete';

    public const EVENT_INDEX_RENAME = 'index_rename';
    public const EVENT_INDEX_CREATE = 'index_create';
    public const EVENT_INDEX_DELETE = 'index_delete';

    public const INSERT_BATCH_SIZE = 100;

    protected Adapter $adapter;

    protected Cache $cache;

    protected string $cacheName = 'default';

    /**
     * @var array<bool|string>
     */
    protected array $map = [];

    /**
     * List of Internal attributes
     *
     * @var array<array<string, mixed>>
     */
    public const INTERNAL_ATTRIBUTES = [
        [
            '$id' => '$id',
            'type' => self::VAR_STRING,
            'size' => Database::LENGTH_KEY,
            'required' => true,
            'signed' => true,
            'array' => false,
            'filters' => [],
        ],
        [
            '$id' => '$internalId',
            'type' => self::VAR_STRING,
            'size' => Database::LENGTH_KEY,
            'required' => true,
            'signed' => true,
            'array' => false,
            'filters' => [],
        ],
        [
            '$id' => '$collection',
            'type' => self::VAR_STRING,
            'size' => Database::LENGTH_KEY,
            'required' => true,
            'signed' => true,
            'array' => false,
            'filters' => [],
        ],
        [
            '$id' => '$tenant',
            'type' => self::VAR_INTEGER,
            'size' => 0,
            'required' => false,
            'default' => null,
            'signed' => true,
            'array' => false,
            'filters' => [],
        ],
        [
            '$id' => '$createdAt',
            'type' => Database::VAR_DATETIME,
            'format' => '',
            'size' => 0,
            'signed' => false,
            'required' => false,
            'default' => null,
            'array' => false,
            'filters' => ['datetime']
        ],
        [
            '$id' => '$updatedAt',
            'type' => Database::VAR_DATETIME,
            'format' => '',
            'size' => 0,
            'signed' => false,
            'required' => false,
            'default' => null,
            'array' => false,
            'filters' => ['datetime']
        ],
        [
            '$id' => '$permissions',
            'type' => Database::VAR_STRING,
            'size' => 1000000,
            'signed' => true,
            'required' => false,
            'default' => [],
            'array' => false,
            'filters' => ['json']
        ],
    ];

    public const INTERNAL_INDEXES = [
        '_id',
        '_uid',
        '_createdAt',
        '_updatedAt',
        '_permissions_id',
        '_permissions',
    ];

    /**
     * Parent Collection
     * Defines the structure for both system and custom collections
     *
     * @var array<string, mixed>
     */
    protected const COLLECTION = [
        '$id' => self::METADATA,
        '$collection' => self::METADATA,
        'name' => 'collections',
        'attributes' => [
            [
                '$id' => 'name',
                'key' => 'name',
                'type' => self::VAR_STRING,
                'size' => 256,
                'required' => true,
                'signed' => true,
                'array' => false,
                'filters' => [],
            ],
            [
                '$id' => 'attributes',
                'key' => 'attributes',
                'type' => self::VAR_STRING,
                'size' => 1000000,
                'required' => false,
                'signed' => true,
                'array' => false,
                'filters' => ['json'],
            ],
            [
                '$id' => 'indexes',
                'key' => 'indexes',
                'type' => self::VAR_STRING,
                'size' => 1000000,
                'required' => false,
                'signed' => true,
                'array' => false,
                'filters' => ['json'],
            ],
            [
                '$id' => 'documentSecurity',
                'key' => 'documentSecurity',
                'type' => self::VAR_BOOLEAN,
                'size' => 0,
                'required' => true,
                'signed' => true,
                'array' => false,
                'filters' => []
            ]
        ],
        'indexes' => [],
    ];

    /**
     * @var array<string, array{encode: callable, decode: callable}>
     */
    protected static array $filters = [];

    /**
     * @var array<string, array{encode: callable, decode: callable}>
     */
    protected array $instanceFilters = [];

    /**
     * @var array<string, mixed>
     */
    protected array $listeners = [
        '*' => [],
    ];

    /**
     * Array in which the keys are the names of databse listeners that
     * should be skipped when dispatching events. null $silentListeners
     * will skip all listeners.
     *
     * @var ?array<string, bool>
     */
    protected ?array $silentListeners = [];

    protected ?\DateTime $timestamp = null;

    protected bool $resolveRelationships = true;

    protected int $relationshipFetchDepth = 1;

    protected bool $filter = true;

    protected bool $validate = true;

    protected bool $preserveDates = false;

    /**
     * Stack of collection IDs when creating or updating related documents
     * @var array<string>
     */
    protected array $relationshipWriteStack = [];

    /**
     * @var array<Document>
     */
    protected array $relationshipFetchStack = [];

    /**
     * @var array<Document>
     */
    protected array $relationshipDeleteStack = [];

    /**
     * @var Authorization
     */
    private Authorization $authorization;

    /**
     * @param Adapter $adapter
     * @param Cache $cache
     * @param array<string, array{encode: callable, decode: callable}> $filters
     */
    public function __construct(Adapter $adapter, Cache $cache, array $filters = [])
    {
        $this->adapter = $adapter;
        $this->cache = $cache;
        $this->instanceFilters = $filters;

        $this->setAuthorization(new Authorization());

        self::addFilter(
            'json',
            /**
             * @param mixed $value
             * @return mixed
             */
            function (mixed $value) {
                $value = ($value instanceof Document) ? $value->getArrayCopy() : $value;

                if (!is_array($value) && !$value instanceof \stdClass) {
                    return $value;
                }

                return json_encode($value);
            },
            /**
             * @param mixed $value
             * @return mixed
             * @throws Exception
             */
            function (mixed $value) {
                if (!is_string($value)) {
                    return $value;
                }

                $value = json_decode($value, true) ?? [];

                if (array_key_exists('$id', $value)) {
                    return new Document($value);
                } else {
                    $value = array_map(function ($item) {
                        if (is_array($item) && array_key_exists('$id', $item)) { // if `$id` exists, create a Document instance
                            return new Document($item);
                        }
                        return $item;
                    }, $value);
                }

                return $value;
            }
        );

        self::addFilter(
            'datetime',
            /**
             * @param string|null $value
             * @return string|null
             * @throws Exception
             */
            function (?string $value) {
                if (is_null($value)) {
                    return null;
                }
                try {
                    $value = new \DateTime($value);
                    $value->setTimezone(new \DateTimeZone(date_default_timezone_get()));
                    return DateTime::format($value);
                } catch (\Throwable $th) {
                    return $value;
                }
            },
            /**
             * @param string|null $value
             * @return string|null
             */
            function (?string $value) {
                return DateTime::formatTz($value);
            }
        );
    }

    /**
     * Sets instance of authorization for permission checks
     *
     * @param Authorization $authorization
     * @return self
     */
    public function setAuthorization(Authorization $authorization): self
    {
        $this->adapter->setAuthorization($authorization);
        $this->authorization = $authorization;
        return $this;
    }

    /**
     * Get instance of authorization
     *
     * @return Authorization
     */
    public function getAuthorization(): Authorization
    {
        return $this->authorization;
    }

    /**
     * Add listener to events
     *
     * @param string $event
     * @param string $name
     * @param callable $callback
     * @return self
     */
    public function on(string $event, string $name, callable $callback): self
    {
        if (!isset($this->listeners[$event])) {
            $this->listeners[$event] = [];
        }
        $this->listeners[$event][$name] = $callback;

        return $this;
    }

    /**
     * Add a transformation to be applied to a query string before an event occurs
     *
     * @param string $event
     * @param string $name
     * @param callable $callback
     * @return $this
     */
    public function before(string $event, string $name, callable $callback): self
    {
        $this->adapter->before($event, $name, $callback);

        return $this;
    }

    /**
     * Silent event generation for calls inside the callback
     *
     * @template T
     * @param callable(): T $callback
     * @param array<string>|null $listeners List of listeners to silence; if null, all listeners will be silenced
     * @return T
     */
    public function silent(callable $callback, array $listeners = null): mixed
    {
        $previous = $this->silentListeners;

        if (is_null($listeners)) {
            $this->silentListeners = null;
        } else {
            $silentListeners = [];
            foreach ($listeners as $listener) {
                $silentListeners[$listener] = true;
            }
            $this->silentListeners = $silentListeners;
        }

        try {
            return $callback();
        } finally {
            $this->silentListeners = $previous;
        }
    }

    /**
     * Skip relationships for all the calls inside the callback
     *
     * @template T
     * @param callable(): T $callback
     * @return T
     */
    public function skipRelationships(callable $callback): mixed
    {
        $previous = $this->resolveRelationships;
        $this->resolveRelationships = false;

        try {
            return $callback();
        } finally {
            $this->resolveRelationships = $previous;
        }
    }

    /**
     * Trigger callback for events
     *
     * @param string $event
     * @param mixed $args
     * @return void
     */
    protected function trigger(string $event, mixed $args = null): void
    {
        if (\is_null($this->silentListeners)) {
            return;
        }
        foreach ($this->listeners[self::EVENT_ALL] as $name => $callback) {
            if (isset($this->silentListeners[$name])) {
                continue;
            }
            $callback($event, $args);
        }

        foreach (($this->listeners[$event] ?? []) as $name => $callback) {
            if (isset($this->silentListeners[$name])) {
                continue;
            }
            $callback($event, $args);
        }
    }

    /**
     * Executes $callback with $timestamp set to $requestTimestamp
     *
     * @template T
     * @param ?\DateTime $requestTimestamp
     * @param callable(): T $callback
     * @return T
     */
    public function withRequestTimestamp(?\DateTime $requestTimestamp, callable $callback): mixed
    {
        $previous = $this->timestamp;
        $this->timestamp = $requestTimestamp;
        try {
            $result = $callback();
        } finally {
            $this->timestamp = $previous;
        }
        return $result;
    }

    /**
     * Set Namespace.
     *
     * Set namespace to divide different scope of data sets
     *
     * @param string $namespace
     *
     * @return $this
     *
     * @throws DatabaseException
     */
    public function setNamespace(string $namespace): self
    {
        $this->adapter->setNamespace($namespace);

        return $this;
    }

    /**
     * Get Namespace.
     *
     * Get namespace of current set scope
     *
     * @return string
     */
    public function getNamespace(): string
    {
        return $this->adapter->getNamespace();
    }

    /**
     * Set database to use for current scope
     *
     * @param string $name
     *
     * @return self
     * @throws DatabaseException
     */
    public function setDatabase(string $name): self
    {
        $this->adapter->setDatabase($name);

        return $this;
    }

    /**
     * Get Database.
     *
     * Get Database from current scope
     *
     * @return string
     * @throws DatabaseException
     */
    public function getDatabase(): string
    {
        return $this->adapter->getDatabase();
    }

    /**
     * Set the cache instance
     *
     * @param Cache $cache
     *
     * @return $this
     */
    public function setCache(Cache $cache): self
    {
        $this->cache = $cache;
        return $this;
    }

    /**
     * Get the cache instance
     *
     * @return Cache
     */
    public function getCache(): Cache
    {
        return $this->cache;
    }

    /**
     * Set the name to use for cache
     *
     * @param string $name
     * @return $this
     */
    public function setCacheName(string $name): self
    {
        $this->cacheName = $name;

        return $this;
    }

    /**
     * Get the cache name
     *
     * @return string
     */
    public function getCacheName(): string
    {
        return $this->cacheName;
    }

    /**
     * Set a metadata value to be printed in the query comments
     *
     * @param string $key
     * @param mixed $value
     * @return self
     */
    public function setMetadata(string $key, mixed $value): self
    {
        $this->adapter->setMetadata($key, $value);

        return $this;
    }

    /**
     * Get metadata
     *
     * @return array<string, mixed>
     */
    public function getMetadata(): array
    {
        return $this->adapter->getMetadata();
    }

    /**
     * Clear metadata
     *
     * @return void
     */
    public function resetMetadata(): void
    {
        $this->adapter->resetMetadata();
    }

    /**
     * Set maximum query execution time
     *
     * @param int $milliseconds
     * @param string $event
     * @return self
     * @throws Exception
     */
    public function setTimeout(int $milliseconds, string $event = Database::EVENT_ALL): self
    {
        $this->adapter->setTimeout($milliseconds, $event);

        return $this;
    }

    /**
     * Clear maximum query execution time
     *
     * @param string $event
     * @return void
     */
    public function clearTimeout(string $event = Database::EVENT_ALL): void
    {
        $this->adapter->clearTimeout($event);
    }

    /**
     * Enable filters
     *
     * @return $this
     */
    public function enableFilters(): self
    {
        $this->filter = true;

        return $this;
    }

    /**
     * Disable filters
     *
     * @return $this
     */
    public function disableFilters(): self
    {
        $this->filter = false;

        return $this;
    }

    /**
     * Get instance filters
     *
     * @return array<string, array{encode: callable, decode: callable}>
     */
    public function getInstanceFilters(): array
    {
        return $this->instanceFilters;
    }

    /**
     * Enable validation
     *
     * @return $this
     */
    public function enableValidation(): self
    {
        $this->validate = true;

        return $this;
    }

    /**
     * Disable validation
     *
     * @return $this
     */
    public function disableValidation(): self
    {
        $this->validate = false;

        return $this;
    }

    /**
     * Skip Validation
     *
     * Skips validation for the code to be executed inside the callback
     *
     * @template T
     * @param callable(): T $callback
     * @return T
     */
    public function skipValidation(callable $callback): mixed
    {
        $initial = $this->validate;
        $this->disableValidation();

        try {
            return $callback();
        } finally {
            $this->validate = $initial;
        }
    }

    /**
     * Set Share Tables
     *
     * Set whether to share tables between tenants
     *
     * @param bool $sharedTables
     * @return self
     */
    public function setSharedTables(bool $sharedTables): self
    {
        $this->adapter->setSharedTables($sharedTables);

        return $this;
    }

    /**
     * Set Tenant
     *
     * Set tenant to use if tables are shared
     *
     * @param ?int $tenant
     * @return self
     */
    public function setTenant(?int $tenant): self
    {
        $this->adapter->setTenant($tenant);

        return $this;
    }

    public function setPreserveDates(bool $preserve): self
    {
        $this->preserveDates = $preserve;

        return $this;
    }

    /**
     * Get list of keywords that cannot be used
     *
     * @return string[]
     */
    public function getKeywords(): array
    {
        return $this->adapter->getKeywords();
    }

    /**
     * Get Database Adapter
     *
     * @return Adapter
     */
    public function getAdapter(): Adapter
    {
        return $this->adapter;
    }

    /**
     * Ping Database
     *
     * @return bool
     */
    public function ping(): bool
    {
        return $this->adapter->ping();
    }

    /**
     * Create the database
     *
     * @throws DatabaseException
     *
     * @return bool
     */
    public function create(?string $database = null): bool
    {
        if ($this->adapter->getSharedTables() && empty($this->adapter->getTenant())) {
            throw new DatabaseException('Missing tenant. Tenant must be set when table sharing is enabled.');
        }

        $database = $database ?? $this->adapter->getDatabase();
        $this->adapter->create($database);

        /**
         * Create array of attribute documents
         * @var array<Document> $attributes
         */
        $attributes = \array_map(function ($attribute) {
            return new Document($attribute);
        }, self::COLLECTION['attributes']);

        $this->silent(fn () => $this->createCollection(self::METADATA, $attributes));

        $this->trigger(self::EVENT_DATABASE_CREATE, $database);

        return true;
    }

    /**
     * Check if database exists
     * Optionally check if collection exists in database
     *
     * @param string|null $database (optional) database name
     * @param string|null $collection (optional) collection name
     *
     * @return bool
     */
    public function exists(?string $database = null, ?string $collection = null): bool
    {
        if ($this->adapter->getSharedTables() && empty($this->adapter->getTenant())) {
            throw new DatabaseException('Missing tenant. Tenant must be set when table sharing is enabled.');
        }

        $database = $database ?? $this->adapter->getDatabase();

        return $this->adapter->exists($database, $collection);
    }

    /**
     * List Databases
     *
     * @return array<Document>
     */
    public function list(): array
    {
        if ($this->adapter->getSharedTables() && empty($this->adapter->getTenant())) {
            throw new DatabaseException('Missing tenant. Tenant must be set when table sharing is enabled.');
        }

        $databases = $this->adapter->list();

        $this->trigger(self::EVENT_DATABASE_LIST, $databases);

        return $databases;
    }

    /**
     * Delete Database
     *
     * @param string|null $database
     * @return bool
     */
    public function delete(?string $database = null): bool
    {
        if ($this->adapter->getSharedTables() && empty($this->adapter->getTenant())) {
            throw new DatabaseException('Missing tenant. Tenant must be set when table sharing is enabled.');
        }

        $database = $database ?? $this->adapter->getDatabase();

        $deleted = $this->adapter->delete($database);

        $this->trigger(self::EVENT_DATABASE_DELETE, [
            'name' => $database,
            'deleted' => $deleted
        ]);

        return $deleted;
    }

    /**
     * Create Collection
     *
     * @param string $id
     * @param array<Document> $attributes
     * @param array<Document> $indexes
     * @param array<string> $permissions
     * @param bool $documentSecurity
     * @return Document
     * @throws DatabaseException
     * @throws DuplicateException
     * @throws LimitException
     */
    public function createCollection(string $id, array $attributes = [], array $indexes = [], array $permissions = null, bool $documentSecurity = true): Document
    {
        if ($this->adapter->getSharedTables() && empty($this->adapter->getTenant())) {
            throw new DatabaseException('Missing tenant. Tenant must be set when table sharing is enabled.');
        }

        $permissions ??= [
            Permission::create(Role::any()),
        ];

        if ($this->validate) {
            $validator = new Permissions();
            if (!$validator->isValid($permissions)) {
                throw new DatabaseException($validator->getDescription());
            }
        }

        $collection = $this->silent(fn () => $this->getCollection($id));

        if (!$collection->isEmpty() && $id !== self::METADATA) {
            throw new DuplicateException('Collection ' . $id . ' already exists');
        }

        $collection = new Document([
            '$id' => ID::custom($id),
            '$permissions' => $permissions,
            'name' => $id,
            'attributes' => $attributes,
            'indexes' => $indexes,
            'documentSecurity' => $documentSecurity
        ]);

        if ($this->validate) {
            $validator = new IndexValidator(
                $attributes,
                $this->adapter->getMaxIndexLength()
            );
            foreach ($indexes as $index) {
                if (!$validator->isValid($index)) {
                    throw new DatabaseException($validator->getDescription());
                }
            }
        }

        $this->adapter->createCollection($id, $attributes, $indexes);

        if ($id === self::METADATA) {
            return new Document(self::COLLECTION);
        }

        // Check index limits, if given
        if ($indexes && $this->adapter->getCountOfIndexes($collection) > $this->adapter->getLimitForIndexes()) {
            throw new LimitException('Index limit of ' . $this->adapter->getLimitForIndexes() . ' exceeded. Cannot create collection.');
        }

        // Check attribute limits, if given
        if ($attributes) {
            if (
                $this->adapter->getLimitForAttributes() > 0 &&
                $this->adapter->getCountOfAttributes($collection) > $this->adapter->getLimitForAttributes()
            ) {
                throw new LimitException('Column limit of ' . $this->adapter->getLimitForAttributes() . ' exceeded. Cannot create collection.');
            }

            if (
                $this->adapter->getDocumentSizeLimit() > 0 &&
                $this->adapter->getAttributeWidth($collection) > $this->adapter->getDocumentSizeLimit()
            ) {
                throw new LimitException('Row width limit of ' . $this->adapter->getDocumentSizeLimit() . ' exceeded. Cannot create collection.');
            }
        }

        $createdCollection = $this->silent(fn () => $this->createDocument(self::METADATA, $collection));

        $this->trigger(self::EVENT_COLLECTION_CREATE, $createdCollection);

        return $createdCollection;
    }

    /**
     * Update Collections Permissions.
     *
     * @param string $id
     * @param array<string> $permissions
     * @param bool $documentSecurity
     *
     * @return Document
     * @throws ConflictException
     * @throws DatabaseException
     */
    public function updateCollection(string $id, array $permissions, bool $documentSecurity): Document
    {
        if ($this->adapter->getSharedTables() && empty($this->adapter->getTenant())) {
            throw new DatabaseException('Missing tenant. Tenant must be set when table sharing is enabled.');
        }

        if ($this->validate) {
            $validator = new Permissions();
            if (!$validator->isValid($permissions)) {
                throw new DatabaseException($validator->getDescription());
            }
        }

        $collection = $this->silent(fn () => $this->getCollection($id));

        if ($collection->isEmpty()) {
            throw new DatabaseException('Collection not found');
        }

        if (
            $this->adapter->getSharedTables()
            && $collection->getAttribute('$tenant') != $this->adapter->getTenant()
        ) {
            throw new DatabaseException('Collection not found');
        }

        $collection
            ->setAttribute('$permissions', $permissions)
            ->setAttribute('documentSecurity', $documentSecurity);

        $collection = $this->silent(fn () => $this->updateDocument(self::METADATA, $collection->getId(), $collection));

        $this->trigger(self::EVENT_COLLECTION_UPDATE, $collection);

        return $collection;
    }

    /**
     * Get Collection
     *
     * @param string $id
     *
     * @return Document
     * @throws DatabaseException
     */
    public function getCollection(string $id): Document
    {
        if ($this->adapter->getSharedTables() && empty($this->adapter->getTenant())) {
            throw new DatabaseException('Missing tenant. Tenant must be set when table sharing is enabled.');
        }

        $collection = $this->silent(fn () => $this->getDocument(self::METADATA, $id));

        if (
            $id !== self::METADATA
            && $this->adapter->getSharedTables()
            && $collection->getAttribute('$tenant') != $this->adapter->getTenant()
        ) {
            return new Document();
        }

        $this->trigger(self::EVENT_COLLECTION_READ, $collection);

        return $collection;
    }

    /**
     * List Collections
     *
     * @param int $offset
     * @param int $limit
     *
     * @return array<Document>
     * @throws Exception
     */
    public function listCollections(int $limit = 25, int $offset = 0): array
    {
        if ($this->adapter->getSharedTables() && empty($this->adapter->getTenant())) {
            throw new DatabaseException('Missing tenant. Tenant must be set when table sharing is enabled.');
        }

        $result = $this->silent(fn () => $this->find(self::METADATA, [
            Query::limit($limit),
            Query::offset($offset)
        ]));

        if ($this->adapter->getSharedTables()) {
            $result = \array_filter($result, function ($collection) {
                return $collection->getAttribute('$tenant') == $this->adapter->getTenant();
            });
        }

        $this->trigger(self::EVENT_COLLECTION_LIST, $result);

        return $result;
    }

    /**
     * Get Collection Size
     *
     * @param string $collection
     *
     * @return int
     */
    public function getSizeOfCollection(string $collection): int
    {
        if ($this->adapter->getSharedTables() && empty($this->adapter->getTenant())) {
            throw new DatabaseException('Missing tenant. Tenant must be set when table sharing is enabled.');
        }

        $collection = $this->silent(fn () => $this->getCollection($collection));

        if ($collection->isEmpty()) {
            throw new DatabaseException('Collection not found');
        }

        if ($this->adapter->getSharedTables() && $collection->getAttribute('$tenant') != $this->adapter->getTenant()) {
            throw new DatabaseException('Collection not found');
        }

        return $this->adapter->getSizeOfCollection($collection->getId());
    }

    /**
     * Delete Collection
     *
     * @param string $id
     *
     * @return bool
     * @throws DatabaseException
     */
    public function deleteCollection(string $id): bool
    {
        if ($this->adapter->getSharedTables() && empty($this->adapter->getTenant())) {
            throw new DatabaseException('Missing tenant. Tenant must be set when table sharing is enabled.');
        }

        $collection = $this->silent(fn () => $this->getDocument(self::METADATA, $id));

        if ($collection->isEmpty()) {
            throw new DatabaseException('Collection not found');
        }

        if ($this->adapter->getSharedTables() && $collection->getAttribute('$tenant') != $this->adapter->getTenant()) {
            throw new DatabaseException('Collection not found');
        }

        $relationships = \array_filter(
            $collection->getAttribute('attributes'),
            fn ($attribute) =>
            $attribute->getAttribute('type') === Database::VAR_RELATIONSHIP
        );

        foreach ($relationships as $relationship) {
            $this->deleteRelationship($collection->getId(), $relationship->getId());
        }

        $this->adapter->deleteCollection($id);

        if ($id === self::METADATA) {
            $deleted = true;
        } else {
            $deleted = $this->silent(fn () => $this->deleteDocument(self::METADATA, $id));
        }

        if ($deleted) {
            $this->trigger(self::EVENT_COLLECTION_DELETE, $collection);
        }

        return $deleted;
    }

    /**
     * Create Attribute
     *
     * @param string $collection
     * @param string $id
     * @param string $type
     * @param int $size utf8mb4 chars length
     * @param bool $required
     * @param mixed $default
     * @param bool $signed
     * @param bool $array
     * @param string|null $format optional validation format of attribute
     * @param array<string, mixed> $formatOptions assoc array with custom options that can be passed for the format validation
     * @param array<string> $filters
     *
     * @return bool
     * @throws AuthorizationException
     * @throws ConflictException
     * @throws DatabaseException
     * @throws DuplicateException
     * @throws LimitException
     * @throws StructureException
     */
    public function createAttribute(string $collection, string $id, string $type, int $size, bool $required, mixed $default = null, bool $signed = true, bool $array = false, string $format = null, array $formatOptions = [], array $filters = []): bool
    {
        if ($this->adapter->getSharedTables() && empty($this->adapter->getTenant())) {
            throw new DatabaseException('Missing tenant. Tenant must be set when table sharing is enabled.');
        }

        $collection = $this->silent(fn () => $this->getCollection($collection));

        if ($collection->isEmpty()) {
            throw new DatabaseException('Collection not found');
        }

        if ($this->adapter->getSharedTables() && $collection->getAttribute('$tenant') != $this->adapter->getTenant()) {
            throw new DatabaseException('Collection not found');
        }

        // attribute IDs are case insensitive
        $attributes = $collection->getAttribute('attributes', []);
        /** @var array<Document> $attributes */
        foreach ($attributes as $attribute) {
            if (\strtolower($attribute->getId()) === \strtolower($id)) {
                throw new DuplicateException('Attribute already exists');
            }
        }

        /** Ensure required filters for the attribute are passed */
        $requiredFilters = $this->getRequiredFilters($type);
        if (!empty(array_diff($requiredFilters, $filters))) {
            throw new DatabaseException("Attribute of type: $type requires the following filters: " . implode(",", $requiredFilters));
        }

        if (
            $this->adapter->getLimitForAttributes() > 0 &&
            $this->adapter->getCountOfAttributes($collection) >= $this->adapter->getLimitForAttributes()
        ) {
            throw new LimitException('Column limit reached. Cannot create new attribute.');
        }

        if ($format) {
            if (!Structure::hasFormat($format, $type)) {
                throw new DatabaseException('Format ("' . $format . '") not available for this attribute type ("' . $type . '")');
            }
        }

        $attribute = new Document([
            '$id' => ID::custom($id),
            'key' => $id,
            'type' => $type,
            'size' => $size,
            'required' => $required,
            'default' => $default,
            'signed' => $signed,
            'array' => $array,
            'format' => $format,
            'formatOptions' => $formatOptions,
            'filters' => $filters,
        ]);

        $collection->setAttribute('attributes', $attribute, Document::SET_TYPE_APPEND);

        if (
            $this->adapter->getDocumentSizeLimit() > 0 &&
            $this->adapter->getAttributeWidth($collection) >= $this->adapter->getDocumentSizeLimit()
        ) {
            throw new LimitException('Row width limit reached. Cannot create new attribute.');
        }

        switch ($type) {
            case self::VAR_STRING:
                if ($size > $this->adapter->getLimitForString()) {
                    throw new DatabaseException('Max size allowed for string is: ' . number_format($this->adapter->getLimitForString()));
                }
                break;

            case self::VAR_INTEGER:
                $limit = ($signed) ? $this->adapter->getLimitForInt() / 2 : $this->adapter->getLimitForInt();
                if ($size > $limit) {
                    throw new DatabaseException('Max size allowed for int is: ' . number_format($limit));
                }
                break;
            case self::VAR_FLOAT:
            case self::VAR_BOOLEAN:
            case self::VAR_DATETIME:
            case self::VAR_RELATIONSHIP:
                break;
            default:
                throw new DatabaseException('Unknown attribute type: ' . $type . '. Must be one of ' . self::VAR_STRING . ', ' . self::VAR_INTEGER .  ', ' . self::VAR_FLOAT . ', ' . self::VAR_BOOLEAN . ', ' . self::VAR_DATETIME . ', ' . self::VAR_RELATIONSHIP);
        }

        // only execute when $default is given
        if (!\is_null($default)) {
            if ($required === true) {
                throw new DatabaseException('Cannot set a default value on a required attribute');
            }

            $this->validateDefaultTypes($type, $default);
        }

        $created = $this->adapter->createAttribute($collection->getId(), $id, $type, $size, $signed, $array);

        if (!$created) {
            throw new DatabaseException('Failed to create attribute');
        }

        if ($collection->getId() !== self::METADATA) {
            $this->silent(fn () => $this->updateDocument(self::METADATA, $collection->getId(), $collection));
        }

        $this->purgeCachedCollection($collection->getId());
        $this->purgeCachedDocument(self::METADATA, $collection->getId());

        $this->trigger(self::EVENT_ATTRIBUTE_CREATE, $attribute);

        return true;
    }

    /**
     * Get the list of required filters for each data type
     *
     * @param string|null $type Type of the attribute
     *
     * @return array<string>
     */
    protected function getRequiredFilters(?string $type): array
    {
        return match ($type) {
            self::VAR_DATETIME => ['datetime'],
            default => [],
        };
    }

    /**
     * Function to validate if the default value of an attribute matches its attribute type
     *
     * @param string $type Type of the attribute
     * @param mixed $default Default value of the attribute
     *
     * @throws Exception
     * @return void
     */
    protected function validateDefaultTypes(string $type, mixed $default): void
    {
        $defaultType = \gettype($default);

        if ($defaultType === 'NULL') {
            // Disable null. No validation required
            return;
        }

        if ($defaultType === 'array') {
            foreach ($default as $value) {
                $this->validateDefaultTypes($type, $value);
            }
            return;
        }

        switch ($type) {
            case self::VAR_STRING:
            case self::VAR_INTEGER:
            case self::VAR_FLOAT:
            case self::VAR_BOOLEAN:
                if ($type !== $defaultType) {
                    throw new DatabaseException('Default value ' . $default . ' does not match given type ' . $type);
                }
                break;
            case self::VAR_DATETIME:
                if ($defaultType !== self::VAR_STRING) {
                    throw new DatabaseException('Default value ' . $default . ' does not match given type ' . $type);
                }
                break;
            default:
                throw new DatabaseException('Unknown attribute type: ' . $type . '. Must be one of ' . self::VAR_STRING . ', ' . self::VAR_INTEGER .  ', ' . self::VAR_FLOAT . ', ' . self::VAR_BOOLEAN . ', ' . self::VAR_DATETIME . ', ' . self::VAR_RELATIONSHIP);
        }
    }

    /**
     * Update attribute metadata. Utility method for update attribute methods.
     *
     * @param string $collection
     * @param string $id
     * @param callable $updateCallback method that receives document, and returns it with changes applied
     *
     * @return Document
     * @throws ConflictException
     * @throws DatabaseException
     */
    protected function updateIndexMeta(string $collection, string $id, callable $updateCallback): Document
    {
        if ($this->adapter->getSharedTables() && empty($this->adapter->getTenant())) {
            throw new DatabaseException('Missing tenant. Tenant must be set when table sharing is enabled.');
        }

        $collection = $this->silent(fn () => $this->getCollection($collection));

        if ($collection->getId() === self::METADATA) {
            throw new DatabaseException('Cannot update metadata indexes');
        }

        $indexes = $collection->getAttribute('indexes', []);
        $index = \array_search($id, \array_map(fn ($index) => $index['$id'], $indexes));

        if ($index === false) {
            throw new DatabaseException('Index not found');
        }

        // Execute update from callback
        $updateCallback($indexes[$index], $collection, $index);

        // Save
        $collection->setAttribute('indexes', $indexes);

        $this->silent(fn () => $this->updateDocument(self::METADATA, $collection->getId(), $collection));

        $this->trigger(self::EVENT_ATTRIBUTE_UPDATE, $indexes[$index]);

        return $indexes[$index];
    }

    /**
     * Update attribute metadata. Utility method for update attribute methods.
     *
     * @param string $collection
     * @param string $id
     * @param callable $updateCallback method that receives document, and returns it with changes applied
     *
     * @return Document
     * @throws ConflictException
     * @throws DatabaseException
     */
    protected function updateAttributeMeta(string $collection, string $id, callable $updateCallback): Document
    {
        if ($this->adapter->getSharedTables() && empty($this->adapter->getTenant())) {
            throw new DatabaseException('Missing tenant. Tenant must be set when table sharing is enabled.');
        }

        $collection = $this->silent(fn () => $this->getCollection($collection));

        if ($collection->getId() === self::METADATA) {
            throw new DatabaseException('Cannot update metadata attributes');
        }

        $attributes = $collection->getAttribute('attributes', []);
        $index = \array_search($id, \array_map(fn ($attribute) => $attribute['$id'], $attributes));

        if ($index === false) {
            throw new DatabaseException('Attribute not found');
        }

        // Execute update from callback
        $updateCallback($attributes[$index], $collection, $index);

        // Save
        $collection->setAttribute('attributes', $attributes, Document::SET_TYPE_ASSIGN);

        $this->silent(fn () => $this->updateDocument(self::METADATA, $collection->getId(), $collection));

        $this->trigger(self::EVENT_ATTRIBUTE_UPDATE, $attributes[$index]);

        return $attributes[$index];
    }

    /**
     * Update required status of attribute.
     *
     * @param string $collection
     * @param string $id
     * @param bool $required
     *
     * @return Document
     * @throws Exception
     */
    public function updateAttributeRequired(string $collection, string $id, bool $required): Document
    {
        return $this->updateAttributeMeta($collection, $id, function ($attribute) use ($required) {
            $attribute->setAttribute('required', $required);
        });
    }

    /**
     * Update format of attribute.
     *
     * @param string $collection
     * @param string $id
     * @param string $format validation format of attribute
     *
     * @return Document
     * @throws Exception
     */
    public function updateAttributeFormat(string $collection, string $id, string $format): Document
    {
        return $this->updateAttributeMeta($collection, $id, function ($attribute) use ($format) {
            if (!Structure::hasFormat($format, $attribute->getAttribute('type'))) {
                throw new DatabaseException('Format "' . $format . '" not available for attribute type "' . $attribute->getAttribute('type') . '"');
            }

            $attribute->setAttribute('format', $format);
        });
    }

    /**
     * Update format options of attribute.
     *
     * @param string $collection
     * @param string $id
     * @param array<string, mixed> $formatOptions assoc array with custom options that can be passed for the format validation
     *
     * @return Document
     * @throws Exception
     */
    public function updateAttributeFormatOptions(string $collection, string $id, array $formatOptions): Document
    {
        return $this->updateAttributeMeta($collection, $id, function ($attribute) use ($formatOptions) {
            $attribute->setAttribute('formatOptions', $formatOptions);
        });
    }

    /**
     * Update filters of attribute.
     *
     * @param string $collection
     * @param string $id
     * @param array<string> $filters
     *
     * @return Document
     * @throws Exception
     */
    public function updateAttributeFilters(string $collection, string $id, array $filters): Document
    {
        return $this->updateAttributeMeta($collection, $id, function ($attribute) use ($filters) {
            $attribute->setAttribute('filters', $filters);
        });
    }

    /**
     * Update default value of attribute
     *
     * @param string $collection
     * @param string $id
     * @param mixed $default
     *
     * @return Document
     * @throws Exception
     */
    public function updateAttributeDefault(string $collection, string $id, mixed $default = null): Document
    {
        return $this->updateAttributeMeta($collection, $id, function ($attribute) use ($default) {
            if ($attribute->getAttribute('required') === true) {
                throw new DatabaseException('Cannot set a default value on a required attribute');
            }

            $this->validateDefaultTypes($attribute->getAttribute('type'), $default);

            $attribute->setAttribute('default', $default);
        });
    }

    /**
     * Update Attribute. This method is for updating data that causes underlying structure to change. Check out other updateAttribute methods if you are looking for metadata adjustments.
     * To update attribute key (ID), use renameAttribute instead.
     * @param string $collection
     * @param string $id
     * @param string|null $type
     * @param int|null $size utf8mb4 chars length
     * @param bool|null $required
     * @param mixed $default
     * @param bool $signed
     * @param bool $array
     * @param string|null $format
     * @param array<string, mixed>|null $formatOptions
     * @param array<string>|null $filters
     * @return Document
     * @throws Exception
     */
    public function updateAttribute(string $collection, string $id, string $type = null, int $size = null, bool $required = null, mixed $default = null, bool $signed = null, bool $array = null, string $format = null, ?array $formatOptions = null, ?array $filters = null): Document
    {
        return $this->updateAttributeMeta($collection, $id, function ($attribute, $collectionDoc, $attributeIndex) use ($collection, $id, $type, $size, $required, $default, $signed, $array, $format, $formatOptions, $filters) {
            $altering = !\is_null($type)
                || !\is_null($size)
                || !\is_null($signed)
                || !\is_null($array);
            $type ??= $attribute->getAttribute('type');
            $size ??= $attribute->getAttribute('size');
            $signed ??= $attribute->getAttribute('signed');
            $required ??= $attribute->getAttribute('required');
            $default ??= $attribute->getAttribute('default');
            $array ??= $attribute->getAttribute('array');
            $format ??= $attribute->getAttribute('format');
            $formatOptions ??= $attribute->getAttribute('formatOptions');
            $filters ??= $attribute->getAttribute('filters');

            if ($required === true && !\is_null($default)) {
                $default = null;
            }

            switch ($type) {
                case self::VAR_STRING:
                    if (empty($size)) {
                        throw new DatabaseException('Size length is required');
                    }

                    if ($size > $this->adapter->getLimitForString()) {
                        throw new DatabaseException('Max size allowed for string is: ' . number_format($this->adapter->getLimitForString()));
                    }
                    break;

                case self::VAR_INTEGER:
                    $limit = ($signed) ? $this->adapter->getLimitForInt() / 2 : $this->adapter->getLimitForInt();
                    if ($size > $limit) {
                        throw new DatabaseException('Max size allowed for int is: ' . number_format($limit));
                    }
                    break;
                case self::VAR_FLOAT:
                case self::VAR_BOOLEAN:
                case self::VAR_DATETIME:
                    if (!empty($size)) {
                        throw new DatabaseException('Size must be empty');
                    }
                    break;
                default:
                    throw new DatabaseException('Unknown attribute type: ' . $type . '. Must be one of ' . self::VAR_STRING . ', ' . self::VAR_INTEGER .  ', ' . self::VAR_FLOAT . ', ' . self::VAR_BOOLEAN . ', ' . self::VAR_DATETIME . ', ' . self::VAR_RELATIONSHIP);
            }

            /** Ensure required filters for the attribute are passed */
            $requiredFilters = $this->getRequiredFilters($type);
            if (!empty(array_diff($requiredFilters, $filters))) {
                throw new DatabaseException("Attribute of type: $type requires the following filters: " . implode(",", $requiredFilters));
            }

            if ($format) {
                if (!Structure::hasFormat($format, $type)) {
                    throw new DatabaseException('Format ("' . $format . '") not available for this attribute type ("' . $type . '")');
                }
            }

            if (!\is_null($default)) {
                if ($required) {
                    throw new DatabaseException('Cannot set a default value on a required attribute');
                }

                $this->validateDefaultTypes($type, $default);
            }

            $attribute
                ->setAttribute('type', $type)
                ->setAttribute('size', $size)
                ->setAttribute('signed', $signed)
                ->setAttribute('array', $array)
                ->setAttribute('format', $format)
                ->setAttribute('formatOptions', $formatOptions)
                ->setAttribute('filters', $filters)
                ->setAttribute('required', $required)
                ->setAttribute('default', $default);

            $attributes = $collectionDoc->getAttribute('attributes');
            $attributes[$attributeIndex] = $attribute;
            $collectionDoc->setAttribute('attributes', $attributes, Document::SET_TYPE_ASSIGN);

            if (
                $this->adapter->getDocumentSizeLimit() > 0 &&
                $this->adapter->getAttributeWidth($collectionDoc) >= $this->adapter->getDocumentSizeLimit()
            ) {
                throw new LimitException('Row width limit reached. Cannot create new attribute.');
            }

            if ($altering) {
                $updated = $this->adapter->updateAttribute($collection, $id, $type, $size, $signed, $array);

                if (!$updated) {
                    throw new DatabaseException('Failed to update attribute');
                }

                $this->purgeCachedCollection($collection);
            }

            $this->purgeCachedDocument(self::METADATA, $collection);
        });
    }

    /**
     * Checks if attribute can be added to collection.
     * Used to check attribute limits without asking the database
     * Returns true if attribute can be added to collection, throws exception otherwise
     *
     * @param Document $collection
     * @param Document $attribute
     *
     * @throws LimitException
     * @return bool
     */
    public function checkAttribute(Document $collection, Document $attribute): bool
    {
        if ($this->adapter->getSharedTables() && empty($this->adapter->getTenant())) {
            throw new DatabaseException('Missing tenant. Tenant must be set when table sharing is enabled.');
        }

        $collection = clone $collection;

        $collection->setAttribute('attributes', $attribute, Document::SET_TYPE_APPEND);

        if (
            $this->adapter->getLimitForAttributes() > 0 &&
            $this->adapter->getCountOfAttributes($collection) > $this->adapter->getLimitForAttributes()
        ) {
            throw new LimitException('Column limit reached. Cannot create new attribute.');
        }

        if (
            $this->adapter->getDocumentSizeLimit() > 0 &&
            $this->adapter->getAttributeWidth($collection) >= $this->adapter->getDocumentSizeLimit()
        ) {
            throw new LimitException('Row width limit reached. Cannot create new attribute.');
        }

        return true;
    }

    /**
     * Delete Attribute
     *
     * @param string $collection
     * @param string $id
     *
     * @return bool
     * @throws ConflictException
     * @throws DatabaseException
     */
    public function deleteAttribute(string $collection, string $id): bool
    {
        if ($this->adapter->getSharedTables() && empty($this->adapter->getTenant())) {
            throw new DatabaseException('Missing tenant. Tenant must be set when table sharing is enabled.');
        }

        $collection = $this->silent(fn () => $this->getCollection($collection));
        $attributes = $collection->getAttribute('attributes', []);
        $indexes = $collection->getAttribute('indexes', []);

        $attribute = null;

        foreach ($attributes as $key => $value) {
            if (isset($value['$id']) && $value['$id'] === $id) {
                $attribute = $value;
                unset($attributes[$key]);
                break;
            }
        }

        if (\is_null($attribute)) {
            throw new DatabaseException('Attribute not found');
        }

        if ($attribute['type'] === self::VAR_RELATIONSHIP) {
            throw new DatabaseException('Cannot delete relationship as an attribute');
        }

        foreach ($indexes as $indexKey => $index) {
            $indexAttributes = $index->getAttribute('attributes', []);

            $indexAttributes = \array_filter($indexAttributes, fn ($attribute) => $attribute !== $id);

            if (empty($indexAttributes)) {
                unset($indexes[$indexKey]);
            } else {
                $index->setAttribute('attributes', \array_values($indexAttributes));
            }
        }

        $deleted = $this->adapter->deleteAttribute($collection->getId(), $id);

        if (!$deleted) {
            throw new DatabaseException('Failed to delete attribute');
        }

        $collection->setAttribute('attributes', \array_values($attributes));
        $collection->setAttribute('indexes', \array_values($indexes));

        if ($collection->getId() !== self::METADATA) {
            $this->silent(fn () => $this->updateDocument(self::METADATA, $collection->getId(), $collection));
        }

        $this->purgeCachedCollection($collection->getId());
        $this->purgeCachedDocument(self::METADATA, $collection->getId());

        $this->trigger(self::EVENT_ATTRIBUTE_DELETE, $attribute);

        return true;
    }

    /**
     * Rename Attribute
     *
     * @param string $collection
     * @param string $old Current attribute ID
     * @param string $new
     * @return bool
     * @throws AuthorizationException
     * @throws ConflictException
     * @throws DatabaseException
     * @throws DuplicateException
     * @throws StructureException
     */
    public function renameAttribute(string $collection, string $old, string $new): bool
    {
        if ($this->adapter->getSharedTables() && empty($this->adapter->getTenant())) {
            throw new DatabaseException('Missing tenant. Tenant must be set when table sharing is enabled.');
        }

        $collection = $this->silent(fn () => $this->getCollection($collection));
        $attributes = $collection->getAttribute('attributes', []);
        $indexes = $collection->getAttribute('indexes', []);

        $attribute = \in_array($old, \array_map(fn ($attribute) => $attribute['$id'], $attributes));

        if ($attribute === false) {
            throw new DatabaseException('Attribute not found');
        }

        $attributeNew = \in_array($new, \array_map(fn ($attribute) => $attribute['$id'], $attributes));

        if ($attributeNew !== false) {
            throw new DuplicateException('Attribute name already used');
        }

        foreach ($attributes as $key => $value) {
            if (isset($value['$id']) && $value['$id'] === $old) {
                $attributes[$key]['key'] = $new;
                $attributes[$key]['$id'] = $new;
                $attributeNew = $attributes[$key];
                break;
            }
        }

        foreach ($indexes as $index) {
            $indexAttributes = $index->getAttribute('attributes', []);

            $indexAttributes = \array_map(fn ($attribute) => ($attribute === $old) ? $new : $attribute, $indexAttributes);

            $index->setAttribute('attributes', $indexAttributes);
        }

        $collection->setAttribute('attributes', $attributes);
        $collection->setAttribute('indexes', $indexes);

        if ($collection->getId() !== self::METADATA) {
            $this->silent(fn () => $this->updateDocument(self::METADATA, $collection->getId(), $collection));
        }

        $renamed = $this->adapter->renameAttribute($collection->getId(), $old, $new);

        $this->trigger(self::EVENT_ATTRIBUTE_UPDATE, $attributeNew);

        return $renamed;
    }

    /**
     * Create a relationship attribute
     *
     * @param string $collection
     * @param string $relatedCollection
     * @param string $type
     * @param bool $twoWay
     * @param string|null $id
     * @param string|null $twoWayKey
     * @param string $onDelete
     * @return bool
     * @throws AuthorizationException
     * @throws ConflictException
     * @throws DatabaseException
     * @throws DuplicateException
     * @throws LimitException
     * @throws StructureException
     */
    public function createRelationship(
        string $collection,
        string $relatedCollection,
        string $type,
        bool $twoWay = false,
        ?string $id = null,
        ?string $twoWayKey = null,
        string $onDelete = Database::RELATION_MUTATE_RESTRICT
    ): bool {
        if ($this->adapter->getSharedTables() && empty($this->adapter->getTenant())) {
            throw new DatabaseException('Missing tenant. Tenant must be set when table sharing is enabled.');
        }

        $collection = $this->silent(fn () => $this->getCollection($collection));

        if ($collection->isEmpty()) {
            throw new DatabaseException('Collection not found');
        }

        $relatedCollection = $this->silent(fn () => $this->getCollection($relatedCollection));

        if ($relatedCollection->isEmpty()) {
            throw new DatabaseException('Related collection not found');
        }

        $id ??= $relatedCollection->getId();

        $twoWayKey ??= $collection->getId();

        $attributes = $collection->getAttribute('attributes', []);
        /** @var array<Document> $attributes */
        foreach ($attributes as $attribute) {
            if (\strtolower($attribute->getId()) === \strtolower($id)) {
                throw new DuplicateException('Attribute already exists');
            }

            if (
                $attribute->getAttribute('type') === self::VAR_RELATIONSHIP
                && \strtolower($attribute->getAttribute('options')['twoWayKey']) === \strtolower($twoWayKey)
                && $attribute->getAttribute('options')['relatedCollection'] === $relatedCollection->getId()
            ) {
                throw new DuplicateException('Related attribute already exists');
            }
        }

        if (
            $this->adapter->getLimitForAttributes() > 0 &&
            ($this->adapter->getCountOfAttributes($collection) >= $this->adapter->getLimitForAttributes()
                || $this->adapter->getCountOfAttributes($relatedCollection) >= $this->adapter->getLimitForAttributes())
        ) {
            throw new LimitException('Column limit reached. Cannot create new attribute.');
        }

        if (
            $this->adapter->getDocumentSizeLimit() > 0 &&
            ($this->adapter->getAttributeWidth($collection) >= $this->adapter->getDocumentSizeLimit()
                || $this->adapter->getAttributeWidth($relatedCollection) >= $this->adapter->getDocumentSizeLimit())
        ) {
            throw new LimitException('Row width limit reached. Cannot create new attribute.');
        }

        $relationship = new Document([
            '$id' => ID::custom($id),
            'key' => $id,
            'type' => Database::VAR_RELATIONSHIP,
            'required' => false,
            'default' => null,
            'options' => [
                'relatedCollection' => $relatedCollection->getId(),
                'relationType' => $type,
                'twoWay' => $twoWay,
                'twoWayKey' => $twoWayKey,
                'onDelete' => $onDelete,
                'side' => Database::RELATION_SIDE_PARENT,
            ],
        ]);

        $twoWayRelationship = new Document([
            '$id' => ID::custom($twoWayKey),
            'key' => $twoWayKey,
            'type' => Database::VAR_RELATIONSHIP,
            'required' => false,
            'default' => null,
            'options' => [
                'relatedCollection' => $collection->getId(),
                'relationType' => $type,
                'twoWay' => $twoWay,
                'twoWayKey' => $id,
                'onDelete' => $onDelete,
                'side' => Database::RELATION_SIDE_CHILD,
            ],
        ]);

        $collection->setAttribute('attributes', $relationship, Document::SET_TYPE_APPEND);
        $relatedCollection->setAttribute('attributes', $twoWayRelationship, Document::SET_TYPE_APPEND);

        if ($type === self::RELATION_MANY_TO_MANY) {
            $this->silent(fn () => $this->createCollection('_' . $collection->getInternalId() . '_' . $relatedCollection->getInternalId(), [
                new Document([
                    '$id' => $id,
                    'key' => $id,
                    'type' => self::VAR_STRING,
                    'size' => Database::LENGTH_KEY,
                    'required' => true,
                    'signed' => true,
                    'array' => false,
                    'filters' => [],
                ]),
                new Document([
                    '$id' => $twoWayKey,
                    'key' => $twoWayKey,
                    'type' => self::VAR_STRING,
                    'size' => Database::LENGTH_KEY,
                    'required' => true,
                    'signed' => true,
                    'array' => false,
                    'filters' => [],
                ]),
            ], [
                new Document([
                    '$id' => '_index_' . $id,
                    'key' => 'index_' . $id,
                    'type' => self::INDEX_KEY,
                    'attributes' => [$id],
                ]),
                new Document([
                    '$id' => '_index_' . $twoWayKey,
                    'key' => '_index_' . $twoWayKey,
                    'type' => self::INDEX_KEY,
                    'attributes' => [$twoWayKey],
                ]),
            ]));
        }

        $created = $this->adapter->createRelationship(
            $collection->getId(),
            $relatedCollection->getId(),
            $type,
            $twoWay,
            $id,
            $twoWayKey
        );

        if (!$created) {
            throw new DatabaseException('Failed to create relationship');
        }

        $this->silent(function () use ($collection, $relatedCollection, $type, $twoWay, $id, $twoWayKey) {
            $this->updateDocument(self::METADATA, $collection->getId(), $collection);
            $this->updateDocument(self::METADATA, $relatedCollection->getId(), $relatedCollection);

            $indexKey = '_index_' . $id;
            $twoWayIndexKey = '_index_' . $twoWayKey;

            switch ($type) {
                case self::RELATION_ONE_TO_ONE:
                    $this->createIndex($collection->getId(), $indexKey, self::INDEX_UNIQUE, [$id]);
                    if ($twoWay) {
                        $this->createIndex($relatedCollection->getId(), $twoWayIndexKey, self::INDEX_UNIQUE, [$twoWayKey]);
                    }
                    break;
                case self::RELATION_ONE_TO_MANY:
                    $this->createIndex($relatedCollection->getId(), $twoWayIndexKey, self::INDEX_KEY, [$twoWayKey]);
                    break;
                case self::RELATION_MANY_TO_ONE:
                    $this->createIndex($collection->getId(), $indexKey, self::INDEX_KEY, [$id]);
                    break;
                case self::RELATION_MANY_TO_MANY:
                    // Indexes created on junction collection creation
                    break;
                default:
                    throw new RelationshipException('Invalid relationship type.');
            }
        });

        $this->trigger(self::EVENT_ATTRIBUTE_CREATE, $relationship);

        return true;
    }

    /**
     * Update a relationship attribute
     *
     * @param string $collection
     * @param string $id
     * @param string|null $newKey
     * @param string|null $newTwoWayKey
     * @param bool|null $twoWay
     * @param string|null $onDelete
     * @return bool
     * @throws ConflictException
     * @throws DatabaseException
     */
    public function updateRelationship(
        string  $collection,
        string  $id,
        ?string $newKey = null,
        ?string $newTwoWayKey = null,
        ?bool $twoWay = null,
        ?string $onDelete = null
    ): bool {
        if ($this->adapter->getSharedTables() && empty($this->adapter->getTenant())) {
            throw new DatabaseException('Missing tenant. Tenant must be set when table sharing is enabled.');
        }

        if (
            \is_null($newKey)
            && \is_null($newTwoWayKey)
            && \is_null($twoWay)
            && \is_null($onDelete)
        ) {
            return true;
        }

        $collection = $this->getCollection($collection);
        $attributes = $collection->getAttribute('attributes', []);

        if (
            !\is_null($newKey)
            && \in_array($newKey, \array_map(fn ($attribute) => $attribute['key'], $attributes))
        ) {
            throw new DuplicateException('Attribute already exists');
        }

        $this->updateAttributeMeta($collection->getId(), $id, function ($attribute) use ($collection, $id, $newKey, $newTwoWayKey, $twoWay, $onDelete) {
            $altering = (!\is_null($newKey) && $newKey !== $id)
                || (!\is_null($newTwoWayKey) && $newTwoWayKey !== $attribute['options']['twoWayKey']);

            $relatedCollectionId = $attribute['options']['relatedCollection'];
            $relatedCollection = $this->getCollection($relatedCollectionId);
            $relatedAttributes = $relatedCollection->getAttribute('attributes', []);

            if (
                !\is_null($newTwoWayKey)
                && \in_array($newTwoWayKey, \array_map(fn ($attribute) => $attribute['key'], $relatedAttributes))
            ) {
                throw new DuplicateException('Related attribute already exists');
            }

            $type = $attribute['options']['relationType'];
            $side = $attribute['options']['side'];

            $newKey ??= $attribute['key'];
            $twoWayKey = $attribute['options']['twoWayKey'];
            $newTwoWayKey ??= $attribute['options']['twoWayKey'];
            $twoWay ??= $attribute['options']['twoWay'];
            $onDelete ??= $attribute['options']['onDelete'];

            $attribute->setAttribute('$id', $newKey);
            $attribute->setAttribute('key', $newKey);
            $attribute->setAttribute('options', [
                'relatedCollection' => $relatedCollection->getId(),
                'relationType' => $type,
                'twoWay' => $twoWay,
                'twoWayKey' => $newTwoWayKey,
                'onDelete' => $onDelete,
                'side' => $side,
            ]);


            $this->updateAttributeMeta($relatedCollection->getId(), $twoWayKey, function ($twoWayAttribute) use ($newKey, $newTwoWayKey, $twoWay, $onDelete) {
                $options = $twoWayAttribute->getAttribute('options', []);
                $options['twoWayKey'] = $newKey;
                $options['twoWay'] = $twoWay;
                $options['onDelete'] = $onDelete;

                $twoWayAttribute->setAttribute('$id', $newTwoWayKey);
                $twoWayAttribute->setAttribute('key', $newTwoWayKey);
                $twoWayAttribute->setAttribute('options', $options);
            });

            if ($type === self::RELATION_MANY_TO_MANY) {
                $junction = $this->getJunctionCollection($collection, $relatedCollection, $side);

                $this->updateAttributeMeta($junction, $id, function ($junctionAttribute) use ($newKey) {
                    $junctionAttribute->setAttribute('$id', $newKey);
                    $junctionAttribute->setAttribute('key', $newKey);
                });
                $this->updateAttributeMeta($junction, $twoWayKey, function ($junctionAttribute) use ($newTwoWayKey) {
                    $junctionAttribute->setAttribute('$id', $newTwoWayKey);
                    $junctionAttribute->setAttribute('key', $newTwoWayKey);
                });

                $this->purgeCachedCollection($junction);
            }

            if ($altering) {
                $updated = $this->adapter->updateRelationship(
                    $collection->getId(),
                    $relatedCollection->getId(),
                    $type,
                    $twoWay,
                    $id,
                    $twoWayKey,
                    $side,
                    $newKey,
                    $newTwoWayKey
                );

                if (!$updated) {
                    throw new DatabaseException('Failed to update relationship');
                }
            }

            $this->purgeCachedCollection($collection->getId());
            $this->purgeCachedCollection($relatedCollection->getId());

            $renameIndex = function (string $collection, string $key, string $newKey) {
                $this->updateIndexMeta(
                    $collection,
                    '_index_' . $key,
                    fn ($index) =>
                    $index->setAttribute('attributes', [$newKey])
                );
                $this->silent(
                    fn () =>
                    $this->renameIndex($collection, '_index_' . $key, '_index_' . $newKey)
                );
            };

            switch ($type) {
                case self::RELATION_ONE_TO_ONE:
                    if ($id !== $newKey) {
                        $renameIndex($collection->getId(), $id, $newKey);
                    }
                    if ($twoWay && $twoWayKey !== $newTwoWayKey) {
                        $renameIndex($relatedCollection->getId(), $twoWayKey, $newTwoWayKey);
                    }
                    break;
                case self::RELATION_ONE_TO_MANY:
                    if ($side === Database::RELATION_SIDE_PARENT) {
                        if ($twoWayKey !== $newTwoWayKey) {
                            $renameIndex($relatedCollection->getId(), $twoWayKey, $newTwoWayKey);
                        }
                    } else {
                        if ($id !== $newKey) {
                            $renameIndex($collection->getId(), $id, $newKey);
                        }
                    }
                    break;
                case self::RELATION_MANY_TO_ONE:
                    if ($side === Database::RELATION_SIDE_PARENT) {
                        if ($id !== $newKey) {
                            $renameIndex($collection->getId(), $id, $newKey);
                        }
                    } else {
                        if ($twoWayKey !== $newTwoWayKey) {
                            $renameIndex($relatedCollection->getId(), $twoWayKey, $newTwoWayKey);
                        }
                    }
                    break;
                case self::RELATION_MANY_TO_MANY:
                    $junction = $this->getJunctionCollection($collection, $relatedCollection, $side);

                    if ($id !== $newKey) {
                        $renameIndex($junction, $id, $newKey);
                    }
                    if ($twoWayKey !== $newTwoWayKey) {
                        $renameIndex($junction, $twoWayKey, $newTwoWayKey);
                    }
                    break;
                default:
                    throw new RelationshipException('Invalid relationship type.');
            }
        });

        return true;
    }

    /**
     * Delete a relationship attribute
     *
     * @param string $collection
     * @param string $id
     *
     * @return bool
     * @throws AuthorizationException
     * @throws ConflictException
     * @throws DatabaseException
     * @throws StructureException
     */
    public function deleteRelationship(string $collection, string $id): bool
    {
        if ($this->adapter->getSharedTables() && empty($this->adapter->getTenant())) {
            throw new DatabaseException('Missing tenant. Tenant must be set when table sharing is enabled.');
        }

        $collection = $this->silent(fn () => $this->getCollection($collection));
        $attributes = $collection->getAttribute('attributes', []);
        $relationship = null;

        foreach ($attributes as $name => $attribute) {
            if ($attribute['$id'] === $id) {
                $relationship = $attribute;
                unset($attributes[$name]);
                break;
            }
        }

        if (\is_null($relationship)) {
            throw new DatabaseException('Attribute not found');
        }

        $collection->setAttribute('attributes', \array_values($attributes));

        $relatedCollection = $relationship['options']['relatedCollection'];
        $type = $relationship['options']['relationType'];
        $twoWay = $relationship['options']['twoWay'];
        $twoWayKey = $relationship['options']['twoWayKey'];
        $side = $relationship['options']['side'];

        $relatedCollection = $this->silent(fn () => $this->getCollection($relatedCollection));
        $relatedAttributes = $relatedCollection->getAttribute('attributes', []);

        foreach ($relatedAttributes as $name => $attribute) {
            if ($attribute['$id'] === $twoWayKey) {
                unset($relatedAttributes[$name]);
                break;
            }
        }

        $relatedCollection->setAttribute('attributes', \array_values($relatedAttributes));

        $this->silent(function () use ($collection, $relatedCollection, $type, $twoWay, $id, $twoWayKey, $side) {
            $this->updateDocument(self::METADATA, $collection->getId(), $collection);
            $this->updateDocument(self::METADATA, $relatedCollection->getId(), $relatedCollection);

            $indexKey = '_index_' . $id;
            $twoWayIndexKey = '_index_' . $twoWayKey;

            switch ($type) {
                case self::RELATION_ONE_TO_ONE:
                    if ($side === Database::RELATION_SIDE_PARENT) {
                        $this->deleteIndex($collection->getId(), $indexKey);
                        if ($twoWay) {
                            $this->deleteIndex($relatedCollection->getId(), $twoWayIndexKey);
                        }
                    }
                    if ($side === Database::RELATION_SIDE_CHILD) {
                        $this->deleteIndex($relatedCollection->getId(), $twoWayIndexKey);
                        if ($twoWay) {
                            $this->deleteIndex($collection->getId(), $indexKey);
                        }
                    }
                    break;
                case self::RELATION_ONE_TO_MANY:
                    if ($side === Database::RELATION_SIDE_PARENT) {
                        $this->deleteIndex($relatedCollection->getId(), $twoWayIndexKey);
                    } else {
                        $this->deleteIndex($collection->getId(), $indexKey);
                    }
                    break;
                case self::RELATION_MANY_TO_ONE:
                    if ($side === Database::RELATION_SIDE_PARENT) {
                        $this->deleteIndex($collection->getId(), $indexKey);
                    } else {
                        $this->deleteIndex($relatedCollection->getId(), $twoWayIndexKey);
                    }
                    break;
                case self::RELATION_MANY_TO_MANY:
                    $junction = $this->getJunctionCollection(
                        $collection,
                        $relatedCollection,
                        $side
                    );

                    $this->deleteDocument(self::METADATA, $junction);
                    break;
                default:
                    throw new RelationshipException('Invalid relationship type.');
            }
        });

        $deleted = $this->adapter->deleteRelationship(
            $collection->getId(),
            $relatedCollection->getId(),
            $type,
            $twoWay,
            $id,
            $twoWayKey,
            $side
        );

        if (!$deleted) {
            throw new DatabaseException('Failed to delete relationship');
        }

        $this->purgeCachedCollection($collection->getId());
        $this->purgeCachedCollection($relatedCollection->getId());

        $this->trigger(self::EVENT_ATTRIBUTE_DELETE, $relationship);

        return true;
    }

    /**
     * Rename Index
     *
     * @param string $collection
     * @param string $old
     * @param string $new
     *
     * @return bool
     * @throws AuthorizationException
     * @throws ConflictException
     * @throws DatabaseException
     * @throws DuplicateException
     * @throws StructureException
     */
    public function renameIndex(string $collection, string $old, string $new): bool
    {
        if ($this->adapter->getSharedTables() && empty($this->adapter->getTenant())) {
            throw new DatabaseException('Missing tenant. Tenant must be set when table sharing is enabled.');
        }

        $collection = $this->silent(fn () => $this->getCollection($collection));

        $indexes = $collection->getAttribute('indexes', []);

        $index = \in_array($old, \array_map(fn ($index) => $index['$id'], $indexes));

        if ($index === false) {
            throw new DatabaseException('Index not found');
        }

        $indexNew = \in_array($new, \array_map(fn ($index) => $index['$id'], $indexes));

        if ($indexNew !== false) {
            throw new DuplicateException('Index name already used');
        }

        foreach ($indexes as $key => $value) {
            if (isset($value['$id']) && $value['$id'] === $old) {
                $indexes[$key]['key'] = $new;
                $indexes[$key]['$id'] = $new;
                $indexNew = $indexes[$key];
                break;
            }
        }

        $collection->setAttribute('indexes', $indexes);

        $this->adapter->renameIndex($collection->getId(), $old, $new);

        if ($collection->getId() !== self::METADATA) {
            $this->silent(fn () => $this->updateDocument(self::METADATA, $collection->getId(), $collection));
        }

        $this->trigger(self::EVENT_INDEX_RENAME, $indexNew);

        return true;
    }

    /**
     * Create Index
     *
     * @param string $collection
     * @param string $id
     * @param string $type
     * @param array<string> $attributes
     * @param array<int> $lengths
     * @param array<string> $orders
     *
     * @return bool
     * @throws AuthorizationException
     * @throws ConflictException
     * @throws DatabaseException
     * @throws DuplicateException
     * @throws LimitException
     * @throws StructureException
     * @throws Exception
     */
    public function createIndex(string $collection, string $id, string $type, array $attributes, array $lengths = [], array $orders = []): bool
    {
        if ($this->adapter->getSharedTables() && empty($this->adapter->getTenant())) {
            throw new DatabaseException('Missing tenant. Tenant must be set when table sharing is enabled.');
        }

        if (empty($attributes)) {
            throw new DatabaseException('Missing attributes');
        }

        $collection = $this->silent(fn () => $this->getCollection($collection));

        // index IDs are case-insensitive
        $indexes = $collection->getAttribute('indexes', []);

        /** @var array<Document> $indexes */
        foreach ($indexes as $index) {
            if (\strtolower($index->getId()) === \strtolower($id)) {
                throw new DuplicateException('Index already exists');
            }
        }

        if ($this->adapter->getCountOfIndexes($collection) >= $this->adapter->getLimitForIndexes()) {
            throw new LimitException('Index limit reached. Cannot create new index.');
        }

        switch ($type) {
            case self::INDEX_KEY:
                if (!$this->adapter->getSupportForIndex()) {
                    throw new DatabaseException('Key index is not supported');
                }
                break;

            case self::INDEX_UNIQUE:
                if (!$this->adapter->getSupportForUniqueIndex()) {
                    throw new DatabaseException('Unique index is not supported');
                }
                break;

            case self::INDEX_FULLTEXT:
                if (!$this->adapter->getSupportForFulltextIndex()) {
                    throw new DatabaseException('Fulltext index is not supported');
                }
                break;

            default:
                throw new DatabaseException('Unknown index type: ' . $type . '. Must be one of ' . Database::INDEX_KEY . ', ' . Database::INDEX_UNIQUE . ', ' . Database::INDEX_FULLTEXT);
        }

        /** @var array<Document> $collectionAttributes */
        $collectionAttributes = $collection->getAttribute('attributes', []);

        foreach ($attributes as $i => $attr) {
            foreach ($collectionAttributes as $collectionAttribute) {
                if ($collectionAttribute->getAttribute('key') === $attr) {
                    $isArray = $collectionAttribute->getAttribute('array', false);
                    if ($isArray) {
                        if ($this->adapter->getMaxIndexLength() > 0) {
                            $lengths[$i] = self::ARRAY_INDEX_LENGTH;
                        }
                        $orders[$i] = null;
                    }
                    break;
                }
            }
        }

        $index = new Document([
            '$id' => ID::custom($id),
            'key' => $id,
            'type' => $type,
            'attributes' => $attributes,
            'lengths' => $lengths,
            'orders' => $orders,
        ]);

        $collection->setAttribute('indexes', $index, Document::SET_TYPE_APPEND);

        if ($this->validate) {
            $validator = new IndexValidator(
                $collection->getAttribute('attributes', []),
                $this->adapter->getMaxIndexLength()
            );
            if (!$validator->isValid($index)) {
                throw new DatabaseException($validator->getDescription());
            }
        }

        $index = $this->adapter->createIndex($collection->getId(), $id, $type, $attributes, $lengths, $orders);

        if ($collection->getId() !== self::METADATA) {
            $this->silent(fn () => $this->updateDocument(self::METADATA, $collection->getId(), $collection));
        }

        $this->trigger(self::EVENT_INDEX_CREATE, $index);

        return $index;
    }

    /**
     * Delete Index
     *
     * @param string $collection
     * @param string $id
     *
     * @return bool
     * @throws AuthorizationException
     * @throws ConflictException
     * @throws DatabaseException
     * @throws StructureException
     */
    public function deleteIndex(string $collection, string $id): bool
    {
        if ($this->adapter->getSharedTables() && empty($this->adapter->getTenant())) {
            throw new DatabaseException('Missing tenant. Tenant must be set when table sharing is enabled.');
        }

        $collection = $this->silent(fn () => $this->getCollection($collection));

        $indexes = $collection->getAttribute('indexes', []);

        $indexDeleted = null;
        foreach ($indexes as $key => $value) {
            if (isset($value['$id']) && $value['$id'] === $id) {
                $indexDeleted = $value;
                unset($indexes[$key]);
            }
        }

        $collection->setAttribute('indexes', \array_values($indexes));

        if ($collection->getId() !== self::METADATA) {
            $this->silent(fn () => $this->updateDocument(self::METADATA, $collection->getId(), $collection));
        }

        $deleted = $this->adapter->deleteIndex($collection->getId(), $id);

        $this->trigger(self::EVENT_INDEX_DELETE, $indexDeleted);

        return $deleted;
    }

    /**
     * Get Document
     *
     * @param string $collection
     * @param string $id
     * @param Query[] $queries
     *
     * @return Document
     * @throws DatabaseException
     * @throws Exception
     */
    public function getDocument(string $collection, string $id, array $queries = []): Document
    {
        if ($this->adapter->getSharedTables() && empty($this->adapter->getTenant())) {
            throw new DatabaseException('Missing tenant. Tenant must be set when table sharing is enabled.');
        }

        if ($collection === self::METADATA && $id === self::METADATA) {
            return new Document(self::COLLECTION);
        }

        if (empty($collection)) {
            throw new DatabaseException('Collection not found');
        }

        if (empty($id)) {
            return new Document();
        }

        $collection = $this->silent(fn () => $this->getCollection($collection));

        if ($collection->isEmpty()) {
            throw new DatabaseException('Collection not found');
        }

        $attributes = $collection->getAttribute('attributes', []);

        if ($this->validate) {
            $validator = new DocumentValidator($attributes);
            if (!$validator->isValid($queries)) {
                throw new QueryException($validator->getDescription());
            }
        }

        $relationships = \array_filter(
            $collection->getAttribute('attributes', []),
            fn (Document $attribute) => $attribute->getAttribute('type') === self::VAR_RELATIONSHIP
        );

        $selects = Query::groupByType($queries)['selections'];
        $selections = $this->validateSelections($collection, $selects);
        $nestedSelections = [];

        foreach ($queries as $query) {
            if ($query->getMethod() == Query::TYPE_SELECT) {
                $values = $query->getValues();
                foreach ($values as $valueIndex => $value) {
                    if (\str_contains($value, '.')) {
                        // Shift the top level off the dot-path to pass the selection down the chain
                        // 'foo.bar.baz' becomes 'bar.baz'
                        $nestedSelections[] = Query::select([
                            \implode('.', \array_slice(\explode('.', $value), 1))
                        ]);

                        $key = \explode('.', $value)[0];

                        foreach ($relationships as $relationship) {
                            if ($relationship->getAttribute('key') === $key) {
                                switch ($relationship->getAttribute('options')['relationType']) {
                                    case Database::RELATION_MANY_TO_MANY:
                                    case Database::RELATION_ONE_TO_MANY:
                                        unset($values[$valueIndex]);
                                        break;

                                    case Database::RELATION_MANY_TO_ONE:
                                    case Database::RELATION_ONE_TO_ONE:
                                        $values[$valueIndex] = $key;
                                        break;
                                }
                            }
                        }
                    }
                }
                $query->setValues(\array_values($values));
            }
        }

        $queries = \array_values($queries);

        $documentSecurity = $collection->getAttribute('documentSecurity', false);

        /**
         * Cache hash keys
         */
        $collectionCacheKey = $this->cacheName . '-cache-' . $this->getNamespace() . ':' . $this->adapter->getTenant() . ':collection:' . $collection->getId();
        $documentCacheKey = $documentCacheHash = $collectionCacheKey . ':' . $id;

        if (!empty($selections)) {
            $documentCacheHash .= ':' . \md5(\implode($selections));
        }

        if ($cache = $this->cache->load($documentCacheKey, self::TTL, $documentCacheHash)) {
            $document = new Document($cache);

            if ($collection->getId() !== self::METADATA) {
                $isValid = $this->authorization->isValid(new Input(self::PERMISSION_READ, [
                    ...$collection->getRead(),
                    ...($documentSecurity ? $document->getRead() : [])
                ]));

                if (!$isValid) {
                    return new Document();
                }
            }

            $this->trigger(self::EVENT_DOCUMENT_READ, $document);

            return $document;
        }

        $document = $this->adapter->getDocument($collection->getId(), $id, $queries);

        if ($document->isEmpty()) {
            return $document;
        }

        $document->setAttribute('$collection', $collection->getId());

        if ($collection->getId() !== self::METADATA) {
            $isValid = $this->authorization->isValid(new Input(self::PERMISSION_READ, [
                ...$collection->getRead(),
                ...($documentSecurity ? $document->getRead() : [])
            ]));

            if (!$isValid) {
                return new Document();
            }
        }

        $document = $this->casting($collection, $document);
        $document = $this->decode($collection, $document, $selections);
        $this->map = [];

        if ($this->resolveRelationships && (empty($selects) || !empty($nestedSelections))) {
            $document = $this->silent(fn () => $this->populateDocumentRelationships($collection, $document, $nestedSelections));
        }

        $relationships = \array_filter(
            $collection->getAttribute('attributes', []),
            fn ($attribute) =>
            $attribute['type'] === Database::VAR_RELATIONSHIP
        );

        $hasTwoWayRelationship = false;
        foreach ($relationships as $relationship) {
            if ($relationship['options']['twoWay']) {
                $hasTwoWayRelationship = true;
                break;
            }
        }

        /**
         * Bug with function purity in PHPStan means it thinks $this->map is always empty
         *
         * @phpstan-ignore-next-line
         */
        foreach ($this->map as $key => $value) {
            [$k, $v] = \explode('=>', $key);
            $ck = $this->cacheName . '-cache-' . $this->getNamespace() . ':' . $this->adapter->getTenant() . ':map:' . $k;
            $cache = $this->cache->load($ck, self::TTL, $ck);
            if (empty($cache)) {
                $cache = [];
            }
            if (!\in_array($v, $cache)) {
                $cache[] = $v;
                $this->cache->save($ck, $cache, $ck);
            }
        }

        // Don't save to cache if it's part of a two-way relationship or a relationship at all
        if (!$hasTwoWayRelationship && empty($relationships)) {
            $this->cache->save($documentCacheKey, $document->getArrayCopy(), $documentCacheHash);
            //add document reference to the collection key
            $this->cache->save($collectionCacheKey, 'empty', $documentCacheKey);
        }

        // Remove internal attributes if not queried for select query
        // $id, $permissions and $collection are the default selected attributes for (MariaDB, MySQL, SQLite, Postgres)
        // All internal attributes are default selected attributes for (MongoDB)
        foreach ($queries as $query) {
            if ($query->getMethod() === Query::TYPE_SELECT) {
                $values = $query->getValues();
                foreach ($this->getInternalAttributes() as $internalAttribute) {
                    if (!in_array($internalAttribute['$id'], $values)) {
                        $document->removeAttribute($internalAttribute['$id']);
                    }
                }
            }
        }

        $this->trigger(self::EVENT_DOCUMENT_READ, $document);

        return $document;
    }

    /**
     * @param Document $collection
     * @param Document $document
     * @param array<Query> $queries
     * @return Document
     * @throws DatabaseException
     */
    private function populateDocumentRelationships(Document $collection, Document $document, array $queries = []): Document
    {
        $attributes = $collection->getAttribute('attributes', []);

        $relationships = \array_filter($attributes, function ($attribute) {
            return $attribute['type'] === Database::VAR_RELATIONSHIP;
        });

        foreach ($relationships as $relationship) {
            $key = $relationship['key'];
            $value = $document->getAttribute($key);
            $relatedCollection = $this->getCollection($relationship['options']['relatedCollection']);
            $relationType = $relationship['options']['relationType'];
            $twoWay = $relationship['options']['twoWay'];
            $twoWayKey = $relationship['options']['twoWayKey'];
            $side = $relationship['options']['side'];

            if (!empty($value)) {
                $k = $relatedCollection->getId() . ':' . $value . '=>' . $collection->getId() . ':' . $document->getId();
                if ($relationType === Database::RELATION_ONE_TO_MANY) {
                    $k = $collection->getId() . ':' . $document->getId() . '=>' . $relatedCollection->getId() . ':' . $value;
                }
                $this->map[$k] = true;
            }

            $relationship->setAttribute('collection', $collection->getId());
            $relationship->setAttribute('document', $document->getId());

            $skipFetch = false;
            foreach ($this->relationshipFetchStack as $fetchedRelationship) {
                $existingKey = $fetchedRelationship['key'];
                $existingCollection = $fetchedRelationship['collection'];
                $existingRelatedCollection = $fetchedRelationship['options']['relatedCollection'];
                $existingTwoWayKey = $fetchedRelationship['options']['twoWayKey'];
                $existingSide = $fetchedRelationship['options']['side'];

                // If this relationship has already been fetched for this document, skip it
                $reflexive = $fetchedRelationship == $relationship;

                // If this relationship is the same as a previously fetched relationship, but on the other side, skip it
                $symmetric = $existingKey === $twoWayKey
                    && $existingTwoWayKey === $key
                    && $existingRelatedCollection === $collection->getId()
                    && $existingCollection === $relatedCollection->getId()
                    && $existingSide !== $side;

                // If this relationship is not directly related but relates across multiple collections, skip it.
                //
                // These conditions ensure that a relationship is considered transitive if it has the same
                // two-way key and related collection, but is on the opposite side of the relationship (the first and second conditions).
                //
                // They also ensure that a relationship is considered transitive if it has the same key and related
                // collection as an existing relationship, but a different two-way key (the third condition),
                // or the same two-way key as an existing relationship, but a different key (the fourth condition).
                $transitive = (($existingKey === $twoWayKey
                    && $existingCollection === $relatedCollection->getId()
                    && $existingSide !== $side)
                    || ($existingTwoWayKey === $key
                        && $existingRelatedCollection === $collection->getId()
                        && $existingSide !== $side)
                    || ($existingKey === $key
                        && $existingTwoWayKey !== $twoWayKey
                        && $existingRelatedCollection === $relatedCollection->getId()
                        && $existingSide !== $side)
                    || ($existingKey !== $key
                        && $existingTwoWayKey === $twoWayKey
                        && $existingRelatedCollection === $relatedCollection->getId()
                        && $existingSide !== $side));

                if ($reflexive || $symmetric || $transitive) {
                    $skipFetch = true;
                }
            }

            switch ($relationType) {
                case Database::RELATION_ONE_TO_ONE:
                    if ($skipFetch || $twoWay && ($this->relationshipFetchDepth === Database::RELATION_MAX_DEPTH)) {
                        $document->removeAttribute($key);
                        break;
                    }

                    if (\is_null($value)) {
                        break;
                    }

                    $this->relationshipFetchDepth++;
                    $this->relationshipFetchStack[] = $relationship;

                    $related = $this->getDocument($relatedCollection->getId(), $value, $queries);

                    $this->relationshipFetchDepth--;
                    \array_pop($this->relationshipFetchStack);

                    $document->setAttribute($key, $related);
                    break;
                case Database::RELATION_ONE_TO_MANY:
                    if ($side === Database::RELATION_SIDE_CHILD) {
                        if (!$twoWay || $this->relationshipFetchDepth === Database::RELATION_MAX_DEPTH || $skipFetch) {
                            $document->removeAttribute($key);
                            break;
                        }
                        if (!\is_null($value)) {
                            $this->relationshipFetchDepth++;
                            $this->relationshipFetchStack[] = $relationship;

                            $related = $this->getDocument($relatedCollection->getId(), $value, $queries);

                            $this->relationshipFetchDepth--;
                            \array_pop($this->relationshipFetchStack);

                            $document->setAttribute($key, $related);
                        }
                        break;
                    }

                    if ($this->relationshipFetchDepth === Database::RELATION_MAX_DEPTH || $skipFetch) {
                        break;
                    }

                    $this->relationshipFetchDepth++;
                    $this->relationshipFetchStack[] = $relationship;

                    $relatedDocuments = $this->find($relatedCollection->getId(), [
                        Query::equal($twoWayKey, [$document->getId()]),
                        Query::limit(PHP_INT_MAX),
                        ...$queries
                    ]);

                    $this->relationshipFetchDepth--;
                    \array_pop($this->relationshipFetchStack);

                    foreach ($relatedDocuments as $related) {
                        $related->removeAttribute($twoWayKey);
                    }

                    $document->setAttribute($key, $relatedDocuments);
                    break;
                case Database::RELATION_MANY_TO_ONE:
                    if ($side === Database::RELATION_SIDE_PARENT) {
                        if ($skipFetch || $this->relationshipFetchDepth === Database::RELATION_MAX_DEPTH) {
                            $document->removeAttribute($key);
                            break;
                        }

                        if (\is_null($value)) {
                            break;
                        }
                        $this->relationshipFetchDepth++;
                        $this->relationshipFetchStack[] = $relationship;

                        $related = $this->getDocument($relatedCollection->getId(), $value, $queries);

                        $this->relationshipFetchDepth--;
                        \array_pop($this->relationshipFetchStack);

                        $document->setAttribute($key, $related);
                        break;
                    }

                    if (!$twoWay) {
                        $document->removeAttribute($key);
                        break;
                    }

                    if ($this->relationshipFetchDepth === Database::RELATION_MAX_DEPTH || $skipFetch) {
                        break;
                    }

                    $this->relationshipFetchDepth++;
                    $this->relationshipFetchStack[] = $relationship;

                    $relatedDocuments = $this->find($relatedCollection->getId(), [
                        Query::equal($twoWayKey, [$document->getId()]),
                        Query::limit(PHP_INT_MAX),
                        ...$queries
                    ]);

                    $this->relationshipFetchDepth--;
                    \array_pop($this->relationshipFetchStack);


                    foreach ($relatedDocuments as $related) {
                        $related->removeAttribute($twoWayKey);
                    }

                    $document->setAttribute($key, $relatedDocuments);
                    break;
                case Database::RELATION_MANY_TO_MANY:
                    if (!$twoWay && $side === Database::RELATION_SIDE_CHILD) {
                        break;
                    }

                    if ($twoWay && ($this->relationshipFetchDepth === Database::RELATION_MAX_DEPTH || $skipFetch)) {
                        break;
                    }

                    $this->relationshipFetchDepth++;
                    $this->relationshipFetchStack[] = $relationship;

                    $junction = $this->getJunctionCollection($collection, $relatedCollection, $side);

                    $junctions = $this->skipRelationships(fn () => $this->find($junction, [
                        Query::equal($twoWayKey, [$document->getId()]),
                        Query::limit(PHP_INT_MAX)
                    ]));

                    $related = [];
                    foreach ($junctions as $junction) {
                        $related[] = $this->getDocument(
                            $relatedCollection->getId(),
                            $junction->getAttribute($key),
                            $queries
                        );
                    }

                    $this->relationshipFetchDepth--;
                    \array_pop($this->relationshipFetchStack);

                    $document->setAttribute($key, $related);
                    break;
            }
        }

        return $document;
    }

    /**
     * Create Document
     *
     * @param string $collection
     * @param Document $document
     *
     * @return Document
     *
     * @throws AuthorizationException
     * @throws DatabaseException
     * @throws StructureException
     */
    public function createDocument(string $collection, Document $document): Document
    {
        if ($this->adapter->getSharedTables() && empty($this->adapter->getTenant())) {
            throw new DatabaseException('Missing tenant. Tenant must be set when table sharing is enabled.');
        }

        $collection = $this->silent(fn () => $this->getCollection($collection));

        if ($collection->getId() !== self::METADATA) {
            $isValid = $this->authorization->isValid(new Input(self::PERMISSION_CREATE, $collection->getCreate()));
            if (!$isValid) {
                throw new AuthorizationException($this->authorization->getDescription());
            }
        }

        $time = DateTime::now();

        $createdAt = $document->getCreatedAt();
        $updatedAt = $document->getUpdatedAt();

        $document
            ->setAttribute('$id', empty($document->getId()) ? ID::unique() : $document->getId())
            ->setAttribute('$collection', $collection->getId())
            ->setAttribute('$createdAt', empty($createdAt) || !$this->preserveDates ? $time : $createdAt)
            ->setAttribute('$updatedAt', empty($updatedAt) || !$this->preserveDates ? $time : $updatedAt);

        if ($this->adapter->getSharedTables()) {
            $document['$tenant'] = (string)$this->adapter->getTenant();
        }

        $document = $this->encode($collection, $document);

        if ($this->validate) {
            $validator = new Permissions();
            if (!$validator->isValid($document->getPermissions())) {
                throw new DatabaseException($validator->getDescription());
            }
        }

        $structure = new Structure($collection);
        if (!$structure->isValid($document)) {
            throw new StructureException($structure->getDescription());
        }

        if ($this->resolveRelationships) {
            $document = $this->silent(fn () => $this->createDocumentRelationships($collection, $document));
        }

        $document = $this->adapter->createDocument($collection->getId(), $document);

        if ($this->resolveRelationships) {
            $document = $this->silent(fn () => $this->populateDocumentRelationships($collection, $document));
        }
        $document = $this->decode($collection, $document);

        $this->trigger(self::EVENT_DOCUMENT_CREATE, $document);
        return $document;
    }

    /**
     * Create Documents in a batch
     *
     * @param string $collection
     * @param array<Document> $documents
     * @param int $batchSize
     *
     * @return array<Document>
     *
     * @throws AuthorizationException
     * @throws StructureException
     * @throws Exception
     */
    public function createDocuments(string $collection, array $documents, int $batchSize = self::INSERT_BATCH_SIZE): array
    {
        if ($this->adapter->getSharedTables() && empty($this->adapter->getTenant())) {
            throw new DatabaseException('Missing tenant. Tenant must be set when table sharing is enabled.');
        }

        if (empty($documents)) {
            return [];
        }

        $collection = $this->silent(fn () => $this->getCollection($collection));

        $time = DateTime::now();

        foreach ($documents as $key => $document) {
            $createdAt = $document->getCreatedAt();
            $updatedAt = $document->getUpdatedAt();

            $document
                ->setAttribute('$id', empty($document->getId()) ? ID::unique() : $document->getId())
                ->setAttribute('$collection', $collection->getId())
                ->setAttribute('$createdAt', empty($createdAt) || !$this->preserveDates ? $time : $createdAt)
                ->setAttribute('$updatedAt', empty($updatedAt) || !$this->preserveDates ? $time : $updatedAt);

            $document = $this->encode($collection, $document);

            $validator = new Structure($collection);
            if (!$validator->isValid($document)) {
                throw new StructureException($validator->getDescription());
            }

            $documents[$key] = $document;
        }

        $documents = $this->adapter->createDocuments($collection->getId(), $documents, $batchSize);

        foreach ($documents as $key => $document) {
            $documents[$key] = $this->decode($collection, $document);
        }

        $this->trigger(self::EVENT_DOCUMENTS_CREATE, $documents);

        return $documents;
    }

    /**
     * @param Document $collection
     * @param Document $document
     * @return Document
     * @throws DatabaseException
     */
    private function createDocumentRelationships(Document $collection, Document $document): Document
    {
        $attributes = $collection->getAttribute('attributes', []);

        $relationships = \array_filter(
            $attributes,
            fn ($attribute) =>
            $attribute['type'] === Database::VAR_RELATIONSHIP
        );

        $stackCount = count($this->relationshipWriteStack);

        foreach ($relationships as $index => $relationship) {
            $key = $relationship['key'];
            $value = $document->getAttribute($key);
            $relatedCollection = $this->getCollection($relationship['options']['relatedCollection']);
            $relationType = $relationship['options']['relationType'];
            $twoWay = $relationship['options']['twoWay'];
            $twoWayKey = $relationship['options']['twoWayKey'];
            $side = $relationship['options']['side'];

            if ($stackCount >= Database::RELATION_MAX_DEPTH - 1 && $this->relationshipWriteStack[$stackCount - 1] !== $relatedCollection->getId()) {
                $document->removeAttribute($key);

                continue;
            }

            $this->relationshipWriteStack[] = $collection->getId();

            try {
                switch (\gettype($value)) {
                    case 'array':
                        if (
                            ($relationType === Database::RELATION_MANY_TO_ONE && $side === Database::RELATION_SIDE_PARENT) ||
                            ($relationType === Database::RELATION_ONE_TO_MANY && $side === Database::RELATION_SIDE_CHILD) ||
                            ($relationType === Database::RELATION_ONE_TO_ONE)
                        ) {
                            throw new RelationshipException('Invalid relationship value. Must be either a document ID or a document, array given.');
                        }

                        // List of documents or IDs
                        foreach ($value as $related) {
                            switch (\gettype($related)) {
                                case 'object':
                                    if (!$related instanceof Document) {
                                        throw new RelationshipException('Invalid relationship value. Must be either a document, document ID, or an array of documents or document IDs.');
                                    }
                                    $this->relateDocuments(
                                        $collection,
                                        $relatedCollection,
                                        $key,
                                        $document,
                                        $related,
                                        $relationType,
                                        $twoWay,
                                        $twoWayKey,
                                        $side,
                                    );
                                    break;
                                case 'string':
                                    $this->relateDocumentsById(
                                        $collection,
                                        $relatedCollection,
                                        $key,
                                        $document->getId(),
                                        $related,
                                        $relationType,
                                        $twoWay,
                                        $twoWayKey,
                                        $side,
                                    );
                                    break;
                                default:
                                    throw new RelationshipException('Invalid relationship value. Must be either a document, document ID, or an array of documents or document IDs.');
                            }
                        }
                        $document->removeAttribute($key);
                        break;

                    case 'object':
                        if (!$value instanceof Document) {
                            throw new RelationshipException('Invalid relationship value. Must be either a document, document ID, or an array of documents or document IDs.');
                        }

                        if ($relationType === Database::RELATION_ONE_TO_ONE && !$twoWay && $side === Database::RELATION_SIDE_CHILD) {
                            throw new RelationshipException('Invalid relationship value. Cannot set a value from the child side of a oneToOne relationship when twoWay is false.');
                        }

                        if (
                            ($relationType === Database::RELATION_ONE_TO_MANY && $side === Database::RELATION_SIDE_PARENT) ||
                            ($relationType === Database::RELATION_MANY_TO_ONE && $side === Database::RELATION_SIDE_CHILD) ||
                            ($relationType === Database::RELATION_MANY_TO_MANY)
                        ) {
                            throw new RelationshipException('Invalid relationship value. Must be either an array of documents or document IDs, document given.');
                        }

                        $relatedId = $this->relateDocuments(
                            $collection,
                            $relatedCollection,
                            $key,
                            $document,
                            $value,
                            $relationType,
                            $twoWay,
                            $twoWayKey,
                            $side,
                        );
                        $document->setAttribute($key, $relatedId);
                        break;

                    case 'string':
                        if ($relationType === Database::RELATION_ONE_TO_ONE && $twoWay === false && $side === Database::RELATION_SIDE_CHILD) {
                            throw new RelationshipException('Invalid relationship value. Cannot set a value from the child side of a oneToOne relationship when twoWay is false.');
                        }

                        if (
                            ($relationType === Database::RELATION_ONE_TO_MANY && $side === Database::RELATION_SIDE_PARENT) ||
                            ($relationType === Database::RELATION_MANY_TO_ONE && $side === Database::RELATION_SIDE_CHILD) ||
                            ($relationType === Database::RELATION_MANY_TO_MANY)
                        ) {
                            throw new RelationshipException('Invalid relationship value. Must be either an array of documents or document IDs, document ID given.');
                        }

                        // Single document ID
                        $this->relateDocumentsById(
                            $collection,
                            $relatedCollection,
                            $key,
                            $document->getId(),
                            $value,
                            $relationType,
                            $twoWay,
                            $twoWayKey,
                            $side,
                        );
                        break;

                    case 'NULL':
                        // TODO: This might need to depend on the relation type, to be either set to null or removed?
                        $document->removeAttribute($key);
                        // No related document
                        break;

                    default:
                        throw new RelationshipException('Invalid relationship value. Must be either a document, document ID, or an array of documents or document IDs.');
                }
            } finally {
                \array_pop($this->relationshipWriteStack);
            }
        }

        return $document;
    }

    /**
     * @param Document $collection
     * @param Document $relatedCollection
     * @param string $key
     * @param Document $document
     * @param Document $relation
     * @param string $relationType
     * @param bool $twoWay
     * @param string $twoWayKey
     * @param string $side
     * @return string related document ID
     *
     * @throws AuthorizationException
     * @throws ConflictException
     * @throws StructureException
     * @throws Exception
     */
    private function relateDocuments(
        Document $collection,
        Document $relatedCollection,
        string $key,
        Document $document,
        Document $relation,
        string $relationType,
        bool $twoWay,
        string $twoWayKey,
        string $side,
    ): string {
        switch ($relationType) {
            case Database::RELATION_ONE_TO_ONE:
                if ($twoWay) {
                    $relation->setAttribute($twoWayKey, $document->getId());
                }
                break;
            case Database::RELATION_ONE_TO_MANY:
                if ($side === Database::RELATION_SIDE_PARENT) {
                    $relation->setAttribute($twoWayKey, $document->getId());
                }
                break;
            case Database::RELATION_MANY_TO_ONE:
                if ($side === Database::RELATION_SIDE_CHILD) {
                    $relation->setAttribute($twoWayKey, $document->getId());
                }
                break;
        }

        // Try to get the related document
        $related = $this->getDocument($relatedCollection->getId(), $relation->getId());

        if ($related->isEmpty()) {
            // If the related document doesn't exist, create it, inheriting permissions if none are set
            if (!isset($relation['$permissions'])) {
                $relation->setAttribute('$permissions', $document->getPermissions());
            }

            $related = $this->createDocument($relatedCollection->getId(), $relation);
        } elseif ($related->getAttributes() != $relation->getAttributes()) {
            // If the related document exists and the data is not the same, update it
            foreach ($relation->getAttributes() as $attribute => $value) {
                $related->setAttribute($attribute, $value);
            }

            $related = $this->updateDocument($relatedCollection->getId(), $related->getId(), $related);
        }

        if ($relationType === Database::RELATION_MANY_TO_MANY) {
            $junction = $this->getJunctionCollection($collection, $relatedCollection, $side);

            $this->createDocument($junction, new Document([
                $key => $related->getId(),
                $twoWayKey => $document->getId(),
                '$permissions' => [
                    Permission::read(Role::any()),
                    Permission::update(Role::any()),
                    Permission::delete(Role::any()),
                ]
            ]));
        }

        return $related->getId();
    }

    /**
     * @param Document $collection
     * @param Document $relatedCollection
     * @param string $key
     * @param string $documentId
     * @param string $relationId
     * @param string $relationType
     * @param bool $twoWay
     * @param string $twoWayKey
     * @param string $side
     * @return void
     * @throws AuthorizationException
     * @throws ConflictException
     * @throws StructureException
     * @throws Exception
     */
    private function relateDocumentsById(
        Document $collection,
        Document $relatedCollection,
        string $key,
        string $documentId,
        string $relationId,
        string $relationType,
        bool $twoWay,
        string $twoWayKey,
        string $side,
    ): void {
        // Get the related document, will be empty on permissions failure
        $related = $this->skipRelationships(fn () => $this->getDocument($relatedCollection->getId(), $relationId));

        if ($related->isEmpty()) {
            return;
        }

        switch ($relationType) {
            case Database::RELATION_ONE_TO_ONE:
                if ($twoWay) {
                    $related->setAttribute($twoWayKey, $documentId);
                    $this->skipRelationships(fn () => $this->updateDocument($relatedCollection->getId(), $relationId, $related));
                }
                break;
            case Database::RELATION_ONE_TO_MANY:
                if ($side === Database::RELATION_SIDE_PARENT) {
                    $related->setAttribute($twoWayKey, $documentId);
                    $this->skipRelationships(fn () => $this->updateDocument($relatedCollection->getId(), $relationId, $related));
                }
                break;
            case Database::RELATION_MANY_TO_ONE:
                if ($side === Database::RELATION_SIDE_CHILD) {
                    $related->setAttribute($twoWayKey, $documentId);
                    $this->skipRelationships(fn () => $this->updateDocument($relatedCollection->getId(), $relationId, $related));
                }
                break;
            case Database::RELATION_MANY_TO_MANY:
                $this->purgeCachedDocument($relatedCollection->getId(), $relationId);

                $junction = $this->getJunctionCollection($collection, $relatedCollection, $side);

                $this->skipRelationships(fn () => $this->createDocument($junction, new Document([
                    $key => $related->getId(),
                    $twoWayKey => $documentId,
                    '$permissions' => [
                        Permission::read(Role::any()),
                        Permission::update(Role::any()),
                        Permission::delete(Role::any()),
                    ]
                ])));
                break;
        }
    }

    /**
     * Update Document
     *
     * @param string $collection
     * @param string $id
     * @param Document $document
     * @return Document
     *
     * @throws AuthorizationException
     * @throws ConflictException
     * @throws DatabaseException
     * @throws StructureException
     */
    public function updateDocument(string $collection, string $id, Document $document): Document
    {
        if ($this->adapter->getSharedTables() && empty($this->adapter->getTenant())) {
            throw new DatabaseException('Missing tenant. Tenant must be set when table sharing is enabled.');
        }

        if (!$id) {
            throw new DatabaseException('Must define $id attribute');
        }

        $time = DateTime::now();
        $old = $this->authorization->skip(fn () => $this->silent(fn () => $this->getDocument($collection, $id))); // Skip ensures user does not need read permission for this
        $document = \array_merge($old->getArrayCopy(), $document->getArrayCopy());
        $document['$collection'] = $old->getAttribute('$collection');   // Make sure user doesn't switch collection ID
        if ($this->adapter->getSharedTables()) {
            $document['$tenant'] = $old->getAttribute('$tenant');           // Make sure user doesn't switch tenant
        }
        $document['$createdAt'] = $old->getCreatedAt();                 // Make sure user doesn't switch createdAt
        $document = new Document($document);

        $collection = $this->silent(fn () => $this->getCollection($collection));

        $relationships = \array_filter($collection->getAttribute('attributes', []), function ($attribute) {
            return $attribute['type'] === Database::VAR_RELATIONSHIP;
        });

<<<<<<< HEAD
=======
        $updateValidator = new Authorization(self::PERMISSION_UPDATE);
        $readValidator = new Authorization(self::PERMISSION_READ);
>>>>>>> ce3eaccb
        $shouldUpdate = false;

        if ($collection->getId() !== self::METADATA) {
            $documentSecurity = $collection->getAttribute('documentSecurity', false);

            foreach ($relationships as $relationship) {
                $relationships[$relationship->getAttribute('key')] = $relationship;
            }

            // Compare if the document has any changes
            foreach ($document as $key => $value) {
                // Skip the nested documents as they will be checked later in recursions.
                if (\array_key_exists($key, $relationships)) {
                    // No need to compare nested documents more than max depth.
                    if (count($this->relationshipWriteStack) >= Database::RELATION_MAX_DEPTH - 1) {
                        continue;
                    }
                    $relationType = (string) $relationships[$key]['options']['relationType'];
                    $side = (string) $relationships[$key]['options']['side'];
                    switch ($relationType) {
                        case Database::RELATION_ONE_TO_ONE:
                            $oldValue = $old->getAttribute($key) instanceof Document
                                ? $old->getAttribute($key)->getId()
                                : $old->getAttribute($key);

                            if ((\is_null($value) !== \is_null($oldValue))
                                || (\is_string($value) && $value !== $oldValue)
                                || ($value instanceof Document && $value->getId() !== $oldValue)
                            ) {
                                $shouldUpdate = true;
                            }
                            break;
                        case Database::RELATION_ONE_TO_MANY:
                        case Database::RELATION_MANY_TO_ONE:
                        case Database::RELATION_MANY_TO_MANY:
                            if (
                                ($relationType === Database::RELATION_MANY_TO_ONE && $side === Database::RELATION_SIDE_PARENT) ||
                                ($relationType === Database::RELATION_ONE_TO_MANY && $side === Database::RELATION_SIDE_CHILD)
                            ) {
                                $oldValue = $old->getAttribute($key) instanceof Document
                                    ? $old->getAttribute($key)->getId()
                                    : $old->getAttribute($key);

                                if ((\is_null($value) !== \is_null($oldValue))
                                    || (\is_string($value) && $value !== $oldValue)
                                    || ($value instanceof Document &&  $value->getId() !== $oldValue)
                                ) {
                                    $shouldUpdate = true;
                                }
                                break;
                            }

                            if (!\is_array($value) || !\array_is_list($value)) {
                                throw new RelationshipException('Invalid relationship value. Must be either an array of documents or document IDs, ' . \gettype($value) . ' given.');
                            }

                            if (\count($old->getAttribute($key)) !== \count($value)) {
                                $shouldUpdate = true;
                                break;
                            }

                            foreach ($value as $index => $relation) {
                                $oldValue = $old->getAttribute($key)[$index] instanceof Document
                                    ? $old->getAttribute($key)[$index]->getId()
                                    : $old->getAttribute($key)[$index];

                                if (
                                    (\is_string($relation) && $relation !== $oldValue) ||
                                    ($relation instanceof Document && $relation->getId() !== $oldValue)
                                ) {
                                    $shouldUpdate = true;
                                    break;
                                }
                            }
                            break;
                    }

                    if ($shouldUpdate) {
                        break;
                    }

                    continue;
                }

                $oldValue = $old->getAttribute($key);

                // If values are not equal we need to update document.
                if ($value !== $oldValue) {
                    $shouldUpdate = true;
                    break;
                }
            }

<<<<<<< HEAD
            if ($shouldUpdate) {
                $isValid = $this->authorization->isValid(new Input(self::PERMISSION_UPDATE, [
                    ...$collection->getUpdate(),
                    ...($documentSecurity ? $old->getUpdate() : [])
                ]));
                if (!$isValid) {
                    throw new AuthorizationException($this->authorization->getDescription());
                }
=======
            $updatePermissions = [
                ...$collection->getUpdate(),
                ...($documentSecurity ? $old->getUpdate() : [])
            ];

            $readPermissions = [
                ...$collection->getRead(),
                ...($documentSecurity ? $old->getRead() : [])
            ];

            if ($shouldUpdate && !$updateValidator->isValid($updatePermissions)) {
                throw new AuthorizationException($updateValidator->getDescription());
            } elseif (!$shouldUpdate && !$readValidator->isValid($readPermissions)) {
                throw new AuthorizationException($readValidator->getDescription());
>>>>>>> ce3eaccb
            }
        }

        if ($old->isEmpty()) {
            return new Document();
        }

        if ($shouldUpdate) {
            $updatedAt = $document->getUpdatedAt();
            $document->setAttribute('$updatedAt', empty($updatedAt) || !$this->preserveDates ? $time : $updatedAt);
        }

        // Check if document was updated after the request timestamp
        $oldUpdatedAt = new \DateTime($old->getUpdatedAt());
        if (!is_null($this->timestamp) && $oldUpdatedAt > $this->timestamp) {
            throw new ConflictException('Document was updated after the request timestamp');
        }

        $document = $this->encode($collection, $document);

        $structureValidator = new Structure($collection);

        if (!$structureValidator->isValid($document)) { // Make sure updated structure still apply collection rules (if any)
            throw new StructureException($structureValidator->getDescription());
        }

        if ($this->resolveRelationships) {
            $document = $this->silent(fn () => $this->updateDocumentRelationships($collection, $old, $document));
        }

        $this->adapter->updateDocument($collection->getId(), $document);

        if ($this->resolveRelationships) {
            $document = $this->silent(fn () => $this->populateDocumentRelationships($collection, $document));
        }

        $document = $this->decode($collection, $document);

        $this->purgeRelatedDocuments($collection, $id);

        $this->purgeCachedDocument($collection->getId(), $id);

        $this->trigger(self::EVENT_DOCUMENT_UPDATE, $document);

        return $document;
    }

    /**
     * Update Documents in a batch
     *
     * @param string $collection
     * @param array<Document> $documents
     * @param int $batchSize
     *
     * @return array<Document>
     *
     * @throws AuthorizationException
     * @throws Exception
     * @throws StructureException
     */
    public function updateDocuments(string $collection, array $documents, int $batchSize = self::INSERT_BATCH_SIZE): array
    {
        if ($this->adapter->getSharedTables() && empty($this->adapter->getTenant())) {
            throw new DatabaseException('Missing tenant. Tenant must be set when table sharing is enabled.');
        }

        if (empty($documents)) {
            return [];
        }

        $time = DateTime::now();
        $collection = $this->silent(fn () => $this->getCollection($collection));

        foreach ($documents as $document) {
            if (!$document->getId()) {
                throw new DatabaseException('Must define $id attribute for each document');
            }

            $updatedAt = $document->getUpdatedAt();
            $document->setAttribute('$updatedAt', empty($updatedAt) || !$this->preserveDates ? $time : $updatedAt);
            $document = $this->encode($collection, $document);

            $old = $this->authorization->skip(fn () => $this->silent(
                fn () => $this->getDocument(
                    $collection->getId(),
                    $document->getId()
                )
            ));

            if (
                $collection->getId() !== self::METADATA
                && !$this->authorization->isValid(new Input(self::PERMISSION_UPDATE, $old->getUpdate()))
            ) {
                throw new AuthorizationException($this->authorization->getDescription());
            }

            $validator = new Structure($collection);
            if (!$validator->isValid($document)) {
                throw new StructureException($validator->getDescription());
            }
        }

        $documents = $this->adapter->updateDocuments($collection->getId(), $documents, $batchSize);

        foreach ($documents as $key => $document) {
            $documents[$key] = $this->decode($collection, $document);

            $this->purgeCachedDocument($collection->getId(), $document->getId());
        }

        $this->trigger(self::EVENT_DOCUMENTS_UPDATE, $documents);

        return $documents;
    }

    /**
     * @param Document $collection
     * @param Document $old
     * @param Document $document
     *
     * @return Document
     * @throws AuthorizationException
     * @throws ConflictException
     * @throws DatabaseException
     * @throws DuplicateException
     * @throws StructureException
     */
    private function updateDocumentRelationships(Document $collection, Document $old, Document $document): Document
    {
        $attributes = $collection->getAttribute('attributes', []);

        $relationships = \array_filter($attributes, function ($attribute) {
            return $attribute['type'] === Database::VAR_RELATIONSHIP;
        });

        $stackCount = count($this->relationshipWriteStack);

        foreach ($relationships as $index => $relationship) {
            /** @var string $key */
            $key = $relationship['key'];
            $value = $document->getAttribute($key);
            $oldValue = $old->getAttribute($key);
            $relatedCollection = $this->getCollection($relationship['options']['relatedCollection']);
            $relationType = (string) $relationship['options']['relationType'];
            $twoWay = (bool) $relationship['options']['twoWay'];
            $twoWayKey = (string) $relationship['options']['twoWayKey'];
            $side = (string) $relationship['options']['side'];

            if ($oldValue == $value) {
                if (
                    ($relationType === Database::RELATION_ONE_TO_ONE  ||
                        ($relationType === Database::RELATION_MANY_TO_ONE && $side === Database::RELATION_SIDE_PARENT)) &&
                    $value instanceof Document
                ) {
                    $document->setAttribute($key, $value->getId());
                    continue;
                }
                $document->removeAttribute($key);
                continue;
            }

            if ($stackCount >= Database::RELATION_MAX_DEPTH - 1 && $this->relationshipWriteStack[$stackCount - 1] !== $relatedCollection->getId()) {
                $document->removeAttribute($key);
                continue;
            }

            $this->relationshipWriteStack[] = $collection->getId();

            try {
                switch ($relationType) {
                    case Database::RELATION_ONE_TO_ONE:
                        if (!$twoWay) {
                            if ($side === Database::RELATION_SIDE_CHILD) {
                                throw new RelationshipException('Invalid relationship value. Cannot set a value from the child side of a oneToOne relationship when twoWay is false.');
                            }

                            if (\is_string($value)) {
                                $related = $this->skipRelationships(fn () => $this->getDocument($relatedCollection->getId(), $value, [Query::select(['$id'])]));
                                if ($related->isEmpty()) {
                                    // If no such document exists in related collection
                                    // For one-one we need to update the related key to null if no relation exists
                                    $document->setAttribute($key, null);
                                }
                            } elseif ($value instanceof Document) {
                                $relationId = $this->relateDocuments(
                                    $collection,
                                    $relatedCollection,
                                    $key,
                                    $document,
                                    $value,
                                    $relationType,
                                    false,
                                    $twoWayKey,
                                    $side,
                                );
                                $document->setAttribute($key, $relationId);
                            } elseif (is_array($value)) {
                                throw new RelationshipException('Invalid relationship value. Must be either a document, document ID or null. Array given.');
                            }

                            break;
                        }

                        switch (\gettype($value)) {
                            case 'string':
                                $related = $this->skipRelationships(
                                    fn () => $this->getDocument($relatedCollection->getId(), $value, [Query::select(['$id'])])
                                );

                                if ($related->isEmpty()) {
                                    // If no such document exists in related collection
                                    // For one-one we need to update the related key to null if no relation exists
                                    $document->setAttribute($key, null);
                                    break;
                                }
                                if (
                                    $oldValue?->getId() !== $value
                                    && $this->skipRelationships(fn () => $this->findOne($relatedCollection->getId(), [
                                        Query::select(['$id']),
                                        Query::equal($twoWayKey, [$value]),
                                    ]))
                                ) {
                                    // Have to do this here because otherwise relations would be updated before the database can throw the unique violation
                                    throw new DuplicateException('Document already has a related document');
                                }

                                $this->skipRelationships(fn () => $this->updateDocument(
                                    $relatedCollection->getId(),
                                    $related->getId(),
                                    $related->setAttribute($twoWayKey, $document->getId())
                                ));
                                break;
                            case 'object':
                                if ($value instanceof Document) {
                                    $related = $this->skipRelationships(fn () => $this->getDocument($relatedCollection->getId(), $value->getId()));

                                    if (
                                        $oldValue?->getId() !== $value->getId()
                                        && $this->skipRelationships(fn () => $this->findOne($relatedCollection->getId(), [
                                            Query::select(['$id']),
                                            Query::equal($twoWayKey, [$value->getId()]),
                                        ]))
                                    ) {
                                        // Have to do this here because otherwise relations would be updated before the database can throw the unique violation
                                        throw new DuplicateException('Document already has a related document');
                                    }

                                    $this->relationshipWriteStack[] = $relatedCollection->getId();
                                    if ($related->isEmpty()) {
                                        if (!isset($value['$permissions'])) {
                                            $value->setAttribute('$permissions', $document->getAttribute('$permissions'));
                                        }
                                        $related = $this->createDocument(
                                            $relatedCollection->getId(),
                                            $value->setAttribute($twoWayKey, $document->getId())
                                        );
                                    } else {
                                        $related = $this->updateDocument(
                                            $relatedCollection->getId(),
                                            $related->getId(),
                                            $value->setAttribute($twoWayKey, $document->getId())
                                        );
                                    }
                                    \array_pop($this->relationshipWriteStack);

                                    $document->setAttribute($key, $related->getId());
                                    break;
                                }
                                // no break
                            case 'NULL':
                                if (!\is_null($oldValue?->getId())) {
                                    $oldRelated = $this->skipRelationships(
                                        fn () =>
                                        $this->getDocument($relatedCollection->getId(), $oldValue->getId())
                                    );
                                    $this->skipRelationships(fn () => $this->updateDocument(
                                        $relatedCollection->getId(),
                                        $oldRelated->getId(),
                                        $oldRelated->setAttribute($twoWayKey, null)
                                    ));
                                }
                                break;
                            default:
                                throw new RelationshipException('Invalid relationship value. Must be either a document, document ID or null.');
                        }
                        break;
                    case Database::RELATION_ONE_TO_MANY:
                    case Database::RELATION_MANY_TO_ONE:
                        if (
                            ($relationType === Database::RELATION_ONE_TO_MANY && $side === Database::RELATION_SIDE_PARENT) ||
                            ($relationType === Database::RELATION_MANY_TO_ONE && $side === Database::RELATION_SIDE_CHILD)
                        ) {
                            if (!\is_array($value) || !\array_is_list($value)) {
                                throw new RelationshipException('Invalid relationship value. Must be either an array of documents or document IDs, ' . \gettype($value) . ' given.');
                            }

                            $oldIds = \array_map(fn ($document) => $document->getId(), $oldValue);

                            $newIds = \array_map(function ($item) {
                                if (\is_string($item)) {
                                    return $item;
                                } elseif ($item instanceof Document) {
                                    return $item->getId();
                                } else {
                                    throw new RelationshipException('Invalid relationship value. No ID provided.');
                                }
                            }, $value);

                            $removedDocuments = \array_diff($oldIds, $newIds);

                            foreach ($removedDocuments as $relation) {
                                $this->authorization->skip(fn () => $this->skipRelationships(fn () => $this->updateDocument(
                                    $relatedCollection->getId(),
                                    $relation,
                                    new Document([$twoWayKey => null])
                                )));
                            }

                            foreach ($value as $relation) {
                                if (\is_string($relation)) {
                                    $related = $this->skipRelationships(
                                        fn () =>
                                        $this->getDocument($relatedCollection->getId(), $relation, [Query::select(['$id'])])
                                    );

                                    if ($related->isEmpty()) {
                                        continue;
                                    }

                                    $this->skipRelationships(fn () => $this->updateDocument(
                                        $relatedCollection->getId(),
                                        $related->getId(),
                                        $related->setAttribute($twoWayKey, $document->getId())
                                    ));
                                } elseif ($relation instanceof Document) {
                                    $related = $this->skipRelationships(
                                        fn () =>
                                        $this->getDocument($relatedCollection->getId(), $relation->getId(), [Query::select(['$id'])])
                                    );

                                    if ($related->isEmpty()) {
                                        if (!isset($relation['$permissions'])) {
                                            $relation->setAttribute('$permissions', $document->getAttribute('$permissions'));
                                        }
                                        $this->createDocument(
                                            $relatedCollection->getId(),
                                            $relation->setAttribute($twoWayKey, $document->getId())
                                        );
                                    } else {
                                        $this->updateDocument(
                                            $relatedCollection->getId(),
                                            $related->getId(),
                                            $relation->setAttribute($twoWayKey, $document->getId())
                                        );
                                    }
                                } else {
                                    throw new RelationshipException('Invalid relationship value.');
                                }
                            }

                            $document->removeAttribute($key);
                            break;
                        }

                        if (\is_string($value)) {
                            $related = $this->skipRelationships(
                                fn () => $this->getDocument($relatedCollection->getId(), $value, [Query::select(['$id'])])
                            );

                            if ($related->isEmpty()) {
                                // If no such document exists in related collection
                                // For many-one we need to update the related key to null if no relation exists
                                $document->setAttribute($key, null);
                            }
                            $this->purgeCachedDocument($relatedCollection->getId(), $value);
                        } elseif ($value instanceof Document) {
                            $related = $this->skipRelationships(
                                fn () => $this->getDocument($relatedCollection->getId(), $value->getId(), [Query::select(['$id'])])
                            );

                            if ($related->isEmpty()) {
                                if (!isset($value['$permissions'])) {
                                    $value->setAttribute('$permissions', $document->getAttribute('$permissions'));
                                }
                                $this->createDocument(
                                    $relatedCollection->getId(),
                                    $value
                                );
                            } elseif ($related->getAttributes() != $value->getAttributes()) {
                                $this->updateDocument(
                                    $relatedCollection->getId(),
                                    $related->getId(),
                                    $value
                                );
                                $this->purgeCachedDocument($relatedCollection->getId(), $related->getId());
                            }

                            $document->setAttribute($key, $value->getId());
                        } elseif (\is_null($value)) {
                            break;
                        } elseif (is_array($value)) {
                            throw new RelationshipException('Invalid relationship value. Must be either a document ID or a document, array given.');
                        } elseif (empty($value)) {
                            throw new RelationshipException('Invalid relationship value. Must be either a document ID or a document.');
                        } else {
                            throw new RelationshipException('Invalid relationship value.');
                        }

                        break;
                    case Database::RELATION_MANY_TO_MANY:
                        if (\is_null($value)) {
                            break;
                        }
                        if (!\is_array($value)) {
                            throw new RelationshipException('Invalid relationship value. Must be an array of documents or document IDs.');
                        }

                        $oldIds = \array_map(fn ($document) => $document->getId(), $oldValue);

                        $newIds = \array_map(function ($item) {
                            if (\is_string($item)) {
                                return $item;
                            } elseif ($item instanceof Document) {
                                return $item->getId();
                            } else {
                                throw new RelationshipException('Invalid relationship value. Must be either a document or document ID.');
                            }
                        }, $value);

                        $removedDocuments = \array_diff($oldIds, $newIds);

                        foreach ($removedDocuments as $relation) {
                            $junction = $this->getJunctionCollection($collection, $relatedCollection, $side);

                            $junctions = $this->find($junction, [
                                Query::equal($key, [$relation]),
                                Query::equal($twoWayKey, [$document->getId()]),
                                Query::limit(PHP_INT_MAX)
                            ]);

                            foreach ($junctions as $junction) {
                                $this->authorization->skip(fn () => $this->deleteDocument($junction->getCollection(), $junction->getId()));
                            }
                        }

                        foreach ($value as $relation) {
                            if (\is_string($relation)) {
                                if (\in_array($relation, $oldIds) || $this->getDocument($relatedCollection->getId(), $relation, [Query::select(['$id'])])->isEmpty()) {
                                    continue;
                                }
                            } elseif ($relation instanceof Document) {
                                $related = $this->getDocument($relatedCollection->getId(), $relation->getId(), [Query::select(['$id'])]);

                                if ($related->isEmpty()) {
                                    if (!isset($value['$permissions'])) {
                                        $relation->setAttribute('$permissions', $document->getAttribute('$permissions'));
                                    }
                                    $related = $this->createDocument(
                                        $relatedCollection->getId(),
                                        $relation
                                    );
                                } elseif ($related->getAttributes() != $relation->getAttributes()) {
                                    $related = $this->updateDocument(
                                        $relatedCollection->getId(),
                                        $related->getId(),
                                        $relation
                                    );
                                }

                                if (\in_array($relation->getId(), $oldIds)) {
                                    continue;
                                }

                                $relation = $related->getId();
                            } else {
                                throw new RelationshipException('Invalid relationship value. Must be either a document or document ID.');
                            }

                            $this->skipRelationships(fn () => $this->createDocument(
                                $this->getJunctionCollection($collection, $relatedCollection, $side),
                                new Document([
                                    $key => $relation,
                                    $twoWayKey => $document->getId(),
                                    '$permissions' => [
                                        Permission::read(Role::any()),
                                        Permission::update(Role::any()),
                                        Permission::delete(Role::any()),
                                    ],
                                ])
                            ));
                        }

                        $document->removeAttribute($key);
                        break;
                }
            } finally {
                \array_pop($this->relationshipWriteStack);
            }
        }

        return $document;
    }

    private function getJunctionCollection(Document $collection, Document $relatedCollection, string $side): string
    {
        return $side === Database::RELATION_SIDE_PARENT
            ? '_' . $collection->getInternalId() . '_' . $relatedCollection->getInternalId()
            : '_' . $relatedCollection->getInternalId() . '_' . $collection->getInternalId();
    }

    /**
     * Increase a document attribute by a value
     *
     * @param string $collection
     * @param string $id
     * @param string $attribute
     * @param int|float $value
     * @param int|float|null $max
     * @return bool
     *
     * @throws AuthorizationException
     * @throws DatabaseException
     */
    public function increaseDocumentAttribute(string $collection, string $id, string $attribute, int|float $value = 1, int|float|null $max = null): bool
    {
        if ($this->adapter->getSharedTables() && empty($this->adapter->getTenant())) {
            throw new DatabaseException('Missing tenant. Tenant must be set when table sharing is enabled.');
        }

        if ($value <= 0) { // Can be a float
            throw new DatabaseException('Value must be numeric and greater than 0');
        }

        $document = $this->authorization->skip(fn () => $this->silent(fn () => $this->getDocument($collection, $id))); // Skip ensures user does not need read permission for this

        $collection = $this->silent(fn () => $this->getCollection($collection));

        if ($collection->getId() !== self::METADATA) {
            $documentSecurity = $collection->getAttribute('documentSecurity', false);
            $isValid = $this->authorization->isValid(new Input(self::PERMISSION_UPDATE, [
                ...$collection->getUpdate(),
                ...($documentSecurity ? $document->getUpdate() : [])
            ]));
            if (!$isValid) {
                throw new AuthorizationException($this->authorization->getDescription());
            }
        }

        $attr = \array_filter($collection->getAttribute('attributes', []), function ($a) use ($attribute) {
            return $a['$id'] === $attribute;
        });

        if (empty($attr)) {
            throw new DatabaseException('Attribute not found');
        }

        $whiteList = [self::VAR_INTEGER, self::VAR_FLOAT];

        /**
         * @var Document $attr
         */
        $attr = end($attr);
        if (!in_array($attr->getAttribute('type'), $whiteList)) {
            throw new DatabaseException('Attribute type must be one of: ' . implode(',', $whiteList));
        }

        if ($max && ($document->getAttribute($attribute) + $value > $max)) {
            throw new DatabaseException('Attribute value exceeds maximum limit: ' . $max);
        }

        $max = $max ? $max - $value : null;
        $result = $this->adapter->increaseDocumentAttribute($collection->getId(), $id, $attribute, $value, null, $max);

        $this->purgeCachedDocument($collection->getId(), $id);

        $this->trigger(self::EVENT_DOCUMENT_INCREASE, $document);

        return $result;
    }


    /**
     * Decrease a document attribute by a value
     *
     * @param string $collection
     * @param string $id
     * @param string $attribute
     * @param int|float $value
     * @param int|float|null $min
     * @return bool
     *
     * @throws AuthorizationException
     * @throws DatabaseException
     */
    public function decreaseDocumentAttribute(string $collection, string $id, string $attribute, int|float $value = 1, int|float|null $min = null): bool
    {
        if ($this->adapter->getSharedTables() && empty($this->adapter->getTenant())) {
            throw new DatabaseException('Missing tenant. Tenant must be set when table sharing is enabled.');
        }

        if ($value <= 0) { // Can be a float
            throw new DatabaseException('Value must be numeric and greater than 0');
        }

        $document = $this->authorization->skip(fn () => $this->silent(fn () => $this->getDocument($collection, $id))); // Skip ensures user does not need read permission for this

        $collection = $this->silent(fn () => $this->getCollection($collection));

        if ($collection->getId() !== self::METADATA) {
            $documentSecurity = $collection->getAttribute('documentSecurity', false);
            $isValid = $this->authorization->isValid(new Input(self::PERMISSION_UPDATE, [
                ...$collection->getUpdate(),
                ...($documentSecurity ? $document->getUpdate() : [])
            ]));
            if (!$isValid) {
                throw new AuthorizationException($this->authorization->getDescription());
            }
        }

        $attr = \array_filter($collection->getAttribute('attributes', []), function ($a) use ($attribute) {
            return $a['$id'] === $attribute;
        });

        if (empty($attr)) {
            throw new DatabaseException('Attribute not found');
        }

        $whiteList = [self::VAR_INTEGER, self::VAR_FLOAT];

        /**
         * @var Document $attr
         */
        $attr = end($attr);
        if (!in_array($attr->getAttribute('type'), $whiteList)) {
            throw new DatabaseException('Attribute type must be one of: ' . implode(',', $whiteList));
        }

        if ($min && ($document->getAttribute($attribute) - $value < $min)) {
            throw new DatabaseException('Attribute value Exceeds minimum limit ' . $min);
        }

        $min = $min ? $min + $value : null;

        $result = $this->adapter->increaseDocumentAttribute($collection->getId(), $id, $attribute, $value * -1, $min);

        $this->purgeCachedDocument($collection->getId(), $id);

        $this->trigger(self::EVENT_DOCUMENT_DECREASE, $document);

        return $result;
    }

    /**
     * Delete Document
     *
     * @param string $collection
     * @param string $id
     *
     * @return bool
     *
     * @throws AuthorizationException
     * @throws ConflictException
     * @throws DatabaseException
     * @throws RestrictedException
     * @throws StructureException
     */
    public function deleteDocument(string $collection, string $id): bool
    {
        if ($this->adapter->getSharedTables() && empty($this->adapter->getTenant())) {
            throw new DatabaseException('Missing tenant. Tenant must be set when table sharing is enabled.');
        }

        $document = $this->authorization->skip(fn () => $this->silent(fn () => $this->getDocument($collection, $id)));

        $collection = $this->silent(fn () => $this->getCollection($collection));

        if ($collection->getId() !== self::METADATA) {
            $documentSecurity = $collection->getAttribute('documentSecurity', false);
            $isValid = $this->authorization->isValid(new Input(self::PERMISSION_DELETE, [
                ...$collection->getDelete(),
                ...($documentSecurity ? $document->getDelete() : [])
            ]));
            if (!$isValid) {
                throw new AuthorizationException($this->authorization->getDescription());
            }
        }

        // Check if document was updated after the request timestamp
        try {
            $oldUpdatedAt = new \DateTime($document->getUpdatedAt());
        } catch (Exception $e) {
            throw new DatabaseException($e->getMessage(), $e->getCode(), $e);
        }

        if (!is_null($this->timestamp) && $oldUpdatedAt > $this->timestamp) {
            throw new ConflictException('Document was updated after the request timestamp');
        }

        if ($this->resolveRelationships) {
            $document = $this->silent(fn () => $this->deleteDocumentRelationships($collection, $document));
        }

        $deleted = $this->adapter->deleteDocument($collection->getId(), $id);

        $this->purgeRelatedDocuments($collection, $id);
        $this->purgeCachedDocument($collection->getId(), $id);

        $this->trigger(self::EVENT_DOCUMENT_DELETE, $document);

        return $deleted;
    }

    /**
     * @param Document $collection
     * @param Document $document
     * @return Document
     * @throws AuthorizationException
     * @throws ConflictException
     * @throws DatabaseException
     * @throws RestrictedException
     * @throws StructureException
     */
    private function deleteDocumentRelationships(Document $collection, Document $document): Document
    {
        $attributes = $collection->getAttribute('attributes', []);

        $relationships = \array_filter($attributes, function ($attribute) {
            return $attribute['type'] === Database::VAR_RELATIONSHIP;
        });

        foreach ($relationships as $relationship) {
            $key = $relationship['key'];
            $value = $document->getAttribute($key);
            $relatedCollection = $this->getCollection($relationship['options']['relatedCollection']);
            $relationType = $relationship['options']['relationType'];
            $twoWay = $relationship['options']['twoWay'];
            $twoWayKey = $relationship['options']['twoWayKey'];
            $onDelete = $relationship['options']['onDelete'];
            $side = $relationship['options']['side'];

            $relationship->setAttribute('collection', $collection->getId());
            $relationship->setAttribute('document', $document->getId());

            switch ($onDelete) {
                case Database::RELATION_MUTATE_RESTRICT:
                    $this->deleteRestrict($relatedCollection, $document, $value, $relationType, $twoWay, $twoWayKey, $side);
                    break;
                case Database::RELATION_MUTATE_SET_NULL:
                    $this->deleteSetNull($collection, $relatedCollection, $document, $value, $relationType, $twoWay, $twoWayKey, $side);
                    break;
                case Database::RELATION_MUTATE_CASCADE:
                    foreach ($this->relationshipDeleteStack as $processedRelationship) {
                        $existingKey = $processedRelationship['key'];
                        $existingCollection = $processedRelationship['collection'];
                        $existingRelatedCollection = $processedRelationship['options']['relatedCollection'];
                        $existingTwoWayKey = $processedRelationship['options']['twoWayKey'];
                        $existingSide = $processedRelationship['options']['side'];

                        // If this relationship has already been fetched for this document, skip it
                        $reflexive = $processedRelationship == $relationship;

                        // If this relationship is the same as a previously fetched relationship, but on the other side, skip it
                        $symmetric = $existingKey === $twoWayKey
                            && $existingTwoWayKey === $key
                            && $existingRelatedCollection === $collection->getId()
                            && $existingCollection === $relatedCollection->getId()
                            && $existingSide !== $side;

                        // If this relationship is not directly related but relates across multiple collections, skip it.
                        //
                        // These conditions ensure that a relationship is considered transitive if it has the same
                        // two-way key and related collection, but is on the opposite side of the relationship (the first and second conditions).
                        //
                        // They also ensure that a relationship is considered transitive if it has the same key and related
                        // collection as an existing relationship, but a different two-way key (the third condition),
                        // or the same two-way key as an existing relationship, but a different key (the fourth condition).
                        $transitive = (($existingKey === $twoWayKey
                            && $existingCollection === $relatedCollection->getId()
                            && $existingSide !== $side)
                            || ($existingTwoWayKey === $key
                                && $existingRelatedCollection === $collection->getId()
                                && $existingSide !== $side)
                            || ($existingKey === $key
                                && $existingTwoWayKey !== $twoWayKey
                                && $existingRelatedCollection === $relatedCollection->getId()
                                && $existingSide !== $side)
                            || ($existingKey !== $key
                                && $existingTwoWayKey === $twoWayKey
                                && $existingRelatedCollection === $relatedCollection->getId()
                                && $existingSide !== $side));

                        if ($reflexive || $symmetric || $transitive) {
                            break 2;
                        }
                    }
                    $this->deleteCascade($collection, $relatedCollection, $document, $key, $value, $relationType, $twoWayKey, $side, $relationship);
                    break;
            }
        }

        return $document;
    }

    /**
     * @param Document $relatedCollection
     * @param Document $document
     * @param mixed $value
     * @param string $relationType
     * @param bool $twoWay
     * @param string $twoWayKey
     * @param string $side
     * @throws AuthorizationException
     * @throws ConflictException
     * @throws DatabaseException
     * @throws RestrictedException
     * @throws StructureException
     */
    private function deleteRestrict(
        Document $relatedCollection,
        Document $document,
        mixed $value,
        string $relationType,
        bool $twoWay,
        string $twoWayKey,
        string $side
    ): void {
        if ($value instanceof Document && $value->isEmpty()) {
            $value = null;
        }

        if (
            !empty($value)
            && $relationType !== Database::RELATION_MANY_TO_ONE
            && $side === Database::RELATION_SIDE_PARENT
        ) {
            throw new RestrictedException('Cannot delete document because it has at least one related document.');
        }

        if (
            $relationType === Database::RELATION_ONE_TO_ONE
            && $side === Database::RELATION_SIDE_CHILD
            && !$twoWay
        ) {
            $this->authorization->skip(function () use ($document, $relatedCollection, $twoWayKey) {
                $related = $this->findOne($relatedCollection->getId(), [
                    Query::select(['$id']),
                    Query::equal($twoWayKey, [$document->getId()])
                ]);

                if (!$related instanceof Document) {
                    return;
                }

                $this->skipRelationships(fn () => $this->updateDocument(
                    $relatedCollection->getId(),
                    $related->getId(),
                    new Document([
                        $twoWayKey => null
                    ])
                ));
            });
        }

        if (
            $relationType === Database::RELATION_MANY_TO_ONE
            && $side === Database::RELATION_SIDE_CHILD
        ) {
            $related = $this->authorization->skip(fn () => $this->findOne($relatedCollection->getId(), [
                Query::select(['$id']),
                Query::equal($twoWayKey, [$document->getId()])
            ]));

            if ($related) {
                throw new RestrictedException('Cannot delete document because it has at least one related document.');
            }
        }
    }

    /**
     * @param Document $collection
     * @param Document $relatedCollection
     * @param Document $document
     * @param mixed $value
     * @param string $relationType
     * @param bool $twoWay
     * @param string $twoWayKey
     * @param string $side
     * @return void
     * @throws AuthorizationException
     * @throws ConflictException
     * @throws DatabaseException
     * @throws RestrictedException
     * @throws StructureException
     */
    private function deleteSetNull(Document $collection, Document $relatedCollection, Document $document, mixed $value, string $relationType, bool $twoWay, string $twoWayKey, string $side): void
    {
        switch ($relationType) {
            case Database::RELATION_ONE_TO_ONE:
                if (!$twoWay && $side === Database::RELATION_SIDE_PARENT) {
                    break;
                }

                // Shouldn't need read or update permission to delete
                $this->authorization->skip(function () use ($document, $value, $relatedCollection, $twoWay, $twoWayKey, $side) {
                    if (!$twoWay && $side === Database::RELATION_SIDE_CHILD) {
                        $related = $this->findOne($relatedCollection->getId(), [
                            Query::select(['$id']),
                            Query::equal($twoWayKey, [$document->getId()])
                        ]);
                    } else {
                        if (empty($value)) {
                            return;
                        }
                        $related = $this->getDocument($relatedCollection->getId(), $value->getId(), [Query::select(['$id'])]);
                    }

                    if (!$related instanceof Document) {
                        return;
                    }

                    $this->skipRelationships(fn () => $this->updateDocument(
                        $relatedCollection->getId(),
                        $related->getId(),
                        new Document([
                            $twoWayKey => null
                        ])
                    ));
                });
                break;

            case Database::RELATION_ONE_TO_MANY:
                if ($side === Database::RELATION_SIDE_CHILD) {
                    break;
                }
                foreach ($value as $relation) {
                    $this->authorization->skip(function () use ($relatedCollection, $twoWayKey, $relation) {
                        $this->skipRelationships(fn () => $this->updateDocument(
                            $relatedCollection->getId(),
                            $relation->getId(),
                            new Document([
                                $twoWayKey => null
                            ]),
                        ));
                    });
                }
                break;

            case Database::RELATION_MANY_TO_ONE:
                if ($side === Database::RELATION_SIDE_PARENT) {
                    break;
                }

                if (!$twoWay) {
                    $value = $this->find($relatedCollection->getId(), [
                        Query::select(['$id']),
                        Query::equal($twoWayKey, [$document->getId()]),
                        Query::limit(PHP_INT_MAX)
                    ]);
                }

                foreach ($value as $relation) {
                    $this->authorization->skip(function () use ($relatedCollection, $twoWayKey, $relation) {
                        $this->skipRelationships(fn () => $this->updateDocument(
                            $relatedCollection->getId(),
                            $relation->getId(),
                            new Document([
                                $twoWayKey => null
                            ])
                        ));
                    });
                }
                break;

            case Database::RELATION_MANY_TO_MANY:
                $junction = $this->getJunctionCollection($collection, $relatedCollection, $side);

                $junctions = $this->find($junction, [
                    Query::select(['$id']),
                    Query::equal($twoWayKey, [$document->getId()]),
                    Query::limit(PHP_INT_MAX)
                ]);

                foreach ($junctions as $document) {
                    $this->skipRelationships(fn () => $this->deleteDocument(
                        $junction,
                        $document->getId()
                    ));
                }
                break;
        }
    }

    /**
     * @param Document $collection
     * @param Document $relatedCollection
     * @param Document $document
     * @param string $key
     * @param mixed $value
     * @param string $relationType
     * @param string $twoWayKey
     * @param string $side
     * @param Document $relationship
     * @return void
     * @throws AuthorizationException
     * @throws ConflictException
     * @throws DatabaseException
     * @throws RestrictedException
     * @throws StructureException
     */
    private function deleteCascade(Document $collection, Document $relatedCollection, Document $document, string $key, mixed $value, string $relationType, string $twoWayKey, string $side, Document $relationship): void
    {
        switch ($relationType) {
            case Database::RELATION_ONE_TO_ONE:
                if ($value !== null) {
                    $this->relationshipDeleteStack[] = $relationship;

                    $this->deleteDocument(
                        $relatedCollection->getId(),
                        $value->getId()
                    );

                    \array_pop($this->relationshipDeleteStack);
                }
                break;
            case Database::RELATION_ONE_TO_MANY:
                if ($side === Database::RELATION_SIDE_CHILD) {
                    break;
                }

                $this->relationshipDeleteStack[] = $relationship;

                foreach ($value as $relation) {
                    $this->deleteDocument(
                        $relatedCollection->getId(),
                        $relation->getId()
                    );
                }

                \array_pop($this->relationshipDeleteStack);

                break;
            case Database::RELATION_MANY_TO_ONE:
                if ($side === Database::RELATION_SIDE_PARENT) {
                    break;
                }

                $value = $this->find($relatedCollection->getId(), [
                    Query::select(['$id']),
                    Query::equal($twoWayKey, [$document->getId()]),
                    Query::limit(PHP_INT_MAX),
                ]);

                $this->relationshipDeleteStack[] = $relationship;

                foreach ($value as $relation) {
                    $this->deleteDocument(
                        $relatedCollection->getId(),
                        $relation->getId()
                    );
                }

                \array_pop($this->relationshipDeleteStack);

                break;
            case Database::RELATION_MANY_TO_MANY:
                $junction = $this->getJunctionCollection($collection, $relatedCollection, $side);

                $junctions = $this->skipRelationships(fn () => $this->find($junction, [
                    Query::select(['$id', $key]),
                    Query::equal($twoWayKey, [$document->getId()]),
                    Query::limit(PHP_INT_MAX)
                ]));

                $this->relationshipDeleteStack[] = $relationship;

                foreach ($junctions as $document) {
                    if ($side === Database::RELATION_SIDE_PARENT) {
                        $this->deleteDocument(
                            $relatedCollection->getId(),
                            $document->getAttribute($key)
                        );
                    }
                    $this->deleteDocument(
                        $junction,
                        $document->getId()
                    );
                }

                \array_pop($this->relationshipDeleteStack);
                break;
        }
    }

    /**
     * Cleans the all the collection's documents from the cache
     * And the all related cached documents.
     *
     * @param string $collectionId
     *
     * @return bool
     */
    public function purgeCachedCollection(string $collectionId): bool
    {
        $collectionKey = $this->cacheName . '-cache-' . $this->getNamespace() . ':' . $this->adapter->getTenant() . ':collection:' . $collectionId;
        $documentKeys = $this->cache->list($collectionKey);
        foreach ($documentKeys as $documentKey) {
            $this->cache->purge($documentKey);
        }

        return true;
    }

    /**
     * Cleans a specific document from cache
     * And related document reference in the collection cache.
     *
     * @param string $collectionId
     * @param string $id
     *
     * @return bool
     */
    public function purgeCachedDocument(string $collectionId, string $id): bool
    {
        $collectionKey = $this->cacheName . '-cache-' . $this->getNamespace() . ':' . $this->adapter->getTenant() . ':collection:' . $collectionId;
        $documentKey =  $collectionKey . ':' . $id;

        $this->cache->purge($collectionKey, $documentKey);
        $this->cache->purge($documentKey);

        return true;
    }

    /**
     * Find Documents
     *
     * @param string $collection
     * @param array<Query> $queries
     *
     * @return array<Document>
     * @throws DatabaseException
     * @throws QueryException
     * @throws TimeoutException
     */
    public function find(string $collection, array $queries = []): array
    {
        if ($this->adapter->getSharedTables() && empty($this->adapter->getTenant())) {
            throw new DatabaseException('Missing tenant. Tenant must be set when table sharing is enabled.');
        }

        $collection = $this->silent(fn () => $this->getCollection($collection));

        if ($collection->isEmpty()) {
            throw new DatabaseException('Collection not found');
        }

        $attributes = $collection->getAttribute('attributes', []);
        $indexes = $collection->getAttribute('indexes', []);

        if ($this->validate) {
            $validator = new DocumentsValidator($attributes, $indexes);
            if (!$validator->isValid($queries)) {
                throw new QueryException($validator->getDescription());
            }
        }

        $documentSecurity = $collection->getAttribute('documentSecurity', false);

        $skipAuth = $this->authorization->isValid(new Input(self::PERMISSION_READ, $collection->getRead()));

        if (!$skipAuth && !$documentSecurity && $collection->getId() !== self::METADATA) {
            throw new AuthorizationException($this->authorization->getDescription());
        }

        $relationships = \array_filter(
            $collection->getAttribute('attributes', []),
            fn (Document $attribute) => $attribute->getAttribute('type') === self::VAR_RELATIONSHIP
        );

        $grouped = Query::groupByType($queries);
        $filters = $grouped['filters'];
        $selects = $grouped['selections'];
        $limit = $grouped['limit'];
        $offset = $grouped['offset'];
        $orderAttributes = $grouped['orderAttributes'];
        $orderTypes = $grouped['orderTypes'];
        $cursor = $grouped['cursor'];
        $cursorDirection = $grouped['cursorDirection'];

        if (!empty($cursor) && $cursor->getCollection() !== $collection->getId()) {
            throw new DatabaseException("cursor Document must be from the same Collection.");
        }

        $cursor = empty($cursor) ? [] : $this->encode($collection, $cursor)->getArrayCopy();

        /**  @var array<Query> $queries */
        $queries = \array_merge(
            $selects,
            self::convertQueries($collection, $filters)
        );

        $selections = $this->validateSelections($collection, $selects);
        $nestedSelections = [];

        foreach ($queries as $index => &$query) {
            switch ($query->getMethod()) {
                case Query::TYPE_SELECT:
                    $values = $query->getValues();
                    foreach ($values as $valueIndex => $value) {
                        if (\str_contains($value, '.')) {
                            // Shift the top level off the dot-path to pass the selection down the chain
                            // 'foo.bar.baz' becomes 'bar.baz'
                            $nestedSelections[] = Query::select([
                                \implode('.', \array_slice(\explode('.', $value), 1))
                            ]);

                            $key = \explode('.', $value)[0];

                            foreach ($relationships as $relationship) {
                                if ($relationship->getAttribute('key') === $key) {
                                    switch ($relationship->getAttribute('options')['relationType']) {
                                        case Database::RELATION_MANY_TO_MANY:
                                        case Database::RELATION_ONE_TO_MANY:
                                            unset($values[$valueIndex]);
                                            break;

                                        case Database::RELATION_MANY_TO_ONE:
                                        case Database::RELATION_ONE_TO_ONE:
                                            $values[$valueIndex] = $key;
                                            break;
                                    }
                                }
                            }
                        }
                    }
                    $query->setValues(\array_values($values));
                    break;
                default:
                    if (\str_contains($query->getAttribute(), '.')) {
                        unset($queries[$index]);
                    }
                    break;
            }
        }

        $queries = \array_values($queries);

        $getResults = fn () => $this->adapter->find(
            $collection->getId(),
            $queries,
            $limit ?? 25,
            $offset ?? 0,
            $orderAttributes,
            $orderTypes,
            $cursor,
            $cursorDirection ?? Database::CURSOR_AFTER
        );

        $results = $skipAuth ? $this->authorization->skip($getResults) : $getResults();

        foreach ($results as  &$node) {
            if ($this->resolveRelationships && (empty($selects) || !empty($nestedSelections))) {
                $node = $this->silent(fn () => $this->populateDocumentRelationships($collection, $node, $nestedSelections));
            }
            $node = $this->casting($collection, $node);
            $node = $this->decode($collection, $node, $selections);

            if (!$node->isEmpty()) {
                $node->setAttribute('$collection', $collection->getId());
            }
        }

        unset($query);

        // Remove internal attributes which are not queried
        foreach ($queries as $query) {
            if ($query->getMethod() === Query::TYPE_SELECT) {
                $values = $query->getValues();
                foreach ($results as $result) {
                    foreach ($this->getInternalAttributes() as $internalAttribute) {
                        if (!\in_array($internalAttribute['$id'], $values)) {
                            $result->removeAttribute($internalAttribute['$id']);
                        }
                    }
                }
            }
        }

        $this->trigger(self::EVENT_DOCUMENT_FIND, $results);

        return $results;
    }

    /**
     * @param string $collection
     * @param array<Query> $queries
     * @return false|Document
     * @throws DatabaseException
     */
    public function findOne(string $collection, array $queries = []): false|Document
    {
        $results = $this->silent(fn () => $this->find($collection, \array_merge([
            Query::limit(1)
        ], $queries)));

        $found = \reset($results);

        $this->trigger(self::EVENT_DOCUMENT_FIND, $found);

        return $found;
    }

    /**
     * Count Documents
     *
     * Count the number of documents.
     *
     * @param string $collection
     * @param array<Query> $queries
     * @param int|null $max
     *
     * @return int
     * @throws DatabaseException
     */
    public function count(string $collection, array $queries = [], ?int $max = null): int
    {
        if ($this->adapter->getSharedTables() && empty($this->adapter->getTenant())) {
            throw new DatabaseException('Missing tenant. Tenant must be set when table sharing is enabled.');
        }

        $collection = $this->silent(fn () => $this->getCollection($collection));
        $attributes = $collection->getAttribute('attributes', []);
        $indexes = $collection->getAttribute('indexes', []);

        if ($this->validate) {
            $validator = new DocumentsValidator($attributes, $indexes);
            if (!$validator->isValid($queries)) {
                throw new QueryException($validator->getDescription());
            }
        }

        $skipAuth = $this->authorization->isValid(new Input(self::PERMISSION_READ, $collection->getRead()));

        $queries = Query::groupByType($queries)['filters'];
        $queries = self::convertQueries($collection, $queries);

        $getCount = fn () => $this->adapter->count($collection->getId(), $queries, $max);
        $count = $skipAuth ? $this->authorization->skip($getCount) : $getCount();

        $this->trigger(self::EVENT_DOCUMENT_COUNT, $count);

        return $count;
    }

    /**
     * Sum an attribute
     *
     * Sum an attribute for all the documents. Pass $max=0 for unlimited count
     *
     * @param string $collection
     * @param string $attribute
     * @param array<Query> $queries
     * @param int|null $max
     *
     * @return int|float
     * @throws DatabaseException
     */
    public function sum(string $collection, string $attribute, array $queries = [], ?int $max = null): float|int
    {
        if ($this->adapter->getSharedTables() && empty($this->adapter->getTenant())) {
            throw new DatabaseException('Missing tenant. Tenant must be set when table sharing is enabled.');
        }

        $collection = $this->silent(fn () => $this->getCollection($collection));
        $attributes = $collection->getAttribute('attributes', []);
        $indexes = $collection->getAttribute('indexes', []);

        if ($this->validate) {
            $validator = new DocumentsValidator($attributes, $indexes);
            if (!$validator->isValid($queries)) {
                throw new QueryException($validator->getDescription());
            }
        }

        $queries = self::convertQueries($collection, $queries);

        $sum = $this->adapter->sum($collection->getId(), $attribute, $queries, $max);

        $this->trigger(self::EVENT_DOCUMENT_SUM, $sum);

        return $sum;
    }

    /**
     * Add Attribute Filter
     *
     * @param string $name
     * @param callable $encode
     * @param callable $decode
     *
     * @return void
     */
    public static function addFilter(string $name, callable $encode, callable $decode): void
    {
        self::$filters[$name] = [
            'encode' => $encode,
            'decode' => $decode,
        ];
    }

    /**
     * Encode Document
     *
     * @param Document $collection
     * @param Document $document
     *
     * @return Document
     * @throws DatabaseException
     */
    public function encode(Document $collection, Document $document): Document
    {
        $attributes = $collection->getAttribute('attributes', []);

        $internalAttributes = \array_filter(Database::INTERNAL_ATTRIBUTES, function ($attribute) {
            // We don't want to encode permissions into a JSON string
            return $attribute['$id'] !== '$permissions';
        });

        $attributes = \array_merge($attributes, $internalAttributes);

        foreach ($attributes as $attribute) {
            $key = $attribute['$id'] ?? '';
            $array = $attribute['array'] ?? false;
            $default = $attribute['default'] ?? null;
            $filters = $attribute['filters'] ?? [];
            $value = $document->getAttribute($key);

            // continue on optional param with no default
            if (is_null($value) && is_null($default)) {
                continue;
            }

            // assign default only if no value provided
            // False positive "Call to function is_null() with mixed will always evaluate to false"
            // @phpstan-ignore-next-line
            if (is_null($value) && !is_null($default)) {
                $value = ($array) ? $default : [$default];
            } else {
                $value = ($array) ? $value : [$value];
            }

            foreach ($value as &$node) {
                if (($node !== null)) {
                    foreach ($filters as $filter) {
                        $node = $this->encodeAttribute($filter, $node, $document);
                    }
                }
            }

            if (!$array) {
                $value = $value[0];
            }

            $document->setAttribute($key, $value);
        }

        return $document;
    }

    /**
     * Decode Document
     *
     * @param Document $collection
     * @param Document $document
     * @param array<string> $selections
     * @return Document
     * @throws DatabaseException
     */
    public function decode(Document $collection, Document $document, array $selections = []): Document
    {
        $attributes = \array_filter(
            $collection->getAttribute('attributes', []),
            fn ($attribute) =>
            $attribute['type'] !== self::VAR_RELATIONSHIP
        );

        $relationships = \array_filter(
            $collection->getAttribute('attributes', []),
            fn ($attribute) =>
            $attribute['type'] === self::VAR_RELATIONSHIP
        );

        foreach ($relationships as $relationship) {
            $key = $relationship['$id'] ?? '';

            if (
                \array_key_exists($key, (array)$document)
                || \array_key_exists($this->adapter->filter($key), (array)$document)
            ) {
                $value = $document->getAttribute($key);
                $value ??= $document->getAttribute($this->adapter->filter($key));
                $document->removeAttribute($this->adapter->filter($key));
                $document->setAttribute($key, $value);
            }
        }

        $attributes = array_merge($attributes, $this->getInternalAttributes());

        foreach ($attributes as $attribute) {
            $key = $attribute['$id'] ?? '';
            $array = $attribute['array'] ?? false;
            $filters = $attribute['filters'] ?? [];
            $value = $document->getAttribute($key);

            if (\is_null($value)) {
                $value = $document->getAttribute($this->adapter->filter($key));

                if (!\is_null($value)) {
                    $document->removeAttribute($this->adapter->filter($key));
                }
            }

            $value = ($array) ? $value : [$value];
            $value = (is_null($value)) ? [] : $value;

            foreach ($value as &$node) {
                foreach (array_reverse($filters) as $filter) {
                    $node = $this->decodeAttribute($filter, $node, $document);
                }
            }

            if (empty($selections) || \in_array($key, $selections) || \in_array('*', $selections)) {
                if (
                    empty($selections)
                    || \in_array($key, $selections)
                    || \in_array('*', $selections)
                    || \in_array($key, ['$createdAt', '$updatedAt'])
                ) {
                    // Prevent null values being set for createdAt and updatedAt
                    if (\in_array($key, ['$createdAt', '$updatedAt']) && $value[0] === null) {
                        continue;
                    } else {
                        $document->setAttribute($key, ($array) ? $value : $value[0]);
                    }
                }
            }
        }

        return $document;
    }

    /**
     * Casting
     *
     * @param Document $collection
     * @param Document $document
     *
     * @return Document
     */
    public function casting(Document $collection, Document $document): Document
    {
        if ($this->adapter->getSupportForCasting()) {
            return $document;
        }

        $attributes = $collection->getAttribute('attributes', []);

        foreach ($attributes as $attribute) {
            $key = $attribute['$id'] ?? '';
            $type = $attribute['type'] ?? '';
            $array = $attribute['array'] ?? false;
            $value = $document->getAttribute($key, null);
            if (is_null($value)) {
                continue;
            }

            if ($array) {
                $value = !is_string($value)
                    ? $value
                    : json_decode($value, true);
            } else {
                $value = [$value];
            }

            foreach ($value as &$node) {
                switch ($type) {
                    case self::VAR_BOOLEAN:
                        $node = (bool)$node;
                        break;
                    case self::VAR_INTEGER:
                        $node = (int)$node;
                        break;
                    case self::VAR_FLOAT:
                        $node = (float)$node;
                        break;
                    default:
                        break;
                }
            }

            $document->setAttribute($key, ($array) ? $value : $value[0]);
        }

        return $document;
    }

    /**
     * Encode Attribute
     *
     * Passes the attribute $value, and $document context to a predefined filter
     *  that allow you to manipulate the input format of the given attribute.
     *
     * @param string $name
     * @param mixed $value
     * @param Document $document
     *
     * @return mixed
     * @throws DatabaseException
     */
    protected function encodeAttribute(string $name, mixed $value, Document $document): mixed
    {
        if (!array_key_exists($name, self::$filters) && !array_key_exists($name, $this->instanceFilters)) {
            throw new DatabaseException("Filter: {$name} not found");
        }

        try {
            if (array_key_exists($name, $this->instanceFilters)) {
                $value = $this->instanceFilters[$name]['encode']($value, $document, $this);
            } else {
                $value = self::$filters[$name]['encode']($value, $document, $this);
            }
        } catch (\Throwable $th) {
            throw new DatabaseException($th->getMessage(), $th->getCode(), $th);
        }

        return $value;
    }

    /**
     * Decode Attribute
     *
     * Passes the attribute $value, and $document context to a predefined filter
     *  that allow you to manipulate the output format of the given attribute.
     *
     * @param string $name
     * @param mixed $value
     * @param Document $document
     *
     * @return mixed
     * @throws DatabaseException
     */
    protected function decodeAttribute(string $name, mixed $value, Document $document): mixed
    {
        if (!$this->filter) {
            return $value;
        }

        if (!array_key_exists($name, self::$filters) && !array_key_exists($name, $this->instanceFilters)) {
            throw new DatabaseException('Filter not found');
        }

        if (array_key_exists($name, $this->instanceFilters)) {
            $value = $this->instanceFilters[$name]['decode']($value, $document, $this);
        } else {
            $value = self::$filters[$name]['decode']($value, $document, $this);
        }

        return $value;
    }

    /**
     * Validate if a set of attributes can be selected from the collection
     *
     * @param Document $collection
     * @param array<Query> $queries
     * @return array<string>
     * @throws QueryException
     */
    private function validateSelections(Document $collection, array $queries): array
    {
        if (empty($queries)) {
            return [];
        }

        $selections = [];
        $relationshipSelections = [];

        foreach ($queries as $query) {
            if ($query->getMethod() == Query::TYPE_SELECT) {
                foreach ($query->getValues() as $value) {
                    if (\str_contains($value, '.')) {
                        $relationshipSelections[] = $value;
                        continue;
                    }
                    $selections[] = $value;
                }
            }
        }

        // Allow querying internal attributes
        $keys = \array_map(
            fn ($attribute) => $attribute['$id'],
            self::getInternalAttributes()
        );

        foreach ($collection->getAttribute('attributes', []) as $attribute) {
            if ($attribute['type'] !== self::VAR_RELATIONSHIP) {
                // Fallback to $id when key property is not present in metadata table for some tables such as Indexes or Attributes
                $keys[] = $attribute['key'] ?? $attribute['$id'];
            }
        }

        $invalid = \array_diff($selections, $keys);
        if (!empty($invalid) && !\in_array('*', $invalid)) {
            throw new QueryException('Cannot select attributes: ' . \implode(', ', $invalid));
        }

        $selections = \array_merge($selections, $relationshipSelections);

        $selections[] = '$id';
        $selections[] = '$internalId';
        $selections[] = '$collection';
        $selections[] = '$createdAt';
        $selections[] = '$updatedAt';
        $selections[] = '$permissions';

        return $selections;
    }

    /**
     * Get adapter attribute limit, accounting for internal metadata
     * Returns 0 to indicate no limit
     *
     * @return int
     */
    public function getLimitForAttributes(): int
    {
        // If negative, return 0
        // -1 ==> virtual columns count as total, so treat as buffer
        return \max($this->adapter->getLimitForAttributes() - $this->adapter->getCountOfDefaultAttributes() - 1, 0);
    }

    /**
     * Get adapter index limit
     *
     * @return int
     */
    public function getLimitForIndexes(): int
    {
        return $this->adapter->getLimitForIndexes() - $this->adapter->getCountOfDefaultIndexes();
    }

    /**
     * @param Document $collection
     * @param array<Query> $queries
     * @return array<Query>
     * @throws QueryException
     */
    public static function convertQueries(Document $collection, array $queries): array
    {
        $attributes = $collection->getAttribute('attributes', []);

        foreach ($attributes as $attribute) {
            foreach ($queries as $query) {
                if ($query->getAttribute() === $attribute->getId()) {
                    $query->setOnArray($attribute->getAttribute('array', false));
                }
            }

            if ($attribute->getAttribute('type') == Database::VAR_DATETIME) {
                foreach ($queries as $index => $query) {
                    if ($query->getAttribute() === $attribute->getId()) {
                        $values = $query->getValues();
                        foreach ($values as $valueIndex => $value) {
                            try {
                                $values[$valueIndex] = DateTime::setTimezone($value);
                            } catch (\Throwable $e) {
                                throw new QueryException($e->getMessage(), $e->getCode(), $e);
                            }
                        }
                        $query->setValues($values);
                        $queries[$index] = $query;
                    }
                }
            }
        }

        return $queries;
    }

    /**
     * @param Document $collection
     * @param string $id
     * @return void
     * @throws DatabaseException
     */
    private function purgeRelatedDocuments(Document $collection, string $id): void
    {
        if ($collection->getId() === self::METADATA) {
            return;
        }

        $relationships = \array_filter(
            $collection->getAttribute('attributes', []),
            fn ($attribute) =>
            $attribute['type'] === Database::VAR_RELATIONSHIP
        );

        if (empty($relationships)) {
            return;
        }

        $key = $this->cacheName . '-cache-' . $this->getNamespace() . ':map:' . $collection->getId() . ':' . $id;
        $cache = $this->cache->load($key, self::TTL, $key);
        if (!empty($cache)) {
            foreach ($cache as $v) {
                list($collectionId, $documentId) = explode(':', $v);
                $this->purgeCachedDocument($collectionId, $documentId);
            }
            $this->cache->purge($key);
        }
    }

    /**
     * @return  array<array<string, mixed>>
     */
    public function getInternalAttributes(): array
    {
        $attributes = self::INTERNAL_ATTRIBUTES;

        if (!$this->adapter->getSharedTables()) {
            $attributes = \array_filter(Database::INTERNAL_ATTRIBUTES, function ($attribute) {
                return $attribute['$id'] !== '$tenant';
            });
        }

        return $attributes;
    }
}<|MERGE_RESOLUTION|>--- conflicted
+++ resolved
@@ -3588,11 +3588,6 @@
             return $attribute['type'] === Database::VAR_RELATIONSHIP;
         });
 
-<<<<<<< HEAD
-=======
-        $updateValidator = new Authorization(self::PERMISSION_UPDATE);
-        $readValidator = new Authorization(self::PERMISSION_READ);
->>>>>>> ce3eaccb
         $shouldUpdate = false;
 
         if ($collection->getId() !== self::METADATA) {
@@ -3645,7 +3640,7 @@
                                 break;
                             }
 
-                            if (!\is_array($value) || !\array_is_list($value)) {
+                            if(!\is_array($value) || !\array_is_list($value)) {
                                 throw new RelationshipException('Invalid relationship value. Must be either an array of documents or document IDs, ' . \gettype($value) . ' given.');
                             }
 
@@ -3686,31 +3681,20 @@
                 }
             }
 
-<<<<<<< HEAD
-            if ($shouldUpdate) {
-                $isValid = $this->authorization->isValid(new Input(self::PERMISSION_UPDATE, [
-                    ...$collection->getUpdate(),
-                    ...($documentSecurity ? $old->getUpdate() : [])
-                ]));
-                if (!$isValid) {
-                    throw new AuthorizationException($this->authorization->getDescription());
-                }
-=======
-            $updatePermissions = [
+            $updateValidator = new Input(self::PERMISSION_UPDATE, [
                 ...$collection->getUpdate(),
                 ...($documentSecurity ? $old->getUpdate() : [])
-            ];
-
-            $readPermissions = [
+            ]);
+
+            $readValidator = new Input(self::PERMISSION_READ, [
                 ...$collection->getRead(),
                 ...($documentSecurity ? $old->getRead() : [])
-            ];
-
-            if ($shouldUpdate && !$updateValidator->isValid($updatePermissions)) {
-                throw new AuthorizationException($updateValidator->getDescription());
-            } elseif (!$shouldUpdate && !$readValidator->isValid($readPermissions)) {
-                throw new AuthorizationException($readValidator->getDescription());
->>>>>>> ce3eaccb
+            ]));
+
+            if (($shouldUpdate && !$this->authorization->isValid($updateValidator))
+                || (!$shouldUpdate && !$this->authorization->isValid($readValidator)){
+                    throw new AuthorizationException($this->authorization->getDescription());
+
             }
         }
 
