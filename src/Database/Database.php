--- conflicted
+++ resolved
@@ -3685,11 +3685,7 @@
             $document['$createdAt'] = $old->getCreatedAt();                 // Make sure user doesn't switch createdAt
 
             if ($this->adapter->getSharedTables()) {
-<<<<<<< HEAD
-                $document['$tenant'] = $old->getAttribute('$tenant');           // Make sure user doesn't switch tenant
-=======
                 $document['$tenant'] = $old->getAttribute('$tenant');       // Make sure user doesn't switch tenant
->>>>>>> feddc8e8
             }
 
             $document = new Document($document);
@@ -3813,7 +3809,6 @@
             if ($old->isEmpty()) {
                 return new Document();
             }
-<<<<<<< HEAD
 
             if ($shouldUpdate) {
                 $updatedAt = $document->getUpdatedAt();
@@ -3829,24 +3824,6 @@
             $document = $this->encode($collection, $document);
 
             $structureValidator = new Structure($collection);
-
-=======
-
-            if ($shouldUpdate) {
-                $updatedAt = $document->getUpdatedAt();
-                $document->setAttribute('$updatedAt', empty($updatedAt) || !$this->preserveDates ? $time : $updatedAt);
-            }
-
-            // Check if document was updated after the request timestamp
-            $oldUpdatedAt = new \DateTime($old->getUpdatedAt());
-            if (!is_null($this->timestamp) && $oldUpdatedAt > $this->timestamp) {
-                throw new ConflictException('Document was updated after the request timestamp');
-            }
-
-            $document = $this->encode($collection, $document);
-
-            $structureValidator = new Structure($collection);
->>>>>>> feddc8e8
             if (!$structureValidator->isValid($document)) { // Make sure updated structure still apply collection rules (if any)
                 throw new StructureException($structureValidator->getDescription());
             }
@@ -3855,11 +3832,7 @@
                 $document = $this->silent(fn () => $this->updateDocumentRelationships($collection, $old, $document));
             }
 
-<<<<<<< HEAD
-            $this->adapter->updateDocument($collection->getId(), $document);
-=======
             $this->adapter->updateDocument($collection->getId(), $id, $document);
->>>>>>> feddc8e8
 
             return $document;
         });
@@ -4547,27 +4520,20 @@
      */
     public function deleteDocument(string $collection, string $id): bool
     {
-<<<<<<< HEAD
         $document = Authorization::skip(fn () => $this->silent(fn () => $this->getDocument($collection, $id)));
-=======
-        if ($this->adapter->getSharedTables() && empty($this->adapter->getTenant())) {
-            throw new DatabaseException('Missing tenant. Tenant must be set when table sharing is enabled.');
-        }
->>>>>>> feddc8e8
 
         $collection = $this->silent(fn () => $this->getCollection($collection));
 
         $deleted = $this->withTransaction(function () use ($collection, $id, &$document) {
-<<<<<<< HEAD
-=======
-            /* @var $document Document */
->>>>>>> feddc8e8
             $document = Authorization::skip(fn () => $this->silent(
                 fn () =>
                 $this->getDocument($collection->getId(), $id, forUpdate: true)
             ));
 
-<<<<<<< HEAD
+            if ($document->isEmpty()) {
+                return false;
+            }
+
             $validator = new Authorization(self::PERMISSION_DELETE);
 
             if ($collection->getId() !== self::METADATA) {
@@ -4587,7 +4553,7 @@
                 throw new DatabaseException($e->getMessage(), $e->getCode(), $e);
             }
 
-            if (!is_null($this->timestamp) && $oldUpdatedAt > $this->timestamp) {
+            if (!\is_null($this->timestamp) && $oldUpdatedAt > $this->timestamp) {
                 throw new ConflictException('Document was updated after the request timestamp');
             }
 
@@ -4595,39 +4561,6 @@
                 $document = $this->silent(fn () => $this->deleteDocumentRelationships($collection, $document));
             }
 
-=======
-            if ($document->isEmpty()) {
-                return false;
-            }
-
-            $validator = new Authorization(self::PERMISSION_DELETE);
-
-            if ($collection->getId() !== self::METADATA) {
-                $documentSecurity = $collection->getAttribute('documentSecurity', false);
-                if (!$validator->isValid([
-                    ...$collection->getDelete(),
-                    ...($documentSecurity ? $document->getDelete() : [])
-                ])) {
-                    throw new AuthorizationException($validator->getDescription());
-                }
-            }
-
-            // Check if document was updated after the request timestamp
-            try {
-                $oldUpdatedAt = new \DateTime($document->getUpdatedAt());
-            } catch (Exception $e) {
-                throw new DatabaseException($e->getMessage(), $e->getCode(), $e);
-            }
-
-            if (!is_null($this->timestamp) && $oldUpdatedAt > $this->timestamp) {
-                throw new ConflictException('Document was updated after the request timestamp');
-            }
-
-            if ($this->resolveRelationships) {
-                $document = $this->silent(fn () => $this->deleteDocumentRelationships($collection, $document));
-            }
-
->>>>>>> feddc8e8
             return $this->adapter->deleteDocument($collection->getId(), $id);
         });
 
