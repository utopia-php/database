<?php

namespace Utopia\Database;

use Exception;
use Utopia\Cache\Cache;
use Utopia\Database\Exception as DatabaseException;
use Utopia\Database\Exception\Authorization as AuthorizationException;
use Utopia\Database\Exception\Conflict as ConflictException;
use Utopia\Database\Exception\Duplicate as DuplicateException;
use Utopia\Database\Exception\Limit as LimitException;
use Utopia\Database\Exception\NotFound as NotFoundException;
use Utopia\Database\Exception\Query as QueryException;
use Utopia\Database\Exception\Relationship as RelationshipException;
use Utopia\Database\Exception\Restricted as RestrictedException;
use Utopia\Database\Exception\Structure as StructureException;
use Utopia\Database\Exception\Timeout as TimeoutException;
use Utopia\Database\Helpers\ID;
use Utopia\Database\Helpers\Permission;
use Utopia\Database\Helpers\Role;
use Utopia\Database\Validator\Authorization;
use Utopia\Database\Validator\Index as IndexValidator;
use Utopia\Database\Validator\PartialStructure;
use Utopia\Database\Validator\Permissions;
use Utopia\Database\Validator\Queries\Document as DocumentValidator;
use Utopia\Database\Validator\Queries\Documents as DocumentsValidator;
use Utopia\Database\Validator\Structure;

class Database
{
    public const VAR_STRING = 'string';
    // Simple Types
    public const VAR_INTEGER = 'integer';
    public const VAR_FLOAT = 'double';
    public const VAR_BOOLEAN = 'boolean';
    public const VAR_DATETIME = 'datetime';

    public const INT_MAX = 2147483647;
    public const BIG_INT_MAX = PHP_INT_MAX;
    public const DOUBLE_MAX = PHP_FLOAT_MAX;

    // Relationship Types
    public const VAR_RELATIONSHIP = 'relationship';

    // Index Types
    public const INDEX_KEY = 'key';
    public const INDEX_FULLTEXT = 'fulltext';
    public const INDEX_UNIQUE = 'unique';
    public const INDEX_SPATIAL = 'spatial';
    public const ARRAY_INDEX_LENGTH = 255;

    // Relation Types
    public const RELATION_ONE_TO_ONE = 'oneToOne';
    public const RELATION_ONE_TO_MANY = 'oneToMany';
    public const RELATION_MANY_TO_ONE = 'manyToOne';
    public const RELATION_MANY_TO_MANY = 'manyToMany';

    // Relation Actions
    public const RELATION_MUTATE_CASCADE = 'cascade';
    public const RELATION_MUTATE_RESTRICT = 'restrict';
    public const RELATION_MUTATE_SET_NULL = 'setNull';

    // Relation Sides
    public const RELATION_SIDE_PARENT = 'parent';
    public const RELATION_SIDE_CHILD = 'child';

    public const RELATION_MAX_DEPTH = 3;

    // Orders
    public const ORDER_ASC = 'ASC';
    public const ORDER_DESC = 'DESC';

    // Permissions
    public const PERMISSION_CREATE = 'create';
    public const PERMISSION_READ = 'read';
    public const PERMISSION_UPDATE = 'update';
    public const PERMISSION_DELETE = 'delete';

    // Aggregate permissions
    public const PERMISSION_WRITE = 'write';

    public const PERMISSIONS = [
        self::PERMISSION_CREATE,
        self::PERMISSION_READ,
        self::PERMISSION_UPDATE,
        self::PERMISSION_DELETE,
    ];

    // Collections
    public const METADATA = '_metadata';

    // Cursor
    public const CURSOR_BEFORE = 'before';
    public const CURSOR_AFTER = 'after';

    // Lengths
    public const LENGTH_KEY = 255;

    // Cache
    public const TTL = 60 * 60 * 24; // 24 hours

    // Events
    public const EVENT_ALL = '*';

    public const EVENT_DATABASE_LIST = 'database_list';
    public const EVENT_DATABASE_CREATE = 'database_create';
    public const EVENT_DATABASE_DELETE = 'database_delete';

    public const EVENT_COLLECTION_LIST = 'collection_list';
    public const EVENT_COLLECTION_CREATE = 'collection_create';
    public const EVENT_COLLECTION_UPDATE = 'collection_update';
    public const EVENT_COLLECTION_READ = 'collection_read';
    public const EVENT_COLLECTION_DELETE = 'collection_delete';

    public const EVENT_DOCUMENT_FIND = 'document_find';
    public const EVENT_DOCUMENT_CREATE = 'document_create';
    public const EVENT_DOCUMENTS_CREATE = 'documents_create';
    public const EVENT_DOCUMENTS_DELETE = 'documents_delete';
    public const EVENT_DOCUMENT_READ = 'document_read';
    public const EVENT_DOCUMENT_UPDATE = 'document_update';
    public const EVENT_DOCUMENTS_UPDATE = 'documents_update';
    public const EVENT_DOCUMENT_DELETE = 'document_delete';
    public const EVENT_DOCUMENT_COUNT = 'document_count';
    public const EVENT_DOCUMENT_SUM = 'document_sum';
    public const EVENT_DOCUMENT_INCREASE = 'document_increase';
    public const EVENT_DOCUMENT_DECREASE = 'document_decrease';

    public const EVENT_PERMISSIONS_CREATE = 'permissions_create';
    public const EVENT_PERMISSIONS_READ = 'permissions_read';
    public const EVENT_PERMISSIONS_DELETE = 'permissions_delete';

    public const EVENT_ATTRIBUTE_CREATE = 'attribute_create';
    public const EVENT_ATTRIBUTE_UPDATE = 'attribute_update';
    public const EVENT_ATTRIBUTE_DELETE = 'attribute_delete';

    public const EVENT_INDEX_RENAME = 'index_rename';
    public const EVENT_INDEX_CREATE = 'index_create';
    public const EVENT_INDEX_DELETE = 'index_delete';

    public const INSERT_BATCH_SIZE = 100;
    public const DELETE_BATCH_SIZE = 100;

    /**
     * List of Internal attributes
     *
     * @var array<array<string, mixed>>
     */
    public const INTERNAL_ATTRIBUTES = [
        [
            '$id' => '$id',
            'type' => self::VAR_STRING,
            'size' => Database::LENGTH_KEY,
            'required' => true,
            'signed' => true,
            'array' => false,
            'filters' => [],
        ],
        [
            '$id' => '$internalId',
            'type' => self::VAR_STRING,
            'size' => Database::LENGTH_KEY,
            'required' => true,
            'signed' => true,
            'array' => false,
            'filters' => [],
        ],
        [
            '$id' => '$collection',
            'type' => self::VAR_STRING,
            'size' => Database::LENGTH_KEY,
            'required' => true,
            'signed' => true,
            'array' => false,
            'filters' => [],
        ],
        [
            '$id' => '$tenant',
            'type' => self::VAR_INTEGER,
            'size' => 0,
            'required' => false,
            'default' => null,
            'signed' => true,
            'array' => false,
            'filters' => [],
        ],
        [
            '$id' => '$createdAt',
            'type' => Database::VAR_DATETIME,
            'format' => '',
            'size' => 0,
            'signed' => false,
            'required' => false,
            'default' => null,
            'array' => false,
            'filters' => ['datetime']
        ],
        [
            '$id' => '$updatedAt',
            'type' => Database::VAR_DATETIME,
            'format' => '',
            'size' => 0,
            'signed' => false,
            'required' => false,
            'default' => null,
            'array' => false,
            'filters' => ['datetime']
        ],
        [
            '$id' => '$permissions',
            'type' => Database::VAR_STRING,
            'size' => 1000000,
            'signed' => true,
            'required' => false,
            'default' => [],
            'array' => false,
            'filters' => ['json']
        ],
    ];

    public const INTERNAL_INDEXES = [
        '_id',
        '_uid',
        '_createdAt',
        '_updatedAt',
        '_permissions_id',
        '_permissions',
    ];

    /**
     * Parent Collection
     * Defines the structure for both system and custom collections
     *
     * @var array<string, mixed>
     */
    protected const COLLECTION = [
        '$id' => self::METADATA,
        '$collection' => self::METADATA,
        'name' => 'collections',
        'attributes' => [
            [
                '$id' => 'name',
                'key' => 'name',
                'type' => self::VAR_STRING,
                'size' => 256,
                'required' => true,
                'signed' => true,
                'array' => false,
                'filters' => [],
            ],
            [
                '$id' => 'attributes',
                'key' => 'attributes',
                'type' => self::VAR_STRING,
                'size' => 1000000,
                'required' => false,
                'signed' => true,
                'array' => false,
                'filters' => ['json'],
            ],
            [
                '$id' => 'indexes',
                'key' => 'indexes',
                'type' => self::VAR_STRING,
                'size' => 1000000,
                'required' => false,
                'signed' => true,
                'array' => false,
                'filters' => ['json'],
            ],
            [
                '$id' => 'documentSecurity',
                'key' => 'documentSecurity',
                'type' => self::VAR_BOOLEAN,
                'size' => 0,
                'required' => true,
                'signed' => true,
                'array' => false,
                'filters' => []
            ]
        ],
        'indexes' => [],
    ];

    protected Adapter $adapter;

    protected Cache $cache;

    protected string $cacheName = 'default';

    /**
     * @var array<bool|string>
     */
    protected array $map = [];

    /**
     * @var array<string, array{encode: callable, decode: callable}>
     */
    protected static array $filters = [];

    /**
     * @var array<string, array{encode: callable, decode: callable}>
     */
    protected array $instanceFilters = [];

    /**
     * @var array<string, array<string, callable>>
     */
    protected array $listeners = [
        '*' => [],
    ];

    /**
     * Array in which the keys are the names of database listeners that
     * should be skipped when dispatching events. null $silentListeners
     * will skip all listeners.
     *
     * @var ?array<string, bool>
     */
    protected ?array $silentListeners = [];

    protected ?\DateTime $timestamp = null;

    protected bool $resolveRelationships = true;

    protected bool $checkRelationshipsExist = true;

    protected int $relationshipFetchDepth = 1;

    protected bool $filter = true;

    protected bool $validate = true;

    protected bool $preserveDates = false;

    protected int $maxQueryValues = 100;

    protected bool $migrating = false;

    /**
     * Stack of collection IDs when creating or updating related documents
     * @var array<string>
     */
    protected array $relationshipWriteStack = [];

    /**
     * @var array<Document>
     */
    protected array $relationshipFetchStack = [];

    /**
     * @var array<Document>
     */
    protected array $relationshipDeleteStack = [];

    /**
     * @param Adapter $adapter
     * @param Cache $cache
     * @param array<string, array{encode: callable, decode: callable}> $filters
     */
    public function __construct(
        Adapter $adapter,
        Cache $cache,
        array $filters = []
    ) {
        $this->adapter = $adapter;
        $this->cache = $cache;
        $this->instanceFilters = $filters;

        self::addFilter(
            'json',
            /**
             * @param mixed $value
             * @return mixed
             */
            function (mixed $value) {
                $value = ($value instanceof Document) ? $value->getArrayCopy() : $value;

                if (!is_array($value) && !$value instanceof \stdClass) {
                    return $value;
                }

                return json_encode($value);
            },
            /**
             * @param mixed $value
             * @return mixed
             * @throws Exception
             */
            function (mixed $value) {
                if (!is_string($value)) {
                    return $value;
                }

                $value = json_decode($value, true) ?? [];

                if (array_key_exists('$id', $value)) {
                    return new Document($value);
                } else {
                    $value = array_map(function ($item) {
                        if (is_array($item) && array_key_exists('$id', $item)) { // if `$id` exists, create a Document instance
                            return new Document($item);
                        }
                        return $item;
                    }, $value);
                }

                return $value;
            }
        );

        self::addFilter(
            'datetime',
            /**
             * @param mixed $value
             * @return mixed
             */
            function (mixed $value) {
                if (is_null($value)) {
                    return;
                }
                try {
                    $value = new \DateTime($value);
                    $value->setTimezone(new \DateTimeZone(date_default_timezone_get()));
                    return DateTime::format($value);
                } catch (\Throwable $th) {
                    return $value;
                }
            },
            /**
             * @param string|null $value
             * @return string|null
             */
            function (?string $value) {
                return DateTime::formatTz($value);
            }
        );
    }

    /**
     * Add listener to events
     *
     * @param string $event
     * @param string $name
     * @param callable $callback
     * @return static
     */
    public function on(string $event, string $name, callable $callback): static
    {
        if (!isset($this->listeners[$event])) {
            $this->listeners[$event] = [];
        }
        $this->listeners[$event][$name] = $callback;

        return $this;
    }

    /**
     * Add a transformation to be applied to a query string before an event occurs
     *
     * @param string $event
     * @param string $name
     * @param callable $callback
     * @return $this
     */
    public function before(string $event, string $name, callable $callback): static
    {
        $this->adapter->before($event, $name, $callback);

        return $this;
    }

    /**
     * Silent event generation for calls inside the callback
     *
     * @template T
     * @param callable(): T $callback
     * @param array<string>|null $listeners List of listeners to silence; if null, all listeners will be silenced
     * @return T
     */
    public function silent(callable $callback, ?array $listeners = null): mixed
    {
        $previous = $this->silentListeners;

        if (is_null($listeners)) {
            $this->silentListeners = null;
        } else {
            $silentListeners = [];
            foreach ($listeners as $listener) {
                $silentListeners[$listener] = true;
            }
            $this->silentListeners = $silentListeners;
        }

        try {
            return $callback();
        } finally {
            $this->silentListeners = $previous;
        }
    }

    /**
     * Get getConnection Id
     *
     * @return string
     * @throws Exception
     */
    public function getConnectionId(): string
    {
        return $this->adapter->getConnectionId();
    }

    /**
     * Skip relationships for all the calls inside the callback
     *
     * @template T
     * @param callable(): T $callback
     * @return T
     */
    public function skipRelationships(callable $callback): mixed
    {
        $previous = $this->resolveRelationships;
        $this->resolveRelationships = false;

        try {
            return $callback();
        } finally {
            $this->resolveRelationships = $previous;
        }
    }

    public function skipRelationshipsExistCheck(callable $callback): mixed
    {
        $previous = $this->checkRelationshipsExist;
        $this->checkRelationshipsExist = false;

        try {
            return $callback();
        } finally {
            $this->checkRelationshipsExist = $previous;
        }
    }

    /**
     * Trigger callback for events
     *
     * @param string $event
     * @param mixed $args
     * @return void
     */
    protected function trigger(string $event, mixed $args = null): void
    {
        if (\is_null($this->silentListeners)) {
            return;
        }
        foreach ($this->listeners[self::EVENT_ALL] as $name => $callback) {
            if (isset($this->silentListeners[$name])) {
                continue;
            }
            $callback($event, $args);
        }

        foreach (($this->listeners[$event] ?? []) as $name => $callback) {
            if (isset($this->silentListeners[$name])) {
                continue;
            }
            $callback($event, $args);
        }
    }

    /**
     * Executes $callback with $timestamp set to $requestTimestamp
     *
     * @template T
     * @param ?\DateTime $requestTimestamp
     * @param callable(): T $callback
     * @return T
     */
    public function withRequestTimestamp(?\DateTime $requestTimestamp, callable $callback): mixed
    {
        $previous = $this->timestamp;
        $this->timestamp = $requestTimestamp;
        try {
            $result = $callback();
        } finally {
            $this->timestamp = $previous;
        }
        return $result;
    }

    /**
     * Set Namespace.
     *
     * Set namespace to divide different scope of data sets
     *
     * @param string $namespace
     *
     * @return $this
     *
     * @throws DatabaseException
     */
    public function setNamespace(string $namespace): static
    {
        $this->adapter->setNamespace($namespace);

        return $this;
    }

    /**
     * Get Namespace.
     *
     * Get namespace of current set scope
     *
     * @return string
     */
    public function getNamespace(): string
    {
        return $this->adapter->getNamespace();
    }

    /**
     * Set database to use for current scope
     *
     * @param string $name
     *
     * @return static
     * @throws DatabaseException
     */
    public function setDatabase(string $name): static
    {
        $this->adapter->setDatabase($name);

        return $this;
    }

    /**
     * Get Database.
     *
     * Get Database from current scope
     *
     * @return string
     * @throws DatabaseException
     */
    public function getDatabase(): string
    {
        return $this->adapter->getDatabase();
    }

    /**
     * Set the cache instance
     *
     * @param Cache $cache
     *
     * @return $this
     */
    public function setCache(Cache $cache): static
    {
        $this->cache = $cache;
        return $this;
    }

    /**
     * Get the cache instance
     *
     * @return Cache
     */
    public function getCache(): Cache
    {
        return $this->cache;
    }

    /**
     * Set the name to use for cache
     *
     * @param string $name
     * @return $this
     */
    public function setCacheName(string $name): static
    {
        $this->cacheName = $name;

        return $this;
    }

    /**
     * Get the cache name
     *
     * @return string
     */
    public function getCacheName(): string
    {
        return $this->cacheName;
    }

    /**
     * Set a metadata value to be printed in the query comments
     *
     * @param string $key
     * @param mixed $value
     * @return static
     */
    public function setMetadata(string $key, mixed $value): static
    {
        $this->adapter->setMetadata($key, $value);

        return $this;
    }

    /**
     * Get metadata
     *
     * @return array<string, mixed>
     */
    public function getMetadata(): array
    {
        return $this->adapter->getMetadata();
    }

    /**
     * Clear metadata
     *
     * @return void
     */
    public function resetMetadata(): void
    {
        $this->adapter->resetMetadata();
    }

    /**
     * Set maximum query execution time
     *
     * @param int $milliseconds
     * @param string $event
     * @return static
     * @throws Exception
     */
    public function setTimeout(int $milliseconds, string $event = Database::EVENT_ALL): static
    {
        $this->adapter->setTimeout($milliseconds, $event);

        return $this;
    }

    /**
     * Clear maximum query execution time
     *
     * @param string $event
     * @return void
     */
    public function clearTimeout(string $event = Database::EVENT_ALL): void
    {
        $this->adapter->clearTimeout($event);
    }

    /**
     * Enable filters
     *
     * @return $this
     */
    public function enableFilters(): static
    {
        $this->filter = true;
        return $this;
    }

    /**
     * Disable filters
     *
     * @return $this
     */
    public function disableFilters(): static
    {
        $this->filter = false;
        return $this;
    }

    /**
     * Skip filters
     *
     * Execute a callback without filters
     *
     * @template T
     * @param callable(): T $callback
     * @return T
     */
    public function skipFilters(callable $callback): mixed
    {
        $initial = $this->filter;
        $this->disableFilters();

        try {
            return $callback();
        } finally {
            $this->filter = $initial;
        }
    }

    /**
     * Get instance filters
     *
     * @return array<string, array{encode: callable, decode: callable}>
     */
    public function getInstanceFilters(): array
    {
        return $this->instanceFilters;
    }

    /**
     * Enable validation
     *
     * @return $this
     */
    public function enableValidation(): static
    {
        $this->validate = true;

        return $this;
    }

    /**
     * Disable validation
     *
     * @return $this
     */
    public function disableValidation(): static
    {
        $this->validate = false;

        return $this;
    }

    /**
     * Skip Validation
     *
     * Execute a callback without validation
     *
     * @template T
     * @param callable(): T $callback
     * @return T
     */
    public function skipValidation(callable $callback): mixed
    {
        $initial = $this->validate;
        $this->disableValidation();

        try {
            return $callback();
        } finally {
            $this->validate = $initial;
        }
    }

    /**
     * Get shared tables
     *
     * Get whether to share tables between tenants
     * @return bool
     */
    public function getSharedTables(): bool
    {
        return $this->adapter->getSharedTables();
    }

    /**
     * Set shard tables
     *
     * Set whether to share tables between tenants
     *
     * @param bool $sharedTables
     * @return static
     */
    public function setSharedTables(bool $sharedTables): static
    {
        $this->adapter->setSharedTables($sharedTables);

        return $this;
    }

    /**
     * Set Tenant
     *
     * Set tenant to use if tables are shared
     *
     * @param ?int $tenant
     * @return static
     */
    public function setTenant(?int $tenant): static
    {
        $this->adapter->setTenant($tenant);

        return $this;
    }

    /**
     * Get Tenant
     *
     * Get tenant to use if tables are shared
     *
     * @return ?int
     */
    public function getTenant(): ?int
    {
        return $this->adapter->getTenant();
    }

    /**
     * With Tenant
     *
     * Execute a callback with a specific tenant
     *
     * @param int|null $tenant
     * @param callable $callback
     * @return mixed
     */
    public function withTenant(?int $tenant, callable $callback): mixed
    {
        $previous = $this->adapter->getTenant();
        $this->adapter->setTenant($tenant);

        try {
            return $callback();
        } finally {
            $this->adapter->setTenant($previous);
        }
    }

    public function getPreserveDates(): bool
    {
        return $this->preserveDates;
    }

    public function setPreserveDates(bool $preserve): static
    {
        $this->preserveDates = $preserve;

        return $this;
    }

    public function setMigrating(bool $migrating): self
    {
        $this->migrating = $migrating;

        return $this;
    }

    public function isMigrating(): bool
    {
        return $this->migrating;
    }

    public function withPreserveDates(callable $callback): mixed
    {
        $previous = $this->preserveDates;
        $this->preserveDates = true;

        try {
            return $callback();
        } finally {
            $this->preserveDates = $previous;
        }
    }

    public function setMaxQueryValues(int $max): self
    {
        $this->maxQueryValues = $max;

        return $this;
    }

    public function getMaxQueryValues(): int
    {
        return$this->maxQueryValues;
    }

    /**
     * Get list of keywords that cannot be used
     *
     * @return string[]
     */
    public function getKeywords(): array
    {
        return $this->adapter->getKeywords();
    }

    /**
     * Get Database Adapter
     *
     * @return Adapter
     */
    public function getAdapter(): Adapter
    {
        return $this->adapter;
    }

    /**
     * Start a new transaction.
     *
     * If a transaction is already active, this will only increment the transaction count and return true.
     *
     * @return bool
     * @throws DatabaseException
     */
    public function startTransaction(): bool
    {
        return $this->adapter->startTransaction();
    }

    /**
     * Commit a transaction.
     *
     * If no transaction is active, this will be a no-op and will return false.
     * If there is more than one active transaction, this decrement the transaction count and return true.
     * If the transaction count is 1, it will be commited, the transaction count will be reset to 0, and return true.
     *
     * @return bool
     * @throws DatabaseException
     */
    public function commitTransaction(): bool
    {
        return $this->adapter->startTransaction();
    }

    /**
     * Rollback a transaction.
     *
     * If no transaction is active, this will be a no-op and will return false.
     * If 1 or more transactions are active, this will roll back all transactions, reset the count to 0, and return true.
     *
     * @return bool
     * @throws DatabaseException
     */
    public function rollbackTransaction(): bool
    {
        return $this->adapter->rollbackTransaction();
    }

    /**
     * @template T
     * @param callable(): T $callback
     * @return T
     * @throws \Throwable
     */
    public function withTransaction(callable $callback): mixed
    {
        return $this->adapter->withTransaction($callback);
    }

    /**
     * Ping Database
     *
     * @return bool
     */
    public function ping(): bool
    {
        return $this->adapter->ping();
    }

    /**
     * Create the database
     *
     * @param string|null $database
     * @return bool
     * @throws DuplicateException
     * @throws LimitException
     * @throws Exception
     */
    public function create(?string $database = null): bool
    {
        $database ??= $this->adapter->getDatabase();

        $this->adapter->create($database);

        /**
         * Create array of attribute documents
         * @var array<Document> $attributes
         */
        $attributes = \array_map(function ($attribute) {
            return new Document($attribute);
        }, self::COLLECTION['attributes']);

        $this->silent(fn () => $this->createCollection(self::METADATA, $attributes));

        $this->trigger(self::EVENT_DATABASE_CREATE, $database);

        return true;
    }

    /**
     * Check if database exists
     * Optionally check if collection exists in database
     *
     * @param string|null $database (optional) database name
     * @param string|null $collection (optional) collection name
     *
     * @return bool
     */
    public function exists(?string $database = null, ?string $collection = null): bool
    {
        $database ??= $this->adapter->getDatabase();

        return $this->adapter->exists($database, $collection);
    }

    /**
     * List Databases
     *
     * @return array<Document>
     */
    public function list(): array
    {
        $databases = $this->adapter->list();

        $this->trigger(self::EVENT_DATABASE_LIST, $databases);

        return $databases;
    }

    /**
     * Delete Database
     *
     * @param string|null $database
     * @return bool
     * @throws DatabaseException
     */
    public function delete(?string $database = null): bool
    {
        $database = $database ?? $this->adapter->getDatabase();

        $deleted = $this->adapter->delete($database);

        $this->trigger(self::EVENT_DATABASE_DELETE, [
            'name' => $database,
            'deleted' => $deleted
        ]);

        $this->cache->flush();

        return $deleted;
    }

    /**
     * Create Collection
     *
     * @param string $id
     * @param array<Document> $attributes
     * @param array<Document> $indexes
     * @param array<string>|null $permissions
     * @param bool $documentSecurity
     * @return Document
     * @throws DatabaseException
     * @throws DuplicateException
     * @throws LimitException
     */
    public function createCollection(string $id, array $attributes = [], array $indexes = [], ?array $permissions = null, bool $documentSecurity = true): Document
    {
        $permissions ??= [
            Permission::create(Role::any()),
        ];

        if ($this->validate) {
            $validator = new Permissions();
            if (!$validator->isValid($permissions)) {
                throw new DatabaseException($validator->getDescription());
            }
        }

        $collection = $this->silent(fn () => $this->getCollection($id));

        if (!$collection->isEmpty() && $id !== self::METADATA) {
            throw new DuplicateException('Collection ' . $id . ' already exists');
        }

        $collection = new Document([
            '$id' => ID::custom($id),
            '$permissions' => $permissions,
            'name' => $id,
            'attributes' => $attributes,
            'indexes' => $indexes,
            'documentSecurity' => $documentSecurity
        ]);

        if ($this->validate) {
            $validator = new IndexValidator(
                $attributes,
                $this->adapter->getMaxIndexLength(),
                $this->adapter->getInternalIndexesKeys()
            );
            foreach ($indexes as $index) {
                if (!$validator->isValid($index)) {
                    throw new DatabaseException($validator->getDescription());
                }
            }
        }

        // Check index limits, if given
        if ($indexes && $this->adapter->getCountOfIndexes($collection) > $this->adapter->getLimitForIndexes()) {
            throw new LimitException('Index limit of ' . $this->adapter->getLimitForIndexes() . ' exceeded. Cannot create collection.');
        }

        // Check attribute limits, if given
        if ($attributes) {
            if (
                $this->adapter->getLimitForAttributes() > 0 &&
                $this->adapter->getCountOfAttributes($collection) > $this->adapter->getLimitForAttributes()
            ) {
                throw new LimitException('Attribute limit of ' . $this->adapter->getLimitForAttributes() . ' exceeded. Cannot create collection.');
            }

            if (
                $this->adapter->getDocumentSizeLimit() > 0 &&
                $this->adapter->getAttributeWidth($collection) > $this->adapter->getDocumentSizeLimit()
            ) {
                throw new LimitException('Document size limit of ' . $this->adapter->getDocumentSizeLimit() . ' exceeded. Cannot create collection.');
            }
        }

        $this->adapter->createCollection($id, $attributes, $indexes);

        if ($id === self::METADATA) {
            return new Document(self::COLLECTION);
        }

        $createdCollection = $this->silent(fn () => $this->createDocument(self::METADATA, $collection));

        $this->trigger(self::EVENT_COLLECTION_CREATE, $createdCollection);

        return $createdCollection;
    }

    /**
     * Update Collections Permissions.
     *
     * @param string $id
     * @param array<string> $permissions
     * @param bool $documentSecurity
     *
     * @return Document
     * @throws ConflictException
     * @throws DatabaseException
     */
    public function updateCollection(string $id, array $permissions, bool $documentSecurity): Document
    {
        if ($this->validate) {
            $validator = new Permissions();
            if (!$validator->isValid($permissions)) {
                throw new DatabaseException($validator->getDescription());
            }
        }

        $collection = $this->silent(fn () => $this->getCollection($id));

        if ($collection->isEmpty()) {
            throw new NotFoundException('Collection not found');
        }

        if (
            $this->adapter->getSharedTables()
            && $collection->getAttribute('$tenant') != $this->adapter->getTenant()
        ) {
            throw new NotFoundException('Collection not found');
        }

        $collection
            ->setAttribute('$permissions', $permissions)
            ->setAttribute('documentSecurity', $documentSecurity);

        $collection = $this->silent(fn () => $this->updateDocument(self::METADATA, $collection->getId(), $collection));

        $this->trigger(self::EVENT_COLLECTION_UPDATE, $collection);

        return $collection;
    }

    /**
     * Get Collection
     *
     * @param string $id
     *
     * @return Document
     * @throws DatabaseException
     */
    public function getCollection(string $id): Document
    {
        $collection = $this->silent(fn () => $this->getDocument(self::METADATA, $id));

        $tenant = $collection->getAttribute('$tenant');

        if (
            $id !== self::METADATA
            && $this->adapter->getSharedTables()
            && $tenant !== null
            && $tenant != $this->adapter->getTenant()
        ) {
            return new Document();
        }

        $this->trigger(self::EVENT_COLLECTION_READ, $collection);

        return $collection;
    }

    /**
     * List Collections
     *
     * @param int $offset
     * @param int $limit
     *
     * @return array<Document>
     * @throws Exception
     */
    public function listCollections(int $limit = 25, int $offset = 0): array
    {
        $result = $this->silent(fn () => $this->find(self::METADATA, [
            Query::limit($limit),
            Query::offset($offset)
        ]));

        $this->trigger(self::EVENT_COLLECTION_LIST, $result);

        return $result;
    }

    /**
     * Get Collection Size
     *
     * @param string $collection
     *
     * @return int
     * @throws Exception
     */
    public function getSizeOfCollection(string $collection): int
    {
        $collection = $this->silent(fn () => $this->getCollection($collection));

        if ($collection->isEmpty()) {
            throw new NotFoundException('Collection not found');
        }

        if ($this->adapter->getSharedTables() && $collection->getAttribute('$tenant') != $this->adapter->getTenant()) {
            throw new NotFoundException('Collection not found');
        }

        return $this->adapter->getSizeOfCollection($collection->getId());
    }

    /**
     * Get Collection Size on disk
     *
     * @param string $collection
     *
     * @return int
     */
    public function getSizeOfCollectionOnDisk(string $collection): int
    {
        if ($this->adapter->getSharedTables() && empty($this->adapter->getTenant())) {
            throw new DatabaseException('Missing tenant. Tenant must be set when table sharing is enabled.');
        }

        $collection = $this->silent(fn () => $this->getCollection($collection));

        if ($collection->isEmpty()) {
            throw new NotFoundException('Collection not found');
        }

        if ($this->adapter->getSharedTables() && $collection->getAttribute('$tenant') != $this->adapter->getTenant()) {
            throw new NotFoundException('Collection not found');
        }

        return $this->adapter->getSizeOfCollectionOnDisk($collection->getId());
    }

    /**
     * Delete Collection
     *
     * @param string $id
     *
     * @return bool
     * @throws DatabaseException
     */
    public function deleteCollection(string $id): bool
    {
        $collection = $this->silent(fn () => $this->getDocument(self::METADATA, $id));

        if ($collection->isEmpty()) {
            throw new NotFoundException('Collection not found');
        }

        if ($this->adapter->getSharedTables() && $collection->getAttribute('$tenant') != $this->adapter->getTenant()) {
            throw new NotFoundException('Collection not found');
        }

        $relationships = \array_filter(
            $collection->getAttribute('attributes'),
            fn ($attribute) =>
            $attribute->getAttribute('type') === Database::VAR_RELATIONSHIP
        );

        foreach ($relationships as $relationship) {
            $this->deleteRelationship($collection->getId(), $relationship->getId());
        }

        $this->adapter->deleteCollection($id);

        if ($id === self::METADATA) {
            $deleted = true;
        } else {
            $deleted = $this->silent(fn () => $this->deleteDocument(self::METADATA, $id));
        }

        if ($deleted) {
            $this->trigger(self::EVENT_COLLECTION_DELETE, $collection);
        }

        $this->purgeCachedCollection($id);

        return $deleted;
    }

    /**
     * Create Attribute
     *
     * @param string $collection
     * @param string $id
     * @param string $type
     * @param int $size utf8mb4 chars length
     * @param bool $required
     * @param mixed $default
     * @param bool $signed
     * @param bool $array
     * @param string|null $format optional validation format of attribute
     * @param array<string, mixed> $formatOptions assoc array with custom options that can be passed for the format validation
     * @param array<string> $filters
     *
     * @return bool
     * @throws AuthorizationException
     * @throws ConflictException
     * @throws DatabaseException
     * @throws DuplicateException
     * @throws LimitException
     * @throws StructureException
     * @throws Exception
     */
    public function createAttribute(string $collection, string $id, string $type, int $size, bool $required, mixed $default = null, bool $signed = true, bool $array = false, ?string $format = null, array $formatOptions = [], array $filters = []): bool
    {
        $collection = $this->silent(fn () => $this->getCollection($collection));

        if ($collection->isEmpty()) {
            throw new NotFoundException('Collection not found');
        }

        // Attribute IDs are case-insensitive
        $attributes = $collection->getAttribute('attributes', []);
        /** @var array<Document> $attributes */
        foreach ($attributes as $attribute) {
            if (\strtolower($attribute->getId()) === \strtolower($id)) {
                throw new DuplicateException('Attribute already exists');
            }
        }

        // Ensure required filters for the attribute are passed
        $requiredFilters = $this->getRequiredFilters($type);
        if (!empty(\array_diff($requiredFilters, $filters))) {
            throw new DatabaseException("Attribute of type: $type requires the following filters: " . implode(",", $requiredFilters));
        }

        if (
            $this->adapter->getLimitForAttributes() > 0 &&
            $this->adapter->getCountOfAttributes($collection) >= $this->adapter->getLimitForAttributes()
        ) {
            throw new LimitException('Column limit reached. Cannot create new attribute.');
        }

        if ($format) {
            if (!Structure::hasFormat($format, $type)) {
                throw new DatabaseException('Format ("' . $format . '") not available for this attribute type ("' . $type . '")');
            }
        }

        $attribute = new Document([
            '$id' => ID::custom($id),
            'key' => $id,
            'type' => $type,
            'size' => $size,
            'required' => $required,
            'default' => $default,
            'signed' => $signed,
            'array' => $array,
            'format' => $format,
            'formatOptions' => $formatOptions,
            'filters' => $filters,
        ]);

        $collection->setAttribute('attributes', $attribute, Document::SET_TYPE_APPEND);

        if (
            $this->adapter->getDocumentSizeLimit() > 0 &&
            $this->adapter->getAttributeWidth($collection) >= $this->adapter->getDocumentSizeLimit()
        ) {
            throw new LimitException('Row width limit reached. Cannot create new attribute.');
        }

        switch ($type) {
            case self::VAR_STRING:
                if ($size > $this->adapter->getLimitForString()) {
                    throw new DatabaseException('Max size allowed for string is: ' . number_format($this->adapter->getLimitForString()));
                }
                break;

            case self::VAR_INTEGER:
                $limit = ($signed) ? $this->adapter->getLimitForInt() / 2 : $this->adapter->getLimitForInt();
                if ($size > $limit) {
                    throw new DatabaseException('Max size allowed for int is: ' . number_format($limit));
                }
                break;
            case self::VAR_FLOAT:
            case self::VAR_BOOLEAN:
            case self::VAR_DATETIME:
            case self::VAR_RELATIONSHIP:
                break;
            default:
                throw new DatabaseException('Unknown attribute type: ' . $type . '. Must be one of ' . self::VAR_STRING . ', ' . self::VAR_INTEGER .  ', ' . self::VAR_FLOAT . ', ' . self::VAR_BOOLEAN . ', ' . self::VAR_DATETIME . ', ' . self::VAR_RELATIONSHIP);
        }

        // Only execute when $default is given
        if (!\is_null($default)) {
            if ($required === true) {
                throw new DatabaseException('Cannot set a default value for a required attribute');
            }

            $this->validateDefaultTypes($type, $default);
        }

        try {
            $created = $this->adapter->createAttribute($collection->getId(), $id, $type, $size, $signed, $array);

            if (!$created) {
                throw new DatabaseException('Failed to create attribute');
            }
        } catch (DuplicateException $e) {
            // HACK: Metadata should still be updated, can be removed when null tenant collections are supported.
            if (!$this->adapter->getSharedTables() || !$this->isMigrating()) {
                throw $e;
            }
        }

        if ($collection->getId() !== self::METADATA) {
            $this->silent(fn () => $this->updateDocument(self::METADATA, $collection->getId(), $collection));
        }

        $this->purgeCachedCollection($collection->getId());
        $this->purgeCachedDocument(self::METADATA, $collection->getId());

        $this->trigger(self::EVENT_ATTRIBUTE_CREATE, $attribute);

        return true;
    }

    /**
     * Get the list of required filters for each data type
     *
     * @param string|null $type Type of the attribute
     *
     * @return array<string>
     */
    protected function getRequiredFilters(?string $type): array
    {
        return match ($type) {
            self::VAR_DATETIME => ['datetime'],
            default => [],
        };
    }

    /**
     * Function to validate if the default value of an attribute matches its attribute type
     *
     * @param string $type Type of the attribute
     * @param mixed $default Default value of the attribute
     *
     * @throws DatabaseException
     * @return void
     */
    protected function validateDefaultTypes(string $type, mixed $default): void
    {
        $defaultType = \gettype($default);

        if ($defaultType === 'NULL') {
            // Disable null. No validation required
            return;
        }

        if ($defaultType === 'array') {
            foreach ($default as $value) {
                $this->validateDefaultTypes($type, $value);
            }
            return;
        }

        switch ($type) {
            case self::VAR_STRING:
            case self::VAR_INTEGER:
            case self::VAR_FLOAT:
            case self::VAR_BOOLEAN:
                if ($type !== $defaultType) {
                    throw new DatabaseException('Default value ' . $default . ' does not match given type ' . $type);
                }
                break;
            case self::VAR_DATETIME:
                if ($defaultType !== self::VAR_STRING) {
                    throw new DatabaseException('Default value ' . $default . ' does not match given type ' . $type);
                }
                break;
            default:
                throw new DatabaseException('Unknown attribute type: ' . $type . '. Must be one of ' . self::VAR_STRING . ', ' . self::VAR_INTEGER .  ', ' . self::VAR_FLOAT . ', ' . self::VAR_BOOLEAN . ', ' . self::VAR_DATETIME . ', ' . self::VAR_RELATIONSHIP);
        }
    }

    /**
     * Update attribute metadata. Utility method for update attribute methods.
     *
     * @param string $collection
     * @param string $id
     * @param callable $updateCallback method that receives document, and returns it with changes applied
     *
     * @return Document
     * @throws ConflictException
     * @throws DatabaseException
     */
    protected function updateIndexMeta(string $collection, string $id, callable $updateCallback): Document
    {
        $collection = $this->silent(fn () => $this->getCollection($collection));

        if ($collection->getId() === self::METADATA) {
            throw new DatabaseException('Cannot update metadata indexes');
        }

        $indexes = $collection->getAttribute('indexes', []);
        $index = \array_search($id, \array_map(fn ($index) => $index['$id'], $indexes));

        if ($index === false) {
            throw new NotFoundException('Index not found');
        }

        // Execute update from callback
        $updateCallback($indexes[$index], $collection, $index);

        // Save
        $collection->setAttribute('indexes', $indexes);

        $this->silent(fn () => $this->updateDocument(self::METADATA, $collection->getId(), $collection));

        $this->trigger(self::EVENT_ATTRIBUTE_UPDATE, $indexes[$index]);

        return $indexes[$index];
    }

    /**
     * Update attribute metadata. Utility method for update attribute methods.
     *
     * @param string $collection
     * @param string $id
     * @param callable(Document, Document, int|string): void $updateCallback method that receives document, and returns it with changes applied
     *
     * @return Document
     * @throws ConflictException
     * @throws DatabaseException
     */
    protected function updateAttributeMeta(string $collection, string $id, callable $updateCallback): Document
    {
        $collection = $this->silent(fn () => $this->getCollection($collection));

        if ($collection->getId() === self::METADATA) {
            throw new DatabaseException('Cannot update metadata attributes');
        }

        $attributes = $collection->getAttribute('attributes', []);
        $index = \array_search($id, \array_map(fn ($attribute) => $attribute['$id'], $attributes));

        if ($index === false) {
            throw new NotFoundException('Attribute not found');
        }

        // Execute update from callback
        $updateCallback($attributes[$index], $collection, $index);

        // Save
        $collection->setAttribute('attributes', $attributes);

        $this->silent(fn () => $this->updateDocument(self::METADATA, $collection->getId(), $collection));

        $this->trigger(self::EVENT_ATTRIBUTE_UPDATE, $attributes[$index]);

        return $attributes[$index];
    }

    /**
     * Update required status of attribute.
     *
     * @param string $collection
     * @param string $id
     * @param bool $required
     *
     * @return Document
     * @throws Exception
     */
    public function updateAttributeRequired(string $collection, string $id, bool $required): Document
    {
        return $this->updateAttributeMeta($collection, $id, function ($attribute) use ($required) {
            $attribute->setAttribute('required', $required);
        });
    }

    /**
     * Update format of attribute.
     *
     * @param string $collection
     * @param string $id
     * @param string $format validation format of attribute
     *
     * @return Document
     * @throws Exception
     */
    public function updateAttributeFormat(string $collection, string $id, string $format): Document
    {
        return $this->updateAttributeMeta($collection, $id, function ($attribute) use ($format) {
            if (!Structure::hasFormat($format, $attribute->getAttribute('type'))) {
                throw new DatabaseException('Format "' . $format . '" not available for attribute type "' . $attribute->getAttribute('type') . '"');
            }

            $attribute->setAttribute('format', $format);
        });
    }

    /**
     * Update format options of attribute.
     *
     * @param string $collection
     * @param string $id
     * @param array<string, mixed> $formatOptions assoc array with custom options that can be passed for the format validation
     *
     * @return Document
     * @throws Exception
     */
    public function updateAttributeFormatOptions(string $collection, string $id, array $formatOptions): Document
    {
        return $this->updateAttributeMeta($collection, $id, function ($attribute) use ($formatOptions) {
            $attribute->setAttribute('formatOptions', $formatOptions);
        });
    }

    /**
     * Update filters of attribute.
     *
     * @param string $collection
     * @param string $id
     * @param array<string> $filters
     *
     * @return Document
     * @throws Exception
     */
    public function updateAttributeFilters(string $collection, string $id, array $filters): Document
    {
        return $this->updateAttributeMeta($collection, $id, function ($attribute) use ($filters) {
            $attribute->setAttribute('filters', $filters);
        });
    }

    /**
     * Update default value of attribute
     *
     * @param string $collection
     * @param string $id
     * @param mixed $default
     *
     * @return Document
     * @throws Exception
     */
    public function updateAttributeDefault(string $collection, string $id, mixed $default = null): Document
    {
        return $this->updateAttributeMeta($collection, $id, function ($attribute) use ($default) {
            if ($attribute->getAttribute('required') === true) {
                throw new DatabaseException('Cannot set a default value on a required attribute');
            }

            $this->validateDefaultTypes($attribute->getAttribute('type'), $default);

            $attribute->setAttribute('default', $default);
        });
    }

    /**
     * Update Attribute. This method is for updating data that causes underlying structure to change. Check out other updateAttribute methods if you are looking for metadata adjustments.
     *
     * @param string $collection
     * @param string $id
     * @param string|null $type
     * @param int|null $size utf8mb4 chars length
     * @param bool|null $required
     * @param mixed $default
     * @param bool $signed
     * @param bool $array
     * @param string|null $format
     * @param array<string, mixed>|null $formatOptions
     * @param array<string>|null $filters
     * @param string|null $newKey
     * @return Document
     * @throws Exception
     */
    public function updateAttribute(string $collection, string $id, ?string $type = null, ?int $size = null, ?bool $required = null, mixed $default = null, ?bool $signed = null, ?bool $array = null, ?string $format = null, ?array $formatOptions = null, ?array $filters = null, ?string $newKey = null): Document
    {
        return $this->updateAttributeMeta($collection, $id, function ($attribute, $collectionDoc, $attributeIndex) use ($collection, $id, $type, $size, $required, $default, $signed, $array, $format, $formatOptions, $filters, $newKey) {
            $altering = !\is_null($type)
                || !\is_null($size)
                || !\is_null($signed)
                || !\is_null($array)
                || !\is_null($newKey);
            $type ??= $attribute->getAttribute('type');
            $size ??= $attribute->getAttribute('size');
            $signed ??= $attribute->getAttribute('signed');
            $required ??= $attribute->getAttribute('required');
            $default ??= $attribute->getAttribute('default');
            $array ??= $attribute->getAttribute('array');
            $format ??= $attribute->getAttribute('format');
            $formatOptions ??= $attribute->getAttribute('formatOptions');
            $filters ??= $attribute->getAttribute('filters');

            if ($required === true && !\is_null($default)) {
                $default = null;
            }

            switch ($type) {
                case self::VAR_STRING:
                    if (empty($size)) {
                        throw new DatabaseException('Size length is required');
                    }

                    if ($size > $this->adapter->getLimitForString()) {
                        throw new DatabaseException('Max size allowed for string is: ' . number_format($this->adapter->getLimitForString()));
                    }
                    break;

                case self::VAR_INTEGER:
                    $limit = ($signed) ? $this->adapter->getLimitForInt() / 2 : $this->adapter->getLimitForInt();
                    if ($size > $limit) {
                        throw new DatabaseException('Max size allowed for int is: ' . number_format($limit));
                    }
                    break;
                case self::VAR_FLOAT:
                case self::VAR_BOOLEAN:
                case self::VAR_DATETIME:
                    if (!empty($size)) {
                        throw new DatabaseException('Size must be empty');
                    }
                    break;
                default:
                    throw new DatabaseException('Unknown attribute type: ' . $type . '. Must be one of ' . self::VAR_STRING . ', ' . self::VAR_INTEGER .  ', ' . self::VAR_FLOAT . ', ' . self::VAR_BOOLEAN . ', ' . self::VAR_DATETIME . ', ' . self::VAR_RELATIONSHIP);
            }

            /** Ensure required filters for the attribute are passed */
            $requiredFilters = $this->getRequiredFilters($type);
            if (!empty(array_diff($requiredFilters, $filters))) {
                throw new DatabaseException("Attribute of type: $type requires the following filters: " . implode(",", $requiredFilters));
            }

            if ($format) {
                if (!Structure::hasFormat($format, $type)) {
                    throw new DatabaseException('Format ("' . $format . '") not available for this attribute type ("' . $type . '")');
                }
            }

            if (!\is_null($default)) {
                if ($required) {
                    throw new DatabaseException('Cannot set a default value on a required attribute');
                }

                $this->validateDefaultTypes($type, $default);
            }

            $attribute
                ->setAttribute('$id', $newKey ?? $id)
                ->setattribute('key', $newKey ?? $id)
                ->setAttribute('type', $type)
                ->setAttribute('size', $size)
                ->setAttribute('signed', $signed)
                ->setAttribute('array', $array)
                ->setAttribute('format', $format)
                ->setAttribute('formatOptions', $formatOptions)
                ->setAttribute('filters', $filters)
                ->setAttribute('required', $required)
                ->setAttribute('default', $default);

            $attributes = $collectionDoc->getAttribute('attributes');
            $attributes[$attributeIndex] = $attribute;
            $collectionDoc->setAttribute('attributes', $attributes, Document::SET_TYPE_ASSIGN);

            if (
                $this->adapter->getDocumentSizeLimit() > 0 &&
                $this->adapter->getAttributeWidth($collectionDoc) >= $this->adapter->getDocumentSizeLimit()
            ) {
                throw new LimitException('Row width limit reached. Cannot update attribute.');
            }

            if ($altering) {
                $indexes = $collectionDoc->getAttribute('indexes');

                if (!\is_null($newKey) && $id !== $newKey) {
                    foreach ($indexes as $index) {
                        if (in_array($id, $index['attributes'])) {
                            $index['attributes'] = array_map(function ($attribute) use ($id, $newKey) {
                                return $attribute === $id ? $newKey : $attribute;
                            }, $index['attributes']);
                        }
                    }
                }

                /**
                 * Since we allow changing type & size we need to validate index length
                 */
                if ($this->validate) {
                    $validator = new IndexValidator(
                        $attributes,
                        $this->adapter->getMaxIndexLength(),
                        $this->adapter->getInternalIndexesKeys()
                    );

                    foreach ($indexes as $index) {
                        if (!$validator->isValid($index)) {
                            throw new DatabaseException($validator->getDescription());
                        }
                    }
                }

                $updated = $this->adapter->updateAttribute($collection, $id, $type, $size, $signed, $array, $newKey);

                if (!$updated) {
                    throw new DatabaseException('Failed to update attribute');
                }

                $this->purgeCachedCollection($collection);
            }

            $this->purgeCachedDocument(self::METADATA, $collection);
        });
    }

    /**
     * Checks if attribute can be added to collection.
     * Used to check attribute limits without asking the database
     * Returns true if attribute can be added to collection, throws exception otherwise
     *
     * @param Document $collection
     * @param Document $attribute
     *
     * @throws LimitException
     * @return bool
     */
    public function checkAttribute(Document $collection, Document $attribute): bool
    {
        $collection = clone $collection;

        $collection->setAttribute('attributes', $attribute, Document::SET_TYPE_APPEND);

        if (
            $this->adapter->getLimitForAttributes() > 0 &&
            $this->adapter->getCountOfAttributes($collection) > $this->adapter->getLimitForAttributes()
        ) {
            throw new LimitException('Column limit reached. Cannot create new attribute.');
        }

        if (
            $this->adapter->getDocumentSizeLimit() > 0 &&
            $this->adapter->getAttributeWidth($collection) >= $this->adapter->getDocumentSizeLimit()
        ) {
            throw new LimitException('Row width limit reached. Cannot create new attribute.');
        }

        return true;
    }

    /**
     * Delete Attribute
     *
     * @param string $collection
     * @param string $id
     *
     * @return bool
     * @throws ConflictException
     * @throws DatabaseException
     */
    public function deleteAttribute(string $collection, string $id): bool
    {
        $collection = $this->silent(fn () => $this->getCollection($collection));
        $attributes = $collection->getAttribute('attributes', []);
        $indexes = $collection->getAttribute('indexes', []);

        $attribute = null;

        foreach ($attributes as $key => $value) {
            if (isset($value['$id']) && $value['$id'] === $id) {
                $attribute = $value;
                unset($attributes[$key]);
                break;
            }
        }

        if (\is_null($attribute)) {
            throw new NotFoundException('Attribute not found');
        }

        if ($attribute['type'] === self::VAR_RELATIONSHIP) {
            throw new DatabaseException('Cannot delete relationship as an attribute');
        }

        foreach ($indexes as $indexKey => $index) {
            $indexAttributes = $index->getAttribute('attributes', []);

            $indexAttributes = \array_filter($indexAttributes, fn ($attribute) => $attribute !== $id);

            if (empty($indexAttributes)) {
                unset($indexes[$indexKey]);
            } else {
                $index->setAttribute('attributes', \array_values($indexAttributes));
            }
        }

        $deleted = $this->adapter->deleteAttribute($collection->getId(), $id);

        if (!$deleted) {
            throw new DatabaseException('Failed to delete attribute');
        }

        $collection->setAttribute('attributes', \array_values($attributes));
        $collection->setAttribute('indexes', \array_values($indexes));

        if ($collection->getId() !== self::METADATA) {
            $this->silent(fn () => $this->updateDocument(self::METADATA, $collection->getId(), $collection));
        }

        $this->purgeCachedCollection($collection->getId());
        $this->purgeCachedDocument(self::METADATA, $collection->getId());

        $this->trigger(self::EVENT_ATTRIBUTE_DELETE, $attribute);

        return true;
    }

    /**
     * Rename Attribute
     *
     * @param string $collection
     * @param string $old Current attribute ID
     * @param string $new
     * @return bool
     * @throws AuthorizationException
     * @throws ConflictException
     * @throws DatabaseException
     * @throws DuplicateException
     * @throws StructureException
     */
    public function renameAttribute(string $collection, string $old, string $new): bool
    {
        $collection = $this->silent(fn () => $this->getCollection($collection));

        /**
         * @var array<Document> $attributes
         */
        $attributes = $collection->getAttribute('attributes', []);

        /**
         * @var array<Document> $indexes
         */
        $indexes = $collection->getAttribute('indexes', []);

        $attribute = new Document();

        foreach ($attributes as $value) {
            if ($value->getId() === $old) {
                $attribute = $value;
            }

            if ($value->getId() === $new) {
                throw new DuplicateException('Attribute name already used');
            }
        }

        if ($attribute->isEmpty()) {
            throw new NotFoundException('Attribute not found');
        }

        $attribute->setAttribute('$id', $new);
        $attribute->setAttribute('key', $new);

        foreach ($indexes as $index) {
            $indexAttributes = $index->getAttribute('attributes', []);

            $indexAttributes = \array_map(fn ($attr) => ($attr === $old) ? $new : $attr, $indexAttributes);

            $index->setAttribute('attributes', $indexAttributes);
        }

        $renamed = $this->adapter->renameAttribute($collection->getId(), $old, $new);

        $collection->setAttribute('attributes', $attributes);
        $collection->setAttribute('indexes', $indexes);

        if ($collection->getId() !== self::METADATA) {
            $this->silent(fn () => $this->updateDocument(self::METADATA, $collection->getId(), $collection));
        }

<<<<<<< HEAD
        $this->trigger(self::EVENT_ATTRIBUTE_UPDATE, $attribute);
=======
        $this->trigger(self::EVENT_ATTRIBUTE_UPDATE, $attributeNew);
>>>>>>> d6067ecc

        return $renamed;
    }

    /**
     * Create a relationship attribute
     *
     * @param string $collection
     * @param string $relatedCollection
     * @param string $type
     * @param bool $twoWay
     * @param string|null $id
     * @param string|null $twoWayKey
     * @param string $onDelete
     * @return bool
     * @throws AuthorizationException
     * @throws ConflictException
     * @throws DatabaseException
     * @throws DuplicateException
     * @throws LimitException
     * @throws StructureException
     */
    public function createRelationship(
        string $collection,
        string $relatedCollection,
        string $type,
        bool $twoWay = false,
        ?string $id = null,
        ?string $twoWayKey = null,
        string $onDelete = Database::RELATION_MUTATE_RESTRICT
    ): bool {
        $collection = $this->silent(fn () => $this->getCollection($collection));

        if ($collection->isEmpty()) {
            throw new NotFoundException('Collection not found');
        }

        $relatedCollection = $this->silent(fn () => $this->getCollection($relatedCollection));

        if ($relatedCollection->isEmpty()) {
            throw new NotFoundException('Related collection not found');
        }

        $id ??= $relatedCollection->getId();

        $twoWayKey ??= $collection->getId();

        $attributes = $collection->getAttribute('attributes', []);
        /** @var array<Document> $attributes */
        foreach ($attributes as $attribute) {
            if (\strtolower($attribute->getId()) === \strtolower($id)) {
                throw new DuplicateException('Attribute already exists');
            }

            if (
                $attribute->getAttribute('type') === self::VAR_RELATIONSHIP
                && \strtolower($attribute->getAttribute('options')['twoWayKey']) === \strtolower($twoWayKey)
                && $attribute->getAttribute('options')['relatedCollection'] === $relatedCollection->getId()
            ) {
                throw new DuplicateException('Related attribute already exists');
            }
        }

        if (
            $this->adapter->getLimitForAttributes() > 0 &&
            ($this->adapter->getCountOfAttributes($collection) >= $this->adapter->getLimitForAttributes()
                || $this->adapter->getCountOfAttributes($relatedCollection) >= $this->adapter->getLimitForAttributes())
        ) {
            throw new LimitException('Column limit reached. Cannot create new attribute.');
        }

        if (
            $this->adapter->getDocumentSizeLimit() > 0 &&
            ($this->adapter->getAttributeWidth($collection) >= $this->adapter->getDocumentSizeLimit()
                || $this->adapter->getAttributeWidth($relatedCollection) >= $this->adapter->getDocumentSizeLimit())
        ) {
            throw new LimitException('Row width limit reached. Cannot create new attribute.');
        }

        $relationship = new Document([
            '$id' => ID::custom($id),
            'key' => $id,
            'type' => Database::VAR_RELATIONSHIP,
            'required' => false,
            'default' => null,
            'options' => [
                'relatedCollection' => $relatedCollection->getId(),
                'relationType' => $type,
                'twoWay' => $twoWay,
                'twoWayKey' => $twoWayKey,
                'onDelete' => $onDelete,
                'side' => Database::RELATION_SIDE_PARENT,
            ],
        ]);

        $twoWayRelationship = new Document([
            '$id' => ID::custom($twoWayKey),
            'key' => $twoWayKey,
            'type' => Database::VAR_RELATIONSHIP,
            'required' => false,
            'default' => null,
            'options' => [
                'relatedCollection' => $collection->getId(),
                'relationType' => $type,
                'twoWay' => $twoWay,
                'twoWayKey' => $id,
                'onDelete' => $onDelete,
                'side' => Database::RELATION_SIDE_CHILD,
            ],
        ]);

        $collection->setAttribute('attributes', $relationship, Document::SET_TYPE_APPEND);
        $relatedCollection->setAttribute('attributes', $twoWayRelationship, Document::SET_TYPE_APPEND);

        if ($type === self::RELATION_MANY_TO_MANY) {
            $this->silent(fn () => $this->createCollection('_' . $collection->getInternalId() . '_' . $relatedCollection->getInternalId(), [
                new Document([
                    '$id' => $id,
                    'key' => $id,
                    'type' => self::VAR_STRING,
                    'size' => Database::LENGTH_KEY,
                    'required' => true,
                    'signed' => true,
                    'array' => false,
                    'filters' => [],
                ]),
                new Document([
                    '$id' => $twoWayKey,
                    'key' => $twoWayKey,
                    'type' => self::VAR_STRING,
                    'size' => Database::LENGTH_KEY,
                    'required' => true,
                    'signed' => true,
                    'array' => false,
                    'filters' => [],
                ]),
            ], [
                new Document([
                    '$id' => '_index_' . $id,
                    'key' => 'index_' . $id,
                    'type' => self::INDEX_KEY,
                    'attributes' => [$id],
                ]),
                new Document([
                    '$id' => '_index_' . $twoWayKey,
                    'key' => '_index_' . $twoWayKey,
                    'type' => self::INDEX_KEY,
                    'attributes' => [$twoWayKey],
                ]),
            ]));
        }

        $created = $this->adapter->createRelationship(
            $collection->getId(),
            $relatedCollection->getId(),
            $type,
            $twoWay,
            $id,
            $twoWayKey
        );

        if (!$created) {
            throw new DatabaseException('Failed to create relationship');
        }

        $this->silent(function () use ($collection, $relatedCollection, $type, $twoWay, $id, $twoWayKey) {
            $this->updateDocument(self::METADATA, $collection->getId(), $collection);
            $this->updateDocument(self::METADATA, $relatedCollection->getId(), $relatedCollection);

            $indexKey = '_index_' . $id;
            $twoWayIndexKey = '_index_' . $twoWayKey;

            switch ($type) {
                case self::RELATION_ONE_TO_ONE:
                    $this->createIndex($collection->getId(), $indexKey, self::INDEX_UNIQUE, [$id]);
                    if ($twoWay) {
                        $this->createIndex($relatedCollection->getId(), $twoWayIndexKey, self::INDEX_UNIQUE, [$twoWayKey]);
                    }
                    break;
                case self::RELATION_ONE_TO_MANY:
                    $this->createIndex($relatedCollection->getId(), $twoWayIndexKey, self::INDEX_KEY, [$twoWayKey]);
                    break;
                case self::RELATION_MANY_TO_ONE:
                    $this->createIndex($collection->getId(), $indexKey, self::INDEX_KEY, [$id]);
                    break;
                case self::RELATION_MANY_TO_MANY:
                    // Indexes created on junction collection creation
                    break;
                default:
                    throw new RelationshipException('Invalid relationship type.');
            }
        });

        $this->trigger(self::EVENT_ATTRIBUTE_CREATE, $relationship);

        return true;
    }

    /**
     * Update a relationship attribute
     *
     * @param string $collection
     * @param string $id
     * @param string|null $newKey
     * @param string|null $newTwoWayKey
     * @param bool|null $twoWay
     * @param string|null $onDelete
     * @return bool
     * @throws ConflictException
     * @throws DatabaseException
     */
    public function updateRelationship(
        string  $collection,
        string  $id,
        ?string $newKey = null,
        ?string $newTwoWayKey = null,
        ?bool $twoWay = null,
        ?string $onDelete = null
    ): bool {
        if (
            \is_null($newKey)
            && \is_null($newTwoWayKey)
            && \is_null($twoWay)
            && \is_null($onDelete)
        ) {
            return true;
        }

        $collection = $this->getCollection($collection);
        $attributes = $collection->getAttribute('attributes', []);

        if (
            !\is_null($newKey)
            && \in_array($newKey, \array_map(fn ($attribute) => $attribute['key'], $attributes))
        ) {
            throw new DuplicateException('Attribute already exists');
        }

        $attributeIndex = array_search($id, array_map(fn ($attribute) => $attribute['$id'], $attributes));

        if ($attributeIndex === false) {
            throw new NotFoundException('Attribute not found');
        }

        $attribute = $attributes[$attributeIndex];
        $type = $attribute['options']['relationType'];
        $side = $attribute['options']['side'];

        $relatedCollectionId = $attribute['options']['relatedCollection'];
        $relatedCollection = $this->getCollection($relatedCollectionId);

        $this->updateAttributeMeta($collection->getId(), $id, function ($attribute) use ($collection, $id, $newKey, $newTwoWayKey, $twoWay, $onDelete, $type, $side) {
            $altering = (!\is_null($newKey) && $newKey !== $id)
                || (!\is_null($newTwoWayKey) && $newTwoWayKey !== $attribute['options']['twoWayKey']);

            $relatedCollectionId = $attribute['options']['relatedCollection'];
            $relatedCollection = $this->getCollection($relatedCollectionId);
            $relatedAttributes = $relatedCollection->getAttribute('attributes', []);

            if (
                !\is_null($newTwoWayKey)
                && \in_array($newTwoWayKey, \array_map(fn ($attribute) => $attribute['key'], $relatedAttributes))
            ) {
                throw new DuplicateException('Related attribute already exists');
            }

            $newKey ??= $attribute['key'];
            $twoWayKey = $attribute['options']['twoWayKey'];
            $newTwoWayKey ??= $attribute['options']['twoWayKey'];
            $twoWay ??= $attribute['options']['twoWay'];
            $onDelete ??= $attribute['options']['onDelete'];

            $attribute->setAttribute('$id', $newKey);
            $attribute->setAttribute('key', $newKey);
            $attribute->setAttribute('options', [
                'relatedCollection' => $relatedCollection->getId(),
                'relationType' => $type,
                'twoWay' => $twoWay,
                'twoWayKey' => $newTwoWayKey,
                'onDelete' => $onDelete,
                'side' => $side,
            ]);


            $this->updateAttributeMeta($relatedCollection->getId(), $twoWayKey, function ($twoWayAttribute) use ($newKey, $newTwoWayKey, $twoWay, $onDelete) {
                $options = $twoWayAttribute->getAttribute('options', []);
                $options['twoWayKey'] = $newKey;
                $options['twoWay'] = $twoWay;
                $options['onDelete'] = $onDelete;

                $twoWayAttribute->setAttribute('$id', $newTwoWayKey);
                $twoWayAttribute->setAttribute('key', $newTwoWayKey);
                $twoWayAttribute->setAttribute('options', $options);
            });

            if ($type === self::RELATION_MANY_TO_MANY) {
                $junction = $this->getJunctionCollection($collection, $relatedCollection, $side);

                $this->updateAttributeMeta($junction, $id, function ($junctionAttribute) use ($newKey) {
                    $junctionAttribute->setAttribute('$id', $newKey);
                    $junctionAttribute->setAttribute('key', $newKey);
                });
                $this->updateAttributeMeta($junction, $twoWayKey, function ($junctionAttribute) use ($newTwoWayKey) {
                    $junctionAttribute->setAttribute('$id', $newTwoWayKey);
                    $junctionAttribute->setAttribute('key', $newTwoWayKey);
                });

                $this->purgeCachedCollection($junction);
            }

            if ($altering) {
                $updated = $this->adapter->updateRelationship(
                    $collection->getId(),
                    $relatedCollection->getId(),
                    $type,
                    $twoWay,
                    $id,
                    $twoWayKey,
                    $side,
                    $newKey,
                    $newTwoWayKey
                );

                if (!$updated) {
                    throw new DatabaseException('Failed to update relationship');
                }
            }
        });

        // Update Indexes
        $renameIndex = function (string $collection, string $key, string $newKey) {
            $this->updateIndexMeta(
                $collection,
                '_index_' . $key,
                function ($index) use ($newKey) {
                    $index->setAttribute('attributes', [$newKey]);
                }
            );
            $this->silent(
                fn () =>
                $this->renameIndex($collection, '_index_' . $key, '_index_' . $newKey)
            );
        };

        $newKey ??= $attribute['key'];
        $twoWayKey = $attribute['options']['twoWayKey'];
        $newTwoWayKey ??= $attribute['options']['twoWayKey'];
        $twoWay ??= $attribute['options']['twoWay'];
        $onDelete ??= $attribute['options']['onDelete'];

        switch ($type) {
            case self::RELATION_ONE_TO_ONE:
                if ($id !== $newKey) {
                    $renameIndex($collection->getId(), $id, $newKey);
                }
                if ($twoWay && $twoWayKey !== $newTwoWayKey) {
                    $renameIndex($relatedCollection->getId(), $twoWayKey, $newTwoWayKey);
                }
                break;
            case self::RELATION_ONE_TO_MANY:
                if ($side === Database::RELATION_SIDE_PARENT) {
                    if ($twoWayKey !== $newTwoWayKey) {
                        $renameIndex($relatedCollection->getId(), $twoWayKey, $newTwoWayKey);
                    }
                } else {
                    if ($id !== $newKey) {
                        $renameIndex($collection->getId(), $id, $newKey);
                    }
                }
                break;
            case self::RELATION_MANY_TO_ONE:
                if ($side === Database::RELATION_SIDE_PARENT) {
                    if ($id !== $newKey) {
                        $renameIndex($collection->getId(), $id, $newKey);
                    }
                } else {
                    if ($twoWayKey !== $newTwoWayKey) {
                        $renameIndex($relatedCollection->getId(), $twoWayKey, $newTwoWayKey);
                    }
                }
                break;
            case self::RELATION_MANY_TO_MANY:
                $junction = $this->getJunctionCollection($collection, $relatedCollection, $side);

                if ($id !== $newKey) {
                    $renameIndex($junction, $id, $newKey);
                }
                if ($twoWayKey !== $newTwoWayKey) {
                    $renameIndex($junction, $twoWayKey, $newTwoWayKey);
                }
                break;
            default:
                throw new RelationshipException('Invalid relationship type.');
        }

        $this->purgeCachedCollection($collection->getId());
        $this->purgeCachedCollection($relatedCollection->getId());

        return true;
    }

    /**
     * Delete a relationship attribute
     *
     * @param string $collection
     * @param string $id
     *
     * @return bool
     * @throws AuthorizationException
     * @throws ConflictException
     * @throws DatabaseException
     * @throws StructureException
     */
    public function deleteRelationship(string $collection, string $id): bool
    {
        $collection = $this->silent(fn () => $this->getCollection($collection));
        $attributes = $collection->getAttribute('attributes', []);
        $relationship = null;

        foreach ($attributes as $name => $attribute) {
            if ($attribute['$id'] === $id) {
                $relationship = $attribute;
                unset($attributes[$name]);
                break;
            }
        }

        if (\is_null($relationship)) {
            throw new NotFoundException('Attribute not found');
        }

        $collection->setAttribute('attributes', \array_values($attributes));

        $relatedCollection = $relationship['options']['relatedCollection'];
        $type = $relationship['options']['relationType'];
        $twoWay = $relationship['options']['twoWay'];
        $twoWayKey = $relationship['options']['twoWayKey'];
        $side = $relationship['options']['side'];

        $relatedCollection = $this->silent(fn () => $this->getCollection($relatedCollection));
        $relatedAttributes = $relatedCollection->getAttribute('attributes', []);

        foreach ($relatedAttributes as $name => $attribute) {
            if ($attribute['$id'] === $twoWayKey) {
                unset($relatedAttributes[$name]);
                break;
            }
        }

        $relatedCollection->setAttribute('attributes', \array_values($relatedAttributes));

        $this->silent(function () use ($collection, $relatedCollection, $type, $twoWay, $id, $twoWayKey, $side) {
            $this->updateDocument(self::METADATA, $collection->getId(), $collection);
            $this->updateDocument(self::METADATA, $relatedCollection->getId(), $relatedCollection);

            $indexKey = '_index_' . $id;
            $twoWayIndexKey = '_index_' . $twoWayKey;

            switch ($type) {
                case self::RELATION_ONE_TO_ONE:
                    if ($side === Database::RELATION_SIDE_PARENT) {
                        $this->deleteIndex($collection->getId(), $indexKey);
                        if ($twoWay) {
                            $this->deleteIndex($relatedCollection->getId(), $twoWayIndexKey);
                        }
                    }
                    if ($side === Database::RELATION_SIDE_CHILD) {
                        $this->deleteIndex($relatedCollection->getId(), $twoWayIndexKey);
                        if ($twoWay) {
                            $this->deleteIndex($collection->getId(), $indexKey);
                        }
                    }
                    break;
                case self::RELATION_ONE_TO_MANY:
                    if ($side === Database::RELATION_SIDE_PARENT) {
                        $this->deleteIndex($relatedCollection->getId(), $twoWayIndexKey);
                    } else {
                        $this->deleteIndex($collection->getId(), $indexKey);
                    }
                    break;
                case self::RELATION_MANY_TO_ONE:
                    if ($side === Database::RELATION_SIDE_PARENT) {
                        $this->deleteIndex($collection->getId(), $indexKey);
                    } else {
                        $this->deleteIndex($relatedCollection->getId(), $twoWayIndexKey);
                    }
                    break;
                case self::RELATION_MANY_TO_MANY:
                    $junction = $this->getJunctionCollection(
                        $collection,
                        $relatedCollection,
                        $side
                    );

                    $this->deleteDocument(self::METADATA, $junction);
                    break;
                default:
                    throw new RelationshipException('Invalid relationship type.');
            }
        });

        $deleted = $this->adapter->deleteRelationship(
            $collection->getId(),
            $relatedCollection->getId(),
            $type,
            $twoWay,
            $id,
            $twoWayKey,
            $side
        );

        if (!$deleted) {
            throw new DatabaseException('Failed to delete relationship');
        }

        $this->purgeCachedCollection($collection->getId());
        $this->purgeCachedCollection($relatedCollection->getId());

        $this->trigger(self::EVENT_ATTRIBUTE_DELETE, $relationship);

        return true;
    }

    /**
     * Rename Index
     *
     * @param string $collection
     * @param string $old
     * @param string $new
     *
     * @return bool
     * @throws AuthorizationException
     * @throws ConflictException
     * @throws DatabaseException
     * @throws DuplicateException
     * @throws StructureException
     */
    public function renameIndex(string $collection, string $old, string $new): bool
    {
        $collection = $this->silent(fn () => $this->getCollection($collection));

        $indexes = $collection->getAttribute('indexes', []);

        $index = \in_array($old, \array_map(fn ($index) => $index['$id'], $indexes));

        if ($index === false) {
            throw new NotFoundException('Index not found');
        }

        $indexNew = \in_array($new, \array_map(fn ($index) => $index['$id'], $indexes));

        if ($indexNew !== false) {
            throw new DuplicateException('Index name already used');
        }

        foreach ($indexes as $key => $value) {
            if (isset($value['$id']) && $value['$id'] === $old) {
                $indexes[$key]['key'] = $new;
                $indexes[$key]['$id'] = $new;
                $indexNew = $indexes[$key];
                break;
            }
        }

        $collection->setAttribute('indexes', $indexes);

        $this->adapter->renameIndex($collection->getId(), $old, $new);

        if ($collection->getId() !== self::METADATA) {
            $this->silent(fn () => $this->updateDocument(self::METADATA, $collection->getId(), $collection));
        }

        $this->trigger(self::EVENT_INDEX_RENAME, $indexNew);

        return true;
    }

    /**
     * Create Index
     *
     * @param string $collection
     * @param string $id
     * @param string $type
     * @param array<string> $attributes
     * @param array<int> $lengths
     * @param array<string> $orders
     *
     * @return bool
     * @throws AuthorizationException
     * @throws ConflictException
     * @throws DatabaseException
     * @throws DuplicateException
     * @throws LimitException
     * @throws StructureException
     * @throws Exception
     */
    public function createIndex(string $collection, string $id, string $type, array $attributes, array $lengths = [], array $orders = []): bool
    {
        if (empty($attributes)) {
            throw new DatabaseException('Missing attributes');
        }

        $collection = $this->silent(fn () => $this->getCollection($collection));

        // index IDs are case-insensitive
        $indexes = $collection->getAttribute('indexes', []);

        /** @var array<Document> $indexes */
        foreach ($indexes as $index) {
            if (\strtolower($index->getId()) === \strtolower($id)) {
                throw new DuplicateException('Index already exists');
            }
        }

        if ($this->adapter->getCountOfIndexes($collection) >= $this->adapter->getLimitForIndexes()) {
            throw new LimitException('Index limit reached. Cannot create new index.');
        }

        switch ($type) {
            case self::INDEX_KEY:
                if (!$this->adapter->getSupportForIndex()) {
                    throw new DatabaseException('Key index is not supported');
                }
                break;

            case self::INDEX_UNIQUE:
                if (!$this->adapter->getSupportForUniqueIndex()) {
                    throw new DatabaseException('Unique index is not supported');
                }
                break;

            case self::INDEX_FULLTEXT:
                if (!$this->adapter->getSupportForFulltextIndex()) {
                    throw new DatabaseException('Fulltext index is not supported');
                }
                break;

            default:
                throw new DatabaseException('Unknown index type: ' . $type . '. Must be one of ' . Database::INDEX_KEY . ', ' . Database::INDEX_UNIQUE . ', ' . Database::INDEX_FULLTEXT);
        }

        /** @var array<Document> $collectionAttributes */
        $collectionAttributes = $collection->getAttribute('attributes', []);

        foreach ($attributes as $i => $attr) {
            foreach ($collectionAttributes as $collectionAttribute) {
                if ($collectionAttribute->getAttribute('key') === $attr) {

                    /**
                     * mysql does not save length in collection when length = attributes size
                     */
                    if ($collectionAttribute->getAttribute('type') === Database::VAR_STRING) {
                        if (!empty($lengths[$i]) && $lengths[$i] === $collectionAttribute->getAttribute('size') && $this->adapter->getMaxIndexLength() > 0) {
                            $lengths[$i] = null;
                        }
                    }

                    $isArray = $collectionAttribute->getAttribute('array', false);
                    if ($isArray) {
                        if ($this->adapter->getMaxIndexLength() > 0) {
                            $lengths[$i] = self::ARRAY_INDEX_LENGTH;
                        }
                        $orders[$i] = null;
                    }
                    break;
                }
            }
        }

        $index = new Document([
            '$id' => ID::custom($id),
            'key' => $id,
            'type' => $type,
            'attributes' => $attributes,
            'lengths' => $lengths,
            'orders' => $orders,
        ]);

        $collection->setAttribute('indexes', $index, Document::SET_TYPE_APPEND);

        if ($this->validate) {
            $validator = new IndexValidator(
                $collection->getAttribute('attributes', []),
                $this->adapter->getMaxIndexLength(),
                $this->adapter->getInternalIndexesKeys()
            );
            if (!$validator->isValid($index)) {
                throw new DatabaseException($validator->getDescription());
            }
        }

        try {
            $created = $this->adapter->createIndex($collection->getId(), $id, $type, $attributes, $lengths, $orders);

            if (!$created) {
                throw new DatabaseException('Failed to create index');
            }
        } catch (DuplicateException $e) {
            // HACK: Metadata should still be updated, can be removed when null tenant collections are supported.

            if (!$this->adapter->getSharedTables() || !$this->isMigrating()) {
                throw $e;
            }
        }

        if ($collection->getId() !== self::METADATA) {
            $this->silent(fn () => $this->updateDocument(self::METADATA, $collection->getId(), $collection));
        }

        $this->trigger(self::EVENT_INDEX_CREATE, $index);

        return true;
    }

    /**
     * Delete Index
     *
     * @param string $collection
     * @param string $id
     *
     * @return bool
     * @throws AuthorizationException
     * @throws ConflictException
     * @throws DatabaseException
     * @throws StructureException
     */
    public function deleteIndex(string $collection, string $id): bool
    {
        $collection = $this->silent(fn () => $this->getCollection($collection));

        $indexes = $collection->getAttribute('indexes', []);

        $indexDeleted = null;
        foreach ($indexes as $key => $value) {
            if (isset($value['$id']) && $value['$id'] === $id) {
                $indexDeleted = $value;
                unset($indexes[$key]);
            }
        }

        $deleted = $this->adapter->deleteIndex($collection->getId(), $id);

        $collection->setAttribute('indexes', \array_values($indexes));

        if ($collection->getId() !== self::METADATA) {
            $this->silent(fn () => $this->updateDocument(self::METADATA, $collection->getId(), $collection));
        }

        $this->trigger(self::EVENT_INDEX_DELETE, $indexDeleted);

        return $deleted;
    }

    /**
     * Get Document
     *
     * @param string $collection
     * @param string $id
     * @param Query[] $queries
     *
     * @return Document
     * @throws DatabaseException
     * @throws Exception
     */
    public function getDocument(string $collection, string $id, array $queries = [], bool $forUpdate = false): Document
    {
        if ($collection === self::METADATA && $id === self::METADATA) {
            return new Document(self::COLLECTION);
        }

        if (empty($collection)) {
            throw new NotFoundException('Collection not found');
        }

        if (empty($id)) {
            return new Document();
        }

        $collection = $this->silent(fn () => $this->getCollection($collection));

        if ($collection->isEmpty()) {
            throw new NotFoundException('Collection not found');
        }

        $attributes = $collection->getAttribute('attributes', []);

        if ($this->validate) {
            $validator = new DocumentValidator($attributes);
            if (!$validator->isValid($queries)) {
                throw new QueryException($validator->getDescription());
            }
        }

        $relationships = \array_filter(
            $collection->getAttribute('attributes', []),
            fn (Document $attribute) => $attribute->getAttribute('type') === self::VAR_RELATIONSHIP
        );

        $selects = Query::groupByType($queries)['selections'];
        $selections = $this->validateSelections($collection, $selects);
        $nestedSelections = [];

        foreach ($queries as $query) {
            if ($query->getMethod() == Query::TYPE_SELECT) {
                $values = $query->getValues();
                foreach ($values as $valueIndex => $value) {
                    if (\str_contains($value, '.')) {
                        // Shift the top level off the dot-path to pass the selection down the chain
                        // 'foo.bar.baz' becomes 'bar.baz'
                        $nestedSelections[] = Query::select([
                            \implode('.', \array_slice(\explode('.', $value), 1))
                        ]);

                        $key = \explode('.', $value)[0];

                        foreach ($relationships as $relationship) {
                            if ($relationship->getAttribute('key') === $key) {
                                switch ($relationship->getAttribute('options')['relationType']) {
                                    case Database::RELATION_MANY_TO_MANY:
                                    case Database::RELATION_ONE_TO_MANY:
                                        unset($values[$valueIndex]);
                                        break;

                                    case Database::RELATION_MANY_TO_ONE:
                                    case Database::RELATION_ONE_TO_ONE:
                                        $values[$valueIndex] = $key;
                                        break;
                                }
                            }
                        }
                    }
                }
                $query->setValues(\array_values($values));
            }
        }

        $queries = \array_values($queries);

        $validator = new Authorization(self::PERMISSION_READ);
        $documentSecurity = $collection->getAttribute('documentSecurity', false);

        /**
         * Cache hash keys
         */
        $collectionCacheKey = $this->cacheName . '-cache-' . $this->getNamespace() . ':' . $this->adapter->getTenant() . ':collection:' . $collection->getId();
        $documentCacheKey = $documentCacheHash = $collectionCacheKey . ':' . $id;

        if (!empty($selections)) {
            $documentCacheHash .= ':' . \md5(\implode($selections));
        }

        if ($cache = $this->cache->load($documentCacheKey, self::TTL, $documentCacheHash)) {
            $document = new Document($cache);

            if ($collection->getId() !== self::METADATA) {
                if (!$validator->isValid([
                    ...$collection->getRead(),
                    ...($documentSecurity ? $document->getRead() : [])
                ])) {
                    return new Document();
                }
            }

            $this->trigger(self::EVENT_DOCUMENT_READ, $document);

            return $document;
        }

        $document = $this->adapter->getDocument($collection->getId(), $id, $queries, $forUpdate);

        if ($document->isEmpty()) {
            return $document;
        }

        $document->setAttribute('$collection', $collection->getId());

        if ($collection->getId() !== self::METADATA) {
            if (!$validator->isValid([
                ...$collection->getRead(),
                ...($documentSecurity ? $document->getRead() : [])
            ])) {
                return new Document();
            }
        }

        $document = $this->casting($collection, $document);
        $document = $this->decode($collection, $document, $selections);
        $this->map = [];

        if ($this->resolveRelationships && (empty($selects) || !empty($nestedSelections))) {
            $document = $this->silent(fn () => $this->populateDocumentRelationships($collection, $document, $nestedSelections));
        }

        $relationships = \array_filter(
            $collection->getAttribute('attributes', []),
            fn ($attribute) =>
            $attribute['type'] === Database::VAR_RELATIONSHIP
        );

        $hasTwoWayRelationship = false;
        foreach ($relationships as $relationship) {
            if ($relationship['options']['twoWay']) {
                $hasTwoWayRelationship = true;
                break;
            }
        }

        /**
         * Bug with function purity in PHPStan means it thinks $this->map is always empty
         * @phpstan-ignore-next-line
         */
        foreach ($this->map as $key => $value) {
            [$k, $v] = \explode('=>', $key);
            $ck = $this->cacheName . '-cache-' . $this->getNamespace() . ':' . $this->adapter->getTenant() . ':map:' . $k;
            $cache = $this->cache->load($ck, self::TTL, $ck);
            if (empty($cache)) {
                $cache = [];
            }
            if (!\in_array($v, $cache)) {
                $cache[] = $v;
                $this->cache->save($ck, $cache, $ck);
            }
        }

        // Don't save to cache if it's part of a relationship
        if (!$hasTwoWayRelationship && empty($relationships)) {
            $this->cache->save($documentCacheKey, $document->getArrayCopy(), $documentCacheHash);
            // Add document reference to the collection key
            $this->cache->save($collectionCacheKey, 'empty', $documentCacheKey);
        }

        // Remove internal attributes if not queried for select query
        // $id, $permissions and $collection are the default selected attributes for (MariaDB, MySQL, SQLite, Postgres)
        // All internal attributes are default selected attributes for (MongoDB)
        foreach ($queries as $query) {
            if ($query->getMethod() === Query::TYPE_SELECT) {
                $values = $query->getValues();
                foreach ($this->getInternalAttributes() as $internalAttribute) {
                    if (!\in_array($internalAttribute['$id'], $values)) {
                        $document->removeAttribute($internalAttribute['$id']);
                    }
                }
            }
        }

        $this->trigger(self::EVENT_DOCUMENT_READ, $document);

        return $document;
    }

    /**
     * @param Document $collection
     * @param Document $document
     * @param array<Query> $queries
     * @return Document
     * @throws DatabaseException
     */
    private function populateDocumentRelationships(Document $collection, Document $document, array $queries = []): Document
    {
        $attributes = $collection->getAttribute('attributes', []);

        $relationships = \array_filter($attributes, function ($attribute) {
            return $attribute['type'] === Database::VAR_RELATIONSHIP;
        });

        foreach ($relationships as $relationship) {
            $key = $relationship['key'];
            $value = $document->getAttribute($key);
            $relatedCollection = $this->getCollection($relationship['options']['relatedCollection']);
            $relationType = $relationship['options']['relationType'];
            $twoWay = $relationship['options']['twoWay'];
            $twoWayKey = $relationship['options']['twoWayKey'];
            $side = $relationship['options']['side'];

            if (!empty($value)) {
                $k = $relatedCollection->getId() . ':' . $value . '=>' . $collection->getId() . ':' . $document->getId();
                if ($relationType === Database::RELATION_ONE_TO_MANY) {
                    $k = $collection->getId() . ':' . $document->getId() . '=>' . $relatedCollection->getId() . ':' . $value;
                }
                $this->map[$k] = true;
            }

            $relationship->setAttribute('collection', $collection->getId());
            $relationship->setAttribute('document', $document->getId());

            $skipFetch = false;
            foreach ($this->relationshipFetchStack as $fetchedRelationship) {
                $existingKey = $fetchedRelationship['key'];
                $existingCollection = $fetchedRelationship['collection'];
                $existingRelatedCollection = $fetchedRelationship['options']['relatedCollection'];
                $existingTwoWayKey = $fetchedRelationship['options']['twoWayKey'];
                $existingSide = $fetchedRelationship['options']['side'];

                // If this relationship has already been fetched for this document, skip it
                $reflexive = $fetchedRelationship == $relationship;

                // If this relationship is the same as a previously fetched relationship, but on the other side, skip it
                $symmetric = $existingKey === $twoWayKey
                    && $existingTwoWayKey === $key
                    && $existingRelatedCollection === $collection->getId()
                    && $existingCollection === $relatedCollection->getId()
                    && $existingSide !== $side;

                // If this relationship is not directly related but relates across multiple collections, skip it.
                //
                // These conditions ensure that a relationship is considered transitive if it has the same
                // two-way key and related collection, but is on the opposite side of the relationship (the first and second conditions).
                //
                // They also ensure that a relationship is considered transitive if it has the same key and related
                // collection as an existing relationship, but a different two-way key (the third condition),
                // or the same two-way key as an existing relationship, but a different key (the fourth condition).
                $transitive = (($existingKey === $twoWayKey
                    && $existingCollection === $relatedCollection->getId()
                    && $existingSide !== $side)
                    || ($existingTwoWayKey === $key
                        && $existingRelatedCollection === $collection->getId()
                        && $existingSide !== $side)
                    || ($existingKey === $key
                        && $existingTwoWayKey !== $twoWayKey
                        && $existingRelatedCollection === $relatedCollection->getId()
                        && $existingSide !== $side)
                    || ($existingKey !== $key
                        && $existingTwoWayKey === $twoWayKey
                        && $existingRelatedCollection === $relatedCollection->getId()
                        && $existingSide !== $side));

                if ($reflexive || $symmetric || $transitive) {
                    $skipFetch = true;
                }
            }

            switch ($relationType) {
                case Database::RELATION_ONE_TO_ONE:
                    if ($skipFetch || $twoWay && ($this->relationshipFetchDepth === Database::RELATION_MAX_DEPTH)) {
                        $document->removeAttribute($key);
                        break;
                    }

                    if (\is_null($value)) {
                        break;
                    }

                    $this->relationshipFetchDepth++;
                    $this->relationshipFetchStack[] = $relationship;

                    $related = $this->getDocument($relatedCollection->getId(), $value, $queries);

                    $this->relationshipFetchDepth--;
                    \array_pop($this->relationshipFetchStack);

                    $document->setAttribute($key, $related);
                    break;
                case Database::RELATION_ONE_TO_MANY:
                    if ($side === Database::RELATION_SIDE_CHILD) {
                        if (!$twoWay || $this->relationshipFetchDepth === Database::RELATION_MAX_DEPTH || $skipFetch) {
                            $document->removeAttribute($key);
                            break;
                        }
                        if (!\is_null($value)) {
                            $this->relationshipFetchDepth++;
                            $this->relationshipFetchStack[] = $relationship;

                            $related = $this->getDocument($relatedCollection->getId(), $value, $queries);

                            $this->relationshipFetchDepth--;
                            \array_pop($this->relationshipFetchStack);

                            $document->setAttribute($key, $related);
                        }
                        break;
                    }

                    if ($this->relationshipFetchDepth === Database::RELATION_MAX_DEPTH || $skipFetch) {
                        break;
                    }

                    $this->relationshipFetchDepth++;
                    $this->relationshipFetchStack[] = $relationship;

                    $relatedDocuments = $this->find($relatedCollection->getId(), [
                        Query::equal($twoWayKey, [$document->getId()]),
                        Query::limit(PHP_INT_MAX),
                        ...$queries
                    ]);

                    $this->relationshipFetchDepth--;
                    \array_pop($this->relationshipFetchStack);

                    foreach ($relatedDocuments as $related) {
                        $related->removeAttribute($twoWayKey);
                    }

                    $document->setAttribute($key, $relatedDocuments);
                    break;
                case Database::RELATION_MANY_TO_ONE:
                    if ($side === Database::RELATION_SIDE_PARENT) {
                        if ($skipFetch || $this->relationshipFetchDepth === Database::RELATION_MAX_DEPTH) {
                            $document->removeAttribute($key);
                            break;
                        }

                        if (\is_null($value)) {
                            break;
                        }
                        $this->relationshipFetchDepth++;
                        $this->relationshipFetchStack[] = $relationship;

                        $related = $this->getDocument($relatedCollection->getId(), $value, $queries);

                        $this->relationshipFetchDepth--;
                        \array_pop($this->relationshipFetchStack);

                        $document->setAttribute($key, $related);
                        break;
                    }

                    if (!$twoWay) {
                        $document->removeAttribute($key);
                        break;
                    }

                    if ($this->relationshipFetchDepth === Database::RELATION_MAX_DEPTH || $skipFetch) {
                        break;
                    }

                    $this->relationshipFetchDepth++;
                    $this->relationshipFetchStack[] = $relationship;

                    $relatedDocuments = $this->find($relatedCollection->getId(), [
                        Query::equal($twoWayKey, [$document->getId()]),
                        Query::limit(PHP_INT_MAX),
                        ...$queries
                    ]);

                    $this->relationshipFetchDepth--;
                    \array_pop($this->relationshipFetchStack);


                    foreach ($relatedDocuments as $related) {
                        $related->removeAttribute($twoWayKey);
                    }

                    $document->setAttribute($key, $relatedDocuments);
                    break;
                case Database::RELATION_MANY_TO_MANY:
                    if (!$twoWay && $side === Database::RELATION_SIDE_CHILD) {
                        break;
                    }

                    if ($twoWay && ($this->relationshipFetchDepth === Database::RELATION_MAX_DEPTH || $skipFetch)) {
                        break;
                    }

                    $this->relationshipFetchDepth++;
                    $this->relationshipFetchStack[] = $relationship;

                    $junction = $this->getJunctionCollection($collection, $relatedCollection, $side);

                    $junctions = $this->skipRelationships(fn () => $this->find($junction, [
                        Query::equal($twoWayKey, [$document->getId()]),
                        Query::limit(PHP_INT_MAX)
                    ]));

                    $related = [];
                    foreach ($junctions as $junction) {
                        $related[] = $this->getDocument(
                            $relatedCollection->getId(),
                            $junction->getAttribute($key),
                            $queries
                        );
                    }

                    $this->relationshipFetchDepth--;
                    \array_pop($this->relationshipFetchStack);

                    $document->setAttribute($key, $related);
                    break;
            }
        }

        return $document;
    }

    /**
     * Create Document
     *
     * @param string $collection
     * @param Document $document
     *
     * @return Document
     *
     * @throws AuthorizationException
     * @throws DatabaseException
     * @throws StructureException
     */
    public function createDocument(string $collection, Document $document): Document
    {
        if (
            $collection !== self::METADATA
            && $this->adapter->getSharedTables()
            && empty($this->adapter->getTenant())
        ) {
            throw new DatabaseException('Missing tenant. Tenant must be set when table sharing is enabled.');
        }

        $collection = $this->silent(fn () => $this->getCollection($collection));

        if ($collection->getId() !== self::METADATA) {
            $authorization = new Authorization(self::PERMISSION_CREATE);
            if (!$authorization->isValid($collection->getCreate())) {
                throw new AuthorizationException($authorization->getDescription());
            }
        }

        $time = DateTime::now();

        $createdAt = $document->getCreatedAt();
        $updatedAt = $document->getUpdatedAt();

        $document
            ->setAttribute('$id', empty($document->getId()) ? ID::unique() : $document->getId())
            ->setAttribute('$collection', $collection->getId())
            ->setAttribute('$createdAt', empty($createdAt) || !$this->preserveDates ? $time : $createdAt)
            ->setAttribute('$updatedAt', empty($updatedAt) || !$this->preserveDates ? $time : $updatedAt);

        if ($this->adapter->getSharedTables()) {
            $document['$tenant'] = (string)$this->adapter->getTenant();
        }

        $document = $this->encode($collection, $document);

        if ($this->validate) {
            $validator = new Permissions();
            if (!$validator->isValid($document->getPermissions())) {
                throw new DatabaseException($validator->getDescription());
            }
        }

        $structure = new Structure(
            $collection,
            $this->adapter->getMinDateTime(),
            $this->adapter->getMaxDateTime(),
        );
        if (!$structure->isValid($document)) {
            throw new StructureException($structure->getDescription());
        }

        $document = $this->withTransaction(function () use ($collection, $document) {
            if ($this->resolveRelationships) {
                $document = $this->silent(fn () => $this->createDocumentRelationships($collection, $document));
            }

            return $this->adapter->createDocument($collection->getId(), $document);
        });

        if ($this->resolveRelationships) {
            $document = $this->silent(fn () => $this->populateDocumentRelationships($collection, $document));
        }

        $document = $this->decode($collection, $document);

        $this->trigger(self::EVENT_DOCUMENT_CREATE, $document);

        return $document;
    }

    /**
     * Create Documents in a batch
     *
     * @param string $collection
     * @param array<Document> $documents
     * @param int $batchSize
     *
     * @return array<Document>
     *
     * @throws AuthorizationException
     * @throws StructureException
     * @throws Exception
     */
    public function createDocuments(string $collection, array $documents, int $batchSize = self::INSERT_BATCH_SIZE): array
    {
        if (empty($documents)) {
            return [];
        }

        $collection = $this->silent(fn () => $this->getCollection($collection));

        $time = DateTime::now();

        foreach ($documents as $key => $document) {
            $createdAt = $document->getCreatedAt();
            $updatedAt = $document->getUpdatedAt();

            $document
                ->setAttribute('$id', empty($document->getId()) ? ID::unique() : $document->getId())
                ->setAttribute('$collection', $collection->getId())
                ->setAttribute('$createdAt', empty($createdAt) || !$this->preserveDates ? $time : $createdAt)
                ->setAttribute('$updatedAt', empty($updatedAt) || !$this->preserveDates ? $time : $updatedAt);

            $document = $this->encode($collection, $document);

            $validator = new Structure(
                $collection,
                $this->adapter->getMinDateTime(),
                $this->adapter->getMaxDateTime(),
            );
            if (!$validator->isValid($document)) {
                throw new StructureException($validator->getDescription());
            }

            if ($this->resolveRelationships) {
                $document = $this->silent(fn () => $this->createDocumentRelationships($collection, $document));
            }

            $documents[$key] = $document;
        }

        $documents = $this->withTransaction(function () use ($collection, $documents, $batchSize) {
            return $this->adapter->createDocuments($collection->getId(), $documents, $batchSize);
        });

        foreach ($documents as $key => $document) {
            if ($this->resolveRelationships) {
                $document = $this->silent(fn () => $this->populateDocumentRelationships($collection, $document));
            }

            $documents[$key] = $this->decode($collection, $document);
        }

        $this->trigger(self::EVENT_DOCUMENTS_CREATE, new Document([
            '$collection' => $collection->getId(),
            'modified' => count($documents)
        ]));

        return $documents;
    }

    /**
     * @param Document $collection
     * @param Document $document
     * @return Document
     * @throws DatabaseException
     */
    private function createDocumentRelationships(Document $collection, Document $document): Document
    {
        $attributes = $collection->getAttribute('attributes', []);

        $relationships = \array_filter(
            $attributes,
            fn ($attribute) =>
            $attribute['type'] === Database::VAR_RELATIONSHIP
        );

        $stackCount = count($this->relationshipWriteStack);

        foreach ($relationships as $index => $relationship) {
            $key = $relationship['key'];
            $value = $document->getAttribute($key);
            $relatedCollection = $this->getCollection($relationship['options']['relatedCollection']);
            $relationType = $relationship['options']['relationType'];
            $twoWay = $relationship['options']['twoWay'];
            $twoWayKey = $relationship['options']['twoWayKey'];
            $side = $relationship['options']['side'];

            if ($stackCount >= Database::RELATION_MAX_DEPTH - 1 && $this->relationshipWriteStack[$stackCount - 1] !== $relatedCollection->getId()) {
                $document->removeAttribute($key);

                continue;
            }

            $this->relationshipWriteStack[] = $collection->getId();

            try {
                switch (\gettype($value)) {
                    case 'array':
                        if (
                            ($relationType === Database::RELATION_MANY_TO_ONE && $side === Database::RELATION_SIDE_PARENT) ||
                            ($relationType === Database::RELATION_ONE_TO_MANY && $side === Database::RELATION_SIDE_CHILD) ||
                            ($relationType === Database::RELATION_ONE_TO_ONE)
                        ) {
                            throw new RelationshipException('Invalid relationship value. Must be either a document ID or a document, array given.');
                        }

                        // List of documents or IDs
                        foreach ($value as $related) {
                            switch (\gettype($related)) {
                                case 'object':
                                    if (!$related instanceof Document) {
                                        throw new RelationshipException('Invalid relationship value. Must be either a document, document ID, or an array of documents or document IDs.');
                                    }
                                    $this->relateDocuments(
                                        $collection,
                                        $relatedCollection,
                                        $key,
                                        $document,
                                        $related,
                                        $relationType,
                                        $twoWay,
                                        $twoWayKey,
                                        $side,
                                    );
                                    break;
                                case 'string':
                                    $this->relateDocumentsById(
                                        $collection,
                                        $relatedCollection,
                                        $key,
                                        $document->getId(),
                                        $related,
                                        $relationType,
                                        $twoWay,
                                        $twoWayKey,
                                        $side,
                                    );
                                    break;
                                default:
                                    throw new RelationshipException('Invalid relationship value. Must be either a document, document ID, or an array of documents or document IDs.');
                            }
                        }
                        $document->removeAttribute($key);
                        break;

                    case 'object':
                        if (!$value instanceof Document) {
                            throw new RelationshipException('Invalid relationship value. Must be either a document, document ID, or an array of documents or document IDs.');
                        }

                        if ($relationType === Database::RELATION_ONE_TO_ONE && !$twoWay && $side === Database::RELATION_SIDE_CHILD) {
                            throw new RelationshipException('Invalid relationship value. Cannot set a value from the child side of a oneToOne relationship when twoWay is false.');
                        }

                        if (
                            ($relationType === Database::RELATION_ONE_TO_MANY && $side === Database::RELATION_SIDE_PARENT) ||
                            ($relationType === Database::RELATION_MANY_TO_ONE && $side === Database::RELATION_SIDE_CHILD) ||
                            ($relationType === Database::RELATION_MANY_TO_MANY)
                        ) {
                            throw new RelationshipException('Invalid relationship value. Must be either an array of documents or document IDs, document given.');
                        }

                        $relatedId = $this->relateDocuments(
                            $collection,
                            $relatedCollection,
                            $key,
                            $document,
                            $value,
                            $relationType,
                            $twoWay,
                            $twoWayKey,
                            $side,
                        );
                        $document->setAttribute($key, $relatedId);
                        break;

                    case 'string':
                        if ($relationType === Database::RELATION_ONE_TO_ONE && $twoWay === false && $side === Database::RELATION_SIDE_CHILD) {
                            throw new RelationshipException('Invalid relationship value. Cannot set a value from the child side of a oneToOne relationship when twoWay is false.');
                        }

                        if (
                            ($relationType === Database::RELATION_ONE_TO_MANY && $side === Database::RELATION_SIDE_PARENT) ||
                            ($relationType === Database::RELATION_MANY_TO_ONE && $side === Database::RELATION_SIDE_CHILD) ||
                            ($relationType === Database::RELATION_MANY_TO_MANY)
                        ) {
                            throw new RelationshipException('Invalid relationship value. Must be either an array of documents or document IDs, document ID given.');
                        }

                        // Single document ID
                        $this->relateDocumentsById(
                            $collection,
                            $relatedCollection,
                            $key,
                            $document->getId(),
                            $value,
                            $relationType,
                            $twoWay,
                            $twoWayKey,
                            $side,
                        );
                        break;

                    case 'NULL':
                        // TODO: This might need to depend on the relation type, to be either set to null or removed?

                        if (
                            ($relationType === Database::RELATION_ONE_TO_MANY && $side === Database::RELATION_SIDE_CHILD) ||
                            ($relationType === Database::RELATION_MANY_TO_ONE && $side === Database::RELATION_SIDE_PARENT) ||
                            ($relationType === Database::RELATION_ONE_TO_ONE && $side === Database::RELATION_SIDE_PARENT) ||
                            ($relationType === Database::RELATION_ONE_TO_ONE && $side === Database::RELATION_SIDE_CHILD && $twoWay === true)
                        ) {
                            break;
                        }

                        $document->removeAttribute($key);
                        // No related document
                        break;

                    default:
                        throw new RelationshipException('Invalid relationship value. Must be either a document, document ID, or an array of documents or document IDs.');
                }
            } finally {
                \array_pop($this->relationshipWriteStack);
            }
        }

        return $document;
    }

    /**
     * @param Document $collection
     * @param Document $relatedCollection
     * @param string $key
     * @param Document $document
     * @param Document $relation
     * @param string $relationType
     * @param bool $twoWay
     * @param string $twoWayKey
     * @param string $side
     * @return string related document ID
     *
     * @throws AuthorizationException
     * @throws ConflictException
     * @throws StructureException
     * @throws Exception
     */
    private function relateDocuments(
        Document $collection,
        Document $relatedCollection,
        string $key,
        Document $document,
        Document $relation,
        string $relationType,
        bool $twoWay,
        string $twoWayKey,
        string $side,
    ): string {
        switch ($relationType) {
            case Database::RELATION_ONE_TO_ONE:
                if ($twoWay) {
                    $relation->setAttribute($twoWayKey, $document->getId());
                }
                break;
            case Database::RELATION_ONE_TO_MANY:
                if ($side === Database::RELATION_SIDE_PARENT) {
                    $relation->setAttribute($twoWayKey, $document->getId());
                }
                break;
            case Database::RELATION_MANY_TO_ONE:
                if ($side === Database::RELATION_SIDE_CHILD) {
                    $relation->setAttribute($twoWayKey, $document->getId());
                }
                break;
        }

        // Try to get the related document
        $related = $this->getDocument($relatedCollection->getId(), $relation->getId());

        if ($related->isEmpty()) {
            // If the related document doesn't exist, create it, inheriting permissions if none are set
            if (!isset($relation['$permissions'])) {
                $relation->setAttribute('$permissions', $document->getPermissions());
            }

            $related = $this->createDocument($relatedCollection->getId(), $relation);
        } elseif ($related->getAttributes() != $relation->getAttributes()) {
            // If the related document exists and the data is not the same, update it
            foreach ($relation->getAttributes() as $attribute => $value) {
                $related->setAttribute($attribute, $value);
            }

            $related = $this->updateDocument($relatedCollection->getId(), $related->getId(), $related);
        }

        if ($relationType === Database::RELATION_MANY_TO_MANY) {
            $junction = $this->getJunctionCollection($collection, $relatedCollection, $side);

            $this->createDocument($junction, new Document([
                $key => $related->getId(),
                $twoWayKey => $document->getId(),
                '$permissions' => [
                    Permission::read(Role::any()),
                    Permission::update(Role::any()),
                    Permission::delete(Role::any()),
                ]
            ]));
        }

        return $related->getId();
    }

    /**
     * @param Document $collection
     * @param Document $relatedCollection
     * @param string $key
     * @param string $documentId
     * @param string $relationId
     * @param string $relationType
     * @param bool $twoWay
     * @param string $twoWayKey
     * @param string $side
     * @return void
     * @throws AuthorizationException
     * @throws ConflictException
     * @throws StructureException
     * @throws Exception
     */
    private function relateDocumentsById(
        Document $collection,
        Document $relatedCollection,
        string $key,
        string $documentId,
        string $relationId,
        string $relationType,
        bool $twoWay,
        string $twoWayKey,
        string $side,
    ): void {
        // Get the related document, will be empty on permissions failure
        $related = $this->skipRelationships(fn () => $this->getDocument($relatedCollection->getId(), $relationId));

        if ($related->isEmpty() && $this->checkRelationshipsExist) {
            return;
        }

        switch ($relationType) {
            case Database::RELATION_ONE_TO_ONE:
                if ($twoWay) {
                    $related->setAttribute($twoWayKey, $documentId);
                    $this->skipRelationships(fn () => $this->updateDocument($relatedCollection->getId(), $relationId, $related));
                }
                break;
            case Database::RELATION_ONE_TO_MANY:
                if ($side === Database::RELATION_SIDE_PARENT) {
                    $related->setAttribute($twoWayKey, $documentId);
                    $this->skipRelationships(fn () => $this->updateDocument($relatedCollection->getId(), $relationId, $related));
                }
                break;
            case Database::RELATION_MANY_TO_ONE:
                if ($side === Database::RELATION_SIDE_CHILD) {
                    $related->setAttribute($twoWayKey, $documentId);
                    $this->skipRelationships(fn () => $this->updateDocument($relatedCollection->getId(), $relationId, $related));
                }
                break;
            case Database::RELATION_MANY_TO_MANY:
                $this->purgeCachedDocument($relatedCollection->getId(), $relationId);

                $junction = $this->getJunctionCollection($collection, $relatedCollection, $side);

                $this->skipRelationships(fn () => $this->createDocument($junction, new Document([
                    $key => $relationId,
                    $twoWayKey => $documentId,
                    '$permissions' => [
                        Permission::read(Role::any()),
                        Permission::update(Role::any()),
                        Permission::delete(Role::any()),
                    ]
                ])));
                break;
        }
    }

    /**
     * Update Document
     *
     * @param string $collection
     * @param string $id
     * @param Document $document
     * @return Document
     *
     * @throws AuthorizationException
     * @throws ConflictException
     * @throws DatabaseException
     * @throws StructureException
     */
    public function updateDocument(string $collection, string $id, Document $document): Document
    {
        if (!$id) {
            throw new DatabaseException('Must define $id attribute');
        }

        $collection = $this->silent(fn () => $this->getCollection($collection));

        $document = $this->withTransaction(function () use ($collection, $id, $document) {
            $time = DateTime::now();
            $old = Authorization::skip(fn () => $this->silent(
                fn () =>
                $this->getDocument($collection->getId(), $id, forUpdate: true)
            ));

            $document = \array_merge($old->getArrayCopy(), $document->getArrayCopy());
            $document['$collection'] = $old->getAttribute('$collection');   // Make sure user doesn't switch collection ID
            $document['$createdAt'] = $old->getCreatedAt();                 // Make sure user doesn't switch createdAt

            if ($this->adapter->getSharedTables()) {
                $document['$tenant'] = $old->getAttribute('$tenant');       // Make sure user doesn't switch tenant
            }

            $document = new Document($document);

            $relationships = \array_filter($collection->getAttribute('attributes', []), function ($attribute) {
                return $attribute['type'] === Database::VAR_RELATIONSHIP;
            });

            $updateValidator = new Authorization(self::PERMISSION_UPDATE);
            $readValidator = new Authorization(self::PERMISSION_READ);
            $shouldUpdate = false;

            if ($collection->getId() !== self::METADATA) {
                $documentSecurity = $collection->getAttribute('documentSecurity', false);

                foreach ($relationships as $relationship) {
                    $relationships[$relationship->getAttribute('key')] = $relationship;
                }

                // Compare if the document has any changes
                foreach ($document as $key => $value) {
                    // Skip the nested documents as they will be checked later in recursions.
                    if (\array_key_exists($key, $relationships)) {
                        // No need to compare nested documents more than max depth.
                        if (count($this->relationshipWriteStack) >= Database::RELATION_MAX_DEPTH - 1) {
                            continue;
                        }
                        $relationType = (string)$relationships[$key]['options']['relationType'];
                        $side = (string)$relationships[$key]['options']['side'];
                        switch ($relationType) {
                            case Database::RELATION_ONE_TO_ONE:
                                $oldValue = $old->getAttribute($key) instanceof Document
                                    ? $old->getAttribute($key)->getId()
                                    : $old->getAttribute($key);

                                if ((\is_null($value) !== \is_null($oldValue))
                                    || (\is_string($value) && $value !== $oldValue)
                                    || ($value instanceof Document && $value->getId() !== $oldValue)
                                ) {
                                    $shouldUpdate = true;
                                }
                                break;
                            case Database::RELATION_ONE_TO_MANY:
                            case Database::RELATION_MANY_TO_ONE:
                            case Database::RELATION_MANY_TO_MANY:
                                if (
                                    ($relationType === Database::RELATION_MANY_TO_ONE && $side === Database::RELATION_SIDE_PARENT) ||
                                    ($relationType === Database::RELATION_ONE_TO_MANY && $side === Database::RELATION_SIDE_CHILD)
                                ) {
                                    $oldValue = $old->getAttribute($key) instanceof Document
                                        ? $old->getAttribute($key)->getId()
                                        : $old->getAttribute($key);

                                    if ((\is_null($value) !== \is_null($oldValue))
                                        || (\is_string($value) && $value !== $oldValue)
                                        || ($value instanceof Document && $value->getId() !== $oldValue)
                                    ) {
                                        $shouldUpdate = true;
                                    }
                                    break;
                                }

                                if (!\is_array($value) || !\array_is_list($value)) {
                                    throw new RelationshipException('Invalid relationship value. Must be either an array of documents or document IDs, ' . \gettype($value) . ' given.');
                                }

                                if (\count($old->getAttribute($key)) !== \count($value)) {
                                    $shouldUpdate = true;
                                    break;
                                }

                                foreach ($value as $index => $relation) {
                                    $oldValue = $old->getAttribute($key)[$index] instanceof Document
                                        ? $old->getAttribute($key)[$index]->getId()
                                        : $old->getAttribute($key)[$index];

                                    if (
                                        (\is_string($relation) && $relation !== $oldValue) ||
                                        ($relation instanceof Document && $relation->getId() !== $oldValue)
                                    ) {
                                        $shouldUpdate = true;
                                        break;
                                    }
                                }
                                break;
                        }

                        if ($shouldUpdate) {
                            break;
                        }

                        continue;
                    }

                    $oldValue = $old->getAttribute($key);

                    // If values are not equal we need to update document.
                    if ($value !== $oldValue) {
                        $shouldUpdate = true;
                        break;
                    }
                }

                $updatePermissions = [
                    ...$collection->getUpdate(),
                    ...($documentSecurity ? $old->getUpdate() : [])
                ];

                $readPermissions = [
                    ...$collection->getRead(),
                    ...($documentSecurity ? $old->getRead() : [])
                ];

                if ($shouldUpdate && !$updateValidator->isValid($updatePermissions)) {
                    throw new AuthorizationException($updateValidator->getDescription());
                } elseif (!$shouldUpdate && !$readValidator->isValid($readPermissions)) {
                    throw new AuthorizationException($readValidator->getDescription());
                }
            }

            if ($old->isEmpty()) {
                return new Document();
            }

            if ($shouldUpdate) {
                $updatedAt = $document->getUpdatedAt();
                $document->setAttribute('$updatedAt', empty($updatedAt) || !$this->preserveDates ? $time : $updatedAt);
            }

            // Check if document was updated after the request timestamp
            $oldUpdatedAt = new \DateTime($old->getUpdatedAt());
            if (!is_null($this->timestamp) && $oldUpdatedAt > $this->timestamp) {
                throw new ConflictException('Document was updated after the request timestamp');
            }

            $document = $this->encode($collection, $document);

            $structureValidator = new Structure(
                $collection,
                $this->adapter->getMinDateTime(),
                $this->adapter->getMaxDateTime(),
            );
            if (!$structureValidator->isValid($document)) { // Make sure updated structure still apply collection rules (if any)
                throw new StructureException($structureValidator->getDescription());
            }

            if ($this->resolveRelationships) {
                $document = $this->silent(fn () => $this->updateDocumentRelationships($collection, $old, $document));
            }

            $this->adapter->updateDocument($collection->getId(), $id, $document);

            return $document;
        });

        if ($this->resolveRelationships) {
            $document = $this->silent(fn () => $this->populateDocumentRelationships($collection, $document));
        }

        $document = $this->decode($collection, $document);

        $this->purgeRelatedDocuments($collection, $id);
        $this->purgeCachedDocument($collection->getId(), $id);
        $this->trigger(self::EVENT_DOCUMENT_UPDATE, $document);

        return $document;
    }

    /**
     * Update documents
     *
     * Updates all documents which match the given query.
     *
     * @param string $collection
     * @param Document $updates
     * @param array<Query> $queries
     * @param int $batchSize
     *
     * @return array<Document>
     *
     * @throws AuthorizationException
     * @throws DatabaseException
     */
    public function updateDocuments(string $collection, Document $updates, array $queries = [], int $batchSize = self::INSERT_BATCH_SIZE): array
    {
        if ($updates->isEmpty()) {
            return [];
        }

        $collection = $this->silent(fn () => $this->getCollection($collection));

        if ($collection->isEmpty()) {
            throw new DatabaseException('Collection not found');
        }

        $attributes = $collection->getAttribute('attributes', []);
        $indexes = $collection->getAttribute('indexes', []);

        if ($this->validate) {
            $validator = new DocumentsValidator(
                $attributes,
                $indexes,
                $this->maxQueryValues,
                $this->adapter->getMinDateTime(),
                $this->adapter->getMaxDateTime(),
            );

            if (!$validator->isValid($queries)) {
                throw new QueryException($validator->getDescription());
            }
        }

        $grouped = Query::groupByType($queries);
        $limit = $grouped['limit'];
        $cursor = $grouped['cursor'];

        if (!empty($cursor) && $cursor->getCollection() !== $collection->getId()) {
            throw new DatabaseException("cursor Document must be from the same Collection.");
        }

        unset($updates['$id']);
        unset($updates['$createdAt']);
        unset($updates['$tenant']);

        if (!$this->preserveDates) {
            $updates['$updatedAt'] = DateTime::now();
        }

        $updates = $this->encode($collection, $updates);

        // Check new document structure
        $validator = new PartialStructure(
            $collection,
            $this->adapter->getMinDateTime(),
            $this->adapter->getMaxDateTime(),
        );

        if (!$validator->isValid($updates)) {
            throw new StructureException($validator->getDescription());
        }

        $documents = $this->withTransaction(function () use ($collection, $queries, $batchSize, $updates, $limit, $cursor) {
            $lastDocument = null;
            $documents = [];

            $documentSecurity = $collection->getAttribute('documentSecurity', false);

            $authorization = new Authorization(self::PERMISSION_UPDATE);
            $skipAuth = $authorization->isValid($collection->getUpdate());

            if (!$skipAuth && !$documentSecurity && $collection->getId() !== self::METADATA) {
                throw new AuthorizationException($authorization->getDescription());
            }

            $originalLimit = $limit;
            $lastDocument = $cursor;

            // Resolve and update relationships
            while (true) {
                if ($limit && $limit < $batchSize) {
                    $batchSize = $limit;
                } elseif (!empty($limit)) {
                    $limit -= $batchSize;
                }

                $affectedDocuments = $this->silent(fn () => $this->find($collection->getId(), array_merge(
                    $queries,
                    empty($lastDocument) ? [
                        Query::limit($batchSize),
                    ] : [
                        Query::limit($batchSize),
                        Query::cursorAfter($lastDocument),
                    ]
                ), forPermission: Database::PERMISSION_UPDATE));

                if (empty($affectedDocuments)) {
                    break;
                }

                foreach ($affectedDocuments as $document) {
                    if ($this->resolveRelationships) {
                        $newDocument = new Document(array_merge($document->getArrayCopy(), $updates->getArrayCopy()));
                        $this->silent(fn () => $this->updateDocumentRelationships($collection, $document, $newDocument));
                        $documents[] = $newDocument;
                    }

                    // Check if document was updated after the request timestamp
                    try {
                        $oldUpdatedAt = new \DateTime($document->getUpdatedAt());
                    } catch (Exception $e) {
                        throw new DatabaseException($e->getMessage(), $e->getCode(), $e);
                    }

                    if (!is_null($this->timestamp) && $oldUpdatedAt > $this->timestamp) {
                        throw new ConflictException('Document was updated after the request timestamp');
                    }
                }

                $getResults = fn () => $this->adapter->updateDocuments(
                    $collection->getId(),
                    $updates,
                    $affectedDocuments
                );

                $skipAuth ? $authorization->skip($getResults) : $getResults();

                if (count($affectedDocuments) < $batchSize) {
                    break;
                } elseif ($originalLimit && count($documents) == $originalLimit) {
                    break;
                }

                $lastDocument = end($affectedDocuments);
            }

            foreach ($documents as $document) {
                $this->purgeRelatedDocuments($collection, $document->getId());
                $this->purgeCachedDocument($collection->getId(), $document->getId());
            }

            $this->trigger(self::EVENT_DOCUMENTS_UPDATE, new Document([
                '$collection' => $collection->getId(),
                'modified' => count($documents)
            ]));

            return $documents;
        });

        return $documents;
    }

    /**
     * @param Document $collection
     * @param Document $old
     * @param Document $document
     *
     * @return Document
     * @throws AuthorizationException
     * @throws ConflictException
     * @throws DatabaseException
     * @throws DuplicateException
     * @throws StructureException
     */
    private function updateDocumentRelationships(Document $collection, Document $old, Document $document): Document
    {
        $attributes = $collection->getAttribute('attributes', []);

        $relationships = \array_filter($attributes, function ($attribute) {
            return $attribute['type'] === Database::VAR_RELATIONSHIP;
        });

        $stackCount = count($this->relationshipWriteStack);

        foreach ($relationships as $index => $relationship) {
            /** @var string $key */
            $key = $relationship['key'];
            $value = $document->getAttribute($key);
            $oldValue = $old->getAttribute($key);
            $relatedCollection = $this->getCollection($relationship['options']['relatedCollection']);
            $relationType = (string) $relationship['options']['relationType'];
            $twoWay = (bool) $relationship['options']['twoWay'];
            $twoWayKey = (string) $relationship['options']['twoWayKey'];
            $side = (string) $relationship['options']['side'];

            if ($oldValue == $value) {
                if (
                    ($relationType === Database::RELATION_ONE_TO_ONE  ||
                        ($relationType === Database::RELATION_MANY_TO_ONE && $side === Database::RELATION_SIDE_PARENT)) &&
                    $value instanceof Document
                ) {
                    $document->setAttribute($key, $value->getId());
                    continue;
                }
                $document->removeAttribute($key);
                continue;
            }

            if ($stackCount >= Database::RELATION_MAX_DEPTH - 1 && $this->relationshipWriteStack[$stackCount - 1] !== $relatedCollection->getId()) {
                $document->removeAttribute($key);
                continue;
            }

            $this->relationshipWriteStack[] = $collection->getId();

            try {
                switch ($relationType) {
                    case Database::RELATION_ONE_TO_ONE:
                        if (!$twoWay) {
                            if ($side === Database::RELATION_SIDE_CHILD) {
                                throw new RelationshipException('Invalid relationship value. Cannot set a value from the child side of a oneToOne relationship when twoWay is false.');
                            }

                            if (\is_string($value)) {
                                $related = $this->skipRelationships(fn () => $this->getDocument($relatedCollection->getId(), $value, [Query::select(['$id'])]));
                                if ($related->isEmpty()) {
                                    // If no such document exists in related collection
                                    // For one-one we need to update the related key to null if no relation exists
                                    $document->setAttribute($key, null);
                                }
                            } elseif ($value instanceof Document) {
                                $relationId = $this->relateDocuments(
                                    $collection,
                                    $relatedCollection,
                                    $key,
                                    $document,
                                    $value,
                                    $relationType,
                                    false,
                                    $twoWayKey,
                                    $side,
                                );
                                $document->setAttribute($key, $relationId);
                            } elseif (is_array($value)) {
                                throw new RelationshipException('Invalid relationship value. Must be either a document, document ID or null. Array given.');
                            }

                            break;
                        }

                        switch (\gettype($value)) {
                            case 'string':
                                $related = $this->skipRelationships(
                                    fn () => $this->getDocument($relatedCollection->getId(), $value, [Query::select(['$id'])])
                                );

                                if ($related->isEmpty()) {
                                    // If no such document exists in related collection
                                    // For one-one we need to update the related key to null if no relation exists
                                    $document->setAttribute($key, null);
                                    break;
                                }
                                if (
                                    $oldValue?->getId() !== $value
                                    && !($this->skipRelationships(fn () => $this->findOne($relatedCollection->getId(), [
                                        Query::select(['$id']),
                                        Query::equal($twoWayKey, [$value]),
                                    ]))->isEmpty())
                                ) {
                                    // Have to do this here because otherwise relations would be updated before the database can throw the unique violation
                                    throw new DuplicateException('Document already has a related document');
                                }

                                $this->skipRelationships(fn () => $this->updateDocument(
                                    $relatedCollection->getId(),
                                    $related->getId(),
                                    $related->setAttribute($twoWayKey, $document->getId())
                                ));
                                break;
                            case 'object':
                                if ($value instanceof Document) {
                                    $related = $this->skipRelationships(fn () => $this->getDocument($relatedCollection->getId(), $value->getId()));

                                    if (
                                        $oldValue?->getId() !== $value->getId()
                                        && !($this->skipRelationships(fn () => $this->findOne($relatedCollection->getId(), [
                                            Query::select(['$id']),
                                            Query::equal($twoWayKey, [$value->getId()]),
                                        ]))->isEmpty())
                                    ) {
                                        // Have to do this here because otherwise relations would be updated before the database can throw the unique violation
                                        throw new DuplicateException('Document already has a related document');
                                    }

                                    $this->relationshipWriteStack[] = $relatedCollection->getId();
                                    if ($related->isEmpty()) {
                                        if (!isset($value['$permissions'])) {
                                            $value->setAttribute('$permissions', $document->getAttribute('$permissions'));
                                        }
                                        $related = $this->createDocument(
                                            $relatedCollection->getId(),
                                            $value->setAttribute($twoWayKey, $document->getId())
                                        );
                                    } else {
                                        $related = $this->updateDocument(
                                            $relatedCollection->getId(),
                                            $related->getId(),
                                            $value->setAttribute($twoWayKey, $document->getId())
                                        );
                                    }
                                    \array_pop($this->relationshipWriteStack);

                                    $document->setAttribute($key, $related->getId());
                                    break;
                                }
                                // no break
                            case 'NULL':
                                if (!\is_null($oldValue?->getId())) {
                                    $oldRelated = $this->skipRelationships(
                                        fn () =>
                                        $this->getDocument($relatedCollection->getId(), $oldValue->getId())
                                    );
                                    $this->skipRelationships(fn () => $this->updateDocument(
                                        $relatedCollection->getId(),
                                        $oldRelated->getId(),
                                        $oldRelated->setAttribute($twoWayKey, null)
                                    ));
                                }
                                break;
                            default:
                                throw new RelationshipException('Invalid relationship value. Must be either a document, document ID or null.');
                        }
                        break;
                    case Database::RELATION_ONE_TO_MANY:
                    case Database::RELATION_MANY_TO_ONE:
                        if (
                            ($relationType === Database::RELATION_ONE_TO_MANY && $side === Database::RELATION_SIDE_PARENT) ||
                            ($relationType === Database::RELATION_MANY_TO_ONE && $side === Database::RELATION_SIDE_CHILD)
                        ) {
                            if (!\is_array($value) || !\array_is_list($value)) {
                                throw new RelationshipException('Invalid relationship value. Must be either an array of documents or document IDs, ' . \gettype($value) . ' given.');
                            }

                            $oldIds = \array_map(fn ($document) => $document->getId(), $oldValue);

                            $newIds = \array_map(function ($item) {
                                if (\is_string($item)) {
                                    return $item;
                                } elseif ($item instanceof Document) {
                                    return $item->getId();
                                } else {
                                    throw new RelationshipException('Invalid relationship value. No ID provided.');
                                }
                            }, $value);

                            $removedDocuments = \array_diff($oldIds, $newIds);

                            foreach ($removedDocuments as $relation) {
                                Authorization::skip(fn () => $this->skipRelationships(fn () => $this->updateDocument(
                                    $relatedCollection->getId(),
                                    $relation,
                                    new Document([$twoWayKey => null])
                                )));
                            }

                            foreach ($value as $relation) {
                                if (\is_string($relation)) {
                                    $related = $this->skipRelationships(
                                        fn () =>
                                        $this->getDocument($relatedCollection->getId(), $relation, [Query::select(['$id'])])
                                    );

                                    if ($related->isEmpty()) {
                                        continue;
                                    }

                                    $this->skipRelationships(fn () => $this->updateDocument(
                                        $relatedCollection->getId(),
                                        $related->getId(),
                                        $related->setAttribute($twoWayKey, $document->getId())
                                    ));
                                } elseif ($relation instanceof Document) {
                                    $related = $this->skipRelationships(
                                        fn () =>
                                        $this->getDocument($relatedCollection->getId(), $relation->getId(), [Query::select(['$id'])])
                                    );

                                    if ($related->isEmpty()) {
                                        if (!isset($relation['$permissions'])) {
                                            $relation->setAttribute('$permissions', $document->getAttribute('$permissions'));
                                        }
                                        $this->createDocument(
                                            $relatedCollection->getId(),
                                            $relation->setAttribute($twoWayKey, $document->getId())
                                        );
                                    } else {
                                        $this->updateDocument(
                                            $relatedCollection->getId(),
                                            $related->getId(),
                                            $relation->setAttribute($twoWayKey, $document->getId())
                                        );
                                    }
                                } else {
                                    throw new RelationshipException('Invalid relationship value.');
                                }
                            }

                            $document->removeAttribute($key);
                            break;
                        }

                        if (\is_string($value)) {
                            $related = $this->skipRelationships(
                                fn () => $this->getDocument($relatedCollection->getId(), $value, [Query::select(['$id'])])
                            );

                            if ($related->isEmpty()) {
                                // If no such document exists in related collection
                                // For many-one we need to update the related key to null if no relation exists
                                $document->setAttribute($key, null);
                            }
                            $this->purgeCachedDocument($relatedCollection->getId(), $value);
                        } elseif ($value instanceof Document) {
                            $related = $this->skipRelationships(
                                fn () => $this->getDocument($relatedCollection->getId(), $value->getId(), [Query::select(['$id'])])
                            );

                            if ($related->isEmpty()) {
                                if (!isset($value['$permissions'])) {
                                    $value->setAttribute('$permissions', $document->getAttribute('$permissions'));
                                }
                                $this->createDocument(
                                    $relatedCollection->getId(),
                                    $value
                                );
                            } elseif ($related->getAttributes() != $value->getAttributes()) {
                                $this->updateDocument(
                                    $relatedCollection->getId(),
                                    $related->getId(),
                                    $value
                                );
                                $this->purgeCachedDocument($relatedCollection->getId(), $related->getId());
                            }

                            $document->setAttribute($key, $value->getId());
                        } elseif (\is_null($value)) {
                            break;
                        } elseif (is_array($value)) {
                            throw new RelationshipException('Invalid relationship value. Must be either a document ID or a document, array given.');
                        } elseif (empty($value)) {
                            throw new RelationshipException('Invalid relationship value. Must be either a document ID or a document.');
                        } else {
                            throw new RelationshipException('Invalid relationship value.');
                        }

                        break;
                    case Database::RELATION_MANY_TO_MANY:
                        if (\is_null($value)) {
                            break;
                        }
                        if (!\is_array($value)) {
                            throw new RelationshipException('Invalid relationship value. Must be an array of documents or document IDs.');
                        }

                        $oldIds = \array_map(fn ($document) => $document->getId(), $oldValue);

                        $newIds = \array_map(function ($item) {
                            if (\is_string($item)) {
                                return $item;
                            } elseif ($item instanceof Document) {
                                return $item->getId();
                            } else {
                                throw new RelationshipException('Invalid relationship value. Must be either a document or document ID.');
                            }
                        }, $value);

                        $removedDocuments = \array_diff($oldIds, $newIds);

                        foreach ($removedDocuments as $relation) {
                            $junction = $this->getJunctionCollection($collection, $relatedCollection, $side);

                            $junctions = $this->find($junction, [
                                Query::equal($key, [$relation]),
                                Query::equal($twoWayKey, [$document->getId()]),
                                Query::limit(PHP_INT_MAX)
                            ]);

                            foreach ($junctions as $junction) {
                                Authorization::skip(fn () => $this->deleteDocument($junction->getCollection(), $junction->getId()));
                            }
                        }

                        foreach ($value as $relation) {
                            if (\is_string($relation)) {
                                if (\in_array($relation, $oldIds) || $this->getDocument($relatedCollection->getId(), $relation, [Query::select(['$id'])])->isEmpty()) {
                                    continue;
                                }
                            } elseif ($relation instanceof Document) {
                                $related = $this->getDocument($relatedCollection->getId(), $relation->getId(), [Query::select(['$id'])]);

                                if ($related->isEmpty()) {
                                    if (!isset($value['$permissions'])) {
                                        $relation->setAttribute('$permissions', $document->getAttribute('$permissions'));
                                    }
                                    $related = $this->createDocument(
                                        $relatedCollection->getId(),
                                        $relation
                                    );
                                } elseif ($related->getAttributes() != $relation->getAttributes()) {
                                    $related = $this->updateDocument(
                                        $relatedCollection->getId(),
                                        $related->getId(),
                                        $relation
                                    );
                                }

                                if (\in_array($relation->getId(), $oldIds)) {
                                    continue;
                                }

                                $relation = $related->getId();
                            } else {
                                throw new RelationshipException('Invalid relationship value. Must be either a document or document ID.');
                            }

                            $this->skipRelationships(fn () => $this->createDocument(
                                $this->getJunctionCollection($collection, $relatedCollection, $side),
                                new Document([
                                    $key => $relation,
                                    $twoWayKey => $document->getId(),
                                    '$permissions' => [
                                        Permission::read(Role::any()),
                                        Permission::update(Role::any()),
                                        Permission::delete(Role::any()),
                                    ],
                                ])
                            ));
                        }

                        $document->removeAttribute($key);
                        break;
                }
            } finally {
                \array_pop($this->relationshipWriteStack);
            }
        }

        return $document;
    }

    private function getJunctionCollection(Document $collection, Document $relatedCollection, string $side): string
    {
        return $side === Database::RELATION_SIDE_PARENT
            ? '_' . $collection->getInternalId() . '_' . $relatedCollection->getInternalId()
            : '_' . $relatedCollection->getInternalId() . '_' . $collection->getInternalId();
    }

    /**
     * Increase a document attribute by a value
     *
     * @param string $collection
     * @param string $id
     * @param string $attribute
     * @param int|float $value
     * @param int|float|null $max
     * @return bool
     *
     * @throws AuthorizationException
     * @throws DatabaseException
     * @throws Exception
     */
    public function increaseDocumentAttribute(string $collection, string $id, string $attribute, int|float $value = 1, int|float|null $max = null): bool
    {
        if ($value <= 0) { // Can be a float
            throw new DatabaseException('Value must be numeric and greater than 0');
        }

        $validator = new Authorization(self::PERMISSION_UPDATE);

        /* @var $document Document */
        $document = Authorization::skip(fn () => $this->silent(fn () => $this->getDocument($collection, $id))); // Skip ensures user does not need read permission for this

        if ($document->isEmpty()) {
            return false;
        }

        $collection = $this->silent(fn () => $this->getCollection($collection));

        if ($collection->getId() !== self::METADATA) {
            $documentSecurity = $collection->getAttribute('documentSecurity', false);
            if (!$validator->isValid([
                ...$collection->getUpdate(),
                ...($documentSecurity ? $document->getUpdate() : [])
            ])) {
                throw new AuthorizationException($validator->getDescription());
            }
        }

        $attr = \array_filter($collection->getAttribute('attributes', []), function ($a) use ($attribute) {
            return $a['$id'] === $attribute;
        });

        if (empty($attr)) {
            throw new NotFoundException('Attribute not found');
        }

        $whiteList = [self::VAR_INTEGER, self::VAR_FLOAT];

        /**
         * @var Document $attr
         */
        $attr = \end($attr);
        if (!in_array($attr->getAttribute('type'), $whiteList)) {
            throw new DatabaseException('Attribute type must be one of: ' . implode(',', $whiteList));
        }

        if ($max && ($document->getAttribute($attribute) + $value > $max)) {
            throw new DatabaseException('Attribute value exceeds maximum limit: ' . $max);
        }

        $time = DateTime::now();
        $updatedAt = $document->getUpdatedAt();
        $updatedAt = (empty($updatedAt) || !$this->preserveDates) ? $time : $updatedAt;

        // Check if document was updated after the request timestamp
        $oldUpdatedAt = new \DateTime($document->getUpdatedAt());
        if (!is_null($this->timestamp) && $oldUpdatedAt > $this->timestamp) {
            throw new ConflictException('Document was updated after the request timestamp');
        }

        $max = $max ? $max - $value : null;

        $result = $this->adapter->increaseDocumentAttribute(
            $collection->getId(),
            $id,
            $attribute,
            $value,
            $updatedAt,
            max: $max
        );

        $this->purgeCachedDocument($collection->getId(), $id);

        $this->trigger(self::EVENT_DOCUMENT_INCREASE, $document);

        return $result;
    }


    /**
     * Decrease a document attribute by a value
     *
     * @param string $collection
     * @param string $id
     * @param string $attribute
     * @param int|float $value
     * @param int|float|null $min
     * @return bool
     *
     * @throws AuthorizationException
     * @throws DatabaseException
     */
    public function decreaseDocumentAttribute(string $collection, string $id, string $attribute, int|float $value = 1, int|float|null $min = null): bool
    {
        if ($value <= 0) { // Can be a float
            throw new DatabaseException('Value must be numeric and greater than 0');
        }

        $validator = new Authorization(self::PERMISSION_UPDATE);

        /* @var $document Document */
        $document = Authorization::skip(fn () => $this->silent(fn () => $this->getDocument($collection, $id))); // Skip ensures user does not need read permission for this

        if ($document->isEmpty()) {
            return false;
        }

        $collection = $this->silent(fn () => $this->getCollection($collection));

        if ($collection->getId() !== self::METADATA) {
            $documentSecurity = $collection->getAttribute('documentSecurity', false);
            if (!$validator->isValid([
                ...$collection->getUpdate(),
                ...($documentSecurity ? $document->getUpdate() : [])
            ])) {
                throw new AuthorizationException($validator->getDescription());
            }
        }

        $attr = \array_filter($collection->getAttribute('attributes', []), function ($a) use ($attribute) {
            return $a['$id'] === $attribute;
        });

        if (empty($attr)) {
            throw new NotFoundException('Attribute not found');
        }

        $whiteList = [self::VAR_INTEGER, self::VAR_FLOAT];

        /**
         * @var Document $attr
         */
        $attr = \end($attr);
        if (!in_array($attr->getAttribute('type'), $whiteList)) {
            throw new DatabaseException('Attribute type must be one of: ' . implode(',', $whiteList));
        }

        if ($min && ($document->getAttribute($attribute) - $value < $min)) {
            throw new DatabaseException('Attribute value Exceeds minimum limit ' . $min);
        }

        $time = DateTime::now();
        $updatedAt = $document->getUpdatedAt();
        $updatedAt = (empty($updatedAt) || !$this->preserveDates) ? $time : $updatedAt;

        // Check if document was updated after the request timestamp
        $oldUpdatedAt = new \DateTime($document->getUpdatedAt());
        if (!is_null($this->timestamp) && $oldUpdatedAt > $this->timestamp) {
            throw new ConflictException('Document was updated after the request timestamp');
        }

        $min = $min ? $min + $value : null;

        $result = $this->adapter->increaseDocumentAttribute(
            $collection->getId(),
            $id,
            $attribute,
            $value * -1,
            $updatedAt,
            min: $min
        );

        $this->purgeCachedDocument($collection->getId(), $id);

        $this->trigger(self::EVENT_DOCUMENT_DECREASE, $document);

        return $result;
    }

    /**
     * Delete Document
     *
     * @param string $collection
     * @param string $id
     *
     * @return bool
     *
     * @throws AuthorizationException
     * @throws ConflictException
     * @throws DatabaseException
     * @throws RestrictedException
     */
    public function deleteDocument(string $collection, string $id): bool
    {
        $collection = $this->silent(fn () => $this->getCollection($collection));

        $deleted = $this->withTransaction(function () use ($collection, $id, &$document) {
            $document = Authorization::skip(fn () => $this->silent(
                fn () =>
                $this->getDocument($collection->getId(), $id, forUpdate: true)
            ));

            if ($document->isEmpty()) {
                return false;
            }

            $validator = new Authorization(self::PERMISSION_DELETE);

            if ($collection->getId() !== self::METADATA) {
                $documentSecurity = $collection->getAttribute('documentSecurity', false);
                if (!$validator->isValid([
                    ...$collection->getDelete(),
                    ...($documentSecurity ? $document->getDelete() : [])
                ])) {
                    throw new AuthorizationException($validator->getDescription());
                }
            }

            // Check if document was updated after the request timestamp
            try {
                $oldUpdatedAt = new \DateTime($document->getUpdatedAt());
            } catch (Exception $e) {
                throw new DatabaseException($e->getMessage(), $e->getCode(), $e);
            }

            if (!\is_null($this->timestamp) && $oldUpdatedAt > $this->timestamp) {
                throw new ConflictException('Document was updated after the request timestamp');
            }

            if ($this->resolveRelationships) {
                $document = $this->silent(fn () => $this->deleteDocumentRelationships($collection, $document));
            }

            return $this->adapter->deleteDocument($collection->getId(), $id);
        });

        $this->purgeRelatedDocuments($collection, $id);
        $this->purgeCachedDocument($collection->getId(), $id);

        $this->trigger(self::EVENT_DOCUMENT_DELETE, $document);

        return $deleted;
    }

    /**
     * @param Document $collection
     * @param Document $document
     * @return Document
     * @throws AuthorizationException
     * @throws ConflictException
     * @throws DatabaseException
     * @throws RestrictedException
     * @throws StructureException
     */
    private function deleteDocumentRelationships(Document $collection, Document $document): Document
    {
        $attributes = $collection->getAttribute('attributes', []);

        $relationships = \array_filter($attributes, function ($attribute) {
            return $attribute['type'] === Database::VAR_RELATIONSHIP;
        });

        foreach ($relationships as $relationship) {
            $key = $relationship['key'];
            $value = $document->getAttribute($key);
            $relatedCollection = $this->getCollection($relationship['options']['relatedCollection']);
            $relationType = $relationship['options']['relationType'];
            $twoWay = $relationship['options']['twoWay'];
            $twoWayKey = $relationship['options']['twoWayKey'];
            $onDelete = $relationship['options']['onDelete'];
            $side = $relationship['options']['side'];

            $relationship->setAttribute('collection', $collection->getId());
            $relationship->setAttribute('document', $document->getId());

            switch ($onDelete) {
                case Database::RELATION_MUTATE_RESTRICT:
                    $this->deleteRestrict($relatedCollection, $document, $value, $relationType, $twoWay, $twoWayKey, $side);
                    break;
                case Database::RELATION_MUTATE_SET_NULL:
                    $this->deleteSetNull($collection, $relatedCollection, $document, $value, $relationType, $twoWay, $twoWayKey, $side);
                    break;
                case Database::RELATION_MUTATE_CASCADE:
                    foreach ($this->relationshipDeleteStack as $processedRelationship) {
                        $existingKey = $processedRelationship['key'];
                        $existingCollection = $processedRelationship['collection'];
                        $existingRelatedCollection = $processedRelationship['options']['relatedCollection'];
                        $existingTwoWayKey = $processedRelationship['options']['twoWayKey'];
                        $existingSide = $processedRelationship['options']['side'];

                        // If this relationship has already been fetched for this document, skip it
                        $reflexive = $processedRelationship == $relationship;

                        // If this relationship is the same as a previously fetched relationship, but on the other side, skip it
                        $symmetric = $existingKey === $twoWayKey
                            && $existingTwoWayKey === $key
                            && $existingRelatedCollection === $collection->getId()
                            && $existingCollection === $relatedCollection->getId()
                            && $existingSide !== $side;

                        // If this relationship is not directly related but relates across multiple collections, skip it.
                        //
                        // These conditions ensure that a relationship is considered transitive if it has the same
                        // two-way key and related collection, but is on the opposite side of the relationship (the first and second conditions).
                        //
                        // They also ensure that a relationship is considered transitive if it has the same key and related
                        // collection as an existing relationship, but a different two-way key (the third condition),
                        // or the same two-way key as an existing relationship, but a different key (the fourth condition).
                        $transitive = (($existingKey === $twoWayKey
                            && $existingCollection === $relatedCollection->getId()
                            && $existingSide !== $side)
                            || ($existingTwoWayKey === $key
                                && $existingRelatedCollection === $collection->getId()
                                && $existingSide !== $side)
                            || ($existingKey === $key
                                && $existingTwoWayKey !== $twoWayKey
                                && $existingRelatedCollection === $relatedCollection->getId()
                                && $existingSide !== $side)
                            || ($existingKey !== $key
                                && $existingTwoWayKey === $twoWayKey
                                && $existingRelatedCollection === $relatedCollection->getId()
                                && $existingSide !== $side));

                        if ($reflexive || $symmetric || $transitive) {
                            break 2;
                        }
                    }
                    $this->deleteCascade($collection, $relatedCollection, $document, $key, $value, $relationType, $twoWayKey, $side, $relationship);
                    break;
            }
        }

        return $document;
    }

    /**
     * @param Document $relatedCollection
     * @param Document $document
     * @param mixed $value
     * @param string $relationType
     * @param bool $twoWay
     * @param string $twoWayKey
     * @param string $side
     * @throws AuthorizationException
     * @throws ConflictException
     * @throws DatabaseException
     * @throws RestrictedException
     * @throws StructureException
     */
    private function deleteRestrict(
        Document $relatedCollection,
        Document $document,
        mixed $value,
        string $relationType,
        bool $twoWay,
        string $twoWayKey,
        string $side
    ): void {
        if ($value instanceof Document && $value->isEmpty()) {
            $value = null;
        }

        if (
            !empty($value)
            && $relationType !== Database::RELATION_MANY_TO_ONE
            && $side === Database::RELATION_SIDE_PARENT
        ) {
            throw new RestrictedException('Cannot delete document because it has at least one related document.');
        }

        if (
            $relationType === Database::RELATION_ONE_TO_ONE
            && $side === Database::RELATION_SIDE_CHILD
            && !$twoWay
        ) {
            Authorization::skip(function () use ($document, $relatedCollection, $twoWayKey) {
                $related = $this->findOne($relatedCollection->getId(), [
                    Query::select(['$id']),
                    Query::equal($twoWayKey, [$document->getId()])
                ]);

                if ($related->isEmpty()) {
                    return;
                }

                $this->skipRelationships(fn () => $this->updateDocument(
                    $relatedCollection->getId(),
                    $related->getId(),
                    new Document([
                        $twoWayKey => null
                    ])
                ));
            });
        }

        if (
            $relationType === Database::RELATION_MANY_TO_ONE
            && $side === Database::RELATION_SIDE_CHILD
        ) {
            $related = Authorization::skip(fn () => $this->findOne($relatedCollection->getId(), [
                Query::select(['$id']),
                Query::equal($twoWayKey, [$document->getId()])
            ]));

            if (!$related->isEmpty()) {
                throw new RestrictedException('Cannot delete document because it has at least one related document.');
            }
        }
    }

    /**
     * @param Document $collection
     * @param Document $relatedCollection
     * @param Document $document
     * @param mixed $value
     * @param string $relationType
     * @param bool $twoWay
     * @param string $twoWayKey
     * @param string $side
     * @return void
     * @throws AuthorizationException
     * @throws ConflictException
     * @throws DatabaseException
     * @throws RestrictedException
     * @throws StructureException
     */
    private function deleteSetNull(Document $collection, Document $relatedCollection, Document $document, mixed $value, string $relationType, bool $twoWay, string $twoWayKey, string $side): void
    {
        switch ($relationType) {
            case Database::RELATION_ONE_TO_ONE:
                if (!$twoWay && $side === Database::RELATION_SIDE_PARENT) {
                    break;
                }

                // Shouldn't need read or update permission to delete
                Authorization::skip(function () use ($document, $value, $relatedCollection, $twoWay, $twoWayKey, $side) {
                    if (!$twoWay && $side === Database::RELATION_SIDE_CHILD) {
                        $related = $this->findOne($relatedCollection->getId(), [
                            Query::select(['$id']),
                            Query::equal($twoWayKey, [$document->getId()])
                        ]);
                    } else {
                        if (empty($value)) {
                            return;
                        }
                        $related = $this->getDocument($relatedCollection->getId(), $value->getId(), [Query::select(['$id'])]);
                    }

                    if ($related->isEmpty()) {
                        return;
                    }

                    $this->skipRelationships(fn () => $this->updateDocument(
                        $relatedCollection->getId(),
                        $related->getId(),
                        new Document([
                            $twoWayKey => null
                        ])
                    ));
                });
                break;

            case Database::RELATION_ONE_TO_MANY:
                if ($side === Database::RELATION_SIDE_CHILD) {
                    break;
                }
                foreach ($value as $relation) {
                    Authorization::skip(function () use ($relatedCollection, $twoWayKey, $relation) {
                        $this->skipRelationships(fn () => $this->updateDocument(
                            $relatedCollection->getId(),
                            $relation->getId(),
                            new Document([
                                $twoWayKey => null
                            ]),
                        ));
                    });
                }
                break;

            case Database::RELATION_MANY_TO_ONE:
                if ($side === Database::RELATION_SIDE_PARENT) {
                    break;
                }

                if (!$twoWay) {
                    $value = $this->find($relatedCollection->getId(), [
                        Query::select(['$id']),
                        Query::equal($twoWayKey, [$document->getId()]),
                        Query::limit(PHP_INT_MAX)
                    ]);
                }

                foreach ($value as $relation) {
                    Authorization::skip(function () use ($relatedCollection, $twoWayKey, $relation) {
                        $this->skipRelationships(fn () => $this->updateDocument(
                            $relatedCollection->getId(),
                            $relation->getId(),
                            new Document([
                                $twoWayKey => null
                            ])
                        ));
                    });
                }
                break;

            case Database::RELATION_MANY_TO_MANY:
                $junction = $this->getJunctionCollection($collection, $relatedCollection, $side);

                $junctions = $this->find($junction, [
                    Query::select(['$id']),
                    Query::equal($twoWayKey, [$document->getId()]),
                    Query::limit(PHP_INT_MAX)
                ]);

                foreach ($junctions as $document) {
                    $this->skipRelationships(fn () => $this->deleteDocument(
                        $junction,
                        $document->getId()
                    ));
                }
                break;
        }
    }

    /**
     * @param Document $collection
     * @param Document $relatedCollection
     * @param Document $document
     * @param string $key
     * @param mixed $value
     * @param string $relationType
     * @param string $twoWayKey
     * @param string $side
     * @param Document $relationship
     * @return void
     * @throws AuthorizationException
     * @throws ConflictException
     * @throws DatabaseException
     * @throws RestrictedException
     * @throws StructureException
     */
    private function deleteCascade(Document $collection, Document $relatedCollection, Document $document, string $key, mixed $value, string $relationType, string $twoWayKey, string $side, Document $relationship): void
    {
        switch ($relationType) {
            case Database::RELATION_ONE_TO_ONE:
                if ($value !== null) {
                    $this->relationshipDeleteStack[] = $relationship;

                    $this->deleteDocument(
                        $relatedCollection->getId(),
                        ($value instanceof Document) ? $value->getId() : $value
                    );

                    \array_pop($this->relationshipDeleteStack);
                }
                break;
            case Database::RELATION_ONE_TO_MANY:
                if ($side === Database::RELATION_SIDE_CHILD) {
                    break;
                }

                $this->relationshipDeleteStack[] = $relationship;

                foreach ($value as $relation) {
                    $this->deleteDocument(
                        $relatedCollection->getId(),
                        $relation->getId()
                    );
                }

                \array_pop($this->relationshipDeleteStack);

                break;
            case Database::RELATION_MANY_TO_ONE:
                if ($side === Database::RELATION_SIDE_PARENT) {
                    break;
                }

                $value = $this->find($relatedCollection->getId(), [
                    Query::select(['$id']),
                    Query::equal($twoWayKey, [$document->getId()]),
                    Query::limit(PHP_INT_MAX),
                ]);

                $this->relationshipDeleteStack[] = $relationship;

                foreach ($value as $relation) {
                    $this->deleteDocument(
                        $relatedCollection->getId(),
                        $relation->getId()
                    );
                }

                \array_pop($this->relationshipDeleteStack);

                break;
            case Database::RELATION_MANY_TO_MANY:
                $junction = $this->getJunctionCollection($collection, $relatedCollection, $side);

                $junctions = $this->skipRelationships(fn () => $this->find($junction, [
                    Query::select(['$id', $key]),
                    Query::equal($twoWayKey, [$document->getId()]),
                    Query::limit(PHP_INT_MAX)
                ]));

                $this->relationshipDeleteStack[] = $relationship;

                foreach ($junctions as $document) {
                    if ($side === Database::RELATION_SIDE_PARENT) {
                        $this->deleteDocument(
                            $relatedCollection->getId(),
                            $document->getAttribute($key)
                        );
                    }
                    $this->deleteDocument(
                        $junction,
                        $document->getId()
                    );
                }

                \array_pop($this->relationshipDeleteStack);
                break;
        }
    }

    /**
     * Delete Documents
     *
     * Deletes all documents which match the given query, will respect the relationship's onDelete optin.
     *
     * @param string $collection
     * @param array<Query> $queries
     * @param int $batchSize
     *
     * @return array<Document>
     *
     * @throws AuthorizationException
     * @throws DatabaseException
     * @throws RestrictedException
     */
    public function deleteDocuments(string $collection, array $queries = [], int $batchSize = self::DELETE_BATCH_SIZE): array
    {
        if ($this->adapter->getSharedTables() && empty($this->adapter->getTenant())) {
            throw new DatabaseException('Missing tenant. Tenant must be set when table sharing is enabled.');
        }

        $collection = $this->silent(fn () => $this->getCollection($collection));

        if ($collection->isEmpty()) {
            throw new DatabaseException('Collection not found');
        }

        $attributes = $collection->getAttribute('attributes', []);
        $indexes = $collection->getAttribute('indexes', []);

        if ($this->validate) {
            $validator = new DocumentsValidator(
                $attributes,
                $indexes,
                $this->maxQueryValues,
                $this->adapter->getMinDateTime(),
                $this->adapter->getMaxDateTime()
            );

            if (!$validator->isValid($queries)) {
                throw new QueryException($validator->getDescription());
            }
        }

        $grouped = Query::groupByType($queries);
        $limit = $grouped['limit'];
        $cursor = $grouped['cursor'];

        if (!empty($cursor) && $cursor->getCollection() !== $collection->getId()) {
            throw new DatabaseException("cursor Document must be from the same Collection.");
        }

        $documents = $this->withTransaction(function () use ($collection, $queries, $batchSize, $limit, $cursor) {
            $documentSecurity = $collection->getAttribute('documentSecurity', false);
            $authorization = new Authorization(self::PERMISSION_DELETE);
            $skipAuth = $authorization->isValid($collection->getDelete());
            $documents = [];

            if (!$skipAuth && !$documentSecurity && $collection->getId() !== self::METADATA) {
                throw new AuthorizationException($authorization->getDescription());
            }

            $originalLimit = $limit;
            $lastDocument = $cursor;

            while (true) {
                if ($limit && $limit < $batchSize) {
                    $batchSize = $limit;
                } elseif (!empty($limit)) {
                    $limit -= $batchSize;
                }

                $affectedDocuments = $this->silent(fn () => $this->find($collection->getId(), array_merge(
                    $queries,
                    empty($lastDocument) ? [
                        Query::limit($batchSize),
                    ] : [
                        Query::limit($batchSize),
                        Query::cursorAfter($lastDocument),
                    ]
                ), forPermission: Database::PERMISSION_DELETE));

                if (empty($affectedDocuments)) {
                    break;
                }

                $documents = array_merge($affectedDocuments, $documents);

                foreach ($affectedDocuments as $document) {
                    // Delete Relationships
                    if ($this->resolveRelationships) {
                        $document = $this->silent(fn () => $this->deleteDocumentRelationships($collection, $document));
                    }

                    // Check if document was updated after the request timestamp
                    try {
                        $oldUpdatedAt = new \DateTime($document->getUpdatedAt());
                    } catch (Exception $e) {
                        throw new DatabaseException($e->getMessage(), $e->getCode(), $e);
                    }

                    if (!\is_null($this->timestamp) && $oldUpdatedAt > $this->timestamp) {
                        throw new ConflictException('Document was updated after the request timestamp');
                    }

                    $this->purgeRelatedDocuments($collection, $document->getId());
                    $this->purgeCachedDocument($collection->getId(), $document->getId());
                }

                if (count($affectedDocuments) < $batchSize) {
                    break;
                } elseif ($originalLimit && count($documents) == $originalLimit) {
                    break;
                }

                $lastDocument = end($affectedDocuments);
            }

            if (empty($documents)) {
                return [];
            }

            $this->trigger(self::EVENT_DOCUMENTS_DELETE, new Document([
                '$collection' => $collection->getId(),
                'modified' => count($documents)
            ]));

            $this->adapter->deleteDocuments($collection->getId(), array_map(fn ($document) => $document->getId(), $documents));

            return $documents;
        });

        return $documents;
    }

    /**
     * Cleans the all the collection's documents from the cache
     * And the all related cached documents.
     *
     * @param string $collectionId
     *
     * @return bool
     */
    public function purgeCachedCollection(string $collectionId): bool
    {
        $collectionKey = $this->cacheName . '-cache-' . $this->getNamespace() . ':' . $this->adapter->getTenant() . ':collection:' . $collectionId;
        $documentKeys = $this->cache->list($collectionKey);
        foreach ($documentKeys as $documentKey) {
            $this->cache->purge($documentKey);
        }

        return true;
    }

    /**
     * Cleans a specific document from cache
     * And related document reference in the collection cache.
     *
     * @param string $collectionId
     * @param string $id
     *
     * @return bool
     */
    public function purgeCachedDocument(string $collectionId, string $id): bool
    {
        $collectionKey = $this->cacheName . '-cache-' . $this->getNamespace() . ':' . $this->adapter->getTenant() . ':collection:' . $collectionId;
        $documentKey =  $collectionKey . ':' . $id;

        $this->cache->purge($collectionKey, $documentKey);
        $this->cache->purge($documentKey);

        return true;
    }

    /**
     * Find Documents
     *
     * @param string $collection
     * @param array<Query> $queries
     * @param string $forPermission
     *
     * @return array<Document>
     * @throws DatabaseException
     * @throws QueryException
     * @throws TimeoutException
     * @throws Exception
     */
    public function find(string $collection, array $queries = [], string $forPermission = Database::PERMISSION_READ): array
    {
        $collection = $this->silent(fn () => $this->getCollection($collection));

        if ($collection->isEmpty()) {
            throw new NotFoundException('Collection not found');
        }

        $attributes = $collection->getAttribute('attributes', []);
        $indexes = $collection->getAttribute('indexes', []);

        if ($this->validate) {
            $validator = new DocumentsValidator(
                $attributes,
                $indexes,
                $this->maxQueryValues,
                $this->adapter->getMinDateTime(),
                $this->adapter->getMaxDateTime(),
            );
            if (!$validator->isValid($queries)) {
                throw new QueryException($validator->getDescription());
            }
        }

        $authorization = new Authorization(self::PERMISSION_READ);
        $documentSecurity = $collection->getAttribute('documentSecurity', false);
        $skipAuth = $authorization->isValid($collection->getPermissionsByType($forPermission));

        if (!$skipAuth && !$documentSecurity && $collection->getId() !== self::METADATA) {
            throw new AuthorizationException($authorization->getDescription());
        }

        $relationships = \array_filter(
            $collection->getAttribute('attributes', []),
            fn (Document $attribute) => $attribute->getAttribute('type') === self::VAR_RELATIONSHIP
        );

        $grouped = Query::groupByType($queries);
        $filters = $grouped['filters'];
        $selects = $grouped['selections'];
        $limit = $grouped['limit'];
        $offset = $grouped['offset'];
        $orderAttributes = $grouped['orderAttributes'];
        $orderTypes = $grouped['orderTypes'];
        $cursor = $grouped['cursor'];
        $cursorDirection = $grouped['cursorDirection'];

        if (!empty($cursor) && $cursor->getCollection() !== $collection->getId()) {
            throw new DatabaseException("cursor Document must be from the same Collection.");
        }

        $cursor = empty($cursor) ? [] : $this->encode($collection, $cursor)->getArrayCopy();

        /**  @var array<Query> $queries */
        $queries = \array_merge(
            $selects,
            self::convertQueries($collection, $filters)
        );

        $selections = $this->validateSelections($collection, $selects);
        $nestedSelections = [];

        foreach ($queries as $index => &$query) {
            switch ($query->getMethod()) {
                case Query::TYPE_SELECT:
                    $values = $query->getValues();
                    foreach ($values as $valueIndex => $value) {
                        if (\str_contains($value, '.')) {
                            // Shift the top level off the dot-path to pass the selection down the chain
                            // 'foo.bar.baz' becomes 'bar.baz'
                            $nestedSelections[] = Query::select([
                                \implode('.', \array_slice(\explode('.', $value), 1))
                            ]);

                            $key = \explode('.', $value)[0];

                            foreach ($relationships as $relationship) {
                                if ($relationship->getAttribute('key') === $key) {
                                    switch ($relationship->getAttribute('options')['relationType']) {
                                        case Database::RELATION_MANY_TO_MANY:
                                        case Database::RELATION_ONE_TO_MANY:
                                            unset($values[$valueIndex]);
                                            break;

                                        case Database::RELATION_MANY_TO_ONE:
                                        case Database::RELATION_ONE_TO_ONE:
                                            $values[$valueIndex] = $key;
                                            break;
                                    }
                                }
                            }
                        }
                    }
                    $query->setValues(\array_values($values));
                    break;
                default:
                    if (\str_contains($query->getAttribute(), '.')) {
                        unset($queries[$index]);
                    }
                    break;
            }
        }

        $queries = \array_values($queries);

        $getResults = fn () => $this->adapter->find(
            $collection->getId(),
            $queries,
            $limit ?? 25,
            $offset ?? 0,
            $orderAttributes,
            $orderTypes,
            $cursor,
            $cursorDirection ?? Database::CURSOR_AFTER,
            $forPermission
        );

        $results = $skipAuth ? Authorization::skip($getResults) : $getResults();

        foreach ($results as &$node) {
            if ($this->resolveRelationships && (empty($selects) || !empty($nestedSelections))) {
                $node = $this->silent(fn () => $this->populateDocumentRelationships($collection, $node, $nestedSelections));
            }
            $node = $this->casting($collection, $node);
            $node = $this->decode($collection, $node, $selections);

            if (!$node->isEmpty()) {
                $node->setAttribute('$collection', $collection->getId());
            }
        }

        unset($query);

        // Remove internal attributes which are not queried
        foreach ($queries as $query) {
            if ($query->getMethod() === Query::TYPE_SELECT) {
                $values = $query->getValues();
                foreach ($results as $result) {
                    foreach ($this->getInternalAttributes() as $internalAttribute) {
                        if (!\in_array($internalAttribute['$id'], $values)) {
                            $result->removeAttribute($internalAttribute['$id']);
                        }
                    }
                }
            }
        }

        $this->trigger(self::EVENT_DOCUMENT_FIND, $results);

        return $results;
    }

    /**
     * @param string $collection
     * @param array<Query> $queries
     * @return Document
     * @throws DatabaseException
     */
    public function findOne(string $collection, array $queries = []): Document
    {
        $results = $this->silent(fn () => $this->find($collection, \array_merge([
            Query::limit(1)
        ], $queries)));

        $found = \reset($results);

        $this->trigger(self::EVENT_DOCUMENT_FIND, $found);

        if (!$found) {
            return new Document();
        }

        return $found;
    }

    /**
     * Count Documents
     *
     * Count the number of documents.
     *
     * @param string $collection
     * @param array<Query> $queries
     * @param int|null $max
     *
     * @return int
     * @throws DatabaseException
     */
    public function count(string $collection, array $queries = [], ?int $max = null): int
    {
        $collection = $this->silent(fn () => $this->getCollection($collection));
        $attributes = $collection->getAttribute('attributes', []);
        $indexes = $collection->getAttribute('indexes', []);

        if ($this->validate) {
            $validator = new DocumentsValidator(
                $attributes,
                $indexes,
                $this->maxQueryValues,
                $this->adapter->getMinDateTime(),
                $this->adapter->getMaxDateTime(),
            );
            if (!$validator->isValid($queries)) {
                throw new QueryException($validator->getDescription());
            }
        }

        $authorization = new Authorization(self::PERMISSION_READ);
        if ($authorization->isValid($collection->getRead())) {
            $skipAuth = true;
        }

        $queries = Query::groupByType($queries)['filters'];
        $queries = self::convertQueries($collection, $queries);

        $getCount = fn () => $this->adapter->count($collection->getId(), $queries, $max);
        $count = $skipAuth ?? false ? Authorization::skip($getCount) : $getCount();

        $this->trigger(self::EVENT_DOCUMENT_COUNT, $count);

        return $count;
    }

    /**
     * Sum an attribute
     *
     * Sum an attribute for all the documents. Pass $max=0 for unlimited count
     *
     * @param string $collection
     * @param string $attribute
     * @param array<Query> $queries
     * @param int|null $max
     *
     * @return int|float
     * @throws DatabaseException
     */
    public function sum(string $collection, string $attribute, array $queries = [], ?int $max = null): float|int
    {
        $collection = $this->silent(fn () => $this->getCollection($collection));
        $attributes = $collection->getAttribute('attributes', []);
        $indexes = $collection->getAttribute('indexes', []);

        if ($this->validate) {
            $validator = new DocumentsValidator(
                $attributes,
                $indexes,
                $this->maxQueryValues,
                $this->adapter->getMinDateTime(),
                $this->adapter->getMaxDateTime(),
            );
            if (!$validator->isValid($queries)) {
                throw new QueryException($validator->getDescription());
            }
        }

        $queries = self::convertQueries($collection, $queries);

        $sum = $this->adapter->sum($collection->getId(), $attribute, $queries, $max);

        $this->trigger(self::EVENT_DOCUMENT_SUM, $sum);

        return $sum;
    }

    /**
     * Add Attribute Filter
     *
     * @param string $name
     * @param callable $encode
     * @param callable $decode
     *
     * @return void
     */
    public static function addFilter(string $name, callable $encode, callable $decode): void
    {
        self::$filters[$name] = [
            'encode' => $encode,
            'decode' => $decode,
        ];
    }

    /**
     * Encode Document
     *
     * @param Document $collection
     * @param Document $document
     *
     * @return Document
     * @throws DatabaseException
     */
    public function encode(Document $collection, Document $document): Document
    {
        $attributes = $collection->getAttribute('attributes', []);

        $internalAttributes = \array_filter(Database::INTERNAL_ATTRIBUTES, function ($attribute) {
            // We don't want to encode permissions into a JSON string
            return $attribute['$id'] !== '$permissions';
        });

        $attributes = \array_merge($attributes, $internalAttributes);

        foreach ($attributes as $attribute) {
            $key = $attribute['$id'] ?? '';
            $array = $attribute['array'] ?? false;
            $default = $attribute['default'] ?? null;
            $filters = $attribute['filters'] ?? [];
            $value = $document->getAttribute($key);

            // Continue on optional param with no default
            if (is_null($value) && is_null($default)) {
                continue;
            }

            // Assign default only if no value provided
            // False positive "Call to function is_null() with mixed will always evaluate to false"
            // @phpstan-ignore-next-line
            if (is_null($value) && !is_null($default)) {
                $value = ($array) ? $default : [$default];
            } else {
                $value = ($array) ? $value : [$value];
            }

            foreach ($value as &$node) {
                if (($node !== null)) {
                    foreach ($filters as $filter) {
                        $node = $this->encodeAttribute($filter, $node, $document);
                    }
                }
            }

            if (!$array) {
                $value = $value[0];
            }

            $document->setAttribute($key, $value);
        }

        return $document;
    }

    /**
     * Decode Document
     *
     * @param Document $collection
     * @param Document $document
     * @param array<string> $selections
     * @return Document
     * @throws DatabaseException
     */
    public function decode(Document $collection, Document $document, array $selections = []): Document
    {
        $attributes = \array_filter(
            $collection->getAttribute('attributes', []),
            fn ($attribute) =>
            $attribute['type'] !== self::VAR_RELATIONSHIP
        );

        $relationships = \array_filter(
            $collection->getAttribute('attributes', []),
            fn ($attribute) =>
            $attribute['type'] === self::VAR_RELATIONSHIP
        );

        foreach ($relationships as $relationship) {
            $key = $relationship['$id'] ?? '';

            if (
                \array_key_exists($key, (array)$document)
                || \array_key_exists($this->adapter->filter($key), (array)$document)
            ) {
                $value = $document->getAttribute($key);
                $value ??= $document->getAttribute($this->adapter->filter($key));
                $document->removeAttribute($this->adapter->filter($key));
                $document->setAttribute($key, $value);
            }
        }

        $attributes = array_merge($attributes, $this->getInternalAttributes());

        foreach ($attributes as $attribute) {
            $key = $attribute['$id'] ?? '';
            $array = $attribute['array'] ?? false;
            $filters = $attribute['filters'] ?? [];
            $value = $document->getAttribute($key);

            if (\is_null($value)) {
                $value = $document->getAttribute($this->adapter->filter($key));

                if (!\is_null($value)) {
                    $document->removeAttribute($this->adapter->filter($key));
                }
            }

            $value = ($array) ? $value : [$value];
            $value = (is_null($value)) ? [] : $value;

            foreach ($value as &$node) {
                foreach (array_reverse($filters) as $filter) {
                    $node = $this->decodeAttribute($filter, $node, $document);
                }
            }

            if (empty($selections) || \in_array($key, $selections) || \in_array('*', $selections)) {
                if (
                    empty($selections)
                    || \in_array($key, $selections)
                    || \in_array('*', $selections)
                    || \in_array($key, ['$createdAt', '$updatedAt'])
                ) {
                    // Prevent null values being set for createdAt and updatedAt
                    if (\in_array($key, ['$createdAt', '$updatedAt']) && $value[0] === null) {
                        continue;
                    } else {
                        $document->setAttribute($key, ($array) ? $value : $value[0]);
                    }
                }
            }
        }

        return $document;
    }

    /**
     * Casting
     *
     * @param Document $collection
     * @param Document $document
     *
     * @return Document
     */
    public function casting(Document $collection, Document $document): Document
    {
        if ($this->adapter->getSupportForCasting()) {
            return $document;
        }

        $attributes = $collection->getAttribute('attributes', []);

        foreach ($attributes as $attribute) {
            $key = $attribute['$id'] ?? '';
            $type = $attribute['type'] ?? '';
            $array = $attribute['array'] ?? false;
            $value = $document->getAttribute($key, null);
            if (is_null($value)) {
                continue;
            }

            if ($array) {
                $value = !is_string($value)
                    ? $value
                    : json_decode($value, true);
            } else {
                $value = [$value];
            }

            foreach ($value as &$node) {
                switch ($type) {
                    case self::VAR_BOOLEAN:
                        $node = (bool)$node;
                        break;
                    case self::VAR_INTEGER:
                        $node = (int)$node;
                        break;
                    case self::VAR_FLOAT:
                        $node = (float)$node;
                        break;
                    default:
                        break;
                }
            }

            $document->setAttribute($key, ($array) ? $value : $value[0]);
        }

        return $document;
    }

    /**
     * Encode Attribute
     *
     * Passes the attribute $value, and $document context to a predefined filter
     *  that allow you to manipulate the input format of the given attribute.
     *
     * @param string $name
     * @param mixed $value
     * @param Document $document
     *
     * @return mixed
     * @throws DatabaseException
     */
    protected function encodeAttribute(string $name, mixed $value, Document $document): mixed
    {
        if (!array_key_exists($name, self::$filters) && !array_key_exists($name, $this->instanceFilters)) {
            throw new NotFoundException("Filter: {$name} not found");
        }

        try {
            if (\array_key_exists($name, $this->instanceFilters)) {
                $value = $this->instanceFilters[$name]['encode']($value, $document, $this);
            } else {
                $value = self::$filters[$name]['encode']($value, $document, $this);
            }
        } catch (\Throwable $th) {
            throw new DatabaseException($th->getMessage(), $th->getCode(), $th);
        }

        return $value;
    }

    /**
     * Decode Attribute
     *
     * Passes the attribute $value, and $document context to a predefined filter
     *  that allow you to manipulate the output format of the given attribute.
     *
     * @param string $name
     * @param mixed $value
     * @param Document $document
     *
     * @return mixed
     * @throws DatabaseException
     */
    protected function decodeAttribute(string $name, mixed $value, Document $document): mixed
    {
        if (!$this->filter) {
            return $value;
        }

        if (!array_key_exists($name, self::$filters) && !array_key_exists($name, $this->instanceFilters)) {
            throw new NotFoundException('Filter not found');
        }

        if (array_key_exists($name, $this->instanceFilters)) {
            $value = $this->instanceFilters[$name]['decode']($value, $document, $this);
        } else {
            $value = self::$filters[$name]['decode']($value, $document, $this);
        }

        return $value;
    }

    /**
     * Validate if a set of attributes can be selected from the collection
     *
     * @param Document $collection
     * @param array<Query> $queries
     * @return array<string>
     * @throws QueryException
     */
    private function validateSelections(Document $collection, array $queries): array
    {
        if (empty($queries)) {
            return [];
        }

        $selections = [];
        $relationshipSelections = [];

        foreach ($queries as $query) {
            if ($query->getMethod() == Query::TYPE_SELECT) {
                foreach ($query->getValues() as $value) {
                    if (\str_contains($value, '.')) {
                        $relationshipSelections[] = $value;
                        continue;
                    }
                    $selections[] = $value;
                }
            }
        }

        // Allow querying internal attributes
        $keys = \array_map(
            fn ($attribute) => $attribute['$id'],
            self::getInternalAttributes()
        );

        foreach ($collection->getAttribute('attributes', []) as $attribute) {
            if ($attribute['type'] !== self::VAR_RELATIONSHIP) {
                // Fallback to $id when key property is not present in metadata table for some tables such as Indexes or Attributes
                $keys[] = $attribute['key'] ?? $attribute['$id'];
            }
        }

        $invalid = \array_diff($selections, $keys);
        if (!empty($invalid) && !\in_array('*', $invalid)) {
            throw new QueryException('Cannot select attributes: ' . \implode(', ', $invalid));
        }

        $selections = \array_merge($selections, $relationshipSelections);

        $selections[] = '$id';
        $selections[] = '$internalId';
        $selections[] = '$collection';
        $selections[] = '$createdAt';
        $selections[] = '$updatedAt';
        $selections[] = '$permissions';

        return $selections;
    }

    /**
     * Get adapter attribute limit, accounting for internal metadata
     * Returns 0 to indicate no limit
     *
     * @return int
     */
    public function getLimitForAttributes(): int
    {
        // If negative, return 0
        // -1 ==> virtual columns count as total, so treat as buffer
        return \max($this->adapter->getLimitForAttributes() - $this->adapter->getCountOfDefaultAttributes() - 1, 0);
    }

    /**
     * Get adapter index limit
     *
     * @return int
     */
    public function getLimitForIndexes(): int
    {
        return $this->adapter->getLimitForIndexes() - $this->adapter->getCountOfDefaultIndexes();
    }

    /**
     * @param Document $collection
     * @param array<Query> $queries
     * @return array<Query>
     * @throws QueryException
     * @throws Exception
     */
    public static function convertQueries(Document $collection, array $queries): array
    {
        $attributes = $collection->getAttribute('attributes', []);

        foreach (Database::INTERNAL_ATTRIBUTES as $attribute) {
            $attributes[] = new Document($attribute);
        }

        foreach ($attributes as $attribute) {
            foreach ($queries as $query) {
                if ($query->getAttribute() === $attribute->getId()) {
                    $query->setOnArray($attribute->getAttribute('array', false));
                }
            }

            if ($attribute->getAttribute('type') == Database::VAR_DATETIME) {
                foreach ($queries as $index => $query) {
                    if ($query->getAttribute() === $attribute->getId()) {
                        $values = $query->getValues();
                        foreach ($values as $valueIndex => $value) {
                            try {
                                $values[$valueIndex] = DateTime::setTimezone($value);
                            } catch (\Throwable $e) {
                                throw new QueryException($e->getMessage(), $e->getCode(), $e);
                            }
                        }
                        $query->setValues($values);
                        $queries[$index] = $query;
                    }
                }
            }
        }

        return $queries;
    }

    /**
     * @param Document $collection
     * @param string $id
     * @return void
     * @throws DatabaseException
     */
    private function purgeRelatedDocuments(Document $collection, string $id): void
    {
        if ($collection->getId() === self::METADATA) {
            return;
        }

        $relationships = \array_filter(
            $collection->getAttribute('attributes', []),
            fn ($attribute) =>
            $attribute['type'] === Database::VAR_RELATIONSHIP
        );

        if (empty($relationships)) {
            return;
        }

        $key = $this->cacheName . '-cache-' . $this->getNamespace() . ':map:' . $collection->getId() . ':' . $id;
        $cache = $this->cache->load($key, self::TTL, $key);
        if (!empty($cache)) {
            foreach ($cache as $v) {
                list($collectionId, $documentId) = explode(':', $v);
                $this->purgeCachedDocument($collectionId, $documentId);
            }
            $this->cache->purge($key);
        }
    }

    /**
     * @return  array<array<string, mixed>>
     */
    public function getInternalAttributes(): array
    {
        $attributes = self::INTERNAL_ATTRIBUTES;

        if (!$this->adapter->getSharedTables()) {
            $attributes = \array_filter(Database::INTERNAL_ATTRIBUTES, function ($attribute) {
                return $attribute['$id'] !== '$tenant';
            });
        }

        return $attributes;
    }

    /**
     * Analyze a collection updating it's metadata on the database engine
     *
     * @param string $collection
     * @return bool
     */
    public function analyzeCollection(string $collection): bool
    {
        return $this->adapter->analyzeCollection($collection);
    }

    /**
     * Get Schema Attributes
     *
     * @param string $collection
     * @return array<Document>
     * @throws DatabaseException
     */
    public function getSchemaAttributes(string $collection): array
    {
        return $this->adapter->getSchemaAttributes($collection);
    }
}<|MERGE_RESOLUTION|>--- conflicted
+++ resolved
@@ -2105,11 +2105,7 @@
             $this->silent(fn () => $this->updateDocument(self::METADATA, $collection->getId(), $collection));
         }
 
-<<<<<<< HEAD
         $this->trigger(self::EVENT_ATTRIBUTE_UPDATE, $attribute);
-=======
-        $this->trigger(self::EVENT_ATTRIBUTE_UPDATE, $attributeNew);
->>>>>>> d6067ecc
 
         return $renamed;
     }
