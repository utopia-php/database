<?php

namespace Utopia\Database;

use Exception;

class Query
{
    // Filter methods
    const TYPE_EQUAL = 'equal';
    const TYPE_NOTEQUAL = 'notEqual';
    const TYPE_LESSER = 'lessThan';
    const TYPE_LESSEREQUAL = 'lessThanEqual';
    const TYPE_GREATER = 'greaterThan';
    const TYPE_GREATEREQUAL = 'greaterThanEqual';
    const TYPE_CONTAINS = 'contains';
    const TYPE_SEARCH = 'search';
    const TYPE_IS_NULL = 'isNull';
    const TYPE_IS_NOT_NULL = 'isNotNull';
<<<<<<< HEAD
    const TYPE_OR = 'or';
=======
    const TYPE_BETWEEN = 'between';
>>>>>>> 701dd20c

    // Order methods
    const TYPE_ORDERDESC = 'orderDesc';
    const TYPE_ORDERASC = 'orderAsc';

    // Pagination methods
    const TYPE_LIMIT = 'limit';
    const TYPE_OFFSET = 'offset';
    const TYPE_CURSORAFTER = 'cursorAfter';
    const TYPE_CURSORBEFORE = 'cursorBefore';

    protected const CHAR_SINGLE_QUOTE = '\'';
    protected const CHAR_DOUBLE_QUOTE = '"';
    protected const CHAR_COMMA = ',';
    protected const CHAR_SPACE = ' ';
    protected const CHAR_BRACKET_START = '[';
    protected const CHAR_BRACKET_END = ']';
    protected const CHAR_PARENTHESES_START = '(';
    protected const CHAR_PARENTHESES_END = ')';
    protected const CHAR_BACKSLASH = '\\';

    protected string $method = '';
    protected string $attribute = '';
    protected array $values = [];


    /**
     * Construct a new query object
     */
    public function __construct(string $method, string $attribute = '', array $values = [])
    {
        $this->method = $method;
        $this->attribute = $attribute;
        $this->values = $values;
    }

    public function getMethod(): string
    {
        return $this->method;
    }

    public function getAttribute(): string
    {
        return $this->attribute;
    }

    public function getValues(): array
    {
        return $this->values;
    }

    public function getValue($default = null)
    {
        return $this->values[0] ?? $default;
    }

    /**
     * Sets Method.
     * @param string $method
     * @return self
     */
    public function setMethod(string $method): self
    {
        $this->method = $method;

        return $this;
    }

    /**
     * Sets Attribute.
     * @param string $attribute
     * @return self
     */
    public function setAttribute(string $attribute): self
    {
        $this->attribute = $attribute;

        return $this;
    }

    /**
     * Sets Values.
     * @param array $values
     * @return self
     */
    public function setValues(array $values): self
    {
        $this->values = $values;

        return $this;
    }

    /**
     * Sets Value.
     * @param $value
     * @return self
     */
    public function setValue($value): self
    {
        $this->values = [$value];

        return $this;
    }

    /**
     * Check if method is supported
     *
     * @param string $value
     * @return bool
     */
    public static function isMethod(string $value): bool
    {
        return match (static::getMethodFromAlias($value)) {
            self::TYPE_EQUAL,
            self::TYPE_NOTEQUAL,
            self::TYPE_LESSER,
            self::TYPE_LESSEREQUAL,
            self::TYPE_GREATER,
            self::TYPE_GREATEREQUAL,
            self::TYPE_CONTAINS,
            self::TYPE_SEARCH,
            self::TYPE_ORDERASC,
            self::TYPE_ORDERDESC,
            self::TYPE_LIMIT,
            self::TYPE_OFFSET,
            self::TYPE_CURSORAFTER,
            self::TYPE_CURSORBEFORE,
            self::TYPE_IS_NULL,
            self::TYPE_BETWEEN,
            self::TYPE_IS_NOT_NULL => true,
            default => false,
        };

    }

    /**
     * Parse query filter
     *
     * @param string $filter
     * @return self
     * @throws \Exception
     */
    public static function parse(string $filter): self
    {
        // Init empty vars we fill later
        $method = '';
        $params = [];

        // Separate method from filter
        $paramsStart = mb_strpos($filter, static::CHAR_PARENTHESES_START);
        $method = mb_substr($filter, 0, $paramsStart);

        // Separate params from filter
        $paramsEnd = \strlen($filter) - 1; // -1 to ignore )
        $parametersStart = $paramsStart + 1; // +1 to ignore (

        // Check for deprecated query syntax
        if (\str_contains($method, '.')) {
            throw new \Exception("Invalid query method");
        }

        $currentParam = ""; // We build param here before pushing when it's ended
        $currentArrayParam = []; // We build array param here before pushing when it's ended

        $stack = []; // State for stack of parentheses
        $stackCount = 0; // Length of stack array. Kept as variable to improve performance
        $stringStackState = null; // State for string support

        // Loop thorough all characters
        for ($i = $parametersStart; $i < $paramsEnd; $i++) {
            $char = $filter[$i];

            $isStringStack = $stringStackState !== null;
            $isArrayStack = !$isStringStack && $stackCount > 0;

            if ($char === static::CHAR_BACKSLASH) {
                if (!(static::isSpecialChar($filter[$i + 1]))) {
                    static::appendSymbol($isStringStack, $filter[$i], $i, $filter, $currentParam);
                }

                static::appendSymbol($isStringStack, $filter[$i + 1], $i, $filter, $currentParam);
                $i++;

                continue;
            }

            // String support + escaping support
            if (
                (self::isQuote($char)) && // Must be string indicator
                ($filter[$i - 1] !== static::CHAR_BACKSLASH || $filter[$i - 2] === static::CHAR_BACKSLASH) // Must not be escaped;
            ) {
                if ($isStringStack) {
                    // Dont mix-up string symbols. Only allow the same as on start
                    if ($char === $stringStackState) {
                        // End of string
                        $stringStackState = null;
                    }

                    // Either way, add symbol to builder
                    static::appendSymbol($isStringStack, $char, $i, $filter, $currentParam);
                } else {
                    // Start of string
                    $stringStackState = $char;
                    static::appendSymbol($isStringStack, $char, $i, $filter, $currentParam);
                }

                continue;
            }

            // Array support
            if (!($isStringStack)) {
                if ($char === static::CHAR_BRACKET_START) {
                    // Start of array
                    $stack[] = $char;
                    $stackCount++;
                    continue;
                } else if ($char === static::CHAR_BRACKET_END) {
                    // End of array
                    \array_pop($stack);
                    $stackCount--;

                    if (strlen($currentParam)) {
                        $currentArrayParam[] = $currentParam;
                    }

                    $params[] = $currentArrayParam;
                    $currentArrayParam = [];
                    $currentParam = "";

                    continue;
                } else if ($char === static::CHAR_COMMA) { // Params separation support
                    // If in array stack, dont merge yet, just mark it in array param builder
                    if ($isArrayStack) {
                        $currentArrayParam[] = $currentParam;
                        $currentParam = "";
                    } else {
                        // Append from parap builder. Either value, or array
                        if (empty($currentArrayParam)) {
                            if (strlen($currentParam)) {
                                $params[] = $currentParam;
                            }

                            $currentParam = "";
                        }
                    }
                    continue;
                }
            }

            // Value, not relevant to syntax
            static::appendSymbol($isStringStack, $char, $i, $filter, $currentParam);
        }

        if (strlen($currentParam)) {
            $params[] = $currentParam;
            $currentParam = "";
        }

        $parsedParams = [];

        foreach ($params as $param) {
            // If array, parse each child separatelly
            if (\is_array($param)) {
                foreach ($param as $element) {
                    $arr[] = self::parseValue($element);
                }

                $parsedParams[] = $arr ?? [];
            } else {
                $parsedParams[] = self::parseValue($param);
            }
        }

        $method = static::getMethodFromAlias($method);
        switch ($method) {
            case self::TYPE_EQUAL:
            case self::TYPE_NOTEQUAL:
            case self::TYPE_LESSER:
            case self::TYPE_LESSEREQUAL:
            case self::TYPE_GREATER:
            case self::TYPE_GREATEREQUAL:
            case self::TYPE_CONTAINS:
            case self::TYPE_SEARCH:
            case self::TYPE_IS_NULL:
            case self::TYPE_IS_NOT_NULL:
            case self::TYPE_BETWEEN:
                $attribute = $parsedParams[0] ?? '';
                if (count($parsedParams) < 2) {
                    return new self($method, $attribute);
                }
                return new self($method, $attribute, \is_array($parsedParams[1]) ? $parsedParams[1] : [$parsedParams[1]]);

            case self::TYPE_ORDERASC:
            case self::TYPE_ORDERDESC:
                return new self($method, $parsedParams[0] ?? '');

            case self::TYPE_LIMIT:
            case self::TYPE_OFFSET:
            case self::TYPE_CURSORAFTER:
            case self::TYPE_CURSORBEFORE:
                if (count($parsedParams) > 0) {
                    return new self($method, values: [$parsedParams[0]]);
                }
                return new self($method);

            default:
                return new self($method);
        }
    }

    /**
     * Utility method to only append symbol if relevant.
     *
     * @param array $stack
     * @param string $char
     * @param int $index
     * @param string $filter
     * @param string $currentParam
     * @return void
     */
    protected static function appendSymbol(bool $isStringStack, string $char, int $index, string $filter, string &$currentParam): void
    {
        // Ignore spaces and commas outside of string
        $canBeIgnored = false;

        if ($char === static::CHAR_SPACE) {
            $canBeIgnored = true;
        } else if ($char === static::CHAR_COMMA) {
            $canBeIgnored = true;
        }

        if ($canBeIgnored) {
            if ($isStringStack) {
                $currentParam .= $char;
            }
        } else {
            $currentParam .= $char;
        }
    }

    protected static function isQuote(string $char)
    {
        if ($char === self::CHAR_SINGLE_QUOTE) {
            return true;
        } else if ($char === self::CHAR_DOUBLE_QUOTE) {
            return true;
        }

        return false;
    }

    protected static function isSpecialChar(string $char)
    {
        if ($char === static::CHAR_COMMA) {
            return true;
        } else if ($char === static::CHAR_BRACKET_END) {
            return true;
        } else if ($char === static::CHAR_BRACKET_START) {
            return true;
        } else if ($char === static::CHAR_DOUBLE_QUOTE) {
            return true;
        } else if ($char === static::CHAR_SINGLE_QUOTE) {
            return true;
        }

        return false;
    }

    /**
     * Parses value.
     *
     * @param string $value
     * @return mixed
     */
    protected static function parseValue(string $value): mixed
    {
        $value = \trim($value);

        if ($value === 'false') { // Boolean value
            return false;
        } else if ($value === 'true') {
            return true;
        } else if ($value === 'null') { // Null value
            return null;
        } else if (\is_numeric($value)) { // Numeric value
            // Cast to number
            return $value + 0;
        } else if (\str_starts_with($value, static::CHAR_DOUBLE_QUOTE) || \str_starts_with($value, static::CHAR_SINGLE_QUOTE)) { // String param
            $value = \substr($value, 1, -1); // Remove '' or ""
            return $value;
        }

        // Unknown format
        return $value;
    }

    /**
     * Returns Method from Alias.
     *
     * @param string $method
     * @return string
     */
    static protected function getMethodFromAlias(string $method): string
    {
        return $method;
        /*
        Commented out as we didn't consider this important at the moment, since IDE autocomplete should do the job.
        return match ($method) {
            'lt' => self::TYPE_LESSER,
            'lte' => self::TYPE_LESSEREQUAL,
            'gt' => self::TYPE_GREATER,
            'gte' => self::TYPE_GREATEREQUAL,
            'eq' => self::TYPE_EQUAL,
            default => $method
        };
        */
    }

    /**
     * Helper method to create Query with equal method
     */
    public static function equal(string $attribute, array $values): self
    {
        return new self(self::TYPE_EQUAL, $attribute, $values);
    }

    /**
     * Helper method to create Query with notEqual method
     */
    public static function notEqual(string $attribute, $value): self
    {
        return new self(self::TYPE_NOTEQUAL, $attribute, [$value]);
    }

    /**
     * Helper method to create Query with lessThan method
     */
    public static function lessThan(string $attribute, $value): self
    {
        return new self(self::TYPE_LESSER, $attribute, [$value]);
    }

    /**
     * Helper method to create Query with lessThanEqual method
     */
    public static function lessThanEqual(string $attribute, $value): self
    {
        return new self(self::TYPE_LESSEREQUAL, $attribute, [$value]);
    }

    /**
     * Helper method to create Query with greaterThan method
     */
    public static function greaterThan(string $attribute, $value): self
    {
        return new self(self::TYPE_GREATER, $attribute, [$value]);
    }

    /**
     * Helper method to create Query with greaterThanEqual method
     */
    public static function greaterThanEqual(string $attribute, $value): self
    {
        return new self(self::TYPE_GREATEREQUAL, $attribute, [$value]);
    }

    /**
     * Helper method to create Query with contains method
     */
    public static function contains(string $attribute, array $values): self
    {
        return new self(self::TYPE_CONTAINS, $attribute, $values);
    }

    /**
     * Helper method to create Query with between method
     */
    public static function between(string $attribute, mixed $start, mixed $end): self
    {
        return new self(self::TYPE_BETWEEN, $attribute, [$start, $end]);
    }

    /**
     * Helper method to create Query with search method
     */
    public static function search(string $attribute, $value): self
    {
        return new self(self::TYPE_SEARCH, $attribute, [$value]);
    }

    /**
     * Helper method to create Query with orderDesc method
     */
    public static function orderDesc(string $attribute): self
    {
        return new self(self::TYPE_ORDERDESC, $attribute);
    }

    /**
     * Helper method to create Query with orderAsc method
     */
    public static function orderAsc(string $attribute): self
    {
        return new self(self::TYPE_ORDERASC, $attribute);
    }

    /**
     * Helper method to create Query with limit method
     */
    public static function limit(int $value): self
    {
        return new self(self::TYPE_LIMIT, values: [$value]);
    }

    /**
     * Helper method to create Query with offset method
     */
    public static function offset(int $value): self
    {
        return new self(self::TYPE_OFFSET, values: [$value]);
    }

    /**
     * Helper method to create Query with cursorAfter method
     */
    public static function cursorAfter(Document $value): self
    {
        return new self(self::TYPE_CURSORAFTER, values: [$value]);
    }

    /**
     * Helper method to create Query with cursorBefore method
     */
    public static function cursorBefore(Document $value): self
    {
        return new self(self::TYPE_CURSORBEFORE, values: [$value]);
    }

    public static function isNull(string $attribute): self
    {
        return new self(self::TYPE_IS_NULL, $attribute);
    }

    public static function isNotNull(string $attribute): self
    {
        return new self(self::TYPE_IS_NOT_NULL, $attribute);
    }

    public static function or(array ...$queries): Query
    {
        return new self(self::TYPE_OR, '', $queries);
    }

    /**
     * Filters $queries for $types
     *
     * @param Query[] $queries
     * @param string[] $types
     *
     * @return Query[]
     */
    public static function getByType(array $queries, string ...$types): array
    {
        $filtered = [];
        foreach ($queries as $query) {
            if (in_array($query->getMethod(), $types, true)) {
                $filtered[] = $query;
            }
        }

        return $filtered;
    }

    /**
     * Iterates through $queries and returns an array with:
     * - filters: array of filter queries
     * - limit: int
     * - offset: int
     * - orderAttributes: array of attribute keys
     * - orderTypes: array of Database::ORDER_ASC or Database::ORDER_DESC
     * - cursor: Document
     * - cursorDirection: Database::CURSOR_BEFORE or Database::CURSOR_AFTER
     * 
     * @param array $queries
     * @param int $defaultLimit
     * @param int $defaultOffset
     * @param string $defaultCursorDirection
     * 
     * @return array
     */
    public static function groupByType(array $queries): array
    {
        $filters = [];
        $limit = null;
        $offset = null;
        $orderAttributes = [];
        $orderTypes = [];
        $cursor = null;
        $cursorDirection = null;
        foreach ($queries as $query) {
            if (!$query instanceof Query) continue;

            $method = $query->getMethod();
            $attribute = $query->getAttribute();
            $values = $query->getValues();
            switch ($method) {
                case Query::TYPE_ORDERASC:
                case Query::TYPE_ORDERDESC:
                    if (!empty($attribute)) {
                        $orderAttributes[] = $attribute;
                    }

                    $orderTypes[] = $method === Query::TYPE_ORDERASC ? Database::ORDER_ASC : Database::ORDER_DESC;
                    break;

                case Query::TYPE_LIMIT:
                    // keep the 1st limit encountered and ignore the rest
                    if ($limit !== null) break;

                    $limit = $values[0] ?? $limit;
                    break;

                case Query::TYPE_OFFSET:
                    // keep the 1st offset encountered and ignore the rest
                    if ($offset !== null) break;

                    $offset = $values[0] ?? $limit;
                    break;

                case Query::TYPE_CURSORAFTER:
                case Query::TYPE_CURSORBEFORE:
                    // keep the 1st cursor encountered and ignore the rest
                    if ($cursor !== null) break;

                    $cursor = $values[0] ?? $limit;
                    $cursorDirection = $method === Query::TYPE_CURSORAFTER ? Database::CURSOR_AFTER : Database::CURSOR_BEFORE;
                    break;

                default:
                    $filters[] = $query;
                    break;
            }
        }

        return [
            'nesting' => $filters,
            'filters' => $filters,
            'limit' => $limit,
            'offset' => $offset,
            'orderAttributes' => $orderAttributes,
            'orderTypes' => $orderTypes,
            'cursor' => $cursor,
            'cursorDirection' => $cursorDirection,
        ];
    }

    /**
     * Iterate over $queries attempting to parse each
     * 
     * @param string[] $queries
     * 
     * @return Query[]
     */
    public static function parseQueries(array $queries): array
    {
        $parsed = [];
        foreach ($queries as $query) {
            try {
                $parsed[] = Query::parse($query);
            } catch (\Throwable $th) {
                throw new Exception("Invalid query: ${query}", previous: $th);
            }
        }

        return $parsed;
    }
}<|MERGE_RESOLUTION|>--- conflicted
+++ resolved
@@ -17,11 +17,8 @@
     const TYPE_SEARCH = 'search';
     const TYPE_IS_NULL = 'isNull';
     const TYPE_IS_NOT_NULL = 'isNotNull';
-<<<<<<< HEAD
     const TYPE_OR = 'or';
-=======
     const TYPE_BETWEEN = 'between';
->>>>>>> 701dd20c
 
     // Order methods
     const TYPE_ORDERDESC = 'orderDesc';
