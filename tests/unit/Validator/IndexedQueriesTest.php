--- conflicted
+++ resolved
@@ -97,29 +97,16 @@
                 'type' => Database::INDEX_FULLTEXT,
                 'attributes' => ['name'],
             ]),
-<<<<<<< HEAD
-        ]);
-
-        $context = new QueryContext();
-
-        $context->add($this->collection);
-
-        $validator = new DocumentsValidator($context);
-=======
-        ];
-
-        $validator = new IndexedQueries(
-            $attributes,
-            $indexes,
-            [
-                new Cursor(),
-                new Filter($attributes, Database::VAR_INTEGER),
-                new Limit(),
-                new Offset(),
-                new Order($attributes)
-            ]
+        ]);
+
+        $context = new QueryContext();
+
+        $context->add($this->collection);
+
+        $validator = new DocumentsValidator(
+            $context,
+            Database::VAR_INTEGER
         );
->>>>>>> bfc010cb
 
         $query = Query::cursorAfter(new Document(['$id' => 'abc']));
         $this->assertEquals(true, $validator->isValid([$query]));
@@ -172,29 +159,13 @@
                 'type' => Database::INDEX_KEY,
                 'attributes' => ['name'],
             ]),
-<<<<<<< HEAD
-        ]);
-
-        $context = new QueryContext();
-
-        $context->add($this->collection);
-
-        $validator = new DocumentsValidator($context);
-=======
-        ];
-
-        $validator = new IndexedQueries(
-            $attributes,
-            $indexes,
-            [
-                new Cursor(),
-                new Filter($attributes, Database::VAR_INTEGER),
-                new Limit(),
-                new Offset(),
-                new Order($attributes)
-            ]
-        );
->>>>>>> bfc010cb
+        ]);
+
+        $context = new QueryContext();
+
+        $context->add($this->collection);
+
+        $validator = new DocumentsValidator($context);
 
         $query = Query::equal('dne', ['value']);
         $this->assertEquals(false, $validator->isValid([$query]));
@@ -237,29 +208,13 @@
                 'type' => Database::INDEX_FULLTEXT,
                 'attributes' => ['ft1','ft2'],
             ]),
-<<<<<<< HEAD
-        ]);
-
-        $context = new QueryContext();
-
-        $context->add($this->collection);
-
-        $validator = new DocumentsValidator($context);
-=======
-        ];
-
-        $validator = new IndexedQueries(
-            $attributes,
-            $indexes,
-            [
-                new Cursor(),
-                new Filter($attributes, Database::VAR_INTEGER),
-                new Limit(),
-                new Offset(),
-                new Order($attributes)
-            ]
-        );
->>>>>>> bfc010cb
+        ]);
+
+        $context = new QueryContext();
+
+        $context->add($this->collection);
+
+        $validator = new DocumentsValidator($context);
 
         $this->assertEquals(false, $validator->isValid([Query::search('ft1', 'value')]));
     }
