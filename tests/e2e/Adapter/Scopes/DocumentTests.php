--- conflicted
+++ resolved
@@ -6184,431 +6184,5 @@
         }
         $database->deleteCollection($colName);
     }
-<<<<<<< HEAD
-    public function testDecodeWithDifferentSelectionTypes(): void
-    {
-        /** @var Database $database */
-        $database = $this->getDatabase();
-
-        if (!$database->getAdapter()->getSupportForRelationships()) {
-            $this->expectNotToPerformAssertions();
-            return;
-        }
-
-        if (!$database->getAdapter()->getSupportForSpatialAttributes()) {
-            $this->expectNotToPerformAssertions();
-            return;
-        }
-
-        $database->addFilter(
-            'encrypt',
-            function (mixed $value) {
-                return json_encode([
-                    'data' => base64_encode($value),
-                    'method' => 'base64',
-                    'version' => 'v1',
-                ]);
-            },
-            function (mixed $value) {
-                if (is_null($value)) {
-                    return;
-                }
-                $value = json_decode($value, true);
-                return base64_decode($value['data']);
-            }
-        );
-
-        $citiesId = 'TestCities';
-        $storesId = 'TestStores';
-
-        $database->createCollection($citiesId);
-        $database->createCollection($storesId);
-
-        $database->createAttribute($citiesId, 'name', Database::VAR_STRING, 255, required: true);
-        $database->createAttribute($citiesId, 'area', Database::VAR_POLYGON, 0, required: true);
-        $database->createAttribute($citiesId, 'population', Database::VAR_INTEGER, 0, required: false, default: 0);
-        $database->createAttribute($citiesId, 'secretCode', Database::VAR_STRING, 255, required: false, default: 'default-secret', filters: ['encrypt']);
-        $database->createAttribute($citiesId, 'center', Database::VAR_POINT, 0, required: false, default: [0.0, 0.0]);
-
-        $database->createAttribute($storesId, 'name', Database::VAR_STRING, 255, required: true);
-        $database->createAttribute($storesId, 'revenue', Database::VAR_FLOAT, 0, required: false, default: 0.0);
-        $database->createAttribute($storesId, 'location', Database::VAR_POINT, 0, required: false, default: [1.0, 1.0]);
-
-        $database->createRelationship(
-            collection: $storesId,
-            relatedCollection: $citiesId,
-            type: Database::RELATION_MANY_TO_ONE,
-            twoWay: true,
-            id: 'city',
-            twoWayKey: 'stores'
-        );
-
-        $cityDoc = new Document([
-            '$id' => 'city-1',
-            'name' => 'Test City',
-            'area' => [[[40.7128, -74.0060], [40.7589, -74.0060], [40.7589, -73.9851], [40.7128, -73.9851], [40.7128, -74.0060]]],
-            'population' => 1000000,
-            'secretCode' => 'super-secret-code',
-            'center' => [40.7282, -73.9942],
-            '$permissions' => [Permission::read(Role::any())],
-        ]);
-        $createdCity = $database->createDocument($citiesId, $cityDoc);
-
-        $storeDoc = new Document([
-            '$id' => 'store-1',
-            'name' => 'Main Store',
-            'revenue' => 50000.75,
-            'location' => [40.7300, -73.9900],
-            'city' => $createdCity->getId(),
-            '$permissions' => [Permission::read(Role::any())],
-        ]);
-        $createdStore = $database->createDocument($storesId, $storeDoc);
-
-        $cityWithSelection = $database->getDocument($citiesId, 'city-1', [
-            Query::select(['name', 'population'])
-        ]);
-
-        $this->assertEquals('Test City', $cityWithSelection->getAttribute('name'));
-        $this->assertEquals(1000000, $cityWithSelection->getAttribute('population'));
-
-        $this->assertNull($cityWithSelection->getAttribute('area'));
-        $this->assertNull($cityWithSelection->getAttribute('secretCode'));
-        $this->assertNull($cityWithSelection->getAttribute('center'));
-
-        $cityWithSpatial = $database->getDocument($citiesId, 'city-1', [
-            Query::select(['name', 'area', 'center'])
-        ]);
-
-        $this->assertEquals('Test City', $cityWithSpatial->getAttribute('name'));
-        $this->assertNotNull($cityWithSpatial->getAttribute('area'));
-        $this->assertEquals([[[40.7128, -74.0060], [40.7589, -74.0060], [40.7589, -73.9851], [40.7128, -73.9851], [40.7128, -74.0060]]], $cityWithSpatial->getAttribute('area'));
-        $this->assertEquals([40.7282, -73.9942], $cityWithSpatial->getAttribute('center'));
-        // Null -> not selected
-        $this->assertNull($cityWithSpatial->getAttribute('population'));
-        $this->assertNull($cityWithSpatial->getAttribute('secretCode'));
-
-        $cityWithEncrypted = $database->getDocument($citiesId, 'city-1', [
-            Query::select(['name', 'secretCode'])
-        ]);
-
-        $this->assertEquals('Test City', $cityWithEncrypted->getAttribute('name'));
-        $this->assertEquals('super-secret-code', $cityWithEncrypted->getAttribute('secretCode')); // Should be decrypted
-
-        $this->assertNull($cityWithEncrypted->getAttribute('area'));
-        $this->assertNull($cityWithEncrypted->getAttribute('population'));
-
-        $cityWithStores = $database->getDocument($citiesId, 'city-1', [
-            Query::select(['stores.name'])
-        ]);
-
-        $this->assertNotNull($cityWithStores->getAttribute('stores'));
-        $this->assertCount(1, $cityWithStores->getAttribute('stores'));
-        $this->assertEquals('Main Store', $cityWithStores->getAttribute('stores')[0]['name']);
-
-        $this->assertEquals('super-secret-code', $cityWithStores->getAttribute('secretCode'));
-        $this->assertNotNull($cityWithStores->getAttribute('area'));
-        $this->assertEquals([40.7282, -73.9942], $cityWithStores->getAttribute('center'));
-
-        $cityWithMultipleStoreFields = $database->getDocument($citiesId, 'city-1', [
-            Query::select(['stores.name', 'stores.revenue'])
-        ]);
-
-        $this->assertNotNull($cityWithMultipleStoreFields->getAttribute('stores'));
-        $this->assertEquals('Main Store', $cityWithMultipleStoreFields->getAttribute('stores')[0]['name']);
-        $this->assertEquals(50000.75, $cityWithMultipleStoreFields->getAttribute('stores')[0]['revenue']);
-
-        $this->assertEquals('super-secret-code', $cityWithMultipleStoreFields->getAttribute('secretCode'));
-
-        $cityWithMixed = $database->getDocument($citiesId, 'city-1', [
-            Query::select(['name', 'population', 'stores.name'])
-        ]);
-
-        $this->assertEquals('Test City', $cityWithMixed->getAttribute('name'));
-        $this->assertEquals(1000000, $cityWithMixed->getAttribute('population'));
-
-        $this->assertNotNull($cityWithMixed->getAttribute('stores'));
-        $this->assertEquals('Main Store', $cityWithMixed->getAttribute('stores')[0]['name']);
-
-        $citiesWithStores = $database->find($citiesId, [
-            Query::select(['stores.name']),
-            Query::equal('$id', ['city-1'])
-        ]);
-
-        $this->assertCount(1, $citiesWithStores);
-        $city = $citiesWithStores[0];
-        $this->assertNotNull($city->getAttribute('stores'));
-        $this->assertEquals('Main Store', $city->getAttribute('stores')[0]['name']);
-        $this->assertEquals('super-secret-code', $city->getAttribute('secretCode'));
-
-        $storeWithCityArea = $database->getDocument($storesId, 'store-1', [
-            Query::select(['location','city.area'])
-        ]);
-
-        $this->assertNotNull($storeWithCityArea->getAttribute('city'));
-        $this->assertNotNull($storeWithCityArea->getAttribute('city')['area']);
-        $this->assertEquals([40.7300, -73.9900], $storeWithCityArea->getAttribute('location'));
-
-        $database->deleteCollection($citiesId);
-        $database->deleteCollection($storesId);
-    }
-
-    public function testDecodeWithoutRelationships(): void
-    {
-        /** @var Database $database */
-        $database = $this->getDatabase();
-
-        if (!$database->getAdapter()->getSupportForSpatialAttributes()) {
-            $this->expectNotToPerformAssertions();
-            return;
-        }
-
-        $database->addFilter(
-            'encryptTest',
-            function (mixed $value) {
-                return 'encrypted:' . base64_encode($value);
-            },
-            function (mixed $value) {
-                if (is_null($value) || !str_starts_with($value, 'encrypted:')) {
-                    return $value;
-                }
-                return base64_decode(substr($value, 10));
-            }
-        );
-
-        $collectionId = 'TestDecodeCollection';
-        $database->createCollection($collectionId);
-
-        $database->createAttribute($collectionId, 'title', Database::VAR_STRING, 255, required: true);
-        $database->createAttribute($collectionId, 'description', Database::VAR_STRING, 1000, required: false, default: 'No description');
-        $database->createAttribute($collectionId, 'count', Database::VAR_INTEGER, 0, required: false, default: 0);
-        $database->createAttribute($collectionId, 'price', Database::VAR_FLOAT, 0, required: false, default: 0.0);
-        $database->createAttribute($collectionId, 'active', Database::VAR_BOOLEAN, 0, required: false, default: true);
-        $database->createAttribute($collectionId, 'tags', Database::VAR_STRING, 50, required: false, array: true);
-        $database->createAttribute($collectionId, 'secret', Database::VAR_STRING, 255, required: false, default: 'default-secret', filters: ['encryptTest']);
-        $database->createAttribute($collectionId, 'location', Database::VAR_POINT, 0, required: false, default: [0.0, 0.0]);
-        $database->createAttribute($collectionId, 'boundary', Database::VAR_POLYGON, 0, required: false);
-
-        $doc = new Document([
-            '$id' => 'test-1',
-            'title' => 'Test Document',
-            'description' => 'This is a test document',
-            'count' => 42,
-            'price' => 99.99,
-            'active' => true,
-            'tags' => ['tag1', 'tag2', 'tag3'],
-            'secret' => 'my-secret-value',
-            'location' => [40.7128, -74.0060],
-            'boundary' => [[[0, 0], [0, 1], [1, 1], [1, 0], [0, 0]]],
-            '$permissions' => [Permission::read(Role::any())],
-        ]);
-        $created = $database->createDocument($collectionId, $doc);
-
-        $selected = $database->getDocument($collectionId, 'test-1', [
-            Query::select(['title', 'count', 'secret'])
-        ]);
-
-        $this->assertEquals('Test Document', $selected->getAttribute('title'));
-        $this->assertEquals(42, $selected->getAttribute('count'));
-        $this->assertEquals('my-secret-value', $selected->getAttribute('secret'));
-
-        $this->assertNull($selected->getAttribute('description'));
-        $this->assertNull($selected->getAttribute('price'));
-        $this->assertNull($selected->getAttribute('location'));
-
-        $spatialSelected = $database->getDocument($collectionId, 'test-1', [
-            Query::select(['title', 'location', 'boundary'])
-        ]);
-
-        $this->assertEquals('Test Document', $spatialSelected->getAttribute('title'));
-        $this->assertEquals([40.7128, -74.0060], $spatialSelected->getAttribute('location'));
-        $this->assertEquals([[[0, 0], [0, 1], [1, 1], [1, 0], [0, 0]]], $spatialSelected->getAttribute('boundary'));
-        $this->assertNull($spatialSelected->getAttribute('secret'));
-        $this->assertNull($spatialSelected->getAttribute('count'));
-
-        $arraySelected = $database->getDocument($collectionId, 'test-1', [
-            Query::select(['title', 'tags'])
-        ]);
-
-        $this->assertEquals('Test Document', $arraySelected->getAttribute('title'));
-        $this->assertEquals(['tag1', 'tag2', 'tag3'], $arraySelected->getAttribute('tags'));
-        $this->assertNull($arraySelected->getAttribute('active'));
-
-        $allSelected = $database->getDocument($collectionId, 'test-1', [
-            Query::select(['*'])
-        ]);
-
-        $this->assertEquals('Test Document', $allSelected->getAttribute('title'));
-        $this->assertEquals('This is a test document', $allSelected->getAttribute('description'));
-        $this->assertEquals(42, $allSelected->getAttribute('count'));
-        $this->assertEquals('my-secret-value', $allSelected->getAttribute('secret'));
-        $this->assertEquals([40.7128, -74.0060], $allSelected->getAttribute('location'));
-
-        $noSelection = $database->getDocument($collectionId, 'test-1');
-
-        $this->assertEquals('Test Document', $noSelection->getAttribute('title'));
-        $this->assertEquals('This is a test document', $noSelection->getAttribute('description'));
-        $this->assertEquals('my-secret-value', $noSelection->getAttribute('secret'));
-        $this->assertEquals([40.7128, -74.0060], $noSelection->getAttribute('location'));
-
-        $database->deleteCollection($collectionId);
-    }
-
-    public function testDecodeWithMultipleFilters(): void
-    {
-        /** @var Database $database */
-        $database = $this->getDatabase();
-
-        $database->addFilter(
-            'upperCase',
-            function (mixed $value) { return strtoupper($value); },
-            function (mixed $value) { return strtolower($value); }
-        );
-
-        $database->addFilter(
-            'prefix',
-            function (mixed $value) { return 'prefix_' . $value; },
-            function (mixed $value) { return str_replace('prefix_', '', $value); }
-        );
-
-        $collectionId = 'EdgeCaseCollection';
-        $database->createCollection($collectionId);
-
-        $database->createAttribute($collectionId, 'name', Database::VAR_STRING, 255, required: true);
-        $database->createAttribute($collectionId, 'processedName', Database::VAR_STRING, 255, required: false, filters: ['upperCase', 'prefix']);
-        $database->createAttribute($collectionId, 'nullableField', Database::VAR_STRING, 255, required: false);
-
-        $doc = new Document([
-            '$id' => 'edge-1',
-            'name' => 'Test Name',
-            'processedName' => 'test value',
-            'nullableField' => null,
-            '$permissions' => [Permission::read(Role::any())],
-        ]);
-        $created = $database->createDocument($collectionId, $doc);
-
-        $selected = $database->getDocument($collectionId, 'edge-1', [
-            Query::select(['name', 'processedName'])
-        ]);
-
-        $this->assertEquals('Test Name', $selected->getAttribute('name'));
-        $this->assertEquals('test value', $selected->getAttribute('processedName'));
-        $this->assertNull($selected->getAttribute('nullableField'));
-
-        $nullSelected = $database->getDocument($collectionId, 'edge-1', [
-            Query::select(['name', 'nullableField'])
-        ]);
-
-        $this->assertEquals('Test Name', $nullSelected->getAttribute('name'));
-        $this->assertNull($nullSelected->getAttribute('nullableField'));
-
-        $database->deleteCollection($collectionId);
-    }
-
-    public function testUpdateDocumentsSuccessiveCallsDoNotResetDefaults(): void
-    {
-        /** @var Database $database */
-        $database = $this->getDatabase();
-
-        if (!$database->getAdapter()->getSupportForBatchOperations()) {
-            $this->expectNotToPerformAssertions();
-            return;
-        }
-
-        $collectionId = 'successive_updates';
-        $this->getDatabase()->getAuthorization()->cleanRoles();
-        $this->getDatabase()->getAuthorization()->addRole(Role::any()->toString());
-
-        // Create collection with two attributes that have default values
-        $database->createCollection($collectionId);
-        $database->createAttribute($collectionId, 'attrA', Database::VAR_STRING, 50, false, 'defaultA');
-        $database->createAttribute($collectionId, 'attrB', Database::VAR_STRING, 50, false, 'defaultB');
-
-        // Create a document without setting attrA or attrB (should use defaults)
-        $doc = $database->createDocument($collectionId, new Document([
-            '$id' => 'testdoc',
-            '$permissions' => [
-                Permission::read(Role::any()),
-                Permission::update(Role::any()),
-            ],
-        ]));
-
-        // Verify initial defaults
-        $this->assertEquals('defaultA', $doc->getAttribute('attrA'));
-        $this->assertEquals('defaultB', $doc->getAttribute('attrB'));
-
-        // First update: set attrA to a new value
-        $count = $database->updateDocuments($collectionId, new Document([
-            'attrA' => 'updatedA',
-        ]));
-        $this->assertEquals(1, $count);
-
-        // Verify attrA was updated
-        $doc = $database->getDocument($collectionId, 'testdoc');
-        $this->assertEquals('updatedA', $doc->getAttribute('attrA'));
-        $this->assertEquals('defaultB', $doc->getAttribute('attrB'));
-
-        // Second update: set attrB to a new value
-        $count = $database->updateDocuments($collectionId, new Document([
-            'attrB' => 'updatedB',
-        ]));
-        $this->assertEquals(1, $count);
-
-        // Verify attrB was updated AND attrA is still 'updatedA' (not reset to 'defaultA')
-        $doc = $database->getDocument($collectionId, 'testdoc');
-        $this->assertEquals('updatedA', $doc->getAttribute('attrA'), 'attrA should not be reset to default');
-        $this->assertEquals('updatedB', $doc->getAttribute('attrB'));
-
-        $database->deleteCollection($collectionId);
-    }
-
-    public function testUpdateDocumentSuccessiveCallsDoNotResetDefaults(): void
-    {
-        /** @var Database $database */
-        $database = $this->getDatabase();
-
-        $collectionId = 'successive_update_single';
-        $this->getDatabase()->getAuthorization()->cleanRoles();
-        $this->getDatabase()->getAuthorization()->addRole(Role::any()->toString());
-
-        // Create collection with two attributes that have default values
-        $database->createCollection($collectionId);
-        $database->createAttribute($collectionId, 'attrA', Database::VAR_STRING, 50, false, 'defaultA');
-        $database->createAttribute($collectionId, 'attrB', Database::VAR_STRING, 50, false, 'defaultB');
-
-        // Create a document without setting attrA or attrB (should use defaults)
-        $doc = $database->createDocument($collectionId, new Document([
-            '$id' => 'testdoc',
-            '$permissions' => [
-                Permission::read(Role::any()),
-                Permission::update(Role::any()),
-            ],
-        ]));
-
-        // Verify initial defaults
-        $this->assertEquals('defaultA', $doc->getAttribute('attrA'));
-        $this->assertEquals('defaultB', $doc->getAttribute('attrB'));
-
-        // First update: set attrA to a new value
-        $doc = $database->updateDocument($collectionId, 'testdoc', new Document([
-            '$id' => 'testdoc',
-            'attrA' => 'updatedA',
-        ]));
-        $this->assertEquals('updatedA', $doc->getAttribute('attrA'));
-        $this->assertEquals('defaultB', $doc->getAttribute('attrB'));
-
-        // Second update: set attrB to a new value
-        $doc = $database->updateDocument($collectionId, 'testdoc', new Document([
-            '$id' => 'testdoc',
-            'attrB' => 'updatedB',
-        ]));
-
-        // Verify attrB was updated AND attrA is still 'updatedA' (not reset to 'defaultA')
-        $this->assertEquals('updatedA', $doc->getAttribute('attrA'), 'attrA should not be reset to default');
-        $this->assertEquals('updatedB', $doc->getAttribute('attrB'));
-
-        $database->deleteCollection($collectionId);
-    }
-=======
-
->>>>>>> b6541a9c
+
 }