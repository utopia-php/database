<?php

namespace Utopia\Database\Adapter;

use Exception;
use PDO;
use PDOException;
use Throwable;
use Utopia\Database\Database;
use Utopia\Database\Document;
use Utopia\Database\Exception as DatabaseException;
use Utopia\Database\Exception\Duplicate as DuplicateException;
use Utopia\Database\Exception\Timeout as TimeoutException;
use Utopia\Database\Query;
use Utopia\Database\Validator\Authorization;

class Postgres extends SQL
{
    /**
     * Differences between MariaDB and Postgres
     *
     * 1. Need to use CASCADE to DROP schema
     * 2. Quotes are different ` vs "
     * 3. DATETIME is TIMESTAMP
     * 4. Full-text search is different - to_tsvector() and to_tsquery()
     */

    /**
     * Create Database
     *
     * @param string $name
     *
     * @return bool
     * @throws DatabaseException
     */
    public function create(string $name): bool
    {
        $name = $this->filter($name);

        if ($this->exists($name)) {
            return true;
        }

        $sql = "CREATE SCHEMA \"{$name}\"";
        $sql = $this->trigger(Database::EVENT_DATABASE_CREATE, $sql);

        return $this->getPDO()
            ->prepare($sql)
            ->execute();
    }

    /**
     * Delete Database
     *
     * @param string $name
     * @return bool
     * @throws Exception
     * @throws PDOException
     */
    public function delete(string $name): bool
    {
        $name = $this->filter($name);

        $sql = "DROP SCHEMA IF EXISTS \"{$name}\" CASCADE";
        $sql = $this->trigger(Database::EVENT_DATABASE_DELETE, $sql);

        return $this->getPDO()
            ->prepare($sql)
            ->execute();
    }

    /**
     * Create Collection
     *
     * @param string $name
     * @param array<Document> $attributes
     * @param array<Document> $indexes
     * @return bool
     */
    public function createCollection(string $name, array $attributes = [], array $indexes = []): bool
    {
        $namespace = $this->getNamespace();
        $id = $this->filter($name);

        /** @var array<string> $attributeStrings */
        $attributeStrings = [];

        $this->getPDO()->beginTransaction();

        /** @var array<string> $attributeStrings */
        $attributeStrings = [];
        foreach ($attributes as $attribute) {
            $attrId = $this->filter($attribute->getId());

            $attrType = $this->getSQLType(
                $attribute->getAttribute('type'),
                $attribute->getAttribute('size', 0),
                $attribute->getAttribute('signed', true),
                $attribute->getAttribute('array', false)
            );

            $attributeStrings[] = "\"{$attrId}\" {$attrType}, ";
        }

        $sqlTenant = $this->sharedTables ? '_tenant INTEGER DEFAULT NULL,' : '';

        $sql = "
            CREATE TABLE IF NOT EXISTS {$this->getSQLTable($id)} (
                _id SERIAL NOT NULL,
                _uid VARCHAR(255) NOT NULL,
                ". $sqlTenant ."
                \"_createdAt\" TIMESTAMP(3) DEFAULT NULL,
                \"_updatedAt\" TIMESTAMP(3) DEFAULT NULL,
                _permissions TEXT DEFAULT NULL,
                " . \implode(' ', $attributeStrings) . "
                PRIMARY KEY (_id)
            );
        ";
        if ($this->sharedTables) {
            $sql .= "
				CREATE UNIQUE INDEX \"{$namespace}_{$this->tenant}_{$id}_uid\" ON {$this->getSQLTable($id)} (LOWER(_uid), _tenant);
            	CREATE INDEX \"{$namespace}_{$this->tenant}_{$id}_created\" ON {$this->getSQLTable($id)} (_tenant, \"_createdAt\");
            	CREATE INDEX \"{$namespace}_{$this->tenant}_{$id}_updated\" ON {$this->getSQLTable($id)} (_tenant, \"_updatedAt\");
            	CREATE INDEX \"{$namespace}_{$this->tenant}_{$id}_tenant_id\" ON {$this->getSQLTable($id)} (_tenant, _id);
			";
        } else {
            $sql .= "
				CREATE UNIQUE INDEX \"{$namespace}_{$id}_uid\" ON {$this->getSQLTable($id)} (LOWER(_uid));
            	CREATE INDEX \"{$namespace}_{$id}_created\" ON {$this->getSQLTable($id)} (\"_createdAt\");
            	CREATE INDEX \"{$namespace}_{$id}_updated\" ON {$this->getSQLTable($id)} (\"_updatedAt\");
			";
        }

        $sql = $this->trigger(Database::EVENT_COLLECTION_CREATE, $sql);

        $stmt = $this->getPDO()->prepare($sql);

        try {
            $stmt->execute();

            $sql = "
				CREATE TABLE IF NOT EXISTS {$this->getSQLTable($id . '_perms')} (
					_id SERIAL NOT NULL,
					_tenant INTEGER DEFAULT NULL,
					_type VARCHAR(12) NOT NULL,
					_permission VARCHAR(255) NOT NULL,
					_document VARCHAR(255) NOT NULL,
					PRIMARY KEY (_id)
				);   
			";

            if ($this->sharedTables) {
                $sql .= "
					CREATE UNIQUE INDEX \"{$namespace}_{$this->tenant}_{$id}_ukey\" 
				    	ON {$this->getSQLTable($id. '_perms')} USING btree (_tenant,_document,_type,_permission);
					CREATE INDEX \"{$namespace}_{$this->tenant}_{$id}_permission\" 
				    	ON {$this->getSQLTable($id. '_perms')} USING btree (_tenant,_permission,_type); 
				";
            } else {
                $sql .= "
					CREATE UNIQUE INDEX \"{$namespace}_{$id}_ukey\" 
				    	ON {$this->getSQLTable($id. '_perms')} USING btree (_document,_type,_permission);
					CREATE INDEX \"{$namespace}_{$id}_permission\" 
				    	ON {$this->getSQLTable($id. '_perms')} USING btree (_permission,_type); 
				";
            }

            $sql = $this->trigger(Database::EVENT_COLLECTION_CREATE, $sql);

            $this->getPDO()
                ->prepare($sql)
                ->execute();

            foreach ($indexes as $index) {
                $indexId = $this->filter($index->getId());
                $indexType = $index->getAttribute('type');
                $indexAttributes = $index->getAttribute('attributes', []);
                $indexOrders = $index->getAttribute('orders', []);

                $this->createIndex(
                    $id,
                    $indexId,
                    $indexType,
                    $indexAttributes,
                    [],
                    $indexOrders
                );
            }
        } catch (Exception $e) {
            $this->getPDO()->rollBack();
            throw new DatabaseException('Failed to create collection: ' . $e->getMessage());
        }

        if (!$this->getPDO()->commit()) {
            throw new DatabaseException('Failed to commit transaction');
        }

        return true;
    }

    /**
     * Get Collection Size
     * @param string $collection
     * @return int
     * @throws DatabaseException
     *
     */
    public function getSizeOfCollection(string $collection): int
    {
        $collection = $this->filter($collection);
        $name = $this->getSQLTable($collection);
        $permissions = $this->getSQLTable($collection . '_perms');

        $collectionSize = $this->getPDO()->prepare("
             SELECT pg_total_relation_size(:name);
        ");

        $permissionsSize = $this->getPDO()->prepare("
             SELECT pg_total_relation_size(:permissions);
        ");

        $collectionSize->bindParam(':name', $name);
        $permissionsSize->bindParam(':permissions', $permissions);

        try {
            $collectionSize->execute();
            $permissionsSize->execute();
            $size = $collectionSize->fetchColumn() + $permissionsSize->fetchColumn();
        } catch (PDOException $e) {
            throw new DatabaseException('Failed to get collection size: ' . $e->getMessage());
        }

        return  $size;
    }

    /**
     * Delete Collection
     *
     * @param string $id
     * @return bool
     */
    public function deleteCollection(string $id): bool
    {
        $id = $this->filter($id);

        $sql = "DROP TABLE {$this->getSQLTable($id)}, {$this->getSQLTable($id . '_perms')}";
        $sql = $this->trigger(Database::EVENT_COLLECTION_DELETE, $sql);

        return $this->getPDO()
            ->prepare($sql)
            ->execute();
    }

    /**
     * Create Attribute
     *
     * @param string $collection
     * @param string $id
     * @param string $type
     * @param int $size
     * @param bool $array
     *
     * @return bool
     */
    public function createAttribute(string $collection, string $id, string $type, int $size, bool $signed = true, bool $array = false): bool
    {
        $name = $this->filter($collection);
        $id = $this->filter($id);
        $type = $this->getSQLType($type, $size, $signed, $array);

        $sql = "
			ALTER TABLE {$this->getSQLTable($name)}
			ADD COLUMN \"{$id}\" {$type}
		";

        $sql = $this->trigger(Database::EVENT_ATTRIBUTE_CREATE, $sql);

        try {
            return $this->getPDO()
                ->prepare($sql)
                ->execute();
        } catch (PDOException $e) {
            $this->processException($e);
            return false;
        }
    }

    /**
     * Delete Attribute
     *
     * @param string $collection
     * @param string $id
     * @param bool $array
     *
     * @return bool
     */
    public function deleteAttribute(string $collection, string $id, bool $array = false): bool
    {
        $name = $this->filter($collection);
        $id = $this->filter($id);

        $sql = "
			ALTER TABLE {$this->getSQLTable($name)}
			DROP COLUMN \"{$id}\";
		";

        $sql = $this->trigger(Database::EVENT_ATTRIBUTE_DELETE, $sql);

        return $this->getPDO()
            ->prepare($sql)
            ->execute();
    }

    /**
     * Rename Attribute
     *
     * @param string $collection
     * @param string $old
     * @param string $new
     * @return bool
     * @throws Exception
     * @throws PDOException
     */
    public function renameAttribute(string $collection, string $old, string $new): bool
    {
        $collection = $this->filter($collection);
        $old = $this->filter($old);
        $new = $this->filter($new);

        $sql = "
			ALTER TABLE {$this->getSQLTable($collection)} 
			RENAME COLUMN \"{$old}\" TO \"{$new}\"
		";

        $sql = $this->trigger(Database::EVENT_ATTRIBUTE_UPDATE, $sql);

        return $this->getPDO()
            ->prepare($sql)
            ->execute();
    }

    /**
     * Update Attribute
     *
     * @param string $collection
     * @param string $id
     * @param string $type
     * @param int $size
     * @param bool $signed
     * @param bool $array
     * @return bool
     * @throws Exception
     * @throws PDOException
     */
    public function updateAttribute(string $collection, string $id, string $type, int $size, bool $signed = true, bool $array = false): bool
    {
        $name = $this->filter($collection);
        $id = $this->filter($id);
        $type = $this->getSQLType($type, $size, $signed, $array);

        if ($type == 'TIMESTAMP(3)') {
            $type = "TIMESTAMP(3) without time zone USING TO_TIMESTAMP(\"$id\", 'YYYY-MM-DD HH24:MI:SS.MS')";
        }

        $sql = "
			ALTER TABLE {$this->getSQLTable($name)}
			ALTER COLUMN \"{$id}\" TYPE {$type}
		";

        $sql = $this->trigger(Database::EVENT_ATTRIBUTE_UPDATE, $sql);

        return $this->getPDO()
            ->prepare($sql)
            ->execute();
    }

    /**
     * @param string $collection
     * @param string $id
     * @param string $type
     * @param string $relatedCollection
     * @param bool $twoWay
     * @param string $twoWayKey
     * @return bool
     * @throws Exception
     */
    public function createRelationship(
        string $collection,
        string $relatedCollection,
        string $type,
        bool $twoWay = false,
        string $id = '',
        string $twoWayKey = ''
    ): bool {
        $name = $this->filter($collection);
        $relatedName = $this->filter($relatedCollection);
        $table = $this->getSQLTable($name);
        $relatedTable = $this->getSQLTable($relatedName);
        $id = $this->filter($id);
        $twoWayKey = $this->filter($twoWayKey);
        $sqlType = $this->getSQLType(Database::VAR_RELATIONSHIP, 0, false);

        switch ($type) {
            case Database::RELATION_ONE_TO_ONE:
                $sql = "ALTER TABLE {$table} ADD COLUMN \"{$id}\" {$sqlType} DEFAULT NULL;";

                if ($twoWay) {
                    $sql .= "ALTER TABLE {$relatedTable} ADD COLUMN \"{$twoWayKey}\" {$sqlType} DEFAULT NULL;";
                }
                break;
            case Database::RELATION_ONE_TO_MANY:
                $sql = "ALTER TABLE {$relatedTable} ADD COLUMN \"{$twoWayKey}\" {$sqlType} DEFAULT NULL;";
                break;
            case Database::RELATION_MANY_TO_ONE:
                $sql = "ALTER TABLE {$table} ADD COLUMN \"{$id}\" {$sqlType} DEFAULT NULL;";
                break;
            case Database::RELATION_MANY_TO_MANY:
                return true;
            default:
                throw new DatabaseException('Invalid relationship type');
        }

        $sql = $this->trigger(Database::EVENT_ATTRIBUTE_CREATE, $sql);

        return $this->getPDO()
            ->prepare($sql)
            ->execute();
    }

    /**
     * @param string $collection
     * @param string $relatedCollection
     * @param string $type
     * @param bool $twoWay
     * @param string $key
     * @param string $twoWayKey
     * @param string $side
     * @param string|null $newKey
     * @param string|null $newTwoWayKey
     * @return bool
     * @throws DatabaseException
     */
    public function updateRelationship(
        string $collection,
        string $relatedCollection,
        string $type,
        bool $twoWay,
        string $key,
        string $twoWayKey,
        string $side,
        ?string $newKey = null,
        ?string $newTwoWayKey = null,
    ): bool {
        $name = $this->filter($collection);
        $relatedName = $this->filter($relatedCollection);
        $table = $this->getSQLTable($name);
        $relatedTable = $this->getSQLTable($relatedName);
        $key = $this->filter($key);
        $twoWayKey = $this->filter($twoWayKey);

        if (!\is_null($newKey)) {
            $newKey = $this->filter($newKey);
        }
        if (!\is_null($newTwoWayKey)) {
            $newTwoWayKey = $this->filter($newTwoWayKey);
        }

        $sql = '';

        switch ($type) {
            case Database::RELATION_ONE_TO_ONE:
                if ($key !== $newKey) {
                    $sql = "ALTER TABLE {$table} RENAME COLUMN \"{$key}\" TO \"{$newKey}\";";
                }
                if ($twoWay && $twoWayKey !== $newTwoWayKey) {
                    $sql .= "ALTER TABLE {$relatedTable} RENAME COLUMN \"{$twoWayKey}\" TO \"{$newTwoWayKey}\";";
                }
                break;
            case Database::RELATION_ONE_TO_MANY:
                if ($side === Database::RELATION_SIDE_PARENT) {
                    if ($twoWayKey !== $newTwoWayKey) {
                        $sql = "ALTER TABLE {$relatedTable} RENAME COLUMN \"{$twoWayKey}\" TO \"{$newTwoWayKey}\";";
                    }
                } else {
                    if ($key !== $newKey) {
                        $sql = "ALTER TABLE {$table} RENAME COLUMN \"{$key}\" TO \"{$newKey}\";";
                    }
                }
                break;
            case Database::RELATION_MANY_TO_ONE:
                if ($side === Database::RELATION_SIDE_CHILD) {
                    if ($twoWayKey !== $newTwoWayKey) {
                        $sql = "ALTER TABLE {$relatedTable} RENAME COLUMN \"{$twoWayKey}\" TO \"{$newTwoWayKey}\";";
                    }
                } else {
                    if ($key !== $newKey) {
                        $sql = "ALTER TABLE {$table} RENAME COLUMN \"{$key}\" TO \"{$newKey}\";";
                    }
                }
                break;
            case Database::RELATION_MANY_TO_MANY:
                $collection = $this->getDocument(Database::METADATA, $collection);
                $relatedCollection = $this->getDocument(Database::METADATA, $relatedCollection);

                $junction = $this->getSQLTable('_' . $collection->getInternalId() . '_' . $relatedCollection->getInternalId());

                if (!\is_null($newKey)) {
                    $sql = "ALTER TABLE {$junction} RENAME COLUMN \"{$key}\" TO \"{$newKey}\";";
                }
                if ($twoWay && !\is_null($newTwoWayKey)) {
                    $sql .= "ALTER TABLE {$junction} RENAME COLUMN \"{$twoWayKey}\" TO \"{$newTwoWayKey}\";";
                }
                break;
            default:
                throw new DatabaseException('Invalid relationship type');
        }

        if (empty($sql)) {
            return true;
        }

        $sql = $this->trigger(Database::EVENT_ATTRIBUTE_UPDATE, $sql);

        return $this->getPDO()
            ->prepare($sql)
            ->execute();
    }

    /**
     * @param string $collection
     * @param string $relatedCollection
     * @param string $type
     * @param bool $twoWay
     * @param string $key
     * @param string $twoWayKey
     * @param string $side
     * @return bool
     * @throws DatabaseException
     */
    public function deleteRelationship(
        string $collection,
        string $relatedCollection,
        string $type,
        bool $twoWay,
        string $key,
        string $twoWayKey,
        string $side
    ): bool {
        $name = $this->filter($collection);
        $relatedName = $this->filter($relatedCollection);
        $table = $this->getSQLTable($name);
        $relatedTable = $this->getSQLTable($relatedName);
        $key = $this->filter($key);
        $twoWayKey = $this->filter($twoWayKey);

        $sql = '';

        switch ($type) {
            case Database::RELATION_ONE_TO_ONE:
                if ($side === Database::RELATION_SIDE_PARENT) {
                    $sql = "ALTER TABLE {$table} DROP COLUMN \"{$key}\";";
                    if ($twoWay) {
                        $sql .= "ALTER TABLE {$relatedTable} DROP COLUMN \"{$twoWayKey}\";";
                    }
                } elseif ($side === Database::RELATION_SIDE_CHILD) {
                    $sql = "ALTER TABLE {$relatedTable} DROP COLUMN \"{$twoWayKey}\";";
                    if ($twoWay) {
                        $sql .= "ALTER TABLE {$table} DROP COLUMN \"{$key}\";";
                    }
                }
                break;
            case Database::RELATION_ONE_TO_MANY:
                if ($side === Database::RELATION_SIDE_PARENT) {
                    $sql = "ALTER TABLE {$relatedTable} DROP COLUMN \"{$twoWayKey}\";";
                } else {
                    $sql = "ALTER TABLE {$table} DROP COLUMN \"{$key}\";";
                }
                break;
            case Database::RELATION_MANY_TO_ONE:
                if ($side === Database::RELATION_SIDE_CHILD) {
                    $sql = "ALTER TABLE {$relatedTable} DROP COLUMN \"{$twoWayKey}\";";
                } else {
                    $sql = "ALTER TABLE {$table} DROP COLUMN \"{$key}\";";
                }
                break;
            case Database::RELATION_MANY_TO_MANY:
                $collection = $this->getDocument(Database::METADATA, $collection);
                $relatedCollection = $this->getDocument(Database::METADATA, $relatedCollection);

                $junction = $side === Database::RELATION_SIDE_PARENT
                    ? $this->getSQLTable('_' . $collection->getInternalId() . '_' . $relatedCollection->getInternalId())
                    : $this->getSQLTable('_' . $relatedCollection->getInternalId() . '_' . $collection->getInternalId());

                $perms = $side === Database::RELATION_SIDE_PARENT
                    ? $this->getSQLTable('_' . $collection->getInternalId() . '_' . $relatedCollection->getInternalId() . '_perms')
                    : $this->getSQLTable('_' . $relatedCollection->getInternalId() . '_' . $collection->getInternalId() . '_perms');

                $sql = "DROP TABLE {$junction}; DROP TABLE {$perms}";
                break;
            default:
                throw new DatabaseException('Invalid relationship type');
        }

        if (empty($sql)) {
            return true;
        }

        $sql = $this->trigger(Database::EVENT_ATTRIBUTE_DELETE, $sql);

        return $this->getPDO()
            ->prepare($sql)
            ->execute();
    }

    /**
     * Create Index
     *
     * @param string $collection
     * @param string $id
     * @param string $type
     * @param array<string> $attributes
     * @param array<int> $lengths
     * @param array<string> $orders
     *
     * @return bool
     */
    public function createIndex(string $collection, string $id, string $type, array $attributes, array $lengths, array $orders): bool
    {
        $collection = $this->filter($collection);
        $id = $this->filter($id);

        foreach ($attributes as $i => $attr) {
            $order = empty($orders[$i]) || Database::INDEX_FULLTEXT === $type ? '' : $orders[$i];

            $attr = match ($attr) {
                '$id' => '_uid',
                '$createdAt' => '_createdAt',
                '$updatedAt' => '_updatedAt',
                default => $this->filter($attr),
            };

            if (Database::INDEX_UNIQUE === $type) {
                $attributes[$i] = "LOWER(\"{$attr}\"::text) {$order}";
            } else {
                $attributes[$i] = "\"{$attr}\" {$order}";
            }
        }

        $sqlType = match ($type) {
            Database::INDEX_KEY,
            Database::INDEX_FULLTEXT => 'INDEX',
            Database::INDEX_UNIQUE => 'UNIQUE INDEX',
            default => throw new DatabaseException('Unknown index type: ' . $type . '. Must be one of ' . Database::INDEX_KEY . ', ' . Database::INDEX_UNIQUE . ', ' . Database::INDEX_FULLTEXT),
        };

        $key = "\"{$this->getNamespace()}_{$this->tenant}_{$collection}_{$id}\"";
        $attributes = \implode(', ', $attributes);

        if ($this->sharedTables && $type !== Database::INDEX_FULLTEXT) {
            // Add tenant as first index column for best performance
            $attributes = "_tenant, {$attributes}";
        }

        $sql = "CREATE {$sqlType} {$key} ON {$this->getSQLTable($collection)} ({$attributes});";
        $sql = $this->trigger(Database::EVENT_INDEX_CREATE, $sql);

        return $this->getPDO()
            ->prepare($sql)
            ->execute();
    }

    /**
     * Delete Index
     *
     * @param string $collection
     * @param string $id
     *
     * @return bool
     * @throws Exception
     */
    public function deleteIndex(string $collection, string $id): bool
    {
        $name = $this->filter($collection);
        $id = $this->filter($id);
        $schemaName = $this->getDatabase();

        $key = "\"{$this->getNamespace()}_{$this->tenant}_{$collection}_{$id}\"";

        $sql = "DROP INDEX IF EXISTS \"{$schemaName}\".{$key}";
        $sql = $this->trigger(Database::EVENT_INDEX_DELETE, $sql);

        return $this->getPDO()
            ->prepare($sql)
            ->execute();
    }

    /**
     * Rename Index
     *
     * @param string $collection
     * @param string $old
     * @param string $new
     * @return bool
     * @throws Exception
     * @throws PDOException
     */
    public function renameIndex(string $collection, string $old, string $new): bool
    {
        $collection = $this->filter($collection);
        $namespace = $this->getNamespace();
        $old = $this->filter($old);
        $new = $this->filter($new);
        $oldIndexName = "{$this->tenant}_{$collection}_{$old}";
        $newIndexName = "{$namespace}_{$this->tenant}_{$collection}_{$new}";

        $sql = "ALTER INDEX {$this->getSQLTable($oldIndexName)} RENAME TO \"{$newIndexName}\"";
        $sql = $this->trigger(Database::EVENT_INDEX_RENAME, $sql);

        return $this->getPDO()
            ->prepare($sql)
            ->execute();
    }

    /**
     * Create Document
     *
     * @param string $collection
     * @param Document $document
     *
     * @return Document
     */
    public function createDocument(string $collection, Document $document): Document
    {
        $attributes = $document->getAttributes();
        $attributes['_createdAt'] = $document->getCreatedAt();
        $attributes['_updatedAt'] = $document->getUpdatedAt();
        $attributes['_permissions'] = \json_encode($document->getPermissions());

        if ($this->sharedTables) {
            $attributes['_tenant'] = $this->tenant;
        }

        $name = $this->filter($collection);
        $columns = '';
        $columnNames = '';

        $this->getPDO()->beginTransaction();

        /**
         * Insert Attributes
         */

        // Insert internal id if set
        if (!empty($document->getInternalId())) {
            $bindKey = '_id';
            $columns .= "\"_id\", ";
            $columnNames .= ':' . $bindKey . ', ';
        }

        $bindIndex = 0;
        foreach ($attributes as $attribute => $value) {
            $column = $this->filter($attribute);
            $bindKey = 'key_' . $bindIndex;
            $columns .= "\"{$column}\", ";
            $columnNames .= ':' . $bindKey . ', ';
            $bindIndex++;
        }

        $sql = "
			INSERT INTO {$this->getSQLTable($name)} ({$columns} \"_uid\")
			VALUES ({$columnNames} :_uid)
			RETURNING _id
		";

        $sql = $this->trigger(Database::EVENT_DOCUMENT_CREATE, $sql);

        $stmt = $this->getPDO()->prepare($sql);

        $stmt->bindValue(':_uid', $document->getId(), PDO::PARAM_STR);

        if (!empty($document->getInternalId())) {
            $stmt->bindValue(':_id', $document->getInternalId(), PDO::PARAM_STR);
        }

        $attributeIndex = 0;
        foreach ($attributes as $value) {
            if (is_array($value)) {
                $value = \json_encode($value);
            }

            $bindKey = 'key_' . $attributeIndex;
            $value = (is_bool($value)) ? ($value ? "true" : "false") : $value;
            $stmt->bindValue(':' . $bindKey, $value, $this->getPDOType($value));
            $attributeIndex++;
        }

        $permissions = [];
        foreach (Database::PERMISSIONS as $type) {
            foreach ($document->getPermissionsByType($type) as $permission) {
                $permission = \str_replace('"', '', $permission);
                $sqlTenant = $this->sharedTables ? ', :_tenant' : '';
                $permissions[] = "('{$type}', '{$permission}', '{$document->getId()}' {$sqlTenant})";
            }
        }


        if (!empty($permissions)) {
            $permissions = \implode(', ', $permissions);
            $sqlTenant = $this->sharedTables ? ', _tenant' : '';

            $queryPermissions = "
				INSERT INTO {$this->getSQLTable($name . '_perms')} (_type, _permission, _document {$sqlTenant})
				VALUES {$permissions}
			";

            $queryPermissions = $this->trigger(Database::EVENT_PERMISSIONS_CREATE, $queryPermissions);
            $stmtPermissions = $this->getPDO()->prepare($queryPermissions);
            if($sqlTenant) {
                $stmtPermissions->bindValue(':_tenant', $this->tenant);
            }
        }

        try {
            $stmt->execute();

            $document['$internalId'] = $stmt->fetch()["_id"];

            if (isset($stmtPermissions)) {
                $stmtPermissions->execute();
            }
        } catch (Throwable $e) {
            switch ($e->getCode()) {
                case 23505:
                    $this->getPDO()->rollBack();
                    throw new DuplicateException('Duplicated document: ' . $e->getMessage());
                default:
                    throw $e;
            }
        }

        if (!$this->getPDO()->commit()) {
            throw new DatabaseException('Failed to commit transaction');
        }

        return $document;
    }

    /**
     * Create Documents in batches
     *
     * @param string $collection
     * @param array<Document> $documents
     * @param int $batchSize
     *
     * @return array<Document>
     *
     * @throws DuplicateException
     */
    public function createDocuments(string $collection, array $documents, int $batchSize = Database::INSERT_BATCH_SIZE): array
    {
        if (empty($documents)) {
            return $documents;
        }

        $this->getPDO()->beginTransaction();

        try {
            $name = $this->filter($collection);
            $batches = \array_chunk($documents, max(1, $batchSize));

            foreach ($batches as $batch) {
                $bindIndex = 0;
                $batchKeys = [];
                $bindValues = [];
                $permissions = [];

                foreach ($batch as $document) {
                    $attributes = $document->getAttributes();
                    $attributes['_uid'] = $document->getId();
                    $attributes['_createdAt'] = $document->getCreatedAt();
                    $attributes['_updatedAt'] = $document->getUpdatedAt();
                    $attributes['_permissions'] = \json_encode($document->getPermissions());

                    if($this->sharedTables) {
                        $attributes['_tenant'] = $this->tenant;
                    }

                    $columns = [];
                    foreach (\array_keys($attributes) as $key => $attribute) {
                        $columns[$key] = "\"{$this->filter($attribute)}\"";
                    }

                    $columns = '(' . \implode(', ', $columns) . ')';

                    $bindKeys = [];

                    foreach ($attributes as $value) {
                        if (\is_array($value)) {
                            $value = \json_encode($value);
                        }
                        $value = (\is_bool($value)) ? (int)$value : $value;
                        $bindKey = 'key_' . $bindIndex;
                        $bindKeys[] = ':' . $bindKey;
                        $bindValues[$bindKey] = $value;
                        $bindIndex++;
                    }

                    $batchKeys[] = '(' . \implode(', ', $bindKeys) . ')';
                    foreach (Database::PERMISSIONS as $type) {
                        foreach ($document->getPermissionsByType($type) as $permission) {
                            $permission = \str_replace('"', '', $permission);
                            $permissions[] = "('{$type}', '{$permission}', '{$document->getId()}', :_tenant)";
                        }
                    }
                }

                $stmt = $this->getPDO()->prepare(
                    "
                    INSERT INTO {$this->getSQLTable($name)} {$columns}
                    VALUES " . \implode(', ', $batchKeys)
                );

                foreach ($bindValues as $key => $value) {
                    $stmt->bindValue($key, $value, $this->getPDOType($value));
                }

                $stmt->execute();

                if (!empty($permissions)) {
                    $stmtPermissions = $this->getPDO()->prepare(
                        "
                        INSERT INTO {$this->getSQLTable($name . '_perms')} (_type, _permission, _document, _tenant) 
                        VALUES " . \implode(', ', $permissions)
                    );
                    $stmtPermissions->bindValue(':_tenant', $this->tenant);
                    $stmtPermissions?->execute();
                }
            }

            if (!$this->getPDO()->commit()) {
                throw new DatabaseException('Failed to commit transaction');
            }

            return $documents;

        } catch (PDOException $e) {
            $this->getPDO()->rollBack();

            throw match ($e->getCode()) {
                1062, 23000 => new DuplicateException('Duplicated document: ' . $e->getMessage()),
                default => $e,
            };
        }
    }

    /**
     * Update Document
     *
     * @param string $collection
     * @param Document $document
     *
     * @return Document
     * @throws DatabaseException
     * @throws DuplicateException
     */
    public function updateDocument(string $collection, Document $document): Document
    {
        $attributes = $document->getAttributes();
        $attributes['_createdAt'] = $document->getCreatedAt();
        $attributes['_updatedAt'] = $document->getUpdatedAt();
        $attributes['_permissions'] = json_encode($document->getPermissions());

        if ($this->sharedTables) {
            $attributes['_tenant'] = $this->tenant;
        }

        $name = $this->filter($collection);
        $columns = '';

        $sql = "
			SELECT _type, _permission
			FROM {$this->getSQLTable($name . '_perms')}
			WHERE _document = :_uid
		";

        if ($this->sharedTables) {
            $sql .= ' AND (_tenant = :_tenant OR _tenant IS NULL)';
        }

        $sql = $this->trigger(Database::EVENT_PERMISSIONS_READ, $sql);

        /**
         * Get current permissions from the database
         */
        $permissionsStmt = $this->getPDO()->prepare($sql);
        $permissionsStmt->bindValue(':_uid', $document->getId());

        if ($this->sharedTables) {
            $permissionsStmt->bindValue(':_tenant', $this->tenant);
        }

        $permissionsStmt->execute();
        $permissions = $permissionsStmt->fetchAll();
        $permissionsStmt->closeCursor();

        $initial = [];
        foreach (Database::PERMISSIONS as $type) {
            $initial[$type] = [];
        }

        $permissions = array_reduce($permissions, function (array $carry, array $item) {
            $carry[$item['_type']][] = $item['_permission'];

            return $carry;
        }, $initial);

        $this->getPDO()->beginTransaction();

        /**
         * Get removed Permissions
         */
        $removals = [];
        foreach (Database::PERMISSIONS as $type) {
            $diff = \array_diff($permissions[$type], $document->getPermissionsByType($type));
            if (!empty($diff)) {
                $removals[$type] = $diff;
            }
        }

        /**
         * Get added Permissions
         */
        $additions = [];
        foreach (Database::PERMISSIONS as $type) {
            $diff = \array_diff($document->getPermissionsByType($type), $permissions[$type]);
            if (!empty($diff)) {
                $additions[$type] = $diff;
            }
        }

        /**
         * Query to remove permissions
         */
        $removeQuery = '';
        if (!empty($removals)) {
            $removeQuery = ' AND (';
            foreach ($removals as $type => $permissions) {
                $removeQuery .= "(
                    _type = '{$type}'
                    AND _permission IN (" . implode(', ', \array_map(fn (string $i) => ":_remove_{$type}_{$i}", \array_keys($permissions))) . ")
                )";
                if ($type !== \array_key_last($removals)) {
                    $removeQuery .= ' OR ';
                }
            }
        }
        if (!empty($removeQuery)) {
            $removeQuery .= ')';

            $sql = "
				DELETE
                FROM {$this->getSQLTable($name . '_perms')}
                WHERE _document = :_uid
			";

            if ($this->sharedTables) {
                $sql .= ' AND (_tenant = :_tenant OR _tenant IS NULL)';
            }

            $removeQuery = $sql . $removeQuery;

            $removeQuery = $this->trigger(Database::EVENT_PERMISSIONS_DELETE, $removeQuery);
            $stmtRemovePermissions = $this->getPDO()->prepare($removeQuery);
            $stmtRemovePermissions->bindValue(':_uid', $document->getId());

            if ($this->sharedTables) {
                $stmtRemovePermissions->bindValue(':_tenant', $this->tenant);
            }

            foreach ($removals as $type => $permissions) {
                foreach ($permissions as $i => $permission) {
                    $stmtRemovePermissions->bindValue(":_remove_{$type}_{$i}", $permission);
                }
            }
        }

        /**
         * Query to add permissions
         */
        if (!empty($additions)) {
            $values = [];
            foreach ($additions as $type => $permissions) {
                foreach ($permissions as $i => $_) {
                    $sqlTenant = $this->sharedTables ? ', :_tenant' : '';
                    $values[] = "( :_uid, '{$type}', :_add_{$type}_{$i} {$sqlTenant})";
                }
            }

            $sqlTenant = $this->sharedTables ? ', _tenant' : '';

            $sql = "
				INSERT INTO {$this->getSQLTable($name . '_perms')} (_document, _type, _permission {$sqlTenant})
				VALUES" . \implode(', ', $values);

            $sql = $this->trigger(Database::EVENT_PERMISSIONS_CREATE, $sql);

            $stmtAddPermissions = $this->getPDO()->prepare($sql);
            $stmtAddPermissions->bindValue(":_uid", $document->getId());
            if ($this->sharedTables) {
                $stmtAddPermissions->bindValue(':_tenant', $this->tenant);
            }

            foreach ($additions as $type => $permissions) {
                foreach ($permissions as $i => $permission) {
                    $stmtAddPermissions->bindValue(":_add_{$type}_{$i}", $permission);
                }
            }
        }

        /**
         * Update Attributes
         */

        $bindIndex = 0;
        foreach ($attributes as $attribute => $value) {
            $column = $this->filter($attribute);
            $bindKey = 'key_' . $bindIndex;
            $columns .= "\"{$column}\"" . '=:' . $bindKey . ',';
            $bindIndex++;
        }

        $sql = "
			UPDATE {$this->getSQLTable($name)}
			SET {$columns} _uid = :_uid 
			WHERE _uid = :_uid
		";

        if ($this->sharedTables) {
            $sql .= ' AND (_tenant = :_tenant OR _tenant IS NULL)';
        }

        $sql = $this->trigger(Database::EVENT_DOCUMENT_UPDATE, $sql);

        $stmt = $this->getPDO()->prepare($sql);

        $stmt->bindValue(':_uid', $document->getId());

        if ($this->sharedTables) {
            $stmt->bindValue(':_tenant', $this->tenant);
        }

        $attributeIndex = 0;
        foreach ($attributes as $attribute => $value) {
            if (is_array($value)) {
                $value = json_encode($value);
            }

            $bindKey = 'key_' . $attributeIndex;
            $value = (is_bool($value)) ? ($value == true ? "true" : "false") : $value;
            $stmt->bindValue(':' . $bindKey, $value, $this->getPDOType($value));
            $attributeIndex++;
        }

        try {
            $stmt->execute();
            if (isset($stmtRemovePermissions)) {
                $stmtRemovePermissions->execute();
            }
            if (isset($stmtAddPermissions)) {
                $stmtAddPermissions->execute();
            }
        } catch (PDOException $e) {
            $this->getPDO()->rollBack();

            // Must be a switch for loose match
            switch ($e->getCode()) {
                case 1062:
                case 23505:
                    throw new DuplicateException('Duplicated document: ' . $e->getMessage());
                default:
                    throw $e;
            }
        }

        if (!$this->getPDO()->commit()) {
            throw new DatabaseException('Failed to commit transaction');
        }

        return $document;
    }

    /**
     * Update Documents in batches
     *
     * @param string $collection
     * @param array<Document> $documents
     * @param int $batchSize
     * @return array<Document>
     * @throws DatabaseException
     * @throws DuplicateException
     */
    public function updateDocuments(string $collection, array $documents, int $batchSize = Database::INSERT_BATCH_SIZE): array
    {
        if (empty($documents)) {
            return $documents;
        }

        $this->getPDO()->beginTransaction();

        try {
            $name = $this->filter($collection);
            $batches = \array_chunk($documents, max(1, $batchSize));

            foreach ($batches as $batch) {
                $bindIndex = 0;
                $batchKeys = [];
                $bindValues = [];

                $removeQuery = '';
                $removeBindValues = [];

                $addQuery = '';
                $addBindValues = [];

                foreach ($batch as $index => $document) {
                    $attributes = $document->getAttributes();
                    $attributes['_uid'] = $document->getId();
                    $attributes['_createdAt'] = $document->getCreatedAt();
                    $attributes['_updatedAt'] = $document->getUpdatedAt();
                    $attributes['_permissions'] = json_encode($document->getPermissions());

                    if($this->sharedTables) {
                        $attributes['_tenant'] = $this->tenant;
                    }

                    $columns = \array_map(function ($attribute) {
                        return '"' . $this->filter($attribute) . '"';
                    }, \array_keys($attributes));

                    $bindKeys = [];

                    foreach ($attributes as $value) {
                        if (\is_array($value)) {
                            $value = json_encode($value);
                        }
                        $value = (is_bool($value)) ? (int)$value : $value;
                        $bindKey = 'key_' . $bindIndex;
                        $bindKeys[] = ':' . $bindKey;
                        $bindValues[$bindKey] = $value;
                        $bindIndex++;
                    }

                    $batchKeys[] = '(' . implode(', ', $bindKeys) . ')';

                    // Permissions logic
                    $sql = "
                        SELECT _type, _permission
                        FROM {$this->getSQLTable($name . '_perms')}
                        WHERE _document = :_uid
                    ";

                    if ($this->sharedTables) {
                        $sql .= ' AND (_tenant = :_tenant OR _tenant IS NULL)';
                    }

                    $sql = $this->trigger(Database::EVENT_PERMISSIONS_READ, $sql);

                    $permissionsStmt = $this->getPDO()->prepare($sql);
                    $permissionsStmt->bindValue(':_uid', $document->getId());

                    if ($this->sharedTables) {
                        $permissionsStmt->bindValue(':_tenant', $this->tenant);
                    }

                    $permissionsStmt->execute();
                    $permissions = $permissionsStmt->fetchAll();

                    $initial = [];
                    foreach (Database::PERMISSIONS as $type) {
                        $initial[$type] = [];
                    }

                    $permissions = \array_reduce($permissions, function (array $carry, array $item) {
                        $carry[$item['_type']][] = $item['_permission'];
                        return $carry;
                    }, $initial);

                    // Get removed Permissions
                    $removals = [];
                    foreach (Database::PERMISSIONS as $type) {
                        $diff = array_diff($permissions[$type], $document->getPermissionsByType($type));
                        if (!empty($diff)) {
                            $removals[$type] = $diff;
                        }
                    }

                    // Build inner query to remove permissions
                    if (!empty($removals)) {
                        foreach ($removals as $type => $permissionsToRemove) {
                            $bindKey = 'uid_' . $index;
                            $removeBindKeys[] = ':uid_' . $index;
                            $removeBindValues[$bindKey] = $document->getId();

                            $tenantQuery = '';
                            if ($this->sharedTables) {
                                $tenantQuery = ' AND (_tenant = :_tenant OR _tenant IS NULL)';
                            }

                            $removeQuery .= "(
                                _document = :uid_{$index}
                                {$tenantQuery}
                                AND _type = '{$type}'
                                AND _permission IN (" . implode(', ', \array_map(function (string $i) use ($permissionsToRemove, $index, $type, &$removeBindKeys, &$removeBindValues) {
                                $bindKey = 'remove_' . $type . '_' . $index . '_' . $i;
                                $removeBindKeys[] = ':' . $bindKey;
                                $removeBindValues[$bindKey] = $permissionsToRemove[$i];

                                return ':' . $bindKey;
                            }, \array_keys($permissionsToRemove))) .
                                ")
                            )";

                            if ($type !== \array_key_last($removals)) {
                                $removeQuery .= ' OR ';
                            }
                        }

                        if ($index !== \array_key_last($batch)) {
                            $removeQuery .= ' OR ';
                        }
                    }

                    // Get added Permissions
                    $additions = [];
                    foreach (Database::PERMISSIONS as $type) {
                        $diff = \array_diff($document->getPermissionsByType($type), $permissions[$type]);
                        if (!empty($diff)) {
                            $additions[$type] = $diff;
                        }
                    }

                    // Build inner query to add permissions
                    if (!empty($additions)) {
                        foreach ($additions as $type => $permissionsToAdd) {
                            foreach ($permissionsToAdd as $i => $permission) {
                                $bindKey = 'uid_' . $index;
                                $addBindValues[$bindKey] = $document->getId();

                                $bindKey = 'add_' . $type . '_' . $index . '_' . $i;
                                $addBindValues[$bindKey] = $permission;

                                $tenantQuery = $this->sharedTables ? ', :_tenant' : '';

                                $addQuery .= "(:uid_{$index}, '{$type}', :{$bindKey} {$tenantQuery})";

                                if ($i !== \array_key_last($permissionsToAdd) || $type !== \array_key_last($additions)) {
                                    $addQuery .= ', ';
                                }
                            }
                        }
                        if ($index !== \array_key_last($batch)) {
                            $addQuery .= ', ';
                        }
                    }
                }

                $updateClause = '';
                for ($i = 0; $i < \count($columns); $i++) {
                    $column = $columns[$i];
                    if (!empty($updateClause)) {
                        $updateClause .= ', ';
                    }
                    $updateClause .= "{$column} = excluded.{$column}";
                }

                $sql = "
                    INSERT INTO {$this->getSQLTable($name)} (" . \implode(", ", $columns) . ") 
                    VALUES " . \implode(', ', $batchKeys) . "
                ";

                if ($this->sharedTables) {
                    $sql .= "ON CONFLICT (_tenant, LOWER(_uid)) DO UPDATE SET $updateClause";
                } else {
                    $sql .= "ON CONFLICT (LOWER(_uid)) DO UPDATE SET $updateClause";
                }

                $stmt = $this->getPDO()->prepare($sql);

                foreach ($bindValues as $key => $value) {
                    $stmt->bindValue($key, $value, $this->getPDOType($value));
                }

                $stmt->execute();

                if (!empty($removeQuery)) {
                    $stmtRemovePermissions = $this->getPDO()->prepare("
                        DELETE
                        FROM {$this->getSQLTable($name . '_perms')}
                        WHERE ({$removeQuery})
                    ");

                    foreach ($removeBindValues as $key => $value) {
                        $stmtRemovePermissions->bindValue($key, $value, $this->getPDOType($value));
                    }
                    if ($this->sharedTables) {
                        $stmtRemovePermissions->bindValue(':_tenant', $this->tenant);
                    }

                    $stmtRemovePermissions->execute();
                }

                if (!empty($addQuery)) {
                    $tenantQuery = $this->sharedTables ? ', _tenant' : '';

                    $stmtAddPermissions = $this->getPDO()->prepare("
                        INSERT INTO {$this->getSQLTable($name . '_perms')} (_document, _type, _permission {$tenantQuery})
                        VALUES {$addQuery}
                    ");

                    foreach ($addBindValues as $key => $value) {
                        $stmtAddPermissions->bindValue($key, $value, $this->getPDOType($value));
                    }

                    if($this->sharedTables) {
                        $stmtAddPermissions->bindValue(':_tenant', $this->tenant);
                    }

                    $stmtAddPermissions->execute();
                }
            }

            if (!$this->getPDO()->commit()) {
                throw new DatabaseException('Failed to commit transaction');
            }

            return $documents;
        } catch (PDOException $e) {
            $this->getPDO()->rollBack();

            // Must be a switch for loose match
            switch ($e->getCode()) {
                case 1062:
                case 23505:
                    throw new DuplicateException('Duplicated document: ' . $e->getMessage());
                default:
                    throw $e;
            }
        }
    }

    /**
     * Increase or decrease an attribute value
     *
     * @param string $collection
     * @param string $id
     * @param string $attribute
     * @param int|float $value
     * @param string $updatedAt
     * @param int|float|null $min
     * @param int|float|null $max
     * @return bool
     * @throws DatabaseException
     */
    public function increaseDocumentAttribute(string $collection, string $id, string $attribute, int|float $value, string $updatedAt, int|float|null $min = null, int|float|null $max = null): bool
    {
        $name = $this->filter($collection);
        $attribute = $this->filter($attribute);

        $sqlMax = $max ? " AND \"{$attribute}\" <= {$max}" : "";
        $sqlMin = $min ? " AND \"{$attribute}\" >= {$min}" : "";

        $sql = "
			UPDATE {$this->getSQLTable($name)} 
			SET 
			    \"{$attribute}\" = \"{$attribute}\" + :val,
                \"_updatedAt\" = :updatedAt
			WHERE _uid = :_uid 
		";

        if ($this->sharedTables) {
            $sql .= ' AND (_tenant = :_tenant OR _tenant IS NULL)';
        }

        $sql .= $sqlMax . $sqlMin;

        $sql = $this->trigger(Database::EVENT_DOCUMENT_UPDATE, $sql);

        $stmt = $this->getPDO()->prepare($sql);
        $stmt->bindValue(':_uid', $id);
        $stmt->bindValue(':val', $value);
        $stmt->bindValue(':updatedAt', $updatedAt);

        if ($this->sharedTables) {
            $stmt->bindValue(':_tenant', $this->tenant);
        }

        $stmt->execute() || throw new DatabaseException('Failed to update attribute');
        return true;
    }

    /**
     * Delete Document
     *
     * @param string $collection
     * @param string $id
     *
     * @return bool
     */
    public function deleteDocument(string $collection, string $id): bool
    {
        $name = $this->filter($collection);

        $this->getPDO()->beginTransaction();

        $sql = "
			DELETE FROM {$this->getSQLTable($name)} 
			WHERE _uid = :_uid
		";

        if ($this->sharedTables) {
            $sql .= ' AND (_tenant = :_tenant OR _tenant IS NULL)';
        }

        $sql = $this->trigger(Database::EVENT_DOCUMENT_DELETE, $sql);
        $stmt = $this->getPDO()->prepare($sql);
        $stmt->bindValue(':_uid', $id, PDO::PARAM_STR);

        if ($this->sharedTables) {
            $stmt->bindValue(':_tenant', $this->tenant);
        }

        $sql = "
			DELETE FROM {$this->getSQLTable($name . '_perms')} 
			WHERE _document = :_uid
		";

        if ($this->sharedTables) {
            $sql .= ' AND (_tenant = :_tenant OR _tenant IS NULL)';
        }

        $sql = $this->trigger(Database::EVENT_PERMISSIONS_DELETE, $sql);

        $stmtPermissions = $this->getPDO()->prepare($sql);
        $stmtPermissions->bindValue(':_uid', $id);

        if ($this->sharedTables) {
            $stmtPermissions->bindValue(':_tenant', $this->tenant);
        }

        $deleted = false;

        try {
            if (!$stmt->execute()) {
                throw new DatabaseException('Failed to delete document');
            }

            $deleted = $stmt->rowCount();

            if (!$stmtPermissions->execute()) {
                throw new DatabaseException('Failed to delete permissions');
            }
        } catch (\Throwable $th) {
            $this->getPDO()->rollBack();
            throw new DatabaseException($th->getMessage());
        }

        if (!$this->getPDO()->commit()) {
            throw new DatabaseException('Failed to commit transaction');
        }

        return $deleted;
    }

    /**
     * Find Documents
     *
     * Find data sets using chosen queries
     *
     * @param string $collection
     * @param array<Query> $queries
     * @param int|null $limit
     * @param int|null $offset
     * @param array<string> $orderAttributes
     * @param array<string> $orderTypes
     * @param array<string, mixed> $cursor
     * @param string $cursorDirection
     *
     * @return array<Document>
     * @throws DatabaseException
     * @throws TimeoutException
     */
    public function find(string $collection, array $queries = [], ?int $limit = 25, ?int $offset = null, array $orderAttributes = [], array $orderTypes = [], array $cursor = [], string $cursorDirection = Database::CURSOR_AFTER): array
    {
        $name = $this->filter($collection);
        $roles = Authorization::getRoles();
        $where = [];
        $orders = [];

        $orderAttributes = \array_map(fn ($orderAttribute) => match ($orderAttribute) {
            '$id' => '_uid',
            '$internalId' => '_id',
            '$tenant' => '_tenant',
            '$createdAt' => '_createdAt',
            '$updatedAt' => '_updatedAt',
            default => $orderAttribute
        }, $orderAttributes);

        $hasIdAttribute = false;
        foreach ($orderAttributes as $i => $attribute) {
            if ($attribute === '_uid') {
                $hasIdAttribute = true;
            }

            $attribute = $this->filter($attribute);
            $orderType = $this->filter($orderTypes[$i] ?? Database::ORDER_ASC);

            // Get most dominant/first order attribute
            if ($i === 0 && !empty($cursor)) {
                $orderMethodInternalId = Query::TYPE_GREATER; // To preserve natural order
                $orderMethod = $orderType === Database::ORDER_DESC ? Query::TYPE_LESSER : Query::TYPE_GREATER;

                if ($cursorDirection === Database::CURSOR_BEFORE) {
                    $orderType = $orderType === Database::ORDER_ASC ? Database::ORDER_DESC : Database::ORDER_ASC;
                    $orderMethodInternalId = $orderType === Database::ORDER_ASC ? Query::TYPE_LESSER : Query::TYPE_GREATER;
                    $orderMethod = $orderType === Database::ORDER_DESC ? Query::TYPE_LESSER : Query::TYPE_GREATER;
                }

                $where[] = "(
                        table_main.\"{$attribute}\" {$this->getSQLOperator($orderMethod)} :cursor 
                        OR (
                            table_main.\"{$attribute}\" = :cursor 
                            AND
                            table_main._id {$this->getSQLOperator($orderMethodInternalId)} {$cursor['$internalId']}
                        )
                    )";
            } elseif ($cursorDirection === Database::CURSOR_BEFORE) {
                $orderType = $orderType === Database::ORDER_ASC ? Database::ORDER_DESC : Database::ORDER_ASC;
            }

            $orders[] = '"' . $attribute . '" ' . $orderType;
        }

        // Allow after pagination without any order
        if (empty($orderAttributes) && !empty($cursor)) {
            $orderType = $orderTypes[0] ?? Database::ORDER_ASC;
            $orderMethod = $cursorDirection === Database::CURSOR_AFTER ? (
                $orderType === Database::ORDER_DESC ? Query::TYPE_LESSER : Query::TYPE_GREATER
            ) : (
                $orderType === Database::ORDER_DESC ? Query::TYPE_GREATER : Query::TYPE_LESSER
            );
            $where[] = "( table_main._id {$this->getSQLOperator($orderMethod)} {$cursor['$internalId']} )";
        }

        // Allow order type without any order attribute, fallback to the natural order (_id)
        if (!$hasIdAttribute) {
            if (empty($orderAttributes) && !empty($orderTypes)) {
                $order = $orderTypes[0] ?? Database::ORDER_ASC;
                if ($cursorDirection === Database::CURSOR_BEFORE) {
                    $order = $order === Database::ORDER_ASC ? Database::ORDER_DESC : Database::ORDER_ASC;
                }

                $orders[] = 'table_main._id ' . $this->filter($order);
            } else {
                $orders[] = 'table_main._id ' . ($cursorDirection === Database::CURSOR_AFTER ? Database::ORDER_ASC : Database::ORDER_DESC); // Enforce last ORDER by '_id'
            }
        }

        $conditions = $this->getSQLConditions($queries);
        if(!empty($conditions)) {
            $where[] = $conditions;
        }

        if ($this->sharedTables) {
            $where[] = "table_main._tenant IN (:_tenant, NULL)";
        }

        if (Authorization::$status) {
            $where[] = $this->getSQLPermissionsCondition($name, $roles);
        }

        $sqlWhere = !empty($where) ? 'WHERE ' . implode(' AND ', $where) : '';
        $sqlOrder = 'ORDER BY ' . implode(', ', $orders);
        $sqlLimit = \is_null($limit) ? '' : 'LIMIT :limit';
        $sqlLimit .= \is_null($offset) ? '' : ' OFFSET :offset';
        $selections = $this->getAttributeSelections($queries);

        $sql = "
            SELECT {$this->getAttributeProjection($selections, 'table_main')}
            FROM {$this->getSQLTable($name)} as table_main
            {$sqlWhere}
            {$sqlOrder}
            {$sqlLimit};
        ";

        $sql = $this->trigger(Database::EVENT_DOCUMENT_FIND, $sql);

        $stmt = $this->getPDO()->prepare($sql);

        foreach ($queries as $query) {
            $this->bindConditionValue($stmt, $query);
        }
        if ($this->sharedTables) {
            $stmt->bindValue(':_tenant', $this->tenant);
        }

        if (!empty($cursor) && !empty($orderAttributes) && array_key_exists(0, $orderAttributes)) {
            $attribute = $orderAttributes[0];

            $attribute = match ($attribute) {
                '_uid' => '$id',
                '_id' => '$internalId',
                '_tenant' => '$tenant',
                '_createdAt' => '$createdAt',
                '_updatedAt' => '$updatedAt',
                default => $attribute
            };

            if (\is_null($cursor[$attribute] ?? null)) {
                throw new DatabaseException("Order attribute '{$attribute}' is empty.");
            }
            $stmt->bindValue(':cursor', $cursor[$attribute], $this->getPDOType($cursor[$attribute]));
        }

        if (!\is_null($limit)) {
            $stmt->bindValue(':limit', $limit, PDO::PARAM_INT);
        }
        if (!\is_null($offset)) {
            $stmt->bindValue(':offset', $offset, PDO::PARAM_INT);
        }

        try {
            $stmt->execute();
        } catch (PDOException $e) {
            $this->processException($e);
        }

        $results = $stmt->fetchAll();
        $stmt->closeCursor();

        foreach ($results as $index => $document) {
            if (\array_key_exists('_uid', $document)) {
                $results[$index]['$id'] = $document['_uid'];
                unset($results[$index]['_uid']);
            }
            if (\array_key_exists('_id', $document)) {
                $results[$index]['$internalId'] = $document['_id'];
                unset($results[$index]['_id']);
            }
            if (\array_key_exists('_tenant', $document)) {
                $results[$index]['$tenant'] = $document['_tenant'];
                unset($results[$index]['_tenant']);
            }
            if (\array_key_exists('_createdAt', $document)) {
                $results[$index]['$createdAt'] = $document['_createdAt'];
                unset($results[$index]['_createdAt']);
            }
            if (\array_key_exists('_updatedAt', $document)) {
                $results[$index]['$updatedAt'] = $document['_updatedAt'];
                unset($results[$index]['_updatedAt']);
            }
            if (\array_key_exists('_permissions', $document)) {
                $results[$index]['$permissions'] = \json_decode($document['_permissions'] ?? '[]', true);
                unset($results[$index]['_permissions']);
            }

            $results[$index] = new Document($results[$index]);
        }

        if ($cursorDirection === Database::CURSOR_BEFORE) {
            $results = array_reverse($results);
        }

        return $results;
    }

    /**
     * Count Documents
     *
     * Count data set size using chosen queries
     *
     * @param string $collection
     * @param array<Query> $queries
     * @param int|null $max
     *
     * @return int
     */
    public function count(string $collection, array $queries = [], ?int $max = null): int
    {
        $name = $this->filter($collection);
        $roles = Authorization::getRoles();
        $where = [];
        $limit = \is_null($max) ? '' : 'LIMIT :max';

        $conditions = $this->getSQLConditions($queries);
        if(!empty($conditions)) {
            $where[] = $conditions;
        }

        if ($this->sharedTables) {
            $where[] = "table_main._tenant IN (:_tenant, NULL)";
        }

        if (Authorization::$status) {
            $where[] = $this->getSQLPermissionsCondition($name, $roles);
        }

        $sqlWhere = !empty($where) ? 'WHERE ' . implode(' AND ', $where) : '';
        $sql = "
			SELECT COUNT(1) as sum FROM (
				SELECT 1
				FROM {$this->getSQLTable($name)} table_main
				{$sqlWhere}
				{$limit}
			) table_count
        ";

        $sql = $this->trigger(Database::EVENT_DOCUMENT_COUNT, $sql);

        $stmt = $this->getPDO()->prepare($sql);

        foreach ($queries as $query) {
            $this->bindConditionValue($stmt, $query);
        }
        if ($this->sharedTables) {
            $stmt->bindValue(':_tenant', $this->tenant);
        }

        if (!\is_null($max)) {
            $stmt->bindValue(':max', $max, PDO::PARAM_INT);
        }

        $stmt->execute();

        $result = $stmt->fetch();

        return $result['sum'] ?? 0;
    }

    /**
     * Sum an Attribute
     *
     * Sum an attribute using chosen queries
     *
     * @param string $collection
     * @param string $attribute
     * @param array<Query> $queries
     * @param int|null $max
     *
     * @return int|float
     */
    public function sum(string $collection, string $attribute, array $queries = [], ?int $max = null): int|float
    {
        $name = $this->filter($collection);
        $roles = Authorization::getRoles();
        $where = [];
        $limit = \is_null($max) ? '' : 'LIMIT :max';

        foreach ($queries as $query) {
            $where[] = $this->getSQLCondition($query);
        }

        if ($this->sharedTables) {
            $where[] = "table_main._tenant IN (:_tenant, NULL)";
        }

        if (Authorization::$status) {
            $where[] = $this->getSQLPermissionsCondition($name, $roles);
        }

        $sqlWhere = !empty($where)
            ? 'WHERE ' . \implode(' AND ', $where)
            : '';

        $sql = "
			SELECT SUM({$attribute}) as sum FROM (
				SELECT {$attribute}
				FROM {$this->getSQLTable($name)} table_main
				{$sqlWhere}
				{$limit}
			) table_count
        ";

        $sql = $this->trigger(Database::EVENT_DOCUMENT_SUM, $sql);

        $stmt = $this->getPDO()->prepare($sql);

        foreach ($queries as $query) {
            $this->bindConditionValue($stmt, $query);
        }
        if ($this->sharedTables) {
            $stmt->bindValue(':_tenant', $this->tenant);
        }

        if (!\is_null($max)) {
            $stmt->bindValue(':max', $max, PDO::PARAM_INT);
        }

        $stmt->execute();

        $result = $stmt->fetch();

        return $result['sum'] ?? 0;
    }

    /**
     * Get the SQL projection given the selected attributes
     *
     * @param string[] $selections
     * @param string $prefix
     * @return string
     * @throws Exception
     */
    protected function getAttributeProjection(array $selections, string $prefix = ''): string
    {
        if (empty($selections) || \in_array('*', $selections)) {
            if (!empty($prefix)) {
                return "\"{$prefix}\".*";
            }
            return '*';
        }

        // Remove $id ,$permissions and $collection from selections if present since they are always selected
        $selections = \array_diff($selections, ['$id', '$permissions', '$collection']);

        $selections[] = '_uid';
        $selections[] = '_permissions';

        if (\in_array('$internalId', $selections)) {
            $selections[] = '_id';
            $selections = \array_diff($selections, ['$internalId']);
        }
        if (\in_array('$createdAt', $selections)) {
            $selections[] = '_createdAt';
            $selections = \array_diff($selections, ['$createdAt']);
        }
        if (\in_array('$updatedAt', $selections)) {
            $selections[] = '_updatedAt';
            $selections = \array_diff($selections, ['$updatedAt']);
        }

        if (!empty($prefix)) {
            foreach ($selections as &$selection) {
                $selection = "\"{$prefix}\".\"{$this->filter($selection)}\"";
            }
        } else {
            foreach ($selections as &$selection) {
                $selection = "\"{$this->filter($selection)}\"";
            }
        }

        return \implode(', ', $selections);
    }


    /**
     * Get SQL Condition
     *
     * @param Query $query
     * @return string
     * @throws Exception
     */
    protected function getSQLCondition(Query $query): string
    {
        $query->setAttribute(match ($query->getAttribute()) {
            '$id' => '_uid',
            '$internalId' => '_id',
            '$tenant' => '_tenant',
            '$createdAt' => '_createdAt',
            '$updatedAt' => '_updatedAt',
            default => $query->getAttribute()
        });

        $attribute = "\"{$query->getAttribute()}\"";
        $placeholder = $this->getSQLPlaceholder($query);
        $operator = null;

        switch ($query->getMethod()) {
            case Query::TYPE_SEARCH:
                return "to_tsvector(regexp_replace({$attribute}, '[^\w]+',' ','g')) @@ websearch_to_tsquery(:{$placeholder}_0)";

            case Query::TYPE_BETWEEN:
                return "table_main.{$attribute} BETWEEN :{$placeholder}_0 AND :{$placeholder}_1";

            case Query::TYPE_IS_NULL:
            case Query::TYPE_IS_NOT_NULL:
                return "table_main.{$attribute} {$this->getSQLOperator($query->getMethod())}";

            case Query::TYPE_CONTAINS:
                $operator = $query->onArray() ? '@>' : null;

                // no break
            default:
                $conditions = [];
                $operator = $operator ?? $this->getSQLOperator($query->getMethod());
                foreach ($query->getValues() as $key => $value) {
                    $conditions[] = $attribute.' '.$operator.' :'.$placeholder.'_'.$key;
                }
                $condition = implode(' OR ', $conditions);
                return empty($condition) ? '' : '(' . $condition . ')';
        }
    }

    /**
     * @param string $value
     * @return string
     */
    protected function getFulltextValue(string $value): string
    {
        $exact = str_ends_with($value, '"') && str_starts_with($value, '"');
        $value = str_replace(['@', '+', '-', '*', '.', "'", '"'], ' ', $value);
        $value = preg_replace('/\s+/', ' ', $value); // Remove multiple whitespaces
        $value = trim($value);

        if (!$exact) {
            $value = str_replace(' ', ' or ', $value);
        }

        return "'" . $value . "'";
    }

    /**
     * Get SQL Type
     *
     * @param string $type
     * @param int $size in chars
     * @param bool $signed
     * @param bool $array
     * @return string
     * @throws DatabaseException
     */
    protected function getSQLType(string $type, int $size, bool $signed = true, bool $array = false): string
    {
        if($array === true) {
            return 'JSONB';
        }

        switch ($type) {
            case Database::VAR_STRING:
                // $size = $size * 4; // Convert utf8mb4 size to bytes
                if ($size > $this->getMaxVarcharLength()) {
                    return 'TEXT';
                }

                return "VARCHAR({$size})";

            case Database::VAR_INTEGER:  // We don't support zerofill: https://stackoverflow.com/a/5634147/2299554

                if ($size >= 8) { // INT = 4 bytes, BIGINT = 8 bytes
                    return 'BIGINT';
                }

                return 'INTEGER';

            case Database::VAR_FLOAT:
                return 'DOUBLE PRECISION';

            case Database::VAR_BOOLEAN:
                return 'BOOLEAN';

            case Database::VAR_RELATIONSHIP:
                return 'VARCHAR(255)';

            case Database::VAR_DATETIME:
                return 'TIMESTAMP(3)';

            default:
                throw new DatabaseException('Unknown Type: ' . $type);
        }
    }

    /**
     * Get SQL schema
     *
     * @return string
     */
    protected function getSQLSchema(): string
    {
        if (!$this->getSupportForSchemas()) {
            return '';
        }

        return "\"{$this->getDatabase()}\".";
    }

    /**
     * Get SQL table
     *
     * @param string $name
     * @return string
     */
    protected function getSQLTable(string $name): string
    {
        return "\"{$this->getDatabase()}\".\"{$this->getNamespace()}_{$name}\"";
    }

    /**
     * Get PDO Type
     *
     * @param mixed $value
     *
     * @return int
     * @throws DatabaseException
     */
    protected function getPDOType(mixed $value): int
    {
        return match (\gettype($value)) {
            'string', 'double' => PDO::PARAM_STR,
            'boolean' => PDO::PARAM_BOOL,
            'integer' => PDO::PARAM_INT,
            'NULL' => PDO::PARAM_NULL,
            default => throw new DatabaseException('Unknown PDO Type for ' . \gettype($value)),
        };
    }

    /**
     * Encode array
     *
     * @param string $value
     *
     * @return array<string>
     */
    protected function encodeArray(string $value): array
    {
        $string = substr($value, 1, -1);
        if (empty($string)) {
            return [];
        } else {
            return explode(',', $string);
        }
    }

    /**
     * Decode array
     *
     * @param array<string> $value
     *
     * @return string
     */
    protected function decodeArray(array $value): string
    {
        if (empty($value)) {
            return '{}';
        }

        foreach ($value as &$item) {
            $item = '"' . str_replace(['"', '(', ')'], ['\"', '\(', '\)'], $item) . '"';
        }

        return '{' . implode(",", $value) . '}';
    }

    /**
     * Is fulltext Wildcard index supported?
     *
     * @return bool
     */
    // TODO: Fix full-text search logic for postgres and MariaDB
    public function getSupportForFulltextWildcardIndex(): bool
    {
        return false;
    }

    /**
     * Are timeouts supported?
     *
     * @return bool
     */
    public function getSupportForTimeouts(): bool
    {
        return true;
    }

    /**
     * Does the adapter handle Query Array Overlaps?
     *
     * @return bool
     */
    public function getSupportForJSONOverlaps(): bool
    {
        return false;
    }

    /**
     * Returns Max Execution Time
     * @param int $milliseconds
     * @param string $event
     * @return void
     * @throws DatabaseException
     */
    public function setTimeout(int $milliseconds, string $event = Database::EVENT_ALL): void
    {
        if (!$this->getSupportForTimeouts()) {
            return;
        }
        if ($milliseconds <= 0) {
            throw new DatabaseException('Timeout must be greater than 0');
        }
        $this->before($event, 'timeout', function ($sql) use ($milliseconds) {
            return "
				SET statement_timeout = {$milliseconds};
				{$sql};
				SET statement_timeout = 0;
			";
        });
    }

    /**
<<<<<<< HEAD
     * @return string
=======
     * @param PDOException $e
     * @throws Timeout
     * @throws Duplicate
>>>>>>> fd3b856b
     */
    public function getLikeOperator(): string
    {
        return 'ILIKE';
    }

    protected function processException(PDOException $e): \Exception
    {
<<<<<<< HEAD
        // Timeout
        if ($e->getCode() === '57014' && isset($e->errorInfo[1]) && $e->errorInfo[1] === 7) {
            return new TimeoutException($e->getMessage(), $e->getCode(), $e);
        } elseif ($e->getCode() === 7 && isset($e->errorInfo[0]) && $e->errorInfo[0] === '57014') {
            return new TimeoutException($e->getMessage(), $e->getCode(), $e);
        }

        if ($e->getCode() === '42P07' && isset($e->errorInfo[1]) && $e->errorInfo[1] === 7) {
            return new DuplicateException($e->getMessage(), $e->getCode(), $e);
        } elseif ($e->getCode() === 7 && isset($e->errorInfo[0]) && $e->errorInfo[0] === '42P07') {
            return new DuplicateException($e->getMessage(), $e->getCode(), $e);
=======
        /**
         * PDO and Swoole PDOProxy swap error codes and errorInfo
         */

        if ($e->getCode() === '57014' && isset($e->errorInfo[1]) && $e->errorInfo[1] === 7) {
            throw new Timeout($e->getMessage(), $e->getCode(), $e);
        } elseif ($e->getCode() === 7 && isset($e->errorInfo[0]) && $e->errorInfo[0] === '57014') {
            throw new Timeout($e->getMessage(), $e->getCode(), $e);
        }

        if ($e->getCode() === '42701' && isset($e->errorInfo[1]) && $e->errorInfo[1] === 7) {
            throw new Duplicate($e->getMessage(), $e->getCode(), $e);
        } elseif ($e->getCode() === 7 && isset($e->errorInfo[0]) && $e->errorInfo[0] === '42701') {
            throw new Duplicate($e->getMessage(), $e->getCode(), $e);
>>>>>>> fd3b856b
        }

        return $e;
    }
}<|MERGE_RESOLUTION|>--- conflicted
+++ resolved
@@ -2205,13 +2205,7 @@
     }
 
     /**
-<<<<<<< HEAD
      * @return string
-=======
-     * @param PDOException $e
-     * @throws Timeout
-     * @throws Duplicate
->>>>>>> fd3b856b
      */
     public function getLikeOperator(): string
     {
@@ -2220,7 +2214,6 @@
 
     protected function processException(PDOException $e): \Exception
     {
-<<<<<<< HEAD
         // Timeout
         if ($e->getCode() === '57014' && isset($e->errorInfo[1]) && $e->errorInfo[1] === 7) {
             return new TimeoutException($e->getMessage(), $e->getCode(), $e);
@@ -2228,26 +2221,18 @@
             return new TimeoutException($e->getMessage(), $e->getCode(), $e);
         }
 
+        // Duplicate table
         if ($e->getCode() === '42P07' && isset($e->errorInfo[1]) && $e->errorInfo[1] === 7) {
             return new DuplicateException($e->getMessage(), $e->getCode(), $e);
         } elseif ($e->getCode() === 7 && isset($e->errorInfo[0]) && $e->errorInfo[0] === '42P07') {
             return new DuplicateException($e->getMessage(), $e->getCode(), $e);
-=======
-        /**
-         * PDO and Swoole PDOProxy swap error codes and errorInfo
-         */
-
-        if ($e->getCode() === '57014' && isset($e->errorInfo[1]) && $e->errorInfo[1] === 7) {
-            throw new Timeout($e->getMessage(), $e->getCode(), $e);
-        } elseif ($e->getCode() === 7 && isset($e->errorInfo[0]) && $e->errorInfo[0] === '57014') {
-            throw new Timeout($e->getMessage(), $e->getCode(), $e);
-        }
-
+        }
+
+        // Duplicate column
         if ($e->getCode() === '42701' && isset($e->errorInfo[1]) && $e->errorInfo[1] === 7) {
-            throw new Duplicate($e->getMessage(), $e->getCode(), $e);
+            return new DuplicateException($e->getMessage(), $e->getCode(), $e);
         } elseif ($e->getCode() === 7 && isset($e->errorInfo[0]) && $e->errorInfo[0] === '42701') {
-            throw new Duplicate($e->getMessage(), $e->getCode(), $e);
->>>>>>> fd3b856b
+            return new DuplicateException($e->getMessage(), $e->getCode(), $e);
         }
 
         return $e;
