--- conflicted
+++ resolved
@@ -1323,16 +1323,12 @@
             required: false,
             signed: false
         ));
-        /** Is this hack valid? */
+
         $this->assertEquals(true, $database->createAttribute(
             $collection,
             'tv_show',
             Database::VAR_STRING,
-<<<<<<< HEAD
-            size: $database->getAdapter()->getMaxIndexLength() - 68, /** Verify with Jake if this solution is valid?  */
-=======
             size: $database->getAdapter()->getMaxIndexLength() - 68,
->>>>>>> 057dec44
             required: false,
             signed: false,
         ));
