<?php

namespace Utopia\Database\Adapter;

use Exception;
use MongoDB\BSON\ObjectId;
use MongoDB\BSON\Regex;
use MongoDB\BSON\UTCDateTime;
use Utopia\Database\Adapter;
use Utopia\Database\Database;
use Utopia\Database\DateTime;
use Utopia\Database\Document;
use Utopia\Database\Exception as DatabaseException;
use Utopia\Database\Exception\Duplicate;
use Utopia\Database\Exception\Timeout;
use Utopia\Database\Query;
use Utopia\Database\Validator\Authorization;
use Utopia\Mongo\Client;
use Utopia\Mongo\Exception as MongoException;

class Mongo extends Adapter
{
    /**
     * @var array<string>
     */
    private array $operators = [
        '$eq',
        '$ne',
        '$lt',
        '$lte',
        '$gt',
        '$gte',
        '$in',
        '$text',
        '$search',
        '$or',
        '$and',
        '$match',
        '$regex',
    ];

    protected Client $client;

    //protected ?int $timeout = null;

    /**
     * Constructor.
     *
     * Set connection and settings
     *
     * @param Client $client
     * @throws MongoException
     */
    public function __construct(Client $client)
    {
        $this->client = $client;
        $this->client->connect();
    }

    public function setTimeout(int $milliseconds, string $event = Database::EVENT_ALL): void
    {
        if (!$this->getSupportForTimeouts()) {
            return;
        }

        $this->timeout = $milliseconds;
    }

    public function clearTimeout(string $event): void
    {
        parent::clearTimeout($event);

        $this->timeout = 0;
    }

    public function startTransaction(): bool
    {
        return true;
    }

    public function commitTransaction(): bool
    {
        return true;
    }

    public function rollbackTransaction(): bool
    {
        return true;
    }

    /**
     * Ping Database
     *
     * @return bool
     * @throws Exception
     * @throws MongoException
     */
    public function ping(): bool
    {
        return $this->getClient()->query(['ping' => 1])->ok ?? false;
    }

    public function reconnect(): void
    {
        $this->client->connect();
    }

    /**
     * Create Database
     *
     * @param string $name
     *
     * @return bool
     */
    public function create(string $name): bool
    {
        return true;
    }

    /**
     * Check if database exists
     * Optionally check if collection exists in database
     *
     * @param string $database database name
     * @param string|null $collection (optional) collection name
     *
     * @return bool
     * @throws Exception
     */
    public function exists(string $database, ?string $collection = null): bool
    {
        if (!\is_null($collection)) {
            $collection = $this->getNamespace() . "_" . $collection;
            $list = $this->flattenArray($this->listCollections())[0]->firstBatch;
            foreach ($list as $obj) {
                if (\is_object($obj)
                    && isset($obj->name)
                    && $obj->name === $collection
                ) {
                    return true;
                }
            }

            return false;
        }

        return $this->getClient()->selectDatabase() != null;
    }

    /**
     * List Databases
     *
     * @return array<Document>
     * @throws Exception
     */
    public function list(): array
    {
        $list = [];

        foreach ((array)$this->getClient()->listDatabaseNames() as $value) {
            $list[] = $value;
        }

        return $list;
    }

    /**
     * Delete Database
     *
     * @param string $name
     *
     * @return bool
     * @throws Exception
     */
    public function delete(string $name): bool
    {
        $this->getClient()->dropDatabase([], $name);

        return true;
    }

    /**
     * Create Collection
     *
     * @param string $name
     * @param array<Document> $attributes
     * @param array<Document> $indexes
     * @return bool
     * @throws Exception
     */
    public function createCollection(string $name, array $attributes = [], array $indexes = []): bool
    {
        $id = $this->getNamespace() . '_' . $this->filter($name);
        if ($name === Database::METADATA && $this->exists($this->getNamespace(), $name)) {
            return true;
        }

        // Returns an array/object with the result document
        try {
            $this->getClient()->createCollection($id);

        } catch (MongoException $e) {
            throw new Duplicate($e->getMessage(), $e->getCode(), $e);
        }

        $indexesCreated = $this->client->createIndexes($id, [[
            'key' => ['_uid' => $this->getOrder(Database::ORDER_DESC)],
            'name' => '_uid',
            'unique' => true,
            'collation' => [ // https://docs.mongodb.com/manual/core/index-case-insensitive/#create-a-case-insensitive-index
                'locale' => 'en',
                'strength' => 1,
            ]
        ], [
            'key' => ['_permissions' => $this->getOrder(Database::ORDER_DESC)],
            'name' => '_permissions',
        ]]);

        if (!$indexesCreated) {
            return false;
        }

        // Since attributes are not used by this adapter
        // Only act when $indexes is provided

        if (!empty($indexes)) {
            /**
             * Each new index has format ['key' => [$attribute => $order], 'name' => $name, 'unique' => $unique]
             */
            $newIndexes = [];

            // using $i and $j as counters to distinguish from $key
            foreach ($indexes as $i => $index) {

                $key = [];
                $unique = false;
                $attributes = $index->getAttribute('attributes');
                $orders = $index->getAttribute('orders');

                foreach ($attributes as $attribute) {
                    $attribute = $this->filter($attribute);

                    switch ($index->getAttribute('type')) {
                        case Database::INDEX_KEY:
                            $order = $this->getOrder($this->filter($orders[$i] ?? Database::ORDER_ASC));
                            break;
                        case Database::INDEX_FULLTEXT:
                            // MongoDB fulltext index is just 'text'
                            // Not using Database::INDEX_KEY for clarity
                            $order = 'text';
                            break;
                        case Database::INDEX_UNIQUE:
                            $order = $this->getOrder($this->filter($orders[$i] ?? Database::ORDER_ASC));
                            $unique = true;
                            break;
                        default:
                            // index not supported
                            return false;
                    }

                    $key[$attribute] = $order;
                }

                $newIndexes[$i] = ['key' => $key, 'name' => $this->filter($index->getId()), 'unique' => $unique];
            }

            if (!$this->getClient()->createIndexes($id, $newIndexes)) {
                return false;
            }
        }
        return true;
    }

    /**
     * List Collections
     *
     * @return array<Document>
     * @throws Exception
     */
    public function listCollections(): array
    {
        $list = [];

        foreach ((array)$this->getClient()->listCollectionNames() as $value) {
            $list[] = $value;
        }

        return $list;
    }

    /**
     * Get Collection Size on disk
     * @param string $collection
     * @return int
     * @throws DatabaseException
     */
    public function getSizeOfCollectionOnDisk(string $collection): int
    {
        return $this->getSizeOfCollection($collection);
    }

    /**
     * Get Collection Size of raw data
     * @param string $collection
     * @return int
     * @throws DatabaseException
     */
    public function getSizeOfCollection(string $collection): int
    {
        $namespace = $this->getNamespace();
        $collection = $this->filter($collection);
        $collection = $namespace. '_' . $collection;

        $command = [
            'collStats' => $collection,
            'scale' => 1
        ];

        try {
            $result = $this->getClient()->query($command);
            if (is_object($result)) {
                return $result->totalSize;
            } else {
                throw new DatabaseException('No size found');
            }
        } catch (Exception $e) {
            throw new DatabaseException('Failed to get collection size: ' . $e->getMessage());
        }
    }

    /**
     * Delete Collection
     *
     * @param string $id
     * @return bool
     * @throws Exception
     */
    public function deleteCollection(string $id): bool
    {
        $id = $this->getNamespace() . '_' . $this->filter($id);
        return (!!$this->getClient()->dropCollection($id));
    }

    /**
     * Analyze a collection updating it's metadata on the database engine
     *
     * @param string $collection
     * @return bool
     */
    public function analyzeCollection(string $collection): bool
    {
        return false;
    }

    /**
     * Create Attribute
     *
     * @param string $collection
     * @param string $id
     * @param string $type
     * @param int $size
     * @param bool $signed
     * @param bool $array
     *
     * @return bool
     */
    public function createAttribute(string $collection, string $id, string $type, int $size, bool $signed = true, bool $array = false): bool
    {
        return true;
    }

    /**
     * Create Attributes
     *
     * @param string $collection
     * @param array<array<string, mixed>> $attributes
     * @return bool
     * @throws DatabaseException
     */
    public function createAttributes(string $collection, array $attributes): bool
    {
        return true;
    }

    /**
     * Delete Attribute
     *
     * @param string $collection
     * @param string $id
     *
     * @return bool
     */
    public function deleteAttribute(string $collection, string $id): bool
    {
        $collection = $this->getNamespace() . '_' . $this->filter($collection);

        $this->getClient()->update(
            $collection,
            [],
            ['$unset' => [$id => '']],
            multi: true
        );

        return true;
    }

    /**
     * Rename Attribute.
     *
     * @param string $collection
     * @param string $id
     * @param string $name
     * @return bool
     */
    public function renameAttribute(string $collection, string $id, string $name): bool
    {
        $collection = $this->getNamespace() . '_' . $this->filter($collection);

        $this->getClient()->update(
            $collection,
            [],
            ['$rename' => [$id => $name]],
            multi: true
        );

        return true;
    }

    /**
     * @param string $collection
     * @param string $relatedCollection
     * @param string $type
     * @param bool $twoWay
     * @param string $id
     * @param string $twoWayKey
     * @return bool
     */
    public function createRelationship(string $collection, string $relatedCollection, string $type, bool $twoWay = false, string $id = '', string $twoWayKey = ''): bool
    {
        return true;
    }

    /**
     * @param string $collection
     * @param string $relatedCollection
     * @param string $type
     * @param bool $twoWay
     * @param string $key
     * @param string $twoWayKey
     * @param string $side
     * @param string|null $newKey
     * @param string|null $newTwoWayKey
     * @return bool
     * @throws DatabaseException
     * @throws MongoException
     */
    public function updateRelationship(
        string $collection,
        string $relatedCollection,
        string $type,
        bool $twoWay,
        string $key,
        string $twoWayKey,
        string $side,
        ?string $newKey = null,
        ?string $newTwoWayKey = null
    ): bool {
        $collection = $this->getNamespace() . '_' . $this->filter($collection);
        $relatedCollection = $this->getNamespace() . '_' . $this->filter($relatedCollection);

        $renameKey = [
            '$rename' => [
                $key => $newKey,
            ]
        ];

        $renameTwoWayKey = [
            '$rename' => [
                $twoWayKey => $newTwoWayKey,
            ]
        ];

        switch ($type) {
            case Database::RELATION_ONE_TO_ONE:
                if (!\is_null($newKey)) {
                    $this->getClient()->update($collection, updates: $renameKey, multi: true);
                }
                if ($twoWay && !\is_null($newTwoWayKey)) {
                    $this->getClient()->update($relatedCollection, updates: $renameTwoWayKey, multi: true);
                }
                break;
            case Database::RELATION_ONE_TO_MANY:
                if ($twoWay && !\is_null($newTwoWayKey)) {
                    $this->getClient()->update($relatedCollection, updates: $renameTwoWayKey, multi: true);
                }
                break;
            case Database::RELATION_MANY_TO_ONE:
                if (!\is_null($newKey)) {
                    $this->getClient()->update($collection, updates: $renameKey, multi: true);
                }
                break;
            case Database::RELATION_MANY_TO_MANY:
                $collection = $this->getDocument(Database::METADATA, $collection);
                $relatedCollection = $this->getDocument(Database::METADATA, $relatedCollection);

                $junction = $this->getNamespace() . '_' . $this->filter('_' . $collection->getSequence() . '_' . $relatedCollection->getSequence());

                if (!\is_null($newKey)) {
                    $this->getClient()->update($junction, updates: $renameKey, multi: true);
                }
                if ($twoWay && !\is_null($newTwoWayKey)) {
                    $this->getClient()->update($junction, updates: $renameTwoWayKey, multi: true);
                }
                break;
            default:
                throw new DatabaseException('Invalid relationship type');
        }

        return true;
    }

    /**
     * @param string $collection
     * @param string $relatedCollection
     * @param string $type
     * @param bool $twoWay
     * @param string $key
     * @param string $twoWayKey
     * @param string $side
     * @return bool
     * @throws MongoException
     * @throws Exception
     */
    public function deleteRelationship(
        string $collection,
        string $relatedCollection,
        string $type,
        bool $twoWay,
        string $key,
        string $twoWayKey,
        string $side
    ): bool {
        $junction = $this->getNamespace() . '_' . $this->filter('_' . $collection . '_' . $relatedCollection);
        $collection = $this->getNamespace() . '_' . $this->filter($collection);
        $relatedCollection = $this->getNamespace() . '_' . $this->filter($relatedCollection);

        switch ($type) {
            case Database::RELATION_ONE_TO_ONE:
                $this->getClient()->update($collection, [], ['$unset' => [$key => '']], multi: true);
                if ($twoWay) {
                    $this->getClient()->update($relatedCollection, [], ['$unset' => [$twoWayKey => '']], multi: true);
                }
                break;
            case Database::RELATION_ONE_TO_MANY:
                if ($side === Database::RELATION_SIDE_PARENT) {
                    $this->getClient()->update($collection, [], ['$unset' => [$key => '']], multi: true);
                } else {
                    $this->getClient()->update($relatedCollection, [], ['$unset' => [$twoWayKey => '']], multi: true);
                }
                break;
            case Database::RELATION_MANY_TO_ONE:
                if ($side === Database::RELATION_SIDE_CHILD) {
                    $this->getClient()->update($collection, [], ['$unset' => [$key => '']], multi: true);
                } else {
                    $this->getClient()->update($relatedCollection, [], ['$unset' => [$twoWayKey => '']], multi: true);
                }
                break;
            case Database::RELATION_MANY_TO_MANY:
                $this->getClient()->dropCollection($junction);
                break;
            default:
                throw new DatabaseException('Invalid relationship type');
        }

        return true;
    }

    /**
     * Create Index
     *
     * @param string $collection
     * @param string $id
     * @param string $type
     * @param array<string> $attributes
     * @param array<int> $lengths
     * @param array<string> $orders
     * @param array<string, mixed> $collation
     * @return bool
     * @throws Exception
     */
    public function createIndex(string $collection, string $id, string $type, array $attributes, array $lengths, array $orders, array $collation = []): bool
    {
        $name = $this->getNamespace() . '_' . $this->filter($collection);
        $id = $this->filter($id);

        $indexes = [];
        $options = [];

        // pass in custom index name
        $indexes['name'] = $id;

        foreach ($attributes as $i => $attribute) {
            $attribute = $this->filter($attribute);

            $orderType = $this->getOrder($this->filter($orders[$i] ?? Database::ORDER_ASC));
            $indexes['key'][$attribute] = $orderType;

            switch ($type) {
                case Database::INDEX_KEY:
                    break;
                case Database::INDEX_FULLTEXT:
                    $indexes['key'][$attribute] = 'text';
                    break;
                case Database::INDEX_UNIQUE:
                    $indexes['unique'] = true;
                    break;
                default:
                    return false;
            }
        }

        /**
         * Collation
         *  .1  Moved under $indexes.
         *  .2  Updated format.
         *  .3  Avoid adding collation to fulltext index
         */

        if (!empty($collation) &&
            $type !== Database::INDEX_FULLTEXT) {
            //$options['collation'] = $collation;
            $indexes['collation'] = [
                'locale' => 'en',
                'strength' => 1,
            ];
        }

        return $this->client->createIndexes($name, [$indexes], $options);
    }

    /**
     * Rename Index.
     *
     * @param string $collection
     * @param string $old
     * @param string $new
     *
     * @return bool
     * @throws Exception
     */
    public function renameIndex(string $collection, string $old, string $new): bool
    {
        $collection = $this->filter($collection);
        $collectionDocument = $this->getDocument(Database::METADATA, $collection);
        $old = $this->filter($old);
        $new = $this->filter($new);
        $indexes = json_decode($collectionDocument['indexes'], true);
        $index = null;

        foreach ($indexes as $node) {
            if ($node['key'] === $old) {
                $index = $node;
                break;
            }
        }

        if ($index
            && $this->deleteIndex($collection, $old)
            && $this->createIndex(
                $collection,
                $new,
                $index['type'],
                $index['attributes'],
                $index['lengths'] ?? [],
                $index['orders'] ?? [],
            )) {
            return true;
        }

        return false;
    }

    /**
     * Delete Index
     *
     * @param string $collection
     * @param string $id
     *
     * @return bool
     * @throws Exception
     */
    public function deleteIndex(string $collection, string $id): bool
    {
        $name = $this->getNamespace() . '_' . $this->filter($collection);
        $id = $this->filter($id);
        $this->getClient()->dropIndexes($name, [$id]);

        return true;
    }

    /**
     * Get Document
     *
     * @param string $collection
     * @param string $id
     * @param Query[] $queries
     * @return Document
     * @throws MongoException
     */
    public function getDocument(string $collection, string $id, array $queries = [], bool $forUpdate = false): Document
    {
        $name = $this->getNamespace() . '_' . $this->filter($collection);

        $filters = ['_uid' => $id];

        if ($this->sharedTables) {
            $filters['_tenant'] = $this->getTenant();
        }

        $options = [];

        $selections = $this->getAttributeSelections($queries);

        if (!empty($selections) && !\in_array('*', $selections)) {
            $options['projection'] = $this->getAttributeProjection($selections);
        }

        $result = $this->client->find($name, $filters, $options)->cursor->firstBatch;

        if (empty($result)) {
            return new Document([]);
        }

        $result = $this->replaceChars('_', '$', (array)$result[0]);
        $result = $this->timeToDocument($result);

        return new Document($result);
    }

    /**
     * Create Document
     *
     * @param string $collection
     * @param Document $document
     *
     * @return Document
     * @throws Exception
     */
    public function createDocument(string $collection, Document $document): Document
    {

        $name = $this->getNamespace() . '_' . $this->filter($collection);

        $sequence = $document->getSequence();

        $document->removeAttribute('$sequence');

        if ($this->sharedTables) {
            $document->setAttribute('$tenant', $this->getTenant());
        }

        $record = $this->replaceChars('$', '_', (array)$document);
        $record = $this->timeToMongo($record);

        // Insert manual id if set
        if (!empty($sequence)) {
            $record['_id'] = $sequence;
        }

        $result = $this->insertDocument($name, $this->removeNullKeys($record));

        $result = $this->replaceChars('_', '$', $result);
        $result = $this->timeToDocument($result);

        return new Document($result);
    }

    /**
     * Create Documents in batches
     *
     * @param string $collection
     * @param array<Document> $documents
     *
     * @return array<Document>
     *
     * @throws Duplicate
     */
    public function createDocuments(string $collection, array $documents): array
    {
        $name = $this->getNamespace() . '_' . $this->filter($collection);

        $records = [];
        $hasSequence = null;
        $documents = array_map(fn ($doc) => clone $doc, $documents);

        foreach ($documents as $document) {
            $sequence = $document->getSequence();

            if ($hasSequence === null) {
                $hasSequence = !empty($sequence);
            } elseif ($hasSequence == empty($sequence)) {
                throw new DatabaseException('All documents must have an sequence if one is set');
            }

            $document->removeAttribute('$sequence');

            if ($this->sharedTables) {
                $document->setAttribute('$tenant', $this->getTenant());
            }

            $record = $this->replaceChars('$', '_', (array)$document);
            $record = $this->timeToMongo($record);

            if (!empty($sequence)) {
                $record['_id'] = $sequence;
            }

            $records[] = $this->removeNullKeys($record);
        }

        $documents = $this->client->insertMany($name, $records);

        foreach ($documents as $index => $document) {
            $documents[$index] = $this->replaceChars('_', '$', $this->client->toArray($document));
            $documents[$index] = $this->timeToDocument($documents[$index]);

            $documents[$index] = new Document($documents[$index]);
        }

        return $documents;
    }

    /**
     *
     * @param string $name
     * @param array<string, mixed> $document
     *
     * @return array<string, mixed>
     * @throws Duplicate
     */
    private function insertDocument(string $name, array $document): array
    {

        try {
             $this->client->insert($name, $document);

            $filters = [];
            $filters['_uid'] = $document['_uid'];

            if ($this->sharedTables) {
                $filters['_tenant'] = $this->getTenant();
            }

            $result = $this->client->find(
                $name,
                $filters,
                ['limit' => 1]
            )->cursor->firstBatch[0];

            return $this->client->toArray($result);
        } catch (MongoException $e) {
            throw new Duplicate($e->getMessage());
        }
    }

    /**
     * Update Document
     *
     * @param string $collection
     * @param string $id
     * @param Document $document
     *
     * @return Document
     * @throws Exception
     */
    public function updateDocument(string $collection, string $id, Document $document): Document
    {
        $name = $this->getNamespace() . '_' . $this->filter($collection);

        $record = $document->getArrayCopy();
        $record = $this->replaceChars('$', '_', $record);
        $record = $this->timeToMongo($record);

        $filters = [];
        $filters['_uid'] = $id;
        if ($this->sharedTables) {
            $filters['_tenant'] = $this->getTenant();
        }
        try {
            unset($record['_id']); // Don't update _id

            $this->client->update($name, $filters, $record);
        } catch (MongoException $e) {
            throw new Duplicate($e->getMessage());
        }

        return $document;
    }

    /**
     * Update documents
     *
     * Updates all documents which match the given query.
     *
     * @param string $collection
     * @param Document $updates
     * @param array<Document> $documents
     *
     * @return int
     *
     * @throws DatabaseException
     */
    public function updateDocuments(string $collection, Document $updates, array $documents): int
    {
        $name = $this->getNamespace() . '_' . $this->filter($collection);

        $queries = [
            Query::equal('$sequence', \array_map(fn ($document) => $document->getSequence(), $documents))
        ];

        $filters = $this->buildFilters($queries);

        if ($this->sharedTables) {
            $filters['_tenant'] = $this->getTenant();
        }

        $record = $updates->getArrayCopy();
        $record = $this->replaceChars('$', '_', $record);
        $record = $this->timeToMongo($record);

        $updateQuery = [
            '$set' => $record,
        ];

        try {
            $this->client->update($name, $filters, $updateQuery, multi: true);
        } catch (MongoException $e) {
            throw new Duplicate($e->getMessage());
        }

        return 1;
    }

    /**
     * @param string $collection
     * @param string $attribute
     * @param array<Change> $changes
     * @return array<Document>
     */
    public function createOrUpdateDocuments(string $collection, string $attribute, array $changes): array
    {
        if (empty($changes)) {
            return $changes;
        }

        try {
            $name = $this->getNamespace() . '_' . $this->filter($collection);
            $attribute = $this->filter($attribute);

            $documentIds = [];
            $documentTenants = [];

            $operations = [];
            foreach ($changes as $change) {
                $document = $change->getNew();
                $attributes = $document->getAttributes();

                $attributes['_uid'] = $document->getId();
                $attributes['_createdAt'] = $document->getCreatedAt();
                $attributes['_updatedAt'] = $document->getUpdatedAt();
                $attributes['_permissions'] = $document->getPermissions();

                if (!empty($document->getSequence())) {
                    $attributes['_id'] = new ObjectId($document->getSequence());
                } else {
                    $documentIds[] = $document->getId();
                }

                if ($this->sharedTables) {
                    $attributes['_tenant'] = $document->getTenant();
                    $documentTenants[] = $document->getTenant();
                }

                $record = $this->replaceChars('$', '_', $attributes);
                $record = $this->timeToMongo($record);
                $record = $this->removeNullKeys($record);


                // Build filter for upsert
                $filter = ['_uid' => $document->getId()];
                if ($this->sharedTables) {
                    $filter['_tenant'] = $document->getTenant();
                }

                if (!empty($attribute)) {
                    // Increment specific attribute
                    $update = [
                        '$inc' => [$attribute => $record[$attribute] ?? 0],
                        '$set' => ['_updatedAt' => $record['_updatedAt']]
                    ];
                } else {
                    // Update all fields
                    unset($record['_id']); // Don't update _id
                    $update = ['$set' => $record];
                }

                $operations[] = [
                    'filter' => $filter,
                    'update' => $update,
                ];
<<<<<<< HEAD
            }   
            
            $this->client->upsert(
=======
            }

            // Use the new bulkUpsert method
            $this->client->bulkUpsert(
>>>>>>> f0a9d056
                $name,
                $operations,
                ["ordered" => false] // TODO Do we want to continue if an error is thrown?
            );

            // Get sequences for documents that were created
            if (!empty($documentIds)) {
                $sequences = $this->getSequences($collection, $documentIds, $documentTenants);

                foreach ($changes as $change) {
                    if (isset($sequences[$change->getNew()->getId()])) {
                        $change->getNew()->setAttribute('$sequence', $sequences[$change->getNew()->getId()]);
                    }
                }
            }

        } catch (MongoException $e) {
            throw $this->processException($e);
        }

        return \array_map(fn ($change) => $change->getNew(), $changes);
    }

    /**
     * Get sequences for documents that were created
     *
     * @param string $collection
     * @param array<string> $documentIds
     * @param array<int> $documentTenants
     * @return array<string, string>
     */
    protected function getSequences(string $collection, array $documentIds, array $documentTenants = []): array
    {
        $sequences = [];
        $name = $this->getNamespace() . '_' . $this->filter($collection);

        // Process in chunks to avoid large queries
        foreach (\array_chunk($documentIds, 1000) as $documentIdsChunk) {
            $filters = ['_uid' => ['$in' => $documentIdsChunk]];

            if ($this->sharedTables) {
                $tenantChunk = \array_slice($documentTenants, 0, \count($documentIdsChunk));
                $filters['_tenant'] = ['$in' => $tenantChunk];
                $documentTenants = \array_slice($documentTenants, \count($documentIdsChunk));
            }

            try {
                $results = $this->client->find($name, $filters, ['projection' => ['_uid' => 1, '_id' => 1]]);

                foreach ($results->cursor->firstBatch as $result) {
                    $sequences[$result->_uid] = (string)$result->_id;
                }
            } catch (MongoException $e) {
                // If query fails, continue with empty sequences
                continue;
            }
        }

        return $sequences;
    }

    /**
     * Increase or decrease an attribute value
     *
     * @param string $collection
     * @param string $id
     * @param string $attribute
     * @param int|float $value
     * @param string $updatedAt
     * @param int|float|null $min
     * @param int|float|null $max
     * @return bool
     * @throws DatabaseException
     * @throws MongoException
     * @throws Exception
     */
    public function increaseDocumentAttribute(string $collection, string $id, string $attribute, int|float $value, string $updatedAt, int|float|null $min = null, int|float|null $max = null): bool
    {
        $attribute = $this->filter($attribute);
        $filters = ['_uid' => $id];

        if ($this->sharedTables) {
            $filters['_tenant'] = $this->getTenant();
        }

        if ($max) {
            $filters[$attribute] = ['$lte' => $max];
        }

        if ($min) {
            $filters[$attribute] = ['$gte' => $min];
        }

        $this->client->update(
            $this->getNamespace() . '_' . $this->filter($collection),
            $filters,
            [
                '$inc' => [$attribute => $value],
                '$set' => ['_updatedAt' => $this->toMongoDatetime($updatedAt)],
            ],
        );

        return true;
    }

    /**
     * Delete Document
     *
     * @param string $collection
     * @param string $id
     *
     * @return bool
     * @throws Exception
     */
    public function deleteDocument(string $collection, string $id): bool
    {
        $name = $this->getNamespace() . '_' . $this->filter($collection);

        $filters = [];
        $filters['_uid'] = $id;
        if ($this->sharedTables) {
            $filters['_tenant'] = $this->getTenant();
        }

        $result = $this->client->delete($name, $filters);

        return (!!$result);
    }

    /**
     * Delete Documents
     *
     * @param string $collection
     * @param array<string> $ids
     *
     * @return int
     */
    public function deleteDocuments(string $collection, array $sequences, array $permissionIds): int
    {
        $name = $this->getNamespace() . '_' . $this->filter($collection);

        $filters = $this->buildFilters([new Query(Query::TYPE_EQUAL, '_id', $sequences)]);

        if ($this->sharedTables) {
            $filters['_tenant'] = $this->getTenant();
        }

        $filters = $this->replaceInternalIdsKeys($filters, '$', '_', $this->operators);
        $filters = $this->timeFilter($filters);

        $options = [];

        try {
            $count = $this->client->delete(
                collection: $name,
                filters: $filters,
                options: $options,
                limit: 0
            );
        } catch (MongoException $e) {
            $this->processException($e);
        }

        return $count ?? 0;
    }

    /**
     * Update Attribute.
     * @param string $collection
     * @param string $id
     * @param string $type
     * @param int $size
     * @param bool $signed
     * @param bool $array
     * @param string $newKey
     *
     * @return bool
     */
    public function updateAttribute(string $collection, string $id, string $type, int $size, bool $signed = true, bool $array = false, ?string $newKey = null): bool
    {
        if (!empty($newKey) && $newKey !== $id) {
            return $this->renameAttribute($collection, $id, $newKey);
        }

        return true;
    }

    /**
     * TODO Consider moving this to adapter.php
     * @param string $attribute
     * @return string
     */
    protected function getInternalKeyForAttribute(string $attribute): string
    {
        return match ($attribute) {
            '$id' => '_uid',
            '$sequence' => '_id',
            '$collection' => '_collection',
            '$tenant' => '_tenant',
            '$createdAt' => '_createdAt',
            '$updatedAt' => '_updatedAt',
            '$permissions' => '_permissions',
            default => $attribute
        };
    }


    /**
     * Find Documents
     *
     * Find data sets using chosen queries
     *
     * @param string $collection
     * @param array<Query> $queries
     * @param int|null $limit
     * @param int|null $offset
     * @param array<string> $orderAttributes
     * @param array<string> $orderTypes
     * @param array<string, mixed> $cursor
     * @param string $cursorDirection
     * @param string $forPermission
     *
     * @return array<Document>
     * @throws Exception
     * @throws Timeout
     */
    public function find(string $collection, array $queries = [], ?int $limit = 25, ?int $offset = null, array $orderAttributes = [], array $orderTypes = [], array $cursor = [], string $cursorDirection = Database::CURSOR_AFTER, string $forPermission = Database::PERMISSION_READ): array
    {
        $name = $this->getNamespace() . '_' . $this->filter($collection);
        $queries = array_map(fn ($query) => clone $query, $queries);

        $filters = $this->buildFilters($queries);

        if ($this->sharedTables) {
            $filters['_tenant'] = $this->getTenant();
        }

        // permissions
        if (Authorization::$status) {
            $roles = \implode('|', Authorization::getRoles());
            $filters['_permissions']['$in'] = [new Regex("{$forPermission}\\(\".*(?:{$roles}).*\"\\)", 'i')];
        }

        $options = [];
        if (!\is_null($limit)) {
            $options['limit'] = $limit;
        }
        if (!\is_null($offset)) {
            $options['skip'] = $offset;
        }

        if ($this->timeout) {
            $options['maxTimeMS'] = $this->timeout;
        }

        $selections = $this->getAttributeSelections($queries);
        if (!empty($selections) && !\in_array('*', $selections)) {
            $options['projection'] = $this->getAttributeProjection($selections);
        }

        $orFilters = [];

        foreach ($orderAttributes as $i => $originalAttribute) {
            $attribute = $this->getInternalKeyForAttribute($originalAttribute);
            $attribute = $this->filter($attribute);

            $orderType = $this->filter($orderTypes[$i] ?? Database::ORDER_ASC);
            $direction = $orderType;

            /** Get sort direction  ASC || DESC**/
            if ($cursorDirection === Database::CURSOR_BEFORE) {
                $direction = ($direction === Database::ORDER_ASC)
                    ? Database::ORDER_DESC
                    : Database::ORDER_ASC;
            }

            $options['sort'][$attribute] = $this->getOrder($direction);

            /** Get operator sign  '$lt' ? '$gt' **/
            $operator = $cursorDirection === Database::CURSOR_AFTER
                ? ($orderType === Database::ORDER_DESC ? Query::TYPE_LESSER : Query::TYPE_GREATER)
                : ($orderType === Database::ORDER_DESC ? Query::TYPE_GREATER : Query::TYPE_LESSER);

            $operator = $this->getQueryOperator($operator);

            if (!empty($cursor)) {

                $andConditions = [];
                for ($j = 0; $j < $i; $j++) {
                    $originalPrev = $orderAttributes[$j];
                    $prevAttr = $this->filter($this->getInternalKeyForAttribute($originalPrev));

                    $tmp = $cursor[$originalPrev];
                    if ($originalPrev === '$sequence') {
                        $tmp = new ObjectId($tmp);
                    }

                    $andConditions[] = [
                        $prevAttr => $tmp
                    ];
                }

                $tmp = $cursor[$originalAttribute];

                if ($originalAttribute === '$sequence') {
                    $tmp = new ObjectId($tmp);

                    /** If there is only $sequence attribute in $orderAttributes skip Or And  operators **/
                    if (count($orderAttributes) === 1) {
                        $filters[$attribute] = [
                            $operator => $tmp
                        ];
                        break;
                    }
                }

                $andConditions[] = [
                    $attribute => [
                        $operator => $tmp
                    ]
                ];

                $orFilters[] = [
                    '$and' => $andConditions
                ];
            }
        }

        if (!empty($orFilters)) {
            $filters['$or'] = $orFilters;
        }

        // Translate operators and handle time filters
        $filters = $this->replaceInternalIdsKeys($filters, '$', '_', $this->operators);
        $filters = $this->timeFilter($filters);

        $found = [];

        try {
            $results = $this->client->find($name, $filters, $options)->cursor->firstBatch ?? [];
        } catch (MongoException $e) {
            throw $this->processException($e);
        }


        if (empty($results)) {
            return $found;
        }


        foreach ($this->client->toArray($results) as $result) {
            $record = $this->replaceChars('_', '$', (array)$result);

            $record = $this->timeToDocument($record);

            $found[] = new Document($record);
        }

        if ($cursorDirection === Database::CURSOR_BEFORE) {
            $found = array_reverse($found);
        }

        return $found;
    }

    /**
     * Recursive function to convert timestamps/datetime
     * to BSON based UTCDatetime type for Mongo filter/query.
     *
     * @param array<string, mixed> $filters
     *
     * @return array<string, mixed>
     * @throws Exception
     */
    private function timeFilter(array $filters): array
    {
        $results = $filters;

        foreach ($filters as $k => $v) {
            if ($k === '_createdAt' || $k == '_updatedAt') {
                if (is_array($v)) {
                    foreach ($v as $sk => $sv) {
                        $results[$k][$sk] = $this->toMongoDatetime($sv);
                    }
                } else {
                    $results[$k] = $this->toMongoDatetime($v);
                }
            } else {
                if (is_array($v)) {
                    $results[$k] = $this->timeFilter($v);
                }
            }
        }

        return $results;
    }

    /**
     * Converts timestamp base fields to Utopia\Document format.
     *
     * @param array<string, mixed> $record
     *
     * @return array<string, mixed>
     */
    private function timeToDocument(array $record): array
    {
        $record['$createdAt'] = DateTime::format($record['$createdAt']->toDateTime());
        $record['$updatedAt'] = DateTime::format($record['$updatedAt']->toDateTime());

        return $record;
    }

    /**
     * Converts timestamp base fields to Mongo\BSON datetime format.
     *
     * @param array<string, mixed> $record
     *
     * @return array<string, mixed>
     * @throws Exception
     */
    private function timeToMongo(array $record): array
    {
        if (isset($record['_createdAt'])) {
            $record['_createdAt'] = $this->toMongoDatetime($record['_createdAt']);
        }

        if (isset($record['_updatedAt'])) {
            $record['_updatedAt'] = $this->toMongoDatetime($record['_updatedAt']);
        }

        return $record;
    }

    /**
     * Converts timestamp to Mongo\BSON datetime format.
     *
     * @param string $dt
     * @return UTCDateTime
     * @throws Exception
     */
    private function toMongoDatetime(string $dt): UTCDateTime
    {
        return new UTCDateTime(new \DateTime($dt));
    }

    /**
     * Recursive function to replace chars in array keys, while
     * skipping any that are explicitly excluded.
     *
     * @param array<string, mixed> $array
     * @param string $from
     * @param string $to
     * @param array<string> $exclude
     * @return array<string, mixed>
     */
    private function replaceInternalIdsKeys(array $array, string $from, string $to, array $exclude = []): array
    {
        $result = [];

        foreach ($array as $key => $value) {
            if (!in_array($key, $exclude)) {
                $key = str_replace($from, $to, $key);
            }

            $result[$key] = is_array($value)
                ? $this->replaceInternalIdsKeys($value, $from, $to, $exclude)
                : $value;
        }

        return $result;
    }


    /**
     * Count Documents
     *
     * @param string $collection
     * @param array<Query> $queries
     * @param int|null $max
     *
     * @return int
     * @throws Exception
     */
    public function count(string $collection, array $queries = [], ?int $max = null): int
    {
        $name = $this->getNamespace() . '_' . $this->filter($collection);

        $queries = array_map(fn ($query) => clone $query, $queries);

        $filters = [];
        $options = [];

        // set max limit
        if ($max > 0) {
            $options['limit'] = $max;
        }

        if ($this->timeout) {
            $options['maxTimeMS'] = $this->timeout;
        }

        // queries
        $filters = $this->buildFilters($queries);

        // permissions
        if (Authorization::$status) { // skip if authorization is disabled
            $roles = \implode('|', Authorization::getRoles());
            $filters['_permissions']['$in'] = [new Regex("read\(\".*(?:{$roles}).*\"\)", 'i')];
        }

        return $this->client->count($name, $filters, $options);
    }

    /**
     * Sum an attribute
     *
     * @param string $collection
     * @param string $attribute
     * @param array<Query> $queries
     * @param int|null $max
     *
     * @return int|float
     * @throws Exception
     */
    public function sum(string $collection, string $attribute, array $queries = [], ?int $max = null): float|int
    {
        $name = $this->getNamespace() . '_' . $this->filter($collection);

        // queries
        $queries = array_map(fn ($query) => clone $query, $queries);
        $filters = $this->buildFilters($queries);

        // permissions
        if (Authorization::$status) { // skip if authorization is disabled
            $roles = \implode('|', Authorization::getRoles());
            $filters['_permissions']['$in'] = [new Regex("read\(\".*(?:{$roles}).*\"\)", 'i')];
        }

        // using aggregation to get sum an attribute as described in
        // https://docs.mongodb.com/manual/reference/method/db.collection.aggregate/
        // Pipeline consists of stages to aggregation, so first we set $match
        // that will load only documents that matches the filters provided and passes to the next stage
        // then we set $limit (if $max is provided) so that only $max documents will be passed to the next stage
        // finally we use $group stage to sum the provided attribute that matches the given filters and max
        // We pass the $pipeline to the aggregate method, which returns a cursor, then we get
        // the array of results from the cursor, and we return the total sum of the attribute
        $pipeline = [];
        if (!empty($filters)) {
            $pipeline[] = ['$match' => $filters];
        }
        if (!empty($max)) {
            $pipeline[] = ['$limit' => $max];
        }
        $pipeline[] = [
            '$group' => [
                '_id' => null,
                'total' => ['$sum' => '$' . $attribute],
            ],
        ];

        return $this->client->aggregate($name, $pipeline)->cursor->firstBatch[0]->total ?? 0;
    }

    /**
     * @return Client
     *
     * @throws Exception
     */
    protected function getClient(): Client
    {
        return $this->client;
    }

    /**
     * Keys cannot begin with $ in MongoDB
     * Convert $ prefix to _ on $id, $permissions, and $collection
     *
     * @param string $from
     * @param string $to
     * @param array<string, mixed> $array
     * @return array<string, mixed>
     */
    protected function replaceChars(string $from, string $to, array $array): array
    {
        $filter = [
            'permissions',
            'createdAt',
            'updatedAt',
            'collection'
        ];

        $result = [];
        foreach ($array as $k => $v) {
            $clean_key = str_replace($from, "", $k);
            $key = in_array($clean_key, $filter) ? str_replace($from, $to, $k) : $k;

            $result[$key] = is_array($v) ? $this->replaceChars($from, $to, $v) : $v;
        }

        if ($from === '_') {
            if (array_key_exists('_id', $array)) {
                $result['$sequence'] = (string)$array['_id'];
                unset($result['_id']);
            }
            if (array_key_exists('_uid', $array)) {
                $result['$id'] = $array['_uid'];
                unset($result['_uid']);
            }
            if (array_key_exists('_tenant', $array)) {
                $result['$tenant'] = $array['_tenant'];
                unset($result['_tenant']);
            }
        } elseif ($from === '$') {
            if (array_key_exists('$id', $array)) {
                $result['_uid'] = $array['$id'];
                unset($result['$id']);
            }
            if (array_key_exists('$sequence', $array)) {
                $result['_id'] = new ObjectId($array['$sequence']);
                unset($result['$sequence']);
            }
            if (array_key_exists('$tenant', $array)) {
                $result['_tenant'] = $array['$tenant'];
                unset($result['$tenant']);
            }
        }

        return $result;
    }

    /**
     * @param array<Query> $queries
     * @param string $separator
     * @return array<mixed>
     * @throws Exception
     */
    protected function buildFilters(array $queries, string $separator = '$and'): array
    {
        $filters = [];
        $queries = Query::groupByType($queries)['filters'];

        foreach ($queries as $query) {
            /* @var $query Query */
            if ($query->isNested()) {
                $operator = $this->getQueryOperator($query->getMethod());

                $filters[$separator][] = $this->buildFilters($query->getValues(), $operator);
            } else {
                $filters[$separator][] = $this->buildFilter($query);
            }
        }

        return $filters;
    }

    /**
     * @param Query $query
     * @return array<mixed>
     * @throws Exception
     */
    protected function buildFilter(Query $query): array
    {
        if ($query->getAttribute() === '$id') {
            $query->setAttribute('_uid');
        } elseif ($query->getAttribute() === '$sequence') {
            $query->setAttribute('_id');
            $values = $query->getValues();
            foreach ($values as $k => $v) {
                $values[$k] = new ObjectId($v);
            }
            $query->setValues($values);
        } elseif ($query->getAttribute() === '$createdAt') {
            $query->setAttribute('_createdAt');
        } elseif ($query->getAttribute() === '$updatedAt') {
            $query->setAttribute('_updatedAt');
        }

        $attribute = $query->getAttribute();
        $operator = $this->getQueryOperator($query->getMethod());

        $value = match ($query->getMethod()) {
            Query::TYPE_IS_NULL,
            Query::TYPE_IS_NOT_NULL => null,
            default => $this->getQueryValue(
                $query->getMethod(),
                count($query->getValues()) > 1
                    ? $query->getValues()
                    : $query->getValues()[0]
            ),
        };

        $filter = [];

        if ($operator == '$eq' && \is_array($value)) {
            $filter[$attribute]['$in'] = $value;
        } elseif ($operator == '$ne' && \is_array($value)) {
            $filter[$attribute]['$nin'] = $value;
        } elseif ($operator == '$in') {
            if ($query->getMethod() === Query::TYPE_CONTAINS && !$query->onArray()) {
                $filter[$attribute]['$regex'] = new Regex(".*{$this->escapeWildcards($value)}.*", 'i');
            } else {
                $filter[$attribute]['$in'] = $query->getValues();
            }
        } elseif ($operator == '$search') {
            $filter['$text'][$operator] = $value;
        } elseif ($operator === Query::TYPE_BETWEEN) {
            $filter[$attribute]['$lte'] = $value[1];
            $filter[$attribute]['$gte'] = $value[0];
        } else {
            $filter[$attribute][$operator] = $value;
        }

        return $filter;
    }

    /**
     * Get Query Operator
     *
     * @param string $operator
     *
     * @return string
     * @throws Exception
     */
    protected function getQueryOperator(string $operator): string
    {
        return match ($operator) {
            Query::TYPE_EQUAL,
            Query::TYPE_IS_NULL => '$eq',
            Query::TYPE_NOT_EQUAL,
            Query::TYPE_IS_NOT_NULL => '$ne',
            Query::TYPE_LESSER => '$lt',
            Query::TYPE_LESSER_EQUAL => '$lte',
            Query::TYPE_GREATER => '$gt',
            Query::TYPE_GREATER_EQUAL => '$gte',
            Query::TYPE_CONTAINS => '$in',
            Query::TYPE_SEARCH => '$search',
            Query::TYPE_BETWEEN => 'between',
            Query::TYPE_STARTS_WITH,
            Query::TYPE_ENDS_WITH => '$regex',
            Query::TYPE_OR => '$or',
            Query::TYPE_AND => '$and',
            default => throw new DatabaseException('Unknown operator:' . $operator . '. Must be one of ' . Query::TYPE_EQUAL . ', ' . Query::TYPE_NOT_EQUAL . ', ' . Query::TYPE_LESSER . ', ' . Query::TYPE_LESSER_EQUAL . ', ' . Query::TYPE_GREATER . ', ' . Query::TYPE_GREATER_EQUAL . ', ' . Query::TYPE_IS_NULL . ', ' . Query::TYPE_IS_NOT_NULL . ', ' . Query::TYPE_BETWEEN . ', ' . Query::TYPE_CONTAINS . ', ' . Query::TYPE_SEARCH . ', ' . Query::TYPE_SELECT),
        };
    }

    protected function getQueryValue(string $method, mixed $value): mixed
    {
        switch ($method) {
            case Query::TYPE_STARTS_WITH:
                $value = $this->escapeWildcards($value);
                return $value.'.*';
            case Query::TYPE_ENDS_WITH:
                $value = $this->escapeWildcards($value);
                return '.*'.$value;
            default:
                return $value;
        }
    }

    /**
     * Get Mongo Order
     *
     * @param string $order
     *
     * @return int
     * @throws Exception
     */
    protected function getOrder(string $order): int
    {
        return match ($order) {
            Database::ORDER_ASC => 1,
            Database::ORDER_DESC => -1,
            default => throw new DatabaseException('Unknown sort order:' . $order . '. Must be one of ' . Database::ORDER_ASC . ', ' .  Database::ORDER_DESC),
        };
    }

    /**
     * @param array<string> $selections
     * @param string $prefix
     * @return mixed
     */
    protected function getAttributeProjection(array $selections, string $prefix = ''): mixed
    {
        $projection = [];

        $internalKeys = \array_map(
            fn ($attr) => $attr['$id'],
            Database::INTERNAL_ATTRIBUTES
        );

        foreach ($selections as $selection) {
            // Skip internal attributes since all are selected by default
            if (\in_array($selection, $internalKeys)) {
                continue;
            }

            $projection[$selection] = 1;
        }

        $projection['_uid'] = 1;
        $projection['_id'] = 1;
        $projection['_createdAt'] = 1;
        $projection['_updatedAt'] = 1;
        $projection['_permissions'] = 1;

        return $projection;
    }

    /**
     * Get max STRING limit
     *
     * @return int
     */
    public function getLimitForString(): int
    {
        return 2147483647;
    }

    /**
     * Get max INT limit
     *
     * @return int
     */
    public function getLimitForInt(): int
    {
        // Mongo does not handle integers directly, so using MariaDB limit for now
        return 4294967295;
    }

    /**
     * Get maximum column limit.
     * Returns 0 to indicate no limit
     *
     * @return int
     */
    public function getLimitForAttributes(): int
    {
        return 0;
    }

    /**
     * Get maximum index limit.
     * https://docs.mongodb.com/manual/reference/limits/#mongodb-limit-Number-of-Indexes-per-Collection
     *
     * @return int
     */
    public function getLimitForIndexes(): int
    {
        return 64;
    }

    public function getMinDateTime(): \DateTime
    {
        return new \DateTime('-9999-01-01 00:00:00');
    }

    /**
     * Is schemas supported?
     *
     * @return bool
     */
    public function getSupportForSchemas(): bool
    {
        return false;
    }

    /**
     * Are attributes supported?
     *
     * @return bool
     */
    public function getSupportForAttributes(): bool
    {
        return false;
    }

    /**
     * Is index supported?
     *
     * @return bool
     */
    public function getSupportForIndex(): bool
    {
        return true;
    }

    /**
     * Is unique index supported?
     *
     * @return bool
     */
    public function getSupportForUniqueIndex(): bool
    {
        return true;
    }

    /**
     * Is fulltext index supported?
     *
     * @return bool
     */
    public function getSupportForFulltextIndex(): bool
    {
        return true;
    }

    /**
     * Is fulltext Wildcard index supported?
     *
     * @return bool
     */
    public function getSupportForFulltextWildcardIndex(): bool
    {
        return false;
    }

    /**
     * Does the adapter handle Query Array Contains?
     *
     * @return bool
     */
    public function getSupportForQueryContains(): bool
    {
        return true;
    }

    /**
     * Are timeouts supported?
     *
     * @return bool
     */
    public function getSupportForTimeouts(): bool
    {
        return true;
    }

    public function getSupportForRelationships(): bool
    {
        return false;
    }

    public function getSupportForUpdateLock(): bool
    {
        return false;
    }

    public function getSupportForAttributeResizing(): bool
    {
        return false;
    }

    /**
     * Are batch operations supported?
     *
     * @return bool
     */
    public function getSupportForBatchOperations(): bool
    {
        return false;
    }

    /**
     * Is get connection id supported?
     *
     * @return bool
     */
    public function getSupportForGetConnectionId(): bool
    {
        return false;
    }

    /**
     * Is cache fallback supported?
     *
     * @return bool
     */
    public function getSupportForCacheSkipOnFailure(): bool
    {
        return false;
    }

    /**
     * Is hostname supported?
     *
     * @return bool
     */
    public function getSupportForHostname(): bool
    {
        return true;
    }

    /**
     * Is get schema attributes supported?
     *
     * @return bool
     */
    public function getSupportForSchemaAttributes(): bool
    {
        return false;
    }

    public function getSupportForCastIndexArray(): bool
    {
        return false;
    }

    public function getSupportForUpserts(): bool
    {
        return true;
    }

    public function getSupportForReconnection(): bool
    {
        return false;
    }

    public function getSupportForBatchCreateAttributes(): bool
    {
        return true;
    }

    /**
     * Get current attribute count from collection document
     *
     * @param Document $collection
     * @return int
     */
    public function getCountOfAttributes(Document $collection): int
    {
        $attributes = \count($collection->getAttribute('attributes') ?? []);

        return $attributes + static::getCountOfDefaultAttributes();
    }

    /**
     * Get current index count from collection document
     *
     * @param Document $collection
     * @return int
     */
    public function getCountOfIndexes(Document $collection): int
    {
        $indexes = \count($collection->getAttribute('indexes') ?? []);

        return $indexes + static::getCountOfDefaultIndexes();
    }

    /**
     * Returns number of attributes used by default.
     *p
     * @return int
     */
    public function getCountOfDefaultAttributes(): int
    {
        return \count(Database::INTERNAL_ATTRIBUTES);
    }

    /**
     * Returns number of indexes used by default.
     *
     * @return int
     */
    public function getCountOfDefaultIndexes(): int
    {
        return \count(Database::INTERNAL_INDEXES);
    }

    /**
     * Get maximum width, in bytes, allowed for a SQL row
     * Return 0 when no restrictions apply
     *
     * @return int
     */
    public function getDocumentSizeLimit(): int
    {
        return 0;
    }

    /**
     * Estimate maximum number of bytes required to store a document in $collection.
     * Byte requirement varies based on column type and size.
     * Needed to satisfy MariaDB/MySQL row width limit.
     * Return 0 when no restrictions apply to row width
     *
     * @param Document $collection
     * @return int
     */
    public function getAttributeWidth(Document $collection): int
    {
        return 0;
    }

    /**
     * Is casting supported?
     *
     * @return bool
     */
    public function getSupportForCasting(): bool
    {
        return true;
    }

    /**
     * Flattens the array.
     *
     * @param mixed $list
     * @return array<mixed>
     */
    protected function flattenArray(mixed $list): array
    {
        if (!is_array($list)) {
            // make sure the input is an array
            return array($list);
        }

        $newArray = [];

        foreach ($list as $value) {
            $newArray = array_merge($newArray, $this->flattenArray($value));
        }

        return $newArray;
    }

    /**
     * @param array<string, mixed>|Document $target
     * @return array<string, mixed>
     */
    protected function removeNullKeys(array|Document $target): array
    {
        $target = \is_array($target) ? $target : $target->getArrayCopy();
        $cleaned = [];

        foreach ($target as $key => $value) {
            if (\is_null($value)) {
                continue;
            }

            $cleaned[$key] = $value;
        }


        return $cleaned;
    }

    public function getKeywords(): array
    {
        return [];
    }

    protected function processException(Exception $e): \Exception
    {
        if ($e->getCode() === 50) {
            return new Timeout('Query timed out', $e->getCode(), $e);
        }

        return $e;
    }

    protected function quote(string $string): string
    {
        return "";
    }

    /**
     * @param mixed $stmt
     * @return bool
     */
    protected function execute(mixed $stmt): bool
    {
        return true;
    }

    /**
     * @return int
     */
    public function getMaxIndexLength(): int
    {
        return 1024;
    }

    public function getConnectionId(): string
    {
        return '0';
    }

    public function getInternalIndexesKeys(): array
    {
        return [];
    }

    public function getSchemaAttributes(string $collection): array
    {
        return [];
    }

    public function getTenantQuery(string $collection, string $parentAlias = ''): string
    {
        return $this->getTenant();
    }
}<|MERGE_RESOLUTION|>--- conflicted
+++ resolved
@@ -1008,16 +1008,9 @@
                     'filter' => $filter,
                     'update' => $update,
                 ];
-<<<<<<< HEAD
             }   
             
             $this->client->upsert(
-=======
-            }
-
-            // Use the new bulkUpsert method
-            $this->client->bulkUpsert(
->>>>>>> f0a9d056
                 $name,
                 $operations,
                 ["ordered" => false] // TODO Do we want to continue if an error is thrown?
