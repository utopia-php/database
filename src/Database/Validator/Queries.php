<?php
<<<<<<< HEAD
//
//namespace Utopia\Database\Validator;
//
//use Utopia\Database\Query;
//use Utopia\Database\Validator\Query\Base;
//use Utopia\Validator;
//
//class Queries extends Validator
//{
//    /**
//     * @var string
//     */
//    protected string $message = 'Invalid queries';
//
//    /**
//     * @var array<Base>
//     */
//    protected array $validators;
//
//    /**
//     * @var int
//     */
//    protected int $length;
//
//    /**
//     * Queries constructor
//     *
//     * @param array<Base> $validators
//     */
//    public function __construct(array $validators = [], int $length = 0)
//    {
//        $this->validators = $validators;
//        $this->length = $length;
//    }
//
//    /**
//     * Get Description.
//     *
//     * Returns validator description
//     *
//     * @return string
//     */
//    public function getDescription(): string
//    {
//        return $this->message;
//    }
//
//    /**
//     * @param array<Query|string> $value
//     * @return bool
//     */
//    public function isValid($value): bool
//    {
//        if (!is_array($value)) {
//            $this->message = 'Queries must be an array';
//            return false;
//        }
//
//        if ($this->length && \count($value) > $this->length) {
//            return false;
//        }
//
//        foreach ($value as $query) {
//            if (!$query instanceof Query) {
//                try {
//                    $query = Query::parse($query);
//                } catch (\Throwable $e) {
//                    $this->message = 'Invalid query: ' . $e->getMessage();
//                    return false;
//                }
//            }
//
//            if ($query->isNested()) {
//                if (!self::isValid($query->getValues())) {
//                    return false;
//                }
//            }
//
//            $method = $query->getMethod();
//            $methodType = match ($method) {
//                Query::TYPE_SELECT => Base::METHOD_TYPE_SELECT,
//                Query::TYPE_LIMIT => Base::METHOD_TYPE_LIMIT,
//                Query::TYPE_OFFSET => Base::METHOD_TYPE_OFFSET,
//                Query::TYPE_CURSOR_AFTER,
//                Query::TYPE_CURSOR_BEFORE => Base::METHOD_TYPE_CURSOR,
//                Query::TYPE_ORDER_ASC,
//                Query::TYPE_ORDER_DESC => Base::METHOD_TYPE_ORDER,
//                Query::TYPE_EQUAL,
//                Query::TYPE_NOT_EQUAL,
//                Query::TYPE_LESSER,
//                Query::TYPE_LESSER_EQUAL,
//                Query::TYPE_GREATER,
//                Query::TYPE_GREATER_EQUAL,
//                Query::TYPE_SEARCH,
//                Query::TYPE_IS_NULL,
//                Query::TYPE_IS_NOT_NULL,
//                Query::TYPE_BETWEEN,
//                Query::TYPE_STARTS_WITH,
//                Query::TYPE_CONTAINS,
//                Query::TYPE_ENDS_WITH,
//                Query::TYPE_AND,
//                Query::TYPE_OR => Base::METHOD_TYPE_FILTER,
//                Query::TYPE_JOIN => Base::METHOD_TYPE_JOIN,
//                default => '',
//            };
//            var_dump('____________________________________');
//            $methodIsValid = false;
//            foreach ($this->validators as $validator) {
//                var_dump('---');
//                var_dump($method);
//                var_dump($methodType);
//                var_dump($validator->getMethodType());
//                var_dump('---');
//                if ($validator->getMethodType() !== $methodType) {
//                    continue;
//                }
//
//                if (!$validator->isValid($query)) {
//                    $this->message = 'Invalid query: ' . $validator->getDescription();
//                    return false;
//                }
//
//                $methodIsValid = true;
//            }
//
//            if (!$methodIsValid) {
//                $this->message = 'Invalid query method: ' . $method;
//                return false;
//            }
//        }
//
//        return true;
//    }
//
//    /**
//     * Is array
//     *
//     * Function will return true if object is array.
//     *
//     * @return bool
//     */
//    public function isArray(): bool
//    {
//        return true;
//    }
//
//    /**
//     * Get Type
//     *
//     * Returns validator type.
//     *
//     * @return string
//     */
//    public function getType(): string
//    {
//        return self::TYPE_OBJECT;
//    }
//}
=======

namespace Utopia\Database\Validator;

use Utopia\Database\Query;
use Utopia\Database\Validator\Query\Base;
use Utopia\Validator;

class Queries extends Validator
{
    /**
     * @var string
     */
    protected string $message = 'Invalid queries';

    /**
     * @var array<Base>
     */
    protected array $validators;

    /**
     * @var int
     */
    protected int $length;

    /**
     * Queries constructor
     *
     * @param array<Base> $validators
     */
    public function __construct(array $validators = [], int $length = 0)
    {
        $this->validators = $validators;
        $this->length = $length;
    }

    /**
     * Get Description.
     *
     * Returns validator description
     *
     * @return string
     */
    public function getDescription(): string
    {
        return $this->message;
    }

    /**
     * @param array<Query|string> $value
     * @return bool
     */
    public function isValid($value): bool
    {
        if (!is_array($value)) {
            $this->message = 'Queries must be an array';
            return false;
        }

        if ($this->length && \count($value) > $this->length) {
            return false;
        }

        foreach ($value as $query) {
            if (!$query instanceof Query) {
                try {
                    $query = Query::parse($query);
                } catch (\Throwable $e) {
                    $this->message = 'Invalid query: ' . $e->getMessage();
                    return false;
                }
            }

            if ($query->isNested()) {
                if (!self::isValid($query->getValues())) {
                    return false;
                }
            }

            $method = $query->getMethod();
            $methodType = match ($method) {
                Query::TYPE_SELECT => Base::METHOD_TYPE_SELECT,
                Query::TYPE_LIMIT => Base::METHOD_TYPE_LIMIT,
                Query::TYPE_OFFSET => Base::METHOD_TYPE_OFFSET,
                Query::TYPE_CURSOR_AFTER,
                Query::TYPE_CURSOR_BEFORE => Base::METHOD_TYPE_CURSOR,
                Query::TYPE_ORDER_ASC,
                Query::TYPE_ORDER_DESC,
                Query::TYPE_ORDER_RANDOM => Base::METHOD_TYPE_ORDER,
                Query::TYPE_EQUAL,
                Query::TYPE_NOT_EQUAL,
                Query::TYPE_LESSER,
                Query::TYPE_LESSER_EQUAL,
                Query::TYPE_GREATER,
                Query::TYPE_GREATER_EQUAL,
                Query::TYPE_SEARCH,
                Query::TYPE_NOT_SEARCH,
                Query::TYPE_IS_NULL,
                Query::TYPE_IS_NOT_NULL,
                Query::TYPE_BETWEEN,
                Query::TYPE_NOT_BETWEEN,
                Query::TYPE_STARTS_WITH,
                Query::TYPE_NOT_STARTS_WITH,
                Query::TYPE_ENDS_WITH,
                Query::TYPE_NOT_ENDS_WITH,
                Query::TYPE_CONTAINS,
                Query::TYPE_NOT_CONTAINS,
                Query::TYPE_AND,
                Query::TYPE_OR,
                Query::TYPE_CROSSES,
                Query::TYPE_NOT_CROSSES,
                Query::TYPE_DISTANCE_EQUAL,
                Query::TYPE_DISTANCE_NOT_EQUAL,
                Query::TYPE_DISTANCE_GREATER_THAN,
                Query::TYPE_DISTANCE_LESS_THAN,
                Query::TYPE_INTERSECTS,
                Query::TYPE_NOT_INTERSECTS,
                Query::TYPE_OVERLAPS,
                Query::TYPE_NOT_OVERLAPS,
                Query::TYPE_TOUCHES,
                Query::TYPE_NOT_TOUCHES,
                Query::TYPE_VECTOR_DOT,
                Query::TYPE_VECTOR_COSINE,
                Query::TYPE_VECTOR_EUCLIDEAN => Base::METHOD_TYPE_FILTER,
                default => '',
            };

            $methodIsValid = false;
            foreach ($this->validators as $validator) {
                if ($validator->getMethodType() !== $methodType) {
                    continue;
                }
                if (!$validator->isValid($query)) {
                    $this->message = 'Invalid query: ' . $validator->getDescription();
                    return false;
                }

                $methodIsValid = true;
            }

            if (!$methodIsValid) {
                $this->message = 'Invalid query method: ' . $method;
                return false;
            }
        }

        return true;
    }

    /**
     * Is array
     *
     * Function will return true if object is array.
     *
     * @return bool
     */
    public function isArray(): bool
    {
        return true;
    }

    /**
     * Get Type
     *
     * Returns validator type.
     *
     * @return string
     */
    public function getType(): string
    {
        return self::TYPE_OBJECT;
    }
}
>>>>>>> d577fb2e
<|MERGE_RESOLUTION|>--- conflicted
+++ resolved
@@ -1,5 +1,4 @@
 <?php
-<<<<<<< HEAD
 //
 //namespace Utopia\Database\Validator;
 //
@@ -86,7 +85,8 @@
 //                Query::TYPE_CURSOR_AFTER,
 //                Query::TYPE_CURSOR_BEFORE => Base::METHOD_TYPE_CURSOR,
 //                Query::TYPE_ORDER_ASC,
-//                Query::TYPE_ORDER_DESC => Base::METHOD_TYPE_ORDER,
+//                Query::TYPE_ORDER_DESC,
+//                Query::TYPE_ORDER_RANDOM => Base::METHOD_TYPE_ORDER,
 //                Query::TYPE_EQUAL,
 //                Query::TYPE_NOT_EQUAL,
 //                Query::TYPE_LESSER,
@@ -94,29 +94,42 @@
 //                Query::TYPE_GREATER,
 //                Query::TYPE_GREATER_EQUAL,
 //                Query::TYPE_SEARCH,
+//                Query::TYPE_NOT_SEARCH,
 //                Query::TYPE_IS_NULL,
 //                Query::TYPE_IS_NOT_NULL,
 //                Query::TYPE_BETWEEN,
+//                Query::TYPE_NOT_BETWEEN,
 //                Query::TYPE_STARTS_WITH,
+//                Query::TYPE_NOT_STARTS_WITH,
+//                Query::TYPE_ENDS_WITH,
+//                Query::TYPE_NOT_ENDS_WITH,
 //                Query::TYPE_CONTAINS,
-//                Query::TYPE_ENDS_WITH,
+//                Query::TYPE_NOT_CONTAINS,
 //                Query::TYPE_AND,
-//                Query::TYPE_OR => Base::METHOD_TYPE_FILTER,
-//                Query::TYPE_JOIN => Base::METHOD_TYPE_JOIN,
+//                Query::TYPE_OR,
+//                Query::TYPE_CROSSES,
+//                Query::TYPE_NOT_CROSSES,
+//                Query::TYPE_DISTANCE_EQUAL,
+//                Query::TYPE_DISTANCE_NOT_EQUAL,
+//                Query::TYPE_DISTANCE_GREATER_THAN,
+//                Query::TYPE_DISTANCE_LESS_THAN,
+//                Query::TYPE_INTERSECTS,
+//                Query::TYPE_NOT_INTERSECTS,
+//                Query::TYPE_OVERLAPS,
+//                Query::TYPE_NOT_OVERLAPS,
+//                Query::TYPE_TOUCHES,
+//                Query::TYPE_NOT_TOUCHES,
+//                Query::TYPE_VECTOR_DOT,
+//                Query::TYPE_VECTOR_COSINE,
+//                Query::TYPE_VECTOR_EUCLIDEAN => Base::METHOD_TYPE_FILTER,
 //                default => '',
 //            };
-//            var_dump('____________________________________');
+//
 //            $methodIsValid = false;
 //            foreach ($this->validators as $validator) {
-//                var_dump('---');
-//                var_dump($method);
-//                var_dump($methodType);
-//                var_dump($validator->getMethodType());
-//                var_dump('---');
 //                if ($validator->getMethodType() !== $methodType) {
 //                    continue;
 //                }
-//
 //                if (!$validator->isValid($query)) {
 //                    $this->message = 'Invalid query: ' . $validator->getDescription();
 //                    return false;
@@ -157,178 +170,4 @@
 //    {
 //        return self::TYPE_OBJECT;
 //    }
-//}
-=======
-
-namespace Utopia\Database\Validator;
-
-use Utopia\Database\Query;
-use Utopia\Database\Validator\Query\Base;
-use Utopia\Validator;
-
-class Queries extends Validator
-{
-    /**
-     * @var string
-     */
-    protected string $message = 'Invalid queries';
-
-    /**
-     * @var array<Base>
-     */
-    protected array $validators;
-
-    /**
-     * @var int
-     */
-    protected int $length;
-
-    /**
-     * Queries constructor
-     *
-     * @param array<Base> $validators
-     */
-    public function __construct(array $validators = [], int $length = 0)
-    {
-        $this->validators = $validators;
-        $this->length = $length;
-    }
-
-    /**
-     * Get Description.
-     *
-     * Returns validator description
-     *
-     * @return string
-     */
-    public function getDescription(): string
-    {
-        return $this->message;
-    }
-
-    /**
-     * @param array<Query|string> $value
-     * @return bool
-     */
-    public function isValid($value): bool
-    {
-        if (!is_array($value)) {
-            $this->message = 'Queries must be an array';
-            return false;
-        }
-
-        if ($this->length && \count($value) > $this->length) {
-            return false;
-        }
-
-        foreach ($value as $query) {
-            if (!$query instanceof Query) {
-                try {
-                    $query = Query::parse($query);
-                } catch (\Throwable $e) {
-                    $this->message = 'Invalid query: ' . $e->getMessage();
-                    return false;
-                }
-            }
-
-            if ($query->isNested()) {
-                if (!self::isValid($query->getValues())) {
-                    return false;
-                }
-            }
-
-            $method = $query->getMethod();
-            $methodType = match ($method) {
-                Query::TYPE_SELECT => Base::METHOD_TYPE_SELECT,
-                Query::TYPE_LIMIT => Base::METHOD_TYPE_LIMIT,
-                Query::TYPE_OFFSET => Base::METHOD_TYPE_OFFSET,
-                Query::TYPE_CURSOR_AFTER,
-                Query::TYPE_CURSOR_BEFORE => Base::METHOD_TYPE_CURSOR,
-                Query::TYPE_ORDER_ASC,
-                Query::TYPE_ORDER_DESC,
-                Query::TYPE_ORDER_RANDOM => Base::METHOD_TYPE_ORDER,
-                Query::TYPE_EQUAL,
-                Query::TYPE_NOT_EQUAL,
-                Query::TYPE_LESSER,
-                Query::TYPE_LESSER_EQUAL,
-                Query::TYPE_GREATER,
-                Query::TYPE_GREATER_EQUAL,
-                Query::TYPE_SEARCH,
-                Query::TYPE_NOT_SEARCH,
-                Query::TYPE_IS_NULL,
-                Query::TYPE_IS_NOT_NULL,
-                Query::TYPE_BETWEEN,
-                Query::TYPE_NOT_BETWEEN,
-                Query::TYPE_STARTS_WITH,
-                Query::TYPE_NOT_STARTS_WITH,
-                Query::TYPE_ENDS_WITH,
-                Query::TYPE_NOT_ENDS_WITH,
-                Query::TYPE_CONTAINS,
-                Query::TYPE_NOT_CONTAINS,
-                Query::TYPE_AND,
-                Query::TYPE_OR,
-                Query::TYPE_CROSSES,
-                Query::TYPE_NOT_CROSSES,
-                Query::TYPE_DISTANCE_EQUAL,
-                Query::TYPE_DISTANCE_NOT_EQUAL,
-                Query::TYPE_DISTANCE_GREATER_THAN,
-                Query::TYPE_DISTANCE_LESS_THAN,
-                Query::TYPE_INTERSECTS,
-                Query::TYPE_NOT_INTERSECTS,
-                Query::TYPE_OVERLAPS,
-                Query::TYPE_NOT_OVERLAPS,
-                Query::TYPE_TOUCHES,
-                Query::TYPE_NOT_TOUCHES,
-                Query::TYPE_VECTOR_DOT,
-                Query::TYPE_VECTOR_COSINE,
-                Query::TYPE_VECTOR_EUCLIDEAN => Base::METHOD_TYPE_FILTER,
-                default => '',
-            };
-
-            $methodIsValid = false;
-            foreach ($this->validators as $validator) {
-                if ($validator->getMethodType() !== $methodType) {
-                    continue;
-                }
-                if (!$validator->isValid($query)) {
-                    $this->message = 'Invalid query: ' . $validator->getDescription();
-                    return false;
-                }
-
-                $methodIsValid = true;
-            }
-
-            if (!$methodIsValid) {
-                $this->message = 'Invalid query method: ' . $method;
-                return false;
-            }
-        }
-
-        return true;
-    }
-
-    /**
-     * Is array
-     *
-     * Function will return true if object is array.
-     *
-     * @return bool
-     */
-    public function isArray(): bool
-    {
-        return true;
-    }
-
-    /**
-     * Get Type
-     *
-     * Returns validator type.
-     *
-     * @return string
-     */
-    public function getType(): string
-    {
-        return self::TYPE_OBJECT;
-    }
-}
->>>>>>> d577fb2e
+//}