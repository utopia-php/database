--- conflicted
+++ resolved
@@ -701,15 +701,11 @@
         $where = ['1=1'];
         $orders = [];
 
-<<<<<<< HEAD
         $orderAttributes = \array_map(function($orderAttribute) {
             return $orderAttribute === '$id' ? '_uid' : $orderAttribute;
         }, $orderAttributes);
 
         foreach($orderAttributes as $i => $attribute) {
-=======
-        foreach ($orderAttributes as $i => $attribute) {
->>>>>>> eb4f61ec
             $attribute = $this->filter($attribute);
             $orderType = $this->filter($orderTypes[$i] ?? Database::ORDER_ASC);
 
