--- conflicted
+++ resolved
@@ -3401,16 +3401,7 @@
 
     public function testEvents()
     {
-<<<<<<< HEAD
-        Authorization::skip(/**
-         * @throws ExceptionAuthorization
-         * @throws DuplicateException
-         * @throws LimitException
-         * @throws StructureException
-         */ function() {
-=======
         Authorization::skip(function () {
->>>>>>> 5d79c625
             $database = static::getDatabase();
 
             $events = [
@@ -3481,11 +3472,8 @@
             $database->findOne($collectionId);
             $database->count($collectionId);
             $database->sum($collectionId, 'attr1');
-<<<<<<< HEAD
             $database->increaseDocumentAttribute($collectionId, $document->getId(), 'attr1');
             $database->decreaseDocumentAttribute($collectionId, $document->getId(), 'attr1');
-=======
->>>>>>> 5d79c625
 
             $database->deleteIndex($collectionId, $indexId1);
             $database->deleteDocument($collectionId, 'doc1');
