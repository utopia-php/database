--- conflicted
+++ resolved
@@ -4525,7 +4525,6 @@
                                     fn ($attr) => $attr['type'] === Database::VAR_RELATIONSHIP
                                 );
 
-                                //$nextSelects = $this->processRelationshipQueries($relatedCollectionRelationships, $relationshipQueries);
                                 [$selects, $nextSelects] = $this->processRelationshipQueries($relatedCollectionRelationships, $relationshipQueries);
 
                                 // If parent has explicit selects, child inherits that mode
@@ -6720,6 +6719,8 @@
                 }
             }
 
+            $document = $this->encode($collection, $document);
+
             if (!$old->isEmpty()) {
                 // Check if document was updated after the request timestamp
                 try {
@@ -6808,10 +6809,7 @@
 
                 if (!$old->isEmpty()) {
                     $old = $this->adapter->castingAfter($collection, $old);
-<<<<<<< HEAD
-                    $old = $this->decode($context, $old);
-=======
->>>>>>> fe7a1326
+                    //$old = $this->decode($context, $old); Do we need this?
                 }
 
                 try {
@@ -7783,7 +7781,6 @@
                 supportForAttributes: $this->adapter->getSupportForAttributes(),
                 maxUIDLength: $this->adapter->getMaxUIDLength()
             );
-
             if (!$validator->isValid($queries)) {
                 throw new QueryException($validator->getDescription());
             }
@@ -8095,7 +8092,6 @@
         );
 
         $queries = $this->convertQueries($context, $queries);
-
         $queriesOrNull = $this->convertRelationshipFiltersToSubqueries($relationships, $queries);
 
         // If conversion returns null, it means no documents can match (relationship filter found no matches)
@@ -8398,13 +8394,13 @@
                     case self::VAR_BOOLEAN:
                         $node = (bool)$node;
                         break;
-
                     case self::VAR_INTEGER:
                         $node = (int)$node;
                         break;
-
                     case self::VAR_FLOAT:
                         $node = (float)$node;
+                        break;
+                    default:
                         break;
                 }
 
@@ -8501,7 +8497,6 @@
         if (empty($queries)) {
             return [];
         }
-
 
         $selections = [];
         $relationshipSelections = [];
