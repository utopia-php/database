{
    "_readme": [
        "This file locks the dependencies of your project to a known state",
        "Read more about it at https://getcomposer.org/doc/01-basic-usage.md#installing-dependencies",
        "This file is @generated automatically"
    ],
    "content-hash": "0b25c35427f7a3653f5c4993507316ee",
    "packages": [
        {
            "name": "brick/math",
            "version": "0.14.0",
            "source": {
                "type": "git",
                "url": "https://github.com/brick/math.git",
                "reference": "113a8ee2656b882d4c3164fa31aa6e12cbb7aaa2"
            },
            "dist": {
                "type": "zip",
                "url": "https://api.github.com/repos/brick/math/zipball/113a8ee2656b882d4c3164fa31aa6e12cbb7aaa2",
                "reference": "113a8ee2656b882d4c3164fa31aa6e12cbb7aaa2",
                "shasum": ""
            },
            "require": {
                "php": "^8.2"
            },
            "require-dev": {
                "php-coveralls/php-coveralls": "^2.2",
                "phpstan/phpstan": "2.1.22",
                "phpunit/phpunit": "^11.5"
            },
            "type": "library",
            "autoload": {
                "psr-4": {
                    "Brick\\Math\\": "src/"
                }
            },
            "notification-url": "https://packagist.org/downloads/",
            "license": [
                "MIT"
            ],
            "description": "Arbitrary-precision arithmetic library",
            "keywords": [
                "Arbitrary-precision",
                "BigInteger",
                "BigRational",
                "arithmetic",
                "bigdecimal",
                "bignum",
                "bignumber",
                "brick",
                "decimal",
                "integer",
                "math",
                "mathematics",
                "rational"
            ],
            "support": {
                "issues": "https://github.com/brick/math/issues",
                "source": "https://github.com/brick/math/tree/0.14.0"
            },
            "funding": [
                {
                    "url": "https://github.com/BenMorel",
                    "type": "github"
                }
            ],
            "time": "2025-08-29T12:40:03+00:00"
        },
        {
            "name": "composer/semver",
            "version": "3.4.4",
            "source": {
                "type": "git",
                "url": "https://github.com/composer/semver.git",
                "reference": "198166618906cb2de69b95d7d47e5fa8aa1b2b95"
            },
            "dist": {
                "type": "zip",
                "url": "https://api.github.com/repos/composer/semver/zipball/198166618906cb2de69b95d7d47e5fa8aa1b2b95",
                "reference": "198166618906cb2de69b95d7d47e5fa8aa1b2b95",
                "shasum": ""
            },
            "require": {
                "php": "^5.3.2 || ^7.0 || ^8.0"
            },
            "require-dev": {
                "phpstan/phpstan": "^1.11",
                "symfony/phpunit-bridge": "^3 || ^7"
            },
            "type": "library",
            "extra": {
                "branch-alias": {
                    "dev-main": "3.x-dev"
                }
            },
            "autoload": {
                "psr-4": {
                    "Composer\\Semver\\": "src"
                }
            },
            "notification-url": "https://packagist.org/downloads/",
            "license": [
                "MIT"
            ],
            "authors": [
                {
                    "name": "Nils Adermann",
                    "email": "naderman@naderman.de",
                    "homepage": "http://www.naderman.de"
                },
                {
                    "name": "Jordi Boggiano",
                    "email": "j.boggiano@seld.be",
                    "homepage": "http://seld.be"
                },
                {
                    "name": "Rob Bast",
                    "email": "rob.bast@gmail.com",
                    "homepage": "http://robbast.nl"
                }
            ],
            "description": "Semver library that offers utilities, version constraint parsing and validation.",
            "keywords": [
                "semantic",
                "semver",
                "validation",
                "versioning"
            ],
            "support": {
                "irc": "ircs://irc.libera.chat:6697/composer",
                "issues": "https://github.com/composer/semver/issues",
                "source": "https://github.com/composer/semver/tree/3.4.4"
            },
            "funding": [
                {
                    "url": "https://packagist.com",
                    "type": "custom"
                },
                {
                    "url": "https://github.com/composer",
                    "type": "github"
                }
            ],
            "time": "2025-08-20T19:15:30+00:00"
        },
        {
            "name": "google/protobuf",
<<<<<<< HEAD
            "version": "v4.32.1",
            "source": {
                "type": "git",
                "url": "https://github.com/protocolbuffers/protobuf-php.git",
                "reference": "c4ed1c1f9bbc1e91766e2cd6c0af749324fe87cb"
            },
            "dist": {
                "type": "zip",
                "url": "https://api.github.com/repos/protocolbuffers/protobuf-php/zipball/c4ed1c1f9bbc1e91766e2cd6c0af749324fe87cb",
                "reference": "c4ed1c1f9bbc1e91766e2cd6c0af749324fe87cb",
=======
            "version": "v4.33.0",
            "source": {
                "type": "git",
                "url": "https://github.com/protocolbuffers/protobuf-php.git",
                "reference": "b50269e23204e5ae859a326ec3d90f09efe3047d"
            },
            "dist": {
                "type": "zip",
                "url": "https://api.github.com/repos/protocolbuffers/protobuf-php/zipball/b50269e23204e5ae859a326ec3d90f09efe3047d",
                "reference": "b50269e23204e5ae859a326ec3d90f09efe3047d",
>>>>>>> d8fc1bb3
                "shasum": ""
            },
            "require": {
                "php": ">=8.1.0"
            },
            "require-dev": {
                "phpunit/phpunit": ">=5.0.0 <8.5.27"
            },
            "suggest": {
                "ext-bcmath": "Need to support JSON deserialization"
            },
            "type": "library",
            "autoload": {
                "psr-4": {
                    "Google\\Protobuf\\": "src/Google/Protobuf",
                    "GPBMetadata\\Google\\Protobuf\\": "src/GPBMetadata/Google/Protobuf"
                }
            },
            "notification-url": "https://packagist.org/downloads/",
            "license": [
                "BSD-3-Clause"
            ],
            "description": "proto library for PHP",
            "homepage": "https://developers.google.com/protocol-buffers/",
            "keywords": [
                "proto"
            ],
            "support": {
<<<<<<< HEAD
                "source": "https://github.com/protocolbuffers/protobuf-php/tree/v4.32.1"
            },
            "time": "2025-09-14T05:14:52+00:00"
        },
        {
            "name": "mongodb/mongodb",
            "version": "2.1.1",
            "source": {
                "type": "git",
                "url": "https://github.com/mongodb/mongo-php-library.git",
                "reference": "f399d24905dd42f97dfe0af9706129743ef247ac"
            },
            "dist": {
                "type": "zip",
                "url": "https://api.github.com/repos/mongodb/mongo-php-library/zipball/f399d24905dd42f97dfe0af9706129743ef247ac",
                "reference": "f399d24905dd42f97dfe0af9706129743ef247ac",
                "shasum": ""
            },
            "require": {
                "composer-runtime-api": "^2.0",
                "ext-mongodb": "^2.1",
                "php": "^8.1",
                "psr/log": "^1.1.4|^2|^3",
                "symfony/polyfill-php85": "^1.32"
            },
            "replace": {
                "mongodb/builder": "*"
            },
            "require-dev": {
                "doctrine/coding-standard": "^12.0",
                "phpunit/phpunit": "^10.5.35",
                "rector/rector": "^1.2",
                "squizlabs/php_codesniffer": "^3.7",
                "vimeo/psalm": "6.5.*"
            },
            "type": "library",
            "extra": {
                "branch-alias": {
                    "dev-master": "1.x-dev"
                }
            },
            "autoload": {
                "files": [
                    "src/functions.php"
                ],
                "psr-4": {
                    "MongoDB\\": "src/"
                }
            },
            "notification-url": "https://packagist.org/downloads/",
            "license": [
                "Apache-2.0"
            ],
            "authors": [
                {
                    "name": "Andreas Braun",
                    "email": "andreas.braun@mongodb.com"
                },
                {
                    "name": "Jeremy Mikola",
                    "email": "jmikola@gmail.com"
                },
                {
                    "name": "Jérôme Tamarelle",
                    "email": "jerome.tamarelle@mongodb.com"
                }
            ],
            "description": "MongoDB driver library",
            "homepage": "https://jira.mongodb.org/browse/PHPLIB",
            "keywords": [
                "database",
                "driver",
                "mongodb",
                "persistence"
            ],
            "support": {
                "issues": "https://github.com/mongodb/mongo-php-library/issues",
                "source": "https://github.com/mongodb/mongo-php-library/tree/2.1.1"
            },
            "time": "2025-08-13T20:50:05+00:00"
=======
                "source": "https://github.com/protocolbuffers/protobuf-php/tree/v4.33.0"
            },
            "time": "2025-10-15T20:10:28+00:00"
>>>>>>> d8fc1bb3
        },
        {
            "name": "nyholm/psr7",
            "version": "1.8.2",
            "source": {
                "type": "git",
                "url": "https://github.com/Nyholm/psr7.git",
                "reference": "a71f2b11690f4b24d099d6b16690a90ae14fc6f3"
            },
            "dist": {
                "type": "zip",
                "url": "https://api.github.com/repos/Nyholm/psr7/zipball/a71f2b11690f4b24d099d6b16690a90ae14fc6f3",
                "reference": "a71f2b11690f4b24d099d6b16690a90ae14fc6f3",
                "shasum": ""
            },
            "require": {
                "php": ">=7.2",
                "psr/http-factory": "^1.0",
                "psr/http-message": "^1.1 || ^2.0"
            },
            "provide": {
                "php-http/message-factory-implementation": "1.0",
                "psr/http-factory-implementation": "1.0",
                "psr/http-message-implementation": "1.0"
            },
            "require-dev": {
                "http-interop/http-factory-tests": "^0.9",
                "php-http/message-factory": "^1.0",
                "php-http/psr7-integration-tests": "^1.0",
                "phpunit/phpunit": "^7.5 || ^8.5 || ^9.4",
                "symfony/error-handler": "^4.4"
            },
            "type": "library",
            "extra": {
                "branch-alias": {
                    "dev-master": "1.8-dev"
                }
            },
            "autoload": {
                "psr-4": {
                    "Nyholm\\Psr7\\": "src/"
                }
            },
            "notification-url": "https://packagist.org/downloads/",
            "license": [
                "MIT"
            ],
            "authors": [
                {
                    "name": "Tobias Nyholm",
                    "email": "tobias.nyholm@gmail.com"
                },
                {
                    "name": "Martijn van der Ven",
                    "email": "martijn@vanderven.se"
                }
            ],
            "description": "A fast PHP7 implementation of PSR-7",
            "homepage": "https://tnyholm.se",
            "keywords": [
                "psr-17",
                "psr-7"
            ],
            "support": {
                "issues": "https://github.com/Nyholm/psr7/issues",
                "source": "https://github.com/Nyholm/psr7/tree/1.8.2"
            },
            "funding": [
                {
                    "url": "https://github.com/Zegnat",
                    "type": "github"
                },
                {
                    "url": "https://github.com/nyholm",
                    "type": "github"
                }
            ],
            "time": "2024-09-09T07:06:30+00:00"
        },
        {
            "name": "nyholm/psr7-server",
            "version": "1.1.0",
            "source": {
                "type": "git",
                "url": "https://github.com/Nyholm/psr7-server.git",
                "reference": "4335801d851f554ca43fa6e7d2602141538854dc"
            },
            "dist": {
                "type": "zip",
                "url": "https://api.github.com/repos/Nyholm/psr7-server/zipball/4335801d851f554ca43fa6e7d2602141538854dc",
                "reference": "4335801d851f554ca43fa6e7d2602141538854dc",
                "shasum": ""
            },
            "require": {
                "php": "^7.1 || ^8.0",
                "psr/http-factory": "^1.0",
                "psr/http-message": "^1.0 || ^2.0"
            },
            "require-dev": {
                "nyholm/nsa": "^1.1",
                "nyholm/psr7": "^1.3",
                "phpunit/phpunit": "^7.0 || ^8.5 || ^9.3"
            },
            "type": "library",
            "autoload": {
                "psr-4": {
                    "Nyholm\\Psr7Server\\": "src/"
                }
            },
            "notification-url": "https://packagist.org/downloads/",
            "license": [
                "MIT"
            ],
            "authors": [
                {
                    "name": "Tobias Nyholm",
                    "email": "tobias.nyholm@gmail.com"
                },
                {
                    "name": "Martijn van der Ven",
                    "email": "martijn@vanderven.se"
                }
            ],
            "description": "Helper classes to handle PSR-7 server requests",
            "homepage": "http://tnyholm.se",
            "keywords": [
                "psr-17",
                "psr-7"
            ],
            "support": {
                "issues": "https://github.com/Nyholm/psr7-server/issues",
                "source": "https://github.com/Nyholm/psr7-server/tree/1.1.0"
            },
            "funding": [
                {
                    "url": "https://github.com/Zegnat",
                    "type": "github"
                },
                {
                    "url": "https://github.com/nyholm",
                    "type": "github"
                }
            ],
            "time": "2023-11-08T09:30:43+00:00"
        },
        {
            "name": "open-telemetry/api",
            "version": "1.7.0",
            "source": {
                "type": "git",
                "url": "https://github.com/opentelemetry-php/api.git",
                "reference": "610b79ad9d6d97e8368bcb6c4d42394fbb87b522"
            },
            "dist": {
                "type": "zip",
                "url": "https://api.github.com/repos/opentelemetry-php/api/zipball/610b79ad9d6d97e8368bcb6c4d42394fbb87b522",
                "reference": "610b79ad9d6d97e8368bcb6c4d42394fbb87b522",
                "shasum": ""
            },
            "require": {
                "open-telemetry/context": "^1.4",
                "php": "^8.1",
                "psr/log": "^1.1|^2.0|^3.0",
                "symfony/polyfill-php82": "^1.26"
            },
            "conflict": {
                "open-telemetry/sdk": "<=1.0.8"
            },
            "type": "library",
            "extra": {
                "spi": {
                    "OpenTelemetry\\API\\Instrumentation\\AutoInstrumentation\\HookManagerInterface": [
                        "OpenTelemetry\\API\\Instrumentation\\AutoInstrumentation\\ExtensionHookManager"
                    ]
                },
                "branch-alias": {
                    "dev-main": "1.7.x-dev"
                }
            },
            "autoload": {
                "files": [
                    "Trace/functions.php"
                ],
                "psr-4": {
                    "OpenTelemetry\\API\\": "."
                }
            },
            "notification-url": "https://packagist.org/downloads/",
            "license": [
                "Apache-2.0"
            ],
            "authors": [
                {
                    "name": "opentelemetry-php contributors",
                    "homepage": "https://github.com/open-telemetry/opentelemetry-php/graphs/contributors"
                }
            ],
            "description": "API for OpenTelemetry PHP.",
            "keywords": [
                "Metrics",
                "api",
                "apm",
                "logging",
                "opentelemetry",
                "otel",
                "tracing"
            ],
            "support": {
                "chat": "https://app.slack.com/client/T08PSQ7BQ/C01NFPCV44V",
                "docs": "https://opentelemetry.io/docs/php",
                "issues": "https://github.com/open-telemetry/opentelemetry-php/issues",
                "source": "https://github.com/open-telemetry/opentelemetry-php"
            },
            "time": "2025-10-02T23:44:28+00:00"
        },
        {
            "name": "open-telemetry/context",
            "version": "1.4.0",
            "source": {
                "type": "git",
                "url": "https://github.com/opentelemetry-php/context.git",
                "reference": "d4c4470b541ce72000d18c339cfee633e4c8e0cf"
            },
            "dist": {
                "type": "zip",
                "url": "https://api.github.com/repos/opentelemetry-php/context/zipball/d4c4470b541ce72000d18c339cfee633e4c8e0cf",
                "reference": "d4c4470b541ce72000d18c339cfee633e4c8e0cf",
                "shasum": ""
            },
            "require": {
                "php": "^8.1",
                "symfony/polyfill-php82": "^1.26"
            },
            "suggest": {
                "ext-ffi": "To allow context switching in Fibers"
            },
            "type": "library",
            "extra": {
                "branch-alias": {
                    "dev-main": "1.0.x-dev"
                }
            },
            "autoload": {
                "files": [
                    "fiber/initialize_fiber_handler.php"
                ],
                "psr-4": {
                    "OpenTelemetry\\Context\\": "."
                }
            },
            "notification-url": "https://packagist.org/downloads/",
            "license": [
                "Apache-2.0"
            ],
            "authors": [
                {
                    "name": "opentelemetry-php contributors",
                    "homepage": "https://github.com/open-telemetry/opentelemetry-php/graphs/contributors"
                }
            ],
            "description": "Context implementation for OpenTelemetry PHP.",
            "keywords": [
                "Context",
                "opentelemetry",
                "otel"
            ],
            "support": {
                "chat": "https://app.slack.com/client/T08PSQ7BQ/C01NFPCV44V",
                "docs": "https://opentelemetry.io/docs/php",
                "issues": "https://github.com/open-telemetry/opentelemetry-php/issues",
                "source": "https://github.com/open-telemetry/opentelemetry-php"
            },
            "time": "2025-09-19T00:05:49+00:00"
        },
        {
            "name": "open-telemetry/exporter-otlp",
            "version": "1.3.2",
            "source": {
                "type": "git",
                "url": "https://github.com/opentelemetry-php/exporter-otlp.git",
                "reference": "196f3a1dbce3b2c0f8110d164232c11ac00ddbb2"
            },
            "dist": {
                "type": "zip",
                "url": "https://api.github.com/repos/opentelemetry-php/exporter-otlp/zipball/196f3a1dbce3b2c0f8110d164232c11ac00ddbb2",
                "reference": "196f3a1dbce3b2c0f8110d164232c11ac00ddbb2",
                "shasum": ""
            },
            "require": {
                "open-telemetry/api": "^1.0",
                "open-telemetry/gen-otlp-protobuf": "^1.1",
                "open-telemetry/sdk": "^1.0",
                "php": "^8.1",
                "php-http/discovery": "^1.14"
            },
            "type": "library",
            "extra": {
                "branch-alias": {
                    "dev-main": "1.0.x-dev"
                }
            },
            "autoload": {
                "files": [
                    "_register.php"
                ],
                "psr-4": {
                    "OpenTelemetry\\Contrib\\Otlp\\": "."
                }
            },
            "notification-url": "https://packagist.org/downloads/",
            "license": [
                "Apache-2.0"
            ],
            "authors": [
                {
                    "name": "opentelemetry-php contributors",
                    "homepage": "https://github.com/open-telemetry/opentelemetry-php/graphs/contributors"
                }
            ],
            "description": "OTLP exporter for OpenTelemetry.",
            "keywords": [
                "Metrics",
                "exporter",
                "gRPC",
                "http",
                "opentelemetry",
                "otel",
                "otlp",
                "tracing"
            ],
            "support": {
                "chat": "https://app.slack.com/client/T08PSQ7BQ/C01NFPCV44V",
                "docs": "https://opentelemetry.io/docs/php",
                "issues": "https://github.com/open-telemetry/opentelemetry-php/issues",
                "source": "https://github.com/open-telemetry/opentelemetry-php"
            },
            "time": "2025-06-16T00:24:51+00:00"
        },
        {
            "name": "open-telemetry/gen-otlp-protobuf",
            "version": "1.8.0",
            "source": {
                "type": "git",
                "url": "https://github.com/opentelemetry-php/gen-otlp-protobuf.git",
                "reference": "673af5b06545b513466081884b47ef15a536edde"
            },
            "dist": {
                "type": "zip",
                "url": "https://api.github.com/repos/opentelemetry-php/gen-otlp-protobuf/zipball/673af5b06545b513466081884b47ef15a536edde",
                "reference": "673af5b06545b513466081884b47ef15a536edde",
                "shasum": ""
            },
            "require": {
                "google/protobuf": "^3.22 || ^4.0",
                "php": "^8.0"
            },
            "suggest": {
                "ext-protobuf": "For better performance, when dealing with the protobuf format"
            },
            "type": "library",
            "extra": {
                "branch-alias": {
                    "dev-main": "1.x-dev"
                }
            },
            "autoload": {
                "psr-4": {
                    "Opentelemetry\\Proto\\": "Opentelemetry/Proto/",
                    "GPBMetadata\\Opentelemetry\\": "GPBMetadata/Opentelemetry/"
                }
            },
            "notification-url": "https://packagist.org/downloads/",
            "license": [
                "Apache-2.0"
            ],
            "authors": [
                {
                    "name": "opentelemetry-php contributors",
                    "homepage": "https://github.com/open-telemetry/opentelemetry-php/graphs/contributors"
                }
            ],
            "description": "PHP protobuf files for communication with OpenTelemetry OTLP collectors/servers.",
            "keywords": [
                "Metrics",
                "apm",
                "gRPC",
                "logging",
                "opentelemetry",
                "otel",
                "otlp",
                "protobuf",
                "tracing"
            ],
            "support": {
                "chat": "https://app.slack.com/client/T08PSQ7BQ/C01NFPCV44V",
                "docs": "https://opentelemetry.io/docs/php",
                "issues": "https://github.com/open-telemetry/opentelemetry-php/issues",
                "source": "https://github.com/open-telemetry/opentelemetry-php"
            },
            "time": "2025-09-17T23:10:12+00:00"
        },
        {
            "name": "open-telemetry/sdk",
            "version": "1.9.0",
            "source": {
                "type": "git",
                "url": "https://github.com/opentelemetry-php/sdk.git",
                "reference": "8986bcbcbea79cb1ba9e91c1d621541ad63d6b3e"
            },
            "dist": {
                "type": "zip",
                "url": "https://api.github.com/repos/opentelemetry-php/sdk/zipball/8986bcbcbea79cb1ba9e91c1d621541ad63d6b3e",
                "reference": "8986bcbcbea79cb1ba9e91c1d621541ad63d6b3e",
                "shasum": ""
            },
            "require": {
                "ext-json": "*",
                "nyholm/psr7-server": "^1.1",
                "open-telemetry/api": "^1.7",
                "open-telemetry/context": "^1.4",
                "open-telemetry/sem-conv": "^1.0",
                "php": "^8.1",
                "php-http/discovery": "^1.14",
                "psr/http-client": "^1.0",
                "psr/http-client-implementation": "^1.0",
                "psr/http-factory-implementation": "^1.0",
                "psr/http-message": "^1.0.1|^2.0",
                "psr/log": "^1.1|^2.0|^3.0",
                "ramsey/uuid": "^3.0 || ^4.0",
                "symfony/polyfill-mbstring": "^1.23",
                "symfony/polyfill-php82": "^1.26",
                "tbachert/spi": "^1.0.5"
            },
            "suggest": {
                "ext-gmp": "To support unlimited number of synchronous metric readers",
                "ext-mbstring": "To increase performance of string operations",
                "open-telemetry/sdk-configuration": "File-based OpenTelemetry SDK configuration"
            },
            "type": "library",
            "extra": {
                "spi": {
                    "OpenTelemetry\\API\\Configuration\\ConfigEnv\\EnvComponentLoader": [
                        "OpenTelemetry\\API\\Instrumentation\\Configuration\\General\\ConfigEnv\\EnvComponentLoaderHttpConfig",
                        "OpenTelemetry\\API\\Instrumentation\\Configuration\\General\\ConfigEnv\\EnvComponentLoaderPeerConfig"
                    ],
                    "OpenTelemetry\\SDK\\Common\\Configuration\\Resolver\\ResolverInterface": [
                        "OpenTelemetry\\SDK\\Common\\Configuration\\Resolver\\SdkConfigurationResolver"
                    ],
                    "OpenTelemetry\\API\\Instrumentation\\AutoInstrumentation\\HookManagerInterface": [
                        "OpenTelemetry\\API\\Instrumentation\\AutoInstrumentation\\ExtensionHookManager"
                    ]
                },
                "branch-alias": {
                    "dev-main": "1.9.x-dev"
                }
            },
            "autoload": {
                "files": [
                    "Common/Util/functions.php",
                    "Logs/Exporter/_register.php",
                    "Metrics/MetricExporter/_register.php",
                    "Propagation/_register.php",
                    "Trace/SpanExporter/_register.php",
                    "Common/Dev/Compatibility/_load.php",
                    "_autoload.php"
                ],
                "psr-4": {
                    "OpenTelemetry\\SDK\\": "."
                }
            },
            "notification-url": "https://packagist.org/downloads/",
            "license": [
                "Apache-2.0"
            ],
            "authors": [
                {
                    "name": "opentelemetry-php contributors",
                    "homepage": "https://github.com/open-telemetry/opentelemetry-php/graphs/contributors"
                }
            ],
            "description": "SDK for OpenTelemetry PHP.",
            "keywords": [
                "Metrics",
                "apm",
                "logging",
                "opentelemetry",
                "otel",
                "sdk",
                "tracing"
            ],
            "support": {
                "chat": "https://app.slack.com/client/T08PSQ7BQ/C01NFPCV44V",
                "docs": "https://opentelemetry.io/docs/php",
                "issues": "https://github.com/open-telemetry/opentelemetry-php/issues",
                "source": "https://github.com/open-telemetry/opentelemetry-php"
            },
            "time": "2025-10-02T23:44:28+00:00"
        },
        {
            "name": "open-telemetry/sem-conv",
            "version": "1.37.0",
            "source": {
                "type": "git",
                "url": "https://github.com/opentelemetry-php/sem-conv.git",
                "reference": "8da7ec497c881e39afa6657d72586e27efbd29a1"
            },
            "dist": {
                "type": "zip",
                "url": "https://api.github.com/repos/opentelemetry-php/sem-conv/zipball/8da7ec497c881e39afa6657d72586e27efbd29a1",
                "reference": "8da7ec497c881e39afa6657d72586e27efbd29a1",
                "shasum": ""
            },
            "require": {
                "php": "^8.0"
            },
            "type": "library",
            "extra": {
                "branch-alias": {
                    "dev-main": "1.x-dev"
                }
            },
            "autoload": {
                "psr-4": {
                    "OpenTelemetry\\SemConv\\": "."
                }
            },
            "notification-url": "https://packagist.org/downloads/",
            "license": [
                "Apache-2.0"
            ],
            "authors": [
                {
                    "name": "opentelemetry-php contributors",
                    "homepage": "https://github.com/open-telemetry/opentelemetry-php/graphs/contributors"
                }
            ],
            "description": "Semantic conventions for OpenTelemetry PHP.",
            "keywords": [
                "Metrics",
                "apm",
                "logging",
                "opentelemetry",
                "otel",
                "semantic conventions",
                "semconv",
                "tracing"
            ],
            "support": {
                "chat": "https://app.slack.com/client/T08PSQ7BQ/C01NFPCV44V",
                "docs": "https://opentelemetry.io/docs/php",
                "issues": "https://github.com/open-telemetry/opentelemetry-php/issues",
                "source": "https://github.com/open-telemetry/opentelemetry-php"
            },
            "time": "2025-09-03T12:08:10+00:00"
        },
        {
            "name": "php-http/discovery",
            "version": "1.20.0",
            "source": {
                "type": "git",
                "url": "https://github.com/php-http/discovery.git",
                "reference": "82fe4c73ef3363caed49ff8dd1539ba06044910d"
            },
            "dist": {
                "type": "zip",
                "url": "https://api.github.com/repos/php-http/discovery/zipball/82fe4c73ef3363caed49ff8dd1539ba06044910d",
                "reference": "82fe4c73ef3363caed49ff8dd1539ba06044910d",
                "shasum": ""
            },
            "require": {
                "composer-plugin-api": "^1.0|^2.0",
                "php": "^7.1 || ^8.0"
            },
            "conflict": {
                "nyholm/psr7": "<1.0",
                "zendframework/zend-diactoros": "*"
            },
            "provide": {
                "php-http/async-client-implementation": "*",
                "php-http/client-implementation": "*",
                "psr/http-client-implementation": "*",
                "psr/http-factory-implementation": "*",
                "psr/http-message-implementation": "*"
            },
            "require-dev": {
                "composer/composer": "^1.0.2|^2.0",
                "graham-campbell/phpspec-skip-example-extension": "^5.0",
                "php-http/httplug": "^1.0 || ^2.0",
                "php-http/message-factory": "^1.0",
                "phpspec/phpspec": "^5.1 || ^6.1 || ^7.3",
                "sebastian/comparator": "^3.0.5 || ^4.0.8",
                "symfony/phpunit-bridge": "^6.4.4 || ^7.0.1"
            },
            "type": "composer-plugin",
            "extra": {
                "class": "Http\\Discovery\\Composer\\Plugin",
                "plugin-optional": true
            },
            "autoload": {
                "psr-4": {
                    "Http\\Discovery\\": "src/"
                },
                "exclude-from-classmap": [
                    "src/Composer/Plugin.php"
                ]
            },
            "notification-url": "https://packagist.org/downloads/",
            "license": [
                "MIT"
            ],
            "authors": [
                {
                    "name": "Márk Sági-Kazár",
                    "email": "mark.sagikazar@gmail.com"
                }
            ],
            "description": "Finds and installs PSR-7, PSR-17, PSR-18 and HTTPlug implementations",
            "homepage": "http://php-http.org",
            "keywords": [
                "adapter",
                "client",
                "discovery",
                "factory",
                "http",
                "message",
                "psr17",
                "psr7"
            ],
            "support": {
                "issues": "https://github.com/php-http/discovery/issues",
                "source": "https://github.com/php-http/discovery/tree/1.20.0"
            },
            "time": "2024-10-02T11:20:13+00:00"
        },
        {
            "name": "psr/container",
            "version": "2.0.2",
            "source": {
                "type": "git",
                "url": "https://github.com/php-fig/container.git",
                "reference": "c71ecc56dfe541dbd90c5360474fbc405f8d5963"
            },
            "dist": {
                "type": "zip",
                "url": "https://api.github.com/repos/php-fig/container/zipball/c71ecc56dfe541dbd90c5360474fbc405f8d5963",
                "reference": "c71ecc56dfe541dbd90c5360474fbc405f8d5963",
                "shasum": ""
            },
            "require": {
                "php": ">=7.4.0"
            },
            "type": "library",
            "extra": {
                "branch-alias": {
                    "dev-master": "2.0.x-dev"
                }
            },
            "autoload": {
                "psr-4": {
                    "Psr\\Container\\": "src/"
                }
            },
            "notification-url": "https://packagist.org/downloads/",
            "license": [
                "MIT"
            ],
            "authors": [
                {
                    "name": "PHP-FIG",
                    "homepage": "https://www.php-fig.org/"
                }
            ],
            "description": "Common Container Interface (PHP FIG PSR-11)",
            "homepage": "https://github.com/php-fig/container",
            "keywords": [
                "PSR-11",
                "container",
                "container-interface",
                "container-interop",
                "psr"
            ],
            "support": {
                "issues": "https://github.com/php-fig/container/issues",
                "source": "https://github.com/php-fig/container/tree/2.0.2"
            },
            "time": "2021-11-05T16:47:00+00:00"
        },
        {
            "name": "psr/http-client",
            "version": "1.0.3",
            "source": {
                "type": "git",
                "url": "https://github.com/php-fig/http-client.git",
                "reference": "bb5906edc1c324c9a05aa0873d40117941e5fa90"
            },
            "dist": {
                "type": "zip",
                "url": "https://api.github.com/repos/php-fig/http-client/zipball/bb5906edc1c324c9a05aa0873d40117941e5fa90",
                "reference": "bb5906edc1c324c9a05aa0873d40117941e5fa90",
                "shasum": ""
            },
            "require": {
                "php": "^7.0 || ^8.0",
                "psr/http-message": "^1.0 || ^2.0"
            },
            "type": "library",
            "extra": {
                "branch-alias": {
                    "dev-master": "1.0.x-dev"
                }
            },
            "autoload": {
                "psr-4": {
                    "Psr\\Http\\Client\\": "src/"
                }
            },
            "notification-url": "https://packagist.org/downloads/",
            "license": [
                "MIT"
            ],
            "authors": [
                {
                    "name": "PHP-FIG",
                    "homepage": "https://www.php-fig.org/"
                }
            ],
            "description": "Common interface for HTTP clients",
            "homepage": "https://github.com/php-fig/http-client",
            "keywords": [
                "http",
                "http-client",
                "psr",
                "psr-18"
            ],
            "support": {
                "source": "https://github.com/php-fig/http-client"
            },
            "time": "2023-09-23T14:17:50+00:00"
        },
        {
            "name": "psr/http-factory",
            "version": "1.1.0",
            "source": {
                "type": "git",
                "url": "https://github.com/php-fig/http-factory.git",
                "reference": "2b4765fddfe3b508ac62f829e852b1501d3f6e8a"
            },
            "dist": {
                "type": "zip",
                "url": "https://api.github.com/repos/php-fig/http-factory/zipball/2b4765fddfe3b508ac62f829e852b1501d3f6e8a",
                "reference": "2b4765fddfe3b508ac62f829e852b1501d3f6e8a",
                "shasum": ""
            },
            "require": {
                "php": ">=7.1",
                "psr/http-message": "^1.0 || ^2.0"
            },
            "type": "library",
            "extra": {
                "branch-alias": {
                    "dev-master": "1.0.x-dev"
                }
            },
            "autoload": {
                "psr-4": {
                    "Psr\\Http\\Message\\": "src/"
                }
            },
            "notification-url": "https://packagist.org/downloads/",
            "license": [
                "MIT"
            ],
            "authors": [
                {
                    "name": "PHP-FIG",
                    "homepage": "https://www.php-fig.org/"
                }
            ],
            "description": "PSR-17: Common interfaces for PSR-7 HTTP message factories",
            "keywords": [
                "factory",
                "http",
                "message",
                "psr",
                "psr-17",
                "psr-7",
                "request",
                "response"
            ],
            "support": {
                "source": "https://github.com/php-fig/http-factory"
            },
            "time": "2024-04-15T12:06:14+00:00"
        },
        {
            "name": "psr/http-message",
            "version": "2.0",
            "source": {
                "type": "git",
                "url": "https://github.com/php-fig/http-message.git",
                "reference": "402d35bcb92c70c026d1a6a9883f06b2ead23d71"
            },
            "dist": {
                "type": "zip",
                "url": "https://api.github.com/repos/php-fig/http-message/zipball/402d35bcb92c70c026d1a6a9883f06b2ead23d71",
                "reference": "402d35bcb92c70c026d1a6a9883f06b2ead23d71",
                "shasum": ""
            },
            "require": {
                "php": "^7.2 || ^8.0"
            },
            "type": "library",
            "extra": {
                "branch-alias": {
                    "dev-master": "2.0.x-dev"
                }
            },
            "autoload": {
                "psr-4": {
                    "Psr\\Http\\Message\\": "src/"
                }
            },
            "notification-url": "https://packagist.org/downloads/",
            "license": [
                "MIT"
            ],
            "authors": [
                {
                    "name": "PHP-FIG",
                    "homepage": "https://www.php-fig.org/"
                }
            ],
            "description": "Common interface for HTTP messages",
            "homepage": "https://github.com/php-fig/http-message",
            "keywords": [
                "http",
                "http-message",
                "psr",
                "psr-7",
                "request",
                "response"
            ],
            "support": {
                "source": "https://github.com/php-fig/http-message/tree/2.0"
            },
            "time": "2023-04-04T09:54:51+00:00"
        },
        {
            "name": "psr/log",
            "version": "3.0.2",
            "source": {
                "type": "git",
                "url": "https://github.com/php-fig/log.git",
                "reference": "f16e1d5863e37f8d8c2a01719f5b34baa2b714d3"
            },
            "dist": {
                "type": "zip",
                "url": "https://api.github.com/repos/php-fig/log/zipball/f16e1d5863e37f8d8c2a01719f5b34baa2b714d3",
                "reference": "f16e1d5863e37f8d8c2a01719f5b34baa2b714d3",
                "shasum": ""
            },
            "require": {
                "php": ">=8.0.0"
            },
            "type": "library",
            "extra": {
                "branch-alias": {
                    "dev-master": "3.x-dev"
                }
            },
            "autoload": {
                "psr-4": {
                    "Psr\\Log\\": "src"
                }
            },
            "notification-url": "https://packagist.org/downloads/",
            "license": [
                "MIT"
            ],
            "authors": [
                {
                    "name": "PHP-FIG",
                    "homepage": "https://www.php-fig.org/"
                }
            ],
            "description": "Common interface for logging libraries",
            "homepage": "https://github.com/php-fig/log",
            "keywords": [
                "log",
                "psr",
                "psr-3"
            ],
            "support": {
                "source": "https://github.com/php-fig/log/tree/3.0.2"
            },
            "time": "2024-09-11T13:17:53+00:00"
        },
        {
            "name": "ramsey/collection",
            "version": "2.1.1",
            "source": {
                "type": "git",
                "url": "https://github.com/ramsey/collection.git",
                "reference": "344572933ad0181accbf4ba763e85a0306a8c5e2"
            },
            "dist": {
                "type": "zip",
                "url": "https://api.github.com/repos/ramsey/collection/zipball/344572933ad0181accbf4ba763e85a0306a8c5e2",
                "reference": "344572933ad0181accbf4ba763e85a0306a8c5e2",
                "shasum": ""
            },
            "require": {
                "php": "^8.1"
            },
            "require-dev": {
                "captainhook/plugin-composer": "^5.3",
                "ergebnis/composer-normalize": "^2.45",
                "fakerphp/faker": "^1.24",
                "hamcrest/hamcrest-php": "^2.0",
                "jangregor/phpstan-prophecy": "^2.1",
                "mockery/mockery": "^1.6",
                "php-parallel-lint/php-console-highlighter": "^1.0",
                "php-parallel-lint/php-parallel-lint": "^1.4",
                "phpspec/prophecy-phpunit": "^2.3",
                "phpstan/extension-installer": "^1.4",
                "phpstan/phpstan": "^2.1",
                "phpstan/phpstan-mockery": "^2.0",
                "phpstan/phpstan-phpunit": "^2.0",
                "phpunit/phpunit": "^10.5",
                "ramsey/coding-standard": "^2.3",
                "ramsey/conventional-commits": "^1.6",
                "roave/security-advisories": "dev-latest"
            },
            "type": "library",
            "extra": {
                "captainhook": {
                    "force-install": true
                },
                "ramsey/conventional-commits": {
                    "configFile": "conventional-commits.json"
                }
            },
            "autoload": {
                "psr-4": {
                    "Ramsey\\Collection\\": "src/"
                }
            },
            "notification-url": "https://packagist.org/downloads/",
            "license": [
                "MIT"
            ],
            "authors": [
                {
                    "name": "Ben Ramsey",
                    "email": "ben@benramsey.com",
                    "homepage": "https://benramsey.com"
                }
            ],
            "description": "A PHP library for representing and manipulating collections.",
            "keywords": [
                "array",
                "collection",
                "hash",
                "map",
                "queue",
                "set"
            ],
            "support": {
                "issues": "https://github.com/ramsey/collection/issues",
                "source": "https://github.com/ramsey/collection/tree/2.1.1"
            },
            "time": "2025-03-22T05:38:12+00:00"
        },
        {
            "name": "ramsey/uuid",
            "version": "4.9.1",
            "source": {
                "type": "git",
                "url": "https://github.com/ramsey/uuid.git",
                "reference": "81f941f6f729b1e3ceea61d9d014f8b6c6800440"
            },
            "dist": {
                "type": "zip",
                "url": "https://api.github.com/repos/ramsey/uuid/zipball/81f941f6f729b1e3ceea61d9d014f8b6c6800440",
                "reference": "81f941f6f729b1e3ceea61d9d014f8b6c6800440",
                "shasum": ""
            },
            "require": {
                "brick/math": "^0.8.8 || ^0.9 || ^0.10 || ^0.11 || ^0.12 || ^0.13 || ^0.14",
                "php": "^8.0",
                "ramsey/collection": "^1.2 || ^2.0"
            },
            "replace": {
                "rhumsaa/uuid": "self.version"
            },
            "require-dev": {
                "captainhook/captainhook": "^5.25",
                "captainhook/plugin-composer": "^5.3",
                "dealerdirect/phpcodesniffer-composer-installer": "^1.0",
                "ergebnis/composer-normalize": "^2.47",
                "mockery/mockery": "^1.6",
                "paragonie/random-lib": "^2",
                "php-mock/php-mock": "^2.6",
                "php-mock/php-mock-mockery": "^1.5",
                "php-parallel-lint/php-parallel-lint": "^1.4.0",
                "phpbench/phpbench": "^1.2.14",
                "phpstan/extension-installer": "^1.4",
                "phpstan/phpstan": "^2.1",
                "phpstan/phpstan-mockery": "^2.0",
                "phpstan/phpstan-phpunit": "^2.0",
                "phpunit/phpunit": "^9.6",
                "slevomat/coding-standard": "^8.18",
                "squizlabs/php_codesniffer": "^3.13"
            },
            "suggest": {
                "ext-bcmath": "Enables faster math with arbitrary-precision integers using BCMath.",
                "ext-gmp": "Enables faster math with arbitrary-precision integers using GMP.",
                "ext-uuid": "Enables the use of PeclUuidTimeGenerator and PeclUuidRandomGenerator.",
                "paragonie/random-lib": "Provides RandomLib for use with the RandomLibAdapter",
                "ramsey/uuid-doctrine": "Allows the use of Ramsey\\Uuid\\Uuid as Doctrine field type."
            },
            "type": "library",
            "extra": {
                "captainhook": {
                    "force-install": true
                }
            },
            "autoload": {
                "files": [
                    "src/functions.php"
                ],
                "psr-4": {
                    "Ramsey\\Uuid\\": "src/"
                }
            },
            "notification-url": "https://packagist.org/downloads/",
            "license": [
                "MIT"
            ],
            "description": "A PHP library for generating and working with universally unique identifiers (UUIDs).",
            "keywords": [
                "guid",
                "identifier",
                "uuid"
            ],
            "support": {
                "issues": "https://github.com/ramsey/uuid/issues",
                "source": "https://github.com/ramsey/uuid/tree/4.9.1"
            },
            "time": "2025-09-04T20:59:21+00:00"
        },
        {
            "name": "symfony/deprecation-contracts",
            "version": "v3.6.0",
            "source": {
                "type": "git",
                "url": "https://github.com/symfony/deprecation-contracts.git",
                "reference": "63afe740e99a13ba87ec199bb07bbdee937a5b62"
            },
            "dist": {
                "type": "zip",
                "url": "https://api.github.com/repos/symfony/deprecation-contracts/zipball/63afe740e99a13ba87ec199bb07bbdee937a5b62",
                "reference": "63afe740e99a13ba87ec199bb07bbdee937a5b62",
                "shasum": ""
            },
            "require": {
                "php": ">=8.1"
            },
            "type": "library",
            "extra": {
                "thanks": {
                    "url": "https://github.com/symfony/contracts",
                    "name": "symfony/contracts"
                },
                "branch-alias": {
                    "dev-main": "3.6-dev"
                }
            },
            "autoload": {
                "files": [
                    "function.php"
                ]
            },
            "notification-url": "https://packagist.org/downloads/",
            "license": [
                "MIT"
            ],
            "authors": [
                {
                    "name": "Nicolas Grekas",
                    "email": "p@tchwork.com"
                },
                {
                    "name": "Symfony Community",
                    "homepage": "https://symfony.com/contributors"
                }
            ],
            "description": "A generic function and convention to trigger deprecation notices",
            "homepage": "https://symfony.com",
            "support": {
                "source": "https://github.com/symfony/deprecation-contracts/tree/v3.6.0"
            },
            "funding": [
                {
                    "url": "https://symfony.com/sponsor",
                    "type": "custom"
                },
                {
                    "url": "https://github.com/fabpot",
                    "type": "github"
                },
                {
                    "url": "https://tidelift.com/funding/github/packagist/symfony/symfony",
                    "type": "tidelift"
                }
            ],
            "time": "2024-09-25T14:21:43+00:00"
        },
        {
            "name": "symfony/http-client",
            "version": "v7.3.4",
            "source": {
                "type": "git",
                "url": "https://github.com/symfony/http-client.git",
                "reference": "4b62871a01c49457cf2a8e560af7ee8a94b87a62"
            },
            "dist": {
                "type": "zip",
                "url": "https://api.github.com/repos/symfony/http-client/zipball/4b62871a01c49457cf2a8e560af7ee8a94b87a62",
                "reference": "4b62871a01c49457cf2a8e560af7ee8a94b87a62",
                "shasum": ""
            },
            "require": {
                "php": ">=8.2",
                "psr/log": "^1|^2|^3",
                "symfony/deprecation-contracts": "^2.5|^3",
                "symfony/http-client-contracts": "~3.4.4|^3.5.2",
                "symfony/polyfill-php83": "^1.29",
                "symfony/service-contracts": "^2.5|^3"
            },
            "conflict": {
                "amphp/amp": "<2.5",
                "amphp/socket": "<1.1",
                "php-http/discovery": "<1.15",
                "symfony/http-foundation": "<6.4"
            },
            "provide": {
                "php-http/async-client-implementation": "*",
                "php-http/client-implementation": "*",
                "psr/http-client-implementation": "1.0",
                "symfony/http-client-implementation": "3.0"
            },
            "require-dev": {
                "amphp/http-client": "^4.2.1|^5.0",
                "amphp/http-tunnel": "^1.0|^2.0",
                "guzzlehttp/promises": "^1.4|^2.0",
                "nyholm/psr7": "^1.0",
                "php-http/httplug": "^1.0|^2.0",
                "psr/http-client": "^1.0",
                "symfony/amphp-http-client-meta": "^1.0|^2.0",
                "symfony/dependency-injection": "^6.4|^7.0",
                "symfony/http-kernel": "^6.4|^7.0",
                "symfony/messenger": "^6.4|^7.0",
                "symfony/process": "^6.4|^7.0",
                "symfony/rate-limiter": "^6.4|^7.0",
                "symfony/stopwatch": "^6.4|^7.0"
            },
            "type": "library",
            "autoload": {
                "psr-4": {
                    "Symfony\\Component\\HttpClient\\": ""
                },
                "exclude-from-classmap": [
                    "/Tests/"
                ]
            },
            "notification-url": "https://packagist.org/downloads/",
            "license": [
                "MIT"
            ],
            "authors": [
                {
                    "name": "Nicolas Grekas",
                    "email": "p@tchwork.com"
                },
                {
                    "name": "Symfony Community",
                    "homepage": "https://symfony.com/contributors"
                }
            ],
            "description": "Provides powerful methods to fetch HTTP resources synchronously or asynchronously",
            "homepage": "https://symfony.com",
            "keywords": [
                "http"
            ],
            "support": {
                "source": "https://github.com/symfony/http-client/tree/v7.3.4"
            },
            "funding": [
                {
                    "url": "https://symfony.com/sponsor",
                    "type": "custom"
                },
                {
                    "url": "https://github.com/fabpot",
                    "type": "github"
                },
                {
                    "url": "https://github.com/nicolas-grekas",
                    "type": "github"
                },
                {
                    "url": "https://tidelift.com/funding/github/packagist/symfony/symfony",
                    "type": "tidelift"
                }
            ],
            "time": "2025-09-11T10:12:26+00:00"
        },
        {
            "name": "symfony/http-client-contracts",
            "version": "v3.6.0",
            "source": {
                "type": "git",
                "url": "https://github.com/symfony/http-client-contracts.git",
                "reference": "75d7043853a42837e68111812f4d964b01e5101c"
            },
            "dist": {
                "type": "zip",
                "url": "https://api.github.com/repos/symfony/http-client-contracts/zipball/75d7043853a42837e68111812f4d964b01e5101c",
                "reference": "75d7043853a42837e68111812f4d964b01e5101c",
                "shasum": ""
            },
            "require": {
                "php": ">=8.1"
            },
            "type": "library",
            "extra": {
                "thanks": {
                    "url": "https://github.com/symfony/contracts",
                    "name": "symfony/contracts"
                },
                "branch-alias": {
                    "dev-main": "3.6-dev"
                }
            },
            "autoload": {
                "psr-4": {
                    "Symfony\\Contracts\\HttpClient\\": ""
                },
                "exclude-from-classmap": [
                    "/Test/"
                ]
            },
            "notification-url": "https://packagist.org/downloads/",
            "license": [
                "MIT"
            ],
            "authors": [
                {
                    "name": "Nicolas Grekas",
                    "email": "p@tchwork.com"
                },
                {
                    "name": "Symfony Community",
                    "homepage": "https://symfony.com/contributors"
                }
            ],
            "description": "Generic abstractions related to HTTP clients",
            "homepage": "https://symfony.com",
            "keywords": [
                "abstractions",
                "contracts",
                "decoupling",
                "interfaces",
                "interoperability",
                "standards"
            ],
            "support": {
                "source": "https://github.com/symfony/http-client-contracts/tree/v3.6.0"
            },
            "funding": [
                {
                    "url": "https://symfony.com/sponsor",
                    "type": "custom"
                },
                {
                    "url": "https://github.com/fabpot",
                    "type": "github"
                },
                {
                    "url": "https://tidelift.com/funding/github/packagist/symfony/symfony",
                    "type": "tidelift"
                }
            ],
            "time": "2025-04-29T11:18:49+00:00"
        },
        {
            "name": "symfony/polyfill-mbstring",
            "version": "v1.33.0",
            "source": {
                "type": "git",
                "url": "https://github.com/symfony/polyfill-mbstring.git",
                "reference": "6d857f4d76bd4b343eac26d6b539585d2bc56493"
            },
            "dist": {
                "type": "zip",
                "url": "https://api.github.com/repos/symfony/polyfill-mbstring/zipball/6d857f4d76bd4b343eac26d6b539585d2bc56493",
                "reference": "6d857f4d76bd4b343eac26d6b539585d2bc56493",
                "shasum": ""
            },
            "require": {
                "ext-iconv": "*",
                "php": ">=7.2"
            },
            "provide": {
                "ext-mbstring": "*"
            },
            "suggest": {
                "ext-mbstring": "For best performance"
            },
            "type": "library",
            "extra": {
                "thanks": {
                    "url": "https://github.com/symfony/polyfill",
                    "name": "symfony/polyfill"
                }
            },
            "autoload": {
                "files": [
                    "bootstrap.php"
                ],
                "psr-4": {
                    "Symfony\\Polyfill\\Mbstring\\": ""
                }
            },
            "notification-url": "https://packagist.org/downloads/",
            "license": [
                "MIT"
            ],
            "authors": [
                {
                    "name": "Nicolas Grekas",
                    "email": "p@tchwork.com"
                },
                {
                    "name": "Symfony Community",
                    "homepage": "https://symfony.com/contributors"
                }
            ],
            "description": "Symfony polyfill for the Mbstring extension",
            "homepage": "https://symfony.com",
            "keywords": [
                "compatibility",
                "mbstring",
                "polyfill",
                "portable",
                "shim"
            ],
            "support": {
                "source": "https://github.com/symfony/polyfill-mbstring/tree/v1.33.0"
            },
            "funding": [
                {
                    "url": "https://symfony.com/sponsor",
                    "type": "custom"
                },
                {
                    "url": "https://github.com/fabpot",
                    "type": "github"
                },
                {
                    "url": "https://github.com/nicolas-grekas",
                    "type": "github"
                },
                {
                    "url": "https://tidelift.com/funding/github/packagist/symfony/symfony",
                    "type": "tidelift"
                }
            ],
            "time": "2024-12-23T08:48:59+00:00"
        },
        {
            "name": "symfony/polyfill-php82",
            "version": "v1.33.0",
            "source": {
                "type": "git",
                "url": "https://github.com/symfony/polyfill-php82.git",
                "reference": "5d2ed36f7734637dacc025f179698031951b1692"
            },
            "dist": {
                "type": "zip",
                "url": "https://api.github.com/repos/symfony/polyfill-php82/zipball/5d2ed36f7734637dacc025f179698031951b1692",
                "reference": "5d2ed36f7734637dacc025f179698031951b1692",
                "shasum": ""
            },
            "require": {
                "php": ">=7.2"
            },
            "type": "library",
            "extra": {
                "thanks": {
                    "url": "https://github.com/symfony/polyfill",
                    "name": "symfony/polyfill"
                }
            },
            "autoload": {
                "files": [
                    "bootstrap.php"
                ],
                "psr-4": {
                    "Symfony\\Polyfill\\Php82\\": ""
                },
                "classmap": [
                    "Resources/stubs"
                ]
            },
            "notification-url": "https://packagist.org/downloads/",
            "license": [
                "MIT"
            ],
            "authors": [
                {
                    "name": "Nicolas Grekas",
                    "email": "p@tchwork.com"
                },
                {
                    "name": "Symfony Community",
                    "homepage": "https://symfony.com/contributors"
                }
            ],
            "description": "Symfony polyfill backporting some PHP 8.2+ features to lower PHP versions",
            "homepage": "https://symfony.com",
            "keywords": [
                "compatibility",
                "polyfill",
                "portable",
                "shim"
            ],
            "support": {
                "source": "https://github.com/symfony/polyfill-php82/tree/v1.33.0"
            },
            "funding": [
                {
                    "url": "https://symfony.com/sponsor",
                    "type": "custom"
                },
                {
                    "url": "https://github.com/fabpot",
                    "type": "github"
                },
                {
                    "url": "https://github.com/nicolas-grekas",
                    "type": "github"
                },
                {
                    "url": "https://tidelift.com/funding/github/packagist/symfony/symfony",
                    "type": "tidelift"
                }
            ],
            "time": "2024-09-09T11:45:10+00:00"
        },
        {
            "name": "symfony/polyfill-php83",
            "version": "v1.33.0",
            "source": {
                "type": "git",
                "url": "https://github.com/symfony/polyfill-php83.git",
                "reference": "17f6f9a6b1735c0f163024d959f700cfbc5155e5"
            },
            "dist": {
                "type": "zip",
                "url": "https://api.github.com/repos/symfony/polyfill-php83/zipball/17f6f9a6b1735c0f163024d959f700cfbc5155e5",
                "reference": "17f6f9a6b1735c0f163024d959f700cfbc5155e5",
                "shasum": ""
            },
            "require": {
                "php": ">=7.2"
            },
            "type": "library",
            "extra": {
                "thanks": {
                    "url": "https://github.com/symfony/polyfill",
                    "name": "symfony/polyfill"
                }
            },
            "autoload": {
                "files": [
                    "bootstrap.php"
                ],
                "psr-4": {
                    "Symfony\\Polyfill\\Php83\\": ""
                },
                "classmap": [
                    "Resources/stubs"
                ]
            },
            "notification-url": "https://packagist.org/downloads/",
            "license": [
                "MIT"
            ],
            "authors": [
                {
                    "name": "Nicolas Grekas",
                    "email": "p@tchwork.com"
                },
                {
                    "name": "Symfony Community",
                    "homepage": "https://symfony.com/contributors"
                }
            ],
            "description": "Symfony polyfill backporting some PHP 8.3+ features to lower PHP versions",
            "homepage": "https://symfony.com",
            "keywords": [
                "compatibility",
                "polyfill",
                "portable",
                "shim"
            ],
            "support": {
                "source": "https://github.com/symfony/polyfill-php83/tree/v1.33.0"
            },
            "funding": [
                {
                    "url": "https://symfony.com/sponsor",
                    "type": "custom"
                },
                {
                    "url": "https://github.com/fabpot",
                    "type": "github"
                },
                {
                    "url": "https://github.com/nicolas-grekas",
                    "type": "github"
                },
                {
                    "url": "https://tidelift.com/funding/github/packagist/symfony/symfony",
                    "type": "tidelift"
                }
            ],
            "time": "2025-07-08T02:45:35+00:00"
        },
        {
            "name": "symfony/polyfill-php85",
            "version": "v1.33.0",
            "source": {
                "type": "git",
                "url": "https://github.com/symfony/polyfill-php85.git",
                "reference": "d4e5fcd4ab3d998ab16c0db48e6cbb9a01993f91"
            },
            "dist": {
                "type": "zip",
                "url": "https://api.github.com/repos/symfony/polyfill-php85/zipball/d4e5fcd4ab3d998ab16c0db48e6cbb9a01993f91",
                "reference": "d4e5fcd4ab3d998ab16c0db48e6cbb9a01993f91",
                "shasum": ""
            },
            "require": {
                "php": ">=7.2"
            },
            "type": "library",
            "extra": {
                "thanks": {
                    "url": "https://github.com/symfony/polyfill",
                    "name": "symfony/polyfill"
                }
            },
            "autoload": {
                "files": [
                    "bootstrap.php"
                ],
                "psr-4": {
                    "Symfony\\Polyfill\\Php85\\": ""
                },
                "classmap": [
                    "Resources/stubs"
                ]
            },
            "notification-url": "https://packagist.org/downloads/",
            "license": [
                "MIT"
            ],
            "authors": [
                {
                    "name": "Nicolas Grekas",
                    "email": "p@tchwork.com"
                },
                {
                    "name": "Symfony Community",
                    "homepage": "https://symfony.com/contributors"
                }
            ],
            "description": "Symfony polyfill backporting some PHP 8.5+ features to lower PHP versions",
            "homepage": "https://symfony.com",
            "keywords": [
                "compatibility",
                "polyfill",
                "portable",
                "shim"
            ],
            "support": {
                "source": "https://github.com/symfony/polyfill-php85/tree/v1.33.0"
            },
            "funding": [
                {
                    "url": "https://symfony.com/sponsor",
                    "type": "custom"
                },
                {
                    "url": "https://github.com/fabpot",
                    "type": "github"
                },
                {
                    "url": "https://github.com/nicolas-grekas",
                    "type": "github"
                },
                {
                    "url": "https://tidelift.com/funding/github/packagist/symfony/symfony",
                    "type": "tidelift"
                }
            ],
            "time": "2025-06-23T16:12:55+00:00"
        },
        {
            "name": "symfony/service-contracts",
            "version": "v3.6.0",
            "source": {
                "type": "git",
                "url": "https://github.com/symfony/service-contracts.git",
                "reference": "f021b05a130d35510bd6b25fe9053c2a8a15d5d4"
            },
            "dist": {
                "type": "zip",
                "url": "https://api.github.com/repos/symfony/service-contracts/zipball/f021b05a130d35510bd6b25fe9053c2a8a15d5d4",
                "reference": "f021b05a130d35510bd6b25fe9053c2a8a15d5d4",
                "shasum": ""
            },
            "require": {
                "php": ">=8.1",
                "psr/container": "^1.1|^2.0",
                "symfony/deprecation-contracts": "^2.5|^3"
            },
            "conflict": {
                "ext-psr": "<1.1|>=2"
            },
            "type": "library",
            "extra": {
                "thanks": {
                    "url": "https://github.com/symfony/contracts",
                    "name": "symfony/contracts"
                },
                "branch-alias": {
                    "dev-main": "3.6-dev"
                }
            },
            "autoload": {
                "psr-4": {
                    "Symfony\\Contracts\\Service\\": ""
                },
                "exclude-from-classmap": [
                    "/Test/"
                ]
            },
            "notification-url": "https://packagist.org/downloads/",
            "license": [
                "MIT"
            ],
            "authors": [
                {
                    "name": "Nicolas Grekas",
                    "email": "p@tchwork.com"
                },
                {
                    "name": "Symfony Community",
                    "homepage": "https://symfony.com/contributors"
                }
            ],
            "description": "Generic abstractions related to writing services",
            "homepage": "https://symfony.com",
            "keywords": [
                "abstractions",
                "contracts",
                "decoupling",
                "interfaces",
                "interoperability",
                "standards"
            ],
            "support": {
                "source": "https://github.com/symfony/service-contracts/tree/v3.6.0"
            },
            "funding": [
                {
                    "url": "https://symfony.com/sponsor",
                    "type": "custom"
                },
                {
                    "url": "https://github.com/fabpot",
                    "type": "github"
                },
                {
                    "url": "https://tidelift.com/funding/github/packagist/symfony/symfony",
                    "type": "tidelift"
                }
            ],
            "time": "2025-04-25T09:37:31+00:00"
        },
        {
            "name": "tbachert/spi",
            "version": "v1.0.5",
            "source": {
                "type": "git",
                "url": "https://github.com/Nevay/spi.git",
                "reference": "e7078767866d0a9e0f91d3f9d42a832df5e39002"
            },
            "dist": {
                "type": "zip",
                "url": "https://api.github.com/repos/Nevay/spi/zipball/e7078767866d0a9e0f91d3f9d42a832df5e39002",
                "reference": "e7078767866d0a9e0f91d3f9d42a832df5e39002",
                "shasum": ""
            },
            "require": {
                "composer-plugin-api": "^2.0",
                "composer/semver": "^1.0 || ^2.0 || ^3.0",
                "php": "^8.1"
            },
            "require-dev": {
                "composer/composer": "^2.0",
                "infection/infection": "^0.27.9",
                "phpunit/phpunit": "^10.5",
                "psalm/phar": "^5.18"
            },
            "type": "composer-plugin",
            "extra": {
                "class": "Nevay\\SPI\\Composer\\Plugin",
                "branch-alias": {
                    "dev-main": "1.0.x-dev"
                },
                "plugin-optional": true
            },
            "autoload": {
                "psr-4": {
                    "Nevay\\SPI\\": "src/"
                }
            },
            "notification-url": "https://packagist.org/downloads/",
            "license": [
                "Apache-2.0"
            ],
            "description": "Service provider loading facility",
            "keywords": [
                "service provider"
            ],
            "support": {
                "issues": "https://github.com/Nevay/spi/issues",
                "source": "https://github.com/Nevay/spi/tree/v1.0.5"
            },
            "time": "2025-06-29T15:42:06+00:00"
        },
        {
            "name": "utopia-php/cache",
            "version": "0.13.1",
            "source": {
                "type": "git",
                "url": "https://github.com/utopia-php/cache.git",
                "reference": "97220cb3b3822b166ee016d1646e2ae2815dc540"
            },
            "dist": {
                "type": "zip",
                "url": "https://api.github.com/repos/utopia-php/cache/zipball/97220cb3b3822b166ee016d1646e2ae2815dc540",
                "reference": "97220cb3b3822b166ee016d1646e2ae2815dc540",
                "shasum": ""
            },
            "require": {
                "ext-json": "*",
                "ext-memcached": "*",
                "ext-redis": "*",
                "php": ">=8.0",
                "utopia-php/pools": "0.8.*",
                "utopia-php/telemetry": "0.1.*"
            },
            "require-dev": {
                "laravel/pint": "1.2.*",
                "phpstan/phpstan": "^1.12",
                "phpunit/phpunit": "^9.3",
                "vimeo/psalm": "4.13.1"
            },
            "type": "library",
            "autoload": {
                "psr-4": {
                    "Utopia\\Cache\\": "src/Cache"
                }
            },
            "notification-url": "https://packagist.org/downloads/",
            "license": [
                "MIT"
            ],
            "description": "A simple cache library to manage application cache storing, loading and purging",
            "keywords": [
                "cache",
                "framework",
                "php",
                "upf",
                "utopia"
            ],
            "support": {
                "issues": "https://github.com/utopia-php/cache/issues",
                "source": "https://github.com/utopia-php/cache/tree/0.13.1"
            },
            "time": "2025-05-09T14:43:52+00:00"
        },
        {
            "name": "utopia-php/compression",
            "version": "0.1.3",
            "source": {
                "type": "git",
                "url": "https://github.com/utopia-php/compression.git",
                "reference": "66f093557ba66d98245e562036182016c7dcfe8a"
            },
            "dist": {
                "type": "zip",
                "url": "https://api.github.com/repos/utopia-php/compression/zipball/66f093557ba66d98245e562036182016c7dcfe8a",
                "reference": "66f093557ba66d98245e562036182016c7dcfe8a",
                "shasum": ""
            },
            "require": {
                "php": ">=8.0"
            },
            "require-dev": {
                "laravel/pint": "1.2.*",
                "phpunit/phpunit": "^9.3",
                "vimeo/psalm": "4.0.1"
            },
            "type": "library",
            "autoload": {
                "psr-4": {
                    "Utopia\\Compression\\": "src/Compression"
                }
            },
            "notification-url": "https://packagist.org/downloads/",
            "license": [
                "MIT"
            ],
            "description": "A simple Compression library to handle file compression",
            "keywords": [
                "compression",
                "framework",
                "php",
                "upf",
                "utopia"
            ],
            "support": {
                "issues": "https://github.com/utopia-php/compression/issues",
                "source": "https://github.com/utopia-php/compression/tree/0.1.3"
            },
            "time": "2025-01-15T15:15:51+00:00"
        },
        {
            "name": "utopia-php/framework",
            "version": "0.33.28",
            "source": {
                "type": "git",
                "url": "https://github.com/utopia-php/http.git",
                "reference": "5aaa94d406577b0059ad28c78022606890dc6de0"
            },
            "dist": {
                "type": "zip",
                "url": "https://api.github.com/repos/utopia-php/http/zipball/5aaa94d406577b0059ad28c78022606890dc6de0",
                "reference": "5aaa94d406577b0059ad28c78022606890dc6de0",
                "shasum": ""
            },
            "require": {
                "php": ">=8.1",
                "utopia-php/compression": "0.1.*",
                "utopia-php/telemetry": "0.1.*"
            },
            "require-dev": {
                "laravel/pint": "^1.2",
                "phpbench/phpbench": "^1.2",
                "phpstan/phpstan": "^1.10",
                "phpunit/phpunit": "^9.5.25"
            },
            "type": "library",
            "autoload": {
                "psr-4": {
                    "Utopia\\": "src/"
                }
            },
            "notification-url": "https://packagist.org/downloads/",
            "license": [
                "MIT"
            ],
            "description": "A simple, light and advanced PHP framework",
            "keywords": [
                "framework",
                "php",
                "upf"
            ],
            "support": {
                "issues": "https://github.com/utopia-php/http/issues",
                "source": "https://github.com/utopia-php/http/tree/0.33.28"
<<<<<<< HEAD
            },
            "time": "2025-09-25T10:44:24+00:00"
        },
        {
            "name": "utopia-php/mongo",
            "version": "0.10.0",
            "source": {
                "type": "git",
                "url": "https://github.com/utopia-php/mongo.git",
                "reference": "ecfad6aad2e2e3fe5899ac2ebf1009a21b4d6b18"
            },
            "dist": {
                "type": "zip",
                "url": "https://api.github.com/repos/utopia-php/mongo/zipball/ecfad6aad2e2e3fe5899ac2ebf1009a21b4d6b18",
                "reference": "ecfad6aad2e2e3fe5899ac2ebf1009a21b4d6b18",
                "shasum": ""
            },
            "require": {
                "ext-mongodb": "2.1.*",
                "mongodb/mongodb": "2.1.*",
                "php": ">=8.0",
                "ramsey/uuid": "4.9.*"
            },
            "require-dev": {
                "fakerphp/faker": "1.*",
                "laravel/pint": "*",
                "phpstan/phpstan": "*",
                "phpunit/phpunit": "9.*",
                "swoole/ide-helper": "5.1.*"
            },
            "type": "library",
            "autoload": {
                "psr-4": {
                    "Utopia\\Mongo\\": "src"
                }
            },
            "notification-url": "https://packagist.org/downloads/",
            "license": [
                "MIT"
            ],
            "authors": [
                {
                    "name": "Eldad Fux",
                    "email": "eldad@appwrite.io"
                },
                {
                    "name": "Wess",
                    "email": "wess@appwrite.io"
                }
            ],
            "description": "A simple library to manage Mongo database",
            "keywords": [
                "database",
                "mongo",
                "php",
                "upf",
                "utopia"
            ],
            "support": {
                "issues": "https://github.com/utopia-php/mongo/issues",
                "source": "https://github.com/utopia-php/mongo/tree/0.10.0"
            },
            "time": "2025-10-02T04:50:07+00:00"
=======
            },
            "time": "2025-09-25T10:44:24+00:00"
>>>>>>> d8fc1bb3
        },
        {
            "name": "utopia-php/pools",
            "version": "0.8.2",
            "source": {
                "type": "git",
                "url": "https://github.com/utopia-php/pools.git",
                "reference": "05c67aba42eb68ac65489cc1e7fc5db83db2dd4d"
            },
            "dist": {
                "type": "zip",
                "url": "https://api.github.com/repos/utopia-php/pools/zipball/05c67aba42eb68ac65489cc1e7fc5db83db2dd4d",
                "reference": "05c67aba42eb68ac65489cc1e7fc5db83db2dd4d",
                "shasum": ""
            },
            "require": {
                "php": ">=8.3",
                "utopia-php/telemetry": "0.1.*"
            },
            "require-dev": {
                "laravel/pint": "1.*",
                "phpstan/phpstan": "1.*",
                "phpunit/phpunit": "11.*"
            },
            "type": "library",
            "autoload": {
                "psr-4": {
                    "Utopia\\Pools\\": "src/Pools"
                }
            },
            "notification-url": "https://packagist.org/downloads/",
            "license": [
                "MIT"
            ],
            "authors": [
                {
                    "name": "Team Appwrite",
                    "email": "team@appwrite.io"
                }
            ],
            "description": "A simple library to manage connection pools",
            "keywords": [
                "framework",
                "php",
                "pools",
                "utopia"
            ],
            "support": {
                "issues": "https://github.com/utopia-php/pools/issues",
                "source": "https://github.com/utopia-php/pools/tree/0.8.2"
            },
            "time": "2025-04-17T02:04:54+00:00"
        },
        {
            "name": "utopia-php/telemetry",
            "version": "0.1.1",
            "source": {
                "type": "git",
                "url": "https://github.com/utopia-php/telemetry.git",
                "reference": "437f0021777f0e575dfb9e8a1a081b3aed75e33f"
            },
            "dist": {
                "type": "zip",
                "url": "https://api.github.com/repos/utopia-php/telemetry/zipball/437f0021777f0e575dfb9e8a1a081b3aed75e33f",
                "reference": "437f0021777f0e575dfb9e8a1a081b3aed75e33f",
                "shasum": ""
            },
            "require": {
                "ext-opentelemetry": "*",
                "ext-protobuf": "*",
                "nyholm/psr7": "^1.8",
                "open-telemetry/exporter-otlp": "^1.1",
                "open-telemetry/sdk": "^1.1",
                "php": ">=8.0",
                "symfony/http-client": "^7.1"
            },
            "require-dev": {
                "laravel/pint": "^1.2",
                "phpbench/phpbench": "^1.2",
                "phpstan/phpstan": "^1.10",
                "phpunit/phpunit": "^9.5.25"
            },
            "type": "library",
            "autoload": {
                "psr-4": {
                    "Utopia\\Telemetry\\": "src/Telemetry"
                }
            },
            "notification-url": "https://packagist.org/downloads/",
            "license": [
                "MIT"
            ],
            "keywords": [
                "framework",
                "php",
                "upf"
            ],
            "support": {
                "issues": "https://github.com/utopia-php/telemetry/issues",
                "source": "https://github.com/utopia-php/telemetry/tree/0.1.1"
            },
            "time": "2025-03-17T11:57:52+00:00"
        }
    ],
    "packages-dev": [
        {
            "name": "doctrine/instantiator",
            "version": "2.0.0",
            "source": {
                "type": "git",
                "url": "https://github.com/doctrine/instantiator.git",
                "reference": "c6222283fa3f4ac679f8b9ced9a4e23f163e80d0"
            },
            "dist": {
                "type": "zip",
                "url": "https://api.github.com/repos/doctrine/instantiator/zipball/c6222283fa3f4ac679f8b9ced9a4e23f163e80d0",
                "reference": "c6222283fa3f4ac679f8b9ced9a4e23f163e80d0",
                "shasum": ""
            },
            "require": {
                "php": "^8.1"
            },
            "require-dev": {
                "doctrine/coding-standard": "^11",
                "ext-pdo": "*",
                "ext-phar": "*",
                "phpbench/phpbench": "^1.2",
                "phpstan/phpstan": "^1.9.4",
                "phpstan/phpstan-phpunit": "^1.3",
                "phpunit/phpunit": "^9.5.27",
                "vimeo/psalm": "^5.4"
            },
            "type": "library",
            "autoload": {
                "psr-4": {
                    "Doctrine\\Instantiator\\": "src/Doctrine/Instantiator/"
                }
            },
            "notification-url": "https://packagist.org/downloads/",
            "license": [
                "MIT"
            ],
            "authors": [
                {
                    "name": "Marco Pivetta",
                    "email": "ocramius@gmail.com",
                    "homepage": "https://ocramius.github.io/"
                }
            ],
            "description": "A small, lightweight utility to instantiate objects in PHP without invoking their constructors",
            "homepage": "https://www.doctrine-project.org/projects/instantiator.html",
            "keywords": [
                "constructor",
                "instantiate"
            ],
            "support": {
                "issues": "https://github.com/doctrine/instantiator/issues",
                "source": "https://github.com/doctrine/instantiator/tree/2.0.0"
            },
            "funding": [
                {
                    "url": "https://www.doctrine-project.org/sponsorship.html",
                    "type": "custom"
                },
                {
                    "url": "https://www.patreon.com/phpdoctrine",
                    "type": "patreon"
                },
                {
                    "url": "https://tidelift.com/funding/github/packagist/doctrine%2Finstantiator",
                    "type": "tidelift"
                }
            ],
            "time": "2022-12-30T00:23:10+00:00"
        },
        {
            "name": "fakerphp/faker",
            "version": "v1.23.1",
            "source": {
                "type": "git",
                "url": "https://github.com/FakerPHP/Faker.git",
                "reference": "bfb4fe148adbf78eff521199619b93a52ae3554b"
            },
            "dist": {
                "type": "zip",
                "url": "https://api.github.com/repos/FakerPHP/Faker/zipball/bfb4fe148adbf78eff521199619b93a52ae3554b",
                "reference": "bfb4fe148adbf78eff521199619b93a52ae3554b",
                "shasum": ""
            },
            "require": {
                "php": "^7.4 || ^8.0",
                "psr/container": "^1.0 || ^2.0",
                "symfony/deprecation-contracts": "^2.2 || ^3.0"
            },
            "conflict": {
                "fzaninotto/faker": "*"
            },
            "require-dev": {
                "bamarni/composer-bin-plugin": "^1.4.1",
                "doctrine/persistence": "^1.3 || ^2.0",
                "ext-intl": "*",
                "phpunit/phpunit": "^9.5.26",
                "symfony/phpunit-bridge": "^5.4.16"
            },
            "suggest": {
                "doctrine/orm": "Required to use Faker\\ORM\\Doctrine",
                "ext-curl": "Required by Faker\\Provider\\Image to download images.",
                "ext-dom": "Required by Faker\\Provider\\HtmlLorem for generating random HTML.",
                "ext-iconv": "Required by Faker\\Provider\\ru_RU\\Text::realText() for generating real Russian text.",
                "ext-mbstring": "Required for multibyte Unicode string functionality."
            },
            "type": "library",
            "autoload": {
                "psr-4": {
                    "Faker\\": "src/Faker/"
                }
            },
            "notification-url": "https://packagist.org/downloads/",
            "license": [
                "MIT"
            ],
            "authors": [
                {
                    "name": "François Zaninotto"
                }
            ],
            "description": "Faker is a PHP library that generates fake data for you.",
            "keywords": [
                "data",
                "faker",
                "fixtures"
            ],
            "support": {
                "issues": "https://github.com/FakerPHP/Faker/issues",
                "source": "https://github.com/FakerPHP/Faker/tree/v1.23.1"
            },
            "time": "2024-01-02T13:46:09+00:00"
        },
        {
            "name": "laravel/pint",
            "version": "v1.25.1",
            "source": {
                "type": "git",
                "url": "https://github.com/laravel/pint.git",
                "reference": "5016e263f95d97670d71b9a987bd8996ade6d8d9"
            },
            "dist": {
                "type": "zip",
                "url": "https://api.github.com/repos/laravel/pint/zipball/5016e263f95d97670d71b9a987bd8996ade6d8d9",
                "reference": "5016e263f95d97670d71b9a987bd8996ade6d8d9",
                "shasum": ""
            },
            "require": {
                "ext-json": "*",
                "ext-mbstring": "*",
                "ext-tokenizer": "*",
                "ext-xml": "*",
                "php": "^8.2.0"
            },
            "require-dev": {
                "friendsofphp/php-cs-fixer": "^3.87.2",
                "illuminate/view": "^11.46.0",
                "larastan/larastan": "^3.7.1",
                "laravel-zero/framework": "^11.45.0",
                "mockery/mockery": "^1.6.12",
                "nunomaduro/termwind": "^2.3.1",
                "pestphp/pest": "^2.36.0"
            },
            "bin": [
                "builds/pint"
            ],
            "type": "project",
            "autoload": {
                "psr-4": {
                    "App\\": "app/",
                    "Database\\Seeders\\": "database/seeders/",
                    "Database\\Factories\\": "database/factories/"
                }
            },
            "notification-url": "https://packagist.org/downloads/",
            "license": [
                "MIT"
            ],
            "authors": [
                {
                    "name": "Nuno Maduro",
                    "email": "enunomaduro@gmail.com"
                }
            ],
            "description": "An opinionated code formatter for PHP.",
            "homepage": "https://laravel.com",
            "keywords": [
                "format",
                "formatter",
                "lint",
                "linter",
                "php"
            ],
            "support": {
                "issues": "https://github.com/laravel/pint/issues",
                "source": "https://github.com/laravel/pint"
            },
            "time": "2025-09-19T02:57:12+00:00"
        },
        {
            "name": "myclabs/deep-copy",
            "version": "1.13.4",
            "source": {
                "type": "git",
                "url": "https://github.com/myclabs/DeepCopy.git",
                "reference": "07d290f0c47959fd5eed98c95ee5602db07e0b6a"
            },
            "dist": {
                "type": "zip",
                "url": "https://api.github.com/repos/myclabs/DeepCopy/zipball/07d290f0c47959fd5eed98c95ee5602db07e0b6a",
                "reference": "07d290f0c47959fd5eed98c95ee5602db07e0b6a",
                "shasum": ""
            },
            "require": {
                "php": "^7.1 || ^8.0"
            },
            "conflict": {
                "doctrine/collections": "<1.6.8",
                "doctrine/common": "<2.13.3 || >=3 <3.2.2"
            },
            "require-dev": {
                "doctrine/collections": "^1.6.8",
                "doctrine/common": "^2.13.3 || ^3.2.2",
                "phpspec/prophecy": "^1.10",
                "phpunit/phpunit": "^7.5.20 || ^8.5.23 || ^9.5.13"
            },
            "type": "library",
            "autoload": {
                "files": [
                    "src/DeepCopy/deep_copy.php"
                ],
                "psr-4": {
                    "DeepCopy\\": "src/DeepCopy/"
                }
            },
            "notification-url": "https://packagist.org/downloads/",
            "license": [
                "MIT"
            ],
            "description": "Create deep copies (clones) of your objects",
            "keywords": [
                "clone",
                "copy",
                "duplicate",
                "object",
                "object graph"
            ],
            "support": {
                "issues": "https://github.com/myclabs/DeepCopy/issues",
                "source": "https://github.com/myclabs/DeepCopy/tree/1.13.4"
            },
            "funding": [
                {
                    "url": "https://tidelift.com/funding/github/packagist/myclabs/deep-copy",
                    "type": "tidelift"
                }
            ],
            "time": "2025-08-01T08:46:24+00:00"
        },
        {
            "name": "nikic/php-parser",
            "version": "v4.19.4",
            "source": {
                "type": "git",
                "url": "https://github.com/nikic/PHP-Parser.git",
                "reference": "715f4d25e225bc47b293a8b997fe6ce99bf987d2"
            },
            "dist": {
                "type": "zip",
                "url": "https://api.github.com/repos/nikic/PHP-Parser/zipball/715f4d25e225bc47b293a8b997fe6ce99bf987d2",
                "reference": "715f4d25e225bc47b293a8b997fe6ce99bf987d2",
                "shasum": ""
            },
            "require": {
                "ext-tokenizer": "*",
                "php": ">=7.1"
            },
            "require-dev": {
                "ircmaxell/php-yacc": "^0.0.7",
                "phpunit/phpunit": "^7.0 || ^8.0 || ^9.0"
            },
            "bin": [
                "bin/php-parse"
            ],
            "type": "library",
            "extra": {
                "branch-alias": {
                    "dev-master": "4.9-dev"
                }
            },
            "autoload": {
                "psr-4": {
                    "PhpParser\\": "lib/PhpParser"
                }
            },
            "notification-url": "https://packagist.org/downloads/",
            "license": [
                "BSD-3-Clause"
            ],
            "authors": [
                {
                    "name": "Nikita Popov"
                }
            ],
            "description": "A PHP parser written in PHP",
            "keywords": [
                "parser",
                "php"
            ],
            "support": {
                "issues": "https://github.com/nikic/PHP-Parser/issues",
                "source": "https://github.com/nikic/PHP-Parser/tree/v4.19.4"
            },
            "time": "2024-09-29T15:01:53+00:00"
        },
        {
            "name": "pcov/clobber",
            "version": "v2.0.3",
            "source": {
                "type": "git",
                "url": "https://github.com/krakjoe/pcov-clobber.git",
                "reference": "4c30759e912e6e5d5bf833fb3d77b5bd51709f05"
            },
            "dist": {
                "type": "zip",
                "url": "https://api.github.com/repos/krakjoe/pcov-clobber/zipball/4c30759e912e6e5d5bf833fb3d77b5bd51709f05",
                "reference": "4c30759e912e6e5d5bf833fb3d77b5bd51709f05",
                "shasum": ""
            },
            "require": {
                "ext-pcov": "^1.0",
                "nikic/php-parser": "^4.2"
            },
            "bin": [
                "bin/pcov"
            ],
            "type": "library",
            "autoload": {
                "psr-4": {
                    "pcov\\Clobber\\": "src/pcov/clobber"
                }
            },
            "notification-url": "https://packagist.org/downloads/",
            "support": {
                "issues": "https://github.com/krakjoe/pcov-clobber/issues",
                "source": "https://github.com/krakjoe/pcov-clobber/tree/v2.0.3"
            },
            "time": "2019-10-29T05:03:37+00:00"
        },
        {
            "name": "phar-io/manifest",
            "version": "2.0.4",
            "source": {
                "type": "git",
                "url": "https://github.com/phar-io/manifest.git",
                "reference": "54750ef60c58e43759730615a392c31c80e23176"
            },
            "dist": {
                "type": "zip",
                "url": "https://api.github.com/repos/phar-io/manifest/zipball/54750ef60c58e43759730615a392c31c80e23176",
                "reference": "54750ef60c58e43759730615a392c31c80e23176",
                "shasum": ""
            },
            "require": {
                "ext-dom": "*",
                "ext-libxml": "*",
                "ext-phar": "*",
                "ext-xmlwriter": "*",
                "phar-io/version": "^3.0.1",
                "php": "^7.2 || ^8.0"
            },
            "type": "library",
            "extra": {
                "branch-alias": {
                    "dev-master": "2.0.x-dev"
                }
            },
            "autoload": {
                "classmap": [
                    "src/"
                ]
            },
            "notification-url": "https://packagist.org/downloads/",
            "license": [
                "BSD-3-Clause"
            ],
            "authors": [
                {
                    "name": "Arne Blankerts",
                    "email": "arne@blankerts.de",
                    "role": "Developer"
                },
                {
                    "name": "Sebastian Heuer",
                    "email": "sebastian@phpeople.de",
                    "role": "Developer"
                },
                {
                    "name": "Sebastian Bergmann",
                    "email": "sebastian@phpunit.de",
                    "role": "Developer"
                }
            ],
            "description": "Component for reading phar.io manifest information from a PHP Archive (PHAR)",
            "support": {
                "issues": "https://github.com/phar-io/manifest/issues",
                "source": "https://github.com/phar-io/manifest/tree/2.0.4"
            },
            "funding": [
                {
                    "url": "https://github.com/theseer",
                    "type": "github"
                }
            ],
            "time": "2024-03-03T12:33:53+00:00"
        },
        {
            "name": "phar-io/version",
            "version": "3.2.1",
            "source": {
                "type": "git",
                "url": "https://github.com/phar-io/version.git",
                "reference": "4f7fd7836c6f332bb2933569e566a0d6c4cbed74"
            },
            "dist": {
                "type": "zip",
                "url": "https://api.github.com/repos/phar-io/version/zipball/4f7fd7836c6f332bb2933569e566a0d6c4cbed74",
                "reference": "4f7fd7836c6f332bb2933569e566a0d6c4cbed74",
                "shasum": ""
            },
            "require": {
                "php": "^7.2 || ^8.0"
            },
            "type": "library",
            "autoload": {
                "classmap": [
                    "src/"
                ]
            },
            "notification-url": "https://packagist.org/downloads/",
            "license": [
                "BSD-3-Clause"
            ],
            "authors": [
                {
                    "name": "Arne Blankerts",
                    "email": "arne@blankerts.de",
                    "role": "Developer"
                },
                {
                    "name": "Sebastian Heuer",
                    "email": "sebastian@phpeople.de",
                    "role": "Developer"
                },
                {
                    "name": "Sebastian Bergmann",
                    "email": "sebastian@phpunit.de",
                    "role": "Developer"
                }
            ],
            "description": "Library for handling version information and constraints",
            "support": {
                "issues": "https://github.com/phar-io/version/issues",
                "source": "https://github.com/phar-io/version/tree/3.2.1"
            },
            "time": "2022-02-21T01:04:05+00:00"
        },
        {
            "name": "phpstan/phpstan",
            "version": "1.12.32",
            "dist": {
                "type": "zip",
                "url": "https://api.github.com/repos/phpstan/phpstan/zipball/2770dcdf5078d0b0d53f94317e06affe88419aa8",
                "reference": "2770dcdf5078d0b0d53f94317e06affe88419aa8",
                "shasum": ""
            },
            "require": {
                "php": "^7.2|^8.0"
            },
            "conflict": {
                "phpstan/phpstan-shim": "*"
            },
            "bin": [
                "phpstan",
                "phpstan.phar"
            ],
            "type": "library",
            "autoload": {
                "files": [
                    "bootstrap.php"
                ]
            },
            "notification-url": "https://packagist.org/downloads/",
            "license": [
                "MIT"
            ],
            "description": "PHPStan - PHP Static Analysis Tool",
            "keywords": [
                "dev",
                "static analysis"
            ],
            "support": {
                "docs": "https://phpstan.org/user-guide/getting-started",
                "forum": "https://github.com/phpstan/phpstan/discussions",
                "issues": "https://github.com/phpstan/phpstan/issues",
                "security": "https://github.com/phpstan/phpstan/security/policy",
                "source": "https://github.com/phpstan/phpstan-src"
            },
            "funding": [
                {
                    "url": "https://github.com/ondrejmirtes",
                    "type": "github"
                },
                {
                    "url": "https://github.com/phpstan",
                    "type": "github"
                }
            ],
            "time": "2025-09-30T10:16:31+00:00"
        },
        {
            "name": "phpunit/php-code-coverage",
            "version": "9.2.32",
            "source": {
                "type": "git",
                "url": "https://github.com/sebastianbergmann/php-code-coverage.git",
                "reference": "85402a822d1ecf1db1096959413d35e1c37cf1a5"
            },
            "dist": {
                "type": "zip",
                "url": "https://api.github.com/repos/sebastianbergmann/php-code-coverage/zipball/85402a822d1ecf1db1096959413d35e1c37cf1a5",
                "reference": "85402a822d1ecf1db1096959413d35e1c37cf1a5",
                "shasum": ""
            },
            "require": {
                "ext-dom": "*",
                "ext-libxml": "*",
                "ext-xmlwriter": "*",
                "nikic/php-parser": "^4.19.1 || ^5.1.0",
                "php": ">=7.3",
                "phpunit/php-file-iterator": "^3.0.6",
                "phpunit/php-text-template": "^2.0.4",
                "sebastian/code-unit-reverse-lookup": "^2.0.3",
                "sebastian/complexity": "^2.0.3",
                "sebastian/environment": "^5.1.5",
                "sebastian/lines-of-code": "^1.0.4",
                "sebastian/version": "^3.0.2",
                "theseer/tokenizer": "^1.2.3"
            },
            "require-dev": {
                "phpunit/phpunit": "^9.6"
            },
            "suggest": {
                "ext-pcov": "PHP extension that provides line coverage",
                "ext-xdebug": "PHP extension that provides line coverage as well as branch and path coverage"
            },
            "type": "library",
            "extra": {
                "branch-alias": {
                    "dev-main": "9.2.x-dev"
                }
            },
            "autoload": {
                "classmap": [
                    "src/"
                ]
            },
            "notification-url": "https://packagist.org/downloads/",
            "license": [
                "BSD-3-Clause"
            ],
            "authors": [
                {
                    "name": "Sebastian Bergmann",
                    "email": "sebastian@phpunit.de",
                    "role": "lead"
                }
            ],
            "description": "Library that provides collection, processing, and rendering functionality for PHP code coverage information.",
            "homepage": "https://github.com/sebastianbergmann/php-code-coverage",
            "keywords": [
                "coverage",
                "testing",
                "xunit"
            ],
            "support": {
                "issues": "https://github.com/sebastianbergmann/php-code-coverage/issues",
                "security": "https://github.com/sebastianbergmann/php-code-coverage/security/policy",
                "source": "https://github.com/sebastianbergmann/php-code-coverage/tree/9.2.32"
            },
            "funding": [
                {
                    "url": "https://github.com/sebastianbergmann",
                    "type": "github"
                }
            ],
            "time": "2024-08-22T04:23:01+00:00"
        },
        {
            "name": "phpunit/php-file-iterator",
            "version": "3.0.6",
            "source": {
                "type": "git",
                "url": "https://github.com/sebastianbergmann/php-file-iterator.git",
                "reference": "cf1c2e7c203ac650e352f4cc675a7021e7d1b3cf"
            },
            "dist": {
                "type": "zip",
                "url": "https://api.github.com/repos/sebastianbergmann/php-file-iterator/zipball/cf1c2e7c203ac650e352f4cc675a7021e7d1b3cf",
                "reference": "cf1c2e7c203ac650e352f4cc675a7021e7d1b3cf",
                "shasum": ""
            },
            "require": {
                "php": ">=7.3"
            },
            "require-dev": {
                "phpunit/phpunit": "^9.3"
            },
            "type": "library",
            "extra": {
                "branch-alias": {
                    "dev-master": "3.0-dev"
                }
            },
            "autoload": {
                "classmap": [
                    "src/"
                ]
            },
            "notification-url": "https://packagist.org/downloads/",
            "license": [
                "BSD-3-Clause"
            ],
            "authors": [
                {
                    "name": "Sebastian Bergmann",
                    "email": "sebastian@phpunit.de",
                    "role": "lead"
                }
            ],
            "description": "FilterIterator implementation that filters files based on a list of suffixes.",
            "homepage": "https://github.com/sebastianbergmann/php-file-iterator/",
            "keywords": [
                "filesystem",
                "iterator"
            ],
            "support": {
                "issues": "https://github.com/sebastianbergmann/php-file-iterator/issues",
                "source": "https://github.com/sebastianbergmann/php-file-iterator/tree/3.0.6"
            },
            "funding": [
                {
                    "url": "https://github.com/sebastianbergmann",
                    "type": "github"
                }
            ],
            "time": "2021-12-02T12:48:52+00:00"
        },
        {
            "name": "phpunit/php-invoker",
            "version": "3.1.1",
            "source": {
                "type": "git",
                "url": "https://github.com/sebastianbergmann/php-invoker.git",
                "reference": "5a10147d0aaf65b58940a0b72f71c9ac0423cc67"
            },
            "dist": {
                "type": "zip",
                "url": "https://api.github.com/repos/sebastianbergmann/php-invoker/zipball/5a10147d0aaf65b58940a0b72f71c9ac0423cc67",
                "reference": "5a10147d0aaf65b58940a0b72f71c9ac0423cc67",
                "shasum": ""
            },
            "require": {
                "php": ">=7.3"
            },
            "require-dev": {
                "ext-pcntl": "*",
                "phpunit/phpunit": "^9.3"
            },
            "suggest": {
                "ext-pcntl": "*"
            },
            "type": "library",
            "extra": {
                "branch-alias": {
                    "dev-master": "3.1-dev"
                }
            },
            "autoload": {
                "classmap": [
                    "src/"
                ]
            },
            "notification-url": "https://packagist.org/downloads/",
            "license": [
                "BSD-3-Clause"
            ],
            "authors": [
                {
                    "name": "Sebastian Bergmann",
                    "email": "sebastian@phpunit.de",
                    "role": "lead"
                }
            ],
            "description": "Invoke callables with a timeout",
            "homepage": "https://github.com/sebastianbergmann/php-invoker/",
            "keywords": [
                "process"
            ],
            "support": {
                "issues": "https://github.com/sebastianbergmann/php-invoker/issues",
                "source": "https://github.com/sebastianbergmann/php-invoker/tree/3.1.1"
            },
            "funding": [
                {
                    "url": "https://github.com/sebastianbergmann",
                    "type": "github"
                }
            ],
            "time": "2020-09-28T05:58:55+00:00"
        },
        {
            "name": "phpunit/php-text-template",
            "version": "2.0.4",
            "source": {
                "type": "git",
                "url": "https://github.com/sebastianbergmann/php-text-template.git",
                "reference": "5da5f67fc95621df9ff4c4e5a84d6a8a2acf7c28"
            },
            "dist": {
                "type": "zip",
                "url": "https://api.github.com/repos/sebastianbergmann/php-text-template/zipball/5da5f67fc95621df9ff4c4e5a84d6a8a2acf7c28",
                "reference": "5da5f67fc95621df9ff4c4e5a84d6a8a2acf7c28",
                "shasum": ""
            },
            "require": {
                "php": ">=7.3"
            },
            "require-dev": {
                "phpunit/phpunit": "^9.3"
            },
            "type": "library",
            "extra": {
                "branch-alias": {
                    "dev-master": "2.0-dev"
                }
            },
            "autoload": {
                "classmap": [
                    "src/"
                ]
            },
            "notification-url": "https://packagist.org/downloads/",
            "license": [
                "BSD-3-Clause"
            ],
            "authors": [
                {
                    "name": "Sebastian Bergmann",
                    "email": "sebastian@phpunit.de",
                    "role": "lead"
                }
            ],
            "description": "Simple template engine.",
            "homepage": "https://github.com/sebastianbergmann/php-text-template/",
            "keywords": [
                "template"
            ],
            "support": {
                "issues": "https://github.com/sebastianbergmann/php-text-template/issues",
                "source": "https://github.com/sebastianbergmann/php-text-template/tree/2.0.4"
            },
            "funding": [
                {
                    "url": "https://github.com/sebastianbergmann",
                    "type": "github"
                }
            ],
            "time": "2020-10-26T05:33:50+00:00"
        },
        {
            "name": "phpunit/php-timer",
            "version": "5.0.3",
            "source": {
                "type": "git",
                "url": "https://github.com/sebastianbergmann/php-timer.git",
                "reference": "5a63ce20ed1b5bf577850e2c4e87f4aa902afbd2"
            },
            "dist": {
                "type": "zip",
                "url": "https://api.github.com/repos/sebastianbergmann/php-timer/zipball/5a63ce20ed1b5bf577850e2c4e87f4aa902afbd2",
                "reference": "5a63ce20ed1b5bf577850e2c4e87f4aa902afbd2",
                "shasum": ""
            },
            "require": {
                "php": ">=7.3"
            },
            "require-dev": {
                "phpunit/phpunit": "^9.3"
            },
            "type": "library",
            "extra": {
                "branch-alias": {
                    "dev-master": "5.0-dev"
                }
            },
            "autoload": {
                "classmap": [
                    "src/"
                ]
            },
            "notification-url": "https://packagist.org/downloads/",
            "license": [
                "BSD-3-Clause"
            ],
            "authors": [
                {
                    "name": "Sebastian Bergmann",
                    "email": "sebastian@phpunit.de",
                    "role": "lead"
                }
            ],
            "description": "Utility class for timing",
            "homepage": "https://github.com/sebastianbergmann/php-timer/",
            "keywords": [
                "timer"
            ],
            "support": {
                "issues": "https://github.com/sebastianbergmann/php-timer/issues",
                "source": "https://github.com/sebastianbergmann/php-timer/tree/5.0.3"
            },
            "funding": [
                {
                    "url": "https://github.com/sebastianbergmann",
                    "type": "github"
                }
            ],
            "time": "2020-10-26T13:16:10+00:00"
        },
        {
            "name": "phpunit/phpunit",
            "version": "9.6.29",
            "source": {
                "type": "git",
                "url": "https://github.com/sebastianbergmann/phpunit.git",
                "reference": "9ecfec57835a5581bc888ea7e13b51eb55ab9dd3"
            },
            "dist": {
                "type": "zip",
                "url": "https://api.github.com/repos/sebastianbergmann/phpunit/zipball/9ecfec57835a5581bc888ea7e13b51eb55ab9dd3",
                "reference": "9ecfec57835a5581bc888ea7e13b51eb55ab9dd3",
                "shasum": ""
            },
            "require": {
                "doctrine/instantiator": "^1.5.0 || ^2",
                "ext-dom": "*",
                "ext-json": "*",
                "ext-libxml": "*",
                "ext-mbstring": "*",
                "ext-xml": "*",
                "ext-xmlwriter": "*",
                "myclabs/deep-copy": "^1.13.4",
                "phar-io/manifest": "^2.0.4",
                "phar-io/version": "^3.2.1",
                "php": ">=7.3",
                "phpunit/php-code-coverage": "^9.2.32",
                "phpunit/php-file-iterator": "^3.0.6",
                "phpunit/php-invoker": "^3.1.1",
                "phpunit/php-text-template": "^2.0.4",
                "phpunit/php-timer": "^5.0.3",
                "sebastian/cli-parser": "^1.0.2",
                "sebastian/code-unit": "^1.0.8",
                "sebastian/comparator": "^4.0.9",
                "sebastian/diff": "^4.0.6",
                "sebastian/environment": "^5.1.5",
                "sebastian/exporter": "^4.0.8",
                "sebastian/global-state": "^5.0.8",
                "sebastian/object-enumerator": "^4.0.4",
                "sebastian/resource-operations": "^3.0.4",
                "sebastian/type": "^3.2.1",
                "sebastian/version": "^3.0.2"
            },
            "suggest": {
                "ext-soap": "To be able to generate mocks based on WSDL files",
                "ext-xdebug": "PHP extension that provides line coverage as well as branch and path coverage"
            },
            "bin": [
                "phpunit"
            ],
            "type": "library",
            "extra": {
                "branch-alias": {
                    "dev-master": "9.6-dev"
                }
            },
            "autoload": {
                "files": [
                    "src/Framework/Assert/Functions.php"
                ],
                "classmap": [
                    "src/"
                ]
            },
            "notification-url": "https://packagist.org/downloads/",
            "license": [
                "BSD-3-Clause"
            ],
            "authors": [
                {
                    "name": "Sebastian Bergmann",
                    "email": "sebastian@phpunit.de",
                    "role": "lead"
                }
            ],
            "description": "The PHP Unit Testing framework.",
            "homepage": "https://phpunit.de/",
            "keywords": [
                "phpunit",
                "testing",
                "xunit"
            ],
            "support": {
                "issues": "https://github.com/sebastianbergmann/phpunit/issues",
                "security": "https://github.com/sebastianbergmann/phpunit/security/policy",
                "source": "https://github.com/sebastianbergmann/phpunit/tree/9.6.29"
            },
            "funding": [
                {
                    "url": "https://phpunit.de/sponsors.html",
                    "type": "custom"
                },
                {
                    "url": "https://github.com/sebastianbergmann",
                    "type": "github"
                },
                {
                    "url": "https://liberapay.com/sebastianbergmann",
                    "type": "liberapay"
                },
                {
                    "url": "https://thanks.dev/u/gh/sebastianbergmann",
                    "type": "thanks_dev"
                },
                {
                    "url": "https://tidelift.com/funding/github/packagist/phpunit/phpunit",
                    "type": "tidelift"
                }
            ],
            "time": "2025-09-24T06:29:11+00:00"
        },
        {
            "name": "rregeer/phpunit-coverage-check",
            "version": "0.3.1",
            "source": {
                "type": "git",
                "url": "https://github.com/richardregeer/phpunit-coverage-check.git",
                "reference": "9618fa74477fbc448c1b0599bef5153d170094bd"
            },
            "dist": {
                "type": "zip",
                "url": "https://api.github.com/repos/richardregeer/phpunit-coverage-check/zipball/9618fa74477fbc448c1b0599bef5153d170094bd",
                "reference": "9618fa74477fbc448c1b0599bef5153d170094bd",
                "shasum": ""
            },
            "require": {
                "php": ">=7.0.0"
            },
            "bin": [
                "bin/coverage-check"
            ],
            "type": "library",
            "notification-url": "https://packagist.org/downloads/",
            "license": [
                "MIT"
            ],
            "authors": [
                {
                    "name": "Richard Regeer",
                    "email": "rich2309@gmail.com"
                }
            ],
            "description": "Check the code coverage using the clover report of phpunit",
            "keywords": [
                "ci",
                "code coverage",
                "php",
                "phpunit",
                "testing",
                "unittest"
            ],
            "support": {
                "issues": "https://github.com/richardregeer/phpunit-coverage-check/issues",
                "source": "https://github.com/richardregeer/phpunit-coverage-check/tree/0.3.1"
            },
            "time": "2019-10-14T07:04:13+00:00"
        },
        {
            "name": "sebastian/cli-parser",
            "version": "1.0.2",
            "source": {
                "type": "git",
                "url": "https://github.com/sebastianbergmann/cli-parser.git",
                "reference": "2b56bea83a09de3ac06bb18b92f068e60cc6f50b"
            },
            "dist": {
                "type": "zip",
                "url": "https://api.github.com/repos/sebastianbergmann/cli-parser/zipball/2b56bea83a09de3ac06bb18b92f068e60cc6f50b",
                "reference": "2b56bea83a09de3ac06bb18b92f068e60cc6f50b",
                "shasum": ""
            },
            "require": {
                "php": ">=7.3"
            },
            "require-dev": {
                "phpunit/phpunit": "^9.3"
            },
            "type": "library",
            "extra": {
                "branch-alias": {
                    "dev-master": "1.0-dev"
                }
            },
            "autoload": {
                "classmap": [
                    "src/"
                ]
            },
            "notification-url": "https://packagist.org/downloads/",
            "license": [
                "BSD-3-Clause"
            ],
            "authors": [
                {
                    "name": "Sebastian Bergmann",
                    "email": "sebastian@phpunit.de",
                    "role": "lead"
                }
            ],
            "description": "Library for parsing CLI options",
            "homepage": "https://github.com/sebastianbergmann/cli-parser",
            "support": {
                "issues": "https://github.com/sebastianbergmann/cli-parser/issues",
                "source": "https://github.com/sebastianbergmann/cli-parser/tree/1.0.2"
            },
            "funding": [
                {
                    "url": "https://github.com/sebastianbergmann",
                    "type": "github"
                }
            ],
            "time": "2024-03-02T06:27:43+00:00"
        },
        {
            "name": "sebastian/code-unit",
            "version": "1.0.8",
            "source": {
                "type": "git",
                "url": "https://github.com/sebastianbergmann/code-unit.git",
                "reference": "1fc9f64c0927627ef78ba436c9b17d967e68e120"
            },
            "dist": {
                "type": "zip",
                "url": "https://api.github.com/repos/sebastianbergmann/code-unit/zipball/1fc9f64c0927627ef78ba436c9b17d967e68e120",
                "reference": "1fc9f64c0927627ef78ba436c9b17d967e68e120",
                "shasum": ""
            },
            "require": {
                "php": ">=7.3"
            },
            "require-dev": {
                "phpunit/phpunit": "^9.3"
            },
            "type": "library",
            "extra": {
                "branch-alias": {
                    "dev-master": "1.0-dev"
                }
            },
            "autoload": {
                "classmap": [
                    "src/"
                ]
            },
            "notification-url": "https://packagist.org/downloads/",
            "license": [
                "BSD-3-Clause"
            ],
            "authors": [
                {
                    "name": "Sebastian Bergmann",
                    "email": "sebastian@phpunit.de",
                    "role": "lead"
                }
            ],
            "description": "Collection of value objects that represent the PHP code units",
            "homepage": "https://github.com/sebastianbergmann/code-unit",
            "support": {
                "issues": "https://github.com/sebastianbergmann/code-unit/issues",
                "source": "https://github.com/sebastianbergmann/code-unit/tree/1.0.8"
            },
            "funding": [
                {
                    "url": "https://github.com/sebastianbergmann",
                    "type": "github"
                }
            ],
            "time": "2020-10-26T13:08:54+00:00"
        },
        {
            "name": "sebastian/code-unit-reverse-lookup",
            "version": "2.0.3",
            "source": {
                "type": "git",
                "url": "https://github.com/sebastianbergmann/code-unit-reverse-lookup.git",
                "reference": "ac91f01ccec49fb77bdc6fd1e548bc70f7faa3e5"
            },
            "dist": {
                "type": "zip",
                "url": "https://api.github.com/repos/sebastianbergmann/code-unit-reverse-lookup/zipball/ac91f01ccec49fb77bdc6fd1e548bc70f7faa3e5",
                "reference": "ac91f01ccec49fb77bdc6fd1e548bc70f7faa3e5",
                "shasum": ""
            },
            "require": {
                "php": ">=7.3"
            },
            "require-dev": {
                "phpunit/phpunit": "^9.3"
            },
            "type": "library",
            "extra": {
                "branch-alias": {
                    "dev-master": "2.0-dev"
                }
            },
            "autoload": {
                "classmap": [
                    "src/"
                ]
            },
            "notification-url": "https://packagist.org/downloads/",
            "license": [
                "BSD-3-Clause"
            ],
            "authors": [
                {
                    "name": "Sebastian Bergmann",
                    "email": "sebastian@phpunit.de"
                }
            ],
            "description": "Looks up which function or method a line of code belongs to",
            "homepage": "https://github.com/sebastianbergmann/code-unit-reverse-lookup/",
            "support": {
                "issues": "https://github.com/sebastianbergmann/code-unit-reverse-lookup/issues",
                "source": "https://github.com/sebastianbergmann/code-unit-reverse-lookup/tree/2.0.3"
            },
            "funding": [
                {
                    "url": "https://github.com/sebastianbergmann",
                    "type": "github"
                }
            ],
            "time": "2020-09-28T05:30:19+00:00"
        },
        {
            "name": "sebastian/comparator",
            "version": "4.0.9",
            "source": {
                "type": "git",
                "url": "https://github.com/sebastianbergmann/comparator.git",
                "reference": "67a2df3a62639eab2cc5906065e9805d4fd5dfc5"
            },
            "dist": {
                "type": "zip",
                "url": "https://api.github.com/repos/sebastianbergmann/comparator/zipball/67a2df3a62639eab2cc5906065e9805d4fd5dfc5",
                "reference": "67a2df3a62639eab2cc5906065e9805d4fd5dfc5",
                "shasum": ""
            },
            "require": {
                "php": ">=7.3",
                "sebastian/diff": "^4.0",
                "sebastian/exporter": "^4.0"
            },
            "require-dev": {
                "phpunit/phpunit": "^9.3"
            },
            "type": "library",
            "extra": {
                "branch-alias": {
                    "dev-master": "4.0-dev"
                }
            },
            "autoload": {
                "classmap": [
                    "src/"
                ]
            },
            "notification-url": "https://packagist.org/downloads/",
            "license": [
                "BSD-3-Clause"
            ],
            "authors": [
                {
                    "name": "Sebastian Bergmann",
                    "email": "sebastian@phpunit.de"
                },
                {
                    "name": "Jeff Welch",
                    "email": "whatthejeff@gmail.com"
                },
                {
                    "name": "Volker Dusch",
                    "email": "github@wallbash.com"
                },
                {
                    "name": "Bernhard Schussek",
                    "email": "bschussek@2bepublished.at"
                }
            ],
            "description": "Provides the functionality to compare PHP values for equality",
            "homepage": "https://github.com/sebastianbergmann/comparator",
            "keywords": [
                "comparator",
                "compare",
                "equality"
            ],
            "support": {
                "issues": "https://github.com/sebastianbergmann/comparator/issues",
                "source": "https://github.com/sebastianbergmann/comparator/tree/4.0.9"
            },
            "funding": [
                {
                    "url": "https://github.com/sebastianbergmann",
                    "type": "github"
                },
                {
                    "url": "https://liberapay.com/sebastianbergmann",
                    "type": "liberapay"
                },
                {
                    "url": "https://thanks.dev/u/gh/sebastianbergmann",
                    "type": "thanks_dev"
                },
                {
                    "url": "https://tidelift.com/funding/github/packagist/sebastian/comparator",
                    "type": "tidelift"
                }
            ],
            "time": "2025-08-10T06:51:50+00:00"
        },
        {
            "name": "sebastian/complexity",
            "version": "2.0.3",
            "source": {
                "type": "git",
                "url": "https://github.com/sebastianbergmann/complexity.git",
                "reference": "25f207c40d62b8b7aa32f5ab026c53561964053a"
            },
            "dist": {
                "type": "zip",
                "url": "https://api.github.com/repos/sebastianbergmann/complexity/zipball/25f207c40d62b8b7aa32f5ab026c53561964053a",
                "reference": "25f207c40d62b8b7aa32f5ab026c53561964053a",
                "shasum": ""
            },
            "require": {
                "nikic/php-parser": "^4.18 || ^5.0",
                "php": ">=7.3"
            },
            "require-dev": {
                "phpunit/phpunit": "^9.3"
            },
            "type": "library",
            "extra": {
                "branch-alias": {
                    "dev-master": "2.0-dev"
                }
            },
            "autoload": {
                "classmap": [
                    "src/"
                ]
            },
            "notification-url": "https://packagist.org/downloads/",
            "license": [
                "BSD-3-Clause"
            ],
            "authors": [
                {
                    "name": "Sebastian Bergmann",
                    "email": "sebastian@phpunit.de",
                    "role": "lead"
                }
            ],
            "description": "Library for calculating the complexity of PHP code units",
            "homepage": "https://github.com/sebastianbergmann/complexity",
            "support": {
                "issues": "https://github.com/sebastianbergmann/complexity/issues",
                "source": "https://github.com/sebastianbergmann/complexity/tree/2.0.3"
            },
            "funding": [
                {
                    "url": "https://github.com/sebastianbergmann",
                    "type": "github"
                }
            ],
            "time": "2023-12-22T06:19:30+00:00"
        },
        {
            "name": "sebastian/diff",
            "version": "4.0.6",
            "source": {
                "type": "git",
                "url": "https://github.com/sebastianbergmann/diff.git",
                "reference": "ba01945089c3a293b01ba9badc29ad55b106b0bc"
            },
            "dist": {
                "type": "zip",
                "url": "https://api.github.com/repos/sebastianbergmann/diff/zipball/ba01945089c3a293b01ba9badc29ad55b106b0bc",
                "reference": "ba01945089c3a293b01ba9badc29ad55b106b0bc",
                "shasum": ""
            },
            "require": {
                "php": ">=7.3"
            },
            "require-dev": {
                "phpunit/phpunit": "^9.3",
                "symfony/process": "^4.2 || ^5"
            },
            "type": "library",
            "extra": {
                "branch-alias": {
                    "dev-master": "4.0-dev"
                }
            },
            "autoload": {
                "classmap": [
                    "src/"
                ]
            },
            "notification-url": "https://packagist.org/downloads/",
            "license": [
                "BSD-3-Clause"
            ],
            "authors": [
                {
                    "name": "Sebastian Bergmann",
                    "email": "sebastian@phpunit.de"
                },
                {
                    "name": "Kore Nordmann",
                    "email": "mail@kore-nordmann.de"
                }
            ],
            "description": "Diff implementation",
            "homepage": "https://github.com/sebastianbergmann/diff",
            "keywords": [
                "diff",
                "udiff",
                "unidiff",
                "unified diff"
            ],
            "support": {
                "issues": "https://github.com/sebastianbergmann/diff/issues",
                "source": "https://github.com/sebastianbergmann/diff/tree/4.0.6"
            },
            "funding": [
                {
                    "url": "https://github.com/sebastianbergmann",
                    "type": "github"
                }
            ],
            "time": "2024-03-02T06:30:58+00:00"
        },
        {
            "name": "sebastian/environment",
            "version": "5.1.5",
            "source": {
                "type": "git",
                "url": "https://github.com/sebastianbergmann/environment.git",
                "reference": "830c43a844f1f8d5b7a1f6d6076b784454d8b7ed"
            },
            "dist": {
                "type": "zip",
                "url": "https://api.github.com/repos/sebastianbergmann/environment/zipball/830c43a844f1f8d5b7a1f6d6076b784454d8b7ed",
                "reference": "830c43a844f1f8d5b7a1f6d6076b784454d8b7ed",
                "shasum": ""
            },
            "require": {
                "php": ">=7.3"
            },
            "require-dev": {
                "phpunit/phpunit": "^9.3"
            },
            "suggest": {
                "ext-posix": "*"
            },
            "type": "library",
            "extra": {
                "branch-alias": {
                    "dev-master": "5.1-dev"
                }
            },
            "autoload": {
                "classmap": [
                    "src/"
                ]
            },
            "notification-url": "https://packagist.org/downloads/",
            "license": [
                "BSD-3-Clause"
            ],
            "authors": [
                {
                    "name": "Sebastian Bergmann",
                    "email": "sebastian@phpunit.de"
                }
            ],
            "description": "Provides functionality to handle HHVM/PHP environments",
            "homepage": "http://www.github.com/sebastianbergmann/environment",
            "keywords": [
                "Xdebug",
                "environment",
                "hhvm"
            ],
            "support": {
                "issues": "https://github.com/sebastianbergmann/environment/issues",
                "source": "https://github.com/sebastianbergmann/environment/tree/5.1.5"
            },
            "funding": [
                {
                    "url": "https://github.com/sebastianbergmann",
                    "type": "github"
                }
            ],
            "time": "2023-02-03T06:03:51+00:00"
        },
        {
            "name": "sebastian/exporter",
            "version": "4.0.8",
            "source": {
                "type": "git",
                "url": "https://github.com/sebastianbergmann/exporter.git",
                "reference": "14c6ba52f95a36c3d27c835d65efc7123c446e8c"
            },
            "dist": {
                "type": "zip",
                "url": "https://api.github.com/repos/sebastianbergmann/exporter/zipball/14c6ba52f95a36c3d27c835d65efc7123c446e8c",
                "reference": "14c6ba52f95a36c3d27c835d65efc7123c446e8c",
                "shasum": ""
            },
            "require": {
                "php": ">=7.3",
                "sebastian/recursion-context": "^4.0"
            },
            "require-dev": {
                "ext-mbstring": "*",
                "phpunit/phpunit": "^9.3"
            },
            "type": "library",
            "extra": {
                "branch-alias": {
                    "dev-master": "4.0-dev"
                }
            },
            "autoload": {
                "classmap": [
                    "src/"
                ]
            },
            "notification-url": "https://packagist.org/downloads/",
            "license": [
                "BSD-3-Clause"
            ],
            "authors": [
                {
                    "name": "Sebastian Bergmann",
                    "email": "sebastian@phpunit.de"
                },
                {
                    "name": "Jeff Welch",
                    "email": "whatthejeff@gmail.com"
                },
                {
                    "name": "Volker Dusch",
                    "email": "github@wallbash.com"
                },
                {
                    "name": "Adam Harvey",
                    "email": "aharvey@php.net"
                },
                {
                    "name": "Bernhard Schussek",
                    "email": "bschussek@gmail.com"
                }
            ],
            "description": "Provides the functionality to export PHP variables for visualization",
            "homepage": "https://www.github.com/sebastianbergmann/exporter",
            "keywords": [
                "export",
                "exporter"
            ],
            "support": {
                "issues": "https://github.com/sebastianbergmann/exporter/issues",
                "source": "https://github.com/sebastianbergmann/exporter/tree/4.0.8"
            },
            "funding": [
                {
                    "url": "https://github.com/sebastianbergmann",
                    "type": "github"
                },
                {
                    "url": "https://liberapay.com/sebastianbergmann",
                    "type": "liberapay"
                },
                {
                    "url": "https://thanks.dev/u/gh/sebastianbergmann",
                    "type": "thanks_dev"
                },
                {
                    "url": "https://tidelift.com/funding/github/packagist/sebastian/exporter",
                    "type": "tidelift"
                }
            ],
            "time": "2025-09-24T06:03:27+00:00"
        },
        {
            "name": "sebastian/global-state",
            "version": "5.0.8",
            "source": {
                "type": "git",
                "url": "https://github.com/sebastianbergmann/global-state.git",
                "reference": "b6781316bdcd28260904e7cc18ec983d0d2ef4f6"
            },
            "dist": {
                "type": "zip",
                "url": "https://api.github.com/repos/sebastianbergmann/global-state/zipball/b6781316bdcd28260904e7cc18ec983d0d2ef4f6",
                "reference": "b6781316bdcd28260904e7cc18ec983d0d2ef4f6",
                "shasum": ""
            },
            "require": {
                "php": ">=7.3",
                "sebastian/object-reflector": "^2.0",
                "sebastian/recursion-context": "^4.0"
            },
            "require-dev": {
                "ext-dom": "*",
                "phpunit/phpunit": "^9.3"
            },
            "suggest": {
                "ext-uopz": "*"
            },
            "type": "library",
            "extra": {
                "branch-alias": {
                    "dev-master": "5.0-dev"
                }
            },
            "autoload": {
                "classmap": [
                    "src/"
                ]
            },
            "notification-url": "https://packagist.org/downloads/",
            "license": [
                "BSD-3-Clause"
            ],
            "authors": [
                {
                    "name": "Sebastian Bergmann",
                    "email": "sebastian@phpunit.de"
                }
            ],
            "description": "Snapshotting of global state",
            "homepage": "http://www.github.com/sebastianbergmann/global-state",
            "keywords": [
                "global state"
            ],
            "support": {
                "issues": "https://github.com/sebastianbergmann/global-state/issues",
                "source": "https://github.com/sebastianbergmann/global-state/tree/5.0.8"
            },
            "funding": [
                {
                    "url": "https://github.com/sebastianbergmann",
                    "type": "github"
                },
                {
                    "url": "https://liberapay.com/sebastianbergmann",
                    "type": "liberapay"
                },
                {
                    "url": "https://thanks.dev/u/gh/sebastianbergmann",
                    "type": "thanks_dev"
                },
                {
                    "url": "https://tidelift.com/funding/github/packagist/sebastian/global-state",
                    "type": "tidelift"
                }
            ],
            "time": "2025-08-10T07:10:35+00:00"
        },
        {
            "name": "sebastian/lines-of-code",
            "version": "1.0.4",
            "source": {
                "type": "git",
                "url": "https://github.com/sebastianbergmann/lines-of-code.git",
                "reference": "e1e4a170560925c26d424b6a03aed157e7dcc5c5"
            },
            "dist": {
                "type": "zip",
                "url": "https://api.github.com/repos/sebastianbergmann/lines-of-code/zipball/e1e4a170560925c26d424b6a03aed157e7dcc5c5",
                "reference": "e1e4a170560925c26d424b6a03aed157e7dcc5c5",
                "shasum": ""
            },
            "require": {
                "nikic/php-parser": "^4.18 || ^5.0",
                "php": ">=7.3"
            },
            "require-dev": {
                "phpunit/phpunit": "^9.3"
            },
            "type": "library",
            "extra": {
                "branch-alias": {
                    "dev-master": "1.0-dev"
                }
            },
            "autoload": {
                "classmap": [
                    "src/"
                ]
            },
            "notification-url": "https://packagist.org/downloads/",
            "license": [
                "BSD-3-Clause"
            ],
            "authors": [
                {
                    "name": "Sebastian Bergmann",
                    "email": "sebastian@phpunit.de",
                    "role": "lead"
                }
            ],
            "description": "Library for counting the lines of code in PHP source code",
            "homepage": "https://github.com/sebastianbergmann/lines-of-code",
            "support": {
                "issues": "https://github.com/sebastianbergmann/lines-of-code/issues",
                "source": "https://github.com/sebastianbergmann/lines-of-code/tree/1.0.4"
            },
            "funding": [
                {
                    "url": "https://github.com/sebastianbergmann",
                    "type": "github"
                }
            ],
            "time": "2023-12-22T06:20:34+00:00"
        },
        {
            "name": "sebastian/object-enumerator",
            "version": "4.0.4",
            "source": {
                "type": "git",
                "url": "https://github.com/sebastianbergmann/object-enumerator.git",
                "reference": "5c9eeac41b290a3712d88851518825ad78f45c71"
            },
            "dist": {
                "type": "zip",
                "url": "https://api.github.com/repos/sebastianbergmann/object-enumerator/zipball/5c9eeac41b290a3712d88851518825ad78f45c71",
                "reference": "5c9eeac41b290a3712d88851518825ad78f45c71",
                "shasum": ""
            },
            "require": {
                "php": ">=7.3",
                "sebastian/object-reflector": "^2.0",
                "sebastian/recursion-context": "^4.0"
            },
            "require-dev": {
                "phpunit/phpunit": "^9.3"
            },
            "type": "library",
            "extra": {
                "branch-alias": {
                    "dev-master": "4.0-dev"
                }
            },
            "autoload": {
                "classmap": [
                    "src/"
                ]
            },
            "notification-url": "https://packagist.org/downloads/",
            "license": [
                "BSD-3-Clause"
            ],
            "authors": [
                {
                    "name": "Sebastian Bergmann",
                    "email": "sebastian@phpunit.de"
                }
            ],
            "description": "Traverses array structures and object graphs to enumerate all referenced objects",
            "homepage": "https://github.com/sebastianbergmann/object-enumerator/",
            "support": {
                "issues": "https://github.com/sebastianbergmann/object-enumerator/issues",
                "source": "https://github.com/sebastianbergmann/object-enumerator/tree/4.0.4"
            },
            "funding": [
                {
                    "url": "https://github.com/sebastianbergmann",
                    "type": "github"
                }
            ],
            "time": "2020-10-26T13:12:34+00:00"
        },
        {
            "name": "sebastian/object-reflector",
            "version": "2.0.4",
            "source": {
                "type": "git",
                "url": "https://github.com/sebastianbergmann/object-reflector.git",
                "reference": "b4f479ebdbf63ac605d183ece17d8d7fe49c15c7"
            },
            "dist": {
                "type": "zip",
                "url": "https://api.github.com/repos/sebastianbergmann/object-reflector/zipball/b4f479ebdbf63ac605d183ece17d8d7fe49c15c7",
                "reference": "b4f479ebdbf63ac605d183ece17d8d7fe49c15c7",
                "shasum": ""
            },
            "require": {
                "php": ">=7.3"
            },
            "require-dev": {
                "phpunit/phpunit": "^9.3"
            },
            "type": "library",
            "extra": {
                "branch-alias": {
                    "dev-master": "2.0-dev"
                }
            },
            "autoload": {
                "classmap": [
                    "src/"
                ]
            },
            "notification-url": "https://packagist.org/downloads/",
            "license": [
                "BSD-3-Clause"
            ],
            "authors": [
                {
                    "name": "Sebastian Bergmann",
                    "email": "sebastian@phpunit.de"
                }
            ],
            "description": "Allows reflection of object attributes, including inherited and non-public ones",
            "homepage": "https://github.com/sebastianbergmann/object-reflector/",
            "support": {
                "issues": "https://github.com/sebastianbergmann/object-reflector/issues",
                "source": "https://github.com/sebastianbergmann/object-reflector/tree/2.0.4"
            },
            "funding": [
                {
                    "url": "https://github.com/sebastianbergmann",
                    "type": "github"
                }
            ],
            "time": "2020-10-26T13:14:26+00:00"
        },
        {
            "name": "sebastian/recursion-context",
            "version": "4.0.6",
            "source": {
                "type": "git",
                "url": "https://github.com/sebastianbergmann/recursion-context.git",
                "reference": "539c6691e0623af6dc6f9c20384c120f963465a0"
            },
            "dist": {
                "type": "zip",
                "url": "https://api.github.com/repos/sebastianbergmann/recursion-context/zipball/539c6691e0623af6dc6f9c20384c120f963465a0",
                "reference": "539c6691e0623af6dc6f9c20384c120f963465a0",
                "shasum": ""
            },
            "require": {
                "php": ">=7.3"
            },
            "require-dev": {
                "phpunit/phpunit": "^9.3"
            },
            "type": "library",
            "extra": {
                "branch-alias": {
                    "dev-master": "4.0-dev"
                }
            },
            "autoload": {
                "classmap": [
                    "src/"
                ]
            },
            "notification-url": "https://packagist.org/downloads/",
            "license": [
                "BSD-3-Clause"
            ],
            "authors": [
                {
                    "name": "Sebastian Bergmann",
                    "email": "sebastian@phpunit.de"
                },
                {
                    "name": "Jeff Welch",
                    "email": "whatthejeff@gmail.com"
                },
                {
                    "name": "Adam Harvey",
                    "email": "aharvey@php.net"
                }
            ],
            "description": "Provides functionality to recursively process PHP variables",
            "homepage": "https://github.com/sebastianbergmann/recursion-context",
            "support": {
                "issues": "https://github.com/sebastianbergmann/recursion-context/issues",
                "source": "https://github.com/sebastianbergmann/recursion-context/tree/4.0.6"
            },
            "funding": [
                {
                    "url": "https://github.com/sebastianbergmann",
                    "type": "github"
                },
                {
                    "url": "https://liberapay.com/sebastianbergmann",
                    "type": "liberapay"
                },
                {
                    "url": "https://thanks.dev/u/gh/sebastianbergmann",
                    "type": "thanks_dev"
                },
                {
                    "url": "https://tidelift.com/funding/github/packagist/sebastian/recursion-context",
                    "type": "tidelift"
                }
            ],
            "time": "2025-08-10T06:57:39+00:00"
        },
        {
            "name": "sebastian/resource-operations",
            "version": "3.0.4",
            "source": {
                "type": "git",
                "url": "https://github.com/sebastianbergmann/resource-operations.git",
                "reference": "05d5692a7993ecccd56a03e40cd7e5b09b1d404e"
            },
            "dist": {
                "type": "zip",
                "url": "https://api.github.com/repos/sebastianbergmann/resource-operations/zipball/05d5692a7993ecccd56a03e40cd7e5b09b1d404e",
                "reference": "05d5692a7993ecccd56a03e40cd7e5b09b1d404e",
                "shasum": ""
            },
            "require": {
                "php": ">=7.3"
            },
            "require-dev": {
                "phpunit/phpunit": "^9.0"
            },
            "type": "library",
            "extra": {
                "branch-alias": {
                    "dev-main": "3.0-dev"
                }
            },
            "autoload": {
                "classmap": [
                    "src/"
                ]
            },
            "notification-url": "https://packagist.org/downloads/",
            "license": [
                "BSD-3-Clause"
            ],
            "authors": [
                {
                    "name": "Sebastian Bergmann",
                    "email": "sebastian@phpunit.de"
                }
            ],
            "description": "Provides a list of PHP built-in functions that operate on resources",
            "homepage": "https://www.github.com/sebastianbergmann/resource-operations",
            "support": {
                "source": "https://github.com/sebastianbergmann/resource-operations/tree/3.0.4"
            },
            "funding": [
                {
                    "url": "https://github.com/sebastianbergmann",
                    "type": "github"
                }
            ],
            "time": "2024-03-14T16:00:52+00:00"
        },
        {
            "name": "sebastian/type",
            "version": "3.2.1",
            "source": {
                "type": "git",
                "url": "https://github.com/sebastianbergmann/type.git",
                "reference": "75e2c2a32f5e0b3aef905b9ed0b179b953b3d7c7"
            },
            "dist": {
                "type": "zip",
                "url": "https://api.github.com/repos/sebastianbergmann/type/zipball/75e2c2a32f5e0b3aef905b9ed0b179b953b3d7c7",
                "reference": "75e2c2a32f5e0b3aef905b9ed0b179b953b3d7c7",
                "shasum": ""
            },
            "require": {
                "php": ">=7.3"
            },
            "require-dev": {
                "phpunit/phpunit": "^9.5"
            },
            "type": "library",
            "extra": {
                "branch-alias": {
                    "dev-master": "3.2-dev"
                }
            },
            "autoload": {
                "classmap": [
                    "src/"
                ]
            },
            "notification-url": "https://packagist.org/downloads/",
            "license": [
                "BSD-3-Clause"
            ],
            "authors": [
                {
                    "name": "Sebastian Bergmann",
                    "email": "sebastian@phpunit.de",
                    "role": "lead"
                }
            ],
            "description": "Collection of value objects that represent the types of the PHP type system",
            "homepage": "https://github.com/sebastianbergmann/type",
            "support": {
                "issues": "https://github.com/sebastianbergmann/type/issues",
                "source": "https://github.com/sebastianbergmann/type/tree/3.2.1"
            },
            "funding": [
                {
                    "url": "https://github.com/sebastianbergmann",
                    "type": "github"
                }
            ],
            "time": "2023-02-03T06:13:03+00:00"
        },
        {
            "name": "sebastian/version",
            "version": "3.0.2",
            "source": {
                "type": "git",
                "url": "https://github.com/sebastianbergmann/version.git",
                "reference": "c6c1022351a901512170118436c764e473f6de8c"
            },
            "dist": {
                "type": "zip",
                "url": "https://api.github.com/repos/sebastianbergmann/version/zipball/c6c1022351a901512170118436c764e473f6de8c",
                "reference": "c6c1022351a901512170118436c764e473f6de8c",
                "shasum": ""
            },
            "require": {
                "php": ">=7.3"
            },
            "type": "library",
            "extra": {
                "branch-alias": {
                    "dev-master": "3.0-dev"
                }
            },
            "autoload": {
                "classmap": [
                    "src/"
                ]
            },
            "notification-url": "https://packagist.org/downloads/",
            "license": [
                "BSD-3-Clause"
            ],
            "authors": [
                {
                    "name": "Sebastian Bergmann",
                    "email": "sebastian@phpunit.de",
                    "role": "lead"
                }
            ],
            "description": "Library that helps with managing the version number of Git-hosted PHP projects",
            "homepage": "https://github.com/sebastianbergmann/version",
            "support": {
                "issues": "https://github.com/sebastianbergmann/version/issues",
                "source": "https://github.com/sebastianbergmann/version/tree/3.0.2"
            },
            "funding": [
                {
                    "url": "https://github.com/sebastianbergmann",
                    "type": "github"
                }
            ],
            "time": "2020-09-28T06:39:44+00:00"
        },
        {
            "name": "swoole/ide-helper",
            "version": "5.1.3",
            "source": {
                "type": "git",
                "url": "https://github.com/swoole/ide-helper.git",
                "reference": "9cfc6669b83be0fa6fface91a6f372a0bb84bf1a"
            },
            "dist": {
                "type": "zip",
                "url": "https://api.github.com/repos/swoole/ide-helper/zipball/9cfc6669b83be0fa6fface91a6f372a0bb84bf1a",
                "reference": "9cfc6669b83be0fa6fface91a6f372a0bb84bf1a",
                "shasum": ""
            },
            "type": "library",
            "notification-url": "https://packagist.org/downloads/",
            "license": [
                "Apache-2.0"
            ],
            "authors": [
                {
                    "name": "Team Swoole",
                    "email": "team@swoole.com"
                }
            ],
            "description": "IDE help files for Swoole.",
            "support": {
                "issues": "https://github.com/swoole/ide-helper/issues",
                "source": "https://github.com/swoole/ide-helper/tree/5.1.3"
            },
            "time": "2024-06-17T05:45:20+00:00"
        },
        {
            "name": "theseer/tokenizer",
            "version": "1.2.3",
            "source": {
                "type": "git",
                "url": "https://github.com/theseer/tokenizer.git",
                "reference": "737eda637ed5e28c3413cb1ebe8bb52cbf1ca7a2"
            },
            "dist": {
                "type": "zip",
                "url": "https://api.github.com/repos/theseer/tokenizer/zipball/737eda637ed5e28c3413cb1ebe8bb52cbf1ca7a2",
                "reference": "737eda637ed5e28c3413cb1ebe8bb52cbf1ca7a2",
                "shasum": ""
            },
            "require": {
                "ext-dom": "*",
                "ext-tokenizer": "*",
                "ext-xmlwriter": "*",
                "php": "^7.2 || ^8.0"
            },
            "type": "library",
            "autoload": {
                "classmap": [
                    "src/"
                ]
            },
            "notification-url": "https://packagist.org/downloads/",
            "license": [
                "BSD-3-Clause"
            ],
            "authors": [
                {
                    "name": "Arne Blankerts",
                    "email": "arne@blankerts.de",
                    "role": "Developer"
                }
            ],
            "description": "A small library for converting tokenized PHP source code into XML and potentially other formats",
            "support": {
                "issues": "https://github.com/theseer/tokenizer/issues",
                "source": "https://github.com/theseer/tokenizer/tree/1.2.3"
            },
            "funding": [
                {
                    "url": "https://github.com/theseer",
                    "type": "github"
                }
            ],
            "time": "2024-03-03T12:36:25+00:00"
        },
        {
            "name": "utopia-php/cli",
            "version": "0.14.0",
            "source": {
                "type": "git",
                "url": "https://github.com/utopia-php/cli.git",
                "reference": "c30ef985a4e739758a0d95eb0706b357b6d8c086"
            },
            "dist": {
                "type": "zip",
                "url": "https://api.github.com/repos/utopia-php/cli/zipball/c30ef985a4e739758a0d95eb0706b357b6d8c086",
                "reference": "c30ef985a4e739758a0d95eb0706b357b6d8c086",
                "shasum": ""
            },
            "require": {
                "php": ">=7.4",
                "utopia-php/framework": "0.*.*"
            },
            "require-dev": {
                "phpunit/phpunit": "^9.3",
                "squizlabs/php_codesniffer": "^3.6"
            },
            "type": "library",
            "autoload": {
                "psr-4": {
                    "Utopia\\CLI\\": "src/CLI"
                }
            },
            "notification-url": "https://packagist.org/downloads/",
            "license": [
                "MIT"
            ],
            "authors": [
                {
                    "name": "Eldad Fux",
                    "email": "eldad@appwrite.io"
                }
            ],
            "description": "A simple CLI library to manage command line applications",
            "keywords": [
                "cli",
                "command line",
                "framework",
                "php",
                "upf",
                "utopia"
            ],
            "support": {
                "issues": "https://github.com/utopia-php/cli/issues",
                "source": "https://github.com/utopia-php/cli/tree/0.14.0"
            },
            "time": "2022-10-09T10:19:07+00:00"
        }
    ],
    "aliases": [],
    "minimum-stability": "stable",
    "stability-flags": {},
    "prefer-stable": false,
    "prefer-lowest": false,
    "platform": {
        "php": ">=8.1",
        "ext-pdo": "*",
        "ext-mongodb": "*",
        "ext-mbstring": "*"
    },
    "platform-dev": {},
    "plugin-api-version": "2.6.0"
}<|MERGE_RESOLUTION|>--- conflicted
+++ resolved
@@ -145,18 +145,6 @@
         },
         {
             "name": "google/protobuf",
-<<<<<<< HEAD
-            "version": "v4.32.1",
-            "source": {
-                "type": "git",
-                "url": "https://github.com/protocolbuffers/protobuf-php.git",
-                "reference": "c4ed1c1f9bbc1e91766e2cd6c0af749324fe87cb"
-            },
-            "dist": {
-                "type": "zip",
-                "url": "https://api.github.com/repos/protocolbuffers/protobuf-php/zipball/c4ed1c1f9bbc1e91766e2cd6c0af749324fe87cb",
-                "reference": "c4ed1c1f9bbc1e91766e2cd6c0af749324fe87cb",
-=======
             "version": "v4.33.0",
             "source": {
                 "type": "git",
@@ -167,7 +155,6 @@
                 "type": "zip",
                 "url": "https://api.github.com/repos/protocolbuffers/protobuf-php/zipball/b50269e23204e5ae859a326ec3d90f09efe3047d",
                 "reference": "b50269e23204e5ae859a326ec3d90f09efe3047d",
->>>>>>> d8fc1bb3
                 "shasum": ""
             },
             "require": {
@@ -196,10 +183,9 @@
                 "proto"
             ],
             "support": {
-<<<<<<< HEAD
-                "source": "https://github.com/protocolbuffers/protobuf-php/tree/v4.32.1"
-            },
-            "time": "2025-09-14T05:14:52+00:00"
+                "source": "https://github.com/protocolbuffers/protobuf-php/tree/v4.33.0"
+            },
+            "time": "2025-10-15T20:10:28+00:00"
         },
         {
             "name": "mongodb/mongodb",
@@ -277,11 +263,6 @@
                 "source": "https://github.com/mongodb/mongo-php-library/tree/2.1.1"
             },
             "time": "2025-08-13T20:50:05+00:00"
-=======
-                "source": "https://github.com/protocolbuffers/protobuf-php/tree/v4.33.0"
-            },
-            "time": "2025-10-15T20:10:28+00:00"
->>>>>>> d8fc1bb3
         },
         {
             "name": "nyholm/psr7",
@@ -2180,7 +2161,6 @@
             "support": {
                 "issues": "https://github.com/utopia-php/http/issues",
                 "source": "https://github.com/utopia-php/http/tree/0.33.28"
-<<<<<<< HEAD
             },
             "time": "2025-09-25T10:44:24+00:00"
         },
@@ -2244,10 +2224,6 @@
                 "source": "https://github.com/utopia-php/mongo/tree/0.10.0"
             },
             "time": "2025-10-02T04:50:07+00:00"
-=======
-            },
-            "time": "2025-09-25T10:44:24+00:00"
->>>>>>> d8fc1bb3
         },
         {
             "name": "utopia-php/pools",
