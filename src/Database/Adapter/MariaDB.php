<?php

namespace Utopia\Database\Adapter;

use Exception;
use PDO;
use PDOException;
use Utopia\Database\Database;
use Utopia\Database\Document;
use Utopia\Database\Exception as DatabaseException;
use Utopia\Database\Exception\Duplicate as DuplicateException;
use Utopia\Database\Exception\NotFound as NotFoundException;
use Utopia\Database\Exception\Timeout as TimeoutException;
use Utopia\Database\Exception\Truncate as TruncateException;
use Utopia\Database\Query;
use Utopia\Database\Validator\Authorization;

class MariaDB extends SQL
{
    /**
     * Create Database
     *
     * @param string $name
     * @return bool
     * @throws Exception
     * @throws PDOException
     */
    public function create(string $name): bool
    {
        $name = $this->filter($name);

        if ($this->exists($name)) {
            return true;
        }

        $sql = "CREATE DATABASE `{$name}` /*!40100 DEFAULT CHARACTER SET utf8mb4 */;";

        $sql = $this->trigger(Database::EVENT_DATABASE_CREATE, $sql);

        return $this->getPDO()
            ->prepare($sql)
            ->execute();
    }

    /**
     * Delete Database
     *
     * @param string $name
     * @return bool
     * @throws Exception
     * @throws PDOException
     */
    public function delete(string $name): bool
    {
        $name = $this->filter($name);

        $sql = "DROP DATABASE `{$name}`;";

        $sql = $this->trigger(Database::EVENT_DATABASE_DELETE, $sql);

        return $this->getPDO()
            ->prepare($sql)
            ->execute();
    }

    /**
     * Create Collection
     *
     * @param string $name
     * @param array<Document> $attributes
     * @param array<Document> $indexes
     * @return bool
     * @throws Exception
     * @throws PDOException
     */
    public function createCollection(string $name, array $attributes = [], array $indexes = []): bool
    {
        $id = $this->filter($name);

        /** @var array<string> $attributeStrings */
        $attributeStrings = [];

        /** @var array<string> $indexStrings */
        $indexStrings = [];

        foreach ($attributes as $key => $attribute) {
            $attrId = $this->filter($attribute->getId());

            $attrType = $this->getSQLType(
                $attribute->getAttribute('type'),
                $attribute->getAttribute('size', 0),
                $attribute->getAttribute('signed', true),
                $attribute->getAttribute('array', false)
            );

            // Ignore relationships with virtual attributes
            if ($attribute->getAttribute('type') === Database::VAR_RELATIONSHIP) {
                $options = $attribute->getAttribute('options', []);
                $relationType = $options['relationType'] ?? null;
                $twoWay = $options['twoWay'] ?? false;
                $side = $options['side'] ?? null;

                if (
                    $relationType === Database::RELATION_MANY_TO_MANY
                    || ($relationType === Database::RELATION_ONE_TO_ONE && !$twoWay && $side === Database::RELATION_SIDE_CHILD)
                    || ($relationType === Database::RELATION_ONE_TO_MANY && $side === Database::RELATION_SIDE_PARENT)
                    || ($relationType === Database::RELATION_MANY_TO_ONE && $side === Database::RELATION_SIDE_CHILD)
                ) {
                    continue;
                }
            }

            $attributeStrings[$key] = "`{$attrId}` {$attrType}, ";
        }

        foreach ($indexes as $key => $index) {
            $indexId = $this->filter($index->getId());
            $indexType = $index->getAttribute('type');

            $indexAttributes = $index->getAttribute('attributes');
            foreach ($indexAttributes as $nested => $attribute) {
                $indexLength = $index->getAttribute('lengths')[$nested] ?? '';
                $indexLength = (empty($indexLength)) ? '' : '(' . (int)$indexLength . ')';
                $indexOrder = $index->getAttribute('orders')[$nested] ?? '';

                $indexAttribute = match ($attribute) {
                    '$id' => '_uid',
                    '$createdAt' => '_createdAt',
                    '$updatedAt' => '_updatedAt',
                    default => $attribute
                };
                $indexAttribute = $this->filter($indexAttribute);

                if ($indexType === Database::INDEX_FULLTEXT) {
                    $indexOrder = '';
                }

                $indexAttributes[$nested] = "`{$indexAttribute}`{$indexLength} {$indexOrder}";
            }

            $indexAttributes = \implode(", ", $indexAttributes);

            if ($this->sharedTables && $indexType !== Database::INDEX_FULLTEXT) {
                // Add tenant as first index column for best performance
                $indexAttributes = "_tenant, {$indexAttributes}";
            }

            $indexStrings[$key] = "{$indexType} `{$indexId}` ({$indexAttributes}),";
        }

        $collection = "
			CREATE TABLE {$this->getSQLTable($id)} (
				_id INT(11) UNSIGNED NOT NULL AUTO_INCREMENT,
				_uid VARCHAR(255) NOT NULL,
				_createdAt DATETIME(3) DEFAULT NULL,
				_updatedAt DATETIME(3) DEFAULT NULL,
				_permissions MEDIUMTEXT DEFAULT NULL,
				PRIMARY KEY (_id),
				" . \implode(' ', $attributeStrings) . "
				" . \implode(' ', $indexStrings) . "
		";

        if ($this->sharedTables) {
            $collection .= "
            	_tenant INT(11) UNSIGNED DEFAULT NULL,
				UNIQUE KEY _uid (_tenant, _uid),
				KEY _created_at (_tenant, _createdAt),
				KEY _updated_at (_tenant, _updatedAt),
				KEY _tenant_id (_tenant, _id)
			";
        } else {
            $collection .= "
				UNIQUE KEY _uid (_uid),
				KEY _created_at (_createdAt),
				KEY _updated_at (_updatedAt)
			";
        }

        $collection .= ")";
        $collection = $this->trigger(Database::EVENT_COLLECTION_CREATE, $collection);

        $permissions = "
            CREATE TABLE {$this->getSQLTable($id . '_perms')} (
                _id int(11) UNSIGNED NOT NULL AUTO_INCREMENT,
                _type VARCHAR(12) NOT NULL,
                _permission VARCHAR(255) NOT NULL,
                _document VARCHAR(255) NOT NULL,
                PRIMARY KEY (_id),
        ";

        if ($this->sharedTables) {
            $permissions .= "
                _tenant INT(11) UNSIGNED DEFAULT NULL,
                UNIQUE INDEX _index1 (_document, _tenant, _type, _permission),
                INDEX _permission (_tenant, _permission, _type)
            ";
        } else {
            $permissions .= "
                UNIQUE INDEX _index1 (_document, _type, _permission),
                INDEX _permission (_permission, _type)
            ";
        }

        $permissions .= ")";
        $permissions = $this->trigger(Database::EVENT_COLLECTION_CREATE, $permissions);

        try {
            $this->getPDO()
                ->prepare($collection)
                ->execute();

            $this->getPDO()
                ->prepare($permissions)
                ->execute();
        } catch (PDOException $e) {
            $e = $this->processException($e);

            if (!($e instanceof DuplicateException)) {
                $this->getPDO()
                    ->prepare("DROP TABLE IF EXISTS {$this->getSQLTable($id)}, {$this->getSQLTable($id . '_perms')};")
                    ->execute();
            }

            throw $e;
        }

        return true;
    }

    /**
     * Get collection size on disk
     *
     * @param string $collection
     * @return int
     * @throws DatabaseException
     */
    public function getSizeOfCollectionOnDisk(string $collection): int
    {
        $collection = $this->filter($collection);
        $collection = $this->getNamespace() . '_' . $collection;
        $database = $this->getDatabase();
        $name = $database . '/' . $collection;
        $permissions = $database . '/' . $collection . '_perms';

        $collectionSize = $this->getPDO()->prepare("
            SELECT SUM(FS_BLOCK_SIZE + ALLOCATED_SIZE)  
            FROM INFORMATION_SCHEMA.INNODB_SYS_TABLESPACES
            WHERE NAME = :name
         ");

        $permissionsSize = $this->getPDO()->prepare("
            SELECT SUM(FS_BLOCK_SIZE + ALLOCATED_SIZE)  
            FROM INFORMATION_SCHEMA.INNODB_SYS_TABLESPACES
            WHERE NAME = :permissions
        ");

        $collectionSize->bindParam(':name', $name);
        $permissionsSize->bindParam(':permissions', $permissions);

        try {
            $collectionSize->execute();
            $permissionsSize->execute();
            $size = $collectionSize->fetchColumn() + $permissionsSize->fetchColumn();
        } catch (PDOException $e) {
            throw new DatabaseException('Failed to get collection size: ' . $e->getMessage());
        }

        return $size;
    }

    /**
     * Get Collection Size of the raw data
     *
     * @param string $collection
     * @return int
     * @throws DatabaseException
     */
    public function getSizeOfCollection(string $collection): int
    {
        $collection = $this->filter($collection);
        $collection = $this->getNamespace() . '_' . $collection;
        $database = $this->getDatabase();
        $permissions = $collection . '_perms';

        $collectionSize = $this->getPDO()->prepare("
            SELECT SUM(data_length + index_length)  
            FROM INFORMATION_SCHEMA.TABLES
            WHERE table_name = :name AND
            table_schema = :database
         ");

        $permissionsSize = $this->getPDO()->prepare("
            SELECT SUM(data_length + index_length)  
            FROM INFORMATION_SCHEMA.TABLES
            WHERE table_name = :permissions AND
            table_schema = :database
        ");

        $collectionSize->bindParam(':name', $collection);
        $collectionSize->bindParam(':database', $database);
        $permissionsSize->bindParam(':permissions', $permissions);
        $permissionsSize->bindParam(':database', $database);

        try {
            $collectionSize->execute();
            $permissionsSize->execute();
            $size = $collectionSize->fetchColumn() + $permissionsSize->fetchColumn();
        } catch (PDOException $e) {
            throw new DatabaseException('Failed to get collection size: ' . $e->getMessage());
        }

        return $size;
    }

    /**
     * Analyze a collection updating it's metadata on the database engine
     *
     * @param string $collection
     * @return bool
     * @throws DatabaseException
     */
    public function analyzeCollection(string $collection): bool
    {
        $name = $this->filter($collection);

        $sql = "ANALYZE TABLE {$this->getSQLTable($name)}";

        $stmt = $this->getPDO()->prepare($sql);
        return $stmt->execute();
    }

    /**
     * Delete collection
     *
     * @param string $id
     * @return bool
     * @throws Exception
     * @throws PDOException
     */
    public function deleteCollection(string $id): bool
    {
        $id = $this->filter($id);

        $sql = "DROP TABLE {$this->getSQLTable($id)}, {$this->getSQLTable($id . '_perms')};";

        $sql = $this->trigger(Database::EVENT_COLLECTION_DELETE, $sql);

        return $this->getPDO()
            ->prepare($sql)
            ->execute();
    }

    /**
     * Analyze a collection updating it's metadata on the database engine
     *
     * @param string $collection
     * @return bool
     */
    public function analyzeCollection(string $collection): bool
    {
        $name = $this->filter($collection);

        $sql = "ANALYZE TABLE {$this->getSQLTable($name)}";

        $stmt = $this->getPDO()->prepare($sql);
        return $stmt->execute();
    }

    /**
     * Create Attribute
     *
     * @param string $collection
     * @param string $id
     * @param string $type
     * @param int $size
     * @param bool $signed
     * @param bool $array
     * @return bool
     * @throws Exception
     * @throws PDOException
     */
    public function createAttribute(string $collection, string $id, string $type, int $size, bool $signed = true, bool $array = false): bool
    {
        $name = $this->filter($collection);
        $id = $this->filter($id);
        $type = $this->getSQLType($type, $size, $signed, $array);

        $sql = "ALTER TABLE {$this->getSQLTable($name)} ADD COLUMN `{$id}` {$type};";
        $sql = $this->trigger(Database::EVENT_ATTRIBUTE_CREATE, $sql);

        try {
            return $this->getPDO()
                ->prepare($sql)
                ->execute();
        } catch (PDOException $e) {
            throw $this->processException($e);
        }
    }

    /**
     * Update Attribute
     *
     * @param string $collection
     * @param string $id
     * @param string $type
     * @param int $size
     * @param bool $signed
     * @param bool $array
     * @param string $newKey
     * @return bool
     * @throws Exception
     * @throws PDOException
     */
    public function updateAttribute(string $collection, string $id, string $type, int $size, bool $signed = true, bool $array = false, string $newKey = null): bool
    {
        $name = $this->filter($collection);
        $id = $this->filter($id);
        $newKey = empty($newKey) ? null : $this->filter($newKey);
        $type = $this->getSQLType($type, $size, $signed, $array);

        if (!empty($newKey)) {
            $sql = "ALTER TABLE {$this->getSQLTable($name)} CHANGE COLUMN `{$id}` `{$newKey}` {$type};";
        } else {
            $sql = "ALTER TABLE {$this->getSQLTable($name)} MODIFY `{$id}` {$type};";
        }

        $sql = $this->trigger(Database::EVENT_ATTRIBUTE_UPDATE, $sql);

        try {
            return $this->getPDO()
            ->prepare($sql)
            ->execute();
        } catch (PDOException $e) {
            throw $this->processException($e);
        }
    }

    /**
     * Delete Attribute
     *
     * @param string $collection
     * @param string $id
     * @param bool $array
     * @return bool
     * @throws Exception
     * @throws PDOException
     */
    public function deleteAttribute(string $collection, string $id, bool $array = false): bool
    {
        $name = $this->filter($collection);
        $id = $this->filter($id);

        $sql = "ALTER TABLE {$this->getSQLTable($name)} DROP COLUMN `{$id}`;";

        $sql = $this->trigger(Database::EVENT_ATTRIBUTE_DELETE, $sql);

        return $this->getPDO()
            ->prepare($sql)
            ->execute();
    }

    /**
     * Rename Attribute
     *
     * @param string $collection
     * @param string $old
     * @param string $new
     * @return bool
     * @throws Exception
     * @throws PDOException
     */
    public function renameAttribute(string $collection, string $old, string $new): bool
    {
        $collection = $this->filter($collection);
        $old = $this->filter($old);
        $new = $this->filter($new);

        $sql = "ALTER TABLE {$this->getSQLTable($collection)} RENAME COLUMN `{$old}` TO `{$new}`;";

        $sql = $this->trigger(Database::EVENT_ATTRIBUTE_UPDATE, $sql);

        return $this->getPDO()
            ->prepare($sql)
            ->execute();
    }

    /**
     * @param string $collection
     * @param string $id
     * @param string $type
     * @param string $relatedCollection
     * @param bool $twoWay
     * @param string $twoWayKey
     * @return bool
     * @throws DatabaseException
     */
    public function createRelationship(
        string $collection,
        string $relatedCollection,
        string $type,
        bool $twoWay = false,
        string $id = '',
        string $twoWayKey = ''
    ): bool {
        $name = $this->filter($collection);
        $relatedName = $this->filter($relatedCollection);
        $table = $this->getSQLTable($name);
        $relatedTable = $this->getSQLTable($relatedName);
        $id = $this->filter($id);
        $twoWayKey = $this->filter($twoWayKey);
        $sqlType = $this->getSQLType(Database::VAR_RELATIONSHIP, 0, false);

        switch ($type) {
            case Database::RELATION_ONE_TO_ONE:
                $sql = "ALTER TABLE {$table} ADD COLUMN `{$id}` {$sqlType} DEFAULT NULL;";

                if ($twoWay) {
                    $sql .= "ALTER TABLE {$relatedTable} ADD COLUMN `{$twoWayKey}` {$sqlType} DEFAULT NULL;";
                }
                break;
            case Database::RELATION_ONE_TO_MANY:
                $sql = "ALTER TABLE {$relatedTable} ADD COLUMN `{$twoWayKey}` {$sqlType} DEFAULT NULL;";
                break;
            case Database::RELATION_MANY_TO_ONE:
                $sql = "ALTER TABLE {$table} ADD COLUMN `{$id}` {$sqlType} DEFAULT NULL;";
                break;
            case Database::RELATION_MANY_TO_MANY:
                return true;
            default:
                throw new DatabaseException('Invalid relationship type');
        }

        $sql = $this->trigger(Database::EVENT_ATTRIBUTE_CREATE, $sql);

        return $this->getPDO()
            ->prepare($sql)
            ->execute();
    }

    /**
     * @param string $collection
     * @param string $relatedCollection
     * @param string $type
     * @param bool $twoWay
     * @param string $key
     * @param string $twoWayKey
     * @param string $side
     * @param string|null $newKey
     * @param string|null $newTwoWayKey
     * @return bool
     * @throws DatabaseException
     */
    public function updateRelationship(
        string $collection,
        string $relatedCollection,
        string $type,
        bool $twoWay,
        string $key,
        string $twoWayKey,
        string $side,
        ?string $newKey = null,
        ?string $newTwoWayKey = null,
    ): bool {
        $name = $this->filter($collection);
        $relatedName = $this->filter($relatedCollection);
        $table = $this->getSQLTable($name);
        $relatedTable = $this->getSQLTable($relatedName);
        $key = $this->filter($key);
        $twoWayKey = $this->filter($twoWayKey);

        if (!\is_null($newKey)) {
            $newKey = $this->filter($newKey);
        }
        if (!\is_null($newTwoWayKey)) {
            $newTwoWayKey = $this->filter($newTwoWayKey);
        }

        $sql = '';

        switch ($type) {
            case Database::RELATION_ONE_TO_ONE:
                if ($key !== $newKey) {
                    $sql = "ALTER TABLE {$table} RENAME COLUMN `{$key}` TO `{$newKey}`;";
                }
                if ($twoWay && $twoWayKey !== $newTwoWayKey) {
                    $sql .= "ALTER TABLE {$relatedTable} RENAME COLUMN `{$twoWayKey}` TO `{$newTwoWayKey}`;";
                }
                break;
            case Database::RELATION_ONE_TO_MANY:
                if ($side === Database::RELATION_SIDE_PARENT) {
                    if ($twoWayKey !== $newTwoWayKey) {
                        $sql = "ALTER TABLE {$relatedTable} RENAME COLUMN `{$twoWayKey}` TO `{$newTwoWayKey}`;";
                    }
                } else {
                    if ($key !== $newKey) {
                        $sql = "ALTER TABLE {$table} RENAME COLUMN `{$key}` TO `{$newKey}`;";
                    }
                }
                break;
            case Database::RELATION_MANY_TO_ONE:
                if ($side === Database::RELATION_SIDE_CHILD) {
                    if ($twoWayKey !== $newTwoWayKey) {
                        $sql = "ALTER TABLE {$relatedTable} RENAME COLUMN `{$twoWayKey}` TO `{$newTwoWayKey}`;";
                    }
                } else {
                    if ($key !== $newKey) {
                        $sql = "ALTER TABLE {$table} RENAME COLUMN `{$key}` TO `{$newKey}`;";
                    }
                }
                break;
            case Database::RELATION_MANY_TO_MANY:
                $collection = $this->getDocument(Database::METADATA, $collection);
                $relatedCollection = $this->getDocument(Database::METADATA, $relatedCollection);

                $junction = $this->getSQLTable('_' . $collection->getInternalId() . '_' . $relatedCollection->getInternalId());

                if (!\is_null($newKey)) {
                    $sql = "ALTER TABLE {$junction} RENAME COLUMN `{$key}` TO `{$newKey}`;";
                }
                if ($twoWay && !\is_null($newTwoWayKey)) {
                    $sql .= "ALTER TABLE {$junction} RENAME COLUMN `{$twoWayKey}` TO `{$newTwoWayKey}`;";
                }
                break;
            default:
                throw new DatabaseException('Invalid relationship type');
        }

        if (empty($sql)) {
            return true;
        }

        $sql = $this->trigger(Database::EVENT_ATTRIBUTE_UPDATE, $sql);

        return $this->getPDO()
            ->prepare($sql)
            ->execute();
    }

    /**
     * @param string $collection
     * @param string $relatedCollection
     * @param string $type
     * @param bool $twoWay
     * @param string $key
     * @param string $twoWayKey
     * @param string $side
     * @return bool
     * @throws DatabaseException
     */
    public function deleteRelationship(
        string $collection,
        string $relatedCollection,
        string $type,
        bool $twoWay,
        string $key,
        string $twoWayKey,
        string $side
    ): bool {
        $name = $this->filter($collection);
        $relatedName = $this->filter($relatedCollection);
        $table = $this->getSQLTable($name);
        $relatedTable = $this->getSQLTable($relatedName);
        $key = $this->filter($key);
        $twoWayKey = $this->filter($twoWayKey);

        switch ($type) {
            case Database::RELATION_ONE_TO_ONE:
                if ($side === Database::RELATION_SIDE_PARENT) {
                    $sql = "ALTER TABLE {$table} DROP COLUMN `{$key}`;";
                    if ($twoWay) {
                        $sql .= "ALTER TABLE {$relatedTable} DROP COLUMN `{$twoWayKey}`;";
                    }
                } elseif ($side === Database::RELATION_SIDE_CHILD) {
                    $sql = "ALTER TABLE {$relatedTable} DROP COLUMN `{$twoWayKey}`;";
                    if ($twoWay) {
                        $sql .= "ALTER TABLE {$table} DROP COLUMN `{$key}`;";
                    }
                }
                break;
            case Database::RELATION_ONE_TO_MANY:
                if ($side === Database::RELATION_SIDE_PARENT) {
                    $sql = "ALTER TABLE {$relatedTable} DROP COLUMN `{$twoWayKey}`;";
                } else {
                    $sql = "ALTER TABLE {$table} DROP COLUMN `{$key}`;";
                }
                break;
            case Database::RELATION_MANY_TO_ONE:
                if ($side === Database::RELATION_SIDE_PARENT) {
                    $sql = "ALTER TABLE {$table} DROP COLUMN `{$key}`;";
                } else {
                    $sql = "ALTER TABLE {$relatedTable} DROP COLUMN `{$twoWayKey}`;";
                }
                break;
            case Database::RELATION_MANY_TO_MANY:
                $collection = $this->getDocument(Database::METADATA, $collection);
                $relatedCollection = $this->getDocument(Database::METADATA, $relatedCollection);

                $junction = $side === Database::RELATION_SIDE_PARENT
                    ? $this->getSQLTable('_' . $collection->getInternalId() . '_' . $relatedCollection->getInternalId())
                    : $this->getSQLTable('_' . $relatedCollection->getInternalId() . '_' . $collection->getInternalId());

                $perms = $side === Database::RELATION_SIDE_PARENT
                    ? $this->getSQLTable('_' . $collection->getInternalId() . '_' . $relatedCollection->getInternalId() . '_perms')
                    : $this->getSQLTable('_' . $relatedCollection->getInternalId() . '_' . $collection->getInternalId() . '_perms');

                $sql = "DROP TABLE {$junction}; DROP TABLE {$perms}";
                break;
            default:
                throw new DatabaseException('Invalid relationship type');
        }

        if (empty($sql)) {
            return true;
        }

        $sql = $this->trigger(Database::EVENT_ATTRIBUTE_DELETE, $sql);

        return $this->getPDO()
            ->prepare($sql)
            ->execute();
    }

    /**
     * Rename Index
     *
     * @param string $collection
     * @param string $old
     * @param string $new
     * @return bool
     * @throws Exception
     */
    public function renameIndex(string $collection, string $old, string $new): bool
    {
        $collection = $this->filter($collection);
        $old = $this->filter($old);
        $new = $this->filter($new);

        $sql = "ALTER TABLE {$this->getSQLTable($collection)} RENAME INDEX `{$old}` TO `{$new}`;";

        $sql = $this->trigger(Database::EVENT_INDEX_RENAME, $sql);

        return $this->getPDO()
            ->prepare($sql)
            ->execute();
    }

    /**
     * Create Index
     *
     * @param string $collection
     * @param string $id
     * @param string $type
     * @param array<string> $attributes
     * @param array<int> $lengths
     * @param array<string> $orders
     * @return bool
     * @throws DatabaseException
     */
    public function createIndex(string $collection, string $id, string $type, array $attributes, array $lengths, array $orders): bool
    {
        $collection = $this->getDocument(Database::METADATA, $collection);

        if ($collection->isEmpty()) {
            throw new NotFoundException('Collection not found');
        }

        $collectionAttributes = \json_decode($collection->getAttribute('attributes', []), true);

        $id = $this->filter($id);

        foreach ($attributes as $i => $attr) {
            $collectionAttribute = \array_filter($collectionAttributes, fn ($collectionAttribute) => array_key_exists('key', $collectionAttribute) && $collectionAttribute['key'] === $attr);
            $collectionAttribute = end($collectionAttribute);
            $order = empty($orders[$i]) || Database::INDEX_FULLTEXT === $type ? '' : $orders[$i];
            $length = empty($lengths[$i]) ? '' : '(' . (int)$lengths[$i] . ')';

            $attr = match ($attr) {
                '$id' => '_uid',
                '$createdAt' => '_createdAt',
                '$updatedAt' => '_updatedAt',
                default => $this->filter($attr),
            };

            $attributes[$i] = "`{$attr}`{$length} {$order}";

            if (!empty($collectionAttribute['array']) && $this->castIndexArray()) {
                $attributes[$i] = '(CAST(' . $attr . ' AS char(' . Database::ARRAY_INDEX_LENGTH . ') ARRAY))';
            }
        }

        $sqlType = match ($type) {
            Database::INDEX_KEY => 'INDEX',
            Database::INDEX_UNIQUE => 'UNIQUE INDEX',
            Database::INDEX_FULLTEXT => 'FULLTEXT INDEX',
            default => throw new DatabaseException('Unknown index type: ' . $type . '. Must be one of ' . Database::INDEX_KEY . ', ' . Database::INDEX_UNIQUE . ', ' . Database::INDEX_FULLTEXT),
        };

        $attributes = \implode(', ', $attributes);

        if ($this->sharedTables && $type !== Database::INDEX_FULLTEXT) {
            // Add tenant as first index column for best performance
            $attributes = "_tenant, {$attributes}";
        }

        $sql =  "CREATE {$sqlType} `{$id}` ON {$this->getSQLTable($collection->getId())} ({$attributes})";
        $sql = $this->trigger(Database::EVENT_INDEX_CREATE, $sql);

        try {
            return $this->getPDO()
                ->prepare($sql)
                ->execute();
        } catch (PDOException $e) {
            $this->processException($e);
            return false;
        }
    }

    /**
     * @return bool
     */
    public function castIndexArray(): bool
    {
        return false;
    }

    /**
     * Delete Index
     *
     * @param string $collection
     * @param string $id
     * @return bool
     * @throws Exception
     * @throws PDOException
     */
    public function deleteIndex(string $collection, string $id): bool
    {
        $name = $this->filter($collection);
        $id = $this->filter($id);

        $sql = "ALTER TABLE {$this->getSQLTable($name)} DROP INDEX `{$id}`;";

        $sql = $this->trigger(Database::EVENT_INDEX_DELETE, $sql);

        return $this->getPDO()
            ->prepare($sql)
            ->execute();
    }

    /**
     * Create Document
     *
     * @param string $collection
     * @param Document $document
     * @return Document
     * @throws Exception
     * @throws PDOException
     * @throws DuplicateException
     * @throws \Throwable
     */
    public function createDocument(string $collection, Document $document): Document
    {
        try {
            $attributes = $document->getAttributes();
            $attributes['_createdAt'] = $document->getCreatedAt();
            $attributes['_updatedAt'] = $document->getUpdatedAt();
            $attributes['_permissions'] = \json_encode($document->getPermissions());

            if ($this->sharedTables) {
                $attributes['_tenant'] = $this->tenant;
            }

            $name = $this->filter($collection);
            $columns = '';
            $columnNames = '';

            /**
             * Insert Attributes
             */
            $bindIndex = 0;
            foreach ($attributes as $attribute => $value) {
                $column = $this->filter($attribute);
                $bindKey = 'key_' . $bindIndex;
                $columns .= "`{$column}`, ";
                $columnNames .= ':' . $bindKey . ', ';
                $bindIndex++;
            }

            // Insert internal ID if set
            if (!empty($document->getInternalId())) {
                $bindKey = '_id';
                $columns .= "_id, ";
                $columnNames .= ':' . $bindKey . ', ';
            }

            $sql = "
			    INSERT INTO {$this->getSQLTable($name)} ({$columns} _uid)
			    VALUES ({$columnNames} :_uid)
			";

            $sql = $this->trigger(Database::EVENT_DOCUMENT_CREATE, $sql);

            $stmt = $this->getPDO()->prepare($sql);

            $stmt->bindValue(':_uid', $document->getId());

            if (!empty($document->getInternalId())) {
                $stmt->bindValue(':_id', $document->getInternalId());
            }

            $attributeIndex = 0;
            foreach ($attributes as $value) {
                if (is_array($value)) {
                    $value = json_encode($value);
                }

                $bindKey = 'key_' . $attributeIndex;
                $attribute = $this->filter($attribute);
                $value = (is_bool($value)) ? (int)$value : $value;
                $stmt->bindValue(':' . $bindKey, $value, $this->getPDOType($value));
                $attributeIndex++;
            }

            $permissions = [];
            foreach (Database::PERMISSIONS as $type) {
                foreach ($document->getPermissionsByType($type) as $permission) {
                    $permission = \str_replace('"', '', $permission);
                    $permission = "('{$type}', '{$permission}', '{$document->getId()}'";

                    if ($this->sharedTables) {
                        $permission .= ", :_tenant)";
                    } else {
                        $permission .= ")";
                    }

                    $permissions[] = $permission;
                }
            }

            if (!empty($permissions)) {
                $permissions = \implode(', ', $permissions);

                $sqlPermissions = "
				    INSERT INTO {$this->getSQLTable($name . '_perms')} (_type, _permission, _document
			    ";

                if ($this->sharedTables) {
                    $sqlPermissions .= ', _tenant)';
                } else {
                    $sqlPermissions .= ")";
                }

                $sqlPermissions .=	" VALUES {$permissions}";
                $sqlPermissions = $this->trigger(Database::EVENT_PERMISSIONS_CREATE, $sqlPermissions);
                $stmtPermissions = $this->getPDO()->prepare($sqlPermissions);

                if ($this->sharedTables) {
                    $stmtPermissions->bindValue(':_tenant', $this->tenant);
                }
            }

            $stmt->execute();

            $document['$internalId'] = $this->getDocument($collection, $document->getId(), [Query::select(['$internalId'])])->getInternalId();

            if (isset($stmtPermissions)) {
                $stmtPermissions->execute();
            }
        } catch (PDOException $e) {
            throw $this->processException($e);
        }

        return $document;
    }

    /**
     * Create Documents in batches
     *
     * @param string $collection
     * @param array<Document> $documents
     * @param int $batchSize
     *
     * @return array<Document>
     *
     * @throws DuplicateException
     * @throws \Throwable
     */
    public function createDocuments(string $collection, array $documents, int $batchSize = Database::INSERT_BATCH_SIZE): array
    {
        if (empty($documents)) {
            return $documents;
        }

        try {
            $name = $this->filter($collection);
            $batches = \array_chunk($documents, \max(1, $batchSize));
            $internalIds = [];

            foreach ($batches as $batch) {
                $bindIndex = 0;
                $batchKeys = [];
                $bindValues = [];
                $permissions = [];

                foreach ($batch as $document) {
                    $attributes = $document->getAttributes();
                    $attributes['_uid'] = $document->getId();
                    $attributes['_createdAt'] = $document->getCreatedAt();
                    $attributes['_updatedAt'] = $document->getUpdatedAt();
                    $attributes['_permissions'] = \json_encode($document->getPermissions());

                    if (!empty($document->getInternalId())) {
                        $internalIds[$document->getId()] = true;
                        $attributes['_id'] = $document->getInternalId();
                    }

                    if ($this->sharedTables) {
                        $attributes['_tenant'] = $this->tenant;
                    }

                    $columns = [];
                    foreach (\array_keys($attributes) as $key => $attribute) {
                        $columns[$key] = "`{$this->filter($attribute)}`";
                    }

                    $columns = '(' . \implode(', ', $columns) . ')';

                    $bindKeys = [];

                    foreach ($attributes as $value) {
                        if (\is_array($value)) {
                            $value = \json_encode($value);
                        }
                        $value = (\is_bool($value)) ? (int)$value : $value;
                        $bindKey = 'key_' . $bindIndex;
                        $bindKeys[] = ':' . $bindKey;
                        $bindValues[$bindKey] = $value;
                        $bindIndex++;
                    }

                    $batchKeys[] = '(' . \implode(', ', $bindKeys) . ')';
                    foreach (Database::PERMISSIONS as $type) {
                        foreach ($document->getPermissionsByType($type) as $permission) {
                            $permission = \str_replace('"', '', $permission);
                            $permission = "('{$type}', '{$permission}', '{$document->getId()}'";

                            if ($this->sharedTables) {
                                $permission .= ", :_tenant)";
                            } else {
                                $permission .= ")";
                            }

                            $permissions[] = $permission;
                        }
                    }
                }

                $stmt = $this->getPDO()->prepare(
                    "
                    INSERT INTO {$this->getSQLTable($name)} {$columns}
                    VALUES " . \implode(', ', $batchKeys)
                );

                foreach ($bindValues as $key => $value) {
                    $stmt->bindValue($key, $value, $this->getPDOType($value));
                }

                $stmt->execute();

                if (!empty($permissions)) {
                    $sqlPermissions = "
						INSERT INTO {$this->getSQLTable($name . '_perms')} (_type, _permission, _document
					";

                    if ($this->sharedTables) {
                        $sqlPermissions .= ', _tenant)';
                    } else {
                        $sqlPermissions .= ")";
                    }

                    $sqlPermissions .= " VALUES " . \implode(', ', $permissions);

                    $stmtPermissions = $this->getPDO()->prepare($sqlPermissions);

                    if ($this->sharedTables) {
                        $stmtPermissions->bindValue(':_tenant', $this->tenant);
                    }

                    $stmtPermissions?->execute();
                }
            }
        } catch (PDOException $e) {
            throw $this->processException($e);
        }

        foreach ($documents as $document) {
            if (!isset($internalIds[$document->getId()])) {
                $document['$internalId'] = $this->getDocument(
                    $collection,
                    $document->getId(),
                    [Query::select(['$internalId'])]
                )->getInternalId();
            }
        }

        return $documents;
    }

    /**
     * Update Document
     *
     * @param string $collection
     * @param string $id
     * @param Document $document
     * @return Document
     * @throws Exception
     * @throws PDOException
     * @throws DuplicateException
     * @throws \Throwable
     */
    public function updateDocument(string $collection, string $id, Document $document): Document
    {
        try {
            $attributes = $document->getAttributes();
            $attributes['_createdAt'] = $document->getCreatedAt();
            $attributes['_updatedAt'] = $document->getUpdatedAt();
            $attributes['_permissions'] = json_encode($document->getPermissions());

            if ($this->sharedTables) {
                $attributes['_tenant'] = $this->tenant;
            }

            $name = $this->filter($collection);
            $columns = '';

            $sql = "
			    SELECT _type, _permission
			    FROM {$this->getSQLTable($name . '_perms')}
			    WHERE _document = :_uid
			";

            if ($this->sharedTables) {
                $sql .= ' AND (_tenant = :_tenant OR _tenant IS NULL)';
            }

            $sql = $this->trigger(Database::EVENT_PERMISSIONS_READ, $sql);

            /**
             * Get current permissions from the database
             */
            $sqlPermissions = $this->getPDO()->prepare($sql);
            $sqlPermissions->bindValue(':_uid', $document->getId());

            if ($this->sharedTables) {
                $sqlPermissions->bindValue(':_tenant', $this->tenant);
            }

            $sqlPermissions->execute();
            $permissions = $sqlPermissions->fetchAll();
            $sqlPermissions->closeCursor();

            $initial = [];
            foreach (Database::PERMISSIONS as $type) {
                $initial[$type] = [];
            }

            $permissions = array_reduce($permissions, function (array $carry, array $item) {
                $carry[$item['_type']][] = $item['_permission'];

                return $carry;
            }, $initial);

            /**
             * Get removed Permissions
             */
            $removals = [];
            foreach (Database::PERMISSIONS as $type) {
                $diff = \array_diff($permissions[$type], $document->getPermissionsByType($type));
                if (!empty($diff)) {
                    $removals[$type] = $diff;
                }
            }

            /**
             * Get added Permissions
             */
            $additions = [];
            foreach (Database::PERMISSIONS as $type) {
                $diff = \array_diff($document->getPermissionsByType($type), $permissions[$type]);
                if (!empty($diff)) {
                    $additions[$type] = $diff;
                }
            }

            /**
             * Query to remove permissions
             */
            $removeQuery = '';
            if (!empty($removals)) {
                $removeQuery = ' AND (';
                foreach ($removals as $type => $permissions) {
                    $removeQuery .= "(
                    _type = '{$type}'
                    AND _permission IN (" . implode(', ', \array_map(fn (string $i) => ":_remove_{$type}_{$i}", \array_keys($permissions))) . ")
                )";
                    if ($type !== \array_key_last($removals)) {
                        $removeQuery .= ' OR ';
                    }
                }
            }
            if (!empty($removeQuery)) {
                $removeQuery .= ')';
                $sql = "
				    DELETE
                    FROM {$this->getSQLTable($name . '_perms')}
                    WHERE _document = :_uid
                ";

                if ($this->sharedTables) {
                    $sql .= ' AND (_tenant = :_tenant OR _tenant IS NULL)';
                }

                $removeQuery = $sql . $removeQuery;

                $removeQuery = $this->trigger(Database::EVENT_PERMISSIONS_DELETE, $removeQuery);

                $stmtRemovePermissions = $this->getPDO()->prepare($removeQuery);
                $stmtRemovePermissions->bindValue(':_uid', $document->getId());

                if ($this->sharedTables) {
                    $stmtRemovePermissions->bindValue(':_tenant', $this->tenant);
                }

                foreach ($removals as $type => $permissions) {
                    foreach ($permissions as $i => $permission) {
                        $stmtRemovePermissions->bindValue(":_remove_{$type}_{$i}", $permission);
                    }
                }
            }

            /**
             * Query to add permissions
             */
            if (!empty($additions)) {
                $values = [];
                foreach ($additions as $type => $permissions) {
                    foreach ($permissions as $i => $_) {
                        $value = "( :_uid, '{$type}', :_add_{$type}_{$i}";

                        if ($this->sharedTables) {
                            $value .= ", :_tenant)";
                        } else {
                            $value .= ")";
                        }

                        $values[] = $value;
                    }
                }

                $sql = "
				    INSERT INTO {$this->getSQLTable($name . '_perms')} (_document, _type, _permission
				";

                if ($this->sharedTables) {
                    $sql .= ', _tenant)';
                } else {
                    $sql .= ')';
                }

                $sql .= " VALUES " . \implode(', ', $values);

                $sql = $this->trigger(Database::EVENT_PERMISSIONS_CREATE, $sql);

                $stmtAddPermissions = $this->getPDO()->prepare($sql);

                $stmtAddPermissions->bindValue(":_uid", $document->getId());

                if ($this->sharedTables) {
                    $stmtAddPermissions->bindValue(":_tenant", $this->tenant);
                }

                foreach ($additions as $type => $permissions) {
                    foreach ($permissions as $i => $permission) {
                        $stmtAddPermissions->bindValue(":_add_{$type}_{$i}", $permission);
                    }
                }
            }

            /**
             * Update Attributes
             */
            $bindIndex = 0;
            foreach ($attributes as $attribute => $value) {
                $column = $this->filter($attribute);
                $bindKey = 'key_' . $bindIndex;
                $columns .= "`{$column}`" . '=:' . $bindKey . ',';
                $bindIndex++;
            }

            $sql = "
                UPDATE {$this->getSQLTable($name)}
                SET {$columns} _uid = :_newUid
                WHERE _uid = :_existingUid
			";

            if ($this->sharedTables) {
                $sql .= ' AND (_tenant = :_tenant OR _tenant IS NULL)';
            }

            $sql = $this->trigger(Database::EVENT_DOCUMENT_UPDATE, $sql);

            $stmt = $this->getPDO()->prepare($sql);

            $stmt->bindValue(':_existingUid', $id);
            $stmt->bindValue(':_newUid', $document->getId());

            if ($this->sharedTables) {
                $stmt->bindValue(':_tenant', $this->tenant);
            }

            $attributeIndex = 0;
            foreach ($attributes as $attribute => $value) {
                if (is_array($value)) {
                    $value = json_encode($value);
                }

                $bindKey = 'key_' . $attributeIndex;
                $value = (is_bool($value)) ? (int)$value : $value;
                $stmt->bindValue(':' . $bindKey, $value, $this->getPDOType($value));
                $attributeIndex++;
            }

            $stmt->execute();

            if (isset($stmtRemovePermissions)) {
                $stmtRemovePermissions->execute();
            }
            if (isset($stmtAddPermissions)) {
                $stmtAddPermissions->execute();
            }

        } catch (PDOException $e) {
            throw $this->processException($e);
        }

        return $document;
    }

    /**
     * Update documents
     *
     * Updates all documents which match the given query.
     *
     * @param string $collection
     * @param Document $updates
     * @param array<Document> $documents
     *
     * @return int
     *
     * @throws DatabaseException
     */
    public function updateDocuments(string $collection, Document $updates, array $documents): int
    {
        $attributes = $updates->getAttributes();

        if (!empty($updates->getUpdatedAt())) {
            $attributes['_updatedAt'] = $updates->getUpdatedAt();
        }

        if (!empty($updates->getPermissions())) {
            $attributes['_permissions'] = json_encode($updates->getPermissions());
        }

        if (empty($attributes)) {
            return 0;
        }

        $name = $this->filter($collection);

        $columns = '';

        $where = [];

        $ids = \array_map(fn ($document) => $document->getId(), $documents);
        $where[] = "_uid IN (" . \implode(', ', \array_map(fn ($index) => ":_id_{$index}", \array_keys($ids))) . ")";

        if ($this->sharedTables) {
            $where[] = "_tenant = :_tenant";
        }

        $sqlWhere = 'WHERE ' . implode(' AND ', $where);

        $bindIndex = 0;
        foreach ($attributes as $attribute => $value) {
            $column = $this->filter($attribute);
            $bindKey = 'key_' . $bindIndex;
            $columns .= "`{$column}`" . '=:' . $bindKey;

            if ($attribute !== \array_key_last($attributes)) {
                $columns .= ',';
            }

<<<<<<< HEAD
                    if ($this->sharedTables) {
                        $sql .= ' AND (_tenant = :_tenant OR _tenant IS NULL)';
                    }
=======
            $bindIndex++;
        }
>>>>>>> 6661edff

        $sql = "
                UPDATE {$this->getSQLTable($name)}
                SET {$columns}
                {$sqlWhere}
            ";

        $sql = $this->trigger(Database::EVENT_DOCUMENTS_UPDATE, $sql);
        $stmt = $this->getPDO()->prepare($sql);

        if ($this->sharedTables) {
            $stmt->bindValue(':_tenant', $this->tenant);
        }

        foreach ($ids as $id => $value) {
            $stmt->bindValue(":_id_{$id}", $value);
        }

        $attributeIndex = 0;
        foreach ($attributes as $attribute => $value) {
            if (is_array($value)) {
                $value = json_encode($value);
            }

            $bindKey = 'key_' . $attributeIndex;
            $value = (is_bool($value)) ? (int)$value : $value;
            $stmt->bindValue(':' . $bindKey, $value, $this->getPDOType($value));
            $attributeIndex++;
        }

        $stmt->execute();
        $affected = $stmt->rowCount();

        // Permissions logic
        if (!empty($updates->getPermissions())) {
            $removeQueries = [];
            $removeBindValues = [];

<<<<<<< HEAD
                            $tenantQuery = '';
                            if ($this->sharedTables) {
                                $tenantQuery = ' AND (_tenant = :_tenant OR _tenant IS NULL)';
                            }
=======
            $addQuery = '';
            $addBindValues = [];
>>>>>>> 6661edff

            /* @var $document Document */
            foreach ($documents as $index => $document) {
                // Permissions logic
                $sql = "
                    SELECT _type, _permission
                    FROM {$this->getSQLTable($name . '_perms')}
                    WHERE _document = :_uid
                ";

                if ($this->sharedTables) {
                    $sql .= ' AND _tenant = :_tenant';
                }

                $sql = $this->trigger(Database::EVENT_PERMISSIONS_READ, $sql);

                $permissionsStmt = $this->getPDO()->prepare($sql);
                $permissionsStmt->bindValue(':_uid', $document->getId());

                if ($this->sharedTables) {
                    $permissionsStmt->bindValue(':_tenant', $this->tenant);
                }

                $permissionsStmt->execute();
                $permissions = $permissionsStmt->fetchAll();

                $initial = [];
                foreach (Database::PERMISSIONS as $type) {
                    $initial[$type] = [];
                }

                $permissions = \array_reduce($permissions, function (array $carry, array $item) {
                    $carry[$item['_type']][] = $item['_permission'];
                    return $carry;
                }, $initial);

                // Get removed Permissions
                $removals = [];
                foreach (Database::PERMISSIONS as $type) {
                    $diff = array_diff($permissions[$type], $updates->getPermissionsByType($type));
                    if (!empty($diff)) {
                        $removals[$type] = $diff;
                    }
                }

                // Build inner query to remove permissions
                if (!empty($removals)) {
                    foreach ($removals as $type => $permissionsToRemove) {
                        $bindKey = 'uid_' . $index;
                        $removeBindKeys[] = ':uid_' . $index;
                        $removeBindValues[$bindKey] = $document->getId();

                        $tenantQuery = '';
                        if ($this->sharedTables) {
                            $tenantQuery = ' AND _tenant = :_tenant';
                        }

                        $removeQueries[] = "(
                            _document = :uid_{$index}
                            {$tenantQuery}
                            AND _type = '{$type}'
                            AND _permission IN (" . \implode(', ', \array_map(function (string $i) use ($permissionsToRemove, $index, $type, &$removeBindKeys, &$removeBindValues) {
                            $bindKey = 'remove_' . $type . '_' . $index . '_' . $i;
                            $removeBindKeys[] = ':' . $bindKey;
                            $removeBindValues[$bindKey] = $permissionsToRemove[$i];

                            return ':' . $bindKey;
                        }, \array_keys($permissionsToRemove))) .
                            ")
                        )";
                    }
                }

                // Get added Permissions
                $additions = [];
                foreach (Database::PERMISSIONS as $type) {
                    $diff = \array_diff($updates->getPermissionsByType($type), $permissions[$type]);
                    if (!empty($diff)) {
                        $additions[$type] = $diff;
                    }
                }

                // Build inner query to add permissions
                if (!empty($additions)) {
                    foreach ($additions as $type => $permissionsToAdd) {
                        foreach ($permissionsToAdd as $i => $permission) {
                            $bindKey = 'uid_' . $index;
                            $addBindValues[$bindKey] = $document->getId();

                            $bindKey = 'add_' . $type . '_' . $index . '_' . $i;
                            $addBindValues[$bindKey] = $permission;

                            $addQuery .= "(:uid_{$index}, '{$type}', :{$bindKey}";

                            if ($this->sharedTables) {
                                $addQuery .= ", :_tenant)";
                            } else {
                                $addQuery .= ")";
                            }

                            if ($i !== \array_key_last($permissionsToAdd) || $type !== \array_key_last($additions)) {
                                $addQuery .= ', ';
                            }
                        }
                    }
                    if ($index !== \array_key_last($documents)) {
                        $addQuery .= ', ';
                    }
                }
            }

            if (!empty($removeQueries)) {
                $removeQuery = \implode(' OR ', $removeQueries);

                $stmtRemovePermissions = $this->getPDO()->prepare("
                    DELETE
                    FROM {$this->getSQLTable($name . '_perms')}
                    WHERE ({$removeQuery})
                ");

                foreach ($removeBindValues as $key => $value) {
                    $stmtRemovePermissions->bindValue($key, $value, $this->getPDOType($value));
                }

                if ($this->sharedTables) {
                    $stmtRemovePermissions->bindValue(':_tenant', $this->tenant);
                }
                $stmtRemovePermissions->execute();
            }

            if (!empty($addQuery)) {
                $sqlAddPermissions = "
                    INSERT INTO {$this->getSQLTable($name . '_perms')} (`_document`, `_type`, `_permission`
                ";

                if ($this->sharedTables) {
                    $sqlAddPermissions .= ', `_tenant`)';
                } else {
                    $sqlAddPermissions .= ')';
                }

                $sqlAddPermissions .=  " VALUES {$addQuery}";

                $stmtAddPermissions = $this->getPDO()->prepare($sqlAddPermissions);

                foreach ($addBindValues as $key => $value) {
                    $stmtAddPermissions->bindValue($key, $value, $this->getPDOType($value));
                }
<<<<<<< HEAD
            }
        } catch (PDOException $e) {
            $this->processException($e);
=======

                if ($this->sharedTables) {
                    $stmtAddPermissions->bindValue(':_tenant', $this->tenant);
                }

                $stmtAddPermissions->execute();
            }
>>>>>>> 6661edff
        }

        return $affected;
    }

    /**
     * Increase or decrease an attribute value
     *
     * @param string $collection
     * @param string $id
     * @param string $attribute
     * @param int|float $value
     * @param string $updatedAt
     * @param int|float|null $min
     * @param int|float|null $max
     * @return bool
     * @throws DatabaseException
     */
    public function increaseDocumentAttribute(string $collection, string $id, string $attribute, int|float $value, string $updatedAt, int|float|null $min = null, int|float|null $max = null): bool
    {
        $name = $this->filter($collection);
        $attribute = $this->filter($attribute);

        $sqlMax = $max ? " AND `{$attribute}` <= {$max}" : '';
        $sqlMin = $min ? " AND `{$attribute}` >= {$min}" : '';

        $sql = "
			UPDATE {$this->getSQLTable($name)} 
			SET 
			    `{$attribute}` = `{$attribute}` + :val,
			    `_updatedAt` = :updatedAt
			WHERE _uid = :_uid
		";

        if ($this->sharedTables) {
            $sql .= ' AND (_tenant = :_tenant OR _tenant IS NULL)';
        }

        $sql .= $sqlMax . $sqlMin;

        $sql = $this->trigger(Database::EVENT_DOCUMENT_UPDATE, $sql);

        $stmt = $this->getPDO()->prepare($sql);
        $stmt->bindValue(':_uid', $id);
        $stmt->bindValue(':val', $value);
        $stmt->bindValue(':updatedAt', $updatedAt);

        if ($this->sharedTables) {
            $stmt->bindValue(':_tenant', $this->tenant);
        }

        $stmt->execute() || throw new DatabaseException('Failed to update attribute');
        return true;
    }

    /**
     * Delete Document
     *
     * @param string $collection
     * @param string $id
     * @return bool
     * @throws Exception
     * @throws PDOException
     */
    public function deleteDocument(string $collection, string $id): bool
    {
        try {
            $name = $this->filter($collection);

            $sql = "
		    DELETE FROM {$this->getSQLTable($name)} 
		    WHERE _uid = :_uid
		    ";

            if ($this->sharedTables) {
                $sql .= ' AND (_tenant = :_tenant OR _tenant IS NULL)';
            }

            $sql = $this->trigger(Database::EVENT_DOCUMENT_DELETE, $sql);

            $stmt = $this->getPDO()->prepare($sql);

            $stmt->bindValue(':_uid', $id);

            if ($this->sharedTables) {
                $stmt->bindValue(':_tenant', $this->tenant);
            }

            $sql = "
			    DELETE FROM {$this->getSQLTable($name . '_perms')} 
		        WHERE _document = :_uid
		    ";

            if ($this->sharedTables) {
                $sql .= ' AND (_tenant = :_tenant OR _tenant IS NULL)';
            }

            $sql = $this->trigger(Database::EVENT_PERMISSIONS_DELETE, $sql);

            $stmtPermissions = $this->getPDO()->prepare($sql);
            $stmtPermissions->bindValue(':_uid', $id);

            if ($this->sharedTables) {
                $stmtPermissions->bindValue(':_tenant', $this->tenant);
            }

            if (!$stmt->execute()) {
                throw new DatabaseException('Failed to delete document');
            }

            $deleted = $stmt->rowCount();

            if (!$stmtPermissions->execute()) {
                throw new DatabaseException('Failed to delete permissions');
            }
        } catch (\Throwable $e) {
            throw new DatabaseException($e->getMessage(), $e->getCode(), $e);
        }

        return $deleted;
    }

    /**
     * Delete Documents
     *
     * @param string $collection
     * @param array<string> $ids
     *
     * @return int
     */
    public function deleteDocuments(string $collection, array $ids): int
    {
        try {
            $name = $this->filter($collection);
            $where = [];

            if ($this->sharedTables) {
                $where[] = "_tenant = :_tenant";
            }

            $where[] = "_uid IN (" . \implode(', ', \array_map(fn ($index) => ":_id_{$index}", \array_keys($ids))) . ")";

            $sql = "DELETE FROM {$this->getSQLTable($name)} WHERE " . \implode(' AND ', $where);

            $sql = $this->trigger(Database::EVENT_DOCUMENTS_DELETE, $sql);

            $stmt = $this->getPDO()->prepare($sql);

            foreach ($ids as $id => $value) {
                $stmt->bindValue(":_id_{$id}", $value);
            }

            if ($this->sharedTables) {
                $stmt->bindValue(':_tenant', $this->tenant);
            }

            $sql = "
                DELETE FROM {$this->getSQLTable($name . '_perms')} 
                WHERE _document IN (" . \implode(', ', \array_map(fn ($index) => ":_id_{$index}", \array_keys($ids))) . ")
            ";

            if ($this->sharedTables) {
                $sql .= ' AND _tenant = :_tenant';
            }

            $sql = $this->trigger(Database::EVENT_PERMISSIONS_DELETE, $sql);

            $stmtPermissions = $this->getPDO()->prepare($sql);

            foreach ($ids as $id => $value) {
                $stmtPermissions->bindValue(":_id_{$id}", $value);
            }

            if ($this->sharedTables) {
                $stmtPermissions->bindValue(':_tenant', $this->tenant);
            }

            if (!$stmt->execute()) {
                throw new DatabaseException('Failed to delete documents');
            }

            if (!$stmtPermissions->execute()) {
                throw new DatabaseException('Failed to delete permissions');
            }
        } catch (\Throwable $e) {
            throw new DatabaseException($e->getMessage(), $e->getCode(), $e);
        }

        return $stmt->rowCount();
    }

    /**
     * Find Documents
     *
     * @param string $collection
     * @param array<Query> $queries
     * @param int|null $limit
     * @param int|null $offset
     * @param array<string> $orderAttributes
     * @param array<string> $orderTypes
     * @param array<string, mixed> $cursor
     * @param string $cursorDirection
     * @param string $forPermission
     * @return array<Document>
     * @throws DatabaseException
     * @throws TimeoutException
     * @throws Exception
     */
    public function find(string $collection, array $queries = [], ?int $limit = 25, ?int $offset = null, array $orderAttributes = [], array $orderTypes = [], array $cursor = [], string $cursorDirection = Database::CURSOR_AFTER, string $forPermission = Database::PERMISSION_READ): array
    {
        $name = $this->filter($collection);
        $roles = Authorization::getRoles();
        $where = [];
        $orders = [];

        $queries = array_map(fn ($query) => clone $query, $queries);

        $orderAttributes = \array_map(fn ($orderAttribute) => match ($orderAttribute) {
            '$id' => '_uid',
            '$internalId' => '_id',
            '$tenant' => '_tenant',
            '$createdAt' => '_createdAt',
            '$updatedAt' => '_updatedAt',
            default => $orderAttribute
        }, $orderAttributes);

        $hasIdAttribute = false;
        foreach ($orderAttributes as $i => $attribute) {
            if ($attribute === '_uid') {
                $hasIdAttribute = true;
            }

            $attribute = $this->filter($attribute);
            $orderType = $this->filter($orderTypes[$i] ?? Database::ORDER_ASC);

            // Get most dominant/first order attribute
            if ($i === 0 && !empty($cursor)) {
                $orderMethodInternalId = Query::TYPE_GREATER; // To preserve natural order
                $orderMethod = $orderType === Database::ORDER_DESC ? Query::TYPE_LESSER : Query::TYPE_GREATER;

                if ($cursorDirection === Database::CURSOR_BEFORE) {
                    $orderType = $orderType === Database::ORDER_ASC ? Database::ORDER_DESC : Database::ORDER_ASC;
                    $orderMethodInternalId = $orderType === Database::ORDER_ASC ? Query::TYPE_LESSER : Query::TYPE_GREATER;
                    $orderMethod = $orderType === Database::ORDER_DESC ? Query::TYPE_LESSER : Query::TYPE_GREATER;
                }

                $where[] = "(
                        table_main.`{$attribute}` {$this->getSQLOperator($orderMethod)} :cursor 
                        OR (
                            table_main.`{$attribute}` = :cursor 
                            AND
                            table_main._id {$this->getSQLOperator($orderMethodInternalId)} {$cursor['$internalId']}
                        )
                    )";
            } elseif ($cursorDirection === Database::CURSOR_BEFORE) {
                $orderType = $orderType === Database::ORDER_ASC ? Database::ORDER_DESC : Database::ORDER_ASC;
            }

            $orders[] = "`{$attribute}` {$orderType}";
        }

        // Allow after pagination without any order
        if (empty($orderAttributes) && !empty($cursor)) {
            $orderType = $orderTypes[0] ?? Database::ORDER_ASC;

            if ($cursorDirection === Database::CURSOR_AFTER) {
                $orderMethod = $orderType === Database::ORDER_DESC
                    ? Query::TYPE_LESSER
                    : Query::TYPE_GREATER;
            } else {
                $orderMethod = $orderType === Database::ORDER_DESC
                    ? Query::TYPE_GREATER
                    : Query::TYPE_LESSER;
            }

            $where[] = "( table_main._id {$this->getSQLOperator($orderMethod)} {$cursor['$internalId']} )";
        }

        // Allow order type without any order attribute, fallback to the natural order (_id)
        if (!$hasIdAttribute) {
            if (empty($orderAttributes) && !empty($orderTypes)) {
                $order = $orderTypes[0] ?? Database::ORDER_ASC;
                if ($cursorDirection === Database::CURSOR_BEFORE) {
                    $order = $order === Database::ORDER_ASC ? Database::ORDER_DESC : Database::ORDER_ASC;
                }

                $orders[] = 'table_main._id ' . $this->filter($order);
            } else {
                $orders[] = 'table_main._id ' . ($cursorDirection === Database::CURSOR_AFTER ? Database::ORDER_ASC : Database::ORDER_DESC); // Enforce last ORDER by '_id'
            }
        }

        $conditions = $this->getSQLConditions($queries);
        if (!empty($conditions)) {
            $where[] = $conditions;
        }

        if (Authorization::$status) {
            $where[] = $this->getSQLPermissionsCondition($name, $roles, $forPermission);
        }

        if ($this->sharedTables) {
            $where[] = "(table_main._tenant = :_tenant OR table_main._tenant IS NULL)";
        }

        $sqlWhere = !empty($where) ? 'WHERE ' . implode(' AND ', $where) : '';
        $sqlOrder = 'ORDER BY ' . implode(', ', $orders);
        $sqlLimit = \is_null($limit) ? '' : 'LIMIT :limit';
        $sqlLimit .= \is_null($offset) ? '' : ' OFFSET :offset';

        $selections = $this->getAttributeSelections($queries);

        $sql = "
            SELECT {$this->getAttributeProjection($selections, 'table_main')}
            FROM {$this->getSQLTable($name)} AS table_main
            {$sqlWhere}
            {$sqlOrder}
            {$sqlLimit};
        ";

        $sql = $this->trigger(Database::EVENT_DOCUMENT_FIND, $sql);

        $stmt = $this->getPDO()->prepare($sql);

        foreach ($queries as $query) {
            $this->bindConditionValue($stmt, $query);
        }
        if ($this->sharedTables) {
            $stmt->bindValue(':_tenant', $this->tenant);
        }

        if (!empty($cursor) && !empty($orderAttributes) && array_key_exists(0, $orderAttributes)) {
            $attribute = $orderAttributes[0];

            $attribute = match ($attribute) {
                '_uid' => '$id',
                '_id' => '$internalId',
                '_tenant' => '$tenant',
                '_createdAt' => '$createdAt',
                '_updatedAt' => '$updatedAt',
                default => $attribute
            };

            if (\is_null($cursor[$attribute] ?? null)) {
                throw new DatabaseException("Order attribute '{$attribute}' is empty");
            }
            $stmt->bindValue(':cursor', $cursor[$attribute], $this->getPDOType($cursor[$attribute]));
        }

        if (!\is_null($limit)) {
            $stmt->bindValue(':limit', $limit, PDO::PARAM_INT);
        }
        if (!\is_null($offset)) {
            $stmt->bindValue(':offset', $offset, PDO::PARAM_INT);
        }

        try {
            $stmt->execute();
        } catch (PDOException $e) {
            throw $this->processException($e);
        }

        $results = $stmt->fetchAll();
        $stmt->closeCursor();

        foreach ($results as $index => $document) {
            if (\array_key_exists('_uid', $document)) {
                $results[$index]['$id'] = $document['_uid'];
                unset($results[$index]['_uid']);
            }
            if (\array_key_exists('_id', $document)) {
                $results[$index]['$internalId'] = $document['_id'];
                unset($results[$index]['_id']);
            }
            if (\array_key_exists('_tenant', $document)) {
                $results[$index]['$tenant'] = $document['_tenant'];
                unset($results[$index]['_tenant']);
            }
            if (\array_key_exists('_createdAt', $document)) {
                $results[$index]['$createdAt'] = $document['_createdAt'];
                unset($results[$index]['_createdAt']);
            }
            if (\array_key_exists('_updatedAt', $document)) {
                $results[$index]['$updatedAt'] = $document['_updatedAt'];
                unset($results[$index]['_updatedAt']);
            }
            if (\array_key_exists('_permissions', $document)) {
                $results[$index]['$permissions'] = \json_decode($document['_permissions'] ?? '[]', true);
                unset($results[$index]['_permissions']);
            }

            $results[$index] = new Document($results[$index]);
        }

        if ($cursorDirection === Database::CURSOR_BEFORE) {
            $results = \array_reverse($results);
        }

        return $results;
    }

    /**
     * Count Documents
     *
     * @param string $collection
     * @param array<Query> $queries
     * @param int|null $max
     * @return int
     * @throws Exception
     * @throws PDOException
     */
    public function count(string $collection, array $queries = [], ?int $max = null): int
    {
        $name = $this->filter($collection);
        $roles = Authorization::getRoles();
        $where = [];
        $limit = \is_null($max) ? '' : 'LIMIT :max';

        $queries = array_map(fn ($query) => clone $query, $queries);

        $conditions = $this->getSQLConditions($queries);
        if (!empty($conditions)) {
            $where[] = $conditions;
        }

        if (Authorization::$status) {
            $where[] = $this->getSQLPermissionsCondition($name, $roles);
        }

        if ($this->sharedTables) {
            $where[] = "(table_main._tenant = :_tenant OR table_main._tenant IS NULL)";
        }

        $sqlWhere = !empty($where)
            ? 'WHERE ' . \implode(' AND ', $where)
            : '';

        $sql = "
			SELECT COUNT(1) as sum FROM (
				SELECT 1
				FROM {$this->getSQLTable($name)} table_main
				{$sqlWhere}
				{$limit}
			) table_count
        ";

        $sql = $this->trigger(Database::EVENT_DOCUMENT_COUNT, $sql);

        $stmt = $this->getPDO()->prepare($sql);

        foreach ($queries as $query) {
            $this->bindConditionValue($stmt, $query);
        }

        if ($this->sharedTables) {
            $stmt->bindValue(':_tenant', $this->tenant);
        }

        if (!\is_null($max)) {
            $stmt->bindValue(':max', $max, PDO::PARAM_INT);
        }

        $stmt->execute();

        $result = $stmt->fetchAll();
        $stmt->closeCursor();
        if (!empty($result)) {
            $result = $result[0];
        }

        return $result['sum'] ?? 0;
    }

    /**
     * Sum an Attribute
     *
     * @param string $collection
     * @param string $attribute
     * @param array<Query> $queries
     * @param int|null $max
     * @return int|float
     * @throws Exception
     * @throws PDOException
     */
    public function sum(string $collection, string $attribute, array $queries = [], ?int $max = null): int|float
    {
        $name = $this->filter($collection);
        $roles = Authorization::getRoles();
        $where = [];
        $limit = \is_null($max) ? '' : 'LIMIT :max';

        $queries = array_map(fn ($query) => clone $query, $queries);

        foreach ($queries as $query) {
            $where[] = $this->getSQLCondition($query);
        }

        if (Authorization::$status) {
            $where[] = $this->getSQLPermissionsCondition($name, $roles);
        }

        if ($this->sharedTables) {
            $where[] = "(table_main._tenant = :_tenant OR table_main._tenant IS NULL)";
        }

        $sqlWhere = !empty($where)
            ? 'WHERE ' . \implode(' AND ', $where)
            : '';

        $sql = "
			SELECT SUM({$attribute}) as sum FROM (
				SELECT {$attribute}
				FROM {$this->getSQLTable($name)} table_main
				{$sqlWhere}
				{$limit}
			) table_count
        ";

        $sql = $this->trigger(Database::EVENT_DOCUMENT_SUM, $sql);

        $stmt = $this->getPDO()->prepare($sql);

        foreach ($queries as $query) {
            $this->bindConditionValue($stmt, $query);
        }

        if ($this->sharedTables) {
            $stmt->bindValue(':_tenant', $this->tenant);
        }

        if (!\is_null($max)) {
            $stmt->bindValue(':max', $max, PDO::PARAM_INT);
        }

        $stmt->execute();

        $result = $stmt->fetchAll();
        $stmt->closeCursor();
        if (!empty($result)) {
            $result = $result[0];
        }

        return $result['sum'] ?? 0;
    }

    /**
     * Get the SQL projection given the selected attributes
     *
     * @param array<string> $selections
     * @param string $prefix
     * @return mixed
     * @throws Exception
     */
    protected function getAttributeProjection(array $selections, string $prefix = ''): mixed
    {
        if (empty($selections) || \in_array('*', $selections)) {
            if (!empty($prefix)) {
                return "`{$prefix}`.*";
            }
            return '*';
        }

        // Remove $id, $permissions and $collection if present since it is always selected by default
        $selections = \array_diff($selections, ['$id', '$permissions', '$collection']);

        $selections[] = '_uid';
        $selections[] = '_permissions';

        if (\in_array('$internalId', $selections)) {
            $selections[] = '_id';
            $selections = \array_diff($selections, ['$internalId']);
        }
        if (\in_array('$createdAt', $selections)) {
            $selections[] = '_createdAt';
            $selections = \array_diff($selections, ['$createdAt']);
        }
        if (\in_array('$updatedAt', $selections)) {
            $selections[] = '_updatedAt';
            $selections = \array_diff($selections, ['$updatedAt']);
        }

        if (!empty($prefix)) {
            foreach ($selections as &$selection) {
                $selection = "`{$prefix}`.`{$this->filter($selection)}`";
            }
        } else {
            foreach ($selections as &$selection) {
                $selection = "`{$this->filter($selection)}`";
            }
        }

        return \implode(', ', $selections);
    }

    /**
     * Get SQL Condition
     *
     * @param Query $query
     * @return string
     * @throws Exception
     */
    protected function getSQLCondition(Query $query): string
    {
        $query->setAttribute(match ($query->getAttribute()) {
            '$id' => '_uid',
            '$internalId' => '_id',
            '$tenant' => '_tenant',
            '$createdAt' => '_createdAt',
            '$updatedAt' => '_updatedAt',
            default => $query->getAttribute()
        });

        $attribute = "`{$query->getAttribute()}`";
        $placeholder = $this->getSQLPlaceholder($query);

        switch ($query->getMethod()) {
            case Query::TYPE_OR:
            case Query::TYPE_AND:
                $conditions = [];
                /* @var $q Query */
                foreach ($query->getValue() as $q) {
                    $conditions[] = $this->getSQLCondition($q);
                }

                $method = strtoupper($query->getMethod());
                return empty($conditions) ? '' : ' '. $method .' (' . implode(' AND ', $conditions) . ')';

            case Query::TYPE_SEARCH:
                return "MATCH(`table_main`.{$attribute}) AGAINST (:{$placeholder}_0 IN BOOLEAN MODE)";

            case Query::TYPE_BETWEEN:
                return "`table_main`.{$attribute} BETWEEN :{$placeholder}_0 AND :{$placeholder}_1";

            case Query::TYPE_IS_NULL:
            case Query::TYPE_IS_NOT_NULL:
                return "`table_main`.{$attribute} {$this->getSQLOperator($query->getMethod())}";

            case Query::TYPE_CONTAINS:
                if ($this->getSupportForJSONOverlaps() && $query->onArray()) {
                    return "JSON_OVERLAPS(`table_main`.{$attribute}, :{$placeholder}_0)";
                }

                // no break
            default:
                $conditions = [];
                foreach ($query->getValues() as $key => $value) {
                    $conditions[] = "{$attribute} {$this->getSQLOperator($query->getMethod())} :{$placeholder}_{$key}";
                }
                return empty($conditions) ? '' : '(' . implode(' OR ', $conditions) . ')';
        }
    }

    /**
     * Get SQL Type
     *
     * @param string $type
     * @param int $size
     * @param bool $signed
     * @param bool $array
     * @return string
     * @throws DatabaseException
     */
    protected function getSQLType(string $type, int $size, bool $signed = true, bool $array = false): string
    {
        if ($array === true) {
            return 'JSON';
        }

        switch ($type) {
            case Database::VAR_STRING:
                // $size = $size * 4; // Convert utf8mb4 size to bytes
                if ($size > 16777215) {
                    return 'LONGTEXT';
                }

                if ($size > 65535) {
                    return 'MEDIUMTEXT';
                }

                if ($size > $this->getMaxVarcharLength()) {
                    return 'TEXT';
                }

                return "VARCHAR({$size})";

            case Database::VAR_INTEGER:  // We don't support zerofill: https://stackoverflow.com/a/5634147/2299554
                $signed = ($signed) ? '' : ' UNSIGNED';

                if ($size >= 8) { // INT = 4 bytes, BIGINT = 8 bytes
                    return 'BIGINT' . $signed;
                }

                return 'INT' . $signed;

            case Database::VAR_FLOAT:
                $signed = ($signed) ? '' : ' UNSIGNED';
                return 'DOUBLE' . $signed;

            case Database::VAR_BOOLEAN:
                return 'TINYINT(1)';

            case Database::VAR_RELATIONSHIP:
                return 'VARCHAR(255)';

            case Database::VAR_DATETIME:
                return 'DATETIME(3)';

            default:
                throw new DatabaseException('Unknown type: ' . $type . '. Must be one of ' . Database::VAR_STRING . ', ' . Database::VAR_INTEGER .  ', ' . Database::VAR_FLOAT . ', ' . Database::VAR_BOOLEAN . ', ' . Database::VAR_DATETIME . ', ' . Database::VAR_RELATIONSHIP);
        }
    }

    /**
     * Get PDO Type
     *
     * @param mixed $value
     * @return int
     * @throws Exception
     */
    protected function getPDOType(mixed $value): int
    {
        return match (gettype($value)) {
            'double', 'string' => PDO::PARAM_STR,
            'integer', 'boolean' => PDO::PARAM_INT,
            'NULL' => PDO::PARAM_NULL,
            default => throw new DatabaseException('Unknown PDO Type for ' . \gettype($value)),
        };
    }

    public function getMinDateTime(): \DateTime
    {
        return new \DateTime('1000-01-01 00:00:00');
    }

    public function getMaxDateTime(): \DateTime
    {
        return new \DateTime('9999-12-31 23:59:59');
    }

    /**
     * Is fulltext Wildcard index supported?
     *
     * @return bool
     */
    public function getSupportForFulltextWildcardIndex(): bool
    {
        return true;
    }

    /**
     * Does the adapter handle Query Array Overlaps?
     *
     * @return bool
     */
    public function getSupportForJSONOverlaps(): bool
    {
        return true;
    }

    /**
     * Are timeouts supported?
     *
     * @return bool
     */
    public function getSupportForTimeouts(): bool
    {
        return true;
    }

    /**
     * Set max execution time
     * @param int $milliseconds
     * @param string $event
     * @return void
     * @throws DatabaseException
     */
    public function setTimeout(int $milliseconds, string $event = Database::EVENT_ALL): void
    {
        if (!$this->getSupportForTimeouts()) {
            return;
        }
        if ($milliseconds <= 0) {
            throw new DatabaseException('Timeout must be greater than 0');
        }

        $seconds = $milliseconds / 1000;

        $this->before($event, 'timeout', function ($sql) use ($seconds) {
            return "SET STATEMENT max_statement_time = {$seconds} FOR " . $sql;
        });
    }

    protected function processException(PDOException $e): \Exception
    {
        // Timeout
        if ($e->getCode() === '70100' && isset($e->errorInfo[1]) && $e->errorInfo[1] === 1969) {
            return new TimeoutException($e->getMessage(), $e->getCode(), $e);
        }

        // Duplicate table
        if ($e->getCode() === '42S01' && isset($e->errorInfo[1]) && $e->errorInfo[1] === 1050) {
            return new DuplicateException($e->getMessage(), $e->getCode(), $e);
        }

        // Duplicate column
        if ($e->getCode() === '42S21' && isset($e->errorInfo[1]) && $e->errorInfo[1] === 1060) {
            return new DuplicateException($e->getMessage(), $e->getCode(), $e);
        }

        // Duplicate index
        if ($e->getCode() === '42000' && isset($e->errorInfo[1]) && $e->errorInfo[1] === 1061) {
            return new DuplicateException($e->getMessage(), $e->getCode(), $e);
        }

<<<<<<< HEAD
        // Duplicate row
        if ($e->getCode() === '23000' && isset($e->errorInfo[1]) && $e->errorInfo[1] === 1062) {
            return new DuplicateException($e->getMessage(), $e->getCode(), $e);
        }

        // Data is too big for column resize
        if (($e->getCode() === '22001' && isset($e->errorInfo[1]) && $e->errorInfo[1] === 1406) ||
            ($e->getCode() === '01000' && isset($e->errorInfo[1]) && $e->errorInfo[1] === 1265)) {
            return new TruncateException('Resize would result in data truncation', $e->getCode(), $e);
        }



        return $e;
=======
        throw $e;
>>>>>>> 6661edff
    }
}<|MERGE_RESOLUTION|>--- conflicted
+++ resolved
@@ -310,23 +310,6 @@
         }
 
         return $size;
-    }
-
-    /**
-     * Analyze a collection updating it's metadata on the database engine
-     *
-     * @param string $collection
-     * @return bool
-     * @throws DatabaseException
-     */
-    public function analyzeCollection(string $collection): bool
-    {
-        $name = $this->filter($collection);
-
-        $sql = "ANALYZE TABLE {$this->getSQLTable($name)}";
-
-        $stmt = $this->getPDO()->prepare($sql);
-        return $stmt->execute();
     }
 
     /**
@@ -1399,14 +1382,8 @@
                 $columns .= ',';
             }
 
-<<<<<<< HEAD
-                    if ($this->sharedTables) {
-                        $sql .= ' AND (_tenant = :_tenant OR _tenant IS NULL)';
-                    }
-=======
             $bindIndex++;
         }
->>>>>>> 6661edff
 
         $sql = "
                 UPDATE {$this->getSQLTable($name)}
@@ -1445,15 +1422,8 @@
             $removeQueries = [];
             $removeBindValues = [];
 
-<<<<<<< HEAD
-                            $tenantQuery = '';
-                            if ($this->sharedTables) {
-                                $tenantQuery = ' AND (_tenant = :_tenant OR _tenant IS NULL)';
-                            }
-=======
             $addQuery = '';
             $addBindValues = [];
->>>>>>> 6661edff
 
             /* @var $document Document */
             foreach ($documents as $index => $document) {
@@ -1465,7 +1435,7 @@
                 ";
 
                 if ($this->sharedTables) {
-                    $sql .= ' AND _tenant = :_tenant';
+                    $sql .= ' AND (_tenant = :_tenant OR _tenant IS NULL)';
                 }
 
                 $sql = $this->trigger(Database::EVENT_PERMISSIONS_READ, $sql);
@@ -1508,7 +1478,7 @@
 
                         $tenantQuery = '';
                         if ($this->sharedTables) {
-                            $tenantQuery = ' AND _tenant = :_tenant';
+                            $tenantQuery = ' AND (_tenant = :_tenant OR _tenant IS NULL)';
                         }
 
                         $removeQueries[] = "(
@@ -1602,11 +1572,6 @@
                 foreach ($addBindValues as $key => $value) {
                     $stmtAddPermissions->bindValue($key, $value, $this->getPDOType($value));
                 }
-<<<<<<< HEAD
-            }
-        } catch (PDOException $e) {
-            $this->processException($e);
-=======
 
                 if ($this->sharedTables) {
                     $stmtAddPermissions->bindValue(':_tenant', $this->tenant);
@@ -1614,7 +1579,6 @@
 
                 $stmtAddPermissions->execute();
             }
->>>>>>> 6661edff
         }
 
         return $affected;
@@ -2429,7 +2393,6 @@
             return new DuplicateException($e->getMessage(), $e->getCode(), $e);
         }
 
-<<<<<<< HEAD
         // Duplicate row
         if ($e->getCode() === '23000' && isset($e->errorInfo[1]) && $e->errorInfo[1] === 1062) {
             return new DuplicateException($e->getMessage(), $e->getCode(), $e);
@@ -2444,8 +2407,5 @@
 
 
         return $e;
-=======
-        throw $e;
->>>>>>> 6661edff
     }
 }