--- conflicted
+++ resolved
@@ -1778,8 +1778,6 @@
     }
 
     /**
-<<<<<<< HEAD
-=======
      * Is get connection id supported?
      *
      * @return bool
@@ -1805,7 +1803,6 @@
     }
 
     /**
->>>>>>> 981a1241
      * Get current attribute count from collection document
      *
      * @param Document $collection
