--- conflicted
+++ resolved
@@ -1484,14 +1484,7 @@
     }
 
     /**
-<<<<<<< HEAD
-     * Is vector type supported?
-     *
-     * @return bool
-     */
-    public function getSupportForVectors(): bool
-=======
-     * Is spatial attributes supported?
+     * Are spatial attributes supported?
      *
      * @return bool
     */
@@ -1516,7 +1509,16 @@
      * @return bool
     */
     public function getSupportForSpatialIndexOrder(): bool
->>>>>>> bfc010cb
+    {
+        return false;
+    }
+
+    /**
+     * Is vector type supported?
+     *
+     * @return bool
+     */
+    public function getSupportForVectors(): bool
     {
         return false;
     }
