--- conflicted
+++ resolved
@@ -262,11 +262,51 @@
 
         $collectionSize = $this->getPDO()->prepare("
             SELECT SUM(data_length + index_length)  
-<<<<<<< HEAD
             FROM INFORMATION_SCHEMA.TABLES 
-=======
+            WHERE table_name = :name AND
+            table_schema = :database
+         ");
+
+        $permissionsSize = $this->getPDO()->prepare("
+            SELECT SUM(data_length + index_length)  
             FROM INFORMATION_SCHEMA.TABLES
->>>>>>> 6a73b0a8
+            WHERE table_name = :permissions AND
+            table_schema = :database
+        ");
+
+        $collectionSize->bindParam(':name', $collection);
+        $collectionSize->bindParam(':database', $database);
+        $permissionsSize->bindParam(':permissions', $permissions);
+        $permissionsSize->bindParam(':database', $database);
+
+        try {
+            $collectionSize->execute();
+            $permissionsSize->execute();
+            $size = $collectionSize->fetchColumn() + $permissionsSize->fetchColumn();
+        } catch (PDOException $e) {
+            throw new DatabaseException('Failed to get collection size: ' . $e->getMessage());
+        }
+
+        return $size;
+    }
+
+    /**
+     * Get Collection Size of the raw data
+     *
+     * @param string $collection
+     * @return int
+     * @throws DatabaseException
+     */
+    public function getSizeOfCollection(string $collection): int
+    {
+        $collection = $this->filter($collection);
+        $collection = $this->getNamespace() . '_' . $collection;
+        $database = $this->getDatabase();
+        $permissions = $collection . '_perms';
+
+        $collectionSize = $this->getPDO()->prepare("
+            SELECT SUM(data_length + index_length)  
+            FROM INFORMATION_SCHEMA.TABLES
             WHERE table_name = :name AND
             table_schema = :database
          ");
@@ -2306,15 +2346,8 @@
         throw $e;
     }
 
-<<<<<<< HEAD
-
-    /**
-     * Analyze a collection updating it's metadata on the database.
-     * This Locks the table and should be avoided if possible
-=======
     /**
      * Analyze a collection updating it's metadata on the database engine
->>>>>>> 6a73b0a8
      *
      * @param string $collection
      * @return bool
@@ -2328,4 +2361,5 @@
         $stmt = $this->getPDO()->prepare($sql);
         return $stmt->execute();
     }
+
 }