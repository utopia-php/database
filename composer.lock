{
    "_readme": [
        "This file locks the dependencies of your project to a known state",
        "Read more about it at https://getcomposer.org/doc/01-basic-usage.md#installing-dependencies",
        "This file is @generated automatically"
    ],
<<<<<<< HEAD
    "content-hash": "88a3434eb0ff1981519116680e700cab",
=======
    "content-hash": "d061889d90a313cff4207a1449b549df",
>>>>>>> d3bec350
    "packages": [
        {
            "name": "jean85/pretty-package-versions",
            "version": "2.0.5",
            "source": {
                "type": "git",
                "url": "https://github.com/Jean85/pretty-package-versions.git",
                "reference": "ae547e455a3d8babd07b96966b17d7fd21d9c6af"
            },
            "dist": {
                "type": "zip",
                "url": "https://api.github.com/repos/Jean85/pretty-package-versions/zipball/ae547e455a3d8babd07b96966b17d7fd21d9c6af",
                "reference": "ae547e455a3d8babd07b96966b17d7fd21d9c6af",
                "shasum": ""
            },
            "require": {
                "composer-runtime-api": "^2.0.0",
                "php": "^7.1|^8.0"
            },
            "require-dev": {
                "friendsofphp/php-cs-fixer": "^2.17",
                "jean85/composer-provided-replaced-stub-package": "^1.0",
                "phpstan/phpstan": "^0.12.66",
                "phpunit/phpunit": "^7.5|^8.5|^9.4",
                "vimeo/psalm": "^4.3"
            },
            "type": "library",
            "extra": {
                "branch-alias": {
                    "dev-master": "1.x-dev"
                }
            },
            "autoload": {
                "psr-4": {
                    "Jean85\\": "src/"
                }
            },
            "notification-url": "https://packagist.org/downloads/",
            "license": [
                "MIT"
            ],
            "authors": [
                {
                    "name": "Alessandro Lai",
                    "email": "alessandro.lai85@gmail.com"
                }
            ],
            "description": "A library to get pretty versions strings of installed dependencies",
            "keywords": [
                "composer",
                "package",
                "release",
                "versions"
            ],
            "support": {
                "issues": "https://github.com/Jean85/pretty-package-versions/issues",
                "source": "https://github.com/Jean85/pretty-package-versions/tree/2.0.5"
            },
            "time": "2021-10-08T21:21:46+00:00"
        },
        {
            "name": "mongodb/mongodb",
            "version": "1.10.0",
            "source": {
                "type": "git",
                "url": "https://github.com/mongodb/mongo-php-library.git",
                "reference": "b0bbd657f84219212487d01a8ffe93a789e1e488"
            },
            "dist": {
                "type": "zip",
                "url": "https://api.github.com/repos/mongodb/mongo-php-library/zipball/b0bbd657f84219212487d01a8ffe93a789e1e488",
                "reference": "b0bbd657f84219212487d01a8ffe93a789e1e488",
                "shasum": ""
            },
            "require": {
                "ext-hash": "*",
                "ext-json": "*",
                "ext-mongodb": "^1.11.0",
                "jean85/pretty-package-versions": "^1.2 || ^2.0.1",
                "php": "^7.1 || ^8.0",
                "symfony/polyfill-php80": "^1.19"
            },
            "require-dev": {
                "doctrine/coding-standard": "^9.0",
                "squizlabs/php_codesniffer": "^3.6",
                "symfony/phpunit-bridge": "^5.2"
            },
            "type": "library",
            "extra": {
                "branch-alias": {
                    "dev-master": "1.10.x-dev"
                }
            },
            "autoload": {
                "files": [
                    "src/functions.php"
                ],
                "psr-4": {
                    "MongoDB\\": "src/"
                }
            },
            "notification-url": "https://packagist.org/downloads/",
            "license": [
                "Apache-2.0"
            ],
            "authors": [
                {
                    "name": "Andreas Braun",
                    "email": "andreas.braun@mongodb.com"
                },
                {
                    "name": "Jeremy Mikola",
                    "email": "jmikola@gmail.com"
                }
            ],
            "description": "MongoDB driver library",
            "homepage": "https://jira.mongodb.org/browse/PHPLIB",
            "keywords": [
                "database",
                "driver",
                "mongodb",
                "persistence"
            ],
            "support": {
                "issues": "https://github.com/mongodb/mongo-php-library/issues",
                "source": "https://github.com/mongodb/mongo-php-library/tree/1.10.0"
            },
            "time": "2021-10-20T22:22:37+00:00"
        },
        {
            "name": "symfony/polyfill-php80",
            "version": "v1.28.0",
            "source": {
                "type": "git",
                "url": "https://github.com/symfony/polyfill-php80.git",
                "reference": "6caa57379c4aec19c0a12a38b59b26487dcfe4b5"
            },
            "dist": {
                "type": "zip",
                "url": "https://api.github.com/repos/symfony/polyfill-php80/zipball/6caa57379c4aec19c0a12a38b59b26487dcfe4b5",
                "reference": "6caa57379c4aec19c0a12a38b59b26487dcfe4b5",
                "shasum": ""
            },
            "require": {
                "php": ">=7.1"
            },
            "type": "library",
            "extra": {
                "branch-alias": {
                    "dev-main": "1.28-dev"
                },
                "thanks": {
                    "name": "symfony/polyfill",
                    "url": "https://github.com/symfony/polyfill"
                }
            },
            "autoload": {
                "files": [
                    "bootstrap.php"
                ],
                "psr-4": {
                    "Symfony\\Polyfill\\Php80\\": ""
                },
                "classmap": [
                    "Resources/stubs"
                ]
            },
            "notification-url": "https://packagist.org/downloads/",
            "license": [
                "MIT"
            ],
            "authors": [
                {
                    "name": "Ion Bazan",
                    "email": "ion.bazan@gmail.com"
                },
                {
                    "name": "Nicolas Grekas",
                    "email": "p@tchwork.com"
                },
                {
                    "name": "Symfony Community",
                    "homepage": "https://symfony.com/contributors"
                }
            ],
            "description": "Symfony polyfill backporting some PHP 8.0+ features to lower PHP versions",
            "homepage": "https://symfony.com",
            "keywords": [
                "compatibility",
                "polyfill",
                "portable",
                "shim"
            ],
            "support": {
                "source": "https://github.com/symfony/polyfill-php80/tree/v1.28.0"
            },
            "funding": [
                {
                    "url": "https://symfony.com/sponsor",
                    "type": "custom"
                },
                {
                    "url": "https://github.com/fabpot",
                    "type": "github"
                },
                {
                    "url": "https://tidelift.com/funding/github/packagist/symfony/symfony",
                    "type": "tidelift"
                }
            ],
            "time": "2023-01-26T09:26:14+00:00"
        },
        {
            "name": "utopia-php/cache",
            "version": "0.8.0",
            "source": {
                "type": "git",
                "url": "https://github.com/utopia-php/cache.git",
                "reference": "212e66100a1f32e674fca5d9bc317cc998303089"
            },
            "dist": {
                "type": "zip",
                "url": "https://api.github.com/repos/utopia-php/cache/zipball/212e66100a1f32e674fca5d9bc317cc998303089",
                "reference": "212e66100a1f32e674fca5d9bc317cc998303089",
                "shasum": ""
            },
            "require": {
                "ext-json": "*",
                "ext-memcached": "*",
                "ext-redis": "*",
                "php": ">=8.0"
            },
            "require-dev": {
                "laravel/pint": "1.2.*",
                "phpunit/phpunit": "^9.3",
                "vimeo/psalm": "4.13.1"
            },
            "type": "library",
            "autoload": {
                "psr-4": {
                    "Utopia\\Cache\\": "src/Cache"
                }
            },
            "notification-url": "https://packagist.org/downloads/",
            "license": [
                "MIT"
            ],
            "description": "A simple cache library to manage application cache storing, loading and purging",
            "keywords": [
                "cache",
                "framework",
                "php",
                "upf",
                "utopia"
            ],
            "support": {
                "issues": "https://github.com/utopia-php/cache/issues",
                "source": "https://github.com/utopia-php/cache/tree/0.8.0"
            },
            "time": "2022-10-16T16:48:09+00:00"
        },
        {
            "name": "utopia-php/framework",
<<<<<<< HEAD
            "version": "0.28.4",
            "source": {
                "type": "git",
                "url": "https://github.com/utopia-php/framework.git",
                "reference": "98c5469efe195aeecc63745dbf8e2f357f8cedac"
            },
            "dist": {
                "type": "zip",
                "url": "https://api.github.com/repos/utopia-php/framework/zipball/98c5469efe195aeecc63745dbf8e2f357f8cedac",
                "reference": "98c5469efe195aeecc63745dbf8e2f357f8cedac",
=======
            "version": "0.31.0",
            "source": {
                "type": "git",
                "url": "https://github.com/utopia-php/framework.git",
                "reference": "207f77378965fca9a9bc3783ea379d3549f86bc0"
            },
            "dist": {
                "type": "zip",
                "url": "https://api.github.com/repos/utopia-php/framework/zipball/207f77378965fca9a9bc3783ea379d3549f86bc0",
                "reference": "207f77378965fca9a9bc3783ea379d3549f86bc0",
>>>>>>> d3bec350
                "shasum": ""
            },
            "require": {
                "php": ">=8.0"
            },
            "require-dev": {
                "laravel/pint": "^1.2",
<<<<<<< HEAD
                "phpstan/phpstan": "1.9.x-dev",
                "phpunit/phpunit": "^9.5.25",
                "vimeo/psalm": "4.27.0"
=======
                "phpbench/phpbench": "^1.2",
                "phpstan/phpstan": "^1.10",
                "phpunit/phpunit": "^9.5.25"
>>>>>>> d3bec350
            },
            "type": "library",
            "autoload": {
                "psr-4": {
                    "Utopia\\": "src/"
                }
            },
            "notification-url": "https://packagist.org/downloads/",
            "license": [
                "MIT"
            ],
            "description": "A simple, light and advanced PHP framework",
            "keywords": [
                "framework",
                "php",
                "upf"
            ],
            "support": {
                "issues": "https://github.com/utopia-php/framework/issues",
<<<<<<< HEAD
                "source": "https://github.com/utopia-php/framework/tree/0.28.4"
            },
            "time": "2023-06-03T14:09:22+00:00"
        },
        {
            "name": "utopia-php/mongo",
            "version": "0.3.0",
            "source": {
                "type": "git",
                "url": "https://github.com/utopia-php/mongo.git",
                "reference": "d94717db8489f6c235ec7d1f05bc9f56db179277"
            },
            "dist": {
                "type": "zip",
                "url": "https://api.github.com/repos/utopia-php/mongo/zipball/d94717db8489f6c235ec7d1f05bc9f56db179277",
                "reference": "d94717db8489f6c235ec7d1f05bc9f56db179277",
=======
                "source": "https://github.com/utopia-php/framework/tree/0.31.0"
            },
            "time": "2023-08-30T16:10:04+00:00"
        },
        {
            "name": "utopia-php/mongo",
            "version": "0.3.1",
            "source": {
                "type": "git",
                "url": "https://github.com/utopia-php/mongo.git",
                "reference": "52326a9a43e2d27ff0c15c48ba746dacbe9a7aee"
            },
            "dist": {
                "type": "zip",
                "url": "https://api.github.com/repos/utopia-php/mongo/zipball/52326a9a43e2d27ff0c15c48ba746dacbe9a7aee",
                "reference": "52326a9a43e2d27ff0c15c48ba746dacbe9a7aee",
>>>>>>> d3bec350
                "shasum": ""
            },
            "require": {
                "ext-mongodb": "*",
                "mongodb/mongodb": "1.10.0",
                "php": ">=8.0"
            },
            "require-dev": {
                "fakerphp/faker": "^1.14",
                "laravel/pint": "1.2.*",
                "phpstan/phpstan": "1.8.*",
                "phpunit/phpunit": "^9.4",
                "swoole/ide-helper": "4.8.0"
            },
            "type": "library",
            "autoload": {
                "psr-4": {
                    "Utopia\\Mongo\\": "src"
                }
            },
            "notification-url": "https://packagist.org/downloads/",
            "license": [
                "MIT"
            ],
            "authors": [
                {
                    "name": "Eldad Fux",
                    "email": "eldad@appwrite.io"
                },
                {
                    "name": "Wess",
                    "email": "wess@appwrite.io"
                }
            ],
            "description": "A simple library to manage Mongo database",
            "keywords": [
                "database",
                "mongo",
                "php",
                "upf",
                "utopia"
            ],
            "support": {
                "issues": "https://github.com/utopia-php/mongo/issues",
<<<<<<< HEAD
                "source": "https://github.com/utopia-php/mongo/tree/0.3.0"
            },
            "time": "2023-08-14T17:20:27+00:00"
=======
                "source": "https://github.com/utopia-php/mongo/tree/0.3.1"
            },
            "time": "2023-09-01T17:25:28+00:00"
>>>>>>> d3bec350
        }
    ],
    "packages-dev": [
        {
            "name": "doctrine/instantiator",
            "version": "2.0.0",
            "source": {
                "type": "git",
                "url": "https://github.com/doctrine/instantiator.git",
                "reference": "c6222283fa3f4ac679f8b9ced9a4e23f163e80d0"
            },
            "dist": {
                "type": "zip",
                "url": "https://api.github.com/repos/doctrine/instantiator/zipball/c6222283fa3f4ac679f8b9ced9a4e23f163e80d0",
                "reference": "c6222283fa3f4ac679f8b9ced9a4e23f163e80d0",
                "shasum": ""
            },
            "require": {
                "php": "^8.1"
            },
            "require-dev": {
                "doctrine/coding-standard": "^11",
                "ext-pdo": "*",
                "ext-phar": "*",
                "phpbench/phpbench": "^1.2",
                "phpstan/phpstan": "^1.9.4",
                "phpstan/phpstan-phpunit": "^1.3",
                "phpunit/phpunit": "^9.5.27",
                "vimeo/psalm": "^5.4"
            },
            "type": "library",
            "autoload": {
                "psr-4": {
                    "Doctrine\\Instantiator\\": "src/Doctrine/Instantiator/"
                }
            },
            "notification-url": "https://packagist.org/downloads/",
            "license": [
                "MIT"
            ],
            "authors": [
                {
                    "name": "Marco Pivetta",
                    "email": "ocramius@gmail.com",
                    "homepage": "https://ocramius.github.io/"
                }
            ],
            "description": "A small, lightweight utility to instantiate objects in PHP without invoking their constructors",
            "homepage": "https://www.doctrine-project.org/projects/instantiator.html",
            "keywords": [
                "constructor",
                "instantiate"
            ],
            "support": {
                "issues": "https://github.com/doctrine/instantiator/issues",
                "source": "https://github.com/doctrine/instantiator/tree/2.0.0"
            },
            "funding": [
                {
                    "url": "https://www.doctrine-project.org/sponsorship.html",
                    "type": "custom"
                },
                {
                    "url": "https://www.patreon.com/phpdoctrine",
                    "type": "patreon"
                },
                {
                    "url": "https://tidelift.com/funding/github/packagist/doctrine%2Finstantiator",
                    "type": "tidelift"
                }
            ],
            "time": "2022-12-30T00:23:10+00:00"
        },
        {
            "name": "fakerphp/faker",
            "version": "v1.23.0",
            "source": {
                "type": "git",
                "url": "https://github.com/FakerPHP/Faker.git",
                "reference": "e3daa170d00fde61ea7719ef47bb09bb8f1d9b01"
            },
            "dist": {
                "type": "zip",
                "url": "https://api.github.com/repos/FakerPHP/Faker/zipball/e3daa170d00fde61ea7719ef47bb09bb8f1d9b01",
                "reference": "e3daa170d00fde61ea7719ef47bb09bb8f1d9b01",
                "shasum": ""
            },
            "require": {
                "php": "^7.4 || ^8.0",
                "psr/container": "^1.0 || ^2.0",
                "symfony/deprecation-contracts": "^2.2 || ^3.0"
            },
            "conflict": {
                "fzaninotto/faker": "*"
            },
            "require-dev": {
                "bamarni/composer-bin-plugin": "^1.4.1",
                "doctrine/persistence": "^1.3 || ^2.0",
                "ext-intl": "*",
                "phpunit/phpunit": "^9.5.26",
                "symfony/phpunit-bridge": "^5.4.16"
            },
            "suggest": {
                "doctrine/orm": "Required to use Faker\\ORM\\Doctrine",
                "ext-curl": "Required by Faker\\Provider\\Image to download images.",
                "ext-dom": "Required by Faker\\Provider\\HtmlLorem for generating random HTML.",
                "ext-iconv": "Required by Faker\\Provider\\ru_RU\\Text::realText() for generating real Russian text.",
                "ext-mbstring": "Required for multibyte Unicode string functionality."
            },
            "type": "library",
            "extra": {
                "branch-alias": {
                    "dev-main": "v1.21-dev"
                }
            },
            "autoload": {
                "psr-4": {
                    "Faker\\": "src/Faker/"
                }
            },
            "notification-url": "https://packagist.org/downloads/",
            "license": [
                "MIT"
            ],
            "authors": [
                {
                    "name": "François Zaninotto"
                }
            ],
            "description": "Faker is a PHP library that generates fake data for you.",
            "keywords": [
                "data",
                "faker",
                "fixtures"
            ],
            "support": {
                "issues": "https://github.com/FakerPHP/Faker/issues",
                "source": "https://github.com/FakerPHP/Faker/tree/v1.23.0"
            },
            "time": "2023-06-12T08:44:38+00:00"
        },
        {
            "name": "laravel/pint",
            "version": "v1.13.3",
            "source": {
                "type": "git",
                "url": "https://github.com/laravel/pint.git",
                "reference": "93b2d0d49719bc6e444ba21cd4dbbccec935413d"
            },
            "dist": {
                "type": "zip",
                "url": "https://api.github.com/repos/laravel/pint/zipball/93b2d0d49719bc6e444ba21cd4dbbccec935413d",
                "reference": "93b2d0d49719bc6e444ba21cd4dbbccec935413d",
                "shasum": ""
            },
            "require": {
                "ext-json": "*",
                "ext-mbstring": "*",
                "ext-tokenizer": "*",
                "ext-xml": "*",
                "php": "^8.1.0"
            },
            "require-dev": {
                "friendsofphp/php-cs-fixer": "^3.34.1",
                "illuminate/view": "^10.23.1",
                "laravel-zero/framework": "^10.1.2",
                "mockery/mockery": "^1.6.6",
                "nunomaduro/larastan": "^2.6.4",
                "nunomaduro/termwind": "^1.15.1",
                "pestphp/pest": "^2.18.2"
            },
            "bin": [
                "builds/pint"
            ],
            "type": "project",
            "autoload": {
                "psr-4": {
                    "App\\": "app/",
                    "Database\\Seeders\\": "database/seeders/",
                    "Database\\Factories\\": "database/factories/"
                }
            },
            "notification-url": "https://packagist.org/downloads/",
            "license": [
                "MIT"
            ],
            "authors": [
                {
                    "name": "Nuno Maduro",
                    "email": "enunomaduro@gmail.com"
                }
            ],
            "description": "An opinionated code formatter for PHP.",
            "homepage": "https://laravel.com",
            "keywords": [
                "format",
                "formatter",
                "lint",
                "linter",
                "php"
            ],
            "support": {
                "issues": "https://github.com/laravel/pint/issues",
                "source": "https://github.com/laravel/pint"
            },
            "time": "2023-10-10T15:39:09+00:00"
        },
        {
            "name": "myclabs/deep-copy",
            "version": "1.11.1",
            "source": {
                "type": "git",
                "url": "https://github.com/myclabs/DeepCopy.git",
                "reference": "7284c22080590fb39f2ffa3e9057f10a4ddd0e0c"
            },
            "dist": {
                "type": "zip",
                "url": "https://api.github.com/repos/myclabs/DeepCopy/zipball/7284c22080590fb39f2ffa3e9057f10a4ddd0e0c",
                "reference": "7284c22080590fb39f2ffa3e9057f10a4ddd0e0c",
                "shasum": ""
            },
            "require": {
                "php": "^7.1 || ^8.0"
            },
            "conflict": {
                "doctrine/collections": "<1.6.8",
                "doctrine/common": "<2.13.3 || >=3,<3.2.2"
            },
            "require-dev": {
                "doctrine/collections": "^1.6.8",
                "doctrine/common": "^2.13.3 || ^3.2.2",
                "phpunit/phpunit": "^7.5.20 || ^8.5.23 || ^9.5.13"
            },
            "type": "library",
            "autoload": {
                "files": [
                    "src/DeepCopy/deep_copy.php"
                ],
                "psr-4": {
                    "DeepCopy\\": "src/DeepCopy/"
                }
            },
            "notification-url": "https://packagist.org/downloads/",
            "license": [
                "MIT"
            ],
            "description": "Create deep copies (clones) of your objects",
            "keywords": [
                "clone",
                "copy",
                "duplicate",
                "object",
                "object graph"
            ],
            "support": {
                "issues": "https://github.com/myclabs/DeepCopy/issues",
                "source": "https://github.com/myclabs/DeepCopy/tree/1.11.1"
            },
            "funding": [
                {
                    "url": "https://tidelift.com/funding/github/packagist/myclabs/deep-copy",
                    "type": "tidelift"
                }
            ],
            "time": "2023-03-08T13:26:56+00:00"
        },
        {
            "name": "nikic/php-parser",
            "version": "v4.17.1",
            "source": {
                "type": "git",
                "url": "https://github.com/nikic/PHP-Parser.git",
                "reference": "a6303e50c90c355c7eeee2c4a8b27fe8dc8fef1d"
            },
            "dist": {
                "type": "zip",
                "url": "https://api.github.com/repos/nikic/PHP-Parser/zipball/a6303e50c90c355c7eeee2c4a8b27fe8dc8fef1d",
                "reference": "a6303e50c90c355c7eeee2c4a8b27fe8dc8fef1d",
                "shasum": ""
            },
            "require": {
                "ext-tokenizer": "*",
                "php": ">=7.0"
            },
            "require-dev": {
                "ircmaxell/php-yacc": "^0.0.7",
                "phpunit/phpunit": "^6.5 || ^7.0 || ^8.0 || ^9.0"
            },
            "bin": [
                "bin/php-parse"
            ],
            "type": "library",
            "extra": {
                "branch-alias": {
                    "dev-master": "4.9-dev"
                }
            },
            "autoload": {
                "psr-4": {
                    "PhpParser\\": "lib/PhpParser"
                }
            },
            "notification-url": "https://packagist.org/downloads/",
            "license": [
                "BSD-3-Clause"
            ],
            "authors": [
                {
                    "name": "Nikita Popov"
                }
            ],
            "description": "A PHP parser written in PHP",
            "keywords": [
                "parser",
                "php"
            ],
            "support": {
                "issues": "https://github.com/nikic/PHP-Parser/issues",
                "source": "https://github.com/nikic/PHP-Parser/tree/v4.17.1"
            },
            "time": "2023-08-13T19:53:39+00:00"
        },
        {
<<<<<<< HEAD
            "name": "doctrine/deprecations",
            "version": "v1.1.1",
            "source": {
                "type": "git",
                "url": "https://github.com/doctrine/deprecations.git",
                "reference": "612a3ee5ab0d5dd97b7cf3874a6efe24325efac3"
            },
            "dist": {
                "type": "zip",
                "url": "https://api.github.com/repos/doctrine/deprecations/zipball/612a3ee5ab0d5dd97b7cf3874a6efe24325efac3",
                "reference": "612a3ee5ab0d5dd97b7cf3874a6efe24325efac3",
                "shasum": ""
            },
            "require": {
                "php": "^7.1 || ^8.0"
            },
            "require-dev": {
                "doctrine/coding-standard": "^9",
                "phpstan/phpstan": "1.4.10 || 1.10.15",
                "phpstan/phpstan-phpunit": "^1.0",
                "phpunit/phpunit": "^7.5 || ^8.5 || ^9.5",
                "psalm/plugin-phpunit": "0.18.4",
                "psr/log": "^1 || ^2 || ^3",
                "vimeo/psalm": "4.30.0 || 5.12.0"
            },
            "suggest": {
                "psr/log": "Allows logging deprecations via PSR-3 logger implementation"
            },
            "type": "library",
            "autoload": {
                "psr-4": {
                    "Doctrine\\Deprecations\\": "lib/Doctrine/Deprecations"
                }
            },
            "notification-url": "https://packagist.org/downloads/",
            "license": [
                "MIT"
            ],
            "description": "A small layer on top of trigger_error(E_USER_DEPRECATED) or PSR-3 logging with options to disable all deprecations or selectively for packages.",
            "homepage": "https://www.doctrine-project.org/",
            "support": {
                "issues": "https://github.com/doctrine/deprecations/issues",
                "source": "https://github.com/doctrine/deprecations/tree/v1.1.1"
            },
            "time": "2023-06-03T09:27:29+00:00"
        },
        {
            "name": "doctrine/instantiator",
            "version": "2.0.0",
=======
            "name": "pcov/clobber",
            "version": "v2.0.3",
>>>>>>> d3bec350
            "source": {
                "type": "git",
                "url": "https://github.com/krakjoe/pcov-clobber.git",
                "reference": "4c30759e912e6e5d5bf833fb3d77b5bd51709f05"
            },
            "dist": {
                "type": "zip",
                "url": "https://api.github.com/repos/krakjoe/pcov-clobber/zipball/4c30759e912e6e5d5bf833fb3d77b5bd51709f05",
                "reference": "4c30759e912e6e5d5bf833fb3d77b5bd51709f05",
                "shasum": ""
            },
            "require": {
                "ext-pcov": "^1.0",
                "nikic/php-parser": "^4.2"
            },
            "bin": [
                "bin/pcov"
            ],
            "type": "library",
            "autoload": {
                "psr-4": {
                    "pcov\\Clobber\\": "src/pcov/clobber"
                }
            },
            "notification-url": "https://packagist.org/downloads/",
<<<<<<< HEAD
            "license": [
                "MIT"
            ],
            "authors": [
                {
                    "name": "Marco Pivetta",
                    "email": "ocramius@gmail.com",
                    "homepage": "https://ocramius.github.io/"
                }
            ],
            "description": "A small, lightweight utility to instantiate objects in PHP without invoking their constructors",
            "homepage": "https://www.doctrine-project.org/projects/instantiator.html",
            "keywords": [
                "constructor",
                "instantiate"
            ],
            "support": {
                "issues": "https://github.com/doctrine/instantiator/issues",
                "source": "https://github.com/doctrine/instantiator/tree/2.0.0"
            },
            "funding": [
                {
                    "url": "https://www.doctrine-project.org/sponsorship.html",
                    "type": "custom"
                },
                {
                    "url": "https://www.patreon.com/phpdoctrine",
                    "type": "patreon"
                },
                {
                    "url": "https://tidelift.com/funding/github/packagist/doctrine%2Finstantiator",
                    "type": "tidelift"
                }
            ],
            "time": "2022-12-30T00:23:10+00:00"
        },
        {
            "name": "fakerphp/faker",
            "version": "v1.23.0",
            "source": {
                "type": "git",
                "url": "https://github.com/FakerPHP/Faker.git",
                "reference": "e3daa170d00fde61ea7719ef47bb09bb8f1d9b01"
            },
            "dist": {
                "type": "zip",
                "url": "https://api.github.com/repos/FakerPHP/Faker/zipball/e3daa170d00fde61ea7719ef47bb09bb8f1d9b01",
                "reference": "e3daa170d00fde61ea7719ef47bb09bb8f1d9b01",
                "shasum": ""
            },
            "require": {
                "php": "^7.4 || ^8.0",
                "psr/container": "^1.0 || ^2.0",
                "symfony/deprecation-contracts": "^2.2 || ^3.0"
            },
            "conflict": {
                "fzaninotto/faker": "*"
            },
            "require-dev": {
                "bamarni/composer-bin-plugin": "^1.4.1",
                "doctrine/persistence": "^1.3 || ^2.0",
                "ext-intl": "*",
                "phpunit/phpunit": "^9.5.26",
                "symfony/phpunit-bridge": "^5.4.16"
            },
            "suggest": {
                "doctrine/orm": "Required to use Faker\\ORM\\Doctrine",
                "ext-curl": "Required by Faker\\Provider\\Image to download images.",
                "ext-dom": "Required by Faker\\Provider\\HtmlLorem for generating random HTML.",
                "ext-iconv": "Required by Faker\\Provider\\ru_RU\\Text::realText() for generating real Russian text.",
                "ext-mbstring": "Required for multibyte Unicode string functionality."
            },
            "type": "library",
            "extra": {
                "branch-alias": {
                    "dev-main": "v1.21-dev"
                }
            },
            "autoload": {
                "psr-4": {
                    "Faker\\": "src/Faker/"
                }
            },
            "notification-url": "https://packagist.org/downloads/",
            "license": [
                "MIT"
            ],
            "authors": [
                {
                    "name": "François Zaninotto"
                }
            ],
            "description": "Faker is a PHP library that generates fake data for you.",
            "keywords": [
                "data",
                "faker",
                "fixtures"
            ],
            "support": {
                "issues": "https://github.com/FakerPHP/Faker/issues",
                "source": "https://github.com/FakerPHP/Faker/tree/v1.23.0"
            },
            "time": "2023-06-12T08:44:38+00:00"
        },
        {
            "name": "felixfbecker/advanced-json-rpc",
            "version": "v3.2.1",
            "source": {
                "type": "git",
                "url": "https://github.com/felixfbecker/php-advanced-json-rpc.git",
                "reference": "b5f37dbff9a8ad360ca341f3240dc1c168b45447"
            },
            "dist": {
                "type": "zip",
                "url": "https://api.github.com/repos/felixfbecker/php-advanced-json-rpc/zipball/b5f37dbff9a8ad360ca341f3240dc1c168b45447",
                "reference": "b5f37dbff9a8ad360ca341f3240dc1c168b45447",
                "shasum": ""
            },
            "require": {
                "netresearch/jsonmapper": "^1.0 || ^2.0 || ^3.0 || ^4.0",
                "php": "^7.1 || ^8.0",
                "phpdocumentor/reflection-docblock": "^4.3.4 || ^5.0.0"
            },
            "require-dev": {
                "phpunit/phpunit": "^7.0 || ^8.0"
            },
            "type": "library",
            "autoload": {
                "psr-4": {
                    "AdvancedJsonRpc\\": "lib/"
                }
            },
            "notification-url": "https://packagist.org/downloads/",
            "license": [
                "ISC"
            ],
            "authors": [
                {
                    "name": "Felix Becker",
                    "email": "felix.b@outlook.com"
                }
            ],
            "description": "A more advanced JSONRPC implementation",
            "support": {
                "issues": "https://github.com/felixfbecker/php-advanced-json-rpc/issues",
                "source": "https://github.com/felixfbecker/php-advanced-json-rpc/tree/v3.2.1"
            },
            "time": "2021-06-11T22:34:44+00:00"
        },
        {
            "name": "felixfbecker/language-server-protocol",
            "version": "v1.5.2",
            "source": {
                "type": "git",
                "url": "https://github.com/felixfbecker/php-language-server-protocol.git",
                "reference": "6e82196ffd7c62f7794d778ca52b69feec9f2842"
            },
            "dist": {
                "type": "zip",
                "url": "https://api.github.com/repos/felixfbecker/php-language-server-protocol/zipball/6e82196ffd7c62f7794d778ca52b69feec9f2842",
                "reference": "6e82196ffd7c62f7794d778ca52b69feec9f2842",
                "shasum": ""
            },
            "require": {
                "php": ">=7.1"
            },
            "require-dev": {
                "phpstan/phpstan": "*",
                "squizlabs/php_codesniffer": "^3.1",
                "vimeo/psalm": "^4.0"
            },
            "type": "library",
            "extra": {
                "branch-alias": {
                    "dev-master": "1.x-dev"
                }
            },
            "autoload": {
                "psr-4": {
                    "LanguageServerProtocol\\": "src/"
                }
            },
            "notification-url": "https://packagist.org/downloads/",
            "license": [
                "ISC"
            ],
            "authors": [
                {
                    "name": "Felix Becker",
                    "email": "felix.b@outlook.com"
                }
            ],
            "description": "PHP classes for the Language Server Protocol",
            "keywords": [
                "language",
                "microsoft",
                "php",
                "server"
            ],
            "support": {
                "issues": "https://github.com/felixfbecker/php-language-server-protocol/issues",
                "source": "https://github.com/felixfbecker/php-language-server-protocol/tree/v1.5.2"
            },
            "time": "2022-03-02T22:36:06+00:00"
        },
        {
            "name": "myclabs/deep-copy",
            "version": "1.11.1",
            "source": {
                "type": "git",
                "url": "https://github.com/myclabs/DeepCopy.git",
                "reference": "7284c22080590fb39f2ffa3e9057f10a4ddd0e0c"
            },
            "dist": {
                "type": "zip",
                "url": "https://api.github.com/repos/myclabs/DeepCopy/zipball/7284c22080590fb39f2ffa3e9057f10a4ddd0e0c",
                "reference": "7284c22080590fb39f2ffa3e9057f10a4ddd0e0c",
                "shasum": ""
            },
            "require": {
                "php": "^7.1 || ^8.0"
            },
            "conflict": {
                "doctrine/collections": "<1.6.8",
                "doctrine/common": "<2.13.3 || >=3,<3.2.2"
            },
            "require-dev": {
                "doctrine/collections": "^1.6.8",
                "doctrine/common": "^2.13.3 || ^3.2.2",
                "phpunit/phpunit": "^7.5.20 || ^8.5.23 || ^9.5.13"
            },
            "type": "library",
            "autoload": {
                "files": [
                    "src/DeepCopy/deep_copy.php"
                ],
                "psr-4": {
                    "DeepCopy\\": "src/DeepCopy/"
                }
            },
            "notification-url": "https://packagist.org/downloads/",
            "license": [
                "MIT"
            ],
            "description": "Create deep copies (clones) of your objects",
            "keywords": [
                "clone",
                "copy",
                "duplicate",
                "object",
                "object graph"
            ],
            "support": {
                "issues": "https://github.com/myclabs/DeepCopy/issues",
                "source": "https://github.com/myclabs/DeepCopy/tree/1.11.1"
            },
            "funding": [
                {
                    "url": "https://tidelift.com/funding/github/packagist/myclabs/deep-copy",
                    "type": "tidelift"
                }
            ],
            "time": "2023-03-08T13:26:56+00:00"
        },
        {
            "name": "netresearch/jsonmapper",
            "version": "v3.1.1",
            "source": {
                "type": "git",
                "url": "https://github.com/cweiske/jsonmapper.git",
                "reference": "ba09f0e456d4f00cef84e012da5715625594407c"
            },
            "dist": {
                "type": "zip",
                "url": "https://api.github.com/repos/cweiske/jsonmapper/zipball/ba09f0e456d4f00cef84e012da5715625594407c",
                "reference": "ba09f0e456d4f00cef84e012da5715625594407c",
                "shasum": ""
            },
            "require": {
                "ext-json": "*",
                "ext-pcre": "*",
                "ext-reflection": "*",
                "ext-spl": "*",
                "php": ">=5.6"
            },
            "require-dev": {
                "phpunit/phpunit": "~4.8.35 || ~5.7 || ~6.4 || ~7.0",
                "squizlabs/php_codesniffer": "~3.5"
            },
            "type": "library",
            "autoload": {
                "psr-0": {
                    "JsonMapper": "src/"
                }
            },
            "notification-url": "https://packagist.org/downloads/",
            "license": [
                "OSL-3.0"
            ],
            "authors": [
                {
                    "name": "Christian Weiske",
                    "email": "cweiske@cweiske.de",
                    "homepage": "http://github.com/cweiske/jsonmapper/",
                    "role": "Developer"
                }
            ],
            "description": "Map nested JSON structures onto PHP classes",
            "support": {
                "email": "cweiske@cweiske.de",
                "issues": "https://github.com/cweiske/jsonmapper/issues",
                "source": "https://github.com/cweiske/jsonmapper/tree/v3.1.1"
            },
            "time": "2020-11-02T19:19:54+00:00"
        },
        {
            "name": "nikic/php-parser",
            "version": "v4.16.0",
            "source": {
                "type": "git",
                "url": "https://github.com/nikic/PHP-Parser.git",
                "reference": "19526a33fb561ef417e822e85f08a00db4059c17"
            },
            "dist": {
                "type": "zip",
                "url": "https://api.github.com/repos/nikic/PHP-Parser/zipball/19526a33fb561ef417e822e85f08a00db4059c17",
                "reference": "19526a33fb561ef417e822e85f08a00db4059c17",
                "shasum": ""
            },
            "require": {
                "ext-tokenizer": "*",
                "php": ">=7.0"
            },
            "require-dev": {
                "ircmaxell/php-yacc": "^0.0.7",
                "phpunit/phpunit": "^6.5 || ^7.0 || ^8.0 || ^9.0"
            },
            "bin": [
                "bin/php-parse"
            ],
            "type": "library",
            "extra": {
                "branch-alias": {
                    "dev-master": "4.9-dev"
                }
            },
            "autoload": {
                "psr-4": {
                    "PhpParser\\": "lib/PhpParser"
                }
            },
            "notification-url": "https://packagist.org/downloads/",
            "license": [
                "BSD-3-Clause"
            ],
            "authors": [
                {
                    "name": "Nikita Popov"
                }
            ],
            "description": "A PHP parser written in PHP",
            "keywords": [
                "parser",
                "php"
            ],
            "support": {
                "issues": "https://github.com/nikic/PHP-Parser/issues",
                "source": "https://github.com/nikic/PHP-Parser/tree/v4.16.0"
            },
            "time": "2023-06-25T14:52:30+00:00"
        },
        {
            "name": "openlss/lib-array2xml",
            "version": "1.0.0",
            "source": {
                "type": "git",
                "url": "https://github.com/nullivex/lib-array2xml.git",
                "reference": "a91f18a8dfc69ffabe5f9b068bc39bb202c81d90"
            },
            "dist": {
                "type": "zip",
                "url": "https://api.github.com/repos/nullivex/lib-array2xml/zipball/a91f18a8dfc69ffabe5f9b068bc39bb202c81d90",
                "reference": "a91f18a8dfc69ffabe5f9b068bc39bb202c81d90",
                "shasum": ""
            },
            "require": {
                "php": ">=5.3.2"
            },
            "type": "library",
            "autoload": {
                "psr-0": {
                    "LSS": ""
                }
            },
            "notification-url": "https://packagist.org/downloads/",
            "license": [
                "Apache-2.0"
            ],
            "authors": [
                {
                    "name": "Bryan Tong",
                    "email": "bryan@nullivex.com",
                    "homepage": "https://www.nullivex.com"
                },
                {
                    "name": "Tony Butler",
                    "email": "spudz76@gmail.com",
                    "homepage": "https://www.nullivex.com"
                }
            ],
            "description": "Array2XML conversion library credit to lalit.org",
            "homepage": "https://www.nullivex.com",
            "keywords": [
                "array",
                "array conversion",
                "xml",
                "xml conversion"
            ],
            "support": {
                "issues": "https://github.com/nullivex/lib-array2xml/issues",
                "source": "https://github.com/nullivex/lib-array2xml/tree/master"
            },
            "time": "2019-03-29T20:06:56+00:00"
        },
        {
            "name": "phar-io/manifest",
            "version": "2.0.3",
            "source": {
                "type": "git",
                "url": "https://github.com/phar-io/manifest.git",
                "reference": "97803eca37d319dfa7826cc2437fc020857acb53"
            },
            "dist": {
                "type": "zip",
                "url": "https://api.github.com/repos/phar-io/manifest/zipball/97803eca37d319dfa7826cc2437fc020857acb53",
                "reference": "97803eca37d319dfa7826cc2437fc020857acb53",
                "shasum": ""
            },
            "require": {
                "ext-dom": "*",
                "ext-phar": "*",
                "ext-xmlwriter": "*",
                "phar-io/version": "^3.0.1",
                "php": "^7.2 || ^8.0"
            },
            "type": "library",
            "extra": {
                "branch-alias": {
                    "dev-master": "2.0.x-dev"
                }
            },
            "autoload": {
                "classmap": [
                    "src/"
                ]
            },
            "notification-url": "https://packagist.org/downloads/",
            "license": [
                "BSD-3-Clause"
            ],
            "authors": [
                {
                    "name": "Arne Blankerts",
                    "email": "arne@blankerts.de",
                    "role": "Developer"
                },
                {
                    "name": "Sebastian Heuer",
                    "email": "sebastian@phpeople.de",
                    "role": "Developer"
                },
                {
                    "name": "Sebastian Bergmann",
                    "email": "sebastian@phpunit.de",
                    "role": "Developer"
                }
            ],
            "description": "Component for reading phar.io manifest information from a PHP Archive (PHAR)",
            "support": {
                "issues": "https://github.com/phar-io/manifest/issues",
                "source": "https://github.com/phar-io/manifest/tree/2.0.3"
            },
            "time": "2021-07-20T11:28:43+00:00"
        },
        {
            "name": "phar-io/version",
            "version": "3.2.1",
            "source": {
                "type": "git",
                "url": "https://github.com/phar-io/version.git",
                "reference": "4f7fd7836c6f332bb2933569e566a0d6c4cbed74"
            },
            "dist": {
                "type": "zip",
                "url": "https://api.github.com/repos/phar-io/version/zipball/4f7fd7836c6f332bb2933569e566a0d6c4cbed74",
                "reference": "4f7fd7836c6f332bb2933569e566a0d6c4cbed74",
                "shasum": ""
            },
            "require": {
                "php": "^7.2 || ^8.0"
            },
            "type": "library",
            "autoload": {
                "classmap": [
                    "src/"
                ]
            },
            "notification-url": "https://packagist.org/downloads/",
            "license": [
                "BSD-3-Clause"
            ],
            "authors": [
                {
                    "name": "Arne Blankerts",
                    "email": "arne@blankerts.de",
                    "role": "Developer"
                },
                {
                    "name": "Sebastian Heuer",
                    "email": "sebastian@phpeople.de",
                    "role": "Developer"
                },
                {
                    "name": "Sebastian Bergmann",
                    "email": "sebastian@phpunit.de",
                    "role": "Developer"
                }
            ],
            "description": "Library for handling version information and constraints",
            "support": {
                "issues": "https://github.com/phar-io/version/issues",
                "source": "https://github.com/phar-io/version/tree/3.2.1"
            },
            "time": "2022-02-21T01:04:05+00:00"
        },
        {
            "name": "phpdocumentor/reflection-common",
            "version": "2.2.0",
            "source": {
                "type": "git",
                "url": "https://github.com/phpDocumentor/ReflectionCommon.git",
                "reference": "1d01c49d4ed62f25aa84a747ad35d5a16924662b"
            },
            "dist": {
                "type": "zip",
                "url": "https://api.github.com/repos/phpDocumentor/ReflectionCommon/zipball/1d01c49d4ed62f25aa84a747ad35d5a16924662b",
                "reference": "1d01c49d4ed62f25aa84a747ad35d5a16924662b",
                "shasum": ""
            },
            "require": {
                "php": "^7.2 || ^8.0"
            },
            "type": "library",
            "extra": {
                "branch-alias": {
                    "dev-2.x": "2.x-dev"
                }
            },
            "autoload": {
                "psr-4": {
                    "phpDocumentor\\Reflection\\": "src/"
                }
            },
            "notification-url": "https://packagist.org/downloads/",
            "license": [
                "MIT"
            ],
            "authors": [
                {
                    "name": "Jaap van Otterdijk",
                    "email": "opensource@ijaap.nl"
                }
            ],
            "description": "Common reflection classes used by phpdocumentor to reflect the code structure",
            "homepage": "http://www.phpdoc.org",
            "keywords": [
                "FQSEN",
                "phpDocumentor",
                "phpdoc",
                "reflection",
                "static analysis"
            ],
            "support": {
                "issues": "https://github.com/phpDocumentor/ReflectionCommon/issues",
                "source": "https://github.com/phpDocumentor/ReflectionCommon/tree/2.x"
            },
            "time": "2020-06-27T09:03:43+00:00"
        },
        {
            "name": "phpdocumentor/reflection-docblock",
            "version": "5.3.0",
            "source": {
                "type": "git",
                "url": "https://github.com/phpDocumentor/ReflectionDocBlock.git",
                "reference": "622548b623e81ca6d78b721c5e029f4ce664f170"
            },
            "dist": {
                "type": "zip",
                "url": "https://api.github.com/repos/phpDocumentor/ReflectionDocBlock/zipball/622548b623e81ca6d78b721c5e029f4ce664f170",
                "reference": "622548b623e81ca6d78b721c5e029f4ce664f170",
                "shasum": ""
            },
            "require": {
                "ext-filter": "*",
                "php": "^7.2 || ^8.0",
                "phpdocumentor/reflection-common": "^2.2",
                "phpdocumentor/type-resolver": "^1.3",
                "webmozart/assert": "^1.9.1"
            },
            "require-dev": {
                "mockery/mockery": "~1.3.2",
                "psalm/phar": "^4.8"
            },
            "type": "library",
            "extra": {
                "branch-alias": {
                    "dev-master": "5.x-dev"
                }
            },
            "autoload": {
                "psr-4": {
                    "phpDocumentor\\Reflection\\": "src"
                }
            },
            "notification-url": "https://packagist.org/downloads/",
            "license": [
                "MIT"
            ],
            "authors": [
                {
                    "name": "Mike van Riel",
                    "email": "me@mikevanriel.com"
                },
                {
                    "name": "Jaap van Otterdijk",
                    "email": "account@ijaap.nl"
                }
            ],
            "description": "With this component, a library can provide support for annotations via DocBlocks or otherwise retrieve information that is embedded in a DocBlock.",
            "support": {
                "issues": "https://github.com/phpDocumentor/ReflectionDocBlock/issues",
                "source": "https://github.com/phpDocumentor/ReflectionDocBlock/tree/5.3.0"
            },
            "time": "2021-10-19T17:43:47+00:00"
        },
        {
            "name": "phpdocumentor/type-resolver",
            "version": "1.7.2",
            "source": {
                "type": "git",
                "url": "https://github.com/phpDocumentor/TypeResolver.git",
                "reference": "b2fe4d22a5426f38e014855322200b97b5362c0d"
            },
            "dist": {
                "type": "zip",
                "url": "https://api.github.com/repos/phpDocumentor/TypeResolver/zipball/b2fe4d22a5426f38e014855322200b97b5362c0d",
                "reference": "b2fe4d22a5426f38e014855322200b97b5362c0d",
                "shasum": ""
            },
            "require": {
                "doctrine/deprecations": "^1.0",
                "php": "^7.4 || ^8.0",
                "phpdocumentor/reflection-common": "^2.0",
                "phpstan/phpdoc-parser": "^1.13"
            },
            "require-dev": {
                "ext-tokenizer": "*",
                "phpbench/phpbench": "^1.2",
                "phpstan/extension-installer": "^1.1",
                "phpstan/phpstan": "^1.8",
                "phpstan/phpstan-phpunit": "^1.1",
                "phpunit/phpunit": "^9.5",
                "rector/rector": "^0.13.9",
                "vimeo/psalm": "^4.25"
            },
            "type": "library",
            "extra": {
                "branch-alias": {
                    "dev-1.x": "1.x-dev"
                }
            },
            "autoload": {
                "psr-4": {
                    "phpDocumentor\\Reflection\\": "src"
                }
            },
            "notification-url": "https://packagist.org/downloads/",
            "license": [
                "MIT"
            ],
            "authors": [
                {
                    "name": "Mike van Riel",
                    "email": "me@mikevanriel.com"
                }
            ],
            "description": "A PSR-5 based resolver of Class names, Types and Structural Element Names",
            "support": {
                "issues": "https://github.com/phpDocumentor/TypeResolver/issues",
                "source": "https://github.com/phpDocumentor/TypeResolver/tree/1.7.2"
            },
            "time": "2023-05-30T18:13:47+00:00"
        },
        {
            "name": "phpstan/phpdoc-parser",
            "version": "1.23.0",
            "source": {
                "type": "git",
                "url": "https://github.com/phpstan/phpdoc-parser.git",
                "reference": "a2b24135c35852b348894320d47b3902a94bc494"
            },
            "dist": {
                "type": "zip",
                "url": "https://api.github.com/repos/phpstan/phpdoc-parser/zipball/a2b24135c35852b348894320d47b3902a94bc494",
                "reference": "a2b24135c35852b348894320d47b3902a94bc494",
                "shasum": ""
            },
            "require": {
                "php": "^7.2 || ^8.0"
            },
            "require-dev": {
                "doctrine/annotations": "^2.0",
                "nikic/php-parser": "^4.15",
                "php-parallel-lint/php-parallel-lint": "^1.2",
                "phpstan/extension-installer": "^1.0",
                "phpstan/phpstan": "^1.5",
                "phpstan/phpstan-phpunit": "^1.1",
                "phpstan/phpstan-strict-rules": "^1.0",
                "phpunit/phpunit": "^9.5",
                "symfony/process": "^5.2"
            },
            "type": "library",
            "autoload": {
                "psr-4": {
                    "PHPStan\\PhpDocParser\\": [
                        "src/"
                    ]
                }
            },
            "notification-url": "https://packagist.org/downloads/",
            "license": [
                "MIT"
            ],
            "description": "PHPDoc parser with support for nullable, intersection and generic types",
            "support": {
                "issues": "https://github.com/phpstan/phpdoc-parser/issues",
                "source": "https://github.com/phpstan/phpdoc-parser/tree/1.23.0"
            },
            "time": "2023-07-23T22:17:56+00:00"
        },
        {
            "name": "phpunit/php-code-coverage",
            "version": "9.2.27",
            "source": {
                "type": "git",
                "url": "https://github.com/sebastianbergmann/php-code-coverage.git",
                "reference": "b0a88255cb70d52653d80c890bd7f38740ea50d1"
            },
            "dist": {
                "type": "zip",
                "url": "https://api.github.com/repos/sebastianbergmann/php-code-coverage/zipball/b0a88255cb70d52653d80c890bd7f38740ea50d1",
                "reference": "b0a88255cb70d52653d80c890bd7f38740ea50d1",
                "shasum": ""
            },
            "require": {
                "ext-dom": "*",
                "ext-libxml": "*",
                "ext-xmlwriter": "*",
                "nikic/php-parser": "^4.15",
                "php": ">=7.3",
                "phpunit/php-file-iterator": "^3.0.3",
                "phpunit/php-text-template": "^2.0.2",
                "sebastian/code-unit-reverse-lookup": "^2.0.2",
                "sebastian/complexity": "^2.0",
                "sebastian/environment": "^5.1.2",
                "sebastian/lines-of-code": "^1.0.3",
                "sebastian/version": "^3.0.1",
                "theseer/tokenizer": "^1.2.0"
            },
            "require-dev": {
                "phpunit/phpunit": "^9.3"
            },
            "suggest": {
                "ext-pcov": "PHP extension that provides line coverage",
                "ext-xdebug": "PHP extension that provides line coverage as well as branch and path coverage"
            },
            "type": "library",
            "extra": {
                "branch-alias": {
                    "dev-master": "9.2-dev"
                }
            },
            "autoload": {
                "classmap": [
                    "src/"
                ]
            },
            "notification-url": "https://packagist.org/downloads/",
            "license": [
                "BSD-3-Clause"
            ],
            "authors": [
                {
                    "name": "Sebastian Bergmann",
                    "email": "sebastian@phpunit.de",
                    "role": "lead"
                }
            ],
            "description": "Library that provides collection, processing, and rendering functionality for PHP code coverage information.",
            "homepage": "https://github.com/sebastianbergmann/php-code-coverage",
            "keywords": [
                "coverage",
                "testing",
                "xunit"
            ],
            "support": {
                "issues": "https://github.com/sebastianbergmann/php-code-coverage/issues",
                "security": "https://github.com/sebastianbergmann/php-code-coverage/security/policy",
                "source": "https://github.com/sebastianbergmann/php-code-coverage/tree/9.2.27"
            },
            "funding": [
                {
                    "url": "https://github.com/sebastianbergmann",
                    "type": "github"
                }
            ],
            "time": "2023-07-26T13:44:30+00:00"
        },
        {
            "name": "phpunit/php-file-iterator",
            "version": "3.0.6",
            "source": {
                "type": "git",
                "url": "https://github.com/sebastianbergmann/php-file-iterator.git",
                "reference": "cf1c2e7c203ac650e352f4cc675a7021e7d1b3cf"
            },
            "dist": {
                "type": "zip",
                "url": "https://api.github.com/repos/sebastianbergmann/php-file-iterator/zipball/cf1c2e7c203ac650e352f4cc675a7021e7d1b3cf",
                "reference": "cf1c2e7c203ac650e352f4cc675a7021e7d1b3cf",
                "shasum": ""
            },
            "require": {
                "php": ">=7.3"
            },
            "require-dev": {
                "phpunit/phpunit": "^9.3"
            },
            "type": "library",
            "extra": {
                "branch-alias": {
                    "dev-master": "3.0-dev"
                }
            },
            "autoload": {
                "classmap": [
                    "src/"
                ]
            },
            "notification-url": "https://packagist.org/downloads/",
            "license": [
                "BSD-3-Clause"
            ],
            "authors": [
                {
                    "name": "Sebastian Bergmann",
                    "email": "sebastian@phpunit.de",
                    "role": "lead"
                }
            ],
            "description": "FilterIterator implementation that filters files based on a list of suffixes.",
            "homepage": "https://github.com/sebastianbergmann/php-file-iterator/",
            "keywords": [
                "filesystem",
                "iterator"
            ],
            "support": {
                "issues": "https://github.com/sebastianbergmann/php-file-iterator/issues",
                "source": "https://github.com/sebastianbergmann/php-file-iterator/tree/3.0.6"
            },
            "funding": [
                {
                    "url": "https://github.com/sebastianbergmann",
                    "type": "github"
                }
            ],
            "time": "2021-12-02T12:48:52+00:00"
        },
        {
            "name": "phpunit/php-invoker",
            "version": "3.1.1",
            "source": {
                "type": "git",
                "url": "https://github.com/sebastianbergmann/php-invoker.git",
                "reference": "5a10147d0aaf65b58940a0b72f71c9ac0423cc67"
            },
            "dist": {
                "type": "zip",
                "url": "https://api.github.com/repos/sebastianbergmann/php-invoker/zipball/5a10147d0aaf65b58940a0b72f71c9ac0423cc67",
                "reference": "5a10147d0aaf65b58940a0b72f71c9ac0423cc67",
                "shasum": ""
            },
            "require": {
                "php": ">=7.3"
            },
            "require-dev": {
                "ext-pcntl": "*",
                "phpunit/phpunit": "^9.3"
            },
            "suggest": {
                "ext-pcntl": "*"
            },
            "type": "library",
            "extra": {
                "branch-alias": {
                    "dev-master": "3.1-dev"
                }
            },
            "autoload": {
                "classmap": [
                    "src/"
                ]
            },
            "notification-url": "https://packagist.org/downloads/",
            "license": [
                "BSD-3-Clause"
            ],
            "authors": [
                {
                    "name": "Sebastian Bergmann",
                    "email": "sebastian@phpunit.de",
                    "role": "lead"
                }
            ],
            "description": "Invoke callables with a timeout",
            "homepage": "https://github.com/sebastianbergmann/php-invoker/",
            "keywords": [
                "process"
            ],
            "support": {
                "issues": "https://github.com/sebastianbergmann/php-invoker/issues",
                "source": "https://github.com/sebastianbergmann/php-invoker/tree/3.1.1"
            },
            "funding": [
                {
                    "url": "https://github.com/sebastianbergmann",
                    "type": "github"
                }
            ],
            "time": "2020-09-28T05:58:55+00:00"
        },
        {
            "name": "phpunit/php-text-template",
            "version": "2.0.4",
            "source": {
                "type": "git",
                "url": "https://github.com/sebastianbergmann/php-text-template.git",
                "reference": "5da5f67fc95621df9ff4c4e5a84d6a8a2acf7c28"
            },
            "dist": {
                "type": "zip",
                "url": "https://api.github.com/repos/sebastianbergmann/php-text-template/zipball/5da5f67fc95621df9ff4c4e5a84d6a8a2acf7c28",
                "reference": "5da5f67fc95621df9ff4c4e5a84d6a8a2acf7c28",
                "shasum": ""
            },
            "require": {
                "php": ">=7.3"
            },
            "require-dev": {
                "phpunit/phpunit": "^9.3"
            },
            "type": "library",
            "extra": {
                "branch-alias": {
                    "dev-master": "2.0-dev"
                }
            },
            "autoload": {
                "classmap": [
                    "src/"
                ]
            },
            "notification-url": "https://packagist.org/downloads/",
            "license": [
                "BSD-3-Clause"
            ],
            "authors": [
                {
                    "name": "Sebastian Bergmann",
                    "email": "sebastian@phpunit.de",
                    "role": "lead"
                }
            ],
            "description": "Simple template engine.",
            "homepage": "https://github.com/sebastianbergmann/php-text-template/",
            "keywords": [
                "template"
            ],
=======
>>>>>>> d3bec350
            "support": {
                "issues": "https://github.com/krakjoe/pcov-clobber/issues",
                "source": "https://github.com/krakjoe/pcov-clobber/tree/v2.0.3"
            },
            "time": "2019-10-29T05:03:37+00:00"
        },
        {
            "name": "phar-io/manifest",
            "version": "2.0.3",
            "source": {
                "type": "git",
                "url": "https://github.com/phar-io/manifest.git",
                "reference": "97803eca37d319dfa7826cc2437fc020857acb53"
            },
            "dist": {
                "type": "zip",
                "url": "https://api.github.com/repos/phar-io/manifest/zipball/97803eca37d319dfa7826cc2437fc020857acb53",
                "reference": "97803eca37d319dfa7826cc2437fc020857acb53",
                "shasum": ""
            },
            "require": {
                "ext-dom": "*",
                "ext-phar": "*",
                "ext-xmlwriter": "*",
                "phar-io/version": "^3.0.1",
                "php": "^7.2 || ^8.0"
            },
            "type": "library",
            "extra": {
                "branch-alias": {
                    "dev-master": "2.0.x-dev"
                }
            },
            "autoload": {
                "classmap": [
                    "src/"
                ]
            },
            "notification-url": "https://packagist.org/downloads/",
            "license": [
                "BSD-3-Clause"
            ],
            "authors": [
                {
                    "name": "Arne Blankerts",
                    "email": "arne@blankerts.de",
                    "role": "Developer"
                },
                {
                    "name": "Sebastian Heuer",
                    "email": "sebastian@phpeople.de",
                    "role": "Developer"
                },
                {
                    "name": "Sebastian Bergmann",
                    "email": "sebastian@phpunit.de",
                    "role": "Developer"
                }
            ],
            "description": "Component for reading phar.io manifest information from a PHP Archive (PHAR)",
            "support": {
                "issues": "https://github.com/phar-io/manifest/issues",
                "source": "https://github.com/phar-io/manifest/tree/2.0.3"
            },
            "time": "2021-07-20T11:28:43+00:00"
        },
        {
<<<<<<< HEAD
            "name": "phpunit/phpunit",
            "version": "9.6.10",
            "source": {
                "type": "git",
                "url": "https://github.com/sebastianbergmann/phpunit.git",
                "reference": "a6d351645c3fe5a30f5e86be6577d946af65a328"
            },
            "dist": {
                "type": "zip",
                "url": "https://api.github.com/repos/sebastianbergmann/phpunit/zipball/a6d351645c3fe5a30f5e86be6577d946af65a328",
                "reference": "a6d351645c3fe5a30f5e86be6577d946af65a328",
                "shasum": ""
            },
            "require": {
                "doctrine/instantiator": "^1.3.1 || ^2",
                "ext-dom": "*",
                "ext-json": "*",
                "ext-libxml": "*",
                "ext-mbstring": "*",
                "ext-xml": "*",
                "ext-xmlwriter": "*",
                "myclabs/deep-copy": "^1.10.1",
                "phar-io/manifest": "^2.0.3",
                "phar-io/version": "^3.0.2",
                "php": ">=7.3",
                "phpunit/php-code-coverage": "^9.2.13",
                "phpunit/php-file-iterator": "^3.0.5",
                "phpunit/php-invoker": "^3.1.1",
                "phpunit/php-text-template": "^2.0.3",
                "phpunit/php-timer": "^5.0.2",
                "sebastian/cli-parser": "^1.0.1",
                "sebastian/code-unit": "^1.0.6",
                "sebastian/comparator": "^4.0.8",
                "sebastian/diff": "^4.0.3",
                "sebastian/environment": "^5.1.3",
                "sebastian/exporter": "^4.0.5",
                "sebastian/global-state": "^5.0.1",
                "sebastian/object-enumerator": "^4.0.3",
                "sebastian/resource-operations": "^3.0.3",
                "sebastian/type": "^3.2",
                "sebastian/version": "^3.0.2"
            },
            "suggest": {
                "ext-soap": "To be able to generate mocks based on WSDL files",
                "ext-xdebug": "PHP extension that provides line coverage as well as branch and path coverage"
=======
            "name": "phar-io/version",
            "version": "3.2.1",
            "source": {
                "type": "git",
                "url": "https://github.com/phar-io/version.git",
                "reference": "4f7fd7836c6f332bb2933569e566a0d6c4cbed74"
            },
            "dist": {
                "type": "zip",
                "url": "https://api.github.com/repos/phar-io/version/zipball/4f7fd7836c6f332bb2933569e566a0d6c4cbed74",
                "reference": "4f7fd7836c6f332bb2933569e566a0d6c4cbed74",
                "shasum": ""
            },
            "require": {
                "php": "^7.2 || ^8.0"
>>>>>>> d3bec350
            },
            "type": "library",
            "autoload": {
                "classmap": [
                    "src/"
                ]
            },
            "notification-url": "https://packagist.org/downloads/",
            "license": [
                "BSD-3-Clause"
            ],
            "authors": [
                {
<<<<<<< HEAD
                    "name": "Sebastian Bergmann",
                    "email": "sebastian@phpunit.de",
                    "role": "lead"
                }
            ],
            "description": "The PHP Unit Testing framework.",
            "homepage": "https://phpunit.de/",
            "keywords": [
                "phpunit",
                "testing",
                "xunit"
            ],
            "support": {
                "issues": "https://github.com/sebastianbergmann/phpunit/issues",
                "security": "https://github.com/sebastianbergmann/phpunit/security/policy",
                "source": "https://github.com/sebastianbergmann/phpunit/tree/9.6.10"
            },
            "funding": [
                {
                    "url": "https://phpunit.de/sponsors.html",
                    "type": "custom"
=======
                    "name": "Arne Blankerts",
                    "email": "arne@blankerts.de",
                    "role": "Developer"
>>>>>>> d3bec350
                },
                {
                    "name": "Sebastian Heuer",
                    "email": "sebastian@phpeople.de",
                    "role": "Developer"
                },
                {
                    "name": "Sebastian Bergmann",
                    "email": "sebastian@phpunit.de",
                    "role": "Developer"
                }
            ],
<<<<<<< HEAD
            "time": "2023-07-10T04:04:23+00:00"
=======
            "description": "Library for handling version information and constraints",
            "support": {
                "issues": "https://github.com/phar-io/version/issues",
                "source": "https://github.com/phar-io/version/tree/3.2.1"
            },
            "time": "2022-02-21T01:04:05+00:00"
>>>>>>> d3bec350
        },
        {
            "name": "phpstan/phpstan",
            "version": "1.10.39",
            "source": {
                "type": "git",
                "url": "https://github.com/phpstan/phpstan.git",
                "reference": "d9dedb0413f678b4d03cbc2279a48f91592c97c4"
            },
            "dist": {
                "type": "zip",
                "url": "https://api.github.com/repos/phpstan/phpstan/zipball/d9dedb0413f678b4d03cbc2279a48f91592c97c4",
                "reference": "d9dedb0413f678b4d03cbc2279a48f91592c97c4",
                "shasum": ""
            },
            "require": {
                "php": "^7.2|^8.0"
            },
            "conflict": {
                "phpstan/phpstan-shim": "*"
            },
            "bin": [
                "phpstan",
                "phpstan.phar"
            ],
            "type": "library",
            "autoload": {
                "files": [
                    "bootstrap.php"
                ]
            },
            "notification-url": "https://packagist.org/downloads/",
            "license": [
                "MIT"
            ],
            "description": "PHPStan - PHP Static Analysis Tool",
            "keywords": [
                "dev",
                "static analysis"
            ],
            "support": {
                "docs": "https://phpstan.org/user-guide/getting-started",
                "forum": "https://github.com/phpstan/phpstan/discussions",
                "issues": "https://github.com/phpstan/phpstan/issues",
                "security": "https://github.com/phpstan/phpstan/security/policy",
                "source": "https://github.com/phpstan/phpstan-src"
            },
            "funding": [
                {
                    "url": "https://github.com/ondrejmirtes",
                    "type": "github"
                },
                {
                    "url": "https://github.com/phpstan",
                    "type": "github"
                },
                {
                    "url": "https://tidelift.com/funding/github/packagist/phpstan/phpstan",
                    "type": "tidelift"
                }
            ],
            "time": "2023-10-17T15:46:26+00:00"
        },
        {
            "name": "phpunit/php-code-coverage",
            "version": "9.2.29",
            "source": {
                "type": "git",
                "url": "https://github.com/sebastianbergmann/php-code-coverage.git",
                "reference": "6a3a87ac2bbe33b25042753df8195ba4aa534c76"
            },
            "dist": {
                "type": "zip",
                "url": "https://api.github.com/repos/sebastianbergmann/php-code-coverage/zipball/6a3a87ac2bbe33b25042753df8195ba4aa534c76",
                "reference": "6a3a87ac2bbe33b25042753df8195ba4aa534c76",
                "shasum": ""
            },
            "require": {
                "ext-dom": "*",
                "ext-libxml": "*",
                "ext-xmlwriter": "*",
                "nikic/php-parser": "^4.15",
                "php": ">=7.3",
                "phpunit/php-file-iterator": "^3.0.3",
                "phpunit/php-text-template": "^2.0.2",
                "sebastian/code-unit-reverse-lookup": "^2.0.2",
                "sebastian/complexity": "^2.0",
                "sebastian/environment": "^5.1.2",
                "sebastian/lines-of-code": "^1.0.3",
                "sebastian/version": "^3.0.1",
                "theseer/tokenizer": "^1.2.0"
            },
            "require-dev": {
                "phpunit/phpunit": "^9.3"
            },
            "suggest": {
                "ext-pcov": "PHP extension that provides line coverage",
                "ext-xdebug": "PHP extension that provides line coverage as well as branch and path coverage"
            },
            "type": "library",
            "extra": {
                "branch-alias": {
                    "dev-master": "9.2-dev"
                }
            },
            "autoload": {
                "classmap": [
                    "src/"
                ]
            },
            "notification-url": "https://packagist.org/downloads/",
            "license": [
                "BSD-3-Clause"
            ],
            "authors": [
                {
                    "name": "Sebastian Bergmann",
                    "email": "sebastian@phpunit.de",
                    "role": "lead"
                }
            ],
            "description": "Library that provides collection, processing, and rendering functionality for PHP code coverage information.",
            "homepage": "https://github.com/sebastianbergmann/php-code-coverage",
            "keywords": [
                "coverage",
                "testing",
                "xunit"
            ],
            "support": {
                "issues": "https://github.com/sebastianbergmann/php-code-coverage/issues",
                "security": "https://github.com/sebastianbergmann/php-code-coverage/security/policy",
                "source": "https://github.com/sebastianbergmann/php-code-coverage/tree/9.2.29"
            },
            "funding": [
                {
                    "url": "https://github.com/sebastianbergmann",
                    "type": "github"
                }
            ],
            "time": "2023-09-19T04:57:46+00:00"
        },
        {
            "name": "phpunit/php-file-iterator",
            "version": "3.0.6",
            "source": {
                "type": "git",
                "url": "https://github.com/sebastianbergmann/php-file-iterator.git",
                "reference": "cf1c2e7c203ac650e352f4cc675a7021e7d1b3cf"
            },
            "dist": {
                "type": "zip",
                "url": "https://api.github.com/repos/sebastianbergmann/php-file-iterator/zipball/cf1c2e7c203ac650e352f4cc675a7021e7d1b3cf",
                "reference": "cf1c2e7c203ac650e352f4cc675a7021e7d1b3cf",
                "shasum": ""
            },
            "require": {
                "php": ">=7.3"
            },
            "require-dev": {
                "phpunit/phpunit": "^9.3"
            },
            "type": "library",
            "extra": {
                "branch-alias": {
                    "dev-master": "3.0-dev"
                }
            },
            "autoload": {
                "classmap": [
                    "src/"
                ]
            },
            "notification-url": "https://packagist.org/downloads/",
            "license": [
                "BSD-3-Clause"
            ],
            "authors": [
                {
                    "name": "Sebastian Bergmann",
                    "email": "sebastian@phpunit.de",
                    "role": "lead"
                }
            ],
            "description": "FilterIterator implementation that filters files based on a list of suffixes.",
            "homepage": "https://github.com/sebastianbergmann/php-file-iterator/",
            "keywords": [
                "filesystem",
                "iterator"
            ],
            "support": {
                "issues": "https://github.com/sebastianbergmann/php-file-iterator/issues",
                "source": "https://github.com/sebastianbergmann/php-file-iterator/tree/3.0.6"
            },
            "funding": [
                {
                    "url": "https://github.com/sebastianbergmann",
                    "type": "github"
                }
            ],
            "time": "2021-12-02T12:48:52+00:00"
        },
        {
            "name": "phpunit/php-invoker",
            "version": "3.1.1",
            "source": {
                "type": "git",
                "url": "https://github.com/sebastianbergmann/php-invoker.git",
                "reference": "5a10147d0aaf65b58940a0b72f71c9ac0423cc67"
            },
            "dist": {
                "type": "zip",
                "url": "https://api.github.com/repos/sebastianbergmann/php-invoker/zipball/5a10147d0aaf65b58940a0b72f71c9ac0423cc67",
                "reference": "5a10147d0aaf65b58940a0b72f71c9ac0423cc67",
                "shasum": ""
            },
            "require": {
                "php": ">=7.3"
            },
            "require-dev": {
                "ext-pcntl": "*",
                "phpunit/phpunit": "^9.3"
            },
            "suggest": {
                "ext-pcntl": "*"
            },
            "type": "library",
            "extra": {
                "branch-alias": {
                    "dev-master": "3.1-dev"
                }
            },
            "autoload": {
                "classmap": [
                    "src/"
                ]
            },
            "notification-url": "https://packagist.org/downloads/",
            "license": [
                "BSD-3-Clause"
            ],
            "authors": [
                {
                    "name": "Sebastian Bergmann",
                    "email": "sebastian@phpunit.de",
                    "role": "lead"
                }
            ],
            "description": "Invoke callables with a timeout",
            "homepage": "https://github.com/sebastianbergmann/php-invoker/",
            "keywords": [
                "process"
            ],
            "support": {
                "issues": "https://github.com/sebastianbergmann/php-invoker/issues",
                "source": "https://github.com/sebastianbergmann/php-invoker/tree/3.1.1"
            },
            "funding": [
                {
                    "url": "https://github.com/sebastianbergmann",
                    "type": "github"
                }
            ],
            "time": "2020-09-28T05:58:55+00:00"
        },
        {
            "name": "phpunit/php-text-template",
            "version": "2.0.4",
            "source": {
                "type": "git",
                "url": "https://github.com/sebastianbergmann/php-text-template.git",
                "reference": "5da5f67fc95621df9ff4c4e5a84d6a8a2acf7c28"
            },
            "dist": {
                "type": "zip",
                "url": "https://api.github.com/repos/sebastianbergmann/php-text-template/zipball/5da5f67fc95621df9ff4c4e5a84d6a8a2acf7c28",
                "reference": "5da5f67fc95621df9ff4c4e5a84d6a8a2acf7c28",
                "shasum": ""
            },
            "require": {
                "php": ">=7.3"
            },
            "require-dev": {
                "phpunit/phpunit": "^9.3"
            },
            "type": "library",
            "extra": {
                "branch-alias": {
                    "dev-master": "2.0-dev"
                }
            },
            "autoload": {
                "classmap": [
                    "src/"
                ]
            },
            "notification-url": "https://packagist.org/downloads/",
            "license": [
                "BSD-3-Clause"
            ],
            "authors": [
                {
                    "name": "Sebastian Bergmann",
                    "email": "sebastian@phpunit.de",
                    "role": "lead"
                }
            ],
            "description": "Simple template engine.",
            "homepage": "https://github.com/sebastianbergmann/php-text-template/",
            "keywords": [
                "template"
            ],
            "support": {
                "issues": "https://github.com/sebastianbergmann/php-text-template/issues",
                "source": "https://github.com/sebastianbergmann/php-text-template/tree/2.0.4"
            },
            "funding": [
                {
                    "url": "https://github.com/sebastianbergmann",
                    "type": "github"
                }
            ],
            "time": "2020-10-26T05:33:50+00:00"
        },
        {
            "name": "phpunit/php-timer",
            "version": "5.0.3",
            "source": {
                "type": "git",
                "url": "https://github.com/sebastianbergmann/php-timer.git",
                "reference": "5a63ce20ed1b5bf577850e2c4e87f4aa902afbd2"
            },
            "dist": {
                "type": "zip",
                "url": "https://api.github.com/repos/sebastianbergmann/php-timer/zipball/5a63ce20ed1b5bf577850e2c4e87f4aa902afbd2",
                "reference": "5a63ce20ed1b5bf577850e2c4e87f4aa902afbd2",
                "shasum": ""
            },
            "require": {
                "php": ">=7.3"
            },
            "require-dev": {
                "phpunit/phpunit": "^9.3"
            },
            "type": "library",
            "extra": {
                "branch-alias": {
                    "dev-master": "5.0-dev"
                }
            },
            "autoload": {
                "classmap": [
                    "src/"
                ]
            },
            "notification-url": "https://packagist.org/downloads/",
            "license": [
                "BSD-3-Clause"
            ],
            "authors": [
                {
                    "name": "Sebastian Bergmann",
                    "email": "sebastian@phpunit.de",
                    "role": "lead"
                }
            ],
            "description": "Utility class for timing",
            "homepage": "https://github.com/sebastianbergmann/php-timer/",
            "keywords": [
                "timer"
            ],
            "support": {
                "issues": "https://github.com/sebastianbergmann/php-timer/issues",
                "source": "https://github.com/sebastianbergmann/php-timer/tree/5.0.3"
            },
            "funding": [
                {
                    "url": "https://github.com/sebastianbergmann",
                    "type": "github"
                }
            ],
            "time": "2020-10-26T13:16:10+00:00"
        },
        {
<<<<<<< HEAD
            "name": "sebastian/diff",
            "version": "4.0.5",
            "source": {
                "type": "git",
                "url": "https://github.com/sebastianbergmann/diff.git",
                "reference": "74be17022044ebaaecfdf0c5cd504fc9cd5a7131"
            },
            "dist": {
                "type": "zip",
                "url": "https://api.github.com/repos/sebastianbergmann/diff/zipball/74be17022044ebaaecfdf0c5cd504fc9cd5a7131",
                "reference": "74be17022044ebaaecfdf0c5cd504fc9cd5a7131",
=======
            "name": "phpunit/phpunit",
            "version": "9.6.13",
            "source": {
                "type": "git",
                "url": "https://github.com/sebastianbergmann/phpunit.git",
                "reference": "f3d767f7f9e191eab4189abe41ab37797e30b1be"
            },
            "dist": {
                "type": "zip",
                "url": "https://api.github.com/repos/sebastianbergmann/phpunit/zipball/f3d767f7f9e191eab4189abe41ab37797e30b1be",
                "reference": "f3d767f7f9e191eab4189abe41ab37797e30b1be",
>>>>>>> d3bec350
                "shasum": ""
            },
            "require": {
                "doctrine/instantiator": "^1.3.1 || ^2",
                "ext-dom": "*",
                "ext-json": "*",
                "ext-libxml": "*",
                "ext-mbstring": "*",
                "ext-xml": "*",
                "ext-xmlwriter": "*",
                "myclabs/deep-copy": "^1.10.1",
                "phar-io/manifest": "^2.0.3",
                "phar-io/version": "^3.0.2",
                "php": ">=7.3",
                "phpunit/php-code-coverage": "^9.2.28",
                "phpunit/php-file-iterator": "^3.0.5",
                "phpunit/php-invoker": "^3.1.1",
                "phpunit/php-text-template": "^2.0.3",
                "phpunit/php-timer": "^5.0.2",
                "sebastian/cli-parser": "^1.0.1",
                "sebastian/code-unit": "^1.0.6",
                "sebastian/comparator": "^4.0.8",
                "sebastian/diff": "^4.0.3",
                "sebastian/environment": "^5.1.3",
                "sebastian/exporter": "^4.0.5",
                "sebastian/global-state": "^5.0.1",
                "sebastian/object-enumerator": "^4.0.3",
                "sebastian/resource-operations": "^3.0.3",
                "sebastian/type": "^3.2",
                "sebastian/version": "^3.0.2"
            },
            "suggest": {
                "ext-soap": "To be able to generate mocks based on WSDL files",
                "ext-xdebug": "PHP extension that provides line coverage as well as branch and path coverage"
            },
            "bin": [
                "phpunit"
            ],
            "type": "library",
            "extra": {
                "branch-alias": {
                    "dev-master": "9.6-dev"
                }
            },
            "autoload": {
                "files": [
                    "src/Framework/Assert/Functions.php"
                ],
                "classmap": [
                    "src/"
                ]
            },
            "notification-url": "https://packagist.org/downloads/",
            "license": [
                "BSD-3-Clause"
            ],
            "authors": [
                {
                    "name": "Sebastian Bergmann",
                    "email": "sebastian@phpunit.de",
                    "role": "lead"
                }
            ],
            "description": "The PHP Unit Testing framework.",
            "homepage": "https://phpunit.de/",
            "keywords": [
                "phpunit",
                "testing",
                "xunit"
            ],
            "support": {
<<<<<<< HEAD
                "issues": "https://github.com/sebastianbergmann/diff/issues",
                "source": "https://github.com/sebastianbergmann/diff/tree/4.0.5"
=======
                "issues": "https://github.com/sebastianbergmann/phpunit/issues",
                "security": "https://github.com/sebastianbergmann/phpunit/security/policy",
                "source": "https://github.com/sebastianbergmann/phpunit/tree/9.6.13"
>>>>>>> d3bec350
            },
            "funding": [
                {
                    "url": "https://phpunit.de/sponsors.html",
                    "type": "custom"
                },
                {
                    "url": "https://github.com/sebastianbergmann",
                    "type": "github"
                },
                {
                    "url": "https://tidelift.com/funding/github/packagist/phpunit/phpunit",
                    "type": "tidelift"
                }
            ],
<<<<<<< HEAD
            "time": "2023-05-07T05:35:17+00:00"
=======
            "time": "2023-09-19T05:39:22+00:00"
>>>>>>> d3bec350
        },
        {
            "name": "psr/container",
            "version": "2.0.2",
            "source": {
                "type": "git",
                "url": "https://github.com/php-fig/container.git",
                "reference": "c71ecc56dfe541dbd90c5360474fbc405f8d5963"
            },
            "dist": {
                "type": "zip",
                "url": "https://api.github.com/repos/php-fig/container/zipball/c71ecc56dfe541dbd90c5360474fbc405f8d5963",
                "reference": "c71ecc56dfe541dbd90c5360474fbc405f8d5963",
                "shasum": ""
            },
            "require": {
                "php": ">=7.4.0"
            },
            "type": "library",
            "extra": {
                "branch-alias": {
                    "dev-master": "2.0.x-dev"
                }
            },
            "autoload": {
                "psr-4": {
                    "Psr\\Container\\": "src/"
                }
            },
            "notification-url": "https://packagist.org/downloads/",
            "license": [
                "MIT"
            ],
            "authors": [
                {
                    "name": "PHP-FIG",
                    "homepage": "https://www.php-fig.org/"
                }
            ],
            "description": "Common Container Interface (PHP FIG PSR-11)",
            "homepage": "https://github.com/php-fig/container",
            "keywords": [
                "PSR-11",
                "container",
                "container-interface",
                "container-interop",
                "psr"
            ],
            "support": {
                "issues": "https://github.com/php-fig/container/issues",
                "source": "https://github.com/php-fig/container/tree/2.0.2"
            },
            "time": "2021-11-05T16:47:00+00:00"
        },
        {
            "name": "rregeer/phpunit-coverage-check",
            "version": "0.3.1",
            "source": {
                "type": "git",
                "url": "https://github.com/richardregeer/phpunit-coverage-check.git",
                "reference": "9618fa74477fbc448c1b0599bef5153d170094bd"
            },
            "dist": {
                "type": "zip",
                "url": "https://api.github.com/repos/richardregeer/phpunit-coverage-check/zipball/9618fa74477fbc448c1b0599bef5153d170094bd",
                "reference": "9618fa74477fbc448c1b0599bef5153d170094bd",
                "shasum": ""
            },
            "require": {
                "php": ">=7.0.0"
            },
            "bin": [
                "bin/coverage-check"
            ],
            "type": "library",
            "notification-url": "https://packagist.org/downloads/",
            "license": [
                "MIT"
            ],
            "authors": [
                {
                    "name": "Richard Regeer",
                    "email": "rich2309@gmail.com"
                }
            ],
            "description": "Check the code coverage using the clover report of phpunit",
            "keywords": [
                "ci",
                "code coverage",
                "php",
                "phpunit",
                "testing",
                "unittest"
            ],
            "support": {
                "issues": "https://github.com/richardregeer/phpunit-coverage-check/issues",
                "source": "https://github.com/richardregeer/phpunit-coverage-check/tree/0.3.1"
            },
            "time": "2019-10-14T07:04:13+00:00"
        },
        {
            "name": "sebastian/cli-parser",
            "version": "1.0.1",
            "source": {
                "type": "git",
                "url": "https://github.com/sebastianbergmann/cli-parser.git",
                "reference": "442e7c7e687e42adc03470c7b668bc4b2402c0b2"
            },
            "dist": {
                "type": "zip",
                "url": "https://api.github.com/repos/sebastianbergmann/cli-parser/zipball/442e7c7e687e42adc03470c7b668bc4b2402c0b2",
                "reference": "442e7c7e687e42adc03470c7b668bc4b2402c0b2",
                "shasum": ""
            },
            "require": {
                "php": ">=7.3"
            },
            "require-dev": {
                "phpunit/phpunit": "^9.3"
            },
            "type": "library",
            "extra": {
                "branch-alias": {
                    "dev-master": "1.0-dev"
                }
            },
            "autoload": {
                "classmap": [
                    "src/"
                ]
            },
            "notification-url": "https://packagist.org/downloads/",
            "license": [
                "BSD-3-Clause"
            ],
            "authors": [
                {
                    "name": "Sebastian Bergmann",
                    "email": "sebastian@phpunit.de",
                    "role": "lead"
                }
            ],
            "description": "Library for parsing CLI options",
            "homepage": "https://github.com/sebastianbergmann/cli-parser",
            "support": {
                "issues": "https://github.com/sebastianbergmann/cli-parser/issues",
                "source": "https://github.com/sebastianbergmann/cli-parser/tree/1.0.1"
            },
            "funding": [
                {
                    "url": "https://github.com/sebastianbergmann",
                    "type": "github"
                }
            ],
            "time": "2020-09-28T06:08:49+00:00"
        },
        {
            "name": "sebastian/code-unit",
            "version": "1.0.8",
            "source": {
                "type": "git",
                "url": "https://github.com/sebastianbergmann/code-unit.git",
                "reference": "1fc9f64c0927627ef78ba436c9b17d967e68e120"
            },
            "dist": {
                "type": "zip",
                "url": "https://api.github.com/repos/sebastianbergmann/code-unit/zipball/1fc9f64c0927627ef78ba436c9b17d967e68e120",
                "reference": "1fc9f64c0927627ef78ba436c9b17d967e68e120",
                "shasum": ""
            },
            "require": {
                "php": ">=7.3"
            },
            "require-dev": {
                "phpunit/phpunit": "^9.3"
            },
            "type": "library",
            "extra": {
                "branch-alias": {
                    "dev-master": "1.0-dev"
                }
            },
            "autoload": {
                "classmap": [
                    "src/"
                ]
            },
            "notification-url": "https://packagist.org/downloads/",
            "license": [
                "BSD-3-Clause"
            ],
            "authors": [
                {
                    "name": "Sebastian Bergmann",
                    "email": "sebastian@phpunit.de",
                    "role": "lead"
                }
            ],
            "description": "Collection of value objects that represent the PHP code units",
            "homepage": "https://github.com/sebastianbergmann/code-unit",
            "support": {
                "issues": "https://github.com/sebastianbergmann/code-unit/issues",
                "source": "https://github.com/sebastianbergmann/code-unit/tree/1.0.8"
            },
            "funding": [
                {
                    "url": "https://github.com/sebastianbergmann",
                    "type": "github"
                }
            ],
            "time": "2020-10-26T13:08:54+00:00"
        },
        {
            "name": "sebastian/code-unit-reverse-lookup",
            "version": "2.0.3",
            "source": {
                "type": "git",
                "url": "https://github.com/sebastianbergmann/code-unit-reverse-lookup.git",
                "reference": "ac91f01ccec49fb77bdc6fd1e548bc70f7faa3e5"
            },
            "dist": {
                "type": "zip",
                "url": "https://api.github.com/repos/sebastianbergmann/code-unit-reverse-lookup/zipball/ac91f01ccec49fb77bdc6fd1e548bc70f7faa3e5",
                "reference": "ac91f01ccec49fb77bdc6fd1e548bc70f7faa3e5",
                "shasum": ""
            },
            "require": {
                "php": ">=7.3"
            },
            "require-dev": {
                "phpunit/phpunit": "^9.3"
            },
            "type": "library",
            "extra": {
                "branch-alias": {
                    "dev-master": "2.0-dev"
                }
            },
            "autoload": {
                "classmap": [
                    "src/"
                ]
            },
            "notification-url": "https://packagist.org/downloads/",
            "license": [
                "BSD-3-Clause"
            ],
            "authors": [
                {
                    "name": "Sebastian Bergmann",
                    "email": "sebastian@phpunit.de"
                }
            ],
            "description": "Looks up which function or method a line of code belongs to",
            "homepage": "https://github.com/sebastianbergmann/code-unit-reverse-lookup/",
            "support": {
                "issues": "https://github.com/sebastianbergmann/code-unit-reverse-lookup/issues",
                "source": "https://github.com/sebastianbergmann/code-unit-reverse-lookup/tree/2.0.3"
            },
            "funding": [
                {
                    "url": "https://github.com/sebastianbergmann",
                    "type": "github"
                }
            ],
            "time": "2020-09-28T05:30:19+00:00"
        },
        {
            "name": "sebastian/comparator",
            "version": "4.0.8",
            "source": {
                "type": "git",
                "url": "https://github.com/sebastianbergmann/comparator.git",
                "reference": "fa0f136dd2334583309d32b62544682ee972b51a"
            },
            "dist": {
                "type": "zip",
                "url": "https://api.github.com/repos/sebastianbergmann/comparator/zipball/fa0f136dd2334583309d32b62544682ee972b51a",
                "reference": "fa0f136dd2334583309d32b62544682ee972b51a",
                "shasum": ""
            },
            "require": {
                "php": ">=7.3",
                "sebastian/diff": "^4.0",
                "sebastian/exporter": "^4.0"
            },
            "require-dev": {
                "phpunit/phpunit": "^9.3"
            },
            "type": "library",
            "extra": {
                "branch-alias": {
                    "dev-master": "4.0-dev"
                }
            },
            "autoload": {
                "classmap": [
                    "src/"
                ]
            },
            "notification-url": "https://packagist.org/downloads/",
            "license": [
                "BSD-3-Clause"
            ],
            "authors": [
                {
                    "name": "Sebastian Bergmann",
                    "email": "sebastian@phpunit.de"
                },
                {
                    "name": "Jeff Welch",
                    "email": "whatthejeff@gmail.com"
                },
                {
                    "name": "Volker Dusch",
                    "email": "github@wallbash.com"
                },
                {
                    "name": "Bernhard Schussek",
                    "email": "bschussek@2bepublished.at"
                }
            ],
            "description": "Provides the functionality to compare PHP values for equality",
            "homepage": "https://github.com/sebastianbergmann/comparator",
            "keywords": [
                "comparator",
                "compare",
                "equality"
            ],
            "support": {
                "issues": "https://github.com/sebastianbergmann/comparator/issues",
                "source": "https://github.com/sebastianbergmann/comparator/tree/4.0.8"
            },
            "funding": [
                {
                    "url": "https://github.com/sebastianbergmann",
                    "type": "github"
                }
            ],
            "time": "2022-09-14T12:41:17+00:00"
        },
        {
            "name": "sebastian/complexity",
            "version": "2.0.2",
            "source": {
                "type": "git",
                "url": "https://github.com/sebastianbergmann/complexity.git",
                "reference": "739b35e53379900cc9ac327b2147867b8b6efd88"
            },
            "dist": {
                "type": "zip",
                "url": "https://api.github.com/repos/sebastianbergmann/complexity/zipball/739b35e53379900cc9ac327b2147867b8b6efd88",
                "reference": "739b35e53379900cc9ac327b2147867b8b6efd88",
                "shasum": ""
            },
            "require": {
                "nikic/php-parser": "^4.7",
                "php": ">=7.3"
            },
            "require-dev": {
                "phpunit/phpunit": "^9.3"
            },
            "type": "library",
            "extra": {
                "branch-alias": {
                    "dev-master": "2.0-dev"
                }
            },
            "autoload": {
                "classmap": [
                    "src/"
                ]
            },
            "notification-url": "https://packagist.org/downloads/",
            "license": [
                "BSD-3-Clause"
            ],
            "authors": [
                {
                    "name": "Sebastian Bergmann",
                    "email": "sebastian@phpunit.de",
                    "role": "lead"
                }
            ],
            "description": "Library for calculating the complexity of PHP code units",
            "homepage": "https://github.com/sebastianbergmann/complexity",
            "support": {
                "issues": "https://github.com/sebastianbergmann/complexity/issues",
                "source": "https://github.com/sebastianbergmann/complexity/tree/2.0.2"
            },
            "funding": [
                {
                    "url": "https://github.com/sebastianbergmann",
                    "type": "github"
                }
            ],
            "time": "2020-10-26T15:52:27+00:00"
        },
        {
            "name": "sebastian/diff",
            "version": "4.0.5",
            "source": {
                "type": "git",
                "url": "https://github.com/sebastianbergmann/diff.git",
                "reference": "74be17022044ebaaecfdf0c5cd504fc9cd5a7131"
            },
            "dist": {
                "type": "zip",
                "url": "https://api.github.com/repos/sebastianbergmann/diff/zipball/74be17022044ebaaecfdf0c5cd504fc9cd5a7131",
                "reference": "74be17022044ebaaecfdf0c5cd504fc9cd5a7131",
                "shasum": ""
            },
            "require": {
                "php": ">=7.3"
            },
            "require-dev": {
                "phpunit/phpunit": "^9.3",
                "symfony/process": "^4.2 || ^5"
            },
            "type": "library",
            "extra": {
                "branch-alias": {
                    "dev-master": "4.0-dev"
                }
            },
            "autoload": {
                "classmap": [
                    "src/"
                ]
            },
            "notification-url": "https://packagist.org/downloads/",
            "license": [
                "BSD-3-Clause"
            ],
            "authors": [
                {
                    "name": "Sebastian Bergmann",
                    "email": "sebastian@phpunit.de"
                },
                {
                    "name": "Kore Nordmann",
                    "email": "mail@kore-nordmann.de"
                }
            ],
            "description": "Diff implementation",
            "homepage": "https://github.com/sebastianbergmann/diff",
            "keywords": [
                "diff",
                "udiff",
                "unidiff",
                "unified diff"
            ],
            "support": {
                "issues": "https://github.com/sebastianbergmann/diff/issues",
                "source": "https://github.com/sebastianbergmann/diff/tree/4.0.5"
            },
            "funding": [
                {
                    "url": "https://github.com/sebastianbergmann",
                    "type": "github"
                }
            ],
            "time": "2023-05-07T05:35:17+00:00"
        },
        {
            "name": "sebastian/environment",
            "version": "5.1.5",
            "source": {
                "type": "git",
                "url": "https://github.com/sebastianbergmann/environment.git",
                "reference": "830c43a844f1f8d5b7a1f6d6076b784454d8b7ed"
            },
            "dist": {
                "type": "zip",
                "url": "https://api.github.com/repos/sebastianbergmann/environment/zipball/830c43a844f1f8d5b7a1f6d6076b784454d8b7ed",
                "reference": "830c43a844f1f8d5b7a1f6d6076b784454d8b7ed",
                "shasum": ""
            },
            "require": {
                "php": ">=7.3"
            },
            "require-dev": {
                "phpunit/phpunit": "^9.3"
            },
            "suggest": {
                "ext-posix": "*"
            },
            "type": "library",
            "extra": {
                "branch-alias": {
                    "dev-master": "5.1-dev"
                }
            },
            "autoload": {
                "classmap": [
                    "src/"
                ]
            },
            "notification-url": "https://packagist.org/downloads/",
            "license": [
                "BSD-3-Clause"
            ],
            "authors": [
                {
                    "name": "Sebastian Bergmann",
                    "email": "sebastian@phpunit.de"
                }
            ],
            "description": "Provides functionality to handle HHVM/PHP environments",
            "homepage": "http://www.github.com/sebastianbergmann/environment",
            "keywords": [
                "Xdebug",
                "environment",
                "hhvm"
            ],
            "support": {
                "issues": "https://github.com/sebastianbergmann/environment/issues",
                "source": "https://github.com/sebastianbergmann/environment/tree/5.1.5"
            },
            "funding": [
                {
                    "url": "https://github.com/sebastianbergmann",
                    "type": "github"
                }
            ],
            "time": "2023-02-03T06:03:51+00:00"
        },
        {
            "name": "sebastian/exporter",
            "version": "4.0.5",
            "source": {
                "type": "git",
                "url": "https://github.com/sebastianbergmann/exporter.git",
                "reference": "ac230ed27f0f98f597c8a2b6eb7ac563af5e5b9d"
            },
            "dist": {
                "type": "zip",
                "url": "https://api.github.com/repos/sebastianbergmann/exporter/zipball/ac230ed27f0f98f597c8a2b6eb7ac563af5e5b9d",
                "reference": "ac230ed27f0f98f597c8a2b6eb7ac563af5e5b9d",
                "shasum": ""
            },
            "require": {
                "php": ">=7.3",
                "sebastian/recursion-context": "^4.0"
            },
            "require-dev": {
                "ext-mbstring": "*",
                "phpunit/phpunit": "^9.3"
            },
            "type": "library",
            "extra": {
                "branch-alias": {
                    "dev-master": "4.0-dev"
                }
            },
            "autoload": {
                "classmap": [
                    "src/"
                ]
            },
            "notification-url": "https://packagist.org/downloads/",
            "license": [
                "BSD-3-Clause"
            ],
            "authors": [
                {
                    "name": "Sebastian Bergmann",
                    "email": "sebastian@phpunit.de"
                },
                {
                    "name": "Jeff Welch",
                    "email": "whatthejeff@gmail.com"
                },
                {
                    "name": "Volker Dusch",
                    "email": "github@wallbash.com"
                },
                {
                    "name": "Adam Harvey",
                    "email": "aharvey@php.net"
                },
                {
                    "name": "Bernhard Schussek",
                    "email": "bschussek@gmail.com"
                }
            ],
            "description": "Provides the functionality to export PHP variables for visualization",
            "homepage": "https://www.github.com/sebastianbergmann/exporter",
            "keywords": [
                "export",
                "exporter"
            ],
            "support": {
                "issues": "https://github.com/sebastianbergmann/exporter/issues",
                "source": "https://github.com/sebastianbergmann/exporter/tree/4.0.5"
            },
            "funding": [
                {
                    "url": "https://github.com/sebastianbergmann",
                    "type": "github"
                }
            ],
            "time": "2022-09-14T06:03:37+00:00"
        },
        {
            "name": "sebastian/global-state",
            "version": "5.0.6",
            "source": {
                "type": "git",
                "url": "https://github.com/sebastianbergmann/global-state.git",
                "reference": "bde739e7565280bda77be70044ac1047bc007e34"
            },
            "dist": {
                "type": "zip",
                "url": "https://api.github.com/repos/sebastianbergmann/global-state/zipball/bde739e7565280bda77be70044ac1047bc007e34",
                "reference": "bde739e7565280bda77be70044ac1047bc007e34",
                "shasum": ""
            },
            "require": {
                "php": ">=7.3",
                "sebastian/object-reflector": "^2.0",
                "sebastian/recursion-context": "^4.0"
            },
            "require-dev": {
                "ext-dom": "*",
                "phpunit/phpunit": "^9.3"
            },
            "suggest": {
                "ext-uopz": "*"
            },
            "type": "library",
            "extra": {
                "branch-alias": {
                    "dev-master": "5.0-dev"
                }
            },
            "autoload": {
                "classmap": [
                    "src/"
                ]
            },
            "notification-url": "https://packagist.org/downloads/",
            "license": [
                "BSD-3-Clause"
            ],
            "authors": [
                {
                    "name": "Sebastian Bergmann",
                    "email": "sebastian@phpunit.de"
                }
            ],
            "description": "Snapshotting of global state",
            "homepage": "http://www.github.com/sebastianbergmann/global-state",
            "keywords": [
                "global state"
            ],
            "support": {
                "issues": "https://github.com/sebastianbergmann/global-state/issues",
                "source": "https://github.com/sebastianbergmann/global-state/tree/5.0.6"
            },
            "funding": [
                {
                    "url": "https://github.com/sebastianbergmann",
                    "type": "github"
                }
            ],
            "time": "2023-08-02T09:26:13+00:00"
        },
        {
<<<<<<< HEAD
            "name": "symfony/console",
            "version": "v5.4.24",
            "source": {
                "type": "git",
                "url": "https://github.com/symfony/console.git",
                "reference": "560fc3ed7a43e6d30ea94a07d77f9a60b8ed0fb8"
            },
            "dist": {
                "type": "zip",
                "url": "https://api.github.com/repos/symfony/console/zipball/560fc3ed7a43e6d30ea94a07d77f9a60b8ed0fb8",
                "reference": "560fc3ed7a43e6d30ea94a07d77f9a60b8ed0fb8",
=======
            "name": "sebastian/lines-of-code",
            "version": "1.0.3",
            "source": {
                "type": "git",
                "url": "https://github.com/sebastianbergmann/lines-of-code.git",
                "reference": "c1c2e997aa3146983ed888ad08b15470a2e22ecc"
            },
            "dist": {
                "type": "zip",
                "url": "https://api.github.com/repos/sebastianbergmann/lines-of-code/zipball/c1c2e997aa3146983ed888ad08b15470a2e22ecc",
                "reference": "c1c2e997aa3146983ed888ad08b15470a2e22ecc",
>>>>>>> d3bec350
                "shasum": ""
            },
            "require": {
                "nikic/php-parser": "^4.6",
                "php": ">=7.3"
            },
            "require-dev": {
                "phpunit/phpunit": "^9.3"
            },
            "type": "library",
            "extra": {
                "branch-alias": {
                    "dev-master": "1.0-dev"
                }
            },
            "autoload": {
                "classmap": [
                    "src/"
                ]
            },
            "notification-url": "https://packagist.org/downloads/",
            "license": [
                "BSD-3-Clause"
            ],
            "authors": [
                {
                    "name": "Sebastian Bergmann",
                    "email": "sebastian@phpunit.de",
                    "role": "lead"
                }
            ],
<<<<<<< HEAD
            "description": "Eases the creation of beautiful and testable command line interfaces",
            "homepage": "https://symfony.com",
            "keywords": [
                "cli",
                "command-line",
                "console",
                "terminal"
            ],
            "support": {
                "source": "https://github.com/symfony/console/tree/v5.4.24"
=======
            "description": "Library for counting the lines of code in PHP source code",
            "homepage": "https://github.com/sebastianbergmann/lines-of-code",
            "support": {
                "issues": "https://github.com/sebastianbergmann/lines-of-code/issues",
                "source": "https://github.com/sebastianbergmann/lines-of-code/tree/1.0.3"
>>>>>>> d3bec350
            },
            "funding": [
                {
                    "url": "https://github.com/sebastianbergmann",
                    "type": "github"
                }
            ],
<<<<<<< HEAD
            "time": "2023-05-26T05:13:16+00:00"
        },
        {
            "name": "symfony/deprecation-contracts",
            "version": "v3.3.0",
            "source": {
                "type": "git",
                "url": "https://github.com/symfony/deprecation-contracts.git",
                "reference": "7c3aff79d10325257a001fcf92d991f24fc967cf"
            },
            "dist": {
                "type": "zip",
                "url": "https://api.github.com/repos/symfony/deprecation-contracts/zipball/7c3aff79d10325257a001fcf92d991f24fc967cf",
                "reference": "7c3aff79d10325257a001fcf92d991f24fc967cf",
=======
            "time": "2020-11-28T06:42:11+00:00"
        },
        {
            "name": "sebastian/object-enumerator",
            "version": "4.0.4",
            "source": {
                "type": "git",
                "url": "https://github.com/sebastianbergmann/object-enumerator.git",
                "reference": "5c9eeac41b290a3712d88851518825ad78f45c71"
            },
            "dist": {
                "type": "zip",
                "url": "https://api.github.com/repos/sebastianbergmann/object-enumerator/zipball/5c9eeac41b290a3712d88851518825ad78f45c71",
                "reference": "5c9eeac41b290a3712d88851518825ad78f45c71",
>>>>>>> d3bec350
                "shasum": ""
            },
            "require": {
                "php": ">=7.3",
                "sebastian/object-reflector": "^2.0",
                "sebastian/recursion-context": "^4.0"
            },
            "require-dev": {
                "phpunit/phpunit": "^9.3"
            },
            "type": "library",
            "extra": {
                "branch-alias": {
<<<<<<< HEAD
                    "dev-main": "3.4-dev"
                },
                "thanks": {
                    "name": "symfony/contracts",
                    "url": "https://github.com/symfony/contracts"
=======
                    "dev-master": "4.0-dev"
>>>>>>> d3bec350
                }
            },
            "autoload": {
                "classmap": [
                    "src/"
                ]
            },
            "notification-url": "https://packagist.org/downloads/",
            "license": [
                "BSD-3-Clause"
            ],
            "authors": [
                {
                    "name": "Sebastian Bergmann",
                    "email": "sebastian@phpunit.de"
                }
            ],
            "description": "Traverses array structures and object graphs to enumerate all referenced objects",
            "homepage": "https://github.com/sebastianbergmann/object-enumerator/",
            "support": {
<<<<<<< HEAD
                "source": "https://github.com/symfony/deprecation-contracts/tree/v3.3.0"
=======
                "issues": "https://github.com/sebastianbergmann/object-enumerator/issues",
                "source": "https://github.com/sebastianbergmann/object-enumerator/tree/4.0.4"
>>>>>>> d3bec350
            },
            "funding": [
                {
                    "url": "https://github.com/sebastianbergmann",
                    "type": "github"
                }
            ],
<<<<<<< HEAD
            "time": "2023-05-23T14:45:45+00:00"
=======
            "time": "2020-10-26T13:12:34+00:00"
>>>>>>> d3bec350
        },
        {
            "name": "sebastian/object-reflector",
            "version": "2.0.4",
            "source": {
                "type": "git",
                "url": "https://github.com/sebastianbergmann/object-reflector.git",
                "reference": "b4f479ebdbf63ac605d183ece17d8d7fe49c15c7"
            },
            "dist": {
                "type": "zip",
                "url": "https://api.github.com/repos/sebastianbergmann/object-reflector/zipball/b4f479ebdbf63ac605d183ece17d8d7fe49c15c7",
                "reference": "b4f479ebdbf63ac605d183ece17d8d7fe49c15c7",
                "shasum": ""
            },
            "require": {
                "php": ">=7.3"
            },
            "require-dev": {
                "phpunit/phpunit": "^9.3"
            },
            "type": "library",
            "extra": {
                "branch-alias": {
                    "dev-master": "2.0-dev"
                }
            },
            "autoload": {
                "classmap": [
                    "src/"
                ]
            },
            "notification-url": "https://packagist.org/downloads/",
            "license": [
                "BSD-3-Clause"
            ],
            "authors": [
                {
                    "name": "Sebastian Bergmann",
                    "email": "sebastian@phpunit.de"
                }
            ],
            "description": "Allows reflection of object attributes, including inherited and non-public ones",
            "homepage": "https://github.com/sebastianbergmann/object-reflector/",
            "support": {
                "issues": "https://github.com/sebastianbergmann/object-reflector/issues",
                "source": "https://github.com/sebastianbergmann/object-reflector/tree/2.0.4"
            },
            "funding": [
                {
                    "url": "https://github.com/sebastianbergmann",
                    "type": "github"
                }
            ],
            "time": "2020-10-26T13:14:26+00:00"
        },
        {
            "name": "sebastian/recursion-context",
            "version": "4.0.5",
            "source": {
                "type": "git",
                "url": "https://github.com/sebastianbergmann/recursion-context.git",
                "reference": "e75bd0f07204fec2a0af9b0f3cfe97d05f92efc1"
            },
            "dist": {
                "type": "zip",
                "url": "https://api.github.com/repos/sebastianbergmann/recursion-context/zipball/e75bd0f07204fec2a0af9b0f3cfe97d05f92efc1",
                "reference": "e75bd0f07204fec2a0af9b0f3cfe97d05f92efc1",
                "shasum": ""
            },
            "require": {
                "php": ">=7.3"
            },
            "require-dev": {
                "phpunit/phpunit": "^9.3"
            },
            "type": "library",
            "extra": {
                "branch-alias": {
                    "dev-master": "4.0-dev"
                }
            },
            "autoload": {
                "classmap": [
                    "src/"
                ]
            },
            "notification-url": "https://packagist.org/downloads/",
            "license": [
                "BSD-3-Clause"
            ],
            "authors": [
                {
                    "name": "Sebastian Bergmann",
                    "email": "sebastian@phpunit.de"
                },
                {
                    "name": "Jeff Welch",
                    "email": "whatthejeff@gmail.com"
                },
                {
                    "name": "Adam Harvey",
                    "email": "aharvey@php.net"
                }
            ],
            "description": "Provides functionality to recursively process PHP variables",
            "homepage": "https://github.com/sebastianbergmann/recursion-context",
            "support": {
                "issues": "https://github.com/sebastianbergmann/recursion-context/issues",
                "source": "https://github.com/sebastianbergmann/recursion-context/tree/4.0.5"
            },
            "funding": [
                {
                    "url": "https://github.com/sebastianbergmann",
                    "type": "github"
                }
            ],
            "time": "2023-02-03T06:07:39+00:00"
        },
        {
            "name": "sebastian/resource-operations",
            "version": "3.0.3",
            "source": {
                "type": "git",
                "url": "https://github.com/sebastianbergmann/resource-operations.git",
                "reference": "0f4443cb3a1d92ce809899753bc0d5d5a8dd19a8"
            },
            "dist": {
                "type": "zip",
                "url": "https://api.github.com/repos/sebastianbergmann/resource-operations/zipball/0f4443cb3a1d92ce809899753bc0d5d5a8dd19a8",
                "reference": "0f4443cb3a1d92ce809899753bc0d5d5a8dd19a8",
                "shasum": ""
            },
            "require": {
                "php": ">=7.3"
            },
            "require-dev": {
                "phpunit/phpunit": "^9.0"
            },
            "type": "library",
            "extra": {
                "branch-alias": {
                    "dev-master": "3.0-dev"
                }
            },
            "autoload": {
                "classmap": [
                    "src/"
                ]
            },
            "notification-url": "https://packagist.org/downloads/",
            "license": [
                "BSD-3-Clause"
            ],
            "authors": [
                {
                    "name": "Sebastian Bergmann",
                    "email": "sebastian@phpunit.de"
                }
            ],
            "description": "Provides a list of PHP built-in functions that operate on resources",
            "homepage": "https://www.github.com/sebastianbergmann/resource-operations",
            "support": {
                "issues": "https://github.com/sebastianbergmann/resource-operations/issues",
                "source": "https://github.com/sebastianbergmann/resource-operations/tree/3.0.3"
            },
            "funding": [
                {
                    "url": "https://github.com/sebastianbergmann",
                    "type": "github"
                }
            ],
            "time": "2020-09-28T06:45:17+00:00"
        },
        {
            "name": "sebastian/type",
            "version": "3.2.1",
            "source": {
                "type": "git",
                "url": "https://github.com/sebastianbergmann/type.git",
                "reference": "75e2c2a32f5e0b3aef905b9ed0b179b953b3d7c7"
            },
            "dist": {
                "type": "zip",
                "url": "https://api.github.com/repos/sebastianbergmann/type/zipball/75e2c2a32f5e0b3aef905b9ed0b179b953b3d7c7",
                "reference": "75e2c2a32f5e0b3aef905b9ed0b179b953b3d7c7",
                "shasum": ""
            },
            "require": {
                "php": ">=7.3"
            },
            "require-dev": {
                "phpunit/phpunit": "^9.5"
            },
            "type": "library",
            "extra": {
                "branch-alias": {
                    "dev-master": "3.2-dev"
                }
            },
            "autoload": {
                "classmap": [
                    "src/"
                ]
            },
            "notification-url": "https://packagist.org/downloads/",
            "license": [
                "BSD-3-Clause"
            ],
            "authors": [
                {
                    "name": "Sebastian Bergmann",
                    "email": "sebastian@phpunit.de",
                    "role": "lead"
                }
            ],
            "description": "Collection of value objects that represent the types of the PHP type system",
            "homepage": "https://github.com/sebastianbergmann/type",
            "support": {
                "issues": "https://github.com/sebastianbergmann/type/issues",
                "source": "https://github.com/sebastianbergmann/type/tree/3.2.1"
            },
            "funding": [
                {
                    "url": "https://github.com/sebastianbergmann",
                    "type": "github"
                }
            ],
            "time": "2023-02-03T06:13:03+00:00"
        },
        {
            "name": "sebastian/version",
            "version": "3.0.2",
            "source": {
                "type": "git",
                "url": "https://github.com/sebastianbergmann/version.git",
                "reference": "c6c1022351a901512170118436c764e473f6de8c"
            },
            "dist": {
                "type": "zip",
                "url": "https://api.github.com/repos/sebastianbergmann/version/zipball/c6c1022351a901512170118436c764e473f6de8c",
                "reference": "c6c1022351a901512170118436c764e473f6de8c",
                "shasum": ""
            },
            "require": {
                "php": ">=7.3"
            },
            "type": "library",
            "extra": {
                "branch-alias": {
                    "dev-master": "3.0-dev"
                }
            },
            "autoload": {
                "classmap": [
                    "src/"
                ]
            },
            "notification-url": "https://packagist.org/downloads/",
            "license": [
                "BSD-3-Clause"
            ],
            "authors": [
                {
                    "name": "Sebastian Bergmann",
                    "email": "sebastian@phpunit.de",
                    "role": "lead"
                }
            ],
            "description": "Library that helps with managing the version number of Git-hosted PHP projects",
            "homepage": "https://github.com/sebastianbergmann/version",
            "support": {
                "issues": "https://github.com/sebastianbergmann/version/issues",
                "source": "https://github.com/sebastianbergmann/version/tree/3.0.2"
            },
            "funding": [
                {
                    "url": "https://github.com/sebastianbergmann",
                    "type": "github"
                }
            ],
            "time": "2020-09-28T06:39:44+00:00"
        },
        {
<<<<<<< HEAD
            "name": "symfony/service-contracts",
            "version": "v3.3.0",
            "source": {
                "type": "git",
                "url": "https://github.com/symfony/service-contracts.git",
                "reference": "40da9cc13ec349d9e4966ce18b5fbcd724ab10a4"
            },
            "dist": {
                "type": "zip",
                "url": "https://api.github.com/repos/symfony/service-contracts/zipball/40da9cc13ec349d9e4966ce18b5fbcd724ab10a4",
                "reference": "40da9cc13ec349d9e4966ce18b5fbcd724ab10a4",
                "shasum": ""
            },
            "require": {
                "php": ">=8.1",
                "psr/container": "^2.0"
            },
            "conflict": {
                "ext-psr": "<1.1|>=2"
            },
            "type": "library",
            "extra": {
                "branch-alias": {
                    "dev-main": "3.4-dev"
                },
                "thanks": {
                    "name": "symfony/contracts",
                    "url": "https://github.com/symfony/contracts"
                }
            },
            "autoload": {
                "psr-4": {
                    "Symfony\\Contracts\\Service\\": ""
                },
                "exclude-from-classmap": [
                    "/Test/"
                ]
            },
=======
            "name": "swoole/ide-helper",
            "version": "4.8.0",
            "source": {
                "type": "git",
                "url": "https://github.com/swoole/ide-helper.git",
                "reference": "837a2b20242e3cebf0ba1168e876f0f1ca9a14e3"
            },
            "dist": {
                "type": "zip",
                "url": "https://api.github.com/repos/swoole/ide-helper/zipball/837a2b20242e3cebf0ba1168e876f0f1ca9a14e3",
                "reference": "837a2b20242e3cebf0ba1168e876f0f1ca9a14e3",
                "shasum": ""
            },
            "type": "library",
>>>>>>> d3bec350
            "notification-url": "https://packagist.org/downloads/",
            "license": [
                "Apache-2.0"
            ],
            "authors": [
                {
                    "name": "Team Swoole",
                    "email": "team@swoole.com"
                }
            ],
            "description": "IDE help files for Swoole.",
            "support": {
<<<<<<< HEAD
                "source": "https://github.com/symfony/service-contracts/tree/v3.3.0"
=======
                "issues": "https://github.com/swoole/ide-helper/issues",
                "source": "https://github.com/swoole/ide-helper/tree/4.8.0"
>>>>>>> d3bec350
            },
            "funding": [
                {
                    "url": "https://gitee.com/swoole/swoole?donate=true",
                    "type": "custom"
                },
                {
                    "url": "https://github.com/swoole",
                    "type": "github"
                }
            ],
<<<<<<< HEAD
            "time": "2023-05-23T14:45:45+00:00"
        },
        {
            "name": "symfony/string",
            "version": "v6.3.0",
            "source": {
                "type": "git",
                "url": "https://github.com/symfony/string.git",
                "reference": "f2e190ee75ff0f5eced645ec0be5c66fac81f51f"
            },
            "dist": {
                "type": "zip",
                "url": "https://api.github.com/repos/symfony/string/zipball/f2e190ee75ff0f5eced645ec0be5c66fac81f51f",
                "reference": "f2e190ee75ff0f5eced645ec0be5c66fac81f51f",
                "shasum": ""
            },
            "require": {
                "php": ">=8.1",
                "symfony/polyfill-ctype": "~1.8",
                "symfony/polyfill-intl-grapheme": "~1.0",
                "symfony/polyfill-intl-normalizer": "~1.0",
                "symfony/polyfill-mbstring": "~1.0"
            },
            "conflict": {
                "symfony/translation-contracts": "<2.5"
            },
            "require-dev": {
                "symfony/error-handler": "^5.4|^6.0",
                "symfony/http-client": "^5.4|^6.0",
                "symfony/intl": "^6.2",
                "symfony/translation-contracts": "^2.5|^3.0",
                "symfony/var-exporter": "^5.4|^6.0"
=======
            "time": "2021-10-14T19:39:28+00:00"
        },
        {
            "name": "symfony/deprecation-contracts",
            "version": "v3.3.0",
            "source": {
                "type": "git",
                "url": "https://github.com/symfony/deprecation-contracts.git",
                "reference": "7c3aff79d10325257a001fcf92d991f24fc967cf"
            },
            "dist": {
                "type": "zip",
                "url": "https://api.github.com/repos/symfony/deprecation-contracts/zipball/7c3aff79d10325257a001fcf92d991f24fc967cf",
                "reference": "7c3aff79d10325257a001fcf92d991f24fc967cf",
                "shasum": ""
            },
            "require": {
                "php": ">=8.1"
>>>>>>> d3bec350
            },
            "type": "library",
            "extra": {
                "branch-alias": {
                    "dev-main": "3.4-dev"
                },
                "thanks": {
                    "name": "symfony/contracts",
                    "url": "https://github.com/symfony/contracts"
                }
            },
            "autoload": {
                "files": [
                    "function.php"
                ]
            },
            "notification-url": "https://packagist.org/downloads/",
            "license": [
                "MIT"
            ],
            "authors": [
                {
                    "name": "Nicolas Grekas",
                    "email": "p@tchwork.com"
                },
                {
                    "name": "Symfony Community",
                    "homepage": "https://symfony.com/contributors"
                }
            ],
            "description": "A generic function and convention to trigger deprecation notices",
            "homepage": "https://symfony.com",
            "support": {
<<<<<<< HEAD
                "source": "https://github.com/symfony/string/tree/v6.3.0"
=======
                "source": "https://github.com/symfony/deprecation-contracts/tree/v3.3.0"
>>>>>>> d3bec350
            },
            "funding": [
                {
                    "url": "https://symfony.com/sponsor",
                    "type": "custom"
                },
                {
                    "url": "https://github.com/fabpot",
                    "type": "github"
                },
                {
                    "url": "https://tidelift.com/funding/github/packagist/symfony/symfony",
                    "type": "tidelift"
                }
            ],
<<<<<<< HEAD
            "time": "2023-03-21T21:06:29+00:00"
=======
            "time": "2023-05-23T14:45:45+00:00"
>>>>>>> d3bec350
        },
        {
            "name": "theseer/tokenizer",
            "version": "1.2.1",
            "source": {
                "type": "git",
                "url": "https://github.com/theseer/tokenizer.git",
                "reference": "34a41e998c2183e22995f158c581e7b5e755ab9e"
            },
            "dist": {
                "type": "zip",
                "url": "https://api.github.com/repos/theseer/tokenizer/zipball/34a41e998c2183e22995f158c581e7b5e755ab9e",
                "reference": "34a41e998c2183e22995f158c581e7b5e755ab9e",
                "shasum": ""
            },
            "require": {
                "ext-dom": "*",
                "ext-tokenizer": "*",
                "ext-xmlwriter": "*",
                "php": "^7.2 || ^8.0"
            },
            "type": "library",
            "autoload": {
                "classmap": [
                    "src/"
                ]
            },
            "notification-url": "https://packagist.org/downloads/",
            "license": [
                "BSD-3-Clause"
            ],
            "authors": [
                {
                    "name": "Arne Blankerts",
                    "email": "arne@blankerts.de",
                    "role": "Developer"
                }
            ],
            "description": "A small library for converting tokenized PHP source code into XML and potentially other formats",
            "support": {
                "issues": "https://github.com/theseer/tokenizer/issues",
                "source": "https://github.com/theseer/tokenizer/tree/1.2.1"
            },
            "funding": [
                {
                    "url": "https://github.com/theseer",
                    "type": "github"
                }
            ],
            "time": "2021-07-28T10:34:58+00:00"
        },
        {
            "name": "utopia-php/cli",
            "version": "0.14.0",
            "source": {
                "type": "git",
                "url": "https://github.com/utopia-php/cli.git",
                "reference": "c30ef985a4e739758a0d95eb0706b357b6d8c086"
            },
            "dist": {
                "type": "zip",
                "url": "https://api.github.com/repos/utopia-php/cli/zipball/c30ef985a4e739758a0d95eb0706b357b6d8c086",
                "reference": "c30ef985a4e739758a0d95eb0706b357b6d8c086",
                "shasum": ""
            },
            "require": {
                "php": ">=7.4",
                "utopia-php/framework": "0.*.*"
            },
            "require-dev": {
                "phpunit/phpunit": "^9.3",
                "squizlabs/php_codesniffer": "^3.6"
            },
            "type": "library",
            "autoload": {
                "psr-4": {
                    "Utopia\\CLI\\": "src/CLI"
                }
            },
            "notification-url": "https://packagist.org/downloads/",
            "license": [
                "MIT"
            ],
            "authors": [
                {
                    "name": "Eldad Fux",
                    "email": "eldad@appwrite.io"
                }
            ],
            "description": "A simple CLI library to manage command line applications",
            "keywords": [
                "cli",
                "command line",
                "framework",
                "php",
                "upf",
                "utopia"
            ],
            "support": {
                "issues": "https://github.com/utopia-php/cli/issues",
                "source": "https://github.com/utopia-php/cli/tree/0.14.0"
            },
            "time": "2022-10-09T10:19:07+00:00"
        }
    ],
    "aliases": [],
    "minimum-stability": "stable",
    "stability-flags": [],
    "prefer-stable": false,
    "prefer-lowest": false,
    "platform": {
        "ext-pdo": "*",
        "ext-mbstring": "*",
        "php": ">=8.0"
    },
<<<<<<< HEAD
    "platform-dev": {
        "ext-redis": "*",
        "ext-mongodb": "*"
    },
    "plugin-api-version": "2.3.0"
=======
    "platform-dev": [],
    "plugin-api-version": "2.6.0"
>>>>>>> d3bec350
}<|MERGE_RESOLUTION|>--- conflicted
+++ resolved
@@ -4,11 +4,7 @@
         "Read more about it at https://getcomposer.org/doc/01-basic-usage.md#installing-dependencies",
         "This file is @generated automatically"
     ],
-<<<<<<< HEAD
     "content-hash": "88a3434eb0ff1981519116680e700cab",
-=======
-    "content-hash": "d061889d90a313cff4207a1449b549df",
->>>>>>> d3bec350
     "packages": [
         {
             "name": "jean85/pretty-package-versions",
@@ -272,7 +268,6 @@
         },
         {
             "name": "utopia-php/framework",
-<<<<<<< HEAD
             "version": "0.28.4",
             "source": {
                 "type": "git",
@@ -283,18 +278,6 @@
                 "type": "zip",
                 "url": "https://api.github.com/repos/utopia-php/framework/zipball/98c5469efe195aeecc63745dbf8e2f357f8cedac",
                 "reference": "98c5469efe195aeecc63745dbf8e2f357f8cedac",
-=======
-            "version": "0.31.0",
-            "source": {
-                "type": "git",
-                "url": "https://github.com/utopia-php/framework.git",
-                "reference": "207f77378965fca9a9bc3783ea379d3549f86bc0"
-            },
-            "dist": {
-                "type": "zip",
-                "url": "https://api.github.com/repos/utopia-php/framework/zipball/207f77378965fca9a9bc3783ea379d3549f86bc0",
-                "reference": "207f77378965fca9a9bc3783ea379d3549f86bc0",
->>>>>>> d3bec350
                 "shasum": ""
             },
             "require": {
@@ -302,15 +285,9 @@
             },
             "require-dev": {
                 "laravel/pint": "^1.2",
-<<<<<<< HEAD
                 "phpstan/phpstan": "1.9.x-dev",
                 "phpunit/phpunit": "^9.5.25",
                 "vimeo/psalm": "4.27.0"
-=======
-                "phpbench/phpbench": "^1.2",
-                "phpstan/phpstan": "^1.10",
-                "phpunit/phpunit": "^9.5.25"
->>>>>>> d3bec350
             },
             "type": "library",
             "autoload": {
@@ -330,7 +307,6 @@
             ],
             "support": {
                 "issues": "https://github.com/utopia-php/framework/issues",
-<<<<<<< HEAD
                 "source": "https://github.com/utopia-php/framework/tree/0.28.4"
             },
             "time": "2023-06-03T14:09:22+00:00"
@@ -347,24 +323,6 @@
                 "type": "zip",
                 "url": "https://api.github.com/repos/utopia-php/mongo/zipball/d94717db8489f6c235ec7d1f05bc9f56db179277",
                 "reference": "d94717db8489f6c235ec7d1f05bc9f56db179277",
-=======
-                "source": "https://github.com/utopia-php/framework/tree/0.31.0"
-            },
-            "time": "2023-08-30T16:10:04+00:00"
-        },
-        {
-            "name": "utopia-php/mongo",
-            "version": "0.3.1",
-            "source": {
-                "type": "git",
-                "url": "https://github.com/utopia-php/mongo.git",
-                "reference": "52326a9a43e2d27ff0c15c48ba746dacbe9a7aee"
-            },
-            "dist": {
-                "type": "zip",
-                "url": "https://api.github.com/repos/utopia-php/mongo/zipball/52326a9a43e2d27ff0c15c48ba746dacbe9a7aee",
-                "reference": "52326a9a43e2d27ff0c15c48ba746dacbe9a7aee",
->>>>>>> d3bec350
                 "shasum": ""
             },
             "require": {
@@ -409,18 +367,407 @@
             ],
             "support": {
                 "issues": "https://github.com/utopia-php/mongo/issues",
-<<<<<<< HEAD
                 "source": "https://github.com/utopia-php/mongo/tree/0.3.0"
             },
             "time": "2023-08-14T17:20:27+00:00"
-=======
-                "source": "https://github.com/utopia-php/mongo/tree/0.3.1"
-            },
-            "time": "2023-09-01T17:25:28+00:00"
->>>>>>> d3bec350
         }
     ],
     "packages-dev": [
+        {
+            "name": "amphp/amp",
+            "version": "v2.6.2",
+            "source": {
+                "type": "git",
+                "url": "https://github.com/amphp/amp.git",
+                "reference": "9d5100cebffa729aaffecd3ad25dc5aeea4f13bb"
+            },
+            "dist": {
+                "type": "zip",
+                "url": "https://api.github.com/repos/amphp/amp/zipball/9d5100cebffa729aaffecd3ad25dc5aeea4f13bb",
+                "reference": "9d5100cebffa729aaffecd3ad25dc5aeea4f13bb",
+                "shasum": ""
+            },
+            "require": {
+                "php": ">=7.1"
+            },
+            "require-dev": {
+                "amphp/php-cs-fixer-config": "dev-master",
+                "amphp/phpunit-util": "^1",
+                "ext-json": "*",
+                "jetbrains/phpstorm-stubs": "^2019.3",
+                "phpunit/phpunit": "^7 | ^8 | ^9",
+                "psalm/phar": "^3.11@dev",
+                "react/promise": "^2"
+            },
+            "type": "library",
+            "extra": {
+                "branch-alias": {
+                    "dev-master": "2.x-dev"
+                }
+            },
+            "autoload": {
+                "files": [
+                    "lib/functions.php",
+                    "lib/Internal/functions.php"
+                ],
+                "psr-4": {
+                    "Amp\\": "lib"
+                }
+            },
+            "notification-url": "https://packagist.org/downloads/",
+            "license": [
+                "MIT"
+            ],
+            "authors": [
+                {
+                    "name": "Daniel Lowrey",
+                    "email": "rdlowrey@php.net"
+                },
+                {
+                    "name": "Aaron Piotrowski",
+                    "email": "aaron@trowski.com"
+                },
+                {
+                    "name": "Bob Weinand",
+                    "email": "bobwei9@hotmail.com"
+                },
+                {
+                    "name": "Niklas Keller",
+                    "email": "me@kelunik.com"
+                }
+            ],
+            "description": "A non-blocking concurrency framework for PHP applications.",
+            "homepage": "https://amphp.org/amp",
+            "keywords": [
+                "async",
+                "asynchronous",
+                "awaitable",
+                "concurrency",
+                "event",
+                "event-loop",
+                "future",
+                "non-blocking",
+                "promise"
+            ],
+            "support": {
+                "irc": "irc://irc.freenode.org/amphp",
+                "issues": "https://github.com/amphp/amp/issues",
+                "source": "https://github.com/amphp/amp/tree/v2.6.2"
+            },
+            "funding": [
+                {
+                    "url": "https://github.com/amphp",
+                    "type": "github"
+                }
+            ],
+            "time": "2022-02-20T17:52:18+00:00"
+        },
+        {
+            "name": "amphp/byte-stream",
+            "version": "v1.8.1",
+            "source": {
+                "type": "git",
+                "url": "https://github.com/amphp/byte-stream.git",
+                "reference": "acbd8002b3536485c997c4e019206b3f10ca15bd"
+            },
+            "dist": {
+                "type": "zip",
+                "url": "https://api.github.com/repos/amphp/byte-stream/zipball/acbd8002b3536485c997c4e019206b3f10ca15bd",
+                "reference": "acbd8002b3536485c997c4e019206b3f10ca15bd",
+                "shasum": ""
+            },
+            "require": {
+                "amphp/amp": "^2",
+                "php": ">=7.1"
+            },
+            "require-dev": {
+                "amphp/php-cs-fixer-config": "dev-master",
+                "amphp/phpunit-util": "^1.4",
+                "friendsofphp/php-cs-fixer": "^2.3",
+                "jetbrains/phpstorm-stubs": "^2019.3",
+                "phpunit/phpunit": "^6 || ^7 || ^8",
+                "psalm/phar": "^3.11.4"
+            },
+            "type": "library",
+            "extra": {
+                "branch-alias": {
+                    "dev-master": "1.x-dev"
+                }
+            },
+            "autoload": {
+                "files": [
+                    "lib/functions.php"
+                ],
+                "psr-4": {
+                    "Amp\\ByteStream\\": "lib"
+                }
+            },
+            "notification-url": "https://packagist.org/downloads/",
+            "license": [
+                "MIT"
+            ],
+            "authors": [
+                {
+                    "name": "Aaron Piotrowski",
+                    "email": "aaron@trowski.com"
+                },
+                {
+                    "name": "Niklas Keller",
+                    "email": "me@kelunik.com"
+                }
+            ],
+            "description": "A stream abstraction to make working with non-blocking I/O simple.",
+            "homepage": "http://amphp.org/byte-stream",
+            "keywords": [
+                "amp",
+                "amphp",
+                "async",
+                "io",
+                "non-blocking",
+                "stream"
+            ],
+            "support": {
+                "irc": "irc://irc.freenode.org/amphp",
+                "issues": "https://github.com/amphp/byte-stream/issues",
+                "source": "https://github.com/amphp/byte-stream/tree/v1.8.1"
+            },
+            "funding": [
+                {
+                    "url": "https://github.com/amphp",
+                    "type": "github"
+                }
+            ],
+            "time": "2021-03-30T17:13:30+00:00"
+        },
+        {
+            "name": "composer/semver",
+            "version": "3.3.2",
+            "source": {
+                "type": "git",
+                "url": "https://github.com/composer/semver.git",
+                "reference": "3953f23262f2bff1919fc82183ad9acb13ff62c9"
+            },
+            "dist": {
+                "type": "zip",
+                "url": "https://api.github.com/repos/composer/semver/zipball/3953f23262f2bff1919fc82183ad9acb13ff62c9",
+                "reference": "3953f23262f2bff1919fc82183ad9acb13ff62c9",
+                "shasum": ""
+            },
+            "require": {
+                "php": "^5.3.2 || ^7.0 || ^8.0"
+            },
+            "require-dev": {
+                "phpstan/phpstan": "^1.4",
+                "symfony/phpunit-bridge": "^4.2 || ^5"
+            },
+            "type": "library",
+            "extra": {
+                "branch-alias": {
+                    "dev-main": "3.x-dev"
+                }
+            },
+            "autoload": {
+                "psr-4": {
+                    "Composer\\Semver\\": "src"
+                }
+            },
+            "notification-url": "https://packagist.org/downloads/",
+            "license": [
+                "MIT"
+            ],
+            "authors": [
+                {
+                    "name": "Nils Adermann",
+                    "email": "naderman@naderman.de",
+                    "homepage": "http://www.naderman.de"
+                },
+                {
+                    "name": "Jordi Boggiano",
+                    "email": "j.boggiano@seld.be",
+                    "homepage": "http://seld.be"
+                },
+                {
+                    "name": "Rob Bast",
+                    "email": "rob.bast@gmail.com",
+                    "homepage": "http://robbast.nl"
+                }
+            ],
+            "description": "Semver library that offers utilities, version constraint parsing and validation.",
+            "keywords": [
+                "semantic",
+                "semver",
+                "validation",
+                "versioning"
+            ],
+            "support": {
+                "irc": "irc://irc.freenode.org/composer",
+                "issues": "https://github.com/composer/semver/issues",
+                "source": "https://github.com/composer/semver/tree/3.3.2"
+            },
+            "funding": [
+                {
+                    "url": "https://packagist.com",
+                    "type": "custom"
+                },
+                {
+                    "url": "https://github.com/composer",
+                    "type": "github"
+                },
+                {
+                    "url": "https://tidelift.com/funding/github/packagist/composer/composer",
+                    "type": "tidelift"
+                }
+            ],
+            "time": "2022-04-01T19:23:25+00:00"
+        },
+        {
+            "name": "composer/xdebug-handler",
+            "version": "1.4.6",
+            "source": {
+                "type": "git",
+                "url": "https://github.com/composer/xdebug-handler.git",
+                "reference": "f27e06cd9675801df441b3656569b328e04aa37c"
+            },
+            "dist": {
+                "type": "zip",
+                "url": "https://api.github.com/repos/composer/xdebug-handler/zipball/f27e06cd9675801df441b3656569b328e04aa37c",
+                "reference": "f27e06cd9675801df441b3656569b328e04aa37c",
+                "shasum": ""
+            },
+            "require": {
+                "php": "^5.3.2 || ^7.0 || ^8.0",
+                "psr/log": "^1.0"
+            },
+            "require-dev": {
+                "phpstan/phpstan": "^0.12.55",
+                "symfony/phpunit-bridge": "^4.2 || ^5"
+            },
+            "type": "library",
+            "autoload": {
+                "psr-4": {
+                    "Composer\\XdebugHandler\\": "src"
+                }
+            },
+            "notification-url": "https://packagist.org/downloads/",
+            "license": [
+                "MIT"
+            ],
+            "authors": [
+                {
+                    "name": "John Stevenson",
+                    "email": "john-stevenson@blueyonder.co.uk"
+                }
+            ],
+            "description": "Restarts a process without Xdebug.",
+            "keywords": [
+                "Xdebug",
+                "performance"
+            ],
+            "support": {
+                "irc": "irc://irc.freenode.org/composer",
+                "issues": "https://github.com/composer/xdebug-handler/issues",
+                "source": "https://github.com/composer/xdebug-handler/tree/1.4.6"
+            },
+            "funding": [
+                {
+                    "url": "https://packagist.com",
+                    "type": "custom"
+                },
+                {
+                    "url": "https://github.com/composer",
+                    "type": "github"
+                },
+                {
+                    "url": "https://tidelift.com/funding/github/packagist/composer/composer",
+                    "type": "tidelift"
+                }
+            ],
+            "time": "2021-03-25T17:01:18+00:00"
+        },
+        {
+            "name": "dnoegel/php-xdg-base-dir",
+            "version": "v0.1.1",
+            "source": {
+                "type": "git",
+                "url": "https://github.com/dnoegel/php-xdg-base-dir.git",
+                "reference": "8f8a6e48c5ecb0f991c2fdcf5f154a47d85f9ffd"
+            },
+            "dist": {
+                "type": "zip",
+                "url": "https://api.github.com/repos/dnoegel/php-xdg-base-dir/zipball/8f8a6e48c5ecb0f991c2fdcf5f154a47d85f9ffd",
+                "reference": "8f8a6e48c5ecb0f991c2fdcf5f154a47d85f9ffd",
+                "shasum": ""
+            },
+            "require": {
+                "php": ">=5.3.2"
+            },
+            "require-dev": {
+                "phpunit/phpunit": "~7.0|~6.0|~5.0|~4.8.35"
+            },
+            "type": "library",
+            "autoload": {
+                "psr-4": {
+                    "XdgBaseDir\\": "src/"
+                }
+            },
+            "notification-url": "https://packagist.org/downloads/",
+            "license": [
+                "MIT"
+            ],
+            "description": "implementation of xdg base directory specification for php",
+            "support": {
+                "issues": "https://github.com/dnoegel/php-xdg-base-dir/issues",
+                "source": "https://github.com/dnoegel/php-xdg-base-dir/tree/v0.1.1"
+            },
+            "time": "2019-12-04T15:06:13+00:00"
+        },
+        {
+            "name": "doctrine/deprecations",
+            "version": "v1.1.1",
+            "source": {
+                "type": "git",
+                "url": "https://github.com/doctrine/deprecations.git",
+                "reference": "612a3ee5ab0d5dd97b7cf3874a6efe24325efac3"
+            },
+            "dist": {
+                "type": "zip",
+                "url": "https://api.github.com/repos/doctrine/deprecations/zipball/612a3ee5ab0d5dd97b7cf3874a6efe24325efac3",
+                "reference": "612a3ee5ab0d5dd97b7cf3874a6efe24325efac3",
+                "shasum": ""
+            },
+            "require": {
+                "php": "^7.1 || ^8.0"
+            },
+            "require-dev": {
+                "doctrine/coding-standard": "^9",
+                "phpstan/phpstan": "1.4.10 || 1.10.15",
+                "phpstan/phpstan-phpunit": "^1.0",
+                "phpunit/phpunit": "^7.5 || ^8.5 || ^9.5",
+                "psalm/plugin-phpunit": "0.18.4",
+                "psr/log": "^1 || ^2 || ^3",
+                "vimeo/psalm": "4.30.0 || 5.12.0"
+            },
+            "suggest": {
+                "psr/log": "Allows logging deprecations via PSR-3 logger implementation"
+            },
+            "type": "library",
+            "autoload": {
+                "psr-4": {
+                    "Doctrine\\Deprecations\\": "lib/Doctrine/Deprecations"
+                }
+            },
+            "notification-url": "https://packagist.org/downloads/",
+            "license": [
+                "MIT"
+            ],
+            "description": "A small layer on top of trigger_error(E_USER_DEPRECATED) or PSR-3 logging with options to disable all deprecations or selectively for packages.",
+            "homepage": "https://www.doctrine-project.org/",
+            "support": {
+                "issues": "https://github.com/doctrine/deprecations/issues",
+                "source": "https://github.com/doctrine/deprecations/tree/v1.1.1"
+            },
+            "time": "2023-06-03T09:27:29+00:00"
+        },
         {
             "name": "doctrine/instantiator",
             "version": "2.0.0",
@@ -685,407 +1032,6 @@
             "time": "2023-03-08T13:26:56+00:00"
         },
         {
-            "name": "nikic/php-parser",
-            "version": "v4.17.1",
-            "source": {
-                "type": "git",
-                "url": "https://github.com/nikic/PHP-Parser.git",
-                "reference": "a6303e50c90c355c7eeee2c4a8b27fe8dc8fef1d"
-            },
-            "dist": {
-                "type": "zip",
-                "url": "https://api.github.com/repos/nikic/PHP-Parser/zipball/a6303e50c90c355c7eeee2c4a8b27fe8dc8fef1d",
-                "reference": "a6303e50c90c355c7eeee2c4a8b27fe8dc8fef1d",
-                "shasum": ""
-            },
-            "require": {
-                "ext-tokenizer": "*",
-                "php": ">=7.0"
-            },
-            "require-dev": {
-                "ircmaxell/php-yacc": "^0.0.7",
-                "phpunit/phpunit": "^6.5 || ^7.0 || ^8.0 || ^9.0"
-            },
-            "bin": [
-                "bin/php-parse"
-            ],
-            "type": "library",
-            "extra": {
-                "branch-alias": {
-                    "dev-master": "4.9-dev"
-                }
-            },
-            "autoload": {
-                "psr-4": {
-                    "PhpParser\\": "lib/PhpParser"
-                }
-            },
-            "notification-url": "https://packagist.org/downloads/",
-            "license": [
-                "BSD-3-Clause"
-            ],
-            "authors": [
-                {
-                    "name": "Nikita Popov"
-                }
-            ],
-            "description": "A PHP parser written in PHP",
-            "keywords": [
-                "parser",
-                "php"
-            ],
-            "support": {
-                "issues": "https://github.com/nikic/PHP-Parser/issues",
-                "source": "https://github.com/nikic/PHP-Parser/tree/v4.17.1"
-            },
-            "time": "2023-08-13T19:53:39+00:00"
-        },
-        {
-<<<<<<< HEAD
-            "name": "doctrine/deprecations",
-            "version": "v1.1.1",
-            "source": {
-                "type": "git",
-                "url": "https://github.com/doctrine/deprecations.git",
-                "reference": "612a3ee5ab0d5dd97b7cf3874a6efe24325efac3"
-            },
-            "dist": {
-                "type": "zip",
-                "url": "https://api.github.com/repos/doctrine/deprecations/zipball/612a3ee5ab0d5dd97b7cf3874a6efe24325efac3",
-                "reference": "612a3ee5ab0d5dd97b7cf3874a6efe24325efac3",
-                "shasum": ""
-            },
-            "require": {
-                "php": "^7.1 || ^8.0"
-            },
-            "require-dev": {
-                "doctrine/coding-standard": "^9",
-                "phpstan/phpstan": "1.4.10 || 1.10.15",
-                "phpstan/phpstan-phpunit": "^1.0",
-                "phpunit/phpunit": "^7.5 || ^8.5 || ^9.5",
-                "psalm/plugin-phpunit": "0.18.4",
-                "psr/log": "^1 || ^2 || ^3",
-                "vimeo/psalm": "4.30.0 || 5.12.0"
-            },
-            "suggest": {
-                "psr/log": "Allows logging deprecations via PSR-3 logger implementation"
-            },
-            "type": "library",
-            "autoload": {
-                "psr-4": {
-                    "Doctrine\\Deprecations\\": "lib/Doctrine/Deprecations"
-                }
-            },
-            "notification-url": "https://packagist.org/downloads/",
-            "license": [
-                "MIT"
-            ],
-            "description": "A small layer on top of trigger_error(E_USER_DEPRECATED) or PSR-3 logging with options to disable all deprecations or selectively for packages.",
-            "homepage": "https://www.doctrine-project.org/",
-            "support": {
-                "issues": "https://github.com/doctrine/deprecations/issues",
-                "source": "https://github.com/doctrine/deprecations/tree/v1.1.1"
-            },
-            "time": "2023-06-03T09:27:29+00:00"
-        },
-        {
-            "name": "doctrine/instantiator",
-            "version": "2.0.0",
-=======
-            "name": "pcov/clobber",
-            "version": "v2.0.3",
->>>>>>> d3bec350
-            "source": {
-                "type": "git",
-                "url": "https://github.com/krakjoe/pcov-clobber.git",
-                "reference": "4c30759e912e6e5d5bf833fb3d77b5bd51709f05"
-            },
-            "dist": {
-                "type": "zip",
-                "url": "https://api.github.com/repos/krakjoe/pcov-clobber/zipball/4c30759e912e6e5d5bf833fb3d77b5bd51709f05",
-                "reference": "4c30759e912e6e5d5bf833fb3d77b5bd51709f05",
-                "shasum": ""
-            },
-            "require": {
-                "ext-pcov": "^1.0",
-                "nikic/php-parser": "^4.2"
-            },
-            "bin": [
-                "bin/pcov"
-            ],
-            "type": "library",
-            "autoload": {
-                "psr-4": {
-                    "pcov\\Clobber\\": "src/pcov/clobber"
-                }
-            },
-            "notification-url": "https://packagist.org/downloads/",
-<<<<<<< HEAD
-            "license": [
-                "MIT"
-            ],
-            "authors": [
-                {
-                    "name": "Marco Pivetta",
-                    "email": "ocramius@gmail.com",
-                    "homepage": "https://ocramius.github.io/"
-                }
-            ],
-            "description": "A small, lightweight utility to instantiate objects in PHP without invoking their constructors",
-            "homepage": "https://www.doctrine-project.org/projects/instantiator.html",
-            "keywords": [
-                "constructor",
-                "instantiate"
-            ],
-            "support": {
-                "issues": "https://github.com/doctrine/instantiator/issues",
-                "source": "https://github.com/doctrine/instantiator/tree/2.0.0"
-            },
-            "funding": [
-                {
-                    "url": "https://www.doctrine-project.org/sponsorship.html",
-                    "type": "custom"
-                },
-                {
-                    "url": "https://www.patreon.com/phpdoctrine",
-                    "type": "patreon"
-                },
-                {
-                    "url": "https://tidelift.com/funding/github/packagist/doctrine%2Finstantiator",
-                    "type": "tidelift"
-                }
-            ],
-            "time": "2022-12-30T00:23:10+00:00"
-        },
-        {
-            "name": "fakerphp/faker",
-            "version": "v1.23.0",
-            "source": {
-                "type": "git",
-                "url": "https://github.com/FakerPHP/Faker.git",
-                "reference": "e3daa170d00fde61ea7719ef47bb09bb8f1d9b01"
-            },
-            "dist": {
-                "type": "zip",
-                "url": "https://api.github.com/repos/FakerPHP/Faker/zipball/e3daa170d00fde61ea7719ef47bb09bb8f1d9b01",
-                "reference": "e3daa170d00fde61ea7719ef47bb09bb8f1d9b01",
-                "shasum": ""
-            },
-            "require": {
-                "php": "^7.4 || ^8.0",
-                "psr/container": "^1.0 || ^2.0",
-                "symfony/deprecation-contracts": "^2.2 || ^3.0"
-            },
-            "conflict": {
-                "fzaninotto/faker": "*"
-            },
-            "require-dev": {
-                "bamarni/composer-bin-plugin": "^1.4.1",
-                "doctrine/persistence": "^1.3 || ^2.0",
-                "ext-intl": "*",
-                "phpunit/phpunit": "^9.5.26",
-                "symfony/phpunit-bridge": "^5.4.16"
-            },
-            "suggest": {
-                "doctrine/orm": "Required to use Faker\\ORM\\Doctrine",
-                "ext-curl": "Required by Faker\\Provider\\Image to download images.",
-                "ext-dom": "Required by Faker\\Provider\\HtmlLorem for generating random HTML.",
-                "ext-iconv": "Required by Faker\\Provider\\ru_RU\\Text::realText() for generating real Russian text.",
-                "ext-mbstring": "Required for multibyte Unicode string functionality."
-            },
-            "type": "library",
-            "extra": {
-                "branch-alias": {
-                    "dev-main": "v1.21-dev"
-                }
-            },
-            "autoload": {
-                "psr-4": {
-                    "Faker\\": "src/Faker/"
-                }
-            },
-            "notification-url": "https://packagist.org/downloads/",
-            "license": [
-                "MIT"
-            ],
-            "authors": [
-                {
-                    "name": "François Zaninotto"
-                }
-            ],
-            "description": "Faker is a PHP library that generates fake data for you.",
-            "keywords": [
-                "data",
-                "faker",
-                "fixtures"
-            ],
-            "support": {
-                "issues": "https://github.com/FakerPHP/Faker/issues",
-                "source": "https://github.com/FakerPHP/Faker/tree/v1.23.0"
-            },
-            "time": "2023-06-12T08:44:38+00:00"
-        },
-        {
-            "name": "felixfbecker/advanced-json-rpc",
-            "version": "v3.2.1",
-            "source": {
-                "type": "git",
-                "url": "https://github.com/felixfbecker/php-advanced-json-rpc.git",
-                "reference": "b5f37dbff9a8ad360ca341f3240dc1c168b45447"
-            },
-            "dist": {
-                "type": "zip",
-                "url": "https://api.github.com/repos/felixfbecker/php-advanced-json-rpc/zipball/b5f37dbff9a8ad360ca341f3240dc1c168b45447",
-                "reference": "b5f37dbff9a8ad360ca341f3240dc1c168b45447",
-                "shasum": ""
-            },
-            "require": {
-                "netresearch/jsonmapper": "^1.0 || ^2.0 || ^3.0 || ^4.0",
-                "php": "^7.1 || ^8.0",
-                "phpdocumentor/reflection-docblock": "^4.3.4 || ^5.0.0"
-            },
-            "require-dev": {
-                "phpunit/phpunit": "^7.0 || ^8.0"
-            },
-            "type": "library",
-            "autoload": {
-                "psr-4": {
-                    "AdvancedJsonRpc\\": "lib/"
-                }
-            },
-            "notification-url": "https://packagist.org/downloads/",
-            "license": [
-                "ISC"
-            ],
-            "authors": [
-                {
-                    "name": "Felix Becker",
-                    "email": "felix.b@outlook.com"
-                }
-            ],
-            "description": "A more advanced JSONRPC implementation",
-            "support": {
-                "issues": "https://github.com/felixfbecker/php-advanced-json-rpc/issues",
-                "source": "https://github.com/felixfbecker/php-advanced-json-rpc/tree/v3.2.1"
-            },
-            "time": "2021-06-11T22:34:44+00:00"
-        },
-        {
-            "name": "felixfbecker/language-server-protocol",
-            "version": "v1.5.2",
-            "source": {
-                "type": "git",
-                "url": "https://github.com/felixfbecker/php-language-server-protocol.git",
-                "reference": "6e82196ffd7c62f7794d778ca52b69feec9f2842"
-            },
-            "dist": {
-                "type": "zip",
-                "url": "https://api.github.com/repos/felixfbecker/php-language-server-protocol/zipball/6e82196ffd7c62f7794d778ca52b69feec9f2842",
-                "reference": "6e82196ffd7c62f7794d778ca52b69feec9f2842",
-                "shasum": ""
-            },
-            "require": {
-                "php": ">=7.1"
-            },
-            "require-dev": {
-                "phpstan/phpstan": "*",
-                "squizlabs/php_codesniffer": "^3.1",
-                "vimeo/psalm": "^4.0"
-            },
-            "type": "library",
-            "extra": {
-                "branch-alias": {
-                    "dev-master": "1.x-dev"
-                }
-            },
-            "autoload": {
-                "psr-4": {
-                    "LanguageServerProtocol\\": "src/"
-                }
-            },
-            "notification-url": "https://packagist.org/downloads/",
-            "license": [
-                "ISC"
-            ],
-            "authors": [
-                {
-                    "name": "Felix Becker",
-                    "email": "felix.b@outlook.com"
-                }
-            ],
-            "description": "PHP classes for the Language Server Protocol",
-            "keywords": [
-                "language",
-                "microsoft",
-                "php",
-                "server"
-            ],
-            "support": {
-                "issues": "https://github.com/felixfbecker/php-language-server-protocol/issues",
-                "source": "https://github.com/felixfbecker/php-language-server-protocol/tree/v1.5.2"
-            },
-            "time": "2022-03-02T22:36:06+00:00"
-        },
-        {
-            "name": "myclabs/deep-copy",
-            "version": "1.11.1",
-            "source": {
-                "type": "git",
-                "url": "https://github.com/myclabs/DeepCopy.git",
-                "reference": "7284c22080590fb39f2ffa3e9057f10a4ddd0e0c"
-            },
-            "dist": {
-                "type": "zip",
-                "url": "https://api.github.com/repos/myclabs/DeepCopy/zipball/7284c22080590fb39f2ffa3e9057f10a4ddd0e0c",
-                "reference": "7284c22080590fb39f2ffa3e9057f10a4ddd0e0c",
-                "shasum": ""
-            },
-            "require": {
-                "php": "^7.1 || ^8.0"
-            },
-            "conflict": {
-                "doctrine/collections": "<1.6.8",
-                "doctrine/common": "<2.13.3 || >=3,<3.2.2"
-            },
-            "require-dev": {
-                "doctrine/collections": "^1.6.8",
-                "doctrine/common": "^2.13.3 || ^3.2.2",
-                "phpunit/phpunit": "^7.5.20 || ^8.5.23 || ^9.5.13"
-            },
-            "type": "library",
-            "autoload": {
-                "files": [
-                    "src/DeepCopy/deep_copy.php"
-                ],
-                "psr-4": {
-                    "DeepCopy\\": "src/DeepCopy/"
-                }
-            },
-            "notification-url": "https://packagist.org/downloads/",
-            "license": [
-                "MIT"
-            ],
-            "description": "Create deep copies (clones) of your objects",
-            "keywords": [
-                "clone",
-                "copy",
-                "duplicate",
-                "object",
-                "object graph"
-            ],
-            "support": {
-                "issues": "https://github.com/myclabs/DeepCopy/issues",
-                "source": "https://github.com/myclabs/DeepCopy/tree/1.11.1"
-            },
-            "funding": [
-                {
-                    "url": "https://tidelift.com/funding/github/packagist/myclabs/deep-copy",
-                    "type": "tidelift"
-                }
-            ],
-            "time": "2023-03-08T13:26:56+00:00"
-        },
-        {
             "name": "netresearch/jsonmapper",
             "version": "v3.1.1",
             "source": {
@@ -1193,57 +1139,38 @@
             "time": "2023-06-25T14:52:30+00:00"
         },
         {
-            "name": "openlss/lib-array2xml",
-            "version": "1.0.0",
-            "source": {
-                "type": "git",
-                "url": "https://github.com/nullivex/lib-array2xml.git",
-                "reference": "a91f18a8dfc69ffabe5f9b068bc39bb202c81d90"
-            },
-            "dist": {
-                "type": "zip",
-                "url": "https://api.github.com/repos/nullivex/lib-array2xml/zipball/a91f18a8dfc69ffabe5f9b068bc39bb202c81d90",
-                "reference": "a91f18a8dfc69ffabe5f9b068bc39bb202c81d90",
-                "shasum": ""
-            },
-            "require": {
-                "php": ">=5.3.2"
-            },
-            "type": "library",
-            "autoload": {
-                "psr-0": {
-                    "LSS": ""
-                }
-            },
-            "notification-url": "https://packagist.org/downloads/",
-            "license": [
-                "Apache-2.0"
-            ],
-            "authors": [
-                {
-                    "name": "Bryan Tong",
-                    "email": "bryan@nullivex.com",
-                    "homepage": "https://www.nullivex.com"
-                },
-                {
-                    "name": "Tony Butler",
-                    "email": "spudz76@gmail.com",
-                    "homepage": "https://www.nullivex.com"
-                }
-            ],
-            "description": "Array2XML conversion library credit to lalit.org",
-            "homepage": "https://www.nullivex.com",
-            "keywords": [
-                "array",
-                "array conversion",
-                "xml",
-                "xml conversion"
-            ],
-            "support": {
-                "issues": "https://github.com/nullivex/lib-array2xml/issues",
-                "source": "https://github.com/nullivex/lib-array2xml/tree/master"
-            },
-            "time": "2019-03-29T20:06:56+00:00"
+            "name": "pcov/clobber",
+            "version": "v2.0.3",
+            "source": {
+                "type": "git",
+                "url": "https://github.com/krakjoe/pcov-clobber.git",
+                "reference": "4c30759e912e6e5d5bf833fb3d77b5bd51709f05"
+            },
+            "dist": {
+                "type": "zip",
+                "url": "https://api.github.com/repos/krakjoe/pcov-clobber/zipball/4c30759e912e6e5d5bf833fb3d77b5bd51709f05",
+                "reference": "4c30759e912e6e5d5bf833fb3d77b5bd51709f05",
+                "shasum": ""
+            },
+            "require": {
+                "ext-pcov": "^1.0",
+                "nikic/php-parser": "^4.2"
+            },
+            "bin": [
+                "bin/pcov"
+            ],
+            "type": "library",
+            "autoload": {
+                "psr-4": {
+                    "pcov\\Clobber\\": "src/pcov/clobber"
+                }
+            },
+            "notification-url": "https://packagist.org/downloads/",
+            "support": {
+                "issues": "https://github.com/krakjoe/pcov-clobber/issues",
+                "source": "https://github.com/krakjoe/pcov-clobber/tree/v2.0.3"
+            },
+            "time": "2019-10-29T05:03:37+00:00"
         },
         {
             "name": "phar-io/manifest",
@@ -1357,102 +1284,55 @@
             "time": "2022-02-21T01:04:05+00:00"
         },
         {
-            "name": "phpdocumentor/reflection-common",
-            "version": "2.2.0",
-            "source": {
-                "type": "git",
-                "url": "https://github.com/phpDocumentor/ReflectionCommon.git",
-                "reference": "1d01c49d4ed62f25aa84a747ad35d5a16924662b"
-            },
-            "dist": {
-                "type": "zip",
-                "url": "https://api.github.com/repos/phpDocumentor/ReflectionCommon/zipball/1d01c49d4ed62f25aa84a747ad35d5a16924662b",
-                "reference": "1d01c49d4ed62f25aa84a747ad35d5a16924662b",
-                "shasum": ""
-            },
-            "require": {
-                "php": "^7.2 || ^8.0"
-            },
-            "type": "library",
-            "extra": {
-                "branch-alias": {
-                    "dev-2.x": "2.x-dev"
-                }
-            },
-            "autoload": {
-                "psr-4": {
-                    "phpDocumentor\\Reflection\\": "src/"
-                }
+            "name": "phpstan/phpstan",
+            "version": "1.10.39",
+            "source": {
+                "type": "git",
+                "url": "https://github.com/phpstan/phpstan.git",
+                "reference": "d9dedb0413f678b4d03cbc2279a48f91592c97c4"
+            },
+            "dist": {
+                "type": "zip",
+                "url": "https://api.github.com/repos/phpstan/phpstan/zipball/d9dedb0413f678b4d03cbc2279a48f91592c97c4",
+                "reference": "d9dedb0413f678b4d03cbc2279a48f91592c97c4",
+                "shasum": ""
+            },
+            "require": {
+                "php": "^7.2|^8.0"
+            },
+            "conflict": {
+                "phpstan/phpstan-shim": "*"
+            },
+            "bin": [
+                "phpstan",
+                "phpstan.phar"
+            ],
+            "type": "library",
+            "autoload": {
+                "files": [
+                    "bootstrap.php"
+                ]
             },
             "notification-url": "https://packagist.org/downloads/",
             "license": [
                 "MIT"
             ],
-            "authors": [
-                {
-                    "name": "Jaap van Otterdijk",
-                    "email": "opensource@ijaap.nl"
-                }
-            ],
-            "description": "Common reflection classes used by phpdocumentor to reflect the code structure",
-            "homepage": "http://www.phpdoc.org",
+            "description": "PHPStan - PHP Static Analysis Tool",
             "keywords": [
-                "FQSEN",
-                "phpDocumentor",
-                "phpdoc",
-                "reflection",
+                "dev",
                 "static analysis"
             ],
             "support": {
-                "issues": "https://github.com/phpDocumentor/ReflectionCommon/issues",
-                "source": "https://github.com/phpDocumentor/ReflectionCommon/tree/2.x"
-            },
-            "time": "2020-06-27T09:03:43+00:00"
-        },
-        {
-            "name": "phpdocumentor/reflection-docblock",
-            "version": "5.3.0",
-            "source": {
-                "type": "git",
-                "url": "https://github.com/phpDocumentor/ReflectionDocBlock.git",
-                "reference": "622548b623e81ca6d78b721c5e029f4ce664f170"
-            },
-            "dist": {
-                "type": "zip",
-                "url": "https://api.github.com/repos/phpDocumentor/ReflectionDocBlock/zipball/622548b623e81ca6d78b721c5e029f4ce664f170",
-                "reference": "622548b623e81ca6d78b721c5e029f4ce664f170",
-                "shasum": ""
-            },
-            "require": {
-                "ext-filter": "*",
-                "php": "^7.2 || ^8.0",
-                "phpdocumentor/reflection-common": "^2.2",
-                "phpdocumentor/type-resolver": "^1.3",
-                "webmozart/assert": "^1.9.1"
-            },
-            "require-dev": {
-                "mockery/mockery": "~1.3.2",
-                "psalm/phar": "^4.8"
-            },
-            "type": "library",
-            "extra": {
-                "branch-alias": {
-                    "dev-master": "5.x-dev"
-                }
-            },
-            "autoload": {
-                "psr-4": {
-                    "phpDocumentor\\Reflection\\": "src"
-                }
-            },
-            "notification-url": "https://packagist.org/downloads/",
-            "license": [
-                "MIT"
-            ],
-            "authors": [
-                {
-                    "name": "Mike van Riel",
-                    "email": "me@mikevanriel.com"
+                "docs": "https://phpstan.org/user-guide/getting-started",
+                "forum": "https://github.com/phpstan/phpstan/discussions",
+                "issues": "https://github.com/phpstan/phpstan/issues",
+                "security": "https://github.com/phpstan/phpstan/security/policy",
+                "source": "https://github.com/phpstan/phpstan-src"
+            },
+            "funding": [
+                {
+                    "url": "https://github.com/ondrejmirtes",
+                    "type": "github"
                 },
                 {
                     "name": "Jaap van Otterdijk",
@@ -1513,8 +1393,8 @@
             ],
             "authors": [
                 {
-                    "name": "Mike van Riel",
-                    "email": "me@mikevanriel.com"
+                    "url": "https://tidelift.com/funding/github/packagist/phpstan/phpstan",
+                    "type": "tidelift"
                 }
             ],
             "description": "A PSR-5 based resolver of Class names, Types and Structural Element Names",
@@ -1819,511 +1699,6 @@
             "keywords": [
                 "template"
             ],
-=======
->>>>>>> d3bec350
-            "support": {
-                "issues": "https://github.com/krakjoe/pcov-clobber/issues",
-                "source": "https://github.com/krakjoe/pcov-clobber/tree/v2.0.3"
-            },
-            "time": "2019-10-29T05:03:37+00:00"
-        },
-        {
-            "name": "phar-io/manifest",
-            "version": "2.0.3",
-            "source": {
-                "type": "git",
-                "url": "https://github.com/phar-io/manifest.git",
-                "reference": "97803eca37d319dfa7826cc2437fc020857acb53"
-            },
-            "dist": {
-                "type": "zip",
-                "url": "https://api.github.com/repos/phar-io/manifest/zipball/97803eca37d319dfa7826cc2437fc020857acb53",
-                "reference": "97803eca37d319dfa7826cc2437fc020857acb53",
-                "shasum": ""
-            },
-            "require": {
-                "ext-dom": "*",
-                "ext-phar": "*",
-                "ext-xmlwriter": "*",
-                "phar-io/version": "^3.0.1",
-                "php": "^7.2 || ^8.0"
-            },
-            "type": "library",
-            "extra": {
-                "branch-alias": {
-                    "dev-master": "2.0.x-dev"
-                }
-            },
-            "autoload": {
-                "classmap": [
-                    "src/"
-                ]
-            },
-            "notification-url": "https://packagist.org/downloads/",
-            "license": [
-                "BSD-3-Clause"
-            ],
-            "authors": [
-                {
-                    "name": "Arne Blankerts",
-                    "email": "arne@blankerts.de",
-                    "role": "Developer"
-                },
-                {
-                    "name": "Sebastian Heuer",
-                    "email": "sebastian@phpeople.de",
-                    "role": "Developer"
-                },
-                {
-                    "name": "Sebastian Bergmann",
-                    "email": "sebastian@phpunit.de",
-                    "role": "Developer"
-                }
-            ],
-            "description": "Component for reading phar.io manifest information from a PHP Archive (PHAR)",
-            "support": {
-                "issues": "https://github.com/phar-io/manifest/issues",
-                "source": "https://github.com/phar-io/manifest/tree/2.0.3"
-            },
-            "time": "2021-07-20T11:28:43+00:00"
-        },
-        {
-<<<<<<< HEAD
-            "name": "phpunit/phpunit",
-            "version": "9.6.10",
-            "source": {
-                "type": "git",
-                "url": "https://github.com/sebastianbergmann/phpunit.git",
-                "reference": "a6d351645c3fe5a30f5e86be6577d946af65a328"
-            },
-            "dist": {
-                "type": "zip",
-                "url": "https://api.github.com/repos/sebastianbergmann/phpunit/zipball/a6d351645c3fe5a30f5e86be6577d946af65a328",
-                "reference": "a6d351645c3fe5a30f5e86be6577d946af65a328",
-                "shasum": ""
-            },
-            "require": {
-                "doctrine/instantiator": "^1.3.1 || ^2",
-                "ext-dom": "*",
-                "ext-json": "*",
-                "ext-libxml": "*",
-                "ext-mbstring": "*",
-                "ext-xml": "*",
-                "ext-xmlwriter": "*",
-                "myclabs/deep-copy": "^1.10.1",
-                "phar-io/manifest": "^2.0.3",
-                "phar-io/version": "^3.0.2",
-                "php": ">=7.3",
-                "phpunit/php-code-coverage": "^9.2.13",
-                "phpunit/php-file-iterator": "^3.0.5",
-                "phpunit/php-invoker": "^3.1.1",
-                "phpunit/php-text-template": "^2.0.3",
-                "phpunit/php-timer": "^5.0.2",
-                "sebastian/cli-parser": "^1.0.1",
-                "sebastian/code-unit": "^1.0.6",
-                "sebastian/comparator": "^4.0.8",
-                "sebastian/diff": "^4.0.3",
-                "sebastian/environment": "^5.1.3",
-                "sebastian/exporter": "^4.0.5",
-                "sebastian/global-state": "^5.0.1",
-                "sebastian/object-enumerator": "^4.0.3",
-                "sebastian/resource-operations": "^3.0.3",
-                "sebastian/type": "^3.2",
-                "sebastian/version": "^3.0.2"
-            },
-            "suggest": {
-                "ext-soap": "To be able to generate mocks based on WSDL files",
-                "ext-xdebug": "PHP extension that provides line coverage as well as branch and path coverage"
-=======
-            "name": "phar-io/version",
-            "version": "3.2.1",
-            "source": {
-                "type": "git",
-                "url": "https://github.com/phar-io/version.git",
-                "reference": "4f7fd7836c6f332bb2933569e566a0d6c4cbed74"
-            },
-            "dist": {
-                "type": "zip",
-                "url": "https://api.github.com/repos/phar-io/version/zipball/4f7fd7836c6f332bb2933569e566a0d6c4cbed74",
-                "reference": "4f7fd7836c6f332bb2933569e566a0d6c4cbed74",
-                "shasum": ""
-            },
-            "require": {
-                "php": "^7.2 || ^8.0"
->>>>>>> d3bec350
-            },
-            "type": "library",
-            "autoload": {
-                "classmap": [
-                    "src/"
-                ]
-            },
-            "notification-url": "https://packagist.org/downloads/",
-            "license": [
-                "BSD-3-Clause"
-            ],
-            "authors": [
-                {
-<<<<<<< HEAD
-                    "name": "Sebastian Bergmann",
-                    "email": "sebastian@phpunit.de",
-                    "role": "lead"
-                }
-            ],
-            "description": "The PHP Unit Testing framework.",
-            "homepage": "https://phpunit.de/",
-            "keywords": [
-                "phpunit",
-                "testing",
-                "xunit"
-            ],
-            "support": {
-                "issues": "https://github.com/sebastianbergmann/phpunit/issues",
-                "security": "https://github.com/sebastianbergmann/phpunit/security/policy",
-                "source": "https://github.com/sebastianbergmann/phpunit/tree/9.6.10"
-            },
-            "funding": [
-                {
-                    "url": "https://phpunit.de/sponsors.html",
-                    "type": "custom"
-=======
-                    "name": "Arne Blankerts",
-                    "email": "arne@blankerts.de",
-                    "role": "Developer"
->>>>>>> d3bec350
-                },
-                {
-                    "name": "Sebastian Heuer",
-                    "email": "sebastian@phpeople.de",
-                    "role": "Developer"
-                },
-                {
-                    "name": "Sebastian Bergmann",
-                    "email": "sebastian@phpunit.de",
-                    "role": "Developer"
-                }
-            ],
-<<<<<<< HEAD
-            "time": "2023-07-10T04:04:23+00:00"
-=======
-            "description": "Library for handling version information and constraints",
-            "support": {
-                "issues": "https://github.com/phar-io/version/issues",
-                "source": "https://github.com/phar-io/version/tree/3.2.1"
-            },
-            "time": "2022-02-21T01:04:05+00:00"
->>>>>>> d3bec350
-        },
-        {
-            "name": "phpstan/phpstan",
-            "version": "1.10.39",
-            "source": {
-                "type": "git",
-                "url": "https://github.com/phpstan/phpstan.git",
-                "reference": "d9dedb0413f678b4d03cbc2279a48f91592c97c4"
-            },
-            "dist": {
-                "type": "zip",
-                "url": "https://api.github.com/repos/phpstan/phpstan/zipball/d9dedb0413f678b4d03cbc2279a48f91592c97c4",
-                "reference": "d9dedb0413f678b4d03cbc2279a48f91592c97c4",
-                "shasum": ""
-            },
-            "require": {
-                "php": "^7.2|^8.0"
-            },
-            "conflict": {
-                "phpstan/phpstan-shim": "*"
-            },
-            "bin": [
-                "phpstan",
-                "phpstan.phar"
-            ],
-            "type": "library",
-            "autoload": {
-                "files": [
-                    "bootstrap.php"
-                ]
-            },
-            "notification-url": "https://packagist.org/downloads/",
-            "license": [
-                "MIT"
-            ],
-            "description": "PHPStan - PHP Static Analysis Tool",
-            "keywords": [
-                "dev",
-                "static analysis"
-            ],
-            "support": {
-                "docs": "https://phpstan.org/user-guide/getting-started",
-                "forum": "https://github.com/phpstan/phpstan/discussions",
-                "issues": "https://github.com/phpstan/phpstan/issues",
-                "security": "https://github.com/phpstan/phpstan/security/policy",
-                "source": "https://github.com/phpstan/phpstan-src"
-            },
-            "funding": [
-                {
-                    "url": "https://github.com/ondrejmirtes",
-                    "type": "github"
-                },
-                {
-                    "url": "https://github.com/phpstan",
-                    "type": "github"
-                },
-                {
-                    "url": "https://tidelift.com/funding/github/packagist/phpstan/phpstan",
-                    "type": "tidelift"
-                }
-            ],
-            "time": "2023-10-17T15:46:26+00:00"
-        },
-        {
-            "name": "phpunit/php-code-coverage",
-            "version": "9.2.29",
-            "source": {
-                "type": "git",
-                "url": "https://github.com/sebastianbergmann/php-code-coverage.git",
-                "reference": "6a3a87ac2bbe33b25042753df8195ba4aa534c76"
-            },
-            "dist": {
-                "type": "zip",
-                "url": "https://api.github.com/repos/sebastianbergmann/php-code-coverage/zipball/6a3a87ac2bbe33b25042753df8195ba4aa534c76",
-                "reference": "6a3a87ac2bbe33b25042753df8195ba4aa534c76",
-                "shasum": ""
-            },
-            "require": {
-                "ext-dom": "*",
-                "ext-libxml": "*",
-                "ext-xmlwriter": "*",
-                "nikic/php-parser": "^4.15",
-                "php": ">=7.3",
-                "phpunit/php-file-iterator": "^3.0.3",
-                "phpunit/php-text-template": "^2.0.2",
-                "sebastian/code-unit-reverse-lookup": "^2.0.2",
-                "sebastian/complexity": "^2.0",
-                "sebastian/environment": "^5.1.2",
-                "sebastian/lines-of-code": "^1.0.3",
-                "sebastian/version": "^3.0.1",
-                "theseer/tokenizer": "^1.2.0"
-            },
-            "require-dev": {
-                "phpunit/phpunit": "^9.3"
-            },
-            "suggest": {
-                "ext-pcov": "PHP extension that provides line coverage",
-                "ext-xdebug": "PHP extension that provides line coverage as well as branch and path coverage"
-            },
-            "type": "library",
-            "extra": {
-                "branch-alias": {
-                    "dev-master": "9.2-dev"
-                }
-            },
-            "autoload": {
-                "classmap": [
-                    "src/"
-                ]
-            },
-            "notification-url": "https://packagist.org/downloads/",
-            "license": [
-                "BSD-3-Clause"
-            ],
-            "authors": [
-                {
-                    "name": "Sebastian Bergmann",
-                    "email": "sebastian@phpunit.de",
-                    "role": "lead"
-                }
-            ],
-            "description": "Library that provides collection, processing, and rendering functionality for PHP code coverage information.",
-            "homepage": "https://github.com/sebastianbergmann/php-code-coverage",
-            "keywords": [
-                "coverage",
-                "testing",
-                "xunit"
-            ],
-            "support": {
-                "issues": "https://github.com/sebastianbergmann/php-code-coverage/issues",
-                "security": "https://github.com/sebastianbergmann/php-code-coverage/security/policy",
-                "source": "https://github.com/sebastianbergmann/php-code-coverage/tree/9.2.29"
-            },
-            "funding": [
-                {
-                    "url": "https://github.com/sebastianbergmann",
-                    "type": "github"
-                }
-            ],
-            "time": "2023-09-19T04:57:46+00:00"
-        },
-        {
-            "name": "phpunit/php-file-iterator",
-            "version": "3.0.6",
-            "source": {
-                "type": "git",
-                "url": "https://github.com/sebastianbergmann/php-file-iterator.git",
-                "reference": "cf1c2e7c203ac650e352f4cc675a7021e7d1b3cf"
-            },
-            "dist": {
-                "type": "zip",
-                "url": "https://api.github.com/repos/sebastianbergmann/php-file-iterator/zipball/cf1c2e7c203ac650e352f4cc675a7021e7d1b3cf",
-                "reference": "cf1c2e7c203ac650e352f4cc675a7021e7d1b3cf",
-                "shasum": ""
-            },
-            "require": {
-                "php": ">=7.3"
-            },
-            "require-dev": {
-                "phpunit/phpunit": "^9.3"
-            },
-            "type": "library",
-            "extra": {
-                "branch-alias": {
-                    "dev-master": "3.0-dev"
-                }
-            },
-            "autoload": {
-                "classmap": [
-                    "src/"
-                ]
-            },
-            "notification-url": "https://packagist.org/downloads/",
-            "license": [
-                "BSD-3-Clause"
-            ],
-            "authors": [
-                {
-                    "name": "Sebastian Bergmann",
-                    "email": "sebastian@phpunit.de",
-                    "role": "lead"
-                }
-            ],
-            "description": "FilterIterator implementation that filters files based on a list of suffixes.",
-            "homepage": "https://github.com/sebastianbergmann/php-file-iterator/",
-            "keywords": [
-                "filesystem",
-                "iterator"
-            ],
-            "support": {
-                "issues": "https://github.com/sebastianbergmann/php-file-iterator/issues",
-                "source": "https://github.com/sebastianbergmann/php-file-iterator/tree/3.0.6"
-            },
-            "funding": [
-                {
-                    "url": "https://github.com/sebastianbergmann",
-                    "type": "github"
-                }
-            ],
-            "time": "2021-12-02T12:48:52+00:00"
-        },
-        {
-            "name": "phpunit/php-invoker",
-            "version": "3.1.1",
-            "source": {
-                "type": "git",
-                "url": "https://github.com/sebastianbergmann/php-invoker.git",
-                "reference": "5a10147d0aaf65b58940a0b72f71c9ac0423cc67"
-            },
-            "dist": {
-                "type": "zip",
-                "url": "https://api.github.com/repos/sebastianbergmann/php-invoker/zipball/5a10147d0aaf65b58940a0b72f71c9ac0423cc67",
-                "reference": "5a10147d0aaf65b58940a0b72f71c9ac0423cc67",
-                "shasum": ""
-            },
-            "require": {
-                "php": ">=7.3"
-            },
-            "require-dev": {
-                "ext-pcntl": "*",
-                "phpunit/phpunit": "^9.3"
-            },
-            "suggest": {
-                "ext-pcntl": "*"
-            },
-            "type": "library",
-            "extra": {
-                "branch-alias": {
-                    "dev-master": "3.1-dev"
-                }
-            },
-            "autoload": {
-                "classmap": [
-                    "src/"
-                ]
-            },
-            "notification-url": "https://packagist.org/downloads/",
-            "license": [
-                "BSD-3-Clause"
-            ],
-            "authors": [
-                {
-                    "name": "Sebastian Bergmann",
-                    "email": "sebastian@phpunit.de",
-                    "role": "lead"
-                }
-            ],
-            "description": "Invoke callables with a timeout",
-            "homepage": "https://github.com/sebastianbergmann/php-invoker/",
-            "keywords": [
-                "process"
-            ],
-            "support": {
-                "issues": "https://github.com/sebastianbergmann/php-invoker/issues",
-                "source": "https://github.com/sebastianbergmann/php-invoker/tree/3.1.1"
-            },
-            "funding": [
-                {
-                    "url": "https://github.com/sebastianbergmann",
-                    "type": "github"
-                }
-            ],
-            "time": "2020-09-28T05:58:55+00:00"
-        },
-        {
-            "name": "phpunit/php-text-template",
-            "version": "2.0.4",
-            "source": {
-                "type": "git",
-                "url": "https://github.com/sebastianbergmann/php-text-template.git",
-                "reference": "5da5f67fc95621df9ff4c4e5a84d6a8a2acf7c28"
-            },
-            "dist": {
-                "type": "zip",
-                "url": "https://api.github.com/repos/sebastianbergmann/php-text-template/zipball/5da5f67fc95621df9ff4c4e5a84d6a8a2acf7c28",
-                "reference": "5da5f67fc95621df9ff4c4e5a84d6a8a2acf7c28",
-                "shasum": ""
-            },
-            "require": {
-                "php": ">=7.3"
-            },
-            "require-dev": {
-                "phpunit/phpunit": "^9.3"
-            },
-            "type": "library",
-            "extra": {
-                "branch-alias": {
-                    "dev-master": "2.0-dev"
-                }
-            },
-            "autoload": {
-                "classmap": [
-                    "src/"
-                ]
-            },
-            "notification-url": "https://packagist.org/downloads/",
-            "license": [
-                "BSD-3-Clause"
-            ],
-            "authors": [
-                {
-                    "name": "Sebastian Bergmann",
-                    "email": "sebastian@phpunit.de",
-                    "role": "lead"
-                }
-            ],
-            "description": "Simple template engine.",
-            "homepage": "https://github.com/sebastianbergmann/php-text-template/",
-            "keywords": [
-                "template"
-            ],
             "support": {
                 "issues": "https://github.com/sebastianbergmann/php-text-template/issues",
                 "source": "https://github.com/sebastianbergmann/php-text-template/tree/2.0.4"
@@ -2396,31 +1771,17 @@
             "time": "2020-10-26T13:16:10+00:00"
         },
         {
-<<<<<<< HEAD
-            "name": "sebastian/diff",
-            "version": "4.0.5",
-            "source": {
-                "type": "git",
-                "url": "https://github.com/sebastianbergmann/diff.git",
-                "reference": "74be17022044ebaaecfdf0c5cd504fc9cd5a7131"
-            },
-            "dist": {
-                "type": "zip",
-                "url": "https://api.github.com/repos/sebastianbergmann/diff/zipball/74be17022044ebaaecfdf0c5cd504fc9cd5a7131",
-                "reference": "74be17022044ebaaecfdf0c5cd504fc9cd5a7131",
-=======
             "name": "phpunit/phpunit",
-            "version": "9.6.13",
+            "version": "9.6.10",
             "source": {
                 "type": "git",
                 "url": "https://github.com/sebastianbergmann/phpunit.git",
-                "reference": "f3d767f7f9e191eab4189abe41ab37797e30b1be"
-            },
-            "dist": {
-                "type": "zip",
-                "url": "https://api.github.com/repos/sebastianbergmann/phpunit/zipball/f3d767f7f9e191eab4189abe41ab37797e30b1be",
-                "reference": "f3d767f7f9e191eab4189abe41ab37797e30b1be",
->>>>>>> d3bec350
+                "reference": "a6d351645c3fe5a30f5e86be6577d946af65a328"
+            },
+            "dist": {
+                "type": "zip",
+                "url": "https://api.github.com/repos/sebastianbergmann/phpunit/zipball/a6d351645c3fe5a30f5e86be6577d946af65a328",
+                "reference": "a6d351645c3fe5a30f5e86be6577d946af65a328",
                 "shasum": ""
             },
             "require": {
@@ -2492,14 +1853,9 @@
                 "xunit"
             ],
             "support": {
-<<<<<<< HEAD
-                "issues": "https://github.com/sebastianbergmann/diff/issues",
-                "source": "https://github.com/sebastianbergmann/diff/tree/4.0.5"
-=======
                 "issues": "https://github.com/sebastianbergmann/phpunit/issues",
                 "security": "https://github.com/sebastianbergmann/phpunit/security/policy",
-                "source": "https://github.com/sebastianbergmann/phpunit/tree/9.6.13"
->>>>>>> d3bec350
+                "source": "https://github.com/sebastianbergmann/phpunit/tree/9.6.10"
             },
             "funding": [
                 {
@@ -2515,11 +1871,7 @@
                     "type": "tidelift"
                 }
             ],
-<<<<<<< HEAD
-            "time": "2023-05-07T05:35:17+00:00"
-=======
-            "time": "2023-09-19T05:39:22+00:00"
->>>>>>> d3bec350
+            "time": "2023-07-10T04:04:23+00:00"
         },
         {
             "name": "psr/container",
@@ -3189,19 +2541,6 @@
             "time": "2023-08-02T09:26:13+00:00"
         },
         {
-<<<<<<< HEAD
-            "name": "symfony/console",
-            "version": "v5.4.24",
-            "source": {
-                "type": "git",
-                "url": "https://github.com/symfony/console.git",
-                "reference": "560fc3ed7a43e6d30ea94a07d77f9a60b8ed0fb8"
-            },
-            "dist": {
-                "type": "zip",
-                "url": "https://api.github.com/repos/symfony/console/zipball/560fc3ed7a43e6d30ea94a07d77f9a60b8ed0fb8",
-                "reference": "560fc3ed7a43e6d30ea94a07d77f9a60b8ed0fb8",
-=======
             "name": "sebastian/lines-of-code",
             "version": "1.0.3",
             "source": {
@@ -3213,7 +2552,6 @@
                 "type": "zip",
                 "url": "https://api.github.com/repos/sebastianbergmann/lines-of-code/zipball/c1c2e997aa3146983ed888ad08b15470a2e22ecc",
                 "reference": "c1c2e997aa3146983ed888ad08b15470a2e22ecc",
->>>>>>> d3bec350
                 "shasum": ""
             },
             "require": {
@@ -3245,7 +2583,473 @@
                     "role": "lead"
                 }
             ],
-<<<<<<< HEAD
+            "description": "Library for counting the lines of code in PHP source code",
+            "homepage": "https://github.com/sebastianbergmann/lines-of-code",
+            "support": {
+                "issues": "https://github.com/sebastianbergmann/lines-of-code/issues",
+                "source": "https://github.com/sebastianbergmann/lines-of-code/tree/1.0.3"
+            },
+            "funding": [
+                {
+                    "url": "https://github.com/sebastianbergmann",
+                    "type": "github"
+                }
+            ],
+            "time": "2020-11-28T06:42:11+00:00"
+        },
+        {
+            "name": "sebastian/object-enumerator",
+            "version": "4.0.4",
+            "source": {
+                "type": "git",
+                "url": "https://github.com/sebastianbergmann/object-enumerator.git",
+                "reference": "5c9eeac41b290a3712d88851518825ad78f45c71"
+            },
+            "dist": {
+                "type": "zip",
+                "url": "https://api.github.com/repos/sebastianbergmann/object-enumerator/zipball/5c9eeac41b290a3712d88851518825ad78f45c71",
+                "reference": "5c9eeac41b290a3712d88851518825ad78f45c71",
+                "shasum": ""
+            },
+            "require": {
+                "php": ">=7.3",
+                "sebastian/object-reflector": "^2.0",
+                "sebastian/recursion-context": "^4.0"
+            },
+            "require-dev": {
+                "phpunit/phpunit": "^9.3"
+            },
+            "type": "library",
+            "extra": {
+                "branch-alias": {
+                    "dev-master": "4.0-dev"
+                }
+            },
+            "autoload": {
+                "classmap": [
+                    "src/"
+                ]
+            },
+            "notification-url": "https://packagist.org/downloads/",
+            "license": [
+                "BSD-3-Clause"
+            ],
+            "authors": [
+                {
+                    "name": "Sebastian Bergmann",
+                    "email": "sebastian@phpunit.de"
+                }
+            ],
+            "description": "Traverses array structures and object graphs to enumerate all referenced objects",
+            "homepage": "https://github.com/sebastianbergmann/object-enumerator/",
+            "support": {
+                "issues": "https://github.com/sebastianbergmann/object-enumerator/issues",
+                "source": "https://github.com/sebastianbergmann/object-enumerator/tree/4.0.4"
+            },
+            "funding": [
+                {
+                    "url": "https://github.com/sebastianbergmann",
+                    "type": "github"
+                }
+            ],
+            "time": "2020-10-26T13:12:34+00:00"
+        },
+        {
+            "name": "sebastian/object-reflector",
+            "version": "2.0.4",
+            "source": {
+                "type": "git",
+                "url": "https://github.com/sebastianbergmann/object-reflector.git",
+                "reference": "b4f479ebdbf63ac605d183ece17d8d7fe49c15c7"
+            },
+            "dist": {
+                "type": "zip",
+                "url": "https://api.github.com/repos/sebastianbergmann/object-reflector/zipball/b4f479ebdbf63ac605d183ece17d8d7fe49c15c7",
+                "reference": "b4f479ebdbf63ac605d183ece17d8d7fe49c15c7",
+                "shasum": ""
+            },
+            "require": {
+                "php": ">=7.3"
+            },
+            "require-dev": {
+                "phpunit/phpunit": "^9.3"
+            },
+            "type": "library",
+            "extra": {
+                "branch-alias": {
+                    "dev-master": "2.0-dev"
+                }
+            },
+            "autoload": {
+                "classmap": [
+                    "src/"
+                ]
+            },
+            "notification-url": "https://packagist.org/downloads/",
+            "license": [
+                "BSD-3-Clause"
+            ],
+            "authors": [
+                {
+                    "name": "Sebastian Bergmann",
+                    "email": "sebastian@phpunit.de"
+                }
+            ],
+            "description": "Allows reflection of object attributes, including inherited and non-public ones",
+            "homepage": "https://github.com/sebastianbergmann/object-reflector/",
+            "support": {
+                "issues": "https://github.com/sebastianbergmann/object-reflector/issues",
+                "source": "https://github.com/sebastianbergmann/object-reflector/tree/2.0.4"
+            },
+            "funding": [
+                {
+                    "url": "https://github.com/sebastianbergmann",
+                    "type": "github"
+                }
+            ],
+            "time": "2020-10-26T13:14:26+00:00"
+        },
+        {
+            "name": "sebastian/recursion-context",
+            "version": "4.0.5",
+            "source": {
+                "type": "git",
+                "url": "https://github.com/sebastianbergmann/recursion-context.git",
+                "reference": "e75bd0f07204fec2a0af9b0f3cfe97d05f92efc1"
+            },
+            "dist": {
+                "type": "zip",
+                "url": "https://api.github.com/repos/sebastianbergmann/recursion-context/zipball/e75bd0f07204fec2a0af9b0f3cfe97d05f92efc1",
+                "reference": "e75bd0f07204fec2a0af9b0f3cfe97d05f92efc1",
+                "shasum": ""
+            },
+            "require": {
+                "php": ">=7.3"
+            },
+            "require-dev": {
+                "phpunit/phpunit": "^9.3"
+            },
+            "type": "library",
+            "extra": {
+                "branch-alias": {
+                    "dev-master": "4.0-dev"
+                }
+            },
+            "autoload": {
+                "classmap": [
+                    "src/"
+                ]
+            },
+            "notification-url": "https://packagist.org/downloads/",
+            "license": [
+                "BSD-3-Clause"
+            ],
+            "authors": [
+                {
+                    "name": "Sebastian Bergmann",
+                    "email": "sebastian@phpunit.de"
+                },
+                {
+                    "name": "Jeff Welch",
+                    "email": "whatthejeff@gmail.com"
+                },
+                {
+                    "name": "Adam Harvey",
+                    "email": "aharvey@php.net"
+                }
+            ],
+            "description": "Provides functionality to recursively process PHP variables",
+            "homepage": "https://github.com/sebastianbergmann/recursion-context",
+            "support": {
+                "issues": "https://github.com/sebastianbergmann/recursion-context/issues",
+                "source": "https://github.com/sebastianbergmann/recursion-context/tree/4.0.5"
+            },
+            "funding": [
+                {
+                    "url": "https://github.com/sebastianbergmann",
+                    "type": "github"
+                }
+            ],
+            "time": "2023-02-03T06:07:39+00:00"
+        },
+        {
+            "name": "sebastian/resource-operations",
+            "version": "3.0.3",
+            "source": {
+                "type": "git",
+                "url": "https://github.com/sebastianbergmann/resource-operations.git",
+                "reference": "0f4443cb3a1d92ce809899753bc0d5d5a8dd19a8"
+            },
+            "dist": {
+                "type": "zip",
+                "url": "https://api.github.com/repos/sebastianbergmann/resource-operations/zipball/0f4443cb3a1d92ce809899753bc0d5d5a8dd19a8",
+                "reference": "0f4443cb3a1d92ce809899753bc0d5d5a8dd19a8",
+                "shasum": ""
+            },
+            "require": {
+                "php": ">=7.3"
+            },
+            "require-dev": {
+                "phpunit/phpunit": "^9.0"
+            },
+            "type": "library",
+            "extra": {
+                "branch-alias": {
+                    "dev-master": "3.0-dev"
+                }
+            },
+            "autoload": {
+                "classmap": [
+                    "src/"
+                ]
+            },
+            "notification-url": "https://packagist.org/downloads/",
+            "license": [
+                "BSD-3-Clause"
+            ],
+            "authors": [
+                {
+                    "name": "Sebastian Bergmann",
+                    "email": "sebastian@phpunit.de"
+                }
+            ],
+            "description": "Provides a list of PHP built-in functions that operate on resources",
+            "homepage": "https://www.github.com/sebastianbergmann/resource-operations",
+            "support": {
+                "issues": "https://github.com/sebastianbergmann/resource-operations/issues",
+                "source": "https://github.com/sebastianbergmann/resource-operations/tree/3.0.3"
+            },
+            "funding": [
+                {
+                    "url": "https://github.com/sebastianbergmann",
+                    "type": "github"
+                }
+            ],
+            "time": "2020-09-28T06:45:17+00:00"
+        },
+        {
+            "name": "sebastian/type",
+            "version": "3.2.1",
+            "source": {
+                "type": "git",
+                "url": "https://github.com/sebastianbergmann/type.git",
+                "reference": "75e2c2a32f5e0b3aef905b9ed0b179b953b3d7c7"
+            },
+            "dist": {
+                "type": "zip",
+                "url": "https://api.github.com/repos/sebastianbergmann/type/zipball/75e2c2a32f5e0b3aef905b9ed0b179b953b3d7c7",
+                "reference": "75e2c2a32f5e0b3aef905b9ed0b179b953b3d7c7",
+                "shasum": ""
+            },
+            "require": {
+                "php": ">=7.3"
+            },
+            "require-dev": {
+                "phpunit/phpunit": "^9.5"
+            },
+            "type": "library",
+            "extra": {
+                "branch-alias": {
+                    "dev-master": "3.2-dev"
+                }
+            },
+            "autoload": {
+                "classmap": [
+                    "src/"
+                ]
+            },
+            "notification-url": "https://packagist.org/downloads/",
+            "license": [
+                "BSD-3-Clause"
+            ],
+            "authors": [
+                {
+                    "name": "Sebastian Bergmann",
+                    "email": "sebastian@phpunit.de",
+                    "role": "lead"
+                }
+            ],
+            "description": "Collection of value objects that represent the types of the PHP type system",
+            "homepage": "https://github.com/sebastianbergmann/type",
+            "support": {
+                "issues": "https://github.com/sebastianbergmann/type/issues",
+                "source": "https://github.com/sebastianbergmann/type/tree/3.2.1"
+            },
+            "funding": [
+                {
+                    "url": "https://github.com/sebastianbergmann",
+                    "type": "github"
+                }
+            ],
+            "time": "2023-02-03T06:13:03+00:00"
+        },
+        {
+            "name": "sebastian/version",
+            "version": "3.0.2",
+            "source": {
+                "type": "git",
+                "url": "https://github.com/sebastianbergmann/version.git",
+                "reference": "c6c1022351a901512170118436c764e473f6de8c"
+            },
+            "dist": {
+                "type": "zip",
+                "url": "https://api.github.com/repos/sebastianbergmann/version/zipball/c6c1022351a901512170118436c764e473f6de8c",
+                "reference": "c6c1022351a901512170118436c764e473f6de8c",
+                "shasum": ""
+            },
+            "require": {
+                "php": ">=7.3"
+            },
+            "type": "library",
+            "extra": {
+                "branch-alias": {
+                    "dev-master": "3.0-dev"
+                }
+            },
+            "autoload": {
+                "classmap": [
+                    "src/"
+                ]
+            },
+            "notification-url": "https://packagist.org/downloads/",
+            "license": [
+                "BSD-3-Clause"
+            ],
+            "authors": [
+                {
+                    "name": "Sebastian Bergmann",
+                    "email": "sebastian@phpunit.de",
+                    "role": "lead"
+                }
+            ],
+            "description": "Library that helps with managing the version number of Git-hosted PHP projects",
+            "homepage": "https://github.com/sebastianbergmann/version",
+            "support": {
+                "issues": "https://github.com/sebastianbergmann/version/issues",
+                "source": "https://github.com/sebastianbergmann/version/tree/3.0.2"
+            },
+            "funding": [
+                {
+                    "url": "https://github.com/sebastianbergmann",
+                    "type": "github"
+                }
+            ],
+            "time": "2020-09-28T06:39:44+00:00"
+        },
+        {
+            "name": "swoole/ide-helper",
+            "version": "4.8.0",
+            "source": {
+                "type": "git",
+                "url": "https://github.com/swoole/ide-helper.git",
+                "reference": "837a2b20242e3cebf0ba1168e876f0f1ca9a14e3"
+            },
+            "dist": {
+                "type": "zip",
+                "url": "https://api.github.com/repos/swoole/ide-helper/zipball/837a2b20242e3cebf0ba1168e876f0f1ca9a14e3",
+                "reference": "837a2b20242e3cebf0ba1168e876f0f1ca9a14e3",
+                "shasum": ""
+            },
+            "type": "library",
+            "notification-url": "https://packagist.org/downloads/",
+            "license": [
+                "Apache-2.0"
+            ],
+            "authors": [
+                {
+                    "name": "Team Swoole",
+                    "email": "team@swoole.com"
+                }
+            ],
+            "description": "IDE help files for Swoole.",
+            "support": {
+                "issues": "https://github.com/swoole/ide-helper/issues",
+                "source": "https://github.com/swoole/ide-helper/tree/4.8.0"
+            },
+            "funding": [
+                {
+                    "url": "https://gitee.com/swoole/swoole?donate=true",
+                    "type": "custom"
+                },
+                {
+                    "url": "https://github.com/swoole",
+                    "type": "github"
+                }
+            ],
+            "time": "2021-10-14T19:39:28+00:00"
+        },
+        {
+            "name": "symfony/console",
+            "version": "v5.4.24",
+            "source": {
+                "type": "git",
+                "url": "https://github.com/symfony/console.git",
+                "reference": "560fc3ed7a43e6d30ea94a07d77f9a60b8ed0fb8"
+            },
+            "dist": {
+                "type": "zip",
+                "url": "https://api.github.com/repos/symfony/console/zipball/560fc3ed7a43e6d30ea94a07d77f9a60b8ed0fb8",
+                "reference": "560fc3ed7a43e6d30ea94a07d77f9a60b8ed0fb8",
+                "shasum": ""
+            },
+            "require": {
+                "php": ">=7.2.5",
+                "symfony/deprecation-contracts": "^2.1|^3",
+                "symfony/polyfill-mbstring": "~1.0",
+                "symfony/polyfill-php73": "^1.9",
+                "symfony/polyfill-php80": "^1.16",
+                "symfony/service-contracts": "^1.1|^2|^3",
+                "symfony/string": "^5.1|^6.0"
+            },
+            "conflict": {
+                "psr/log": ">=3",
+                "symfony/dependency-injection": "<4.4",
+                "symfony/dotenv": "<5.1",
+                "symfony/event-dispatcher": "<4.4",
+                "symfony/lock": "<4.4",
+                "symfony/process": "<4.4"
+            },
+            "provide": {
+                "psr/log-implementation": "1.0|2.0"
+            },
+            "require-dev": {
+                "psr/log": "^1|^2",
+                "symfony/config": "^4.4|^5.0|^6.0",
+                "symfony/dependency-injection": "^4.4|^5.0|^6.0",
+                "symfony/event-dispatcher": "^4.4|^5.0|^6.0",
+                "symfony/lock": "^4.4|^5.0|^6.0",
+                "symfony/process": "^4.4|^5.0|^6.0",
+                "symfony/var-dumper": "^4.4|^5.0|^6.0"
+            },
+            "suggest": {
+                "psr/log": "For using the console logger",
+                "symfony/event-dispatcher": "",
+                "symfony/lock": "",
+                "symfony/process": ""
+            },
+            "type": "library",
+            "autoload": {
+                "psr-4": {
+                    "Symfony\\Component\\Console\\": ""
+                },
+                "exclude-from-classmap": [
+                    "/Tests/"
+                ]
+            },
+            "notification-url": "https://packagist.org/downloads/",
+            "license": [
+                "MIT"
+            ],
+            "authors": [
+                {
+                    "name": "Fabien Potencier",
+                    "email": "fabien@symfony.com"
+                },
+                {
+                    "name": "Symfony Community",
+                    "homepage": "https://symfony.com/contributors"
+                }
+            ],
             "description": "Eases the creation of beautiful and testable command line interfaces",
             "homepage": "https://symfony.com",
             "keywords": [
@@ -3256,21 +3060,21 @@
             ],
             "support": {
                 "source": "https://github.com/symfony/console/tree/v5.4.24"
-=======
-            "description": "Library for counting the lines of code in PHP source code",
-            "homepage": "https://github.com/sebastianbergmann/lines-of-code",
-            "support": {
-                "issues": "https://github.com/sebastianbergmann/lines-of-code/issues",
-                "source": "https://github.com/sebastianbergmann/lines-of-code/tree/1.0.3"
->>>>>>> d3bec350
-            },
-            "funding": [
-                {
-                    "url": "https://github.com/sebastianbergmann",
+            },
+            "funding": [
+                {
+                    "url": "https://symfony.com/sponsor",
+                    "type": "custom"
+                },
+                {
+                    "url": "https://github.com/fabpot",
                     "type": "github"
-                }
-            ],
-<<<<<<< HEAD
+                },
+                {
+                    "url": "https://tidelift.com/funding/github/packagist/symfony/symfony",
+                    "type": "tidelift"
+                }
+            ],
             "time": "2023-05-26T05:13:16+00:00"
         },
         {
@@ -3285,367 +3089,471 @@
                 "type": "zip",
                 "url": "https://api.github.com/repos/symfony/deprecation-contracts/zipball/7c3aff79d10325257a001fcf92d991f24fc967cf",
                 "reference": "7c3aff79d10325257a001fcf92d991f24fc967cf",
-=======
-            "time": "2020-11-28T06:42:11+00:00"
-        },
-        {
-            "name": "sebastian/object-enumerator",
-            "version": "4.0.4",
-            "source": {
-                "type": "git",
-                "url": "https://github.com/sebastianbergmann/object-enumerator.git",
-                "reference": "5c9eeac41b290a3712d88851518825ad78f45c71"
-            },
-            "dist": {
-                "type": "zip",
-                "url": "https://api.github.com/repos/sebastianbergmann/object-enumerator/zipball/5c9eeac41b290a3712d88851518825ad78f45c71",
-                "reference": "5c9eeac41b290a3712d88851518825ad78f45c71",
->>>>>>> d3bec350
-                "shasum": ""
-            },
-            "require": {
-                "php": ">=7.3",
-                "sebastian/object-reflector": "^2.0",
-                "sebastian/recursion-context": "^4.0"
-            },
-            "require-dev": {
-                "phpunit/phpunit": "^9.3"
-            },
-            "type": "library",
-            "extra": {
-                "branch-alias": {
-<<<<<<< HEAD
+                "shasum": ""
+            },
+            "require": {
+                "php": ">=8.1"
+            },
+            "type": "library",
+            "extra": {
+                "branch-alias": {
                     "dev-main": "3.4-dev"
                 },
                 "thanks": {
                     "name": "symfony/contracts",
                     "url": "https://github.com/symfony/contracts"
-=======
-                    "dev-master": "4.0-dev"
->>>>>>> d3bec350
-                }
-            },
-            "autoload": {
+                }
+            },
+            "autoload": {
+                "files": [
+                    "function.php"
+                ]
+            },
+            "notification-url": "https://packagist.org/downloads/",
+            "license": [
+                "MIT"
+            ],
+            "authors": [
+                {
+                    "name": "Nicolas Grekas",
+                    "email": "p@tchwork.com"
+                },
+                {
+                    "name": "Symfony Community",
+                    "homepage": "https://symfony.com/contributors"
+                }
+            ],
+            "description": "A generic function and convention to trigger deprecation notices",
+            "homepage": "https://symfony.com",
+            "support": {
+                "source": "https://github.com/symfony/deprecation-contracts/tree/v3.3.0"
+            },
+            "funding": [
+                {
+                    "url": "https://symfony.com/sponsor",
+                    "type": "custom"
+                },
+                {
+                    "url": "https://github.com/fabpot",
+                    "type": "github"
+                },
+                {
+                    "url": "https://tidelift.com/funding/github/packagist/symfony/symfony",
+                    "type": "tidelift"
+                }
+            ],
+            "time": "2023-05-23T14:45:45+00:00"
+        },
+        {
+            "name": "symfony/polyfill-ctype",
+            "version": "v1.27.0",
+            "source": {
+                "type": "git",
+                "url": "https://github.com/symfony/polyfill-ctype.git",
+                "reference": "5bbc823adecdae860bb64756d639ecfec17b050a"
+            },
+            "dist": {
+                "type": "zip",
+                "url": "https://api.github.com/repos/symfony/polyfill-ctype/zipball/5bbc823adecdae860bb64756d639ecfec17b050a",
+                "reference": "5bbc823adecdae860bb64756d639ecfec17b050a",
+                "shasum": ""
+            },
+            "require": {
+                "php": ">=7.1"
+            },
+            "provide": {
+                "ext-ctype": "*"
+            },
+            "suggest": {
+                "ext-ctype": "For best performance"
+            },
+            "type": "library",
+            "extra": {
+                "branch-alias": {
+                    "dev-main": "1.27-dev"
+                },
+                "thanks": {
+                    "name": "symfony/polyfill",
+                    "url": "https://github.com/symfony/polyfill"
+                }
+            },
+            "autoload": {
+                "files": [
+                    "bootstrap.php"
+                ],
+                "psr-4": {
+                    "Symfony\\Polyfill\\Ctype\\": ""
+                }
+            },
+            "notification-url": "https://packagist.org/downloads/",
+            "license": [
+                "MIT"
+            ],
+            "authors": [
+                {
+                    "name": "Gert de Pagter",
+                    "email": "BackEndTea@gmail.com"
+                },
+                {
+                    "name": "Symfony Community",
+                    "homepage": "https://symfony.com/contributors"
+                }
+            ],
+            "description": "Symfony polyfill for ctype functions",
+            "homepage": "https://symfony.com",
+            "keywords": [
+                "compatibility",
+                "ctype",
+                "polyfill",
+                "portable"
+            ],
+            "support": {
+                "source": "https://github.com/symfony/polyfill-ctype/tree/v1.27.0"
+            },
+            "funding": [
+                {
+                    "url": "https://symfony.com/sponsor",
+                    "type": "custom"
+                },
+                {
+                    "url": "https://github.com/fabpot",
+                    "type": "github"
+                },
+                {
+                    "url": "https://tidelift.com/funding/github/packagist/symfony/symfony",
+                    "type": "tidelift"
+                }
+            ],
+            "time": "2022-11-03T14:55:06+00:00"
+        },
+        {
+            "name": "symfony/polyfill-intl-grapheme",
+            "version": "v1.27.0",
+            "source": {
+                "type": "git",
+                "url": "https://github.com/symfony/polyfill-intl-grapheme.git",
+                "reference": "511a08c03c1960e08a883f4cffcacd219b758354"
+            },
+            "dist": {
+                "type": "zip",
+                "url": "https://api.github.com/repos/symfony/polyfill-intl-grapheme/zipball/511a08c03c1960e08a883f4cffcacd219b758354",
+                "reference": "511a08c03c1960e08a883f4cffcacd219b758354",
+                "shasum": ""
+            },
+            "require": {
+                "php": ">=7.1"
+            },
+            "suggest": {
+                "ext-intl": "For best performance"
+            },
+            "type": "library",
+            "extra": {
+                "branch-alias": {
+                    "dev-main": "1.27-dev"
+                },
+                "thanks": {
+                    "name": "symfony/polyfill",
+                    "url": "https://github.com/symfony/polyfill"
+                }
+            },
+            "autoload": {
+                "files": [
+                    "bootstrap.php"
+                ],
+                "psr-4": {
+                    "Symfony\\Polyfill\\Intl\\Grapheme\\": ""
+                }
+            },
+            "notification-url": "https://packagist.org/downloads/",
+            "license": [
+                "MIT"
+            ],
+            "authors": [
+                {
+                    "name": "Nicolas Grekas",
+                    "email": "p@tchwork.com"
+                },
+                {
+                    "name": "Symfony Community",
+                    "homepage": "https://symfony.com/contributors"
+                }
+            ],
+            "description": "Symfony polyfill for intl's grapheme_* functions",
+            "homepage": "https://symfony.com",
+            "keywords": [
+                "compatibility",
+                "grapheme",
+                "intl",
+                "polyfill",
+                "portable",
+                "shim"
+            ],
+            "support": {
+                "source": "https://github.com/symfony/polyfill-intl-grapheme/tree/v1.27.0"
+            },
+            "funding": [
+                {
+                    "url": "https://symfony.com/sponsor",
+                    "type": "custom"
+                },
+                {
+                    "url": "https://github.com/fabpot",
+                    "type": "github"
+                },
+                {
+                    "url": "https://tidelift.com/funding/github/packagist/symfony/symfony",
+                    "type": "tidelift"
+                }
+            ],
+            "time": "2022-11-03T14:55:06+00:00"
+        },
+        {
+            "name": "symfony/polyfill-intl-normalizer",
+            "version": "v1.27.0",
+            "source": {
+                "type": "git",
+                "url": "https://github.com/symfony/polyfill-intl-normalizer.git",
+                "reference": "19bd1e4fcd5b91116f14d8533c57831ed00571b6"
+            },
+            "dist": {
+                "type": "zip",
+                "url": "https://api.github.com/repos/symfony/polyfill-intl-normalizer/zipball/19bd1e4fcd5b91116f14d8533c57831ed00571b6",
+                "reference": "19bd1e4fcd5b91116f14d8533c57831ed00571b6",
+                "shasum": ""
+            },
+            "require": {
+                "php": ">=7.1"
+            },
+            "suggest": {
+                "ext-intl": "For best performance"
+            },
+            "type": "library",
+            "extra": {
+                "branch-alias": {
+                    "dev-main": "1.27-dev"
+                },
+                "thanks": {
+                    "name": "symfony/polyfill",
+                    "url": "https://github.com/symfony/polyfill"
+                }
+            },
+            "autoload": {
+                "files": [
+                    "bootstrap.php"
+                ],
+                "psr-4": {
+                    "Symfony\\Polyfill\\Intl\\Normalizer\\": ""
+                },
                 "classmap": [
-                    "src/"
+                    "Resources/stubs"
                 ]
             },
             "notification-url": "https://packagist.org/downloads/",
             "license": [
-                "BSD-3-Clause"
-            ],
-            "authors": [
-                {
-                    "name": "Sebastian Bergmann",
-                    "email": "sebastian@phpunit.de"
-                }
-            ],
-            "description": "Traverses array structures and object graphs to enumerate all referenced objects",
-            "homepage": "https://github.com/sebastianbergmann/object-enumerator/",
-            "support": {
-<<<<<<< HEAD
-                "source": "https://github.com/symfony/deprecation-contracts/tree/v3.3.0"
-=======
-                "issues": "https://github.com/sebastianbergmann/object-enumerator/issues",
-                "source": "https://github.com/sebastianbergmann/object-enumerator/tree/4.0.4"
->>>>>>> d3bec350
-            },
-            "funding": [
-                {
-                    "url": "https://github.com/sebastianbergmann",
+                "MIT"
+            ],
+            "authors": [
+                {
+                    "name": "Nicolas Grekas",
+                    "email": "p@tchwork.com"
+                },
+                {
+                    "name": "Symfony Community",
+                    "homepage": "https://symfony.com/contributors"
+                }
+            ],
+            "description": "Symfony polyfill for intl's Normalizer class and related functions",
+            "homepage": "https://symfony.com",
+            "keywords": [
+                "compatibility",
+                "intl",
+                "normalizer",
+                "polyfill",
+                "portable",
+                "shim"
+            ],
+            "support": {
+                "source": "https://github.com/symfony/polyfill-intl-normalizer/tree/v1.27.0"
+            },
+            "funding": [
+                {
+                    "url": "https://symfony.com/sponsor",
+                    "type": "custom"
+                },
+                {
+                    "url": "https://github.com/fabpot",
                     "type": "github"
-                }
-            ],
-<<<<<<< HEAD
-            "time": "2023-05-23T14:45:45+00:00"
-=======
-            "time": "2020-10-26T13:12:34+00:00"
->>>>>>> d3bec350
-        },
-        {
-            "name": "sebastian/object-reflector",
-            "version": "2.0.4",
-            "source": {
-                "type": "git",
-                "url": "https://github.com/sebastianbergmann/object-reflector.git",
-                "reference": "b4f479ebdbf63ac605d183ece17d8d7fe49c15c7"
-            },
-            "dist": {
-                "type": "zip",
-                "url": "https://api.github.com/repos/sebastianbergmann/object-reflector/zipball/b4f479ebdbf63ac605d183ece17d8d7fe49c15c7",
-                "reference": "b4f479ebdbf63ac605d183ece17d8d7fe49c15c7",
-                "shasum": ""
-            },
-            "require": {
-                "php": ">=7.3"
-            },
-            "require-dev": {
-                "phpunit/phpunit": "^9.3"
-            },
-            "type": "library",
-            "extra": {
-                "branch-alias": {
-                    "dev-master": "2.0-dev"
-                }
-            },
-            "autoload": {
+                },
+                {
+                    "url": "https://tidelift.com/funding/github/packagist/symfony/symfony",
+                    "type": "tidelift"
+                }
+            ],
+            "time": "2022-11-03T14:55:06+00:00"
+        },
+        {
+            "name": "symfony/polyfill-mbstring",
+            "version": "v1.27.0",
+            "source": {
+                "type": "git",
+                "url": "https://github.com/symfony/polyfill-mbstring.git",
+                "reference": "8ad114f6b39e2c98a8b0e3bd907732c207c2b534"
+            },
+            "dist": {
+                "type": "zip",
+                "url": "https://api.github.com/repos/symfony/polyfill-mbstring/zipball/8ad114f6b39e2c98a8b0e3bd907732c207c2b534",
+                "reference": "8ad114f6b39e2c98a8b0e3bd907732c207c2b534",
+                "shasum": ""
+            },
+            "require": {
+                "php": ">=7.1"
+            },
+            "provide": {
+                "ext-mbstring": "*"
+            },
+            "suggest": {
+                "ext-mbstring": "For best performance"
+            },
+            "type": "library",
+            "extra": {
+                "branch-alias": {
+                    "dev-main": "1.27-dev"
+                },
+                "thanks": {
+                    "name": "symfony/polyfill",
+                    "url": "https://github.com/symfony/polyfill"
+                }
+            },
+            "autoload": {
+                "files": [
+                    "bootstrap.php"
+                ],
+                "psr-4": {
+                    "Symfony\\Polyfill\\Mbstring\\": ""
+                }
+            },
+            "notification-url": "https://packagist.org/downloads/",
+            "license": [
+                "MIT"
+            ],
+            "authors": [
+                {
+                    "name": "Nicolas Grekas",
+                    "email": "p@tchwork.com"
+                },
+                {
+                    "name": "Symfony Community",
+                    "homepage": "https://symfony.com/contributors"
+                }
+            ],
+            "description": "Symfony polyfill for the Mbstring extension",
+            "homepage": "https://symfony.com",
+            "keywords": [
+                "compatibility",
+                "mbstring",
+                "polyfill",
+                "portable",
+                "shim"
+            ],
+            "support": {
+                "source": "https://github.com/symfony/polyfill-mbstring/tree/v1.27.0"
+            },
+            "funding": [
+                {
+                    "url": "https://symfony.com/sponsor",
+                    "type": "custom"
+                },
+                {
+                    "url": "https://github.com/fabpot",
+                    "type": "github"
+                },
+                {
+                    "url": "https://tidelift.com/funding/github/packagist/symfony/symfony",
+                    "type": "tidelift"
+                }
+            ],
+            "time": "2022-11-03T14:55:06+00:00"
+        },
+        {
+            "name": "symfony/polyfill-php73",
+            "version": "v1.27.0",
+            "source": {
+                "type": "git",
+                "url": "https://github.com/symfony/polyfill-php73.git",
+                "reference": "9e8ecb5f92152187c4799efd3c96b78ccab18ff9"
+            },
+            "dist": {
+                "type": "zip",
+                "url": "https://api.github.com/repos/symfony/polyfill-php73/zipball/9e8ecb5f92152187c4799efd3c96b78ccab18ff9",
+                "reference": "9e8ecb5f92152187c4799efd3c96b78ccab18ff9",
+                "shasum": ""
+            },
+            "require": {
+                "php": ">=7.1"
+            },
+            "type": "library",
+            "extra": {
+                "branch-alias": {
+                    "dev-main": "1.27-dev"
+                },
+                "thanks": {
+                    "name": "symfony/polyfill",
+                    "url": "https://github.com/symfony/polyfill"
+                }
+            },
+            "autoload": {
+                "files": [
+                    "bootstrap.php"
+                ],
+                "psr-4": {
+                    "Symfony\\Polyfill\\Php73\\": ""
+                },
                 "classmap": [
-                    "src/"
+                    "Resources/stubs"
                 ]
             },
             "notification-url": "https://packagist.org/downloads/",
             "license": [
-                "BSD-3-Clause"
-            ],
-            "authors": [
-                {
-                    "name": "Sebastian Bergmann",
-                    "email": "sebastian@phpunit.de"
-                }
-            ],
-            "description": "Allows reflection of object attributes, including inherited and non-public ones",
-            "homepage": "https://github.com/sebastianbergmann/object-reflector/",
-            "support": {
-                "issues": "https://github.com/sebastianbergmann/object-reflector/issues",
-                "source": "https://github.com/sebastianbergmann/object-reflector/tree/2.0.4"
-            },
-            "funding": [
-                {
-                    "url": "https://github.com/sebastianbergmann",
+                "MIT"
+            ],
+            "authors": [
+                {
+                    "name": "Nicolas Grekas",
+                    "email": "p@tchwork.com"
+                },
+                {
+                    "name": "Symfony Community",
+                    "homepage": "https://symfony.com/contributors"
+                }
+            ],
+            "description": "Symfony polyfill backporting some PHP 7.3+ features to lower PHP versions",
+            "homepage": "https://symfony.com",
+            "keywords": [
+                "compatibility",
+                "polyfill",
+                "portable",
+                "shim"
+            ],
+            "support": {
+                "source": "https://github.com/symfony/polyfill-php73/tree/v1.27.0"
+            },
+            "funding": [
+                {
+                    "url": "https://symfony.com/sponsor",
+                    "type": "custom"
+                },
+                {
+                    "url": "https://github.com/fabpot",
                     "type": "github"
-                }
-            ],
-            "time": "2020-10-26T13:14:26+00:00"
-        },
-        {
-            "name": "sebastian/recursion-context",
-            "version": "4.0.5",
-            "source": {
-                "type": "git",
-                "url": "https://github.com/sebastianbergmann/recursion-context.git",
-                "reference": "e75bd0f07204fec2a0af9b0f3cfe97d05f92efc1"
-            },
-            "dist": {
-                "type": "zip",
-                "url": "https://api.github.com/repos/sebastianbergmann/recursion-context/zipball/e75bd0f07204fec2a0af9b0f3cfe97d05f92efc1",
-                "reference": "e75bd0f07204fec2a0af9b0f3cfe97d05f92efc1",
-                "shasum": ""
-            },
-            "require": {
-                "php": ">=7.3"
-            },
-            "require-dev": {
-                "phpunit/phpunit": "^9.3"
-            },
-            "type": "library",
-            "extra": {
-                "branch-alias": {
-                    "dev-master": "4.0-dev"
-                }
-            },
-            "autoload": {
-                "classmap": [
-                    "src/"
-                ]
-            },
-            "notification-url": "https://packagist.org/downloads/",
-            "license": [
-                "BSD-3-Clause"
-            ],
-            "authors": [
-                {
-                    "name": "Sebastian Bergmann",
-                    "email": "sebastian@phpunit.de"
-                },
-                {
-                    "name": "Jeff Welch",
-                    "email": "whatthejeff@gmail.com"
-                },
-                {
-                    "name": "Adam Harvey",
-                    "email": "aharvey@php.net"
-                }
-            ],
-            "description": "Provides functionality to recursively process PHP variables",
-            "homepage": "https://github.com/sebastianbergmann/recursion-context",
-            "support": {
-                "issues": "https://github.com/sebastianbergmann/recursion-context/issues",
-                "source": "https://github.com/sebastianbergmann/recursion-context/tree/4.0.5"
-            },
-            "funding": [
-                {
-                    "url": "https://github.com/sebastianbergmann",
-                    "type": "github"
-                }
-            ],
-            "time": "2023-02-03T06:07:39+00:00"
-        },
-        {
-            "name": "sebastian/resource-operations",
-            "version": "3.0.3",
-            "source": {
-                "type": "git",
-                "url": "https://github.com/sebastianbergmann/resource-operations.git",
-                "reference": "0f4443cb3a1d92ce809899753bc0d5d5a8dd19a8"
-            },
-            "dist": {
-                "type": "zip",
-                "url": "https://api.github.com/repos/sebastianbergmann/resource-operations/zipball/0f4443cb3a1d92ce809899753bc0d5d5a8dd19a8",
-                "reference": "0f4443cb3a1d92ce809899753bc0d5d5a8dd19a8",
-                "shasum": ""
-            },
-            "require": {
-                "php": ">=7.3"
-            },
-            "require-dev": {
-                "phpunit/phpunit": "^9.0"
-            },
-            "type": "library",
-            "extra": {
-                "branch-alias": {
-                    "dev-master": "3.0-dev"
-                }
-            },
-            "autoload": {
-                "classmap": [
-                    "src/"
-                ]
-            },
-            "notification-url": "https://packagist.org/downloads/",
-            "license": [
-                "BSD-3-Clause"
-            ],
-            "authors": [
-                {
-                    "name": "Sebastian Bergmann",
-                    "email": "sebastian@phpunit.de"
-                }
-            ],
-            "description": "Provides a list of PHP built-in functions that operate on resources",
-            "homepage": "https://www.github.com/sebastianbergmann/resource-operations",
-            "support": {
-                "issues": "https://github.com/sebastianbergmann/resource-operations/issues",
-                "source": "https://github.com/sebastianbergmann/resource-operations/tree/3.0.3"
-            },
-            "funding": [
-                {
-                    "url": "https://github.com/sebastianbergmann",
-                    "type": "github"
-                }
-            ],
-            "time": "2020-09-28T06:45:17+00:00"
-        },
-        {
-            "name": "sebastian/type",
-            "version": "3.2.1",
-            "source": {
-                "type": "git",
-                "url": "https://github.com/sebastianbergmann/type.git",
-                "reference": "75e2c2a32f5e0b3aef905b9ed0b179b953b3d7c7"
-            },
-            "dist": {
-                "type": "zip",
-                "url": "https://api.github.com/repos/sebastianbergmann/type/zipball/75e2c2a32f5e0b3aef905b9ed0b179b953b3d7c7",
-                "reference": "75e2c2a32f5e0b3aef905b9ed0b179b953b3d7c7",
-                "shasum": ""
-            },
-            "require": {
-                "php": ">=7.3"
-            },
-            "require-dev": {
-                "phpunit/phpunit": "^9.5"
-            },
-            "type": "library",
-            "extra": {
-                "branch-alias": {
-                    "dev-master": "3.2-dev"
-                }
-            },
-            "autoload": {
-                "classmap": [
-                    "src/"
-                ]
-            },
-            "notification-url": "https://packagist.org/downloads/",
-            "license": [
-                "BSD-3-Clause"
-            ],
-            "authors": [
-                {
-                    "name": "Sebastian Bergmann",
-                    "email": "sebastian@phpunit.de",
-                    "role": "lead"
-                }
-            ],
-            "description": "Collection of value objects that represent the types of the PHP type system",
-            "homepage": "https://github.com/sebastianbergmann/type",
-            "support": {
-                "issues": "https://github.com/sebastianbergmann/type/issues",
-                "source": "https://github.com/sebastianbergmann/type/tree/3.2.1"
-            },
-            "funding": [
-                {
-                    "url": "https://github.com/sebastianbergmann",
-                    "type": "github"
-                }
-            ],
-            "time": "2023-02-03T06:13:03+00:00"
-        },
-        {
-            "name": "sebastian/version",
-            "version": "3.0.2",
-            "source": {
-                "type": "git",
-                "url": "https://github.com/sebastianbergmann/version.git",
-                "reference": "c6c1022351a901512170118436c764e473f6de8c"
-            },
-            "dist": {
-                "type": "zip",
-                "url": "https://api.github.com/repos/sebastianbergmann/version/zipball/c6c1022351a901512170118436c764e473f6de8c",
-                "reference": "c6c1022351a901512170118436c764e473f6de8c",
-                "shasum": ""
-            },
-            "require": {
-                "php": ">=7.3"
-            },
-            "type": "library",
-            "extra": {
-                "branch-alias": {
-                    "dev-master": "3.0-dev"
-                }
-            },
-            "autoload": {
-                "classmap": [
-                    "src/"
-                ]
-            },
-            "notification-url": "https://packagist.org/downloads/",
-            "license": [
-                "BSD-3-Clause"
-            ],
-            "authors": [
-                {
-                    "name": "Sebastian Bergmann",
-                    "email": "sebastian@phpunit.de",
-                    "role": "lead"
-                }
-            ],
-            "description": "Library that helps with managing the version number of Git-hosted PHP projects",
-            "homepage": "https://github.com/sebastianbergmann/version",
-            "support": {
-                "issues": "https://github.com/sebastianbergmann/version/issues",
-                "source": "https://github.com/sebastianbergmann/version/tree/3.0.2"
-            },
-            "funding": [
-                {
-                    "url": "https://github.com/sebastianbergmann",
-                    "type": "github"
-                }
-            ],
-            "time": "2020-09-28T06:39:44+00:00"
-        },
-        {
-<<<<<<< HEAD
+                },
+                {
+                    "url": "https://tidelift.com/funding/github/packagist/symfony/symfony",
+                    "type": "tidelift"
+                }
+            ],
+            "time": "2022-11-03T14:55:06+00:00"
+        },
+        {
             "name": "symfony/service-contracts",
             "version": "v3.3.0",
             "source": {
@@ -3684,52 +3592,47 @@
                     "/Test/"
                 ]
             },
-=======
-            "name": "swoole/ide-helper",
-            "version": "4.8.0",
-            "source": {
-                "type": "git",
-                "url": "https://github.com/swoole/ide-helper.git",
-                "reference": "837a2b20242e3cebf0ba1168e876f0f1ca9a14e3"
-            },
-            "dist": {
-                "type": "zip",
-                "url": "https://api.github.com/repos/swoole/ide-helper/zipball/837a2b20242e3cebf0ba1168e876f0f1ca9a14e3",
-                "reference": "837a2b20242e3cebf0ba1168e876f0f1ca9a14e3",
-                "shasum": ""
-            },
-            "type": "library",
->>>>>>> d3bec350
-            "notification-url": "https://packagist.org/downloads/",
-            "license": [
-                "Apache-2.0"
-            ],
-            "authors": [
-                {
-                    "name": "Team Swoole",
-                    "email": "team@swoole.com"
-                }
-            ],
-            "description": "IDE help files for Swoole.",
-            "support": {
-<<<<<<< HEAD
+            "notification-url": "https://packagist.org/downloads/",
+            "license": [
+                "MIT"
+            ],
+            "authors": [
+                {
+                    "name": "Nicolas Grekas",
+                    "email": "p@tchwork.com"
+                },
+                {
+                    "name": "Symfony Community",
+                    "homepage": "https://symfony.com/contributors"
+                }
+            ],
+            "description": "Generic abstractions related to writing services",
+            "homepage": "https://symfony.com",
+            "keywords": [
+                "abstractions",
+                "contracts",
+                "decoupling",
+                "interfaces",
+                "interoperability",
+                "standards"
+            ],
+            "support": {
                 "source": "https://github.com/symfony/service-contracts/tree/v3.3.0"
-=======
-                "issues": "https://github.com/swoole/ide-helper/issues",
-                "source": "https://github.com/swoole/ide-helper/tree/4.8.0"
->>>>>>> d3bec350
-            },
-            "funding": [
-                {
-                    "url": "https://gitee.com/swoole/swoole?donate=true",
+            },
+            "funding": [
+                {
+                    "url": "https://symfony.com/sponsor",
                     "type": "custom"
                 },
                 {
-                    "url": "https://github.com/swoole",
+                    "url": "https://github.com/fabpot",
                     "type": "github"
-                }
-            ],
-<<<<<<< HEAD
+                },
+                {
+                    "url": "https://tidelift.com/funding/github/packagist/symfony/symfony",
+                    "type": "tidelift"
+                }
+            ],
             "time": "2023-05-23T14:45:45+00:00"
         },
         {
@@ -3762,40 +3665,17 @@
                 "symfony/intl": "^6.2",
                 "symfony/translation-contracts": "^2.5|^3.0",
                 "symfony/var-exporter": "^5.4|^6.0"
-=======
-            "time": "2021-10-14T19:39:28+00:00"
-        },
-        {
-            "name": "symfony/deprecation-contracts",
-            "version": "v3.3.0",
-            "source": {
-                "type": "git",
-                "url": "https://github.com/symfony/deprecation-contracts.git",
-                "reference": "7c3aff79d10325257a001fcf92d991f24fc967cf"
-            },
-            "dist": {
-                "type": "zip",
-                "url": "https://api.github.com/repos/symfony/deprecation-contracts/zipball/7c3aff79d10325257a001fcf92d991f24fc967cf",
-                "reference": "7c3aff79d10325257a001fcf92d991f24fc967cf",
-                "shasum": ""
-            },
-            "require": {
-                "php": ">=8.1"
->>>>>>> d3bec350
-            },
-            "type": "library",
-            "extra": {
-                "branch-alias": {
-                    "dev-main": "3.4-dev"
-                },
-                "thanks": {
-                    "name": "symfony/contracts",
-                    "url": "https://github.com/symfony/contracts"
-                }
-            },
+            },
+            "type": "library",
             "autoload": {
                 "files": [
-                    "function.php"
+                    "Resources/functions.php"
+                ],
+                "psr-4": {
+                    "Symfony\\Component\\String\\": ""
+                },
+                "exclude-from-classmap": [
+                    "/Tests/"
                 ]
             },
             "notification-url": "https://packagist.org/downloads/",
@@ -3812,14 +3692,18 @@
                     "homepage": "https://symfony.com/contributors"
                 }
             ],
-            "description": "A generic function and convention to trigger deprecation notices",
+            "description": "Provides an object-oriented API to strings and deals with bytes, UTF-8 code points and grapheme clusters in a unified way",
             "homepage": "https://symfony.com",
-            "support": {
-<<<<<<< HEAD
+            "keywords": [
+                "grapheme",
+                "i18n",
+                "string",
+                "unicode",
+                "utf-8",
+                "utf8"
+            ],
+            "support": {
                 "source": "https://github.com/symfony/string/tree/v6.3.0"
-=======
-                "source": "https://github.com/symfony/deprecation-contracts/tree/v3.3.0"
->>>>>>> d3bec350
             },
             "funding": [
                 {
@@ -3835,11 +3719,7 @@
                     "type": "tidelift"
                 }
             ],
-<<<<<<< HEAD
             "time": "2023-03-21T21:06:29+00:00"
-=======
-            "time": "2023-05-23T14:45:45+00:00"
->>>>>>> d3bec350
         },
         {
             "name": "theseer/tokenizer",
@@ -3955,14 +3835,9 @@
         "ext-mbstring": "*",
         "php": ">=8.0"
     },
-<<<<<<< HEAD
     "platform-dev": {
         "ext-redis": "*",
         "ext-mongodb": "*"
     },
     "plugin-api-version": "2.3.0"
-=======
-    "platform-dev": [],
-    "plugin-api-version": "2.6.0"
->>>>>>> d3bec350
 }