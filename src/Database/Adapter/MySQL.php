--- conflicted
+++ resolved
@@ -37,19 +37,11 @@
     }
 
     /**
-<<<<<<< HEAD
-    * Get Collection Size on disk
-    * @param string $collection
-    * @return int
-    * @throws DatabaseException
-    */
-=======
      * Get Collection Size on disk
      * @param string $collection
      * @return int
      * @throws DatabaseException
      */
->>>>>>> 6a73b0a8
     public function getSizeOfCollectionOnDisk(string $collection): int
     {
         $collection = $this->filter($collection);
