--- conflicted
+++ resolved
@@ -15,27 +15,17 @@
     --no-scripts \
     --prefer-dist
     
-FROM php:8.3.7-cli-alpine3.19 as compile
+FROM php:8.3.10-cli-alpine3.20 as compile
 
-<<<<<<< HEAD
 ENV PHP_REDIS_VERSION="6.0.2" \
     PHP_SWOOLE_VERSION="v5.1.3" \
     PHP_MONGO_VERSION="1.16.1" \
     PHP_XDEBUG_VERSION="3.3.2"
-=======
-FROM php:8.3.3-cli-alpine3.19 AS compile
-
-ENV PHP_REDIS_VERSION=6.0.2 \
-    PHP_SWOOLE_VERSION=v5.1.2 \
-    PHP_MONGO_VERSION=1.16.1 \
-    PHP_XDEBUG_VERSION=3.3.2
->>>>>>> 845783a5
 
 RUN ln -snf /usr/share/zoneinfo/$TZ /etc/localtime && echo $TZ > /etc/timezone
 
 RUN \
   apk update \
-<<<<<<< HEAD
   && apk add --no-cache \
     postgresql-libs \
     postgresql-dev \
@@ -47,9 +37,6 @@
     git \
     brotli-dev \
     linux-headers \
-=======
-  && apk add --no-cache postgresql-libs postgresql-dev make automake autoconf gcc g++ git brotli-dev linux-headers \
->>>>>>> 845783a5
   && docker-php-ext-install opcache pgsql pdo_mysql pdo_pgsql \
   && apk del postgresql-dev \
   && rm -rf /var/cache/apk/*
@@ -100,11 +87,7 @@
   ./configure && \
   make && make install
 
-<<<<<<< HEAD
-FROM compile as final
-=======
 FROM compile AS final
->>>>>>> 845783a5
 
 LABEL maintainer="team@appwrite.io"
 
@@ -137,8 +120,8 @@
 COPY ./dev /usr/src/code/dev
 
 # Add Debug Configs
-RUN if [ "$DEBUG" == "true" ]; then cp /usr/src/code/dev/xdebug.ini /usr/local/etc/php/conf.d/xdebug.ini; fi
-RUN if [ "$DEBUG" == "true" ]; then mkdir -p /tmp/xdebug; fi
+RUN if [ "$DEBUG" = "true" ]; then cp /usr/src/code/dev/xdebug.ini /usr/local/etc/php/conf.d/xdebug.ini; fi
+RUN if [ "$DEBUG" = "true" ]; then mkdir -p /tmp/xdebug; fi
 RUN if [ "$DEBUG" = "false" ]; then rm -rf /usr/src/code/dev; fi
 RUN if [ "$DEBUG" = "false" ]; then rm -f /usr/local/lib/php/extensions/no-debug-non-zts-20220829/xdebug.so; fi
 
