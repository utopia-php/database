<?php

namespace Utopia\Database;

use Exception;
use Utopia\Cache\Cache;
use Utopia\CLI\Console;
use Utopia\Database\Exception as DatabaseException;
use Utopia\Database\Exception\Authorization as AuthorizationException;
use Utopia\Database\Exception\Conflict as ConflictException;
use Utopia\Database\Exception\Dependency as DependencyException;
use Utopia\Database\Exception\Duplicate as DuplicateException;
use Utopia\Database\Exception\Index as IndexException;
use Utopia\Database\Exception\Limit as LimitException;
use Utopia\Database\Exception\NotFound as NotFoundException;
use Utopia\Database\Exception\Query as QueryException;
use Utopia\Database\Exception\Relationship as RelationshipException;
use Utopia\Database\Exception\Restricted as RestrictedException;
use Utopia\Database\Exception\Structure as StructureException;
use Utopia\Database\Exception\Timeout as TimeoutException;
use Utopia\Database\Helpers\ID;
use Utopia\Database\Helpers\Permission;
use Utopia\Database\Helpers\Role;
use Utopia\Database\Validator\Authorization;
use Utopia\Database\Validator\Index as IndexValidator;
use Utopia\Database\Validator\IndexDependency as IndexDependencyValidator;
use Utopia\Database\Validator\PartialStructure;
use Utopia\Database\Validator\Permissions;
use Utopia\Database\Validator\Queries\V2 as DocumentsValidator;
use Utopia\Database\Validator\Structure;

class Database
{
    public const VAR_STRING = 'string';
    // Simple Types
    public const VAR_INTEGER = 'integer';
    public const VAR_FLOAT = 'double';
    public const VAR_BOOLEAN = 'boolean';
    public const VAR_DATETIME = 'datetime';

    public const INT_MAX = 2147483647;
    public const BIG_INT_MAX = PHP_INT_MAX;
    public const DOUBLE_MAX = PHP_FLOAT_MAX;

    // Relationship Types
    public const VAR_RELATIONSHIP = 'relationship';

    // Index Types
    public const INDEX_KEY = 'key';
    public const INDEX_FULLTEXT = 'fulltext';
    public const INDEX_UNIQUE = 'unique';
    public const INDEX_SPATIAL = 'spatial';
    public const ARRAY_INDEX_LENGTH = 255;

    // Relation Types
    public const RELATION_ONE_TO_ONE = 'oneToOne';
    public const RELATION_ONE_TO_MANY = 'oneToMany';
    public const RELATION_MANY_TO_ONE = 'manyToOne';
    public const RELATION_MANY_TO_MANY = 'manyToMany';

    // Relation Actions
    public const RELATION_MUTATE_CASCADE = 'cascade';
    public const RELATION_MUTATE_RESTRICT = 'restrict';
    public const RELATION_MUTATE_SET_NULL = 'setNull';

    // Relation Sides
    public const RELATION_SIDE_PARENT = 'parent';
    public const RELATION_SIDE_CHILD = 'child';

    public const RELATION_MAX_DEPTH = 3;

    // Orders
    public const ORDER_ASC = 'ASC';
    public const ORDER_DESC = 'DESC';

    // Permissions
    public const PERMISSION_CREATE = 'create';
    public const PERMISSION_READ = 'read';
    public const PERMISSION_UPDATE = 'update';
    public const PERMISSION_DELETE = 'delete';

    // Aggregate permissions
    public const PERMISSION_WRITE = 'write';

    public const PERMISSIONS = [
        self::PERMISSION_CREATE,
        self::PERMISSION_READ,
        self::PERMISSION_UPDATE,
        self::PERMISSION_DELETE,
    ];

    // Collections
    public const METADATA = '_metadata';

    // Cursor
    public const CURSOR_BEFORE = 'before';
    public const CURSOR_AFTER = 'after';

    // Lengths
    public const LENGTH_KEY = 255;

    // Cache
    public const TTL = 60 * 60 * 24; // 24 hours

    // Events
    public const EVENT_ALL = '*';

    public const EVENT_DATABASE_LIST = 'database_list';
    public const EVENT_DATABASE_CREATE = 'database_create';
    public const EVENT_DATABASE_DELETE = 'database_delete';

    public const EVENT_COLLECTION_LIST = 'collection_list';
    public const EVENT_COLLECTION_CREATE = 'collection_create';
    public const EVENT_COLLECTION_UPDATE = 'collection_update';
    public const EVENT_COLLECTION_READ = 'collection_read';
    public const EVENT_COLLECTION_DELETE = 'collection_delete';

    public const EVENT_DOCUMENT_FIND = 'document_find';
    public const EVENT_DOCUMENT_PURGE = 'document_purge';
    public const EVENT_DOCUMENT_CREATE = 'document_create';
    public const EVENT_DOCUMENTS_CREATE = 'documents_create';
    public const EVENT_DOCUMENT_READ = 'document_read';
    public const EVENT_DOCUMENT_UPDATE = 'document_update';
    public const EVENT_DOCUMENTS_UPDATE = 'documents_update';
    public const EVENT_DOCUMENTS_UPSERT = 'documents_upsert';
    public const EVENT_DOCUMENT_DELETE = 'document_delete';
    public const EVENT_DOCUMENTS_DELETE = 'documents_delete';
    public const EVENT_DOCUMENT_COUNT = 'document_count';
    public const EVENT_DOCUMENT_SUM = 'document_sum';
    public const EVENT_DOCUMENT_INCREASE = 'document_increase';
    public const EVENT_DOCUMENT_DECREASE = 'document_decrease';

    public const EVENT_PERMISSIONS_CREATE = 'permissions_create';
    public const EVENT_PERMISSIONS_READ = 'permissions_read';
    public const EVENT_PERMISSIONS_DELETE = 'permissions_delete';

    public const EVENT_ATTRIBUTE_CREATE = 'attribute_create';
    public const EVENT_ATTRIBUTE_UPDATE = 'attribute_update';
    public const EVENT_ATTRIBUTE_DELETE = 'attribute_delete';

    public const EVENT_INDEX_RENAME = 'index_rename';
    public const EVENT_INDEX_CREATE = 'index_create';
    public const EVENT_INDEX_DELETE = 'index_delete';

    public const INSERT_BATCH_SIZE = 1_000;
    public const DELETE_BATCH_SIZE = 1_000;

    /**
     * List of Internal attributes
     *
     * @var array<array<string, mixed>>
     */
    public const INTERNAL_ATTRIBUTES = [
        [
            '$id' => '$id',
            'type' => self::VAR_STRING,
            'size' => Database::LENGTH_KEY,
            'required' => true,
            'signed' => true,
            'array' => false,
            'filters' => [],
        ],
        [
            '$id' => '$internalId',
            'type' => self::VAR_STRING,
            'size' => Database::LENGTH_KEY,
            'required' => true,
            'signed' => true,
            'array' => false,
            'filters' => [],
        ],
        [
            '$id' => '$collection',
            'type' => self::VAR_STRING,
            'size' => Database::LENGTH_KEY,
            'required' => true,
            'signed' => true,
            'array' => false,
            'filters' => [],
        ],
        [
            '$id' => '$tenant',
            'type' => self::VAR_INTEGER,
            'size' => 0,
            'required' => false,
            'default' => null,
            'signed' => true,
            'array' => false,
            'filters' => [],
        ],
        [
            '$id' => '$createdAt',
            'type' => Database::VAR_DATETIME,
            'format' => '',
            'size' => 0,
            'signed' => false,
            'required' => false,
            'default' => null,
            'array' => false,
            'filters' => ['datetime']
        ],
        [
            '$id' => '$updatedAt',
            'type' => Database::VAR_DATETIME,
            'format' => '',
            'size' => 0,
            'signed' => false,
            'required' => false,
            'default' => null,
            'array' => false,
            'filters' => ['datetime']
        ],
        [
            '$id' => '$permissions',
            'type' => Database::VAR_STRING,
            'size' => 1_000_000,
            'signed' => true,
            'required' => false,
            'default' => [],
            'array' => false,
            'filters' => ['json']
        ],
    ];

    public const INTERNAL_ATTRIBUTE_KEYS = [
        '_uid',
        '_createdAt',
        '_updatedAt',
        '_permissions',
    ];

    public const INTERNAL_INDEXES = [
        '_id',
        '_uid',
        '_createdAt',
        '_updatedAt',
        '_permissions_id',
        '_permissions',
    ];

    /**
     * Parent Collection
     * Defines the structure for both system and custom collections
     *
     * @var array<string, mixed>
     */
    protected const COLLECTION = [
        '$id' => self::METADATA,
        '$collection' => self::METADATA,
        'name' => 'collections',
        'attributes' => [
            [
                '$id' => 'name',
                'key' => 'name',
                'type' => self::VAR_STRING,
                'size' => 256,
                'required' => true,
                'signed' => true,
                'array' => false,
                'filters' => [],
            ],
            [
                '$id' => 'attributes',
                'key' => 'attributes',
                'type' => self::VAR_STRING,
                'size' => 1000000,
                'required' => false,
                'signed' => true,
                'array' => false,
                'filters' => ['json'],
            ],
            [
                '$id' => 'indexes',
                'key' => 'indexes',
                'type' => self::VAR_STRING,
                'size' => 1000000,
                'required' => false,
                'signed' => true,
                'array' => false,
                'filters' => ['json'],
            ],
            [
                '$id' => 'documentSecurity',
                'key' => 'documentSecurity',
                'type' => self::VAR_BOOLEAN,
                'size' => 0,
                'required' => true,
                'signed' => true,
                'array' => false,
                'filters' => []
            ]
        ],
        'indexes' => [],
    ];

    protected Adapter $adapter;

    protected Cache $cache;

    protected string $cacheName = 'default';

    /**
     * @var array<bool|string>
     */
    protected array $map = [];

    /**
     * @var array<string, array{encode: callable, decode: callable}>
     */
    protected static array $filters = [];

    /**
     * @var array<string, array{encode: callable, decode: callable}>
     */
    protected array $instanceFilters = [];

    /**
     * @var array<string, array<string, callable>>
     */
    protected array $listeners = [
        '*' => [],
    ];

    /**
     * Array in which the keys are the names of database listeners that
     * should be skipped when dispatching events. null $silentListeners
     * will skip all listeners.
     *
     * @var ?array<string, bool>
     */
    protected ?array $silentListeners = [];

    protected ?\DateTime $timestamp = null;

    protected bool $resolveRelationships = true;

    protected bool $checkRelationshipsExist = true;

    protected int $relationshipFetchDepth = 1;

    protected bool $filter = true;

    protected bool $validate = true;

    protected bool $preserveDates = false;

    protected int $maxQueryValues = 100;

    protected bool $migrating = false;

    /**
     * Stack of collection IDs when creating or updating related documents
     * @var array<string>
     */
    protected array $relationshipWriteStack = [];

    /**
     * @var array<Document>
     */
    protected array $relationshipFetchStack = [];

    /**
     * @var array<Document>
     */
    protected array $relationshipDeleteStack = [];

    /**
     * @param Adapter $adapter
     * @param Cache $cache
     * @param array<string, array{encode: callable, decode: callable}> $filters
     */
    public function __construct(
        Adapter $adapter,
        Cache $cache,
        array $filters = []
    ) {
        $this->adapter = $adapter;
        $this->cache = $cache;
        $this->instanceFilters = $filters;

        self::addFilter(
            'json',
            /**
             * @param mixed $value
             * @return mixed
             */
            function (mixed $value) {
                $value = ($value instanceof Document) ? $value->getArrayCopy() : $value;

                if (!is_array($value) && !$value instanceof \stdClass) {
                    return $value;
                }

                return json_encode($value);
            },
            /**
             * @param mixed $value
             * @return mixed
             * @throws Exception
             */
            function (mixed $value) {
                if (!is_string($value)) {
                    return $value;
                }

                $value = json_decode($value, true) ?? [];

                if (array_key_exists('$id', $value)) {
                    return new Document($value);
                } else {
                    $value = array_map(function ($item) {
                        if (is_array($item) && array_key_exists('$id', $item)) { // if `$id` exists, create a Document instance
                            return new Document($item);
                        }
                        return $item;
                    }, $value);
                }

                return $value;
            }
        );

        self::addFilter(
            'datetime',
            /**
             * @param mixed $value
             * @return mixed
             */
            function (mixed $value) {
                if (is_null($value)) {
                    return;
                }
                try {
                    $value = new \DateTime($value);
                    $value->setTimezone(new \DateTimeZone(date_default_timezone_get()));
                    return DateTime::format($value);
                } catch (\Throwable) {
                    return $value;
                }
            },
            /**
             * @param string|null $value
             * @return string|null
             */
            function (?string $value) {
                return DateTime::formatTz($value);
            }
        );
    }

    /**
     * Add listener to events
     * Passing a null $callback will remove the listener
     *
     * @param string $event
     * @param string $name
     * @param ?callable $callback
     * @return static
     */
    public function on(string $event, string $name, ?callable $callback): static
    {
        if (empty($callback)) {
            unset($this->listeners[$event][$name]);
            return $this;
        }

        if (!isset($this->listeners[$event])) {
            $this->listeners[$event] = [];
        }
        $this->listeners[$event][$name] = $callback;

        return $this;
    }

    /**
     * Add a transformation to be applied to a query string before an event occurs
     *
     * @param string $event
     * @param string $name
     * @param callable $callback
     * @return $this
     */
    public function before(string $event, string $name, callable $callback): static
    {
        $this->adapter->before($event, $name, $callback);

        return $this;
    }

    /**
     * Silent event generation for calls inside the callback
     *
     * @template T
     * @param callable(): T $callback
     * @param array<string>|null $listeners List of listeners to silence; if null, all listeners will be silenced
     * @return T
     */
    public function silent(callable $callback, ?array $listeners = null): mixed
    {
        $previous = $this->silentListeners;

        if (is_null($listeners)) {
            $this->silentListeners = null;
        } else {
            $silentListeners = [];
            foreach ($listeners as $listener) {
                $silentListeners[$listener] = true;
            }
            $this->silentListeners = $silentListeners;
        }

        try {
            return $callback();
        } finally {
            $this->silentListeners = $previous;
        }
    }

    /**
     * Get getConnection Id
     *
     * @return string
     * @throws Exception
     */
    public function getConnectionId(): string
    {
        return $this->adapter->getConnectionId();
    }

    /**
     * Skip relationships for all the calls inside the callback
     *
     * @template T
     * @param callable(): T $callback
     * @return T
     */
    public function skipRelationships(callable $callback): mixed
    {
        $previous = $this->resolveRelationships;
        $this->resolveRelationships = false;

        try {
            return $callback();
        } finally {
            $this->resolveRelationships = $previous;
        }
    }

    public function skipRelationshipsExistCheck(callable $callback): mixed
    {
        $previous = $this->checkRelationshipsExist;
        $this->checkRelationshipsExist = false;

        try {
            return $callback();
        } finally {
            $this->checkRelationshipsExist = $previous;
        }
    }

    /**
     * Trigger callback for events
     *
     * @param string $event
     * @param mixed $args
     * @return void
     */
    protected function trigger(string $event, mixed $args = null): void
    {
        if (\is_null($this->silentListeners)) {
            return;
        }
        foreach ($this->listeners[self::EVENT_ALL] as $name => $callback) {
            if (isset($this->silentListeners[$name])) {
                continue;
            }
            $callback($event, $args);
        }

        foreach (($this->listeners[$event] ?? []) as $name => $callback) {
            if (isset($this->silentListeners[$name])) {
                continue;
            }
            $callback($event, $args);
        }
    }

    /**
     * Executes $callback with $timestamp set to $requestTimestamp
     *
     * @template T
     * @param ?\DateTime $requestTimestamp
     * @param callable(): T $callback
     * @return T
     */
    public function withRequestTimestamp(?\DateTime $requestTimestamp, callable $callback): mixed
    {
        $previous = $this->timestamp;
        $this->timestamp = $requestTimestamp;
        try {
            $result = $callback();
        } finally {
            $this->timestamp = $previous;
        }
        return $result;
    }

    /**
     * Set Namespace.
     *
     * Set namespace to divide different scope of data sets
     *
     * @param string $namespace
     *
     * @return $this
     *
     * @throws DatabaseException
     */
    public function setNamespace(string $namespace): static
    {
        $this->adapter->setNamespace($namespace);

        return $this;
    }

    /**
     * Get Namespace.
     *
     * Get namespace of current set scope
     *
     * @return string
     */
    public function getNamespace(): string
    {
        return $this->adapter->getNamespace();
    }

    /**
     * Set database to use for current scope
     *
     * @param string $name
     *
     * @return static
     * @throws DatabaseException
     */
    public function setDatabase(string $name): static
    {
        $this->adapter->setDatabase($name);

        return $this;
    }

    /**
     * Get Database.
     *
     * Get Database from current scope
     *
     * @return string
     * @throws DatabaseException
     */
    public function getDatabase(): string
    {
        return $this->adapter->getDatabase();
    }

    /**
     * Set the cache instance
     *
     * @param Cache $cache
     *
     * @return $this
     */
    public function setCache(Cache $cache): static
    {
        $this->cache = $cache;
        return $this;
    }

    /**
     * Get the cache instance
     *
     * @return Cache
     */
    public function getCache(): Cache
    {
        return $this->cache;
    }

    /**
     * Set the name to use for cache
     *
     * @param string $name
     * @return $this
     */
    public function setCacheName(string $name): static
    {
        $this->cacheName = $name;

        return $this;
    }

    /**
     * Get the cache name
     *
     * @return string
     */
    public function getCacheName(): string
    {
        return $this->cacheName;
    }

    /**
     * Set a metadata value to be printed in the query comments
     *
     * @param string $key
     * @param mixed $value
     * @return static
     */
    public function setMetadata(string $key, mixed $value): static
    {
        $this->adapter->setMetadata($key, $value);

        return $this;
    }

    /**
     * Get metadata
     *
     * @return array<string, mixed>
     */
    public function getMetadata(): array
    {
        return $this->adapter->getMetadata();
    }

    /**
     * Clear metadata
     *
     * @return void
     */
    public function resetMetadata(): void
    {
        $this->adapter->resetMetadata();
    }

    /**
     * Set maximum query execution time
     *
     * @param int $milliseconds
     * @param string $event
     * @return static
     * @throws Exception
     */
    public function setTimeout(int $milliseconds, string $event = Database::EVENT_ALL): static
    {
        $this->adapter->setTimeout($milliseconds, $event);

        return $this;
    }

    /**
     * Clear maximum query execution time
     *
     * @param string $event
     * @return void
     */
    public function clearTimeout(string $event = Database::EVENT_ALL): void
    {
        $this->adapter->clearTimeout($event);
    }

    /**
     * Enable filters
     *
     * @return $this
     */
    public function enableFilters(): static
    {
        $this->filter = true;
        return $this;
    }

    /**
     * Disable filters
     *
     * @return $this
     */
    public function disableFilters(): static
    {
        $this->filter = false;
        return $this;
    }

    /**
     * Skip filters
     *
     * Execute a callback without filters
     *
     * @template T
     * @param callable(): T $callback
     * @return T
     */
    public function skipFilters(callable $callback): mixed
    {
        $initial = $this->filter;
        $this->disableFilters();

        try {
            return $callback();
        } finally {
            $this->filter = $initial;
        }
    }

    /**
     * Get instance filters
     *
     * @return array<string, array{encode: callable, decode: callable}>
     */
    public function getInstanceFilters(): array
    {
        return $this->instanceFilters;
    }

    /**
     * Enable validation
     *
     * @return $this
     */
    public function enableValidation(): static
    {
        $this->validate = true;

        return $this;
    }

    /**
     * Disable validation
     *
     * @return $this
     */
    public function disableValidation(): static
    {
        $this->validate = false;

        return $this;
    }

    /**
     * Skip Validation
     *
     * Execute a callback without validation
     *
     * @template T
     * @param callable(): T $callback
     * @return T
     */
    public function skipValidation(callable $callback): mixed
    {
        $initial = $this->validate;
        $this->disableValidation();

        try {
            return $callback();
        } finally {
            $this->validate = $initial;
        }
    }

    /**
     * Get shared tables
     *
     * Get whether to share tables between tenants
     * @return bool
     */
    public function getSharedTables(): bool
    {
        return $this->adapter->getSharedTables();
    }

    /**
     * Set shard tables
     *
     * Set whether to share tables between tenants
     *
     * @param bool $sharedTables
     * @return static
     */
    public function setSharedTables(bool $sharedTables): static
    {
        $this->adapter->setSharedTables($sharedTables);

        return $this;
    }

    /**
     * Set Tenant
     *
     * Set tenant to use if tables are shared
     *
     * @param ?int $tenant
     * @return static
     */
    public function setTenant(?int $tenant): static
    {
        $this->adapter->setTenant($tenant);

        return $this;
    }

    /**
     * Get Tenant
     *
     * Get tenant to use if tables are shared
     *
     * @return ?int
     */
    public function getTenant(): ?int
    {
        return $this->adapter->getTenant();
    }

    /**
     * With Tenant
     *
     * Execute a callback with a specific tenant
     *
     * @param int|null $tenant
     * @param callable $callback
     * @return mixed
     */
    public function withTenant(?int $tenant, callable $callback): mixed
    {
        $previous = $this->adapter->getTenant();
        $this->adapter->setTenant($tenant);

        try {
            return $callback();
        } finally {
            $this->adapter->setTenant($previous);
        }
    }

    /**
     * Set whether to allow creating documents with tenant set per document.
     *
     * @param bool $enabled
     * @return static
     */
    public function setTenantPerDocument(bool $enabled): static
    {
        $this->adapter->setTenantPerDocument($enabled);

        return $this;
    }

    /**
     * Get whether to allow creating documents with tenant set per document.
     *
     * @return bool
     */
    public function getTenantPerDocument(): bool
    {
        return $this->adapter->getTenantPerDocument();
    }

    public function getPreserveDates(): bool
    {
        return $this->preserveDates;
    }

    public function setPreserveDates(bool $preserve): static
    {
        $this->preserveDates = $preserve;

        return $this;
    }

    public function setMigrating(bool $migrating): self
    {
        $this->migrating = $migrating;

        return $this;
    }

    public function isMigrating(): bool
    {
        return $this->migrating;
    }

    public function withPreserveDates(callable $callback): mixed
    {
        $previous = $this->preserveDates;
        $this->preserveDates = true;

        try {
            return $callback();
        } finally {
            $this->preserveDates = $previous;
        }
    }

    public function setMaxQueryValues(int $max): self
    {
        $this->maxQueryValues = $max;

        return $this;
    }

    public function getMaxQueryValues(): int
    {
        return $this->maxQueryValues;
    }

    /**
     * Get list of keywords that cannot be used
     *
     * @return string[]
     */
    public function getKeywords(): array
    {
        return $this->adapter->getKeywords();
    }

    /**
     * Get Database Adapter
     *
     * @return Adapter
     */
    public function getAdapter(): Adapter
    {
        return $this->adapter;
    }

    /**
     * Run a callback inside a transaction.
     *
     * @template T
     * @param callable(): T $callback
     * @return T
     * @throws \Throwable
     */
    public function withTransaction(callable $callback): mixed
    {
        return $this->adapter->withTransaction($callback);
    }

    /**
     * Ping Database
     *
     * @return bool
     */
    public function ping(): bool
    {
        return $this->adapter->ping();
    }

    public function reconnect(): void
    {
        $this->adapter->reconnect();
    }

    /**
     * Create the database
     *
     * @param string|null $database
     * @return bool
     * @throws DuplicateException
     * @throws LimitException
     * @throws Exception
     */
    public function create(?string $database = null): bool
    {
        $database ??= $this->adapter->getDatabase();

        $this->adapter->create($database);

        /**
         * Create array of attribute documents
         * @var array<Document> $attributes
         */
        $attributes = \array_map(function ($attribute) {
            return new Document($attribute);
        }, self::COLLECTION['attributes']);

        $this->silent(fn () => $this->createCollection(self::METADATA, $attributes));

        $this->trigger(self::EVENT_DATABASE_CREATE, $database);

        return true;
    }

    /**
     * Check if database exists
     * Optionally check if collection exists in database
     *
     * @param string|null $database (optional) database name
     * @param string|null $collection (optional) collection name
     *
     * @return bool
     */
    public function exists(?string $database = null, ?string $collection = null): bool
    {
        $database ??= $this->adapter->getDatabase();

        return $this->adapter->exists($database, $collection);
    }

    /**
     * List Databases
     *
     * @return array<Document>
     */
    public function list(): array
    {
        $databases = $this->adapter->list();

        $this->trigger(self::EVENT_DATABASE_LIST, $databases);

        return $databases;
    }

    /**
     * Delete Database
     *
     * @param string|null $database
     * @return bool
     * @throws DatabaseException
     */
    public function delete(?string $database = null): bool
    {
        $database = $database ?? $this->adapter->getDatabase();

        $deleted = $this->adapter->delete($database);

        $this->trigger(self::EVENT_DATABASE_DELETE, [
            'name' => $database,
            'deleted' => $deleted
        ]);

        $this->cache->flush();

        return $deleted;
    }

    /**
     * Create Collection
     *
     * @param string $id
     * @param array<Document> $attributes
     * @param array<Document> $indexes
     * @param array<string>|null $permissions
     * @param bool $documentSecurity
     * @return Document
     * @throws DatabaseException
     * @throws DuplicateException
     * @throws LimitException
     */
    public function createCollection(string $id, array $attributes = [], array $indexes = [], ?array $permissions = null, bool $documentSecurity = true): Document
    {
        $permissions ??= [
            Permission::create(Role::any()),
        ];

        if ($this->validate) {
            $validator = new Permissions();
            if (!$validator->isValid($permissions)) {
                throw new DatabaseException($validator->getDescription());
            }
        }

        $collection = $this->silent(fn () => $this->getCollection($id));

        if (!$collection->isEmpty() && $id !== self::METADATA) {
            throw new DuplicateException('Collection ' . $id . ' already exists');
        }

        /**
         * Fix metadata index length & orders
         */
        foreach ($indexes as $key => $index) {
            $lengths = $index->getAttribute('lengths', []);
            $orders = $index->getAttribute('orders', []);

            foreach ($index->getAttribute('attributes', []) as $i => $attr) {
                foreach ($attributes as $collectionAttribute) {
                    if ($collectionAttribute->getAttribute('$id') === $attr) {
                        /**
                         * mysql does not save length in collection when length = attributes size
                         */
                        if ($collectionAttribute->getAttribute('type') === Database::VAR_STRING) {
                            if (!empty($lengths[$i]) && $lengths[$i] === $collectionAttribute->getAttribute('size') && $this->adapter->getMaxIndexLength() > 0) {
                                $lengths[$i] = null;
                            }
                        }

                        $isArray = $collectionAttribute->getAttribute('array', false);
                        if ($isArray) {
                            if ($this->adapter->getMaxIndexLength() > 0) {
                                $lengths[$i] = self::ARRAY_INDEX_LENGTH;
                            }
                            $orders[$i] = null;
                        }
                        break;
                    }
                }
            }

            $index->setAttribute('lengths', $lengths);
            $index->setAttribute('orders', $orders);
            $indexes[$key] = $index;
        }

        $collection = new Document([
            '$id' => ID::custom($id),
            '$permissions' => $permissions,
            'name' => $id,
            'attributes' => $attributes,
            'indexes' => $indexes,
            'documentSecurity' => $documentSecurity
        ]);

        if ($this->validate) {
            $validator = new IndexValidator(
                $attributes,
                $this->adapter->getMaxIndexLength(),
                $this->adapter->getInternalIndexesKeys()
            );
            foreach ($indexes as $index) {
                if (!$validator->isValid($index)) {
                    throw new IndexException($validator->getDescription());
                }
            }
        }

        // Check index limits, if given
        if ($indexes && $this->adapter->getCountOfIndexes($collection) > $this->adapter->getLimitForIndexes()) {
            throw new LimitException('Index limit of ' . $this->adapter->getLimitForIndexes() . ' exceeded. Cannot create collection.');
        }

        // Check attribute limits, if given
        if ($attributes) {
            if (
                $this->adapter->getLimitForAttributes() > 0 &&
                $this->adapter->getCountOfAttributes($collection) > $this->adapter->getLimitForAttributes()
            ) {
                throw new LimitException('Attribute limit of ' . $this->adapter->getLimitForAttributes() . ' exceeded. Cannot create collection.');
            }

            if (
                $this->adapter->getDocumentSizeLimit() > 0 &&
                $this->adapter->getAttributeWidth($collection) > $this->adapter->getDocumentSizeLimit()
            ) {
                throw new LimitException('Document size limit of ' . $this->adapter->getDocumentSizeLimit() . ' exceeded. Cannot create collection.');
            }
        }

        $this->adapter->createCollection($id, $attributes, $indexes);

        if ($id === self::METADATA) {
            return new Document(self::COLLECTION);
        }

        $createdCollection = $this->silent(fn () => $this->createDocument(self::METADATA, $collection));

        $this->trigger(self::EVENT_COLLECTION_CREATE, $createdCollection);

        return $createdCollection;
    }

    /**
     * Update Collections Permissions.
     *
     * @param string $id
     * @param array<string> $permissions
     * @param bool $documentSecurity
     *
     * @return Document
     * @throws ConflictException
     * @throws DatabaseException
     */
    public function updateCollection(string $id, array $permissions, bool $documentSecurity): Document
    {
        if ($this->validate) {
            $validator = new Permissions();
            if (!$validator->isValid($permissions)) {
                throw new DatabaseException($validator->getDescription());
            }
        }

        $collection = $this->silent(fn () => $this->getCollection($id));

        if ($collection->isEmpty()) {
            throw new NotFoundException('Collection not found');
        }

        if (
            $this->adapter->getSharedTables()
            && $collection->getTenant() !== $this->adapter->getTenant()
        ) {
            throw new NotFoundException('Collection not found');
        }

        $collection
            ->setAttribute('$permissions', $permissions)
            ->setAttribute('documentSecurity', $documentSecurity);

        $collection = $this->silent(fn () => $this->updateDocument(self::METADATA, $collection->getId(), $collection));

        $this->trigger(self::EVENT_COLLECTION_UPDATE, $collection);

        return $collection;
    }

    /**
     * Get Collection
     *
     * @param string $id
     *
     * @return Document
     * @throws DatabaseException
     */
    public function getCollection(string $id): Document
    {
        $collection = $this->silent(fn () => $this->getDocument(self::METADATA, $id));

        if (
            $id !== self::METADATA
            && $this->adapter->getSharedTables()
            && $collection->getTenant() !== null
            && $collection->getTenant() !== $this->adapter->getTenant()
        ) {
            return new Document();
        }

        $this->trigger(self::EVENT_COLLECTION_READ, $collection);

        return $collection;
    }

    /**
     * List Collections
     *
     * @param int $offset
     * @param int $limit
     *
     * @return array<Document>
     * @throws Exception
     */
    public function listCollections(int $limit = 25, int $offset = 0): array
    {
        $result = $this->silent(fn () => $this->find(self::METADATA, [
            Query::limit($limit),
            Query::offset($offset)
        ]));

        $this->trigger(self::EVENT_COLLECTION_LIST, $result);

        return $result;
    }

    /**
     * Get Collection Size
     *
     * @param string $collection
     *
     * @return int
     * @throws Exception
     */
    public function getSizeOfCollection(string $collection): int
    {
        $collection = $this->silent(fn () => $this->getCollection($collection));

        if ($collection->isEmpty()) {
            throw new NotFoundException('Collection not found');
        }

        if ($this->adapter->getSharedTables() && $collection->getTenant() !== $this->adapter->getTenant()) {
            throw new NotFoundException('Collection not found');
        }

        return $this->adapter->getSizeOfCollection($collection->getId());
    }

    /**
     * Get Collection Size on disk
     *
     * @param string $collection
     *
     * @return int
     */
    public function getSizeOfCollectionOnDisk(string $collection): int
    {
        if ($this->adapter->getSharedTables() && empty($this->adapter->getTenant())) {
            throw new DatabaseException('Missing tenant. Tenant must be set when table sharing is enabled.');
        }

        $collection = $this->silent(fn () => $this->getCollection($collection));

        if ($collection->isEmpty()) {
            throw new NotFoundException('Collection not found');
        }

        if ($this->adapter->getSharedTables() && $collection->getTenant() !== $this->adapter->getTenant()) {
            throw new NotFoundException('Collection not found');
        }

        return $this->adapter->getSizeOfCollectionOnDisk($collection->getId());
    }

    /**
     * Delete Collection
     *
     * @param string $id
     *
     * @return bool
     * @throws DatabaseException
     */
    public function deleteCollection(string $id): bool
    {
        $collection = $this->silent(fn () => $this->getDocument(self::METADATA, $id));

        if ($collection->isEmpty()) {
            throw new NotFoundException('Collection not found');
        }

        if ($this->adapter->getSharedTables() && $collection->getTenant() !== $this->adapter->getTenant()) {
            throw new NotFoundException('Collection not found');
        }

        $relationships = \array_filter(
            $collection->getAttribute('attributes'),
            fn ($attribute) => $attribute->getAttribute('type') === Database::VAR_RELATIONSHIP
        );

        foreach ($relationships as $relationship) {
            $this->deleteRelationship($collection->getId(), $relationship->getId());
        }

        $this->adapter->deleteCollection($id);

        if ($id === self::METADATA) {
            $deleted = true;
        } else {
            $deleted = $this->silent(fn () => $this->deleteDocument(self::METADATA, $id));
        }

        if ($deleted) {
            $this->trigger(self::EVENT_COLLECTION_DELETE, $collection);
        }

        $this->purgeCachedCollection($id);

        return $deleted;
    }

    /**
     * Create Attribute
     *
     * @param string $collection
     * @param string $id
     * @param string $type
     * @param int $size utf8mb4 chars length
     * @param bool $required
     * @param mixed $default
     * @param bool $signed
     * @param bool $array
     * @param string|null $format optional validation format of attribute
     * @param array<string, mixed> $formatOptions assoc array with custom options that can be passed for the format validation
     * @param array<string> $filters
     *
     * @return bool
     * @throws AuthorizationException
     * @throws ConflictException
     * @throws DatabaseException
     * @throws DuplicateException
     * @throws LimitException
     * @throws StructureException
     * @throws Exception
     */
    public function createAttribute(string $collection, string $id, string $type, int $size, bool $required, mixed $default = null, bool $signed = true, bool $array = false, ?string $format = null, array $formatOptions = [], array $filters = []): bool
    {
        $collection = $this->silent(fn () => $this->getCollection($collection));

        if ($collection->isEmpty()) {
            throw new NotFoundException('Collection not found');
        }

        // Attribute IDs are case-insensitive
        $attributes = $collection->getAttribute('attributes', []);
        /** @var array<Document> $attributes */
        foreach ($attributes as $attribute) {
            if (\strtolower($attribute->getId()) === \strtolower($id)) {
                throw new DuplicateException('Attribute already exists');
            }
        }

        // Ensure required filters for the attribute are passed
        $requiredFilters = $this->getRequiredFilters($type);
        if (!empty(\array_diff($requiredFilters, $filters))) {
            throw new DatabaseException("Attribute of type: $type requires the following filters: " . implode(",", $requiredFilters));
        }

        if ($format && !Structure::hasFormat($format, $type)) {
            throw new DatabaseException('Format ("' . $format . '") not available for this attribute type ("' . $type . '")');
        }

        $attribute = new Document([
            '$id' => ID::custom($id),
            'key' => $id,
            'type' => $type,
            'size' => $size,
            'required' => $required,
            'default' => $default,
            'signed' => $signed,
            'array' => $array,
            'format' => $format,
            'formatOptions' => $formatOptions,
            'filters' => $filters,
        ]);

        $this->checkAttribute($collection, $attribute);

        $collection->setAttribute(
            'attributes',
            $attribute,
            Document::SET_TYPE_APPEND
        );

        switch ($type) {
            case self::VAR_STRING:
                if ($size > $this->adapter->getLimitForString()) {
                    throw new DatabaseException('Max size allowed for string is: ' . number_format($this->adapter->getLimitForString()));
                }
                break;
            case self::VAR_INTEGER:
                $limit = ($signed) ? $this->adapter->getLimitForInt() / 2 : $this->adapter->getLimitForInt();
                if ($size > $limit) {
                    throw new DatabaseException('Max size allowed for int is: ' . number_format($limit));
                }
                break;
            case self::VAR_FLOAT:
            case self::VAR_BOOLEAN:
            case self::VAR_DATETIME:
            case self::VAR_RELATIONSHIP:
                break;
            default:
                throw new DatabaseException('Unknown attribute type: ' . $type . '. Must be one of ' . self::VAR_STRING . ', ' . self::VAR_INTEGER . ', ' . self::VAR_FLOAT . ', ' . self::VAR_BOOLEAN . ', ' . self::VAR_DATETIME . ', ' . self::VAR_RELATIONSHIP);
        }

        // Only execute when $default is given
        if (!\is_null($default)) {
            if ($required === true) {
                throw new DatabaseException('Cannot set a default value for a required attribute');
            }

            $this->validateDefaultTypes($type, $default);
        }

        try {
            $created = $this->adapter->createAttribute($collection->getId(), $id, $type, $size, $signed, $array);

            if (!$created) {
                throw new DatabaseException('Failed to create attribute');
            }
        } catch (DuplicateException $e) {
            // HACK: Metadata should still be updated, can be removed when null tenant collections are supported.
            if (!$this->adapter->getSharedTables() || !$this->isMigrating()) {
                throw $e;
            }
        }

        if ($collection->getId() !== self::METADATA) {
            $this->silent(fn () => $this->updateDocument(self::METADATA, $collection->getId(), $collection));
        }

        $this->purgeCachedCollection($collection->getId());
        $this->purgeCachedDocument(self::METADATA, $collection->getId());

        $this->trigger(self::EVENT_ATTRIBUTE_CREATE, $attribute);

        return true;
    }

    /**
     * Get the list of required filters for each data type
     *
     * @param string|null $type Type of the attribute
     *
     * @return array<string>
     */
    protected function getRequiredFilters(?string $type): array
    {
        return match ($type) {
            self::VAR_DATETIME => ['datetime'],
            default => [],
        };
    }

    /**
     * Function to validate if the default value of an attribute matches its attribute type
     *
     * @param string $type Type of the attribute
     * @param mixed $default Default value of the attribute
     *
     * @return void
     * @throws DatabaseException
     */
    protected function validateDefaultTypes(string $type, mixed $default): void
    {
        $defaultType = \gettype($default);

        if ($defaultType === 'NULL') {
            // Disable null. No validation required
            return;
        }

        if ($defaultType === 'array') {
            foreach ($default as $value) {
                $this->validateDefaultTypes($type, $value);
            }
            return;
        }

        switch ($type) {
            case self::VAR_STRING:
            case self::VAR_INTEGER:
            case self::VAR_FLOAT:
            case self::VAR_BOOLEAN:
                if ($type !== $defaultType) {
                    throw new DatabaseException('Default value ' . $default . ' does not match given type ' . $type);
                }
                break;
            case self::VAR_DATETIME:
                if ($defaultType !== self::VAR_STRING) {
                    throw new DatabaseException('Default value ' . $default . ' does not match given type ' . $type);
                }
                break;
            default:
                throw new DatabaseException('Unknown attribute type: ' . $type . '. Must be one of ' . self::VAR_STRING . ', ' . self::VAR_INTEGER . ', ' . self::VAR_FLOAT . ', ' . self::VAR_BOOLEAN . ', ' . self::VAR_DATETIME . ', ' . self::VAR_RELATIONSHIP);
        }
    }

    /**
     * Update attribute metadata. Utility method for update attribute methods.
     *
     * @param string $collection
     * @param string $id
     * @param callable $updateCallback method that receives document, and returns it with changes applied
     *
     * @return Document
     * @throws ConflictException
     * @throws DatabaseException
     */
    protected function updateIndexMeta(string $collection, string $id, callable $updateCallback): Document
    {
        $collection = $this->silent(fn () => $this->getCollection($collection));

        if ($collection->getId() === self::METADATA) {
            throw new DatabaseException('Cannot update metadata indexes');
        }

        $indexes = $collection->getAttribute('indexes', []);
        $index = \array_search($id, \array_map(fn ($index) => $index['$id'], $indexes));

        if ($index === false) {
            throw new NotFoundException('Index not found');
        }

        // Execute update from callback
        $updateCallback($indexes[$index], $collection, $index);

        // Save
        $collection->setAttribute('indexes', $indexes);

        $this->silent(fn () => $this->updateDocument(self::METADATA, $collection->getId(), $collection));

        $this->trigger(self::EVENT_ATTRIBUTE_UPDATE, $indexes[$index]);

        return $indexes[$index];
    }

    /**
     * Update attribute metadata. Utility method for update attribute methods.
     *
     * @param string $collection
     * @param string $id
     * @param callable(Document, Document, int|string): void $updateCallback method that receives document, and returns it with changes applied
     *
     * @return Document
     * @throws ConflictException
     * @throws DatabaseException
     */
    protected function updateAttributeMeta(string $collection, string $id, callable $updateCallback): Document
    {
        $collection = $this->silent(fn () => $this->getCollection($collection));

        if ($collection->getId() === self::METADATA) {
            throw new DatabaseException('Cannot update metadata attributes');
        }

        $attributes = $collection->getAttribute('attributes', []);
        $index = \array_search($id, \array_map(fn ($attribute) => $attribute['$id'], $attributes));

        if ($index === false) {
            throw new NotFoundException('Attribute not found');
        }

        // Execute update from callback
        $updateCallback($attributes[$index], $collection, $index);

        // Save
        $collection->setAttribute('attributes', $attributes);

        $this->silent(fn () => $this->updateDocument(self::METADATA, $collection->getId(), $collection));

        $this->trigger(self::EVENT_ATTRIBUTE_UPDATE, $attributes[$index]);

        return $attributes[$index];
    }

    /**
     * Update required status of attribute.
     *
     * @param string $collection
     * @param string $id
     * @param bool $required
     *
     * @return Document
     * @throws Exception
     */
    public function updateAttributeRequired(string $collection, string $id, bool $required): Document
    {
        return $this->updateAttributeMeta($collection, $id, function ($attribute) use ($required) {
            $attribute->setAttribute('required', $required);
        });
    }

    /**
     * Update format of attribute.
     *
     * @param string $collection
     * @param string $id
     * @param string $format validation format of attribute
     *
     * @return Document
     * @throws Exception
     */
    public function updateAttributeFormat(string $collection, string $id, string $format): Document
    {
        return $this->updateAttributeMeta($collection, $id, function ($attribute) use ($format) {
            if (!Structure::hasFormat($format, $attribute->getAttribute('type'))) {
                throw new DatabaseException('Format "' . $format . '" not available for attribute type "' . $attribute->getAttribute('type') . '"');
            }

            $attribute->setAttribute('format', $format);
        });
    }

    /**
     * Update format options of attribute.
     *
     * @param string $collection
     * @param string $id
     * @param array<string, mixed> $formatOptions assoc array with custom options that can be passed for the format validation
     *
     * @return Document
     * @throws Exception
     */
    public function updateAttributeFormatOptions(string $collection, string $id, array $formatOptions): Document
    {
        return $this->updateAttributeMeta($collection, $id, function ($attribute) use ($formatOptions) {
            $attribute->setAttribute('formatOptions', $formatOptions);
        });
    }

    /**
     * Update filters of attribute.
     *
     * @param string $collection
     * @param string $id
     * @param array<string> $filters
     *
     * @return Document
     * @throws Exception
     */
    public function updateAttributeFilters(string $collection, string $id, array $filters): Document
    {
        return $this->updateAttributeMeta($collection, $id, function ($attribute) use ($filters) {
            $attribute->setAttribute('filters', $filters);
        });
    }

    /**
     * Update default value of attribute
     *
     * @param string $collection
     * @param string $id
     * @param mixed $default
     *
     * @return Document
     * @throws Exception
     */
    public function updateAttributeDefault(string $collection, string $id, mixed $default = null): Document
    {
        return $this->updateAttributeMeta($collection, $id, function ($attribute) use ($default) {
            if ($attribute->getAttribute('required') === true) {
                throw new DatabaseException('Cannot set a default value on a required attribute');
            }

            $this->validateDefaultTypes($attribute->getAttribute('type'), $default);

            $attribute->setAttribute('default', $default);
        });
    }

    /**
     * Update Attribute. This method is for updating data that causes underlying structure to change. Check out other updateAttribute methods if you are looking for metadata adjustments.
     *
     * @param string $collection
     * @param string $id
     * @param string|null $type
     * @param int|null $size utf8mb4 chars length
     * @param bool|null $required
     * @param mixed $default
     * @param bool $signed
     * @param bool $array
     * @param string|null $format
     * @param array<string, mixed>|null $formatOptions
     * @param array<string>|null $filters
     * @param string|null $newKey
     * @return Document
     * @throws Exception
     */
    public function updateAttribute(string $collection, string $id, ?string $type = null, ?int $size = null, ?bool $required = null, mixed $default = null, ?bool $signed = null, ?bool $array = null, ?string $format = null, ?array $formatOptions = null, ?array $filters = null, ?string $newKey = null): Document
    {
        return $this->updateAttributeMeta($collection, $id, function ($attribute, $collectionDoc, $attributeIndex) use ($collection, $id, $type, $size, $required, $default, $signed, $array, $format, $formatOptions, $filters, $newKey) {
            $altering = !\is_null($type)
                || !\is_null($size)
                || !\is_null($signed)
                || !\is_null($array)
                || !\is_null($newKey);
            $type ??= $attribute->getAttribute('type');
            $size ??= $attribute->getAttribute('size');
            $signed ??= $attribute->getAttribute('signed');
            $required ??= $attribute->getAttribute('required');
            $default ??= $attribute->getAttribute('default');
            $array ??= $attribute->getAttribute('array');
            $format ??= $attribute->getAttribute('format');
            $formatOptions ??= $attribute->getAttribute('formatOptions');
            $filters ??= $attribute->getAttribute('filters');

            if ($required === true && !\is_null($default)) {
                $default = null;
            }

            switch ($type) {
                case self::VAR_STRING:
                    if (empty($size)) {
                        throw new DatabaseException('Size length is required');
                    }

                    if ($size > $this->adapter->getLimitForString()) {
                        throw new DatabaseException('Max size allowed for string is: ' . number_format($this->adapter->getLimitForString()));
                    }
                    break;

                case self::VAR_INTEGER:
                    $limit = ($signed) ? $this->adapter->getLimitForInt() / 2 : $this->adapter->getLimitForInt();
                    if ($size > $limit) {
                        throw new DatabaseException('Max size allowed for int is: ' . number_format($limit));
                    }
                    break;
                case self::VAR_FLOAT:
                case self::VAR_BOOLEAN:
                case self::VAR_DATETIME:
                    if (!empty($size)) {
                        throw new DatabaseException('Size must be empty');
                    }
                    break;
                default:
                    throw new DatabaseException('Unknown attribute type: ' . $type . '. Must be one of ' . self::VAR_STRING . ', ' . self::VAR_INTEGER . ', ' . self::VAR_FLOAT . ', ' . self::VAR_BOOLEAN . ', ' . self::VAR_DATETIME . ', ' . self::VAR_RELATIONSHIP);
            }

            /** Ensure required filters for the attribute are passed */
            $requiredFilters = $this->getRequiredFilters($type);
            if (!empty(array_diff($requiredFilters, $filters))) {
                throw new DatabaseException("Attribute of type: $type requires the following filters: " . implode(",", $requiredFilters));
            }

            if ($format) {
                if (!Structure::hasFormat($format, $type)) {
                    throw new DatabaseException('Format ("' . $format . '") not available for this attribute type ("' . $type . '")');
                }
            }

            if (!\is_null($default)) {
                if ($required) {
                    throw new DatabaseException('Cannot set a default value on a required attribute');
                }

                $this->validateDefaultTypes($type, $default);
            }

            $attribute
                ->setAttribute('$id', $newKey ?? $id)
                ->setattribute('key', $newKey ?? $id)
                ->setAttribute('type', $type)
                ->setAttribute('size', $size)
                ->setAttribute('signed', $signed)
                ->setAttribute('array', $array)
                ->setAttribute('format', $format)
                ->setAttribute('formatOptions', $formatOptions)
                ->setAttribute('filters', $filters)
                ->setAttribute('required', $required)
                ->setAttribute('default', $default);

            $attributes = $collectionDoc->getAttribute('attributes');
            $attributes[$attributeIndex] = $attribute;
            $collectionDoc->setAttribute('attributes', $attributes, Document::SET_TYPE_ASSIGN);

            if (
                $this->adapter->getDocumentSizeLimit() > 0 &&
                $this->adapter->getAttributeWidth($collectionDoc) >= $this->adapter->getDocumentSizeLimit()
            ) {
                throw new LimitException('Row width limit reached. Cannot update attribute.');
            }

            if ($altering) {
                $indexes = $collectionDoc->getAttribute('indexes');

                if (!\is_null($newKey) && $id !== $newKey) {
                    foreach ($indexes as $index) {
                        if (in_array($id, $index['attributes'])) {
                            $index['attributes'] = array_map(function ($attribute) use ($id, $newKey) {
                                return $attribute === $id ? $newKey : $attribute;
                            }, $index['attributes']);
                        }
                    }

                    /**
                     * Check index dependency if we are changing the key
                     */
                    $validator = new IndexDependencyValidator(
                        $collectionDoc->getAttribute('indexes', []),
                        $this->adapter->getSupportForCastIndexArray(),
                    );

                    if (!$validator->isValid($attribute)) {
                        throw new DependencyException($validator->getDescription());
                    }
                }

                /**
                 * Since we allow changing type & size we need to validate index length
                 */
                if ($this->validate) {
                    $validator = new IndexValidator(
                        $attributes,
                        $this->adapter->getMaxIndexLength(),
                        $this->adapter->getInternalIndexesKeys()
                    );

                    foreach ($indexes as $index) {
                        if (!$validator->isValid($index)) {
                            throw new IndexException($validator->getDescription());
                        }
                    }
                }

                $updated = $this->adapter->updateAttribute($collection, $id, $type, $size, $signed, $array, $newKey);

                if (!$updated) {
                    throw new DatabaseException('Failed to update attribute');
                }

                $this->purgeCachedCollection($collection);
            }

            $this->purgeCachedDocument(self::METADATA, $collection);
        });
    }

    /**
     * Checks if attribute can be added to collection.
     * Used to check attribute limits without asking the database
     * Returns true if attribute can be added to collection, throws exception otherwise
     *
     * @param Document $collection
     * @param Document $attribute
     *
     * @return bool
     * @throws LimitException
     */
    public function checkAttribute(Document $collection, Document $attribute): bool
    {
        $collection = clone $collection;

        $collection->setAttribute('attributes', $attribute, Document::SET_TYPE_APPEND);

        if (
            $this->adapter->getLimitForAttributes() > 0 &&
            $this->adapter->getCountOfAttributes($collection) > $this->adapter->getLimitForAttributes()
        ) {
            throw new LimitException('Column limit reached. Cannot create new attribute.');
        }

        if (
            $this->adapter->getDocumentSizeLimit() > 0 &&
            $this->adapter->getAttributeWidth($collection) >= $this->adapter->getDocumentSizeLimit()
        ) {
            throw new LimitException('Row width limit reached. Cannot create new attribute.');
        }

        return true;
    }

    /**
     * Delete Attribute
     *
     * @param string $collection
     * @param string $id
     *
     * @return bool
     * @throws ConflictException
     * @throws DatabaseException
     */
    public function deleteAttribute(string $collection, string $id): bool
    {
        $collection = $this->silent(fn () => $this->getCollection($collection));
        $attributes = $collection->getAttribute('attributes', []);
        $indexes = $collection->getAttribute('indexes', []);

        $attribute = null;

        foreach ($attributes as $key => $value) {
            if (isset($value['$id']) && $value['$id'] === $id) {
                $attribute = $value;
                unset($attributes[$key]);
                break;
            }
        }

        if (\is_null($attribute)) {
            throw new NotFoundException('Attribute not found');
        }

        if ($attribute['type'] === self::VAR_RELATIONSHIP) {
            throw new DatabaseException('Cannot delete relationship as an attribute');
        }

        if ($this->validate) {
            $validator = new IndexDependencyValidator(
                $collection->getAttribute('indexes', []),
                $this->adapter->getSupportForCastIndexArray(),
            );

            if (!$validator->isValid($attribute)) {
                throw new DependencyException($validator->getDescription());
            }
        }

        foreach ($indexes as $indexKey => $index) {
            $indexAttributes = $index->getAttribute('attributes', []);

            $indexAttributes = \array_filter($indexAttributes, fn ($attribute) => $attribute !== $id);

            if (empty($indexAttributes)) {
                unset($indexes[$indexKey]);
            } else {
                $index->setAttribute('attributes', \array_values($indexAttributes));
            }
        }

        $deleted = $this->adapter->deleteAttribute($collection->getId(), $id);

        if (!$deleted) {
            throw new DatabaseException('Failed to delete attribute');
        }

        $collection->setAttribute('attributes', \array_values($attributes));
        $collection->setAttribute('indexes', \array_values($indexes));

        if ($collection->getId() !== self::METADATA) {
            $this->silent(fn () => $this->updateDocument(self::METADATA, $collection->getId(), $collection));
        }

        $this->purgeCachedCollection($collection->getId());
        $this->purgeCachedDocument(self::METADATA, $collection->getId());

        $this->trigger(self::EVENT_ATTRIBUTE_DELETE, $attribute);

        return true;
    }

    /**
     * Rename Attribute
     *
     * @param string $collection
     * @param string $old Current attribute ID
     * @param string $new
     * @return bool
     * @throws AuthorizationException
     * @throws ConflictException
     * @throws DatabaseException
     * @throws DuplicateException
     * @throws StructureException
     */
    public function renameAttribute(string $collection, string $old, string $new): bool
    {
        $collection = $this->silent(fn () => $this->getCollection($collection));

        /**
         * @var array<Document> $attributes
         */
        $attributes = $collection->getAttribute('attributes', []);

        /**
         * @var array<Document> $indexes
         */
        $indexes = $collection->getAttribute('indexes', []);

        $attribute = new Document();

        foreach ($attributes as $value) {
            if ($value->getId() === $old) {
                $attribute = $value;
            }

            if ($value->getId() === $new) {
                throw new DuplicateException('Attribute name already used');
            }
        }

        if ($attribute->isEmpty()) {
            throw new NotFoundException('Attribute not found');
        }

        if ($this->validate) {
            $validator = new IndexDependencyValidator(
                $collection->getAttribute('indexes', []),
                $this->adapter->getSupportForCastIndexArray(),
            );

            if (!$validator->isValid($attribute)) {
                throw new DependencyException($validator->getDescription());
            }
        }

        $attribute->setAttribute('$id', $new);
        $attribute->setAttribute('key', $new);

        foreach ($indexes as $index) {
            $indexAttributes = $index->getAttribute('attributes', []);

            $indexAttributes = \array_map(fn ($attr) => ($attr === $old) ? $new : $attr, $indexAttributes);

            $index->setAttribute('attributes', $indexAttributes);
        }

        $renamed = $this->adapter->renameAttribute($collection->getId(), $old, $new);

        $collection->setAttribute('attributes', $attributes);
        $collection->setAttribute('indexes', $indexes);

        if ($collection->getId() !== self::METADATA) {
            $this->silent(fn () => $this->updateDocument(self::METADATA, $collection->getId(), $collection));
        }

        $this->trigger(self::EVENT_ATTRIBUTE_UPDATE, $attribute);

        return $renamed;
    }

    /**
     * Create a relationship attribute
     *
     * @param string $collection
     * @param string $relatedCollection
     * @param string $type
     * @param bool $twoWay
     * @param string|null $id
     * @param string|null $twoWayKey
     * @param string $onDelete
     * @return bool
     * @throws AuthorizationException
     * @throws ConflictException
     * @throws DatabaseException
     * @throws DuplicateException
     * @throws LimitException
     * @throws StructureException
     */
    public function createRelationship(
        string $collection,
        string $relatedCollection,
        string $type,
        bool $twoWay = false,
        ?string $id = null,
        ?string $twoWayKey = null,
        string $onDelete = Database::RELATION_MUTATE_RESTRICT
    ): bool {
        $collection = $this->silent(fn () => $this->getCollection($collection));

        if ($collection->isEmpty()) {
            throw new NotFoundException('Collection not found');
        }

        $relatedCollection = $this->silent(fn () => $this->getCollection($relatedCollection));

        if ($relatedCollection->isEmpty()) {
            throw new NotFoundException('Related collection not found');
        }

        $id ??= $relatedCollection->getId();

        $twoWayKey ??= $collection->getId();

        $attributes = $collection->getAttribute('attributes', []);
        /** @var array<Document> $attributes */
        foreach ($attributes as $attribute) {
            if (\strtolower($attribute->getId()) === \strtolower($id)) {
                throw new DuplicateException('Attribute already exists');
            }

            if (
                $attribute->getAttribute('type') === self::VAR_RELATIONSHIP
                && \strtolower($attribute->getAttribute('options')['twoWayKey']) === \strtolower($twoWayKey)
                && $attribute->getAttribute('options')['relatedCollection'] === $relatedCollection->getId()
            ) {
                throw new DuplicateException('Related attribute already exists');
            }
        }

        $relationship = new Document([
            '$id' => ID::custom($id),
            'key' => $id,
            'type' => Database::VAR_RELATIONSHIP,
            'required' => false,
            'default' => null,
            'options' => [
                'relatedCollection' => $relatedCollection->getId(),
                'relationType' => $type,
                'twoWay' => $twoWay,
                'twoWayKey' => $twoWayKey,
                'onDelete' => $onDelete,
                'side' => Database::RELATION_SIDE_PARENT,
            ],
        ]);

        $twoWayRelationship = new Document([
            '$id' => ID::custom($twoWayKey),
            'key' => $twoWayKey,
            'type' => Database::VAR_RELATIONSHIP,
            'required' => false,
            'default' => null,
            'options' => [
                'relatedCollection' => $collection->getId(),
                'relationType' => $type,
                'twoWay' => $twoWay,
                'twoWayKey' => $id,
                'onDelete' => $onDelete,
                'side' => Database::RELATION_SIDE_CHILD,
            ],
        ]);

        $this->checkAttribute($collection, $relationship);
        $this->checkAttribute($relatedCollection, $twoWayRelationship);

        $collection->setAttribute('attributes', $relationship, Document::SET_TYPE_APPEND);
        $relatedCollection->setAttribute('attributes', $twoWayRelationship, Document::SET_TYPE_APPEND);

        if ($type === self::RELATION_MANY_TO_MANY) {
            $this->silent(fn () => $this->createCollection('_' . $collection->getInternalId() . '_' . $relatedCollection->getInternalId(), [
                new Document([
                    '$id' => $id,
                    'key' => $id,
                    'type' => self::VAR_STRING,
                    'size' => Database::LENGTH_KEY,
                    'required' => true,
                    'signed' => true,
                    'array' => false,
                    'filters' => [],
                ]),
                new Document([
                    '$id' => $twoWayKey,
                    'key' => $twoWayKey,
                    'type' => self::VAR_STRING,
                    'size' => Database::LENGTH_KEY,
                    'required' => true,
                    'signed' => true,
                    'array' => false,
                    'filters' => [],
                ]),
            ], [
                new Document([
                    '$id' => '_index_' . $id,
                    'key' => 'index_' . $id,
                    'type' => self::INDEX_KEY,
                    'attributes' => [$id],
                ]),
                new Document([
                    '$id' => '_index_' . $twoWayKey,
                    'key' => '_index_' . $twoWayKey,
                    'type' => self::INDEX_KEY,
                    'attributes' => [$twoWayKey],
                ]),
            ]));
        }

        $created = $this->adapter->createRelationship(
            $collection->getId(),
            $relatedCollection->getId(),
            $type,
            $twoWay,
            $id,
            $twoWayKey
        );

        if (!$created) {
            throw new DatabaseException('Failed to create relationship');
        }

        $this->silent(function () use ($collection, $relatedCollection, $type, $twoWay, $id, $twoWayKey) {
            try {
                $this->withTransaction(function () use ($collection, $relatedCollection) {
                    $this->updateDocument(self::METADATA, $collection->getId(), $collection);
                    $this->updateDocument(self::METADATA, $relatedCollection->getId(), $relatedCollection);
                });
            } catch (\Throwable $e) {
                $this->adapter->deleteRelationship(
                    $collection->getId(),
                    $relatedCollection->getId(),
                    $type,
                    $twoWay,
                    $id,
                    $twoWayKey,
                    Database::RELATION_SIDE_PARENT
                );

                throw new DatabaseException('Failed to create relationship: ' . $e->getMessage());
            }

            $indexKey = '_index_' . $id;
            $twoWayIndexKey = '_index_' . $twoWayKey;

            switch ($type) {
                case self::RELATION_ONE_TO_ONE:
                    $this->createIndex($collection->getId(), $indexKey, self::INDEX_UNIQUE, [$id]);
                    if ($twoWay) {
                        $this->createIndex($relatedCollection->getId(), $twoWayIndexKey, self::INDEX_UNIQUE, [$twoWayKey]);
                    }
                    break;
                case self::RELATION_ONE_TO_MANY:
                    $this->createIndex($relatedCollection->getId(), $twoWayIndexKey, self::INDEX_KEY, [$twoWayKey]);
                    break;
                case self::RELATION_MANY_TO_ONE:
                    $this->createIndex($collection->getId(), $indexKey, self::INDEX_KEY, [$id]);
                    break;
                case self::RELATION_MANY_TO_MANY:
                    // Indexes created on junction collection creation
                    break;
                default:
                    throw new RelationshipException('Invalid relationship type.');
            }
        });

        $this->trigger(self::EVENT_ATTRIBUTE_CREATE, $relationship);

        return true;
    }

    /**
     * Update a relationship attribute
     *
     * @param string $collection
     * @param string $id
     * @param string|null $newKey
     * @param string|null $newTwoWayKey
     * @param bool|null $twoWay
     * @param string|null $onDelete
     * @return bool
     * @throws ConflictException
     * @throws DatabaseException
     */
    public function updateRelationship(
        string $collection,
        string $id,
        ?string $newKey = null,
        ?string $newTwoWayKey = null,
        ?bool $twoWay = null,
        ?string $onDelete = null
    ): bool {
        if (
            \is_null($newKey)
            && \is_null($newTwoWayKey)
            && \is_null($twoWay)
            && \is_null($onDelete)
        ) {
            return true;
        }

        $collection = $this->getCollection($collection);
        $attributes = $collection->getAttribute('attributes', []);

        if (
            !\is_null($newKey)
            && \in_array($newKey, \array_map(fn ($attribute) => $attribute['key'], $attributes))
        ) {
            throw new DuplicateException('Relationship already exists');
        }

        $attributeIndex = array_search($id, array_map(fn ($attribute) => $attribute['$id'], $attributes));

        if ($attributeIndex === false) {
            throw new NotFoundException('Relationship not found');
        }

        $attribute = $attributes[$attributeIndex];
        $type = $attribute['options']['relationType'];
        $side = $attribute['options']['side'];

        $relatedCollectionId = $attribute['options']['relatedCollection'];
        $relatedCollection = $this->getCollection($relatedCollectionId);

        $this->updateAttributeMeta($collection->getId(), $id, function ($attribute) use ($collection, $id, $newKey, $newTwoWayKey, $twoWay, $onDelete, $type, $side) {
            $altering = (!\is_null($newKey) && $newKey !== $id)
                || (!\is_null($newTwoWayKey) && $newTwoWayKey !== $attribute['options']['twoWayKey']);

            $relatedCollectionId = $attribute['options']['relatedCollection'];
            $relatedCollection = $this->getCollection($relatedCollectionId);
            $relatedAttributes = $relatedCollection->getAttribute('attributes', []);

            if (
                !\is_null($newTwoWayKey)
                && \in_array($newTwoWayKey, \array_map(fn ($attribute) => $attribute['key'], $relatedAttributes))
            ) {
                throw new DuplicateException('Related attribute already exists');
            }

            $newKey ??= $attribute['key'];
            $twoWayKey = $attribute['options']['twoWayKey'];
            $newTwoWayKey ??= $attribute['options']['twoWayKey'];
            $twoWay ??= $attribute['options']['twoWay'];
            $onDelete ??= $attribute['options']['onDelete'];

            $attribute->setAttribute('$id', $newKey);
            $attribute->setAttribute('key', $newKey);
            $attribute->setAttribute('options', [
                'relatedCollection' => $relatedCollection->getId(),
                'relationType' => $type,
                'twoWay' => $twoWay,
                'twoWayKey' => $newTwoWayKey,
                'onDelete' => $onDelete,
                'side' => $side,
            ]);


            $this->updateAttributeMeta($relatedCollection->getId(), $twoWayKey, function ($twoWayAttribute) use ($newKey, $newTwoWayKey, $twoWay, $onDelete) {
                $options = $twoWayAttribute->getAttribute('options', []);
                $options['twoWayKey'] = $newKey;
                $options['twoWay'] = $twoWay;
                $options['onDelete'] = $onDelete;

                $twoWayAttribute->setAttribute('$id', $newTwoWayKey);
                $twoWayAttribute->setAttribute('key', $newTwoWayKey);
                $twoWayAttribute->setAttribute('options', $options);
            });

            if ($type === self::RELATION_MANY_TO_MANY) {
                $junction = $this->getJunctionCollection($collection, $relatedCollection, $side);

                $this->updateAttributeMeta($junction, $id, function ($junctionAttribute) use ($newKey) {
                    $junctionAttribute->setAttribute('$id', $newKey);
                    $junctionAttribute->setAttribute('key', $newKey);
                });
                $this->updateAttributeMeta($junction, $twoWayKey, function ($junctionAttribute) use ($newTwoWayKey) {
                    $junctionAttribute->setAttribute('$id', $newTwoWayKey);
                    $junctionAttribute->setAttribute('key', $newTwoWayKey);
                });

                $this->purgeCachedCollection($junction);
            }

            if ($altering) {
                $updated = $this->adapter->updateRelationship(
                    $collection->getId(),
                    $relatedCollection->getId(),
                    $type,
                    $twoWay,
                    $id,
                    $twoWayKey,
                    $side,
                    $newKey,
                    $newTwoWayKey
                );

                if (!$updated) {
                    throw new DatabaseException('Failed to update relationship');
                }
            }
        });

        // Update Indexes
        $renameIndex = function (string $collection, string $key, string $newKey) {
            $this->updateIndexMeta(
                $collection,
                '_index_' . $key,
                function ($index) use ($newKey) {
                    $index->setAttribute('attributes', [$newKey]);
                }
            );
            $this->silent(
                fn () => $this->renameIndex($collection, '_index_' . $key, '_index_' . $newKey)
            );
        };

        $newKey ??= $attribute['key'];
        $twoWayKey = $attribute['options']['twoWayKey'];
        $newTwoWayKey ??= $attribute['options']['twoWayKey'];
        $twoWay ??= $attribute['options']['twoWay'];
        $onDelete ??= $attribute['options']['onDelete'];

        switch ($type) {
            case self::RELATION_ONE_TO_ONE:
                if ($id !== $newKey) {
                    $renameIndex($collection->getId(), $id, $newKey);
                }
                if ($twoWay && $twoWayKey !== $newTwoWayKey) {
                    $renameIndex($relatedCollection->getId(), $twoWayKey, $newTwoWayKey);
                }
                break;
            case self::RELATION_ONE_TO_MANY:
                if ($side === Database::RELATION_SIDE_PARENT) {
                    if ($twoWayKey !== $newTwoWayKey) {
                        $renameIndex($relatedCollection->getId(), $twoWayKey, $newTwoWayKey);
                    }
                } else {
                    if ($id !== $newKey) {
                        $renameIndex($collection->getId(), $id, $newKey);
                    }
                }
                break;
            case self::RELATION_MANY_TO_ONE:
                if ($side === Database::RELATION_SIDE_PARENT) {
                    if ($id !== $newKey) {
                        $renameIndex($collection->getId(), $id, $newKey);
                    }
                } else {
                    if ($twoWayKey !== $newTwoWayKey) {
                        $renameIndex($relatedCollection->getId(), $twoWayKey, $newTwoWayKey);
                    }
                }
                break;
            case self::RELATION_MANY_TO_MANY:
                $junction = $this->getJunctionCollection($collection, $relatedCollection, $side);

                if ($id !== $newKey) {
                    $renameIndex($junction, $id, $newKey);
                }
                if ($twoWayKey !== $newTwoWayKey) {
                    $renameIndex($junction, $twoWayKey, $newTwoWayKey);
                }
                break;
            default:
                throw new RelationshipException('Invalid relationship type.');
        }

        $this->purgeCachedCollection($collection->getId());
        $this->purgeCachedCollection($relatedCollection->getId());

        return true;
    }

    /**
     * Delete a relationship attribute
     *
     * @param string $collection
     * @param string $id
     *
     * @return bool
     * @throws AuthorizationException
     * @throws ConflictException
     * @throws DatabaseException
     * @throws StructureException
     */
    public function deleteRelationship(string $collection, string $id): bool
    {
        $collection = $this->silent(fn () => $this->getCollection($collection));
        $attributes = $collection->getAttribute('attributes', []);
        $relationship = null;

        foreach ($attributes as $name => $attribute) {
            if ($attribute['$id'] === $id) {
                $relationship = $attribute;
                unset($attributes[$name]);
                break;
            }
        }

        if (\is_null($relationship)) {
            throw new NotFoundException('Relationship not found');
        }

        $collection->setAttribute('attributes', \array_values($attributes));

        $relatedCollection = $relationship['options']['relatedCollection'];
        $type = $relationship['options']['relationType'];
        $twoWay = $relationship['options']['twoWay'];
        $twoWayKey = $relationship['options']['twoWayKey'];
        $side = $relationship['options']['side'];

        $relatedCollection = $this->silent(fn () => $this->getCollection($relatedCollection));
        $relatedAttributes = $relatedCollection->getAttribute('attributes', []);

        foreach ($relatedAttributes as $name => $attribute) {
            if ($attribute['$id'] === $twoWayKey) {
                unset($relatedAttributes[$name]);
                break;
            }
        }

        $relatedCollection->setAttribute('attributes', \array_values($relatedAttributes));

        $this->silent(function () use ($collection, $relatedCollection, $type, $twoWay, $id, $twoWayKey, $side) {
            try {
                $this->withTransaction(function () use ($collection, $relatedCollection) {
                    $this->updateDocument(self::METADATA, $collection->getId(), $collection);
                    $this->updateDocument(self::METADATA, $relatedCollection->getId(), $relatedCollection);
                });
            } catch (\Throwable $e) {
                throw new DatabaseException('Failed to delete relationship: ' . $e->getMessage());
            }

            $indexKey = '_index_' . $id;
            $twoWayIndexKey = '_index_' . $twoWayKey;

            switch ($type) {
                case self::RELATION_ONE_TO_ONE:
                    if ($side === Database::RELATION_SIDE_PARENT) {
                        $this->deleteIndex($collection->getId(), $indexKey);
                        if ($twoWay) {
                            $this->deleteIndex($relatedCollection->getId(), $twoWayIndexKey);
                        }
                    }
                    if ($side === Database::RELATION_SIDE_CHILD) {
                        $this->deleteIndex($relatedCollection->getId(), $twoWayIndexKey);
                        if ($twoWay) {
                            $this->deleteIndex($collection->getId(), $indexKey);
                        }
                    }
                    break;
                case self::RELATION_ONE_TO_MANY:
                    if ($side === Database::RELATION_SIDE_PARENT) {
                        $this->deleteIndex($relatedCollection->getId(), $twoWayIndexKey);
                    } else {
                        $this->deleteIndex($collection->getId(), $indexKey);
                    }
                    break;
                case self::RELATION_MANY_TO_ONE:
                    if ($side === Database::RELATION_SIDE_PARENT) {
                        $this->deleteIndex($collection->getId(), $indexKey);
                    } else {
                        $this->deleteIndex($relatedCollection->getId(), $twoWayIndexKey);
                    }
                    break;
                case self::RELATION_MANY_TO_MANY:
                    $junction = $this->getJunctionCollection(
                        $collection,
                        $relatedCollection,
                        $side
                    );

                    $this->deleteDocument(self::METADATA, $junction);
                    break;
                default:
                    throw new RelationshipException('Invalid relationship type.');
            }
        });

        $deleted = $this->adapter->deleteRelationship(
            $collection->getId(),
            $relatedCollection->getId(),
            $type,
            $twoWay,
            $id,
            $twoWayKey,
            $side
        );

        if (!$deleted) {
            throw new DatabaseException('Failed to delete relationship');
        }

        $this->purgeCachedCollection($collection->getId());
        $this->purgeCachedCollection($relatedCollection->getId());

        $this->trigger(self::EVENT_ATTRIBUTE_DELETE, $relationship);

        return true;
    }

    /**
     * Rename Index
     *
     * @param string $collection
     * @param string $old
     * @param string $new
     *
     * @return bool
     * @throws AuthorizationException
     * @throws ConflictException
     * @throws DatabaseException
     * @throws DuplicateException
     * @throws StructureException
     */
    public function renameIndex(string $collection, string $old, string $new): bool
    {
        $collection = $this->silent(fn () => $this->getCollection($collection));

        $indexes = $collection->getAttribute('indexes', []);

        $index = \in_array($old, \array_map(fn ($index) => $index['$id'], $indexes));

        if ($index === false) {
            throw new NotFoundException('Index not found');
        }

        $indexNew = \in_array($new, \array_map(fn ($index) => $index['$id'], $indexes));

        if ($indexNew !== false) {
            throw new DuplicateException('Index name already used');
        }

        foreach ($indexes as $key => $value) {
            if (isset($value['$id']) && $value['$id'] === $old) {
                $indexes[$key]['key'] = $new;
                $indexes[$key]['$id'] = $new;
                $indexNew = $indexes[$key];
                break;
            }
        }

        $collection->setAttribute('indexes', $indexes);

        $this->adapter->renameIndex($collection->getId(), $old, $new);

        if ($collection->getId() !== self::METADATA) {
            $this->silent(fn () => $this->updateDocument(self::METADATA, $collection->getId(), $collection));
        }

        $this->trigger(self::EVENT_INDEX_RENAME, $indexNew);

        return true;
    }

    /**
     * Create Index
     *
     * @param string $collection
     * @param string $id
     * @param string $type
     * @param array<string> $attributes
     * @param array<int> $lengths
     * @param array<string> $orders
     *
     * @return bool
     * @throws AuthorizationException
     * @throws ConflictException
     * @throws DatabaseException
     * @throws DuplicateException
     * @throws LimitException
     * @throws StructureException
     * @throws Exception
     */
    public function createIndex(string $collection, string $id, string $type, array $attributes, array $lengths = [], array $orders = []): bool
    {
        if (empty($attributes)) {
            throw new DatabaseException('Missing attributes');
        }

        $collection = $this->silent(fn () => $this->getCollection($collection));

        // index IDs are case-insensitive
        $indexes = $collection->getAttribute('indexes', []);

        /** @var array<Document> $indexes */
        foreach ($indexes as $index) {
            if (\strtolower($index->getId()) === \strtolower($id)) {
                throw new DuplicateException('Index already exists');
            }
        }

        if ($this->adapter->getCountOfIndexes($collection) >= $this->adapter->getLimitForIndexes()) {
            throw new LimitException('Index limit reached. Cannot create new index.');
        }

        switch ($type) {
            case self::INDEX_KEY:
                if (!$this->adapter->getSupportForIndex()) {
                    throw new DatabaseException('Key index is not supported');
                }
                break;

            case self::INDEX_UNIQUE:
                if (!$this->adapter->getSupportForUniqueIndex()) {
                    throw new DatabaseException('Unique index is not supported');
                }
                break;

            case self::INDEX_FULLTEXT:
                if (!$this->adapter->getSupportForFulltextIndex()) {
                    throw new DatabaseException('Fulltext index is not supported');
                }
                break;

            default:
                throw new DatabaseException('Unknown index type: ' . $type . '. Must be one of ' . Database::INDEX_KEY . ', ' . Database::INDEX_UNIQUE . ', ' . Database::INDEX_FULLTEXT);
        }

        /** @var array<Document> $collectionAttributes */
        $collectionAttributes = $collection->getAttribute('attributes', []);

        foreach ($attributes as $i => $attr) {
            foreach ($collectionAttributes as $collectionAttribute) {
                if ($collectionAttribute->getAttribute('key') === $attr) {

                    /**
                     * mysql does not save length in collection when length = attributes size
                     */
                    if ($collectionAttribute->getAttribute('type') === Database::VAR_STRING) {
                        if (!empty($lengths[$i]) && $lengths[$i] === $collectionAttribute->getAttribute('size') && $this->adapter->getMaxIndexLength() > 0) {
                            $lengths[$i] = null;
                        }
                    }

                    $isArray = $collectionAttribute->getAttribute('array', false);
                    if ($isArray) {
                        if ($this->adapter->getMaxIndexLength() > 0) {
                            $lengths[$i] = self::ARRAY_INDEX_LENGTH;
                        }
                        $orders[$i] = null;
                    }
                    break;
                }
            }
        }

        $index = new Document([
            '$id' => ID::custom($id),
            'key' => $id,
            'type' => $type,
            'attributes' => $attributes,
            'lengths' => $lengths,
            'orders' => $orders,
        ]);

        $collection->setAttribute('indexes', $index, Document::SET_TYPE_APPEND);

        if ($this->validate) {
            $validator = new IndexValidator(
                $collection->getAttribute('attributes', []),
                $this->adapter->getMaxIndexLength(),
                $this->adapter->getInternalIndexesKeys()
            );
            if (!$validator->isValid($index)) {
                throw new IndexException($validator->getDescription());
            }
        }

        try {
            $created = $this->adapter->createIndex($collection->getId(), $id, $type, $attributes, $lengths, $orders);

            if (!$created) {
                throw new DatabaseException('Failed to create index');
            }
        } catch (DuplicateException $e) {
            // HACK: Metadata should still be updated, can be removed when null tenant collections are supported.

            if (!$this->adapter->getSharedTables() || !$this->isMigrating()) {
                throw $e;
            }
        }

        if ($collection->getId() !== self::METADATA) {
            $this->silent(fn () => $this->updateDocument(self::METADATA, $collection->getId(), $collection));
        }

        $this->trigger(self::EVENT_INDEX_CREATE, $index);

        return true;
    }

    /**
     * Delete Index
     *
     * @param string $collection
     * @param string $id
     *
     * @return bool
     * @throws AuthorizationException
     * @throws ConflictException
     * @throws DatabaseException
     * @throws StructureException
     */
    public function deleteIndex(string $collection, string $id): bool
    {
        $collection = $this->silent(fn () => $this->getCollection($collection));

        $indexes = $collection->getAttribute('indexes', []);

        $indexDeleted = null;
        foreach ($indexes as $key => $value) {
            if (isset($value['$id']) && $value['$id'] === $id) {
                $indexDeleted = $value;
                unset($indexes[$key]);
            }
        }

        $deleted = $this->adapter->deleteIndex($collection->getId(), $id);

        $collection->setAttribute('indexes', \array_values($indexes));

        if ($collection->getId() !== self::METADATA) {
            $this->silent(fn () => $this->updateDocument(self::METADATA, $collection->getId(), $collection));
        }

        $this->trigger(self::EVENT_INDEX_DELETE, $indexDeleted);

        return $deleted;
    }

    /**
     * Get Document
     *
     * @param string $collection
     * @param string $id
     * @param Query[] $queries
     *
     * @return Document
     * @throws DatabaseException
     * @throws Exception
     */
    public function getDocument(string $collection, string $id, array $queries = [], bool $forUpdate = false): Document
    {
        if ($collection === self::METADATA && $id === self::METADATA) {
            return new Document(self::COLLECTION);
        }

        if (empty($collection)) {
            throw new NotFoundException('Collection not found');
        }

        if (empty($id)) {
            return new Document();
        }

        $collection = $this->silent(fn () => $this->getCollection($collection));

        if ($collection->isEmpty()) {
            throw new NotFoundException('Collection not found');
        }

        $queries = Query::getSelectQueries($queries);

        $context = new QueryContext();
        $context->add($collection);

        if ($this->validate) {
            $validator = new DocumentsValidator($context);
            if (!$validator->isValid($queries)) {
                throw new QueryException($validator->getDescription());
            }
        }

        $relationships = \array_filter(
            $collection->getAttribute('attributes', []),
            fn (Document $attribute) => $attribute->getAttribute('type') === self::VAR_RELATIONSHIP
        );

        $selects = Query::getSelectQueries($queries);
        $selections = $this->validateSelections($collection, $selects);
        $nestedSelections = [];

        foreach ($queries as $query) {
            if ($query->getMethod() == Query::TYPE_SELECT) {
                $values = $query->getValues();
                foreach ($values as $valueIndex => $value) {
                    if (\str_contains($value, '.')) {
                        // Shift the top level off the dot-path to pass the selection down the chain
                        // 'foo.bar.baz' becomes 'bar.baz'
                        $nestedSelections[] = Query::select([
                            \implode('.', \array_slice(\explode('.', $value), 1))
                        ]);

                        $key = \explode('.', $value)[0];

                        foreach ($relationships as $relationship) {
                            if ($relationship->getAttribute('key') === $key) {
                                switch ($relationship->getAttribute('options')['relationType']) {
                                    case Database::RELATION_MANY_TO_MANY:
                                    case Database::RELATION_ONE_TO_MANY:
                                        unset($values[$valueIndex]);
                                        break;

                                    case Database::RELATION_MANY_TO_ONE:
                                    case Database::RELATION_ONE_TO_ONE:
                                        $values[$valueIndex] = $key;
                                        break;
                                }
                            }
                        }
                    }
                }
                $query->setValues(\array_values($values));
            }
        }

        $queries = \array_values($queries);

        $validator = new Authorization(self::PERMISSION_READ);
        $documentSecurity = $collection->getAttribute('documentSecurity', false);

        /**
         * Cache hash keys
         */
        $collectionCacheKey = $this->cacheName . '-cache-' . $this->getNamespace() . ':' . $this->adapter->getTenant() . ':collection:' . $collection->getId();
        $documentCacheKey = $documentCacheHash = $collectionCacheKey . ':' . $id;

        if (!empty($selections)) {
            $documentCacheHash .= ':' . \md5(\implode($selections));
        }

        try {
            $cached = $this->cache->load($documentCacheKey, self::TTL, $documentCacheHash);
        } catch (Exception $e) {
            Console::warning('Warning: Failed to get document from cache: ' . $e->getMessage());
            $cached = null;
        }

        if ($cached) {
            $document = new Document($cached);

            if ($collection->getId() !== self::METADATA) {
                if (!$validator->isValid([
                    ...$collection->getRead(),
                    ...($documentSecurity ? $document->getRead() : [])
                ])) {
                    return new Document();
                }
            }

            $this->trigger(self::EVENT_DOCUMENT_READ, $document);

            return $document;
        }

        $document = $this->adapter->getDocument(
            $collection->getId(),
            $id,
            $queries,
            $forUpdate
        );

        if ($document->isEmpty()) {
            return $document;
        }

        $document->setAttribute('$collection', $collection->getId());

        if ($collection->getId() !== self::METADATA) {
            if (!$validator->isValid([
                ...$collection->getRead(),
                ...($documentSecurity ? $document->getRead() : [])
            ])) {
                return new Document();
            }
        }

        $document = $this->casting($collection, $document);
        $document = $this->decode($collection, $document, $selections);
        $this->map = [];

        if ($this->resolveRelationships && (empty($selects) || !empty($nestedSelections))) {
            $document = $this->silent(fn () => $this->populateDocumentRelationships($collection, $document, $nestedSelections));
        }

        $relationships = \array_filter(
            $collection->getAttribute('attributes', []),
            fn ($attribute) => $attribute['type'] === Database::VAR_RELATIONSHIP
        );

        // Don't save to cache if it's part of a relationship
        if (empty($relationships)) {
            try {
                $this->cache->save($documentCacheKey, $document->getArrayCopy(), $documentCacheHash);
                $this->cache->save($collectionCacheKey, 'empty', $documentCacheKey);
            } catch (Exception $e) {
                Console::warning('Failed to save document to cache: ' . $e->getMessage());
            }
        }

        // Remove internal attributes if not queried for select query
        // $id, $permissions and $collection are the default selected attributes for (MariaDB, MySQL, SQLite, Postgres)
        // All internal attributes are default selected attributes for (MongoDB)
        foreach ($queries as $query) {
            if ($query->getMethod() === Query::TYPE_SELECT) {
                $values = $query->getValues();
                foreach ($this->getInternalAttributes() as $internalAttribute) {
                    if (!\in_array($internalAttribute['$id'], $values)) {
                        $document->removeAttribute($internalAttribute['$id']);
                    }
                }
            }
        }

        $this->trigger(self::EVENT_DOCUMENT_READ, $document);

        return $document;
    }

    /**
     * @param Document $collection
     * @param Document $document
     * @param array<Query> $queries
     * @return Document
     * @throws DatabaseException
     */
    private function populateDocumentRelationships(Document $collection, Document $document, array $queries = []): Document
    {
        $attributes = $collection->getAttribute('attributes', []);

        $relationships = \array_filter($attributes, function ($attribute) {
            return $attribute['type'] === Database::VAR_RELATIONSHIP;
        });

        foreach ($relationships as $relationship) {
            $key = $relationship['key'];
            $value = $document->getAttribute($key);
            $relatedCollection = $this->getCollection($relationship['options']['relatedCollection']);
            $relationType = $relationship['options']['relationType'];
            $twoWay = $relationship['options']['twoWay'];
            $twoWayKey = $relationship['options']['twoWayKey'];
            $side = $relationship['options']['side'];

            if (!empty($value)) {
                $k = $relatedCollection->getId() . ':' . $value . '=>' . $collection->getId() . ':' . $document->getId();
                if ($relationType === Database::RELATION_ONE_TO_MANY) {
                    $k = $collection->getId() . ':' . $document->getId() . '=>' . $relatedCollection->getId() . ':' . $value;
                }
                $this->map[$k] = true;
            }

            $relationship->setAttribute('collection', $collection->getId());
            $relationship->setAttribute('document', $document->getId());

            $skipFetch = false;
            foreach ($this->relationshipFetchStack as $fetchedRelationship) {
                $existingKey = $fetchedRelationship['key'];
                $existingCollection = $fetchedRelationship['collection'];
                $existingRelatedCollection = $fetchedRelationship['options']['relatedCollection'];
                $existingTwoWayKey = $fetchedRelationship['options']['twoWayKey'];
                $existingSide = $fetchedRelationship['options']['side'];

                // If this relationship has already been fetched for this document, skip it
                $reflexive = $fetchedRelationship == $relationship;

                // If this relationship is the same as a previously fetched relationship, but on the other side, skip it
                $symmetric = $existingKey === $twoWayKey
                    && $existingTwoWayKey === $key
                    && $existingRelatedCollection === $collection->getId()
                    && $existingCollection === $relatedCollection->getId()
                    && $existingSide !== $side;

                // If this relationship is not directly related but relates across multiple collections, skip it.
                //
                // These conditions ensure that a relationship is considered transitive if it has the same
                // two-way key and related collection, but is on the opposite side of the relationship (the first and second conditions).
                //
                // They also ensure that a relationship is considered transitive if it has the same key and related
                // collection as an existing relationship, but a different two-way key (the third condition),
                // or the same two-way key as an existing relationship, but a different key (the fourth condition).
                $transitive = (($existingKey === $twoWayKey
                        && $existingCollection === $relatedCollection->getId()
                        && $existingSide !== $side)
                    || ($existingTwoWayKey === $key
                        && $existingRelatedCollection === $collection->getId()
                        && $existingSide !== $side)
                    || ($existingKey === $key
                        && $existingTwoWayKey !== $twoWayKey
                        && $existingRelatedCollection === $relatedCollection->getId()
                        && $existingSide !== $side)
                    || ($existingKey !== $key
                        && $existingTwoWayKey === $twoWayKey
                        && $existingRelatedCollection === $relatedCollection->getId()
                        && $existingSide !== $side));

                if ($reflexive || $symmetric || $transitive) {
                    $skipFetch = true;
                }
            }

            switch ($relationType) {
                case Database::RELATION_ONE_TO_ONE:
                    if ($skipFetch || $twoWay && ($this->relationshipFetchDepth === Database::RELATION_MAX_DEPTH)) {
                        $document->removeAttribute($key);
                        break;
                    }

                    if (\is_null($value)) {
                        break;
                    }

                    $this->relationshipFetchDepth++;
                    $this->relationshipFetchStack[] = $relationship;

                    $related = $this->getDocument($relatedCollection->getId(), $value, $queries);

                    $this->relationshipFetchDepth--;
                    \array_pop($this->relationshipFetchStack);

                    $document->setAttribute($key, $related);
                    break;
                case Database::RELATION_ONE_TO_MANY:
                    if ($side === Database::RELATION_SIDE_CHILD) {
                        if (!$twoWay || $this->relationshipFetchDepth === Database::RELATION_MAX_DEPTH || $skipFetch) {
                            $document->removeAttribute($key);
                            break;
                        }
                        if (!\is_null($value)) {
                            $this->relationshipFetchDepth++;
                            $this->relationshipFetchStack[] = $relationship;

                            $related = $this->getDocument($relatedCollection->getId(), $value, $queries);

                            $this->relationshipFetchDepth--;
                            \array_pop($this->relationshipFetchStack);

                            $document->setAttribute($key, $related);
                        }
                        break;
                    }

                    if ($this->relationshipFetchDepth === Database::RELATION_MAX_DEPTH || $skipFetch) {
                        break;
                    }

                    $this->relationshipFetchDepth++;
                    $this->relationshipFetchStack[] = $relationship;

                    $relatedDocuments = $this->find($relatedCollection->getId(), [
                        Query::equal($twoWayKey, [$document->getId()]),
                        Query::limit(PHP_INT_MAX),
                        ...$queries
                    ]);

                    $this->relationshipFetchDepth--;
                    \array_pop($this->relationshipFetchStack);

                    foreach ($relatedDocuments as $related) {
                        $related->removeAttribute($twoWayKey);
                    }

                    $document->setAttribute($key, $relatedDocuments);
                    break;
                case Database::RELATION_MANY_TO_ONE:
                    if ($side === Database::RELATION_SIDE_PARENT) {
                        if ($skipFetch || $this->relationshipFetchDepth === Database::RELATION_MAX_DEPTH) {
                            $document->removeAttribute($key);
                            break;
                        }

                        if (\is_null($value)) {
                            break;
                        }
                        $this->relationshipFetchDepth++;
                        $this->relationshipFetchStack[] = $relationship;

                        $related = $this->getDocument($relatedCollection->getId(), $value, $queries);

                        $this->relationshipFetchDepth--;
                        \array_pop($this->relationshipFetchStack);

                        $document->setAttribute($key, $related);
                        break;
                    }

                    if (!$twoWay) {
                        $document->removeAttribute($key);
                        break;
                    }

                    if ($this->relationshipFetchDepth === Database::RELATION_MAX_DEPTH || $skipFetch) {
                        break;
                    }

                    $this->relationshipFetchDepth++;
                    $this->relationshipFetchStack[] = $relationship;

                    $relatedDocuments = $this->find($relatedCollection->getId(), [
                        Query::equal($twoWayKey, [$document->getId()]),
                        Query::limit(PHP_INT_MAX),
                        ...$queries
                    ]);

                    $this->relationshipFetchDepth--;
                    \array_pop($this->relationshipFetchStack);


                    foreach ($relatedDocuments as $related) {
                        $related->removeAttribute($twoWayKey);
                    }

                    $document->setAttribute($key, $relatedDocuments);
                    break;
                case Database::RELATION_MANY_TO_MANY:
                    if (!$twoWay && $side === Database::RELATION_SIDE_CHILD) {
                        break;
                    }

                    if ($twoWay && ($this->relationshipFetchDepth === Database::RELATION_MAX_DEPTH || $skipFetch)) {
                        break;
                    }

                    $this->relationshipFetchDepth++;
                    $this->relationshipFetchStack[] = $relationship;

                    $junction = $this->getJunctionCollection($collection, $relatedCollection, $side);

                    $junctions = $this->skipRelationships(fn () => $this->find($junction, [
                        Query::equal($twoWayKey, [$document->getId()]),
                        Query::limit(PHP_INT_MAX)
                    ]));

                    $related = [];
                    foreach ($junctions as $junction) {
                        $related[] = $this->getDocument(
                            $relatedCollection->getId(),
                            $junction->getAttribute($key),
                            $queries
                        );
                    }

                    $this->relationshipFetchDepth--;
                    \array_pop($this->relationshipFetchStack);

                    $document->setAttribute($key, $related);
                    break;
            }
        }

        return $document;
    }

    /**
     * Create Document
     *
     * @param string $collection
     * @param Document $document
     *
     * @return Document
     *
     * @throws AuthorizationException
     * @throws DatabaseException
     * @throws StructureException
     */
    public function createDocument(string $collection, Document $document): Document
    {
        if (
            $collection !== self::METADATA
            && $this->adapter->getSharedTables()
            && !$this->adapter->getTenantPerDocument()
            && empty($this->adapter->getTenant())
        ) {
            throw new DatabaseException('Missing tenant. Tenant must be set when table sharing is enabled.');
        }

        if (
            !$this->adapter->getSharedTables()
            && $this->adapter->getTenantPerDocument()
        ) {
            throw new DatabaseException('Shared tables must be enabled if tenant per document is enabled.');
        }

        $collection = $this->silent(fn () => $this->getCollection($collection));

        if ($collection->getId() !== self::METADATA) {
            $authorization = new Authorization(self::PERMISSION_CREATE);
            if (!$authorization->isValid($collection->getCreate())) {
                throw new AuthorizationException($authorization->getDescription());
            }
        }

        $time = DateTime::now();

        $createdAt = $document->getCreatedAt();
        $updatedAt = $document->getUpdatedAt();

        $document
            ->setAttribute('$id', empty($document->getId()) ? ID::unique() : $document->getId())
            ->setAttribute('$collection', $collection->getId())
            ->setAttribute('$createdAt', empty($createdAt) || !$this->preserveDates ? $time : $createdAt)
            ->setAttribute('$updatedAt', empty($updatedAt) || !$this->preserveDates ? $time : $updatedAt);

        if ($this->adapter->getSharedTables()) {
            if ($this->adapter->getTenantPerDocument()) {
                if (
                    $collection->getId() !== static::METADATA
                    && $document->getTenant() === null
                ) {
                    throw new DatabaseException('Missing tenant. Tenant must be set when tenant per document is enabled.');
                }
            } else {
                $document->setAttribute('$tenant', $this->adapter->getTenant());
            }
        }

        $document = $this->encode($collection, $document);

        if ($this->validate) {
            $validator = new Permissions();
            if (!$validator->isValid($document->getPermissions())) {
                throw new DatabaseException($validator->getDescription());
            }
        }

        $structure = new Structure(
            $collection,
            $this->adapter->getMinDateTime(),
            $this->adapter->getMaxDateTime(),
        );
        if (!$structure->isValid($document)) {
            throw new StructureException($structure->getDescription());
        }

        $document = $this->withTransaction(function () use ($collection, $document) {
            if ($this->resolveRelationships) {
                $document = $this->silent(fn () => $this->createDocumentRelationships($collection, $document));
            }

            return $this->adapter->createDocument($collection->getId(), $document);
        });

        if ($this->resolveRelationships) {
            $document = $this->silent(fn () => $this->populateDocumentRelationships($collection, $document));
        }

        $document = $this->decode($collection, $document);

        $this->trigger(self::EVENT_DOCUMENT_CREATE, $document);

        return $document;
    }

    /**
     * Create Documents in a batch
     *
     * @param string $collection
     * @param array<Document> $documents
     * @param int $batchSize
     * @param callable|null $onNext
     * @return int
     * @throws AuthorizationException
     * @throws StructureException
     * @throws \Throwable
     * @throws Exception
     */
    public function createDocuments(
        string $collection,
        array $documents,
        int $batchSize = self::INSERT_BATCH_SIZE,
        ?callable $onNext = null,
    ): int {
        if (!$this->adapter->getSharedTables() && $this->adapter->getTenantPerDocument()) {
            throw new DatabaseException('Shared tables must be enabled if tenant per document is enabled.');
        }

        if (empty($documents)) {
            return 0;
        }

        $batchSize = \min(Database::INSERT_BATCH_SIZE, \max(1, $batchSize));
        $collection = $this->silent(fn () => $this->getCollection($collection));
        if ($collection->getId() !== self::METADATA) {
            $authorization = new Authorization(self::PERMISSION_CREATE);
            if (!$authorization->isValid($collection->getCreate())) {
                throw new AuthorizationException($authorization->getDescription());
            }
        }

        $time = DateTime::now();
        $modified = 0;

        foreach ($documents as &$document) {
            $createdAt = $document->getCreatedAt();
            $updatedAt = $document->getUpdatedAt();

            $document
                ->setAttribute('$id', empty($document->getId()) ? ID::unique() : $document->getId())
                ->setAttribute('$collection', $collection->getId())
                ->setAttribute('$createdAt', empty($createdAt) || !$this->preserveDates ? $time : $createdAt)
                ->setAttribute('$updatedAt', empty($updatedAt) || !$this->preserveDates ? $time : $updatedAt);

            if ($this->adapter->getSharedTables()) {
                if ($this->adapter->getTenantPerDocument()) {
                    if ($document->getTenant() === null) {
                        throw new DatabaseException('Missing tenant. Tenant must be set when tenant per document is enabled.');
                    }
                } else {
                    $document->setAttribute('$tenant', $this->adapter->getTenant());
                }
            }

            $document = $this->encode($collection, $document);

            $validator = new Structure(
                $collection,
                $this->adapter->getMinDateTime(),
                $this->adapter->getMaxDateTime(),
            );
            if (!$validator->isValid($document)) {
                throw new StructureException($validator->getDescription());
            }

            if ($this->resolveRelationships) {
                $document = $this->silent(fn () => $this->createDocumentRelationships($collection, $document));
            }
        }

        foreach (\array_chunk($documents, $batchSize) as $chunk) {
            $batch = $this->withTransaction(function () use ($collection, $chunk) {
                return $this->adapter->createDocuments($collection->getId(), $chunk);
            });

            foreach ($batch as $doc) {
                if ($this->resolveRelationships) {
                    $doc = $this->silent(fn () => $this->populateDocumentRelationships($collection, $doc));
                }
                $onNext && $onNext($doc);
                $modified++;
            }
        }

        $this->trigger(self::EVENT_DOCUMENTS_CREATE, new Document([
            '$collection' => $collection->getId(),
            'modified' => $modified
        ]));

        return $modified;
    }

    /**
     * @param Document $collection
     * @param Document $document
     * @return Document
     * @throws DatabaseException
     */
    private function createDocumentRelationships(Document $collection, Document $document): Document
    {
        $attributes = $collection->getAttribute('attributes', []);

        $relationships = \array_filter(
            $attributes,
            fn ($attribute) => $attribute['type'] === Database::VAR_RELATIONSHIP
        );

        $stackCount = count($this->relationshipWriteStack);

        foreach ($relationships as $relationship) {
            $key = $relationship['key'];
            $value = $document->getAttribute($key);
            $relatedCollection = $this->getCollection($relationship['options']['relatedCollection']);
            $relationType = $relationship['options']['relationType'];
            $twoWay = $relationship['options']['twoWay'];
            $twoWayKey = $relationship['options']['twoWayKey'];
            $side = $relationship['options']['side'];

            if ($stackCount >= Database::RELATION_MAX_DEPTH - 1 && $this->relationshipWriteStack[$stackCount - 1] !== $relatedCollection->getId()) {
                $document->removeAttribute($key);

                continue;
            }

            $this->relationshipWriteStack[] = $collection->getId();

            try {
                switch (\gettype($value)) {
                    case 'array':
                        if (
                            ($relationType === Database::RELATION_MANY_TO_ONE && $side === Database::RELATION_SIDE_PARENT) ||
                            ($relationType === Database::RELATION_ONE_TO_MANY && $side === Database::RELATION_SIDE_CHILD) ||
                            ($relationType === Database::RELATION_ONE_TO_ONE)
                        ) {
                            throw new RelationshipException('Invalid relationship value. Must be either a document ID or a document, array given.');
                        }

                        // List of documents or IDs
                        foreach ($value as $related) {
                            switch (\gettype($related)) {
                                case 'object':
                                    if (!$related instanceof Document) {
                                        throw new RelationshipException('Invalid relationship value. Must be either a document, document ID, or an array of documents or document IDs.');
                                    }
                                    $this->relateDocuments(
                                        $collection,
                                        $relatedCollection,
                                        $key,
                                        $document,
                                        $related,
                                        $relationType,
                                        $twoWay,
                                        $twoWayKey,
                                        $side,
                                    );
                                    break;
                                case 'string':
                                    $this->relateDocumentsById(
                                        $collection,
                                        $relatedCollection,
                                        $key,
                                        $document->getId(),
                                        $related,
                                        $relationType,
                                        $twoWay,
                                        $twoWayKey,
                                        $side,
                                    );
                                    break;
                                default:
                                    throw new RelationshipException('Invalid relationship value. Must be either a document, document ID, or an array of documents or document IDs.');
                            }
                        }
                        $document->removeAttribute($key);
                        break;

                    case 'object':
                        if (!$value instanceof Document) {
                            throw new RelationshipException('Invalid relationship value. Must be either a document, document ID, or an array of documents or document IDs.');
                        }

                        if ($relationType === Database::RELATION_ONE_TO_ONE && !$twoWay && $side === Database::RELATION_SIDE_CHILD) {
                            throw new RelationshipException('Invalid relationship value. Cannot set a value from the child side of a oneToOne relationship when twoWay is false.');
                        }

                        if (
                            ($relationType === Database::RELATION_ONE_TO_MANY && $side === Database::RELATION_SIDE_PARENT) ||
                            ($relationType === Database::RELATION_MANY_TO_ONE && $side === Database::RELATION_SIDE_CHILD) ||
                            ($relationType === Database::RELATION_MANY_TO_MANY)
                        ) {
                            throw new RelationshipException('Invalid relationship value. Must be either an array of documents or document IDs, document given.');
                        }

                        $relatedId = $this->relateDocuments(
                            $collection,
                            $relatedCollection,
                            $key,
                            $document,
                            $value,
                            $relationType,
                            $twoWay,
                            $twoWayKey,
                            $side,
                        );
                        $document->setAttribute($key, $relatedId);
                        break;

                    case 'string':
                        if ($relationType === Database::RELATION_ONE_TO_ONE && $twoWay === false && $side === Database::RELATION_SIDE_CHILD) {
                            throw new RelationshipException('Invalid relationship value. Cannot set a value from the child side of a oneToOne relationship when twoWay is false.');
                        }

                        if (
                            ($relationType === Database::RELATION_ONE_TO_MANY && $side === Database::RELATION_SIDE_PARENT) ||
                            ($relationType === Database::RELATION_MANY_TO_ONE && $side === Database::RELATION_SIDE_CHILD) ||
                            ($relationType === Database::RELATION_MANY_TO_MANY)
                        ) {
                            throw new RelationshipException('Invalid relationship value. Must be either an array of documents or document IDs, document ID given.');
                        }

                        // Single document ID
                        $this->relateDocumentsById(
                            $collection,
                            $relatedCollection,
                            $key,
                            $document->getId(),
                            $value,
                            $relationType,
                            $twoWay,
                            $twoWayKey,
                            $side,
                        );
                        break;

                    case 'NULL':
                        // TODO: This might need to depend on the relation type, to be either set to null or removed?

                        if (
                            ($relationType === Database::RELATION_ONE_TO_MANY && $side === Database::RELATION_SIDE_CHILD) ||
                            ($relationType === Database::RELATION_MANY_TO_ONE && $side === Database::RELATION_SIDE_PARENT) ||
                            ($relationType === Database::RELATION_ONE_TO_ONE && $side === Database::RELATION_SIDE_PARENT) ||
                            ($relationType === Database::RELATION_ONE_TO_ONE && $side === Database::RELATION_SIDE_CHILD && $twoWay === true)
                        ) {
                            break;
                        }

                        $document->removeAttribute($key);
                        // No related document
                        break;

                    default:
                        throw new RelationshipException('Invalid relationship value. Must be either a document, document ID, or an array of documents or document IDs.');
                }
            } finally {
                \array_pop($this->relationshipWriteStack);
            }
        }

        return $document;
    }

    /**
     * @param Document $collection
     * @param Document $relatedCollection
     * @param string $key
     * @param Document $document
     * @param Document $relation
     * @param string $relationType
     * @param bool $twoWay
     * @param string $twoWayKey
     * @param string $side
     * @return string related document ID
     *
     * @throws AuthorizationException
     * @throws ConflictException
     * @throws StructureException
     * @throws Exception
     */
    private function relateDocuments(
        Document $collection,
        Document $relatedCollection,
        string $key,
        Document $document,
        Document $relation,
        string $relationType,
        bool $twoWay,
        string $twoWayKey,
        string $side,
    ): string {
        switch ($relationType) {
            case Database::RELATION_ONE_TO_ONE:
                if ($twoWay) {
                    $relation->setAttribute($twoWayKey, $document->getId());
                }
                break;
            case Database::RELATION_ONE_TO_MANY:
                if ($side === Database::RELATION_SIDE_PARENT) {
                    $relation->setAttribute($twoWayKey, $document->getId());
                }
                break;
            case Database::RELATION_MANY_TO_ONE:
                if ($side === Database::RELATION_SIDE_CHILD) {
                    $relation->setAttribute($twoWayKey, $document->getId());
                }
                break;
        }

        // Try to get the related document
        $related = $this->getDocument($relatedCollection->getId(), $relation->getId());

        if ($related->isEmpty()) {
            // If the related document doesn't exist, create it, inheriting permissions if none are set
            if (!isset($relation['$permissions'])) {
                $relation->setAttribute('$permissions', $document->getPermissions());
            }

            $related = $this->createDocument($relatedCollection->getId(), $relation);
        } elseif ($related->getAttributes() != $relation->getAttributes()) {
            // If the related document exists and the data is not the same, update it
            foreach ($relation->getAttributes() as $attribute => $value) {
                $related->setAttribute($attribute, $value);
            }

            $related = $this->updateDocument($relatedCollection->getId(), $related->getId(), $related);
        }

        if ($relationType === Database::RELATION_MANY_TO_MANY) {
            $junction = $this->getJunctionCollection($collection, $relatedCollection, $side);

            $this->createDocument($junction, new Document([
                $key => $related->getId(),
                $twoWayKey => $document->getId(),
                '$permissions' => [
                    Permission::read(Role::any()),
                    Permission::update(Role::any()),
                    Permission::delete(Role::any()),
                ]
            ]));
        }

        return $related->getId();
    }

    /**
     * @param Document $collection
     * @param Document $relatedCollection
     * @param string $key
     * @param string $documentId
     * @param string $relationId
     * @param string $relationType
     * @param bool $twoWay
     * @param string $twoWayKey
     * @param string $side
     * @return void
     * @throws AuthorizationException
     * @throws ConflictException
     * @throws StructureException
     * @throws Exception
     */
    private function relateDocumentsById(
        Document $collection,
        Document $relatedCollection,
        string $key,
        string $documentId,
        string $relationId,
        string $relationType,
        bool $twoWay,
        string $twoWayKey,
        string $side,
    ): void {
        // Get the related document, will be empty on permissions failure
        $related = $this->skipRelationships(fn () => $this->getDocument($relatedCollection->getId(), $relationId));

        if ($related->isEmpty() && $this->checkRelationshipsExist) {
            return;
        }

        switch ($relationType) {
            case Database::RELATION_ONE_TO_ONE:
                if ($twoWay) {
                    $related->setAttribute($twoWayKey, $documentId);
                    $this->skipRelationships(fn () => $this->updateDocument($relatedCollection->getId(), $relationId, $related));
                }
                break;
            case Database::RELATION_ONE_TO_MANY:
                if ($side === Database::RELATION_SIDE_PARENT) {
                    $related->setAttribute($twoWayKey, $documentId);
                    $this->skipRelationships(fn () => $this->updateDocument($relatedCollection->getId(), $relationId, $related));
                }
                break;
            case Database::RELATION_MANY_TO_ONE:
                if ($side === Database::RELATION_SIDE_CHILD) {
                    $related->setAttribute($twoWayKey, $documentId);
                    $this->skipRelationships(fn () => $this->updateDocument($relatedCollection->getId(), $relationId, $related));
                }
                break;
            case Database::RELATION_MANY_TO_MANY:
                $this->purgeCachedDocument($relatedCollection->getId(), $relationId);

                $junction = $this->getJunctionCollection($collection, $relatedCollection, $side);

                $this->skipRelationships(fn () => $this->createDocument($junction, new Document([
                    $key => $relationId,
                    $twoWayKey => $documentId,
                    '$permissions' => [
                        Permission::read(Role::any()),
                        Permission::update(Role::any()),
                        Permission::delete(Role::any()),
                    ]
                ])));
                break;
        }
    }

    /**
     * Update Document
     *
     * @param string $collection
     * @param string $id
     * @param Document $document
     * @return Document
     *
     * @throws AuthorizationException
     * @throws ConflictException
     * @throws DatabaseException
     * @throws StructureException
     */
    public function updateDocument(string $collection, string $id, Document $document): Document
    {
        if (!$id) {
            throw new DatabaseException('Must define $id attribute');
        }

        $collection = $this->silent(fn () => $this->getCollection($collection));

        $document = $this->withTransaction(function () use ($collection, $id, $document) {
            $time = DateTime::now();
            $old = Authorization::skip(fn () => $this->silent(
                fn () => $this->getDocument($collection->getId(), $id, forUpdate: true)
            ));

            $document = \array_merge($old->getArrayCopy(), $document->getArrayCopy());
            $document['$collection'] = $old->getAttribute('$collection');   // Make sure user doesn't switch collection ID
            $document['$createdAt'] = $old->getCreatedAt();                 // Make sure user doesn't switch createdAt

            if ($this->adapter->getSharedTables()) {
                $document['$tenant'] = $old->getTenant();       // Make sure user doesn't switch tenant
            }

            $document = new Document($document);

            $relationships = \array_filter($collection->getAttribute('attributes', []), function ($attribute) {
                return $attribute['type'] === Database::VAR_RELATIONSHIP;
            });

            $updateValidator = new Authorization(self::PERMISSION_UPDATE);
            $readValidator = new Authorization(self::PERMISSION_READ);
            $shouldUpdate = false;

            if ($collection->getId() !== self::METADATA) {
                $documentSecurity = $collection->getAttribute('documentSecurity', false);

                foreach ($relationships as $relationship) {
                    $relationships[$relationship->getAttribute('key')] = $relationship;
                }

                // Compare if the document has any changes
                foreach ($document as $key => $value) {
                    // Skip the nested documents as they will be checked later in recursions.
                    if (\array_key_exists($key, $relationships)) {
                        // No need to compare nested documents more than max depth.
                        if (count($this->relationshipWriteStack) >= Database::RELATION_MAX_DEPTH - 1) {
                            continue;
                        }
                        $relationType = (string)$relationships[$key]['options']['relationType'];
                        $side = (string)$relationships[$key]['options']['side'];
                        switch ($relationType) {
                            case Database::RELATION_ONE_TO_ONE:
                                $oldValue = $old->getAttribute($key) instanceof Document
                                    ? $old->getAttribute($key)->getId()
                                    : $old->getAttribute($key);

                                if ((\is_null($value) !== \is_null($oldValue))
                                    || (\is_string($value) && $value !== $oldValue)
                                    || ($value instanceof Document && $value->getId() !== $oldValue)
                                ) {
                                    $shouldUpdate = true;
                                }
                                break;
                            case Database::RELATION_ONE_TO_MANY:
                            case Database::RELATION_MANY_TO_ONE:
                            case Database::RELATION_MANY_TO_MANY:
                                if (
                                    ($relationType === Database::RELATION_MANY_TO_ONE && $side === Database::RELATION_SIDE_PARENT) ||
                                    ($relationType === Database::RELATION_ONE_TO_MANY && $side === Database::RELATION_SIDE_CHILD)
                                ) {
                                    $oldValue = $old->getAttribute($key) instanceof Document
                                        ? $old->getAttribute($key)->getId()
                                        : $old->getAttribute($key);

                                    if ((\is_null($value) !== \is_null($oldValue))
                                        || (\is_string($value) && $value !== $oldValue)
                                        || ($value instanceof Document && $value->getId() !== $oldValue)
                                    ) {
                                        $shouldUpdate = true;
                                    }
                                    break;
                                }

                                if (!\is_array($value) || !\array_is_list($value)) {
                                    throw new RelationshipException('Invalid relationship value. Must be either an array of documents or document IDs, ' . \gettype($value) . ' given.');
                                }

                                if (\count($old->getAttribute($key)) !== \count($value)) {
                                    $shouldUpdate = true;
                                    break;
                                }

                                foreach ($value as $index => $relation) {
                                    $oldValue = $old->getAttribute($key)[$index] instanceof Document
                                        ? $old->getAttribute($key)[$index]->getId()
                                        : $old->getAttribute($key)[$index];

                                    if (
                                        (\is_string($relation) && $relation !== $oldValue) ||
                                        ($relation instanceof Document && $relation->getId() !== $oldValue)
                                    ) {
                                        $shouldUpdate = true;
                                        break;
                                    }
                                }
                                break;
                        }

                        if ($shouldUpdate) {
                            break;
                        }

                        continue;
                    }

                    $oldValue = $old->getAttribute($key);

                    // If values are not equal we need to update document.
                    if ($value !== $oldValue) {
                        $shouldUpdate = true;
                        break;
                    }
                }

                $updatePermissions = [
                    ...$collection->getUpdate(),
                    ...($documentSecurity ? $old->getUpdate() : [])
                ];

                $readPermissions = [
                    ...$collection->getRead(),
                    ...($documentSecurity ? $old->getRead() : [])
                ];

                if ($shouldUpdate && !$updateValidator->isValid($updatePermissions)) {
                    throw new AuthorizationException($updateValidator->getDescription());
                } elseif (!$shouldUpdate && !$readValidator->isValid($readPermissions)) {
                    throw new AuthorizationException($readValidator->getDescription());
                }
            }

            if ($old->isEmpty()) {
                return new Document();
            }

            if ($shouldUpdate) {
                $updatedAt = $document->getUpdatedAt();
                $document->setAttribute('$updatedAt', empty($updatedAt) || !$this->preserveDates ? $time : $updatedAt);
            }

            // Check if document was updated after the request timestamp
            $oldUpdatedAt = new \DateTime($old->getUpdatedAt());
            if (!is_null($this->timestamp) && $oldUpdatedAt > $this->timestamp) {
                throw new ConflictException('Document was updated after the request timestamp');
            }

            $document = $this->encode($collection, $document);

            $structureValidator = new Structure(
                $collection,
                $this->adapter->getMinDateTime(),
                $this->adapter->getMaxDateTime(),
            );
            if (!$structureValidator->isValid($document)) { // Make sure updated structure still apply collection rules (if any)
                throw new StructureException($structureValidator->getDescription());
            }

            if ($this->resolveRelationships) {
                $document = $this->silent(fn () => $this->updateDocumentRelationships($collection, $old, $document));
            }

            $this->adapter->updateDocument($collection->getId(), $id, $document);
            $this->purgeCachedDocument($collection->getId(), $id);

            return $document;
        });

        if ($this->resolveRelationships) {
            $document = $this->silent(fn () => $this->populateDocumentRelationships($collection, $document));
        }

        $document = $this->decode($collection, $document);

        $this->trigger(self::EVENT_DOCUMENT_UPDATE, $document);

        return $document;
    }

    /**
     * Update documents
     *
     * Updates all documents which match the given query.
     *
     * @param string $collection
     * @param Document $updates
     * @param array<Query> $queries
     * @param int $batchSize
     * @param callable|null $onNext
     * @return int
     * @throws AuthorizationException
     * @throws ConflictException
     * @throws DuplicateException
     * @throws QueryException
     * @throws StructureException
     * @throws TimeoutException
     * @throws \Throwable
     * @throws Exception
     */
    public function updateDocuments(
        string $collection,
        Document $updates,
        array $queries = [],
        int $batchSize = self::INSERT_BATCH_SIZE,
        ?callable $onNext = null,
    ): int {
        if ($updates->isEmpty()) {
            return 0;
        }

        $batchSize = \min(Database::INSERT_BATCH_SIZE, \max(1, $batchSize));
        $collection = $this->silent(fn () => $this->getCollection($collection));
        if ($collection->isEmpty()) {
            throw new DatabaseException('Collection not found');
        }

<<<<<<< HEAD
        $context = new QueryContext();
        $context->add($collection);
=======
        $documentSecurity = $collection->getAttribute('documentSecurity', false);
        $authorization = new Authorization(self::PERMISSION_UPDATE);
        $skipAuth = $authorization->isValid($collection->getUpdate());

        if (!$skipAuth && !$documentSecurity && $collection->getId() !== self::METADATA) {
            throw new AuthorizationException($authorization->getDescription());
        }

        $attributes = $collection->getAttribute('attributes', []);
        $indexes = $collection->getAttribute('indexes', []);
>>>>>>> 155bc1c0

        if ($this->validate) {
            $validator = new DocumentsValidator(
                $context,
                maxValuesCount: $this->maxQueryValues,
                minAllowedDate: $this->adapter->getMinDateTime(),
                maxAllowedDate: $this->adapter->getMaxDateTime()
            );

            if (!$validator->isValid($queries)) {
                throw new QueryException($validator->getDescription());
            }
        }

        $limit = Query::getLimitQueries($queries);

        $cursor = new Document();
        $cursorQuery = Query::getCursorQueries($queries);
        if (! is_null($cursorQuery)) {
            $cursor = $cursorQuery->getCursorDocument($cursorQuery);
            if ($cursor->getCollection() !== $collection->getId()) {
                throw new DatabaseException("cursor Document must be from the same Collection.");
            }
        }

        unset($updates['$id']);
        unset($updates['$createdAt']);
        unset($updates['$tenant']);

        if (!$this->preserveDates) {
            $updates['$updatedAt'] = DateTime::now();
        }

        $updates = $this->encode($collection, $updates);

        // Check new document structure
        $validator = new PartialStructure(
            $collection,
            $this->adapter->getMinDateTime(),
            $this->adapter->getMaxDateTime(),
        );

        if (!$validator->isValid($updates)) {
            throw new StructureException($validator->getDescription());
        }

        $originalLimit = $limit;
        $last = $cursor;
        $modified = 0;

        // Resolve and update relationships
        while (true) {
            if ($limit && $limit < $batchSize) {
                $batchSize = $limit;
            } elseif (!empty($limit)) {
                $limit -= $batchSize;
            }

            $new = [
                Query::limit($batchSize)
            ];

            if (!empty($last)) {
                $new[] = Query::cursorAfter($last);
            }

<<<<<<< HEAD
            $originalLimit = $limit;
            $lastDocument = $cursor;

            // Resolve and update relationships
            while (true) {
                if (! empty($limit) && $limit < $batchSize && $limit > 0) {
                    $batchSize = $limit;
                } elseif (! empty($limit)) {
                    $limit -= $batchSize;
                }

                $affectedDocuments = $this->silent(fn () => $this->find($collection->getId(), array_merge(
                    $queries,
                    $lastDocument->isEmpty() ? [
                        Query::limit($batchSize),
                    ] : [
                        Query::limit($batchSize),
                        Query::cursorAfter($lastDocument),
                    ]
                ), forPermission: Database::PERMISSION_UPDATE));
=======
            $batch = $this->silent(fn () => $this->find(
                $collection->getId(),
                array_merge($new, $queries),
                forPermission: Database::PERMISSION_UPDATE
            ));

            if (empty($batch)) {
                break;
            }
>>>>>>> 155bc1c0

            foreach ($batch as &$document) {
                if ($this->resolveRelationships) {
                    $newDocument = new Document(array_merge($document->getArrayCopy(), $updates->getArrayCopy()));
                    $this->silent(fn () => $this->updateDocumentRelationships($collection, $document, $newDocument));
                    $document = $newDocument;
                }

                // Check if document was updated after the request timestamp
                try {
                    $oldUpdatedAt = new \DateTime($document->getUpdatedAt());
                } catch (Exception $e) {
                    throw new DatabaseException($e->getMessage(), $e->getCode(), $e);
                }

                if (!is_null($this->timestamp) && $oldUpdatedAt > $this->timestamp) {
                    throw new ConflictException('Document was updated after the request timestamp');
                }
            }

            $this->withTransaction(function () use ($collection, $updates, $authorization, $skipAuth, $batch) {
                $getResults = fn () => $this->adapter->updateDocuments(
                    $collection->getId(),
                    $updates,
                    $batch
                );

                $skipAuth
                    ? $authorization->skip($getResults)
                    : $getResults();
            });

<<<<<<< HEAD
                if (count($affectedDocuments) < $batchSize) {
                    break;
                } elseif (! empty($originalLimit) && count($documents) == $originalLimit) {
                    break;
=======
            foreach ($batch as $doc) {
                if ($this->getSharedTables() && $this->getTenantPerDocument()) {
                    $this->withTenant($doc->getTenant(), function () use ($collection, $doc) {
                        $this->purgeCachedDocument($collection->getId(), $doc->getId());
                    });
                } else {
                    $this->purgeCachedDocument($collection->getId(), $doc->getId());
>>>>>>> 155bc1c0
                }

                $onNext && $onNext($doc);
                $modified++;
            }

            if (count($batch) < $batchSize) {
                break;
            } elseif ($originalLimit && $modified == $originalLimit) {
                break;
            }

            $last = \end($batch);
        }

        $this->trigger(self::EVENT_DOCUMENTS_UPDATE, new Document([
            '$collection' => $collection->getId(),
            'modified' => $modified
        ]));

        return $modified;
    }

    /**
     * @param Document $collection
     * @param Document $old
     * @param Document $document
     *
     * @return Document
     * @throws AuthorizationException
     * @throws ConflictException
     * @throws DatabaseException
     * @throws DuplicateException
     * @throws StructureException
     */
    private function updateDocumentRelationships(Document $collection, Document $old, Document $document): Document
    {
        $attributes = $collection->getAttribute('attributes', []);

        $relationships = \array_filter($attributes, function ($attribute) {
            return $attribute['type'] === Database::VAR_RELATIONSHIP;
        });

        $stackCount = count($this->relationshipWriteStack);

        foreach ($relationships as $index => $relationship) {
            /** @var string $key */
            $key = $relationship['key'];
            $value = $document->getAttribute($key);
            $oldValue = $old->getAttribute($key);
            $relatedCollection = $this->getCollection($relationship['options']['relatedCollection']);
            $relationType = (string)$relationship['options']['relationType'];
            $twoWay = (bool)$relationship['options']['twoWay'];
            $twoWayKey = (string)$relationship['options']['twoWayKey'];
            $side = (string)$relationship['options']['side'];

            if ($oldValue == $value) {
                if (
                    ($relationType === Database::RELATION_ONE_TO_ONE ||
                        ($relationType === Database::RELATION_MANY_TO_ONE && $side === Database::RELATION_SIDE_PARENT)) &&
                    $value instanceof Document
                ) {
                    $document->setAttribute($key, $value->getId());
                    continue;
                }
                $document->removeAttribute($key);
                continue;
            }

            if ($stackCount >= Database::RELATION_MAX_DEPTH - 1 && $this->relationshipWriteStack[$stackCount - 1] !== $relatedCollection->getId()) {
                $document->removeAttribute($key);
                continue;
            }

            $this->relationshipWriteStack[] = $collection->getId();

            try {
                switch ($relationType) {
                    case Database::RELATION_ONE_TO_ONE:
                        if (!$twoWay) {
                            if ($side === Database::RELATION_SIDE_CHILD) {
                                throw new RelationshipException('Invalid relationship value. Cannot set a value from the child side of a oneToOne relationship when twoWay is false.');
                            }

                            if (\is_string($value)) {
                                $related = $this->skipRelationships(fn () => $this->getDocument($relatedCollection->getId(), $value, [Query::select(['$id'])]));
                                if ($related->isEmpty()) {
                                    // If no such document exists in related collection
                                    // For one-one we need to update the related key to null if no relation exists
                                    $document->setAttribute($key, null);
                                }
                            } elseif ($value instanceof Document) {
                                $relationId = $this->relateDocuments(
                                    $collection,
                                    $relatedCollection,
                                    $key,
                                    $document,
                                    $value,
                                    $relationType,
                                    false,
                                    $twoWayKey,
                                    $side,
                                );
                                $document->setAttribute($key, $relationId);
                            } elseif (is_array($value)) {
                                throw new RelationshipException('Invalid relationship value. Must be either a document, document ID or null. Array given.');
                            }

                            break;
                        }

                        switch (\gettype($value)) {
                            case 'string':
                                $related = $this->skipRelationships(
                                    fn () => $this->getDocument($relatedCollection->getId(), $value, [Query::select(['$id'])])
                                );

                                if ($related->isEmpty()) {
                                    // If no such document exists in related collection
                                    // For one-one we need to update the related key to null if no relation exists
                                    $document->setAttribute($key, null);
                                    break;
                                }
                                if (
                                    $oldValue?->getId() !== $value
                                    && !($this->skipRelationships(fn () => $this->findOne($relatedCollection->getId(), [
                                        Query::select(['$id']),
                                        Query::equal($twoWayKey, [$value]),
                                    ]))->isEmpty())
                                ) {
                                    // Have to do this here because otherwise relations would be updated before the database can throw the unique violation
                                    throw new DuplicateException('Document already has a related document');
                                }

                                $this->skipRelationships(fn () => $this->updateDocument(
                                    $relatedCollection->getId(),
                                    $related->getId(),
                                    $related->setAttribute($twoWayKey, $document->getId())
                                ));
                                break;
                            case 'object':
                                if ($value instanceof Document) {
                                    $related = $this->skipRelationships(fn () => $this->getDocument($relatedCollection->getId(), $value->getId()));

                                    if (
                                        $oldValue?->getId() !== $value->getId()
                                        && !($this->skipRelationships(fn () => $this->findOne($relatedCollection->getId(), [
                                            Query::select(['$id']),
                                            Query::equal($twoWayKey, [$value->getId()]),
                                        ]))->isEmpty())
                                    ) {
                                        // Have to do this here because otherwise relations would be updated before the database can throw the unique violation
                                        throw new DuplicateException('Document already has a related document');
                                    }

                                    $this->relationshipWriteStack[] = $relatedCollection->getId();
                                    if ($related->isEmpty()) {
                                        if (!isset($value['$permissions'])) {
                                            $value->setAttribute('$permissions', $document->getAttribute('$permissions'));
                                        }
                                        $related = $this->createDocument(
                                            $relatedCollection->getId(),
                                            $value->setAttribute($twoWayKey, $document->getId())
                                        );
                                    } else {
                                        $related = $this->updateDocument(
                                            $relatedCollection->getId(),
                                            $related->getId(),
                                            $value->setAttribute($twoWayKey, $document->getId())
                                        );
                                    }
                                    \array_pop($this->relationshipWriteStack);

                                    $document->setAttribute($key, $related->getId());
                                    break;
                                }
                                // no break
                            case 'NULL':
                                if (!\is_null($oldValue?->getId())) {
                                    $oldRelated = $this->skipRelationships(
                                        fn () => $this->getDocument($relatedCollection->getId(), $oldValue->getId())
                                    );
                                    $this->skipRelationships(fn () => $this->updateDocument(
                                        $relatedCollection->getId(),
                                        $oldRelated->getId(),
                                        $oldRelated->setAttribute($twoWayKey, null)
                                    ));
                                }
                                break;
                            default:
                                throw new RelationshipException('Invalid relationship value. Must be either a document, document ID or null.');
                        }
                        break;
                    case Database::RELATION_ONE_TO_MANY:
                    case Database::RELATION_MANY_TO_ONE:
                        if (
                            ($relationType === Database::RELATION_ONE_TO_MANY && $side === Database::RELATION_SIDE_PARENT) ||
                            ($relationType === Database::RELATION_MANY_TO_ONE && $side === Database::RELATION_SIDE_CHILD)
                        ) {
                            if (!\is_array($value) || !\array_is_list($value)) {
                                throw new RelationshipException('Invalid relationship value. Must be either an array of documents or document IDs, ' . \gettype($value) . ' given.');
                            }

                            $oldIds = \array_map(fn ($document) => $document->getId(), $oldValue);

                            $newIds = \array_map(function ($item) {
                                if (\is_string($item)) {
                                    return $item;
                                } elseif ($item instanceof Document) {
                                    return $item->getId();
                                } else {
                                    throw new RelationshipException('Invalid relationship value. No ID provided.');
                                }
                            }, $value);

                            $removedDocuments = \array_diff($oldIds, $newIds);

                            foreach ($removedDocuments as $relation) {
                                Authorization::skip(fn () => $this->skipRelationships(fn () => $this->updateDocument(
                                    $relatedCollection->getId(),
                                    $relation,
                                    new Document([$twoWayKey => null])
                                )));
                            }

                            foreach ($value as $relation) {
                                if (\is_string($relation)) {
                                    $related = $this->skipRelationships(
                                        fn () => $this->getDocument($relatedCollection->getId(), $relation, [Query::select(['$id'])])
                                    );

                                    if ($related->isEmpty()) {
                                        continue;
                                    }

                                    $this->skipRelationships(fn () => $this->updateDocument(
                                        $relatedCollection->getId(),
                                        $related->getId(),
                                        $related->setAttribute($twoWayKey, $document->getId())
                                    ));
                                } elseif ($relation instanceof Document) {
                                    $related = $this->skipRelationships(
                                        fn () => $this->getDocument($relatedCollection->getId(), $relation->getId(), [Query::select(['$id'])])
                                    );

                                    if ($related->isEmpty()) {
                                        if (!isset($relation['$permissions'])) {
                                            $relation->setAttribute('$permissions', $document->getAttribute('$permissions'));
                                        }
                                        $this->createDocument(
                                            $relatedCollection->getId(),
                                            $relation->setAttribute($twoWayKey, $document->getId())
                                        );
                                    } else {
                                        $this->updateDocument(
                                            $relatedCollection->getId(),
                                            $related->getId(),
                                            $relation->setAttribute($twoWayKey, $document->getId())
                                        );
                                    }
                                } else {
                                    throw new RelationshipException('Invalid relationship value.');
                                }
                            }

                            $document->removeAttribute($key);
                            break;
                        }

                        if (\is_string($value)) {
                            $related = $this->skipRelationships(
                                fn () => $this->getDocument($relatedCollection->getId(), $value, [Query::select(['$id'])])
                            );

                            if ($related->isEmpty()) {
                                // If no such document exists in related collection
                                // For many-one we need to update the related key to null if no relation exists
                                $document->setAttribute($key, null);
                            }
                            $this->purgeCachedDocument($relatedCollection->getId(), $value);
                        } elseif ($value instanceof Document) {
                            $related = $this->skipRelationships(
                                fn () => $this->getDocument($relatedCollection->getId(), $value->getId(), [Query::select(['$id'])])
                            );

                            if ($related->isEmpty()) {
                                if (!isset($value['$permissions'])) {
                                    $value->setAttribute('$permissions', $document->getAttribute('$permissions'));
                                }
                                $this->createDocument(
                                    $relatedCollection->getId(),
                                    $value
                                );
                            } elseif ($related->getAttributes() != $value->getAttributes()) {
                                $this->updateDocument(
                                    $relatedCollection->getId(),
                                    $related->getId(),
                                    $value
                                );
                                $this->purgeCachedDocument($relatedCollection->getId(), $related->getId());
                            }

                            $document->setAttribute($key, $value->getId());
                        } elseif (\is_null($value)) {
                            break;
                        } elseif (is_array($value)) {
                            throw new RelationshipException('Invalid relationship value. Must be either a document ID or a document, array given.');
                        } elseif (empty($value)) {
                            throw new RelationshipException('Invalid relationship value. Must be either a document ID or a document.');
                        } else {
                            throw new RelationshipException('Invalid relationship value.');
                        }

                        break;
                    case Database::RELATION_MANY_TO_MANY:
                        if (\is_null($value)) {
                            break;
                        }
                        if (!\is_array($value)) {
                            throw new RelationshipException('Invalid relationship value. Must be an array of documents or document IDs.');
                        }

                        $oldIds = \array_map(fn ($document) => $document->getId(), $oldValue);

                        $newIds = \array_map(function ($item) {
                            if (\is_string($item)) {
                                return $item;
                            } elseif ($item instanceof Document) {
                                return $item->getId();
                            } else {
                                throw new RelationshipException('Invalid relationship value. Must be either a document or document ID.');
                            }
                        }, $value);

                        $removedDocuments = \array_diff($oldIds, $newIds);

                        foreach ($removedDocuments as $relation) {
                            $junction = $this->getJunctionCollection($collection, $relatedCollection, $side);

                            $junctions = $this->find($junction, [
                                Query::equal($key, [$relation]),
                                Query::equal($twoWayKey, [$document->getId()]),
                                Query::limit(PHP_INT_MAX)
                            ]);

                            foreach ($junctions as $junction) {
                                Authorization::skip(fn () => $this->deleteDocument($junction->getCollection(), $junction->getId()));
                            }
                        }

                        foreach ($value as $relation) {
                            if (\is_string($relation)) {
                                if (\in_array($relation, $oldIds) || $this->getDocument($relatedCollection->getId(), $relation, [Query::select(['$id'])])->isEmpty()) {
                                    continue;
                                }
                            } elseif ($relation instanceof Document) {
                                $related = $this->getDocument($relatedCollection->getId(), $relation->getId(), [Query::select(['$id'])]);

                                if ($related->isEmpty()) {
                                    if (!isset($value['$permissions'])) {
                                        $relation->setAttribute('$permissions', $document->getAttribute('$permissions'));
                                    }
                                    $related = $this->createDocument(
                                        $relatedCollection->getId(),
                                        $relation
                                    );
                                } elseif ($related->getAttributes() != $relation->getAttributes()) {
                                    $related = $this->updateDocument(
                                        $relatedCollection->getId(),
                                        $related->getId(),
                                        $relation
                                    );
                                }

                                if (\in_array($relation->getId(), $oldIds)) {
                                    continue;
                                }

                                $relation = $related->getId();
                            } else {
                                throw new RelationshipException('Invalid relationship value. Must be either a document or document ID.');
                            }

                            $this->skipRelationships(fn () => $this->createDocument(
                                $this->getJunctionCollection($collection, $relatedCollection, $side),
                                new Document([
                                    $key => $relation,
                                    $twoWayKey => $document->getId(),
                                    '$permissions' => [
                                        Permission::read(Role::any()),
                                        Permission::update(Role::any()),
                                        Permission::delete(Role::any()),
                                    ],
                                ])
                            ));
                        }

                        $document->removeAttribute($key);
                        break;
                }
            } finally {
                \array_pop($this->relationshipWriteStack);
            }
        }

        return $document;
    }

    private function getJunctionCollection(Document $collection, Document $relatedCollection, string $side): string
    {
        return $side === Database::RELATION_SIDE_PARENT
            ? '_' . $collection->getInternalId() . '_' . $relatedCollection->getInternalId()
            : '_' . $relatedCollection->getInternalId() . '_' . $collection->getInternalId();
    }

    /**
     * Create or update documents.
     *
     * @param string $collection
     * @param array<Document> $documents
     * @param int $batchSize
     * @param callable|null $onNext
     * @return int
     * @throws StructureException
     * @throws \Throwable
     */
    public function createOrUpdateDocuments(
        string $collection,
        array $documents,
        int $batchSize = self::INSERT_BATCH_SIZE,
        ?callable $onNext = null,
    ): int {
        return $this->createOrUpdateDocumentsWithIncrease(
            $collection,
            '',
            $documents,
            $onNext,
            $batchSize
        );
    }

    /**
     * Create or update documents, increasing the value of the given attribute by the value in each document.
     *
     * @param string $collection
     * @param string $attribute
     * @param array<Document> $documents
     * @param callable|null $onNext
     * @param int $batchSize
     * @return int
     * @throws StructureException
     * @throws \Throwable
     * @throws Exception
     */
    public function createOrUpdateDocumentsWithIncrease(
        string $collection,
        string $attribute,
        array $documents,
        ?callable $onNext = null,
        int $batchSize = self::INSERT_BATCH_SIZE
    ): int {
        if (empty($documents)) {
            return 0;
        }

        $batchSize = \min(Database::INSERT_BATCH_SIZE, \max(1, $batchSize));
        $collection = $this->silent(fn () => $this->getCollection($collection));
        $documentSecurity = $collection->getAttribute('documentSecurity', false);
        $time = DateTime::now();

        $selects = ['$internalId', '$permissions'];

        if ($this->getSharedTables()) {
            $selects[] = '$tenant';
        }

        foreach ($documents as $key => $document) {
            if ($this->getSharedTables() && $this->getTenantPerDocument()) {
                $old = Authorization::skip(fn () => $this->withTenant($document->getTenant(), fn () => $this->silent(fn () => $this->getDocument(
                    $collection->getId(),
                    $document->getId(),
                    [Query::select($selects)],
                ))));
            } else {
                $old = Authorization::skip(fn () => $this->silent(fn () => $this->getDocument(
                    $collection->getId(),
                    $document->getId(),
                    [Query::select($selects)],
                )));
            }

            // If old is empty, check if user has create permission on the collection
            // If old is not empty, check if user has update permission on the collection
            // If old is not empty AND documentSecurity is enabled, check if user has update permission on the collection or document

            $validator = new Authorization(
                $old->isEmpty() ?
                    self::PERMISSION_CREATE :
                    self::PERMISSION_UPDATE
            );

            if ($old->isEmpty()) {
                if (!$validator->isValid($collection->getCreate())) {
                    throw new AuthorizationException($validator->getDescription());
                }
            } elseif (!$validator->isValid([
                ...$collection->getUpdate(),
                ...($documentSecurity ? $old->getUpdate() : [])
            ])) {
                throw new AuthorizationException($validator->getDescription());
            }

            $createdAt = $document->getCreatedAt();
            $updatedAt = $document->getUpdatedAt();

            $document
                ->setAttribute('$id', empty($document->getId()) ? ID::unique() : $document->getId())
                ->setAttribute('$collection', $collection->getId())
                ->setAttribute('$createdAt', empty($createdAt) || !$this->preserveDates ? $time : $createdAt)
                ->setAttribute('$updatedAt', empty($updatedAt) || !$this->preserveDates ? $time : $updatedAt);

            if ($this->adapter->getSharedTables()) {
                if ($this->adapter->getTenantPerDocument()) {
                    if ($document->getTenant() === null) {
                        throw new DatabaseException('Missing tenant. Tenant must be set when tenant per document is enabled.');
                    }
                    if (!$old->isEmpty() && $old->getTenant() !== $document->getTenant()) {
                        throw new DatabaseException('Tenant cannot be changed.');
                    }
                } else {
                    $document->setAttribute('$tenant', $this->adapter->getTenant());
                }
            }

            $document = $this->encode($collection, $document);

            $validator = new Structure(
                $collection,
                $this->adapter->getMinDateTime(),
                $this->adapter->getMaxDateTime(),
            );

            if (!$validator->isValid($document)) {
                throw new StructureException($validator->getDescription());
            }

            if ($this->resolveRelationships) {
                $document = $this->silent(fn () => $this->createDocumentRelationships($collection, $document));
            }

            $documents[$key] = new Change(
                old: $old,
                new: $document
            );
        }

        $modified = 0;

        foreach (\array_chunk($documents, $batchSize) as $chunk) {
            /**
             * @var array<Change> $chunk
             */
            $batch = $this->withTransaction(fn () => Authorization::skip(fn () => $this->adapter->createOrUpdateDocuments(
                $collection->getId(),
                $attribute,
                $chunk
            )));

            foreach ($batch as $doc) {
                if ($this->resolveRelationships) {
                    $doc = $this->silent(fn () => $this->populateDocumentRelationships($collection, $doc));
                }

                if ($this->getSharedTables() && $this->getTenantPerDocument()) {
                    $this->withTenant($doc->getTenant(), function () use ($collection, $doc) {
                        $this->purgeCachedDocument($collection->getId(), $doc->getId());
                    });
                } else {
                    $this->purgeCachedDocument($collection->getId(), $doc->getId());
                }

                $onNext && $onNext($doc);
                $modified++;
            }
        }

        $this->trigger(self::EVENT_DOCUMENTS_UPSERT, new Document([
            '$collection' => $collection->getId(),
            'modified' => $modified,
        ]));

        return $modified;
    }

    /**
     * Increase a document attribute by a value
     *
     * @param string $collection
     * @param string $id
     * @param string $attribute
     * @param int|float $value
     * @param int|float|null $max
     * @return bool
     *
     * @throws AuthorizationException
     * @throws DatabaseException
     * @throws Exception
     */
    public function increaseDocumentAttribute(string $collection, string $id, string $attribute, int|float $value = 1, int|float|null $max = null): bool
    {
        if ($value <= 0) { // Can be a float
            throw new DatabaseException('Value must be numeric and greater than 0');
        }

        $validator = new Authorization(self::PERMISSION_UPDATE);

        /* @var $document Document */
        $document = Authorization::skip(fn () => $this->silent(fn () => $this->getDocument($collection, $id))); // Skip ensures user does not need read permission for this

        if ($document->isEmpty()) {
            return false;
        }

        $collection = $this->silent(fn () => $this->getCollection($collection));

        if ($collection->getId() !== self::METADATA) {
            $documentSecurity = $collection->getAttribute('documentSecurity', false);
            if (!$validator->isValid([
                ...$collection->getUpdate(),
                ...($documentSecurity ? $document->getUpdate() : [])
            ])) {
                throw new AuthorizationException($validator->getDescription());
            }
        }

        $attr = \array_filter($collection->getAttribute('attributes', []), function ($a) use ($attribute) {
            return $a['$id'] === $attribute;
        });

        if (empty($attr)) {
            throw new NotFoundException('Attribute not found');
        }

        $whiteList = [self::VAR_INTEGER, self::VAR_FLOAT];

        /**
         * @var Document $attr
         */
        $attr = \end($attr);
        if (!in_array($attr->getAttribute('type'), $whiteList)) {
            throw new DatabaseException('Attribute type must be one of: ' . implode(',', $whiteList));
        }

        if ($max && ($document->getAttribute($attribute) + $value > $max)) {
            throw new DatabaseException('Attribute value exceeds maximum limit: ' . $max);
        }

        $time = DateTime::now();
        $updatedAt = $document->getUpdatedAt();
        $updatedAt = (empty($updatedAt) || !$this->preserveDates) ? $time : $updatedAt;

        // Check if document was updated after the request timestamp
        $oldUpdatedAt = new \DateTime($document->getUpdatedAt());
        if (!is_null($this->timestamp) && $oldUpdatedAt > $this->timestamp) {
            throw new ConflictException('Document was updated after the request timestamp');
        }

        $max = $max ? $max - $value : null;

        $result = $this->adapter->increaseDocumentAttribute(
            $collection->getId(),
            $id,
            $attribute,
            $value,
            $updatedAt,
            max: $max
        );

        $this->purgeCachedDocument($collection->getId(), $id);

        $this->trigger(self::EVENT_DOCUMENT_INCREASE, $document);

        return $result;
    }


    /**
     * Decrease a document attribute by a value
     *
     * @param string $collection
     * @param string $id
     * @param string $attribute
     * @param int|float $value
     * @param int|float|null $min
     * @return bool
     *
     * @throws AuthorizationException
     * @throws DatabaseException
     */
    public function decreaseDocumentAttribute(string $collection, string $id, string $attribute, int|float $value = 1, int|float|null $min = null): bool
    {
        if ($value <= 0) { // Can be a float
            throw new DatabaseException('Value must be numeric and greater than 0');
        }

        $validator = new Authorization(self::PERMISSION_UPDATE);

        /* @var $document Document */
        $document = Authorization::skip(fn () => $this->silent(fn () => $this->getDocument($collection, $id))); // Skip ensures user does not need read permission for this

        if ($document->isEmpty()) {
            return false;
        }

        $collection = $this->silent(fn () => $this->getCollection($collection));

        if ($collection->getId() !== self::METADATA) {
            $documentSecurity = $collection->getAttribute('documentSecurity', false);
            if (!$validator->isValid([
                ...$collection->getUpdate(),
                ...($documentSecurity ? $document->getUpdate() : [])
            ])) {
                throw new AuthorizationException($validator->getDescription());
            }
        }

        $attr = \array_filter($collection->getAttribute('attributes', []), function ($a) use ($attribute) {
            return $a['$id'] === $attribute;
        });

        if (empty($attr)) {
            throw new NotFoundException('Attribute not found');
        }

        $whiteList = [self::VAR_INTEGER, self::VAR_FLOAT];

        /**
         * @var Document $attr
         */
        $attr = \end($attr);
        if (!in_array($attr->getAttribute('type'), $whiteList)) {
            throw new DatabaseException('Attribute type must be one of: ' . implode(',', $whiteList));
        }

        if ($min && ($document->getAttribute($attribute) - $value < $min)) {
            throw new DatabaseException('Attribute value Exceeds minimum limit ' . $min);
        }

        $time = DateTime::now();
        $updatedAt = $document->getUpdatedAt();
        $updatedAt = (empty($updatedAt) || !$this->preserveDates) ? $time : $updatedAt;

        // Check if document was updated after the request timestamp
        $oldUpdatedAt = new \DateTime($document->getUpdatedAt());
        if (!is_null($this->timestamp) && $oldUpdatedAt > $this->timestamp) {
            throw new ConflictException('Document was updated after the request timestamp');
        }

        $min = $min ? $min + $value : null;

        $result = $this->adapter->increaseDocumentAttribute(
            $collection->getId(),
            $id,
            $attribute,
            $value * -1,
            $updatedAt,
            min: $min
        );

        $this->purgeCachedDocument($collection->getId(), $id);

        $this->trigger(self::EVENT_DOCUMENT_DECREASE, $document);

        return $result;
    }

    /**
     * Delete Document
     *
     * @param string $collection
     * @param string $id
     *
     * @return bool
     *
     * @throws AuthorizationException
     * @throws ConflictException
     * @throws DatabaseException
     * @throws RestrictedException
     */
    public function deleteDocument(string $collection, string $id): bool
    {
        $collection = $this->silent(fn () => $this->getCollection($collection));

        $deleted = $this->withTransaction(function () use ($collection, $id, &$document) {
            $document = Authorization::skip(fn () => $this->silent(
                fn () => $this->getDocument($collection->getId(), $id, forUpdate: true)
            ));

            if ($document->isEmpty()) {
                return false;
            }

            $validator = new Authorization(self::PERMISSION_DELETE);

            if ($collection->getId() !== self::METADATA) {
                $documentSecurity = $collection->getAttribute('documentSecurity', false);
                if (!$validator->isValid([
                    ...$collection->getDelete(),
                    ...($documentSecurity ? $document->getDelete() : [])
                ])) {
                    throw new AuthorizationException($validator->getDescription());
                }
            }

            // Check if document was updated after the request timestamp
            try {
                $oldUpdatedAt = new \DateTime($document->getUpdatedAt());
            } catch (Exception $e) {
                throw new DatabaseException($e->getMessage(), $e->getCode(), $e);
            }

            if (!\is_null($this->timestamp) && $oldUpdatedAt > $this->timestamp) {
                throw new ConflictException('Document was updated after the request timestamp');
            }

            if ($this->resolveRelationships) {
                $document = $this->silent(fn () => $this->deleteDocumentRelationships($collection, $document));
            }

            $result = $this->adapter->deleteDocument($collection->getId(), $id);

            $this->purgeCachedDocument($collection->getId(), $id);

            return $result;
        });

        $this->trigger(self::EVENT_DOCUMENT_DELETE, $document);

        return $deleted;
    }

    /**
     * @param Document $collection
     * @param Document $document
     * @return Document
     * @throws AuthorizationException
     * @throws ConflictException
     * @throws DatabaseException
     * @throws RestrictedException
     * @throws StructureException
     */
    private function deleteDocumentRelationships(Document $collection, Document $document): Document
    {
        $attributes = $collection->getAttribute('attributes', []);

        $relationships = \array_filter($attributes, function ($attribute) {
            return $attribute['type'] === Database::VAR_RELATIONSHIP;
        });

        foreach ($relationships as $relationship) {
            $key = $relationship['key'];
            $value = $document->getAttribute($key);
            $relatedCollection = $this->getCollection($relationship['options']['relatedCollection']);
            $relationType = $relationship['options']['relationType'];
            $twoWay = $relationship['options']['twoWay'];
            $twoWayKey = $relationship['options']['twoWayKey'];
            $onDelete = $relationship['options']['onDelete'];
            $side = $relationship['options']['side'];

            $relationship->setAttribute('collection', $collection->getId());
            $relationship->setAttribute('document', $document->getId());

            switch ($onDelete) {
                case Database::RELATION_MUTATE_RESTRICT:
                    $this->deleteRestrict($relatedCollection, $document, $value, $relationType, $twoWay, $twoWayKey, $side);
                    break;
                case Database::RELATION_MUTATE_SET_NULL:
                    $this->deleteSetNull($collection, $relatedCollection, $document, $value, $relationType, $twoWay, $twoWayKey, $side);
                    break;
                case Database::RELATION_MUTATE_CASCADE:
                    foreach ($this->relationshipDeleteStack as $processedRelationship) {
                        $existingKey = $processedRelationship['key'];
                        $existingCollection = $processedRelationship['collection'];
                        $existingRelatedCollection = $processedRelationship['options']['relatedCollection'];
                        $existingTwoWayKey = $processedRelationship['options']['twoWayKey'];
                        $existingSide = $processedRelationship['options']['side'];

                        // If this relationship has already been fetched for this document, skip it
                        $reflexive = $processedRelationship == $relationship;

                        // If this relationship is the same as a previously fetched relationship, but on the other side, skip it
                        $symmetric = $existingKey === $twoWayKey
                            && $existingTwoWayKey === $key
                            && $existingRelatedCollection === $collection->getId()
                            && $existingCollection === $relatedCollection->getId()
                            && $existingSide !== $side;

                        // If this relationship is not directly related but relates across multiple collections, skip it.
                        //
                        // These conditions ensure that a relationship is considered transitive if it has the same
                        // two-way key and related collection, but is on the opposite side of the relationship (the first and second conditions).
                        //
                        // They also ensure that a relationship is considered transitive if it has the same key and related
                        // collection as an existing relationship, but a different two-way key (the third condition),
                        // or the same two-way key as an existing relationship, but a different key (the fourth condition).
                        $transitive = (($existingKey === $twoWayKey
                                && $existingCollection === $relatedCollection->getId()
                                && $existingSide !== $side)
                            || ($existingTwoWayKey === $key
                                && $existingRelatedCollection === $collection->getId()
                                && $existingSide !== $side)
                            || ($existingKey === $key
                                && $existingTwoWayKey !== $twoWayKey
                                && $existingRelatedCollection === $relatedCollection->getId()
                                && $existingSide !== $side)
                            || ($existingKey !== $key
                                && $existingTwoWayKey === $twoWayKey
                                && $existingRelatedCollection === $relatedCollection->getId()
                                && $existingSide !== $side));

                        if ($reflexive || $symmetric || $transitive) {
                            break 2;
                        }
                    }
                    $this->deleteCascade($collection, $relatedCollection, $document, $key, $value, $relationType, $twoWayKey, $side, $relationship);
                    break;
            }
        }

        return $document;
    }

    /**
     * @param Document $relatedCollection
     * @param Document $document
     * @param mixed $value
     * @param string $relationType
     * @param bool $twoWay
     * @param string $twoWayKey
     * @param string $side
     * @throws AuthorizationException
     * @throws ConflictException
     * @throws DatabaseException
     * @throws RestrictedException
     * @throws StructureException
     */
    private function deleteRestrict(
        Document $relatedCollection,
        Document $document,
        mixed $value,
        string $relationType,
        bool $twoWay,
        string $twoWayKey,
        string $side
    ): void {
        if ($value instanceof Document && $value->isEmpty()) {
            $value = null;
        }

        if (
            !empty($value)
            && $relationType !== Database::RELATION_MANY_TO_ONE
            && $side === Database::RELATION_SIDE_PARENT
        ) {
            throw new RestrictedException('Cannot delete document because it has at least one related document.');
        }

        if (
            $relationType === Database::RELATION_ONE_TO_ONE
            && $side === Database::RELATION_SIDE_CHILD
            && !$twoWay
        ) {
            Authorization::skip(function () use ($document, $relatedCollection, $twoWayKey) {
                $related = $this->findOne($relatedCollection->getId(), [
                    Query::select(['$id']),
                    Query::equal($twoWayKey, [$document->getId()])
                ]);

                if ($related->isEmpty()) {
                    return;
                }

                $this->skipRelationships(fn () => $this->updateDocument(
                    $relatedCollection->getId(),
                    $related->getId(),
                    new Document([
                        $twoWayKey => null
                    ])
                ));
            });
        }

        if (
            $relationType === Database::RELATION_MANY_TO_ONE
            && $side === Database::RELATION_SIDE_CHILD
        ) {
            $related = Authorization::skip(fn () => $this->findOne($relatedCollection->getId(), [
                Query::select(['$id']),
                Query::equal($twoWayKey, [$document->getId()])
            ]));

            if (!$related->isEmpty()) {
                throw new RestrictedException('Cannot delete document because it has at least one related document.');
            }
        }
    }

    /**
     * @param Document $collection
     * @param Document $relatedCollection
     * @param Document $document
     * @param mixed $value
     * @param string $relationType
     * @param bool $twoWay
     * @param string $twoWayKey
     * @param string $side
     * @return void
     * @throws AuthorizationException
     * @throws ConflictException
     * @throws DatabaseException
     * @throws RestrictedException
     * @throws StructureException
     */
    private function deleteSetNull(Document $collection, Document $relatedCollection, Document $document, mixed $value, string $relationType, bool $twoWay, string $twoWayKey, string $side): void
    {
        switch ($relationType) {
            case Database::RELATION_ONE_TO_ONE:
                if (!$twoWay && $side === Database::RELATION_SIDE_PARENT) {
                    break;
                }

                // Shouldn't need read or update permission to delete
                Authorization::skip(function () use ($document, $value, $relatedCollection, $twoWay, $twoWayKey, $side) {
                    if (!$twoWay && $side === Database::RELATION_SIDE_CHILD) {
                        $related = $this->findOne($relatedCollection->getId(), [
                            Query::select(['$id']),
                            Query::equal($twoWayKey, [$document->getId()])
                        ]);
                    } else {
                        if (empty($value)) {
                            return;
                        }
                        $related = $this->getDocument($relatedCollection->getId(), $value->getId(), [Query::select(['$id'])]);
                    }

                    if ($related->isEmpty()) {
                        return;
                    }

                    $this->skipRelationships(fn () => $this->updateDocument(
                        $relatedCollection->getId(),
                        $related->getId(),
                        new Document([
                            $twoWayKey => null
                        ])
                    ));
                });
                break;

            case Database::RELATION_ONE_TO_MANY:
                if ($side === Database::RELATION_SIDE_CHILD) {
                    break;
                }
                foreach ($value as $relation) {
                    Authorization::skip(function () use ($relatedCollection, $twoWayKey, $relation) {
                        $this->skipRelationships(fn () => $this->updateDocument(
                            $relatedCollection->getId(),
                            $relation->getId(),
                            new Document([
                                $twoWayKey => null
                            ]),
                        ));
                    });
                }
                break;

            case Database::RELATION_MANY_TO_ONE:
                if ($side === Database::RELATION_SIDE_PARENT) {
                    break;
                }

                if (!$twoWay) {
                    $value = $this->find($relatedCollection->getId(), [
                        Query::select(['$id']),
                        Query::equal($twoWayKey, [$document->getId()]),
                        Query::limit(PHP_INT_MAX)
                    ]);
                }

                foreach ($value as $relation) {
                    Authorization::skip(function () use ($relatedCollection, $twoWayKey, $relation) {
                        $this->skipRelationships(fn () => $this->updateDocument(
                            $relatedCollection->getId(),
                            $relation->getId(),
                            new Document([
                                $twoWayKey => null
                            ])
                        ));
                    });
                }
                break;

            case Database::RELATION_MANY_TO_MANY:
                $junction = $this->getJunctionCollection($collection, $relatedCollection, $side);

                $junctions = $this->find($junction, [
                    Query::select(['$id']),
                    Query::equal($twoWayKey, [$document->getId()]),
                    Query::limit(PHP_INT_MAX)
                ]);

                foreach ($junctions as $document) {
                    $this->skipRelationships(fn () => $this->deleteDocument(
                        $junction,
                        $document->getId()
                    ));
                }
                break;
        }
    }

    /**
     * @param Document $collection
     * @param Document $relatedCollection
     * @param Document $document
     * @param string $key
     * @param mixed $value
     * @param string $relationType
     * @param string $twoWayKey
     * @param string $side
     * @param Document $relationship
     * @return void
     * @throws AuthorizationException
     * @throws ConflictException
     * @throws DatabaseException
     * @throws RestrictedException
     * @throws StructureException
     */
    private function deleteCascade(Document $collection, Document $relatedCollection, Document $document, string $key, mixed $value, string $relationType, string $twoWayKey, string $side, Document $relationship): void
    {
        switch ($relationType) {
            case Database::RELATION_ONE_TO_ONE:
                if ($value !== null) {
                    $this->relationshipDeleteStack[] = $relationship;

                    $this->deleteDocument(
                        $relatedCollection->getId(),
                        ($value instanceof Document) ? $value->getId() : $value
                    );

                    \array_pop($this->relationshipDeleteStack);
                }
                break;
            case Database::RELATION_ONE_TO_MANY:
                if ($side === Database::RELATION_SIDE_CHILD) {
                    break;
                }

                $this->relationshipDeleteStack[] = $relationship;

                foreach ($value as $relation) {
                    $this->deleteDocument(
                        $relatedCollection->getId(),
                        $relation->getId()
                    );
                }

                \array_pop($this->relationshipDeleteStack);

                break;
            case Database::RELATION_MANY_TO_ONE:
                if ($side === Database::RELATION_SIDE_PARENT) {
                    break;
                }

                $value = $this->find($relatedCollection->getId(), [
                    Query::select(['$id']),
                    Query::equal($twoWayKey, [$document->getId()]),
                    Query::limit(PHP_INT_MAX),
                ]);

                $this->relationshipDeleteStack[] = $relationship;

                foreach ($value as $relation) {
                    $this->deleteDocument(
                        $relatedCollection->getId(),
                        $relation->getId()
                    );
                }

                \array_pop($this->relationshipDeleteStack);

                break;
            case Database::RELATION_MANY_TO_MANY:
                $junction = $this->getJunctionCollection($collection, $relatedCollection, $side);

                $junctions = $this->skipRelationships(fn () => $this->find($junction, [
                    Query::select(['$id', $key]),
                    Query::equal($twoWayKey, [$document->getId()]),
                    Query::limit(PHP_INT_MAX)
                ]));

                $this->relationshipDeleteStack[] = $relationship;

                foreach ($junctions as $document) {
                    if ($side === Database::RELATION_SIDE_PARENT) {
                        $this->deleteDocument(
                            $relatedCollection->getId(),
                            $document->getAttribute($key)
                        );
                    }
                    $this->deleteDocument(
                        $junction,
                        $document->getId()
                    );
                }

                \array_pop($this->relationshipDeleteStack);
                break;
        }
    }

    /**
     * Delete Documents
     *
     * Deletes all documents which match the given query, will respect the relationship's onDelete optin.
     *
     * @param string $collection
     * @param array<Query> $queries
     * @param int $batchSize
     * @param callable|null $onNext
     * @return int
     * @throws AuthorizationException
     * @throws DatabaseException
     * @throws RestrictedException
     * @throws \Throwable
     */
    public function deleteDocuments(
        string $collection,
        array $queries = [],
        int $batchSize = self::DELETE_BATCH_SIZE,
        ?callable $onNext = null,
    ): int {
        if ($this->adapter->getSharedTables() && empty($this->adapter->getTenant())) {
            throw new DatabaseException('Missing tenant. Tenant must be set when table sharing is enabled.');
        }

        $batchSize = \min(Database::DELETE_BATCH_SIZE, \max(1, $batchSize));
        $collection = $this->silent(fn () => $this->getCollection($collection));
        if ($collection->isEmpty()) {
            throw new DatabaseException('Collection not found');
        }

<<<<<<< HEAD
        $context = new QueryContext();
        $context->add($collection);
=======
        $documentSecurity = $collection->getAttribute('documentSecurity', false);
        $authorization = new Authorization(self::PERMISSION_DELETE);
        $skipAuth = $authorization->isValid($collection->getDelete());

        if (!$skipAuth && !$documentSecurity && $collection->getId() !== self::METADATA) {
            throw new AuthorizationException($authorization->getDescription());
        }

        $attributes = $collection->getAttribute('attributes', []);
        $indexes = $collection->getAttribute('indexes', []);
>>>>>>> 155bc1c0

        if ($this->validate) {
            $validator = new DocumentsValidator(
                $context,
                maxValuesCount: $this->maxQueryValues,
                minAllowedDate: $this->adapter->getMinDateTime(),
                maxAllowedDate: $this->adapter->getMaxDateTime()
            );

            if (!$validator->isValid($queries)) {
                throw new QueryException($validator->getDescription());
            }
        }

        $limit = Query::getLimitQueries($queries);

        $cursor = new Document();
        $cursorQuery = Query::getCursorQueries($queries);
        if (! is_null($cursorQuery)) {
            $cursor = $cursorQuery->getCursorDocument($cursorQuery);
            if ($cursor->getCollection() !== $collection->getId()) {
                throw new DatabaseException("cursor Document must be from the same Collection.");
            }
        }

        $originalLimit = $limit;
        $last = $cursor;
        $modified = 0;

        while (true) {
            if ($limit && $limit < $batchSize && $limit > 0) {
                $batchSize = $limit;
            } elseif (!empty($limit)) {
                $limit -= $batchSize;
            }

            $new = [
                Query::limit($batchSize)
            ];

<<<<<<< HEAD
            while (true) {
                if (! empty($limit) && $limit < $batchSize && $limit > 0) {
                    $batchSize = $limit;
                } elseif (! empty($limit)) {
                    $limit -= $batchSize;
                }

                $affectedDocuments = $this->silent(fn () => $this->find($collection->getId(), array_merge(
                    $queries,
                    $lastDocument->isEmpty() ? [
                        Query::limit($batchSize),
                    ] : [
                        Query::limit($batchSize),
                        Query::cursorAfter($lastDocument),
                    ]
                ), forPermission: Database::PERMISSION_DELETE));

                if (empty($affectedDocuments)) {
                    break;
                }

                $documents = \array_merge($affectedDocuments, $documents);
=======
            if (!empty($last)) {
                $new[] = Query::cursorAfter($last);
            }
>>>>>>> 155bc1c0

            /**
             * @var array<Document> $batch
             */
            $batch = $this->silent(fn () => $this->find(
                $collection->getId(),
                array_merge($new, $queries),
                forPermission: Database::PERMISSION_DELETE
            ));

            if (empty($batch)) {
                break;
            }

            $internalIds = [];
            $permissionIds = [];
            foreach ($batch as $document) {
                $internalIds[] = $document->getInternalId();
                if (!empty($document->getPermissions())) {
                    $permissionIds[] = $document->getId();
                }

                if ($this->resolveRelationships) {
                    $document = $this->silent(fn () => $this->deleteDocumentRelationships(
                        $collection,
                        $document
                    ));
                }

                // Check if document was updated after the request timestamp
                try {
                    $oldUpdatedAt = new \DateTime($document->getUpdatedAt());
                } catch (Exception $e) {
                    throw new DatabaseException($e->getMessage(), $e->getCode(), $e);
                }

                if (!\is_null($this->timestamp) && $oldUpdatedAt > $this->timestamp) {
                    throw new ConflictException('Document was updated after the request timestamp');
                }
            }

            $this->withTransaction(function () use ($collection, $skipAuth, $authorization, $internalIds, $permissionIds) {
                $getResults = fn () => $this->adapter->deleteDocuments(
                    $collection->getId(),
                    $internalIds,
                    $permissionIds
                );

                $skipAuth
                    ? $authorization->skip($getResults)
                    : $getResults();
            });

            foreach ($batch as $document) {
                if ($this->getSharedTables() && $this->getTenantPerDocument()) {
                    $this->withTenant($document->getTenant(), function () use ($collection, $document) {
                        $this->purgeCachedDocument($collection->getId(), $document->getId());
                    });
                } else {
                    $this->purgeCachedDocument($collection->getId(), $document->getId());
                }

                $onNext && $onNext($document);
                $modified++;
            }

            if (count($batch) < $batchSize) {
                break;
            } elseif ($originalLimit && $modified >= $originalLimit) {
                break;
            }

            $last = \end($batch);
        }

        $this->trigger(self::EVENT_DOCUMENTS_DELETE, new Document([
            '$collection' => $collection->getId(),
            'modified' => $modified
        ]));

        return $modified;
    }

    /**
     * Cleans the all the collection's documents from the cache
     * And the all related cached documents.
     *
     * @param string $collectionId
     *
     * @return bool
     */
    public function purgeCachedCollection(string $collectionId): bool
    {
        $collectionKey = $this->cacheName . '-cache-' . $this->getNamespace() . ':' . $this->adapter->getTenant() . ':collection:' . $collectionId;

        $documentKeys = $this->cache->list($collectionKey);
        foreach ($documentKeys as $documentKey) {
            $this->cache->purge($documentKey);
        }

        $this->cache->purge($collectionKey);

        return true;
    }

    /**
     * Cleans a specific document from cache
     * And related document reference in the collection cache.
     *
     * @param string $collectionId
     * @param string $id
     * @return bool
     * @throws Exception
     */
    public function purgeCachedDocument(string $collectionId, string $id): bool
    {
        $collectionKey = $this->cacheName . '-cache-' . $this->getNamespace() . ':' . $this->adapter->getTenant() . ':collection:' . $collectionId;
        $documentKey = $collectionKey . ':' . $id;

        $this->cache->purge($collectionKey, $documentKey);
        $this->cache->purge($documentKey);

        $this->trigger(self::EVENT_DOCUMENT_PURGE, new Document([
            '$id' => $id,
            '$collection' => $collectionId
        ]));

        return true;
    }

    /**
     * Find Documents
     *
     * @param string $collection
     * @param array<Query> $queries
     * @param string $forPermission
     *
     * @return array<Document>
     * @throws DatabaseException
     * @throws QueryException
     * @throws TimeoutException
     * @throws Exception
     */
    public function find(string $collection, array $queries = [], string $forPermission = Database::PERMISSION_READ): array
    {
        $collection = $this->silent(fn () => $this->getCollection($collection));

        /**
         * @var $collection Document
         */

        if ($collection->isEmpty()) {
            throw new NotFoundException('Collection not found');
        }

        $context = new QueryContext();
        $context->add($collection);

        $joins = Query::getJoinQueries($queries);

        foreach ($joins as $join) {
            $context->add(
                $this->silent(fn () => $this->getCollection($join->getCollection())),
                $join->getAlias()
            );
        }

        $authorization = new Authorization(self::PERMISSION_READ);

        foreach ($context->getCollections() as $_collection) {
            $documentSecurity = $_collection->getAttribute('documentSecurity', false);
            $skipAuth = $authorization->isValid($_collection->getPermissionsByType($forPermission));

            if (!$skipAuth && !$documentSecurity && $_collection->getId() !== self::METADATA) {
                throw new AuthorizationException($authorization->getDescription());
            }

            $context->addSkipAuth($_collection->getId(), $forPermission, $skipAuth);
        }

        if ($this->validate) {
            $validator = new DocumentsValidator(
                $context,
                maxValuesCount: $this->maxQueryValues,
                minAllowedDate: $this->adapter->getMinDateTime(),
                maxAllowedDate: $this->adapter->getMaxDateTime()
            );

            if (!$validator->isValid($queries)) {
                throw new QueryException($validator->getDescription());
            }
        }

<<<<<<< HEAD
        /**
         * Convert Queries
         */
        $queries = self::convertQueries($context, $queries);
=======
        $authorization = new Authorization($forPermission);
        $documentSecurity = $collection->getAttribute('documentSecurity', false);
        $skipAuth = $authorization->isValid($collection->getPermissionsByType($forPermission));

        if (!$skipAuth && !$documentSecurity && $collection->getId() !== self::METADATA) {
            throw new AuthorizationException($authorization->getDescription());
        }
>>>>>>> 155bc1c0

        $relationships = \array_filter(
            $collection->getAttribute('attributes', []),
            fn (Document $attribute) => $attribute->getAttribute('type') === self::VAR_RELATIONSHIP
        );

        $filters = Query::getFilterQueries($queries);
        $selects = Query::getSelectQueries($queries);
        $limit = Query::getLimitQueries($queries, 25);
        $offset = Query::getOffsetQueries($queries, 0);
        $orders = Query::getOrderQueries($queries);

        //$grouped = Query::groupByType($queries);
        //$orderAttributes = $grouped['orderAttributes'];
        //$orderTypes = $grouped['orderTypes'];

        $cursor = [];
        $cursorDirection = Database::CURSOR_AFTER;
        $cursorQuery = Query::getCursorQueries($queries);
        if (! is_null($cursorQuery)) {
            $cursor = $cursorQuery->getCursorDocument($cursorQuery);
            $cursorDirection = $cursorQuery->getCursorDirection();

            if ($cursor->getCollection() !== $collection->getId()) {
                throw new DatabaseException("cursor Document must be from the same Collection.");
            }

            $cursor = $this->encode($collection, $cursor)->getArrayCopy();
        }

        //$filters = self::convertQueries($collection, $filters);

        /**  @var array<Query> $queries */
        $queries = \array_merge(
            $selects,
            $filters
        );

        $selections = $this->validateSelections($collection, $selects);
        $nestedSelections = [];

        foreach ($queries as $index => &$query) {
            switch ($query->getMethod()) {
                case Query::TYPE_SELECT:
                    $values = $query->getValues();
                    foreach ($values as $valueIndex => $value) {
                        if (\str_contains($value, '.')) {
                            // Shift the top level off the dot-path to pass the selection down the chain
                            // 'foo.bar.baz' becomes 'bar.baz'
                            $nestedSelections[] = Query::select([
                                \implode('.', \array_slice(\explode('.', $value), 1))
                            ]);

                            $key = \explode('.', $value)[0];

                            foreach ($relationships as $relationship) {
                                if ($relationship->getAttribute('key') === $key) {
                                    switch ($relationship->getAttribute('options')['relationType']) {
                                        case Database::RELATION_MANY_TO_MANY:
                                        case Database::RELATION_ONE_TO_MANY:
                                            unset($values[$valueIndex]);
                                            break;

                                        case Database::RELATION_MANY_TO_ONE:
                                        case Database::RELATION_ONE_TO_ONE:
                                            $values[$valueIndex] = $key;
                                            break;
                                    }
                                }
                            }
                        }
                    }
                    $query->setValues(\array_values($values));
                    break;
                default:
                    if (\str_contains($query->getAttribute(), '.')) {
                        unset($queries[$index]);
                    }
                    break;
            }
        }

        $queries = \array_values($queries);

        $results = $this->adapter->find(
            $context,
            $queries,
            $limit,
            $offset,
            $cursor,
            $cursorDirection,
            $forPermission,
            selects: $selects,
            filters: $filters,
            joins: $joins,
            orderQueries: $orders
        );

        //$skipAuth = $authorization->isValid($collection->getPermissionsByType($forPermission));

        //$results = $skipAuth ? Authorization::skip($getResults) : $getResults();

        foreach ($results as &$node) {
            if ($this->resolveRelationships && (empty($selects) || !empty($nestedSelections))) {
                $node = $this->silent(fn () => $this->populateDocumentRelationships($collection, $node, $nestedSelections));
            }
            $node = $this->casting($collection, $node);
            $node = $this->decode($collection, $node, $selections);

            if (!$node->isEmpty()) {
                $node->setAttribute('$collection', $collection->getId());
            }
        }

        unset($query);

        // Remove internal attributes which are not queried
        foreach ($queries as $query) {
            if ($query->getMethod() === Query::TYPE_SELECT) {
                $values = $query->getValues();
                foreach ($results as $result) {
                    foreach ($this->getInternalAttributes() as $internalAttribute) {
                        if (!\in_array($internalAttribute['$id'], $values)) {
                            $result->removeAttribute($internalAttribute['$id']);
                        }
                    }
                }
            }
        }

        $this->trigger(self::EVENT_DOCUMENT_FIND, $results);

        return $results;
    }

    /**
     * Call callback for each document of the given collection
     * that matches the given queries
     *
     * @param string $collection
     * @param callable $callback
     * @param array<Query> $queries
     * @param string $forPermission
     * @return void
<<<<<<< HEAD
     * @throws Exception
=======
>>>>>>> 155bc1c0
     * @throws \Utopia\Database\Exception
     */
    public function foreach(string $collection, callable $callback, array $queries = [], string $forPermission = Database::PERMISSION_READ): void
    {
        $cursorQuery = Query::getCursorQueries($queries);
        if (! is_null($cursorQuery)) {
            if ($cursorQuery->getCursorDirection() === Database::CURSOR_BEFORE) {
                throw new DatabaseException('Cursor ' . Database::CURSOR_BEFORE . ' not supported in this method.');
            }
        }

        $offset = Query::getOffsetQueries($queries);

        $limitExists = true;
        $limit = Query::getLimitQueries($queries);
        if (is_null($limit)) {
            $limit = 25;
            $limitExists = false;
        }

        $sum = $limit;
        $latestDocument = null;

        while ($sum === $limit) {
            $newQueries = $queries;
            if ($latestDocument !== null) {
                //reset offset and cursor as groupByType ignores same type query after first one is encountered
                if ($offset !== null) {
                    array_unshift($newQueries, Query::offset(0));
                }

                array_unshift($newQueries, Query::cursorAfter($latestDocument));
            }

            if (!$limitExists) {
                $newQueries[] = Query::limit($limit);
            }

            $results = $this->find($collection, $newQueries, $forPermission);

            if (empty($results)) {
                return;
            }

            $sum = count($results);

            foreach ($results as $document) {
                if (is_callable($callback)) {
                    $callback($document);
                }
            }

            $latestDocument = $results[array_key_last($results)];
        }
    }

    /**
     * @param string $collection
     * @param array<Query> $queries
     * @return Document
     * @throws DatabaseException
     */
    public function findOne(string $collection, array $queries = []): Document
    {
        $results = $this->silent(fn () => $this->find($collection, \array_merge([
            Query::limit(1)
        ], $queries)));

        $found = \reset($results);

        $this->trigger(self::EVENT_DOCUMENT_FIND, $found);

        if (!$found) {
            return new Document();
        }

        return $found;
    }

    /**
     * Count Documents
     *
     * Count the number of documents.
     *
     * @param string $collection
     * @param array<Query> $queries
     * @param int|null $max
     *
     * @return int
     * @throws DatabaseException
     * @throws Exception|\Throwable
     */
    public function count(string $collection, array $queries = [], ?int $max = null): int
    {
        $collection = $this->silent(fn () => $this->getCollection($collection));

        /**
         * @var $collection Document
         */

        if ($collection->isEmpty()) {
            throw new NotFoundException('Collection not found');
        }

        $context = new QueryContext();
        $context->add($collection);

        $authorization = new Authorization(self::PERMISSION_READ);
        if ($authorization->isValid($collection->getRead())) {
            $skipAuth = true;
        }

        if ($this->validate) {
            $validator = new DocumentsValidator(
                $context,
                maxValuesCount: $this->maxQueryValues,
                minAllowedDate: $this->adapter->getMinDateTime(),
                maxAllowedDate: $this->adapter->getMaxDateTime()
            );

            if (!$validator->isValid($queries)) {
                throw new QueryException($validator->getDescription());
            }
        }

        /**
         * We allow only filters
         */
        $queries = Query::getFilterQueries($queries);

        /**
         * Convert Queries
         */
        $queries = self::convertQueries($context, $queries);

        $getCount = fn () => $this->adapter->count($collection->getId(), $queries, $max);
        $count = $skipAuth ?? false ? Authorization::skip($getCount) : $getCount();

        $this->trigger(self::EVENT_DOCUMENT_COUNT, $count);

        return $count;
    }

    /**
     * Sum an attribute
     *
     * Sum an attribute for all the documents. Pass $max=0 for unlimited count
     *
     * @param string $collection
     * @param string $attribute
     * @param array<Query> $queries
     * @param int|null $max
     *
     * @return int|float
     * @throws DatabaseException
     * @throws Exception
     */
    public function sum(string $collection, string $attribute, array $queries = [], ?int $max = null): float|int
    {
        $collection = $this->silent(fn () => $this->getCollection($collection));

        /**
         * @var $collection Document
         */

        if ($collection->isEmpty()) {
            throw new NotFoundException('Collection not found');
        }

        $context = new QueryContext();
        $context->add($collection);

        $authorization = new Authorization(self::PERMISSION_READ);
        if ($authorization->isValid($collection->getRead())) {
            $skipAuth = true;
        }

        if ($this->validate) {
            $validator = new DocumentsValidator(
                $context,
                maxValuesCount: $this->maxQueryValues,
                minAllowedDate: $this->adapter->getMinDateTime(),
                maxAllowedDate: $this->adapter->getMaxDateTime()
            );

            if (!$validator->isValid($queries)) {
                throw new QueryException($validator->getDescription());
            }
        }

        /**
         * We allow only filters
         */
        $queries = Query::getFilterQueries($queries);

        /**
         * Convert Queries
         */
        $queries = self::convertQueries($context, $queries);

        $getCount = fn () => $this->adapter->sum($collection->getId(), $attribute, $queries, $max);
        $sum = $skipAuth ?? false ? Authorization::skip($getCount) : $getCount();

        $this->trigger(self::EVENT_DOCUMENT_SUM, $sum);

        return $sum;
    }

    /**
     * Add Attribute Filter
     *
     * @param string $name
     * @param callable $encode
     * @param callable $decode
     *
     * @return void
     */
    public static function addFilter(string $name, callable $encode, callable $decode): void
    {
        self::$filters[$name] = [
            'encode' => $encode,
            'decode' => $decode,
        ];
    }

    /**
     * Encode Document
     *
     * @param Document $collection
     * @param Document $document
     *
     * @return Document
     * @throws DatabaseException
     */
    public function encode(Document $collection, Document $document): Document
    {
        $attributes = $collection->getAttribute('attributes', []);

        $internalAttributes = \array_filter(Database::INTERNAL_ATTRIBUTES, function ($attribute) {
            // We don't want to encode permissions into a JSON string
            return $attribute['$id'] !== '$permissions';
        });

        $attributes = \array_merge($attributes, $internalAttributes);

        foreach ($attributes as $attribute) {
            $key = $attribute['$id'] ?? '';
            $array = $attribute['array'] ?? false;
            $default = $attribute['default'] ?? null;
            $filters = $attribute['filters'] ?? [];
            $value = $document->getAttribute($key);

            // Continue on optional param with no default
            if (is_null($value) && is_null($default)) {
                continue;
            }

            // Assign default only if no value provided
            // False positive "Call to function is_null() with mixed will always evaluate to false"
            // @phpstan-ignore-next-line
            if (is_null($value) && !is_null($default)) {
                $value = ($array) ? $default : [$default];
            } else {
                $value = ($array) ? $value : [$value];
            }

            foreach ($value as &$node) {
                if (($node !== null)) {
                    foreach ($filters as $filter) {
                        $node = $this->encodeAttribute($filter, $node, $document);
                    }
                }
            }

            if (!$array) {
                $value = $value[0];
            }

            $document->setAttribute($key, $value);
        }

        return $document;
    }

    /**
     * Decode Document
     *
     * @param Document $collection
     * @param Document $document
     * @param array<string> $selections
     * @return Document
     * @throws DatabaseException
     */
    public function decode(Document $collection, Document $document, array $selections = []): Document
    {
        $attributes = \array_filter(
            $collection->getAttribute('attributes', []),
            fn ($attribute) => $attribute['type'] !== self::VAR_RELATIONSHIP
        );

        $relationships = \array_filter(
            $collection->getAttribute('attributes', []),
            fn ($attribute) => $attribute['type'] === self::VAR_RELATIONSHIP
        );

        foreach ($relationships as $relationship) {
            $key = $relationship['$id'] ?? '';

            if (
                \array_key_exists($key, (array)$document)
                || \array_key_exists($this->adapter->filter($key), (array)$document)
            ) {
                $value = $document->getAttribute($key);
                $value ??= $document->getAttribute($this->adapter->filter($key));
                $document->removeAttribute($this->adapter->filter($key));
                $document->setAttribute($key, $value);
            }
        }

        $attributes = array_merge($attributes, $this->getInternalAttributes());

        foreach ($attributes as $attribute) {
            $key = $attribute['$id'] ?? '';
            $array = $attribute['array'] ?? false;
            $filters = $attribute['filters'] ?? [];
            $value = $document->getAttribute($key);

            if (\is_null($value)) {
                $value = $document->getAttribute($this->adapter->filter($key));

                if (!\is_null($value)) {
                    $document->removeAttribute($this->adapter->filter($key));
                }
            }

            $value = ($array) ? $value : [$value];
            $value = (is_null($value)) ? [] : $value;

            foreach ($value as &$node) {
                foreach (array_reverse($filters) as $filter) {
                    $node = $this->decodeAttribute($filter, $node, $document);
                }
            }

            if (empty($selections) || \in_array($key, $selections) || \in_array('*', $selections)) {
                if (
                    empty($selections)
                    || \in_array($key, $selections)
                    || \in_array('*', $selections)
                    || \in_array($key, ['$createdAt', '$updatedAt'])
                ) {
                    // Prevent null values being set for createdAt and updatedAt
                    if (\in_array($key, ['$createdAt', '$updatedAt']) && $value[0] === null) {
                        continue;
                    } else {
                        $document->setAttribute($key, ($array) ? $value : $value[0]);
                    }
                }
            }
        }

        return $document;
    }

    /**
     * Casting
     *
     * @param Document $collection
     * @param Document $document
     *
     * @return Document
     */
    public function casting(Document $collection, Document $document): Document
    {
        if ($this->adapter->getSupportForCasting()) {
            return $document;
        }

        $attributes = $collection->getAttribute('attributes', []);

        foreach ($attributes as $attribute) {
            $key = $attribute['$id'] ?? '';
            $type = $attribute['type'] ?? '';
            $array = $attribute['array'] ?? false;
            $value = $document->getAttribute($key, null);
            if (is_null($value)) {
                continue;
            }

            if ($array) {
                $value = !is_string($value)
                    ? $value
                    : json_decode($value, true);
            } else {
                $value = [$value];
            }

            foreach ($value as &$node) {
                switch ($type) {
                    case self::VAR_BOOLEAN:
                        $node = (bool)$node;
                        break;
                    case self::VAR_INTEGER:
                        $node = (int)$node;
                        break;
                    case self::VAR_FLOAT:
                        $node = (float)$node;
                        break;
                    default:
                        break;
                }
            }

            $document->setAttribute($key, ($array) ? $value : $value[0]);
        }

        return $document;
    }

    /**
     * Encode Attribute
     *
     * Passes the attribute $value, and $document context to a predefined filter
     *  that allow you to manipulate the input format of the given attribute.
     *
     * @param string $name
     * @param mixed $value
     * @param Document $document
     *
     * @return mixed
     * @throws DatabaseException
     */
    protected function encodeAttribute(string $name, mixed $value, Document $document): mixed
    {
        if (!array_key_exists($name, self::$filters) && !array_key_exists($name, $this->instanceFilters)) {
            throw new NotFoundException("Filter: {$name} not found");
        }

        try {
            if (\array_key_exists($name, $this->instanceFilters)) {
                $value = $this->instanceFilters[$name]['encode']($value, $document, $this);
            } else {
                $value = self::$filters[$name]['encode']($value, $document, $this);
            }
        } catch (\Throwable $th) {
            throw new DatabaseException($th->getMessage(), $th->getCode(), $th);
        }

        return $value;
    }

    /**
     * Decode Attribute
     *
     * Passes the attribute $value, and $document context to a predefined filter
     *  that allow you to manipulate the output format of the given attribute.
     *
     * @param string $name
     * @param mixed $value
     * @param Document $document
     *
     * @return mixed
     * @throws DatabaseException
     */
    protected function decodeAttribute(string $name, mixed $value, Document $document): mixed
    {
        if (!$this->filter) {
            return $value;
        }

        if (!array_key_exists($name, self::$filters) && !array_key_exists($name, $this->instanceFilters)) {
            throw new NotFoundException('Filter not found');
        }

        if (array_key_exists($name, $this->instanceFilters)) {
            $value = $this->instanceFilters[$name]['decode']($value, $document, $this);
        } else {
            $value = self::$filters[$name]['decode']($value, $document, $this);
        }

        return $value;
    }

    /**
     * Validate if a set of attributes can be selected from the collection
     *
     * @param Document $collection
     * @param array<Query> $queries
     * @return array<string>
     * @throws QueryException
     */
    private function validateSelections(Document $collection, array $queries): array
    {
        if (empty($queries)) {
            return [];
        }

        $selections = [];
        $relationshipSelections = [];

        foreach ($queries as $query) {
            if ($query->getMethod() == Query::TYPE_SELECT) {
                foreach ($query->getValues() as $value) {
                    if (\str_contains($value, '.')) {
                        $relationshipSelections[] = $value;
                        continue;
                    }
                    $selections[] = $value;
                }
            }
        }

        // Allow querying internal attributes
        $keys = \array_map(
            fn ($attribute) => $attribute['$id'],
            self::getInternalAttributes()
        );

        foreach ($collection->getAttribute('attributes', []) as $attribute) {
            if ($attribute['type'] !== self::VAR_RELATIONSHIP) {
                // Fallback to $id when key property is not present in metadata table for some tables such as Indexes or Attributes
                $keys[] = $attribute['key'] ?? $attribute['$id'];
            }
        }

        $invalid = \array_diff($selections, $keys);
        if (!empty($invalid) && !\in_array('*', $invalid)) {
            throw new QueryException('Cannot select attributes: ' . \implode(', ', $invalid));
        }

        $selections = \array_merge($selections, $relationshipSelections);

        $selections[] = '$id';
        $selections[] = '$internalId';
        $selections[] = '$collection';
        $selections[] = '$createdAt';
        $selections[] = '$updatedAt';
        $selections[] = '$permissions';

        return $selections;
    }

    /**
     * Get adapter attribute limit, accounting for internal metadata
     * Returns 0 to indicate no limit
     *
     * @return int
     */
    public function getLimitForAttributes(): int
    {
        if ($this->adapter->getLimitForAttributes() === 0) {
            return 0;
        }

        return $this->adapter->getLimitForAttributes() - $this->adapter->getCountOfDefaultAttributes();
    }

    /**
     * Get adapter index limit
     *
     * @return int
     */
    public function getLimitForIndexes(): int
    {
        return $this->adapter->getLimitForIndexes() - $this->adapter->getCountOfDefaultIndexes();
    }

    //    /**
    //     * @param Document $collection
    //     * @param array<Query> $queries
    //     * @return array<Query>
    //     * @throws QueryException
    //     * @throws Exception
    //     */
    //    public static function convertQueries(Document $collection, array $queries): array
    //    {
    //        $attributes = $collection->getAttribute('attributes', []);
    //
    //        foreach (Database::INTERNAL_ATTRIBUTES as $attribute) {
    //            $attributes[] = new Document($attribute);
    //        }
    //
    //        foreach ($attributes as $attribute) {
    //            foreach ($queries as $query) {
    //                if ($query->getAttribute() === $attribute->getId()) {
    //                    $query->setOnArray($attribute->getAttribute('array', false));
    //                }
    //            }
    //
    //            if ($attribute->getAttribute('type') == Database::VAR_DATETIME) {
    //                foreach ($queries as $index => $query) {
    //                    if ($query->getAttribute() === $attribute->getId()) {
    //                        $values = $query->getValues();
    //                        foreach ($values as $valueIndex => $value) {
    //                            try {
    //                                $values[$valueIndex] = DateTime::setTimezone($value);
    //                            } catch (\Throwable $e) {
    //                                throw new QueryException($e->getMessage(), $e->getCode(), $e);
    //                            }
    //                        }
    //                        $query->setValues($values);
    //                        $queries[$index] = $query;
    //                    }
    //                }
    //            }
    //        }
    //
    //        return $queries;
    //    }

    /**
     * @param array<Query> $queries
     * @return array<Query>
     * @throws Exception
     */
    public static function convertQueries(QueryContext $context, array $queries): array
    {
        foreach ($queries as $i => $query) {
            if ($query->isNested() || $query->isJoin()) {
                $values = self::convertQueries($context, $query->getValues());
                $query->setValues($values);
            }

            $query = self::convertQuery($context, $query);

            $queries[$i] = $query;
        }

        return $queries;
    }

    /**
     * @throws Exception
     */
    public static function convertQuery(QueryContext $context, Query $query): Query
    {
        $collection = clone $context->getCollectionByAlias($query->getAlias());

        if ($collection->isEmpty()) {
            throw new \Exception('Unknown Alias context');
        }

        /**
         * @var array<Document> $attributes
         */
        $attributes = $collection->getAttribute('attributes', []);

        foreach (Database::INTERNAL_ATTRIBUTES as $attribute) {
            $attributes[] = new Document($attribute);
        }

        $attribute = new Document();

        foreach ($attributes as $attr) {
            if ($attr->getId() === $query->getAttribute()) {
                $attribute = $attr;
            }
        }

        if (! $attribute->isEmpty()) {
            $query->setOnArray($attribute->getAttribute('array', false));

            if ($attribute->getAttribute('type') == Database::VAR_DATETIME) {
                $values = $query->getValues();
                foreach ($values as $valueIndex => $value) {
                    try {
                        $values[$valueIndex] = DateTime::setTimezone($value);
                    } catch (\Throwable $e) {
                        throw new QueryException($e->getMessage(), $e->getCode(), $e);
                    }
                }
                $query->setValues($values);
            }
        }

        return $query;
    }

    /**
     * @return  array<array<string, mixed>>
     */
    public function getInternalAttributes(): array
    {
        $attributes = self::INTERNAL_ATTRIBUTES;

        if (!$this->adapter->getSharedTables()) {
            $attributes = \array_filter(Database::INTERNAL_ATTRIBUTES, function ($attribute) {
                return $attribute['$id'] !== '$tenant';
            });
        }

        return $attributes;
    }

    /**
     * Analyze a collection updating it's metadata on the database engine
     *
     * @param string $collection
     * @return bool
     */
    public function analyzeCollection(string $collection): bool
    {
        return $this->adapter->analyzeCollection($collection);
    }

    /**
     * Get Schema Attributes
     *
     * @param string $collection
     * @return array<Document>
     * @throws DatabaseException
     */
    public function getSchemaAttributes(string $collection): array
    {
        return $this->adapter->getSchemaAttributes($collection);
    }
}<|MERGE_RESOLUTION|>--- conflicted
+++ resolved
@@ -4107,21 +4107,8 @@
             throw new DatabaseException('Collection not found');
         }
 
-<<<<<<< HEAD
         $context = new QueryContext();
         $context->add($collection);
-=======
-        $documentSecurity = $collection->getAttribute('documentSecurity', false);
-        $authorization = new Authorization(self::PERMISSION_UPDATE);
-        $skipAuth = $authorization->isValid($collection->getUpdate());
-
-        if (!$skipAuth && !$documentSecurity && $collection->getId() !== self::METADATA) {
-            throw new AuthorizationException($authorization->getDescription());
-        }
-
-        $attributes = $collection->getAttribute('attributes', []);
-        $indexes = $collection->getAttribute('indexes', []);
->>>>>>> 155bc1c0
 
         if ($this->validate) {
             $validator = new DocumentsValidator(
@@ -4184,32 +4171,10 @@
                 Query::limit($batchSize)
             ];
 
-            if (!empty($last)) {
+            if (!$last->isEmpty()) {
                 $new[] = Query::cursorAfter($last);
             }
 
-<<<<<<< HEAD
-            $originalLimit = $limit;
-            $lastDocument = $cursor;
-
-            // Resolve and update relationships
-            while (true) {
-                if (! empty($limit) && $limit < $batchSize && $limit > 0) {
-                    $batchSize = $limit;
-                } elseif (! empty($limit)) {
-                    $limit -= $batchSize;
-                }
-
-                $affectedDocuments = $this->silent(fn () => $this->find($collection->getId(), array_merge(
-                    $queries,
-                    $lastDocument->isEmpty() ? [
-                        Query::limit($batchSize),
-                    ] : [
-                        Query::limit($batchSize),
-                        Query::cursorAfter($lastDocument),
-                    ]
-                ), forPermission: Database::PERMISSION_UPDATE));
-=======
             $batch = $this->silent(fn () => $this->find(
                 $collection->getId(),
                 array_merge($new, $queries),
@@ -4219,7 +4184,6 @@
             if (empty($batch)) {
                 break;
             }
->>>>>>> 155bc1c0
 
             foreach ($batch as &$document) {
                 if ($this->resolveRelationships) {
@@ -4252,12 +4216,6 @@
                     : $getResults();
             });
 
-<<<<<<< HEAD
-                if (count($affectedDocuments) < $batchSize) {
-                    break;
-                } elseif (! empty($originalLimit) && count($documents) == $originalLimit) {
-                    break;
-=======
             foreach ($batch as $doc) {
                 if ($this->getSharedTables() && $this->getTenantPerDocument()) {
                     $this->withTenant($doc->getTenant(), function () use ($collection, $doc) {
@@ -4265,7 +4223,6 @@
                     });
                 } else {
                     $this->purgeCachedDocument($collection->getId(), $doc->getId());
->>>>>>> 155bc1c0
                 }
 
                 $onNext && $onNext($doc);
@@ -5519,21 +5476,8 @@
             throw new DatabaseException('Collection not found');
         }
 
-<<<<<<< HEAD
         $context = new QueryContext();
         $context->add($collection);
-=======
-        $documentSecurity = $collection->getAttribute('documentSecurity', false);
-        $authorization = new Authorization(self::PERMISSION_DELETE);
-        $skipAuth = $authorization->isValid($collection->getDelete());
-
-        if (!$skipAuth && !$documentSecurity && $collection->getId() !== self::METADATA) {
-            throw new AuthorizationException($authorization->getDescription());
-        }
-
-        $attributes = $collection->getAttribute('attributes', []);
-        $indexes = $collection->getAttribute('indexes', []);
->>>>>>> 155bc1c0
 
         if ($this->validate) {
             $validator = new DocumentsValidator(
@@ -5574,34 +5518,9 @@
                 Query::limit($batchSize)
             ];
 
-<<<<<<< HEAD
-            while (true) {
-                if (! empty($limit) && $limit < $batchSize && $limit > 0) {
-                    $batchSize = $limit;
-                } elseif (! empty($limit)) {
-                    $limit -= $batchSize;
-                }
-
-                $affectedDocuments = $this->silent(fn () => $this->find($collection->getId(), array_merge(
-                    $queries,
-                    $lastDocument->isEmpty() ? [
-                        Query::limit($batchSize),
-                    ] : [
-                        Query::limit($batchSize),
-                        Query::cursorAfter($lastDocument),
-                    ]
-                ), forPermission: Database::PERMISSION_DELETE));
-
-                if (empty($affectedDocuments)) {
-                    break;
-                }
-
-                $documents = \array_merge($affectedDocuments, $documents);
-=======
-            if (!empty($last)) {
+            if (!$last->isEmpty()) {
                 $new[] = Query::cursorAfter($last);
             }
->>>>>>> 155bc1c0
 
             /**
              * @var array<Document> $batch
@@ -5795,20 +5714,10 @@
             }
         }
 
-<<<<<<< HEAD
         /**
          * Convert Queries
          */
         $queries = self::convertQueries($context, $queries);
-=======
-        $authorization = new Authorization($forPermission);
-        $documentSecurity = $collection->getAttribute('documentSecurity', false);
-        $skipAuth = $authorization->isValid($collection->getPermissionsByType($forPermission));
-
-        if (!$skipAuth && !$documentSecurity && $collection->getId() !== self::METADATA) {
-            throw new AuthorizationException($authorization->getDescription());
-        }
->>>>>>> 155bc1c0
 
         $relationships = \array_filter(
             $collection->getAttribute('attributes', []),
@@ -5953,10 +5862,6 @@
      * @param array<Query> $queries
      * @param string $forPermission
      * @return void
-<<<<<<< HEAD
-     * @throws Exception
-=======
->>>>>>> 155bc1c0
      * @throws \Utopia\Database\Exception
      */
     public function foreach(string $collection, callable $callback, array $queries = [], string $forPermission = Database::PERMISSION_READ): void
@@ -5990,11 +5895,9 @@
 
                 array_unshift($newQueries, Query::cursorAfter($latestDocument));
             }
-
             if (!$limitExists) {
                 $newQueries[] = Query::limit($limit);
             }
-
             $results = $this->find($collection, $newQueries, $forPermission);
 
             if (empty($results)) {
@@ -6047,7 +5950,6 @@
      *
      * @return int
      * @throws DatabaseException
-     * @throws Exception|\Throwable
      */
     public function count(string $collection, array $queries = [], ?int $max = null): int
     {
@@ -6076,7 +5978,6 @@
                 minAllowedDate: $this->adapter->getMinDateTime(),
                 maxAllowedDate: $this->adapter->getMaxDateTime()
             );
-
             if (!$validator->isValid($queries)) {
                 throw new QueryException($validator->getDescription());
             }
@@ -6112,7 +6013,6 @@
      *
      * @return int|float
      * @throws DatabaseException
-     * @throws Exception
      */
     public function sum(string $collection, string $attribute, array $queries = [], ?int $max = null): float|int
     {
@@ -6141,7 +6041,6 @@
                 minAllowedDate: $this->adapter->getMinDateTime(),
                 maxAllowedDate: $this->adapter->getMaxDateTime()
             );
-
             if (!$validator->isValid($queries)) {
                 throw new QueryException($validator->getDescription());
             }
@@ -6524,49 +6423,6 @@
         return $this->adapter->getLimitForIndexes() - $this->adapter->getCountOfDefaultIndexes();
     }
 
-    //    /**
-    //     * @param Document $collection
-    //     * @param array<Query> $queries
-    //     * @return array<Query>
-    //     * @throws QueryException
-    //     * @throws Exception
-    //     */
-    //    public static function convertQueries(Document $collection, array $queries): array
-    //    {
-    //        $attributes = $collection->getAttribute('attributes', []);
-    //
-    //        foreach (Database::INTERNAL_ATTRIBUTES as $attribute) {
-    //            $attributes[] = new Document($attribute);
-    //        }
-    //
-    //        foreach ($attributes as $attribute) {
-    //            foreach ($queries as $query) {
-    //                if ($query->getAttribute() === $attribute->getId()) {
-    //                    $query->setOnArray($attribute->getAttribute('array', false));
-    //                }
-    //            }
-    //
-    //            if ($attribute->getAttribute('type') == Database::VAR_DATETIME) {
-    //                foreach ($queries as $index => $query) {
-    //                    if ($query->getAttribute() === $attribute->getId()) {
-    //                        $values = $query->getValues();
-    //                        foreach ($values as $valueIndex => $value) {
-    //                            try {
-    //                                $values[$valueIndex] = DateTime::setTimezone($value);
-    //                            } catch (\Throwable $e) {
-    //                                throw new QueryException($e->getMessage(), $e->getCode(), $e);
-    //                            }
-    //                        }
-    //                        $query->setValues($values);
-    //                        $queries[$index] = $query;
-    //                    }
-    //                }
-    //            }
-    //        }
-    //
-    //        return $queries;
-    //    }
-
     /**
      * @param array<Query> $queries
      * @return array<Query>
