--- conflicted
+++ resolved
@@ -3759,11 +3759,6 @@
             $timeout
         );
 
-<<<<<<< HEAD
-        $relationships = $this->resolveRelationships ? \array_filter($attributes, function (Document $attribute) {
-            return $attribute->getAttribute('type') === self::VAR_RELATIONSHIP;
-        }) : [];
-=======
         $results = $skipAuth ? Authorization::skip($getResults) : $getResults();
 
         $attributes = $collection->getAttribute('attributes', []);
@@ -3771,7 +3766,6 @@
         $relationships = $this->resolveRelationships
             ? \array_filter($attributes, fn (Document $attribute) =>  $attribute->getAttribute('type') === self::VAR_RELATIONSHIP)
             : [];
->>>>>>> f6ab65e5
 
         foreach ($results as $index => &$node) {
             if ($this->resolveRelationships && (empty($selects) || !empty($nestedSelections))) {
