--- conflicted
+++ resolved
@@ -351,15 +351,14 @@
                     );
                     break;
 
-<<<<<<< HEAD
-                case Database::VAR_VECTOR:
-                    $validators[] = new Vector($attribute['size'] ?? 0);
-=======
                 case Database::VAR_POINT:
                 case Database::VAR_LINESTRING:
                 case Database::VAR_POLYGON:
                     $validators[] = new Spatial($type);
->>>>>>> bfc010cb
+					break;
+
+                case Database::VAR_VECTOR:
+                    $validators[] = new Vector($attribute['size'] ?? 0);
                     break;
 
                 default:
