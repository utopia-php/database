--- conflicted
+++ resolved
@@ -47,14 +47,8 @@
     public const VAR_ID = 'id';
     public const VAR_UUID = 'uuid';
 
-<<<<<<< HEAD
     // Vector types
     public const VAR_VECTOR = 'vector';
-=======
-    // Global SRID for geographic coordinates (WGS84)
-    public const SRID = 4326;
-    public const EARTH_RADIUS = 6371000;
->>>>>>> 141338a2
 
     // Relationship Types
     public const VAR_RELATIONSHIP = 'relationship';
@@ -89,6 +83,7 @@
 
     // Global SRID for geographic coordinates (WGS84)
     public const SRID = 4326;
+    public const EARTH_RADIUS = 6371000;
 
     // Relation Types
     public const RELATION_ONE_TO_ONE = 'oneToOne';
@@ -3427,32 +3422,6 @@
             }
         }
 
-<<<<<<< HEAD
-=======
-        // Validate spatial index constraints
-        if ($type === self::INDEX_SPATIAL) {
-            foreach ($attributes as $attr) {
-                if (!isset($indexAttributesWithTypes[$attr])) {
-                    throw new IndexException('Attribute "' . $attr . '" not found in collection');
-                }
-
-                $attributeType = $indexAttributesWithTypes[$attr];
-                if (!in_array($attributeType, [self::VAR_POINT, self::VAR_LINESTRING, self::VAR_POLYGON])) {
-                    throw new IndexException('Spatial index can only be created on spatial attributes (point, linestring, polygon). Attribute "' . $attr . '" is of type "' . $attributeType . '"');
-                }
-            }
-
-            // Check spatial index null constraints for adapters that don't support null values
-            if (!$this->adapter->getSupportForSpatialIndexNull()) {
-                foreach ($attributes as $attr) {
-                    if (!$indexAttributesRequired[$attr]) {
-                        throw new IndexException('Spatial indexes do not allow null values. Mark the attribute "' . $attr . '" as required or create the index on a column with no null values.');
-                    }
-                }
-            }
-        }
-
->>>>>>> 141338a2
         $index = new Document([
             '$id' => ID::custom($id),
             'key' => $id,
@@ -7294,12 +7263,6 @@
             $value = (is_null($value)) ? [] : $value;
 
             foreach ($value as $index => $node) {
-<<<<<<< HEAD
-                if (\is_string($node) && \in_array($type, Database::SPATIAL_TYPES)) {
-                    $node = $this->decodeSpatialData($node);
-                }
-=======
->>>>>>> 141338a2
 
                 if (\is_string($node) && $type === Database::VAR_VECTOR) {
                     $decoded = \json_decode($node, true);
