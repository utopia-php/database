<?php

namespace Tests\E2E\Adapter\Scopes\Relationships;

use Exception;
use Utopia\Database\Database;
use Utopia\Database\Document;
use Utopia\Database\Exception\Restricted as RestrictedException;
use Utopia\Database\Exception\Structure;
use Utopia\Database\Helpers\ID;
use Utopia\Database\Helpers\Permission;
use Utopia\Database\Helpers\Role;
use Utopia\Database\Query;

trait ManyToManyTests
{
    public function testManyToManyOneWayRelationship(): void
    {
        /** @var Database $database */
        $database = static::getDatabase();

        if (!$database->getAdapter()->getSupportForRelationships()) {
            $this->expectNotToPerformAssertions();
            return;
        }

        $database->createCollection('playlist');
        $database->createCollection('song');

        $database->createAttribute('playlist', 'name', Database::VAR_STRING, 255, true);
        $database->createAttribute('song', 'name', Database::VAR_STRING, 255, true);
        $database->createAttribute('song', 'length', Database::VAR_INTEGER, 0, true);

        $database->createRelationship(
            collection: 'playlist',
            relatedCollection: 'song',
            type: Database::RELATION_MANY_TO_MANY,
            id: 'songs'
        );

        // Check metadata for collection
        $collection = $database->getCollection('playlist');
        $attributes = $collection->getAttribute('attributes', []);

        foreach ($attributes as $attribute) {
            if ($attribute['key'] === 'songs') {
                $this->assertEquals('relationship', $attribute['type']);
                $this->assertEquals('songs', $attribute['$id']);
                $this->assertEquals('songs', $attribute['key']);
                $this->assertEquals('song', $attribute['options']['relatedCollection']);
                $this->assertEquals(Database::RELATION_MANY_TO_MANY, $attribute['options']['relationType']);
                $this->assertEquals(false, $attribute['options']['twoWay']);
                $this->assertEquals('playlist', $attribute['options']['twoWayKey']);
            }
        }

        // Create document with relationship with nested data
        $playlist1 = $database->createDocument('playlist', new Document([
            '$id' => 'playlist1',
            '$permissions' => [
                Permission::read(Role::any()),
                Permission::update(Role::any()),
                Permission::delete(Role::any()),
            ],
            'name' => 'Playlist 1',
            'songs' => [
                [
                    '$id' => 'song1',
                    '$permissions' => [
                        Permission::read(Role::any()),
                        Permission::update(Role::any()),
                        Permission::delete(Role::any()),
                    ],
                    'name' => 'Song 1',
                    'length' => 180,
                ],
            ],
        ]));

        // Create document with relationship with related ID
        $database->createDocument('song', new Document([
            '$id' => 'song2',
            '$permissions' => [
                Permission::read(Role::any()),
                Permission::update(Role::any()),
                Permission::delete(Role::any()),
            ],
            'name' => 'Song 2',
            'length' => 140,
        ]));
        $database->createDocument('playlist', new Document([
            '$id' => 'playlist2',
            '$permissions' => [
                Permission::read(Role::any()),
                Permission::update(Role::any()),
                Permission::delete(Role::any()),
            ],
            'name' => 'Playlist 2',
            'songs' => [
                'song2'
            ]
        ]));

        // Update a document with non existing related document. It should not get added to the list.
        $database->updateDocument('playlist', 'playlist1', $playlist1->setAttribute('songs', ['song1','no-song']));

        $playlist1Document = $database->getDocument('playlist', 'playlist1');
        // Assert document does not contain non existing relation document.
        $this->assertEquals(1, \count($playlist1Document->getAttribute('songs')));

<<<<<<< HEAD
        $documents = static::getDatabase()->find('playlist', [
            Query::select('name'),
=======
        $documents = $database->find('playlist', [
            Query::select(['name']),
>>>>>>> bfc010cb
            Query::limit(1)
        ]);

        $this->assertArrayNotHasKey('songs', $documents[0]);

        // Get document with relationship
        $playlist = $database->getDocument('playlist', 'playlist1');
        $songs = $playlist->getAttribute('songs', []);
        $this->assertEquals('song1', $songs[0]['$id']);
        $this->assertArrayNotHasKey('playlist', $songs[0]);

        $playlist = $database->getDocument('playlist', 'playlist2');
        $songs = $playlist->getAttribute('songs', []);
        $this->assertEquals('song2', $songs[0]['$id']);
        $this->assertArrayNotHasKey('playlist', $songs[0]);

        // Get related document
        $library = $database->getDocument('song', 'song1');
        $this->assertArrayNotHasKey('songs', $library);

        $library = $database->getDocument('song', 'song2');
        $this->assertArrayNotHasKey('songs', $library);

        $playlists = $database->find('playlist');

        $this->assertEquals(2, \count($playlists));

        // Select related document attributes
<<<<<<< HEAD
        $playlist = static::getDatabase()->findOne('playlist', [
            Query::select('*'),
            Query::select('songs.name')
=======
        $playlist = $database->findOne('playlist', [
            Query::select(['*', 'songs.name'])
>>>>>>> bfc010cb
        ]);

        if ($playlist->isEmpty()) {
            throw new Exception('Playlist not found');
        }

        $this->assertEquals('Song 1', $playlist->getAttribute('songs')[0]->getAttribute('name'));
        $this->assertArrayNotHasKey('length', $playlist->getAttribute('songs')[0]);

<<<<<<< HEAD
        $playlist = static::getDatabase()->getDocument('playlist', 'playlist1', [
            Query::select('*'),
            Query::select('songs.name')
=======
        $playlist = $database->getDocument('playlist', 'playlist1', [
            Query::select(['*', 'songs.name'])
>>>>>>> bfc010cb
        ]);

        $this->assertEquals('Song 1', $playlist->getAttribute('songs')[0]->getAttribute('name'));
        $this->assertArrayNotHasKey('length', $playlist->getAttribute('songs')[0]);

        // Update root document attribute without altering relationship
        $playlist1 = $database->updateDocument(
            'playlist',
            $playlist1->getId(),
            $playlist1->setAttribute('name', 'Playlist 1 Updated')
        );

        $this->assertEquals('Playlist 1 Updated', $playlist1->getAttribute('name'));
        $playlist1 = $database->getDocument('playlist', 'playlist1');
        $this->assertEquals('Playlist 1 Updated', $playlist1->getAttribute('name'));

        // Update nested document attribute
        $songs = $playlist1->getAttribute('songs', []);
        $songs[0]->setAttribute('name', 'Song 1 Updated');

        $playlist1 = $database->updateDocument(
            'playlist',
            $playlist1->getId(),
            $playlist1->setAttribute('songs', $songs)
        );

        $this->assertEquals('Song 1 Updated', $playlist1->getAttribute('songs')[0]->getAttribute('name'));
        $playlist1 = $database->getDocument('playlist', 'playlist1');
        $this->assertEquals('Song 1 Updated', $playlist1->getAttribute('songs')[0]->getAttribute('name'));

        // Create new document with no relationship
        $playlist5 = $database->createDocument('playlist', new Document([
            '$id' => 'playlist5',
            '$permissions' => [
                Permission::read(Role::any()),
                Permission::update(Role::any()),
                Permission::delete(Role::any()),
            ],
            'name' => 'Playlist 5',
        ]));

        // Update to relate to created document
        $playlist5 = $database->updateDocument(
            'playlist',
            $playlist5->getId(),
            $playlist5->setAttribute('songs', [new Document([
                '$id' => 'song5',
                '$permissions' => [
                    Permission::read(Role::any()),
                    Permission::update(Role::any()),
                    Permission::delete(Role::any()),
                ],
                'name' => 'Song 5',
                'length' => 180,
            ])])
        );

        // Playlist relating to existing songs that belong to other playlists
        $database->createDocument('playlist', new Document([
            '$id' => 'playlist6',
            '$permissions' => [
                Permission::read(Role::any()),
                Permission::update(Role::any()),
                Permission::delete(Role::any()),
            ],
            'name' => 'Playlist 6',
            'songs' => [
                'song1',
                'song2',
                'song5'
            ]
        ]));

        $this->assertEquals('Song 5', $playlist5->getAttribute('songs')[0]->getAttribute('name'));
        $playlist5 = $database->getDocument('playlist', 'playlist5');
        $this->assertEquals('Song 5', $playlist5->getAttribute('songs')[0]->getAttribute('name'));

        // Update document with new related document
        $database->updateDocument(
            'playlist',
            $playlist1->getId(),
            $playlist1->setAttribute('songs', ['song2'])
        );

        // Rename relationship key
        $database->updateRelationship(
            'playlist',
            'songs',
            'newSongs'
        );

        // Get document with new relationship key
        $playlist = $database->getDocument('playlist', 'playlist1');
        $songs = $playlist->getAttribute('newSongs');
        $this->assertEquals('song2', $songs[0]['$id']);

        // Create new document with no relationship
        $database->createDocument('playlist', new Document([
            '$id' => 'playlist3',
            '$permissions' => [
                Permission::read(Role::any()),
                Permission::update(Role::any()),
                Permission::delete(Role::any()),
            ],
            'name' => 'Playlist 3',
        ]));

        // Can delete document with no relationship when on delete is set to restrict
        $deleted = $database->deleteDocument('playlist', 'playlist3');
        $this->assertEquals(true, $deleted);

        $playlist3 = $database->getDocument('playlist', 'playlist3');
        $this->assertEquals(true, $playlist3->isEmpty());

        // Try to delete document while still related to another with on delete: restrict
        try {
            $database->deleteDocument('playlist', 'playlist1');
            $this->fail('Failed to throw exception');
        } catch (Exception $e) {
            $this->assertEquals('Cannot delete document because it has at least one related document.', $e->getMessage());
        }

        // Change on delete to set null
        $database->updateRelationship(
            collection: 'playlist',
            id: 'newSongs',
            onDelete: Database::RELATION_MUTATE_SET_NULL
        );

        $playlist1 = $database->getDocument('playlist', 'playlist1');

        // Reset relationships
        $database->updateDocument(
            'playlist',
            $playlist1->getId(),
            $playlist1->setAttribute('newSongs', ['song1'])
        );

        // Delete child, will delete junction
        $database->deleteDocument('song', 'song1');

        // Check relation was set to null
        $playlist1 = $database->getDocument('playlist', 'playlist1');
        $this->assertEquals(0, \count($playlist1->getAttribute('newSongs')));

        // Change on delete to cascade
        $database->updateRelationship(
            collection: 'playlist',
            id: 'newSongs',
            onDelete: Database::RELATION_MUTATE_CASCADE
        );

        // Delete parent, will delete child
        $database->deleteDocument('playlist', 'playlist2');

        // Check parent and child were deleted
        $library = $database->getDocument('playlist', 'playlist2');
        $this->assertEquals(true, $library->isEmpty());

        $library = $database->getDocument('song', 'song2');
        $this->assertEquals(true, $library->isEmpty());

        // Delete relationship
        $database->deleteRelationship(
            'playlist',
            'newSongs'
        );

        // Try to get document again
        $playlist = $database->getDocument('playlist', 'playlist1');
        $songs = $playlist->getAttribute('newSongs');
        $this->assertEquals(null, $songs);
    }

    public function testManyToManyTwoWayRelationship(): void
    {
        /** @var Database $database */
        $database = static::getDatabase();

        if (!$database->getAdapter()->getSupportForRelationships()) {
            $this->expectNotToPerformAssertions();
            return;
        }

        $database->createCollection('students');
        $database->createCollection('classes');

        $database->createAttribute('students', 'name', Database::VAR_STRING, 255, true);
        $database->createAttribute('classes', 'name', Database::VAR_STRING, 255, true);
        $database->createAttribute('classes', 'number', Database::VAR_INTEGER, 0, true);

        $database->createRelationship(
            collection: 'students',
            relatedCollection: 'classes',
            type: Database::RELATION_MANY_TO_MANY,
            twoWay: true,
        );

        // Check metadata for collection
        $collection = $database->getCollection('students');
        $attributes = $collection->getAttribute('attributes', []);
        foreach ($attributes as $attribute) {
            if ($attribute['key'] === 'students') {
                $this->assertEquals('relationship', $attribute['type']);
                $this->assertEquals('students', $attribute['$id']);
                $this->assertEquals('students', $attribute['key']);
                $this->assertEquals('students', $attribute['options']['relatedCollection']);
                $this->assertEquals(Database::RELATION_MANY_TO_MANY, $attribute['options']['relationType']);
                $this->assertEquals(true, $attribute['options']['twoWay']);
                $this->assertEquals('classes', $attribute['options']['twoWayKey']);
            }
        }

        // Check metadata for related collection
        $collection = $database->getCollection('classes');
        $attributes = $collection->getAttribute('attributes', []);
        foreach ($attributes as $attribute) {
            if ($attribute['key'] === 'classes') {
                $this->assertEquals('relationship', $attribute['type']);
                $this->assertEquals('classes', $attribute['$id']);
                $this->assertEquals('classes', $attribute['key']);
                $this->assertEquals('classes', $attribute['options']['relatedCollection']);
                $this->assertEquals(Database::RELATION_MANY_TO_MANY, $attribute['options']['relationType']);
                $this->assertEquals(true, $attribute['options']['twoWay']);
                $this->assertEquals('students', $attribute['options']['twoWayKey']);
            }
        }

        // Create document with relationship with nested data
        $student1 = $database->createDocument('students', new Document([
            '$id' => 'student1',
            '$permissions' => [
                Permission::read(Role::any()),
                Permission::update(Role::any()),
                Permission::delete(Role::any()),
            ],
            'name' => 'Student 1',
            'classes' => [
                [
                    '$id' => 'class1',
                    '$permissions' => [
                        Permission::read(Role::any()),
                        Permission::update(Role::any()),
                        Permission::delete(Role::any()),
                    ],
                    'name' => 'Class 1',
                    'number' => 1,
                ],
            ],
        ]));

        // Update a document with non existing related document. It should not get added to the list.
        $database->updateDocument('students', 'student1', $student1->setAttribute('classes', ['class1', 'no-class']));

        $student1Document = $database->getDocument('students', 'student1');
        // Assert document does not contain non existing relation document.
        $this->assertEquals(1, \count($student1Document->getAttribute('classes')));

        // Create document with relationship with related ID
        $database->createDocument('classes', new Document([
            '$id' => 'class2',
            '$permissions' => [
                Permission::read(Role::any()),
                Permission::update(Role::any()),
                Permission::delete(Role::any()),

            ],
            'name' => 'Class 2',
            'number' => 2,
        ]));
        $database->createDocument('students', new Document([
            '$id' => 'student2',
            '$permissions' => [
                Permission::read(Role::any()),
                Permission::update(Role::any()),
                Permission::delete(Role::any()),
            ],
            'name' => 'Student 2',
            'classes' => [
                'class2'
            ],
        ]));

        // Create from child side
        $database->createDocument('classes', new Document([
            '$id' => 'class3',
            '$permissions' => [
                Permission::read(Role::any()),
                Permission::update(Role::any()),
                Permission::delete(Role::any()),
            ],
            'name' => 'Class 3',
            'number' => 3,
            'students' => [
                [
                    '$id' => 'student3',
                    '$permissions' => [
                        Permission::read(Role::any()),
                        Permission::update(Role::any()),
                        Permission::delete(Role::any()),
                    ],
                    'name' => 'Student 3',
                ]
            ],
        ]));
        $database->createDocument('students', new Document([
            '$id' => 'student4',
            '$permissions' => [
                Permission::read(Role::any()),
                Permission::update(Role::any()),
                Permission::delete(Role::any()),
            ],
            'name' => 'Student 4'
        ]));
        $database->createDocument('classes', new Document([
            '$id' => 'class4',
            '$permissions' => [
                Permission::read(Role::any()),
                Permission::update(Role::any()),
                Permission::delete(Role::any()),

            ],
            'name' => 'Class 4',
            'number' => 4,
            'students' => [
                'student4'
            ],
        ]));

        // Get document with relationship
        $student = $database->getDocument('students', 'student1');
        $classes = $student->getAttribute('classes', []);
        $this->assertEquals('class1', $classes[0]['$id']);
        $this->assertArrayNotHasKey('students', $classes[0]);

        $student = $database->getDocument('students', 'student2');
        $classes = $student->getAttribute('classes', []);
        $this->assertEquals('class2', $classes[0]['$id']);
        $this->assertArrayNotHasKey('students', $classes[0]);

        $student = $database->getDocument('students', 'student3');
        $classes = $student->getAttribute('classes', []);
        $this->assertEquals('class3', $classes[0]['$id']);
        $this->assertArrayNotHasKey('students', $classes[0]);

        $student = $database->getDocument('students', 'student4');
        $classes = $student->getAttribute('classes', []);
        $this->assertEquals('class4', $classes[0]['$id']);
        $this->assertArrayNotHasKey('students', $classes[0]);

        // Get related document
        $class = $database->getDocument('classes', 'class1');
        $student = $class->getAttribute('students');
        $this->assertEquals('student1', $student[0]['$id']);
        $this->assertArrayNotHasKey('classes', $student[0]);

        $class = $database->getDocument('classes', 'class2');
        $student = $class->getAttribute('students');
        $this->assertEquals('student2', $student[0]['$id']);
        $this->assertArrayNotHasKey('classes', $student[0]);

        $class = $database->getDocument('classes', 'class3');
        $student = $class->getAttribute('students');
        $this->assertEquals('student3', $student[0]['$id']);
        $this->assertArrayNotHasKey('classes', $student[0]);

        $class = $database->getDocument('classes', 'class4');
        $student = $class->getAttribute('students');
        $this->assertEquals('student4', $student[0]['$id']);
        $this->assertArrayNotHasKey('classes', $student[0]);

        // Select related document attributes
<<<<<<< HEAD
        $student = static::getDatabase()->findOne('students', [
            Query::select('*'),
            Query::select('classes.name')
=======
        $student = $database->findOne('students', [
            Query::select(['*', 'classes.name'])
>>>>>>> bfc010cb
        ]);

        if ($student->isEmpty()) {
            throw new Exception('Student not found');
        }

        $this->assertEquals('Class 1', $student->getAttribute('classes')[0]->getAttribute('name'));
        $this->assertArrayNotHasKey('number', $student->getAttribute('classes')[0]);

<<<<<<< HEAD
        $student = static::getDatabase()->getDocument('students', 'student1', [
            Query::select('*'),
            Query::select('classes.name')
=======
        $student = $database->getDocument('students', 'student1', [
            Query::select(['*', 'classes.name'])
>>>>>>> bfc010cb
        ]);

        $this->assertEquals('Class 1', $student->getAttribute('classes')[0]->getAttribute('name'));
        $this->assertArrayNotHasKey('number', $student->getAttribute('classes')[0]);

        // Update root document attribute without altering relationship
        $student1 = $database->updateDocument(
            'students',
            $student1->getId(),
            $student1->setAttribute('name', 'Student 1 Updated')
        );

        $this->assertEquals('Student 1 Updated', $student1->getAttribute('name'));
        $student1 = $database->getDocument('students', 'student1');
        $this->assertEquals('Student 1 Updated', $student1->getAttribute('name'));

        // Update inverse root document attribute without altering relationship
        $class2 = $database->getDocument('classes', 'class2');
        $class2 = $database->updateDocument(
            'classes',
            $class2->getId(),
            $class2->setAttribute('name', 'Class 2 Updated')
        );

        $this->assertEquals('Class 2 Updated', $class2->getAttribute('name'));
        $class2 = $database->getDocument('classes', 'class2');
        $this->assertEquals('Class 2 Updated', $class2->getAttribute('name'));

        // Update nested document attribute
        $classes = $student1->getAttribute('classes', []);
        $classes[0]->setAttribute('name', 'Class 1 Updated');

        $student1 = $database->updateDocument(
            'students',
            $student1->getId(),
            $student1->setAttribute('classes', $classes)
        );

        $this->assertEquals('Class 1 Updated', $student1->getAttribute('classes')[0]->getAttribute('name'));
        $student1 = $database->getDocument('students', 'student1');
        $this->assertEquals('Class 1 Updated', $student1->getAttribute('classes')[0]->getAttribute('name'));

        // Update inverse nested document attribute
        $students = $class2->getAttribute('students', []);
        $students[0]->setAttribute('name', 'Student 2 Updated');

        $class2 = $database->updateDocument(
            'classes',
            $class2->getId(),
            $class2->setAttribute('students', $students)
        );

        $this->assertEquals('Student 2 Updated', $class2->getAttribute('students')[0]->getAttribute('name'));
        $class2 = $database->getDocument('classes', 'class2');
        $this->assertEquals('Student 2 Updated', $class2->getAttribute('students')[0]->getAttribute('name'));

        // Create new document with no relationship
        $student5 = $database->createDocument('students', new Document([
            '$id' => 'student5',
            '$permissions' => [
                Permission::read(Role::any()),
                Permission::update(Role::any()),
                Permission::delete(Role::any()),
            ],
            'name' => 'Student 5',
        ]));

        // Update to relate to created document
        $student5 = $database->updateDocument(
            'students',
            $student5->getId(),
            $student5->setAttribute('classes', [new Document([
                '$id' => 'class5',
                '$permissions' => [
                    Permission::read(Role::any()),
                    Permission::update(Role::any()),
                    Permission::delete(Role::any()),
                ],
                'name' => 'Class 5',
                'number' => 5,
            ])])
        );

        $this->assertEquals('Class 5', $student5->getAttribute('classes')[0]->getAttribute('name'));
        $student5 = $database->getDocument('students', 'student5');
        $this->assertEquals('Class 5', $student5->getAttribute('classes')[0]->getAttribute('name'));

        // Create child document with no relationship
        $class6 = $database->createDocument('classes', new Document([
            '$id' => 'class6',
            '$permissions' => [
                Permission::read(Role::any()),
                Permission::update(Role::any()),
                Permission::delete(Role::any()),
            ],
            'name' => 'Class 6',
            'number' => 6,
        ]));

        // Update to relate to created document
        $class6 = $database->updateDocument(
            'classes',
            $class6->getId(),
            $class6->setAttribute('students', [new Document([
                '$id' => 'student6',
                '$permissions' => [
                    Permission::read(Role::any()),
                    Permission::update(Role::any()),
                    Permission::delete(Role::any()),
                ],
                'name' => 'Student 6',
            ])])
        );

        $this->assertEquals('Student 6', $class6->getAttribute('students')[0]->getAttribute('name'));
        $class6 = $database->getDocument('classes', 'class6');
        $this->assertEquals('Student 6', $class6->getAttribute('students')[0]->getAttribute('name'));

        // Update document with new related document
        $database->updateDocument(
            'students',
            $student1->getId(),
            $student1->setAttribute('classes', ['class2'])
        );

        $class1 = $database->getDocument('classes', 'class1');

        // Update inverse document
        $database->updateDocument(
            'classes',
            $class1->getId(),
            $class1->setAttribute('students', ['student1'])
        );

        // Rename relationship keys on both sides
        $database->updateRelationship(
            'students',
            'classes',
            'newClasses',
            'newStudents'
        );

        // Get document with new relationship key
        $students = $database->getDocument('students', 'student1');
        $classes = $students->getAttribute('newClasses');
        $this->assertEquals('class2', $classes[0]['$id']);

        // Get inverse document with new relationship key
        $class = $database->getDocument('classes', 'class1');
        $students = $class->getAttribute('newStudents');
        $this->assertEquals('student1', $students[0]['$id']);

        // Create new document with no relationship
        $database->createDocument('students', new Document([
            '$id' => 'student7',
            '$permissions' => [
                Permission::read(Role::any()),
                Permission::update(Role::any()),
                Permission::delete(Role::any()),
            ],
            'name' => 'Student 7',
        ]));

        // Can delete document with no relationship when on delete is set to restrict
        $deleted = $database->deleteDocument('students', 'student7');
        $this->assertEquals(true, $deleted);

        $student6 = $database->getDocument('students', 'student7');
        $this->assertEquals(true, $student6->isEmpty());

        // Try to delete document while still related to another with on delete: restrict
        try {
            $database->deleteDocument('students', 'student1');
            $this->fail('Failed to throw exception');
        } catch (Exception $e) {
            $this->assertEquals('Cannot delete document because it has at least one related document.', $e->getMessage());
        }

        // Change on delete to set null
        $database->updateRelationship(
            collection: 'students',
            id: 'newClasses',
            onDelete: Database::RELATION_MUTATE_SET_NULL
        );

        $student1 = $database->getDocument('students', 'student1');

        // Reset relationships
        $database->updateDocument(
            'students',
            $student1->getId(),
            $student1->setAttribute('newClasses', ['class1'])
        );

        // Delete child, will delete junction
        $database->deleteDocument('classes', 'class1');

        // Check relation was set to null
        $student1 = $database->getDocument('students', 'student1');
        $this->assertEquals(0, \count($student1->getAttribute('newClasses')));

        // Change on delete to cascade
        $database->updateRelationship(
            collection: 'students',
            id: 'newClasses',
            onDelete: Database::RELATION_MUTATE_CASCADE
        );

        // Delete parent, will delete child
        $database->deleteDocument('students', 'student2');

        // Check parent and child were deleted
        $library = $database->getDocument('students', 'student2');
        $this->assertEquals(true, $library->isEmpty());

        // Delete child, should not delete parent
        $database->deleteDocument('classes', 'class6');

        // Check only child was deleted
        $student6 = $database->getDocument('students', 'student6');
        $this->assertEquals(false, $student6->isEmpty());
        $this->assertEmpty($student6->getAttribute('newClasses'));

        $library = $database->getDocument('classes', 'class2');
        $this->assertEquals(true, $library->isEmpty());

        // Delete relationship
        $database->deleteRelationship(
            'students',
            'newClasses'
        );

        // Try to get documents again
        $student = $database->getDocument('students', 'student1');
        $classes = $student->getAttribute('newClasses');
        $this->assertEquals(null, $classes);

        // Try to get inverse documents again
        $classes = $database->getDocument('classes', 'class1');
        $students = $classes->getAttribute('newStudents');
        $this->assertEquals(null, $students);
    }

    public function testNestedManyToMany_OneToOneRelationship(): void
    {
        /** @var Database $database */
        $database = static::getDatabase();

        if (!$database->getAdapter()->getSupportForRelationships()) {
            $this->expectNotToPerformAssertions();
            return;
        }

        $database->createCollection('stones');
        $database->createCollection('hearths');
        $database->createCollection('plots');

        $database->createAttribute('stones', 'name', Database::VAR_STRING, 255, true);
        $database->createAttribute('hearths', 'name', Database::VAR_STRING, 255, true);
        $database->createAttribute('plots', 'name', Database::VAR_STRING, 255, true);

        $database->createRelationship(
            collection: 'stones',
            relatedCollection: 'hearths',
            type: Database::RELATION_MANY_TO_MANY,
            twoWay: true,
        );
        $database->createRelationship(
            collection: 'hearths',
            relatedCollection: 'plots',
            type: Database::RELATION_ONE_TO_ONE,
            twoWay: true,
            id: 'plot',
            twoWayKey: 'hearth'
        );

        $database->createDocument('stones', new Document([
            '$id' => 'stone1',
            '$permissions' => [
                Permission::read(Role::any()),
            ],
            'name' => 'Building 1',
            'hearths' => [
                [
                    '$id' => 'hearth1',
                    '$permissions' => [
                        Permission::read(Role::any()),
                    ],
                    'name' => 'House 1',
                    'plot' => [
                        '$id' => 'plot1',
                        '$permissions' => [
                            Permission::read(Role::any()),
                        ],
                        'name' => 'Address 1',
                    ],
                ],
                [
                    '$id' => 'hearth2',
                    '$permissions' => [
                        Permission::read(Role::any()),
                    ],
                    'name' => 'House 2',
                    'plot' => [
                        '$id' => 'plot2',
                        '$permissions' => [
                            Permission::read(Role::any()),
                        ],
                        'name' => 'Address 2',
                    ],
                ],
            ],
        ]));

        $stone1 = $database->getDocument('stones', 'stone1');
        $this->assertEquals(2, \count($stone1['hearths']));
        $this->assertEquals('hearth1', $stone1['hearths'][0]['$id']);
        $this->assertEquals('hearth2', $stone1['hearths'][1]['$id']);
        $this->assertArrayNotHasKey('stone', $stone1['hearths'][0]);
        $this->assertEquals('plot1', $stone1['hearths'][0]['plot']['$id']);
        $this->assertEquals('plot2', $stone1['hearths'][1]['plot']['$id']);
        $this->assertArrayNotHasKey('hearth', $stone1['hearths'][0]['plot']);

        $database->createDocument('plots', new Document([
            '$id' => 'plot3',
            '$permissions' => [
                Permission::read(Role::any()),
            ],
            'name' => 'Address 3',
            'hearth' => [
                '$id' => 'hearth3',
                '$permissions' => [
                    Permission::read(Role::any()),
                ],
                'name' => 'Hearth 3',
                'stones' => [
                    [
                        '$id' => 'stone2',
                        '$permissions' => [
                            Permission::read(Role::any()),
                        ],
                        'name' => 'Stone 2',
                    ],
                ],
            ],
        ]));

        $plot3 = $database->getDocument('plots', 'plot3');
        $this->assertEquals('hearth3', $plot3['hearth']['$id']);
        $this->assertArrayNotHasKey('plot', $plot3['hearth']);
        $this->assertEquals('stone2', $plot3['hearth']['stones'][0]['$id']);
        $this->assertArrayNotHasKey('hearths', $plot3['hearth']['stones'][0]);
    }

    public function testNestedManyToMany_OneToManyRelationship(): void
    {
        /** @var Database $database */
        $database = static::getDatabase();

        if (!$database->getAdapter()->getSupportForRelationships()) {
            $this->expectNotToPerformAssertions();
            return;
        }

        $database->createCollection('groups');
        $database->createCollection('tounaments');
        $database->createCollection('prizes');

        $database->createAttribute('groups', 'name', Database::VAR_STRING, 255, true);
        $database->createAttribute('tounaments', 'name', Database::VAR_STRING, 255, true);
        $database->createAttribute('prizes', 'name', Database::VAR_STRING, 255, true);

        $database->createRelationship(
            collection: 'groups',
            relatedCollection: 'tounaments',
            type: Database::RELATION_MANY_TO_MANY,
            twoWay: true,
        );
        $database->createRelationship(
            collection: 'tounaments',
            relatedCollection: 'prizes',
            type: Database::RELATION_ONE_TO_MANY,
            twoWay: true,
            id: 'prizes',
            twoWayKey: 'tounament'
        );

        $database->createDocument('groups', new Document([
            '$id' => 'group1',
            '$permissions' => [
                Permission::read(Role::any()),
            ],
            'name' => 'Group 1',
            'tounaments' => [
                [
                    '$id' => 'tounament1',
                    '$permissions' => [
                        Permission::read(Role::any()),
                    ],
                    'name' => 'Tounament 1',
                    'prizes' => [
                        [
                            '$id' => 'prize1',
                            '$permissions' => [
                                Permission::read(Role::any()),
                            ],
                            'name' => 'Prize 1',
                        ],
                        [
                            '$id' => 'prize2',
                            '$permissions' => [
                                Permission::read(Role::any()),
                            ],
                            'name' => 'Prize 2',
                        ],
                    ],
                ],
                [
                    '$id' => 'tounament2',
                    '$permissions' => [
                        Permission::read(Role::any()),
                    ],
                    'name' => 'Tounament 2',
                    'prizes' => [
                        [
                            '$id' => 'prize3',
                            '$permissions' => [
                                Permission::read(Role::any()),
                            ],
                            'name' => 'Prize 3',
                        ],
                        [
                            '$id' => 'prize4',
                            '$permissions' => [
                                Permission::read(Role::any()),
                            ],
                            'name' => 'Prize 4',
                        ],
                    ],
                ],
            ],
        ]));

        $group1 = $database->getDocument('groups', 'group1');
        $this->assertEquals(2, \count($group1['tounaments']));
        $this->assertEquals('tounament1', $group1['tounaments'][0]['$id']);
        $this->assertEquals('tounament2', $group1['tounaments'][1]['$id']);
        $this->assertArrayNotHasKey('group', $group1['tounaments'][0]);
        $this->assertEquals(2, \count($group1['tounaments'][0]['prizes']));
        $this->assertEquals('prize1', $group1['tounaments'][0]['prizes'][0]['$id']);
        $this->assertEquals('prize2', $group1['tounaments'][0]['prizes'][1]['$id']);
        $this->assertArrayNotHasKey('tounament', $group1['tounaments'][0]['prizes'][0]);
    }

    public function testNestedManyToMany_ManyToOneRelationship(): void
    {
        /** @var Database $database */
        $database = static::getDatabase();

        if (!$database->getAdapter()->getSupportForRelationships()) {
            $this->expectNotToPerformAssertions();
            return;
        }

        $database->createCollection('platforms');
        $database->createCollection('games');
        $database->createCollection('publishers');

        $database->createAttribute('platforms', 'name', Database::VAR_STRING, 255, true);
        $database->createAttribute('games', 'name', Database::VAR_STRING, 255, true);
        $database->createAttribute('publishers', 'name', Database::VAR_STRING, 255, true);

        $database->createRelationship(
            collection: 'platforms',
            relatedCollection: 'games',
            type: Database::RELATION_MANY_TO_MANY,
            twoWay: true,
        );
        $database->createRelationship(
            collection: 'games',
            relatedCollection: 'publishers',
            type: Database::RELATION_MANY_TO_ONE,
            twoWay: true,
            id: 'publisher',
            twoWayKey: 'games'
        );

        $database->createDocument('platforms', new Document([
            '$id' => 'platform1',
            '$permissions' => [
                Permission::read(Role::any()),
            ],
            'name' => 'Platform 1',
            'games' => [
                [
                    '$id' => 'game1',
                    '$permissions' => [
                        Permission::read(Role::any()),
                    ],
                    'name' => 'Game 1',
                    'publisher' => [
                        '$id' => 'publisher1',
                        '$permissions' => [
                            Permission::read(Role::any()),
                        ],
                        'name' => 'Publisher 1',
                    ],
                ],
                [
                    '$id' => 'game2',
                    '$permissions' => [
                        Permission::read(Role::any()),
                    ],
                    'name' => 'Game 2',
                    'publisher' => [
                        '$id' => 'publisher2',
                        '$permissions' => [
                            Permission::read(Role::any()),
                        ],
                        'name' => 'Publisher 2',
                    ],
                ],
            ]
        ]));

        $platform1 = $database->getDocument('platforms', 'platform1');
        $this->assertEquals(2, \count($platform1['games']));
        $this->assertEquals('game1', $platform1['games'][0]['$id']);
        $this->assertEquals('game2', $platform1['games'][1]['$id']);
        $this->assertArrayNotHasKey('platforms', $platform1['games'][0]);
        $this->assertEquals('publisher1', $platform1['games'][0]['publisher']['$id']);
        $this->assertEquals('publisher2', $platform1['games'][1]['publisher']['$id']);
        $this->assertArrayNotHasKey('games', $platform1['games'][0]['publisher']);

        $database->createDocument('publishers', new Document([
            '$id' => 'publisher3',
            '$permissions' => [
                Permission::read(Role::any()),
            ],
            'name' => 'Publisher 3',
            'games' => [
                [
                    '$id' => 'game3',
                    '$permissions' => [
                        Permission::read(Role::any()),
                    ],
                    'name' => 'Game 3',
                    'platforms' => [
                        [
                            '$id' => 'platform2',
                            '$permissions' => [
                                Permission::read(Role::any()),
                            ],
                            'name' => 'Platform 2',
                        ]
                    ],
                ],
            ],
        ]));

        $publisher3 = $database->getDocument('publishers', 'publisher3');
        $this->assertEquals(1, \count($publisher3['games']));
        $this->assertEquals('game3', $publisher3['games'][0]['$id']);
        $this->assertArrayNotHasKey('publisher', $publisher3['games'][0]);
        $this->assertEquals('platform2', $publisher3['games'][0]['platforms'][0]['$id']);
        $this->assertArrayNotHasKey('games', $publisher3['games'][0]['platforms'][0]);
    }

    public function testNestedManyToMany_ManyToManyRelationship(): void
    {
        /** @var Database $database */
        $database = static::getDatabase();

        if (!$database->getAdapter()->getSupportForRelationships()) {
            $this->expectNotToPerformAssertions();
            return;
        }

        $database->createCollection('sauces');
        $database->createCollection('pizzas');
        $database->createCollection('toppings');

        $database->createAttribute('sauces', 'name', Database::VAR_STRING, 255, true);
        $database->createAttribute('pizzas', 'name', Database::VAR_STRING, 255, true);
        $database->createAttribute('toppings', 'name', Database::VAR_STRING, 255, true);

        $database->createRelationship(
            collection: 'sauces',
            relatedCollection: 'pizzas',
            type: Database::RELATION_MANY_TO_MANY,
            twoWay: true,
        );
        $database->createRelationship(
            collection: 'pizzas',
            relatedCollection: 'toppings',
            type: Database::RELATION_MANY_TO_MANY,
            twoWay: true,
            id: 'toppings',
            twoWayKey: 'pizzas'
        );

        $database->createDocument('sauces', new Document([
            '$id' => 'sauce1',
            '$permissions' => [
                Permission::read(Role::any()),
            ],
            'name' => 'Sauce 1',
            'pizzas' => [
                [
                    '$id' => 'pizza1',
                    '$permissions' => [
                        Permission::read(Role::any()),
                    ],
                    'name' => 'Pizza 1',
                    'toppings' => [
                        [
                            '$id' => 'topping1',
                            '$permissions' => [
                                Permission::read(Role::any()),
                            ],
                            'name' => 'Topping 1',
                        ],
                        [
                            '$id' => 'topping2',
                            '$permissions' => [
                                Permission::read(Role::any()),
                            ],
                            'name' => 'Topping 2',
                        ],
                    ],
                ],
                [
                    '$id' => 'pizza2',
                    '$permissions' => [
                        Permission::read(Role::any()),
                    ],
                    'name' => 'Pizza 2',
                    'toppings' => [
                        [
                            '$id' => 'topping3',
                            '$permissions' => [
                                Permission::read(Role::any()),
                            ],
                            'name' => 'Topping 3',
                        ],
                        [
                            '$id' => 'topping4',
                            '$permissions' => [
                                Permission::read(Role::any()),
                            ],
                            'name' => 'Topping 4',
                        ],
                    ],
                ],
            ]
        ]));

        $sauce1 = $database->getDocument('sauces', 'sauce1');
        $this->assertEquals(2, \count($sauce1['pizzas']));
        $this->assertEquals('pizza1', $sauce1['pizzas'][0]['$id']);
        $this->assertEquals('pizza2', $sauce1['pizzas'][1]['$id']);
        $this->assertArrayNotHasKey('sauces', $sauce1['pizzas'][0]);
        $this->assertEquals(2, \count($sauce1['pizzas'][0]['toppings']));
        $this->assertEquals('topping1', $sauce1['pizzas'][0]['toppings'][0]['$id']);
        $this->assertEquals('topping2', $sauce1['pizzas'][0]['toppings'][1]['$id']);
        $this->assertArrayNotHasKey('pizzas', $sauce1['pizzas'][0]['toppings'][0]);
        $this->assertEquals(2, \count($sauce1['pizzas'][1]['toppings']));
        $this->assertEquals('topping3', $sauce1['pizzas'][1]['toppings'][0]['$id']);
        $this->assertEquals('topping4', $sauce1['pizzas'][1]['toppings'][1]['$id']);
        $this->assertArrayNotHasKey('pizzas', $sauce1['pizzas'][1]['toppings'][0]);
    }

    public function testManyToManyRelationshipKeyWithSymbols(): void
    {
        /** @var Database $database */
        $database = static::getDatabase();

        if (!$database->getAdapter()->getSupportForRelationships()) {
            $this->expectNotToPerformAssertions();
            return;
        }

        $database->createCollection('$symbols_coll.ection7');
        $database->createCollection('$symbols_coll.ection8');

        $database->createRelationship(
            collection: '$symbols_coll.ection7',
            relatedCollection: '$symbols_coll.ection8',
            type: Database::RELATION_MANY_TO_MANY,
            twoWay: true,
        );

        $doc1 = $database->createDocument('$symbols_coll.ection8', new Document([
            '$id' => ID::unique(),
            '$permissions' => [
                Permission::read(Role::any()),
                Permission::update(Role::any())
            ]
        ]));
        $doc2 = $database->createDocument('$symbols_coll.ection7', new Document([
            '$id' => ID::unique(),
            '$symbols_coll.ection8' => [$doc1->getId()],
            '$permissions' => [
                Permission::read(Role::any()),
                Permission::update(Role::any())
            ]
        ]));

        $doc1 = $database->getDocument('$symbols_coll.ection8', $doc1->getId());
        $doc2 = $database->getDocument('$symbols_coll.ection7', $doc2->getId());

        $this->assertEquals($doc2->getId(), $doc1->getAttribute('$symbols_coll.ection7')[0]->getId());
        $this->assertEquals($doc1->getId(), $doc2->getAttribute('$symbols_coll.ection8')[0]->getId());
    }

    public function testRecreateManyToManyOneWayRelationshipFromChild(): void
    {
        /** @var Database $database */
        $database = static::getDatabase();

        if (!$database->getAdapter()->getSupportForRelationships()) {
            $this->expectNotToPerformAssertions();
            return;
        }
        $database->createCollection('one', [
            new Document([
                '$id' => ID::custom('name'),
                'type' => Database::VAR_STRING,
                'format' => '',
                'size' => 100,
                'signed' => true,
                'required' => false,
                'default' => null,
                'array' => false,
                'filters' => [],
            ]),
        ], [], [
            Permission::read(Role::any()),
            Permission::create(Role::any()),
            Permission::update(Role::any()),
            Permission::delete(Role::any())
        ]);
        $database->createCollection('two', [
            new Document([
                '$id' => ID::custom('name'),
                'type' => Database::VAR_STRING,
                'format' => '',
                'size' => 100,
                'signed' => true,
                'required' => false,
                'default' => null,
                'array' => false,
                'filters' => [],
            ]),
        ], [], [
            Permission::read(Role::any()),
            Permission::create(Role::any()),
            Permission::update(Role::any()),
            Permission::delete(Role::any())
        ]);

        $database->createRelationship(
            collection: 'one',
            relatedCollection: 'two',
            type: Database::RELATION_MANY_TO_MANY,
        );

        $database->deleteRelationship('two', 'one');

        $result = $database->createRelationship(
            collection: 'one',
            relatedCollection: 'two',
            type: Database::RELATION_MANY_TO_MANY,
        );

        $this->assertTrue($result);

        $database->deleteCollection('one');
        $database->deleteCollection('two');
    }

    public function testRecreateManyToManyTwoWayRelationshipFromParent(): void
    {
        /** @var Database $database */
        $database = static::getDatabase();

        if (!$database->getAdapter()->getSupportForRelationships()) {
            $this->expectNotToPerformAssertions();
            return;
        }
        $database->createCollection('one', [
            new Document([
                '$id' => ID::custom('name'),
                'type' => Database::VAR_STRING,
                'format' => '',
                'size' => 100,
                'signed' => true,
                'required' => false,
                'default' => null,
                'array' => false,
                'filters' => [],
            ]),
        ], [], [
            Permission::read(Role::any()),
            Permission::create(Role::any()),
            Permission::update(Role::any()),
            Permission::delete(Role::any())
        ]);
        $database->createCollection('two', [
            new Document([
                '$id' => ID::custom('name'),
                'type' => Database::VAR_STRING,
                'format' => '',
                'size' => 100,
                'signed' => true,
                'required' => false,
                'default' => null,
                'array' => false,
                'filters' => [],
            ]),
        ], [], [
            Permission::read(Role::any()),
            Permission::create(Role::any()),
            Permission::update(Role::any()),
            Permission::delete(Role::any())
        ]);

        $database->createRelationship(
            collection: 'one',
            relatedCollection: 'two',
            type: Database::RELATION_MANY_TO_MANY,
            twoWay: true,
        );

        $database->deleteRelationship('one', 'two');

        $result = $database->createRelationship(
            collection: 'one',
            relatedCollection: 'two',
            type: Database::RELATION_MANY_TO_MANY,
            twoWay: true,
        );

        $this->assertTrue($result);

        $database->deleteCollection('one');
        $database->deleteCollection('two');
    }

    public function testRecreateManyToManyTwoWayRelationshipFromChild(): void
    {
        /** @var Database $database */
        $database = static::getDatabase();

        if (!$database->getAdapter()->getSupportForRelationships()) {
            $this->expectNotToPerformAssertions();
            return;
        }
        $database->createCollection('one', [
            new Document([
                '$id' => ID::custom('name'),
                'type' => Database::VAR_STRING,
                'format' => '',
                'size' => 100,
                'signed' => true,
                'required' => false,
                'default' => null,
                'array' => false,
                'filters' => [],
            ]),
        ], [], [
            Permission::read(Role::any()),
            Permission::create(Role::any()),
            Permission::update(Role::any()),
            Permission::delete(Role::any())
        ]);
        $database->createCollection('two', [
            new Document([
                '$id' => ID::custom('name'),
                'type' => Database::VAR_STRING,
                'format' => '',
                'size' => 100,
                'signed' => true,
                'required' => false,
                'default' => null,
                'array' => false,
                'filters' => [],
            ]),
        ], [], [
            Permission::read(Role::any()),
            Permission::create(Role::any()),
            Permission::update(Role::any()),
            Permission::delete(Role::any())
        ]);

        $database->createRelationship(
            collection: 'one',
            relatedCollection: 'two',
            type: Database::RELATION_MANY_TO_MANY,
            twoWay: true,
        );

        $database->deleteRelationship('two', 'one');

        $result = $database->createRelationship(
            collection: 'one',
            relatedCollection: 'two',
            type: Database::RELATION_MANY_TO_MANY,
            twoWay: true,
        );

        $this->assertTrue($result);

        $database->deleteCollection('one');
        $database->deleteCollection('two');
    }

    public function testRecreateManyToManyOneWayRelationshipFromParent(): void
    {
        /** @var Database $database */
        $database = static::getDatabase();

        if (!$database->getAdapter()->getSupportForRelationships()) {
            $this->expectNotToPerformAssertions();
            return;
        }
        $database->createCollection('one', [
            new Document([
                '$id' => ID::custom('name'),
                'type' => Database::VAR_STRING,
                'format' => '',
                'size' => 100,
                'signed' => true,
                'required' => false,
                'default' => null,
                'array' => false,
                'filters' => [],
            ]),
        ], [], [
            Permission::read(Role::any()),
            Permission::create(Role::any()),
            Permission::update(Role::any()),
            Permission::delete(Role::any())
        ]);
        $database->createCollection('two', [
            new Document([
                '$id' => ID::custom('name'),
                'type' => Database::VAR_STRING,
                'format' => '',
                'size' => 100,
                'signed' => true,
                'required' => false,
                'default' => null,
                'array' => false,
                'filters' => [],
            ]),
        ], [], [
            Permission::read(Role::any()),
            Permission::create(Role::any()),
            Permission::update(Role::any()),
            Permission::delete(Role::any())
        ]);

        $database->createRelationship(
            collection: 'one',
            relatedCollection: 'two',
            type: Database::RELATION_MANY_TO_MANY,
        );

        $database->deleteRelationship('one', 'two');

        $result = $database->createRelationship(
            collection: 'one',
            relatedCollection: 'two',
            type: Database::RELATION_MANY_TO_MANY,
        );

        $this->assertTrue($result);

        $database->deleteCollection('one');
        $database->deleteCollection('two');
    }

    public function testSelectManyToMany(): void
    {
        /** @var Database $database */
        $database = static::getDatabase();

        if (!$database->getAdapter()->getSupportForRelationships()) {
            $this->expectNotToPerformAssertions();
            return;
        }

        $database->createCollection('select_m2m_collection1');
        $database->createCollection('select_m2m_collection2');

        $database->createAttribute('select_m2m_collection1', 'name', Database::VAR_STRING, 255, true);
        $database->createAttribute('select_m2m_collection1', 'type', Database::VAR_STRING, 255, true);
        $database->createAttribute('select_m2m_collection2', 'name', Database::VAR_STRING, 255, true);
        $database->createAttribute('select_m2m_collection2', 'type', Database::VAR_STRING, 255, true);

        // Many-to-Many Relationship
        $database->createRelationship(
            collection: 'select_m2m_collection1',
            relatedCollection: 'select_m2m_collection2',
            type: Database::RELATION_MANY_TO_MANY,
            twoWay: true
        );

        // Create documents in the first collection
        $doc1 = $database->createDocument('select_m2m_collection1', new Document([
            '$id' => 'doc1',
            '$permissions' => [
                Permission::read(Role::any()),
                Permission::update(Role::any()),
                Permission::delete(Role::any()),
            ],
            'name' => 'Document 1',
            'type' => 'Type A',
            'select_m2m_collection2' => [
                [
                    '$id' => 'related_doc1',
                    '$permissions' => [
                        Permission::read(Role::any()),
                        Permission::update(Role::any()),
                        Permission::delete(Role::any()),
                    ],
                    'name' => 'Related Document 1',
                    'type' => 'Type B',
                ],
                [
                    '$id' => 'related_doc2',
                    '$permissions' => [
                        Permission::read(Role::any()),
                        Permission::update(Role::any()),
                        Permission::delete(Role::any()),
                    ],
                    'name' => 'Related Document 2',
                    'type' => 'Type C',
                ],
            ],
        ]));

        // Use select query to get only name of the related documents
        $docs = $database->find('select_m2m_collection1', [
            Query::select(['name', 'select_m2m_collection2.name']),
        ]);

        $this->assertCount(1, $docs);
        $this->assertEquals('Document 1', $docs[0]->getAttribute('name'));
        $this->assertArrayNotHasKey('type', $docs[0]);

        $relatedDocs = $docs[0]->getAttribute('select_m2m_collection2');

        $this->assertCount(2, $relatedDocs);
        $this->assertEquals('Related Document 1', $relatedDocs[0]->getAttribute('name'));
        $this->assertEquals('Related Document 2', $relatedDocs[1]->getAttribute('name'));
        $this->assertArrayNotHasKey('type', $relatedDocs[0]);
        $this->assertArrayNotHasKey('type', $relatedDocs[1]);
    }

    public function testSelectAcrossMultipleCollections(): void
    {
        /** @var Database $database */
        $database = static::getDatabase();

        if (!$database->getAdapter()->getSupportForRelationships()) {
            $this->expectNotToPerformAssertions();
            return;
        }

        // Create collections
        $database->createCollection('artists', permissions: [
            Permission::read(Role::any()),
            Permission::create(Role::any()),
            Permission::update(Role::any()),
            Permission::delete(Role::any())
        ], documentSecurity: false);
        $database->createCollection('albums', permissions: [
            Permission::read(Role::any()),
            Permission::create(Role::any()),
            Permission::update(Role::any()),
            Permission::delete(Role::any())
        ], documentSecurity: false);
        $database->createCollection('tracks', permissions: [
            Permission::read(Role::any()),
            Permission::create(Role::any()),
            Permission::update(Role::any()),
            Permission::delete(Role::any())
        ], documentSecurity: false);

        // Add attributes
        $database->createAttribute('artists', 'name', Database::VAR_STRING, 255, true);
        $database->createAttribute('albums', 'name', Database::VAR_STRING, 255, true);
        $database->createAttribute('tracks', 'title', Database::VAR_STRING, 255, true);
        $database->createAttribute('tracks', 'duration', Database::VAR_INTEGER, 0, true);

        // Create relationships
        $database->createRelationship(
            collection: 'artists',
            relatedCollection: 'albums',
            type: Database::RELATION_MANY_TO_MANY,
            twoWay: true
        );

        $database->createRelationship(
            collection: 'albums',
            relatedCollection: 'tracks',
            type: Database::RELATION_MANY_TO_MANY,
            twoWay: true
        );

        // Create documents
        $database->createDocument('artists', new Document([
            '$id' => 'artist1',
            'name' => 'The Great Artist',
            'albums' => [
                [
                    '$id' => 'album1',
                    'name' => 'First Album',
                    'tracks' => [
                        [
                            '$id' => 'track1',
                            'title' => 'Hit Song 1',
                            'duration' => 180,
                        ],
                        [
                            '$id' => 'track2',
                            'title' => 'Hit Song 2',
                            'duration' => 220,
                        ]
                    ]
                ],
                [
                    '$id' => 'album2',
                    'name' => 'Second Album',
                    'tracks' => [
                        [
                            '$id' => 'track3',
                            'title' => 'Ballad 3',
                            'duration' => 240,
                        ]
                    ]
                ]
            ]
        ]));

        // Query with nested select
        $artists = $database->find('artists', [
            Query::select(['name', 'albums.name', 'albums.tracks.title'])
        ]);

        $this->assertCount(1, $artists);
        $artist = $artists[0];
        $this->assertEquals('The Great Artist', $artist->getAttribute('name'));
        $this->assertArrayHasKey('albums', $artist->getArrayCopy());

        $albums = $artist->getAttribute('albums');
        $this->assertCount(2, $albums);

        $album1 = $albums[0];
        $this->assertEquals('First Album', $album1->getAttribute('name'));
        $this->assertArrayHasKey('tracks', $album1->getArrayCopy());
        $this->assertArrayNotHasKey('artists', $album1->getArrayCopy());

        $album2 = $albums[1];
        $this->assertEquals('Second Album', $album2->getAttribute('name'));
        $this->assertArrayHasKey('tracks', $album2->getArrayCopy());

        $album1Tracks = $album1->getAttribute('tracks');
        $this->assertCount(2, $album1Tracks);
        $this->assertEquals('Hit Song 1', $album1Tracks[0]->getAttribute('title'));
        $this->assertArrayNotHasKey('duration', $album1Tracks[0]->getArrayCopy());
        $this->assertEquals('Hit Song 2', $album1Tracks[1]->getAttribute('title'));
        $this->assertArrayNotHasKey('duration', $album1Tracks[1]->getArrayCopy());

        $album2Tracks = $album2->getAttribute('tracks');
        $this->assertCount(1, $album2Tracks);
        $this->assertEquals('Ballad 3', $album2Tracks[0]->getAttribute('title'));
        $this->assertArrayNotHasKey('duration', $album2Tracks[0]->getArrayCopy());
    }

    public function testDeleteBulkDocumentsManyToManyRelationship(): void
    {
        /** @var Database $database */
        $database = static::getDatabase();

        if (!$database->getAdapter()->getSupportForRelationships() || !$database->getAdapter()->getSupportForBatchOperations()) {
            $this->expectNotToPerformAssertions();
            return;
        }

        $this->getDatabase()->createCollection('bulk_delete_person_m2m');
        $this->getDatabase()->createCollection('bulk_delete_library_m2m');

        $this->getDatabase()->createAttribute('bulk_delete_person_m2m', 'name', Database::VAR_STRING, 255, true);
        $this->getDatabase()->createAttribute('bulk_delete_library_m2m', 'name', Database::VAR_STRING, 255, true);
        $this->getDatabase()->createAttribute('bulk_delete_library_m2m', 'area', Database::VAR_STRING, 255, true);

        // Many-to-Many Relationship
        $this->getDatabase()->createRelationship(
            collection: 'bulk_delete_person_m2m',
            relatedCollection: 'bulk_delete_library_m2m',
            type: Database::RELATION_MANY_TO_MANY,
            onDelete: Database::RELATION_MUTATE_RESTRICT
        );

        $person1 = $this->getDatabase()->createDocument('bulk_delete_person_m2m', new Document([
            '$id' => 'person1',
            '$permissions' => [
                Permission::read(Role::any()),
                Permission::update(Role::any()),
                Permission::delete(Role::any()),
            ],
            'name' => 'Person 1',
            'bulk_delete_library_m2m' => [
                [
                    '$id' => 'library1',
                    '$permissions' => [
                        Permission::read(Role::any()),
                        Permission::update(Role::any()),
                        Permission::delete(Role::any()),
                    ],
                    'name' => 'Library 1',
                    'area' => 'Area 1',
                ],
                [
                    '$id' => 'library2',
                    '$permissions' => [
                        Permission::read(Role::any()),
                        Permission::update(Role::any()),
                        Permission::delete(Role::any()),
                    ],
                    'name' => 'Library 2',
                    'area' => 'Area 2',
                ],
            ],
        ]));

        $person1 = $this->getDatabase()->getDocument('bulk_delete_person_m2m', 'person1');
        $libraries = $person1->getAttribute('bulk_delete_library_m2m');
        $this->assertCount(2, $libraries);

        // Delete person
        try {
            $this->getDatabase()->deleteDocuments('bulk_delete_person_m2m');
            $this->fail('Failed to throw exception');
        } catch (RestrictedException $e) {
            $this->assertEquals('Cannot delete document because it has at least one related document.', $e->getMessage());
        }

        // Restrict Cleanup
        $this->getDatabase()->deleteRelationship('bulk_delete_person_m2m', 'bulk_delete_library_m2m');
        $this->getDatabase()->deleteDocuments('bulk_delete_library_m2m');
        $this->assertCount(0, $this->getDatabase()->find('bulk_delete_library_m2m'));

        $this->getDatabase()->deleteDocuments('bulk_delete_person_m2m');
        $this->assertCount(0, $this->getDatabase()->find('bulk_delete_person_m2m'));
    }
    public function testUpdateParentAndChild_ManyToMany(): void
    {
        /** @var Database $database */
        $database = static::getDatabase();

        if (
            !$database->getAdapter()->getSupportForRelationships() ||
            !$database->getAdapter()->getSupportForBatchOperations()
        ) {
            $this->expectNotToPerformAssertions();
            return;
        }

        $parentCollection = 'parent_combined_m2m';
        $childCollection = 'child_combined_m2m';

        $database->createCollection($parentCollection);
        $database->createCollection($childCollection);

        $database->createAttribute($parentCollection, 'name', Database::VAR_STRING, 255, true);
        $database->createAttribute($childCollection, 'name', Database::VAR_STRING, 255, true);
        $database->createAttribute($childCollection, 'parentNumber', Database::VAR_INTEGER, 0, false);


        $database->createRelationship(
            collection: $parentCollection,
            relatedCollection: $childCollection,
            type: Database::RELATION_MANY_TO_MANY,
            id: 'parentNumber'
        );

        $database->createDocument($parentCollection, new Document([
            '$id' => 'parent1',
            '$permissions' => [
                Permission::read(Role::any()),
                Permission::update(Role::any()),
                Permission::delete(Role::any()),
            ],
            'name' => 'Parent 1',
        ]));

        $database->createDocument($childCollection, new Document([
            '$id' => 'child1',
            '$permissions' => [
                Permission::read(Role::any()),
                Permission::update(Role::any()),
                Permission::delete(Role::any()),
            ],
            'name' => 'Child 1',
            'parentNumber' => null,
        ]));

        $database->updateDocuments(
            $parentCollection,
            new Document(['name' => 'Parent 1 Updated']),
            [Query::equal('$id', ['parent1'])]
        );

        $parentDoc = $database->getDocument($parentCollection, 'parent1');
        $this->assertEquals('Parent 1 Updated', $parentDoc->getAttribute('name'), 'Parent should be updated');

        $childDoc = $database->getDocument($childCollection, 'child1');
        $this->assertEquals('Child 1', $childDoc->getAttribute('name'), 'Child should remain unchanged');

        // invalid update to child
        try {
            $database->updateDocuments(
                $childCollection,
                new Document(['parentNumber' => 'not-a-number']),
                [Query::equal('$id', ['child1'])]
            );
            $this->fail('Expected exception was not thrown for invalid parentNumber type');
        } catch (\Throwable $e) {
            $this->assertInstanceOf(Structure::class, $e);
        }

        // parent remains unaffected
        $parentDocAfter = $database->getDocument($parentCollection, 'parent1');
        $this->assertEquals('Parent 1 Updated', $parentDocAfter->getAttribute('name'), 'Parent should not be affected by failed child update');

        $database->deleteCollection($parentCollection);
        $database->deleteCollection($childCollection);
    }


    public function testDeleteDocumentsRelationshipErrorDoesNotDeleteParent_ManyToMany(): void
    {
        /** @var Database $database */
        $database = static::getDatabase();

        if (!$database->getAdapter()->getSupportForRelationships() || !$database->getAdapter()->getSupportForBatchOperations()) {
            $this->expectNotToPerformAssertions();
            return;
        }

        $parentCollection = 'parent_relationship_many_to_many';
        $childCollection = 'child_relationship_many_to_many';

        $database->createCollection($parentCollection);
        $database->createCollection($childCollection);
        $database->createAttribute($parentCollection, 'name', Database::VAR_STRING, 255, true);
        $database->createAttribute($childCollection, 'name', Database::VAR_STRING, 255, true);

        $database->createRelationship(
            collection: $parentCollection,
            relatedCollection: $childCollection,
            type: Database::RELATION_MANY_TO_MANY,
            onDelete: Database::RELATION_MUTATE_RESTRICT
        );

        $parent = $database->createDocument($parentCollection, new Document([
            '$id' => 'parent1',
            '$permissions' => [
                Permission::read(Role::any()),
                Permission::update(Role::any()),
                Permission::delete(Role::any()),
            ],
            'name' => 'Parent 1',
            $childCollection => [
                [
                    '$id' => 'child1',
                    '$permissions' => [
                        Permission::read(Role::any()),
                        Permission::update(Role::any()),
                        Permission::delete(Role::any()),
                    ],
                    'name' => 'Child 1',
                ]
            ]
        ]));

        try {
            $database->deleteDocuments($parentCollection, [Query::equal('$id', ['parent1'])]);
            $this->fail('Expected exception was not thrown');
        } catch (RestrictedException $e) {
            $this->assertEquals('Cannot delete document because it has at least one related document.', $e->getMessage());
        }
        $parentDoc = $database->getDocument($parentCollection, 'parent1');
        $childDoc = $database->getDocument($childCollection, 'child1');
        $this->assertFalse($parentDoc->isEmpty(), 'Parent should not be deleted');
        $this->assertFalse($childDoc->isEmpty(), 'Child should not be deleted');
        $database->deleteCollection($parentCollection);
        $database->deleteCollection($childCollection);
    }
}<|MERGE_RESOLUTION|>--- conflicted
+++ resolved
@@ -108,13 +108,8 @@
         // Assert document does not contain non existing relation document.
         $this->assertEquals(1, \count($playlist1Document->getAttribute('songs')));
 
-<<<<<<< HEAD
         $documents = static::getDatabase()->find('playlist', [
             Query::select('name'),
-=======
-        $documents = $database->find('playlist', [
-            Query::select(['name']),
->>>>>>> bfc010cb
             Query::limit(1)
         ]);
 
@@ -143,14 +138,9 @@
         $this->assertEquals(2, \count($playlists));
 
         // Select related document attributes
-<<<<<<< HEAD
-        $playlist = static::getDatabase()->findOne('playlist', [
+        $playlist = $database->findOne('playlist', [
             Query::select('*'),
             Query::select('songs.name')
-=======
-        $playlist = $database->findOne('playlist', [
-            Query::select(['*', 'songs.name'])
->>>>>>> bfc010cb
         ]);
 
         if ($playlist->isEmpty()) {
@@ -160,14 +150,9 @@
         $this->assertEquals('Song 1', $playlist->getAttribute('songs')[0]->getAttribute('name'));
         $this->assertArrayNotHasKey('length', $playlist->getAttribute('songs')[0]);
 
-<<<<<<< HEAD
-        $playlist = static::getDatabase()->getDocument('playlist', 'playlist1', [
+        $playlist = $database->getDocument('playlist', 'playlist1', [
             Query::select('*'),
             Query::select('songs.name')
-=======
-        $playlist = $database->getDocument('playlist', 'playlist1', [
-            Query::select(['*', 'songs.name'])
->>>>>>> bfc010cb
         ]);
 
         $this->assertEquals('Song 1', $playlist->getAttribute('songs')[0]->getAttribute('name'));
@@ -540,14 +525,9 @@
         $this->assertArrayNotHasKey('classes', $student[0]);
 
         // Select related document attributes
-<<<<<<< HEAD
-        $student = static::getDatabase()->findOne('students', [
+        $student = $database->findOne('students', [
             Query::select('*'),
             Query::select('classes.name')
-=======
-        $student = $database->findOne('students', [
-            Query::select(['*', 'classes.name'])
->>>>>>> bfc010cb
         ]);
 
         if ($student->isEmpty()) {
@@ -557,14 +537,9 @@
         $this->assertEquals('Class 1', $student->getAttribute('classes')[0]->getAttribute('name'));
         $this->assertArrayNotHasKey('number', $student->getAttribute('classes')[0]);
 
-<<<<<<< HEAD
-        $student = static::getDatabase()->getDocument('students', 'student1', [
+        $student = $database->getDocument('students', 'student1', [
             Query::select('*'),
             Query::select('classes.name')
-=======
-        $student = $database->getDocument('students', 'student1', [
-            Query::select(['*', 'classes.name'])
->>>>>>> bfc010cb
         ]);
 
         $this->assertEquals('Class 1', $student->getAttribute('classes')[0]->getAttribute('name'));
