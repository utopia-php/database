<?php

namespace Utopia\Database\Adapter;

use Exception;

use MongoDB\BSON\ObjectId;
use MongoDB\BSON\Regex;
use MongoDB\BSON\UTCDateTime;
use Utopia\Database\Adapter;
use Utopia\Database\DateTime;
use Utopia\Database\Document;
use Utopia\Database\Database;
use Utopia\Database\Exception\Timeout;
use Utopia\Database\Exception\Duplicate;
use Utopia\Database\Exception as DatabaseException;
use Utopia\Database\Validator\Authorization;
use Utopia\Database\Query;
use Utopia\Mongo\Exception as MongoException;
use Utopia\Mongo\Client;

class Mongo extends Adapter
{
    /**
     * @var array<string>
     */
    private array $operators = [
        '$eq',
        '$ne',
        '$lt',
        '$lte',
        '$gt',
        '$gte',
        '$in',
        '$text',
        '$search',
        '$or',
        '$and',
        '$match',
        '$regex',
    ];

    protected Client $client;

    /**
     * Constructor.
     *
     * Set connection and settings
     *
     * @param Client $client
     * @throws MongoException
     */
    public function __construct(Client $client)
    {
        $this->client = $client;
        $this->client->connect();
    }

    /**
     * Ping Database
     *
     * @return bool
     * @throws Exception
     * @throws MongoException
     */
    public function ping(): bool
    {
        return $this->getClient()->query(['ping' => 1])->ok ?? false;
    }

    /**
     * Create Database
     *
     * @param string $name
     *
     * @return bool
     */
    public function create(string $name): bool
    {
        return true;
    }

    /**
     * Check if database exists
     * Optionally check if collection exists in database
     *
     * @param string $database database name
     * @param string|null $collection (optional) collection name
     *
     * @return bool
     * @throws Exception
     */
    public function exists(string $database, string $collection = null): bool
    {
        if (!\is_null($collection)) {
            $collection = $this->getNamespace() . "_" . $collection;
            $list = $this->flattenArray($this->listCollections())[0]->firstBatch;
            foreach ($list as $obj) {
                if (\is_object($obj)
                    && isset($obj->name)
                    && $obj->name === $collection
                ) {
                    return true;
                }
            }

            return false;
        }

        return $this->getClient()->selectDatabase() != null;
    }

    /**
     * List Databases
     *
     * @return array<Document>
     * @throws Exception
     */
    public function list(): array
    {
        $list = [];

        foreach ((array)$this->getClient()->listDatabaseNames() as $value) {
            $list[] = $value;
        }

        return $list;
    }

    /**
     * Delete Database
     *
     * @param string $name
     *
     * @return bool
     * @throws Exception
     */
    public function delete(string $name): bool
    {
        $this->getClient()->dropDatabase([], $name);

        return true;
    }

    /**
     * Create Collection
     *
     * @param string $name
     * @param array<Document> $attributes
     * @param array<Document> $indexes
     * @return bool
     * @throws Exception
     */
    public function createCollection(string $name, array $attributes = [], array $indexes = []): bool
    {
        $id = $this->getNamespace() . '_' . $this->filter($name);

        if ($name === Database::METADATA && $this->exists($this->getNamespace(), $name)) {
            return true;
        }

        // Returns an array/object with the result document
        try {
            $this->getClient()->createCollection($id);
        } catch (MongoException $e) {
            throw new DatabaseException($e->getMessage(), $e->getCode(), $e);
        }

        $indexesCreated = $this->client->createIndexes($id, [
            [
                'key' => ['_uid' => $this->getOrder(Database::ORDER_DESC)],
                'name' => '_uid',
                'unique' => true,
                'collation' => [ // https://docs.mongodb.com/manual/core/index-case-insensitive/#create-a-case-insensitive-index
                    'locale' => 'en',
                    'strength' => 1,
                ]
            ],
            [
                'key' => ['_permissions' => $this->getOrder(Database::ORDER_DESC)],
                'name' => '_permissions',
            ]
        ]);

        if (!$indexesCreated) {
            return false;
        }

        // Since attributes are not used by this adapter
        // Only act when $indexes is provided
        if (!empty($indexes)) {
            /**
             * Each new index has format ['key' => [$attribute => $order], 'name' => $name, 'unique' => $unique]
             */
            $newIndexes = [];

            // using $i and $j as counters to distinguish from $key
            foreach ($indexes as $i => $index) {
                $key = [];
                $unique = false;
                $attributes = $index->getAttribute('attributes');
                $orders = $index->getAttribute('orders');

                foreach ($attributes as $attribute) {
                    $attribute = $this->filter($attribute);

                    switch ($index->getAttribute('type')) {
                        case Database::INDEX_KEY:
                            $order = $this->getOrder($this->filter($orders[$i] ?? Database::ORDER_ASC));
                            break;
                        case Database::INDEX_FULLTEXT:
                            // MongoDB fulltext index is just 'text'
                            // Not using Database::INDEX_KEY for clarity
                            $order = 'text';
                            break;
                        case Database::INDEX_UNIQUE:
                            $order = $this->getOrder($this->filter($orders[$i] ?? Database::ORDER_ASC));
                            $unique = true;
                            break;
                        default:
                            // index not supported
                            return false;
                    }

                    $key[$attribute] = $order;
                }

                $newIndexes[$i] = ['key' => $key, 'name' => $this->filter($index->getId()), 'unique' => $unique];
            }

            if (!$this->getClient()->createIndexes($id, $newIndexes)) {
                return false;
            }
        }

        return true;
    }

    /**
     * List Collections
     *
     * @return array<Document>
     * @throws Exception
     */
    public function listCollections(): array
    {
        $list = [];

        foreach ((array)$this->getClient()->listCollectionNames() as $value) {
            $list[] = $value;
        }

        return $list;
    }

    /**
     * Get Collection Size
     * @param string $collection
     * @return int
     * @throws DatabaseException
     */
    public function getSizeOfCollection(string $collection): int
    {
        $namespace = $this->getNamespace();
        $collection = $this->filter($collection);
        $collection = $namespace. '_' . $collection;

        $command = [
            'collStats' => $collection,
            'scale' => 1
        ];

        try {
            $result = $this->getClient()->query($command);
            if (is_object($result)) {
                return $result->totalSize;
            } else {
                throw new DatabaseException('No size found');
            }
        } catch(Exception $e) {
            throw new DatabaseException('Failed to get collection size: ' . $e->getMessage());
        }
    }

    /**
     * Delete Collection
     *
     * @param string $id
     * @return bool
     * @throws Exception
     */
    public function deleteCollection(string $id): bool
    {
        $id = $this->getNamespace() . '_' . $this->filter($id);

        return (!!$this->getClient()->dropCollection($id));
    }

    /**
     * Create Attribute
     *
     * @param string $collection
     * @param string $id
     * @param string $type
     * @param int $size
     * @param bool $signed
     * @param bool $array
     *
     * @return bool
     */
    public function createAttribute(string $collection, string $id, string $type, int $size, bool $signed = true, bool $array = false): bool
    {
        return true;
    }

    /**
     * Delete Attribute
     *
     * @param string $collection
     * @param string $id
     *
     * @return bool
     */
    public function deleteAttribute(string $collection, string $id): bool
    {
        $collection = $this->getNamespace() . '_' . $this->filter($collection);

        $this->getClient()->update(
            $collection,
            [],
            ['$unset' => [$id => '']],
            multi: true
        );

        return true;
    }

    /**
     * Rename Attribute.
     *
     * @param string $collection
     * @param string $id
     * @param string $name
     * @return bool
     */
    public function renameAttribute(string $collection, string $id, string $name): bool
    {
        $collection = $this->getNamespace() . '_' . $this->filter($collection);

        $this->getClient()->update(
            $collection,
            [],
            ['$rename' => [$id => $name]],
            multi: true
        );

        return true;
    }

    /**
     * @param string $collection
     * @param string $relatedCollection
     * @param string $type
     * @param bool $twoWay
     * @param string $id
     * @param string $twoWayKey
     * @return bool
     */
    public function createRelationship(string $collection, string $relatedCollection, string $type, bool $twoWay = false, string $id = '', string $twoWayKey = ''): bool
    {
        return true;
    }

    /**
     * @param string $collection
     * @param string $relatedCollection
     * @param string $type
     * @param bool $twoWay
     * @param string $key
     * @param string $twoWayKey
     * @param string|null $newKey
     * @param string|null $newTwoWayKey
     * @return bool
     * @throws MongoException
     * @throws Exception
     */
    public function updateRelationship(
        string $collection,
        string $relatedCollection,
        string $type,
        bool $twoWay,
        string $key,
        string $twoWayKey,
        ?string $newKey = null,
        ?string $newTwoWayKey = null
    ): bool {
        $collection = $this->getNamespace() . '_' . $this->filter($collection);
        $relatedCollection = $this->getNamespace() . '_' . $this->filter($relatedCollection);

        $renameKey = [
            '$rename' => [
                $key => $newKey,
            ]
        ];

        $renameTwoWayKey = [
            '$rename' => [
                $twoWayKey => $newTwoWayKey,
            ]
        ];

        switch ($type) {
            case Database::RELATION_ONE_TO_ONE:
                if (!\is_null($newKey)) {
                    $this->getClient()->update($collection, updates: $renameKey, multi: true);
                }
                if ($twoWay && !\is_null($newTwoWayKey)) {
                    $this->getClient()->update($relatedCollection, updates: $renameTwoWayKey, multi: true);
                }
                break;
            case Database::RELATION_ONE_TO_MANY:
                if ($twoWay && !\is_null($newTwoWayKey)) {
                    $this->getClient()->update($relatedCollection, updates: $renameTwoWayKey, multi: true);
                }
                break;
            case Database::RELATION_MANY_TO_ONE:
                if (!\is_null($newKey)) {
                    $this->getClient()->update($collection, updates: $renameKey, multi: true);
                }
                break;
            case Database::RELATION_MANY_TO_MANY:
                $collection = $this->getDocument(Database::METADATA, $collection);
                $relatedCollection = $this->getDocument(Database::METADATA, $relatedCollection);

                $junction = $this->getNamespace() . '_' . $this->filter('_' . $collection->getInternalId() . '_' . $relatedCollection->getInternalId());

                if (!\is_null($newKey)) {
                    $this->getClient()->update($junction, updates: $renameKey, multi: true);
                }
                if ($twoWay && !\is_null($newTwoWayKey)) {
                    $this->getClient()->update($junction, updates: $renameTwoWayKey, multi: true);
                }
                break;
            default:
                throw new DatabaseException('Invalid relationship type');
        }

        return true;
    }

    /**
     * @param string $collection
     * @param string $relatedCollection
     * @param string $type
     * @param bool $twoWay
     * @param string $key
     * @param string $twoWayKey
     * @param string $side
     * @return bool
     * @throws MongoException
     * @throws Exception
     */
    public function deleteRelationship(
        string $collection,
        string $relatedCollection,
        string $type,
        bool $twoWay,
        string $key,
        string $twoWayKey,
        string $side
    ): bool {
        $junction = $this->getNamespace() . '_' . $this->filter('_' . $collection . '_' . $relatedCollection);
        $collection = $this->getNamespace() . '_' . $this->filter($collection);
        $relatedCollection = $this->getNamespace() . '_' . $this->filter($relatedCollection);

        switch ($type) {
            case Database::RELATION_ONE_TO_ONE:
                $this->getClient()->update($collection, [], ['$unset' => [$key => '']], multi: true);
                if ($twoWay) {
                    $this->getClient()->update($relatedCollection, [], ['$unset' => [$twoWayKey => '']], multi: true);
                }
                break;
            case Database::RELATION_ONE_TO_MANY:
                if ($side === Database::RELATION_SIDE_PARENT) {
                    $this->getClient()->update($collection, [], ['$unset' => [$key => '']], multi: true);
                } elseif ($twoWay) {
                    $this->getClient()->update($relatedCollection, [], ['$unset' => [$twoWayKey => '']], multi: true);
                }
                break;
            case Database::RELATION_MANY_TO_ONE:
                if ($side === Database::RELATION_SIDE_CHILD) {
                    $this->getClient()->update($collection, [], ['$unset' => [$key => '']], multi: true);
                } elseif ($twoWay) {
                    $this->getClient()->update($relatedCollection, [], ['$unset' => [$twoWayKey => '']], multi: true);
                }
                break;
            case Database::RELATION_MANY_TO_MANY:
                $this->getClient()->dropCollection($junction);
                break;
            default:
                throw new DatabaseException('Invalid relationship type');
        }

        return true;
    }

    /**
     * Create Index
     *
     * @param string $collection
     * @param string $id
     * @param string $type
     * @param array<string> $attributes
     * @param array<int> $lengths
     * @param array<string> $orders
     * @param array<string, mixed> $collation
     * @return bool
     * @throws Exception
     */
    public function createIndex(string $collection, string $id, string $type, array $attributes, array $lengths, array $orders, array $collation = []): bool
    {
        $name = $this->getNamespace() . '_' . $this->filter($collection);
        $id = $this->filter($id);

        $indexes = [];
        $options = [];

        // pass in custom index name
        $indexes['name'] = $id;

        foreach ($attributes as $i => $attribute) {
            $attribute = $this->filter($attribute);

            $orderType = $this->getOrder($this->filter($orders[$i] ?? Database::ORDER_ASC));
            $indexes['key'][$attribute] = $orderType;

            switch ($type) {
                case Database::INDEX_KEY:
                    break;
                case Database::INDEX_FULLTEXT:
                    $indexes['key'][$attribute] = 'text';
                    break;
                case Database::INDEX_UNIQUE:
                    $indexes['unique'] = true;
                    break;
                default:
                    return false;
            }
        }

        if (!empty($collation)) {
            $options['collation'] = $collation;
        }

        return $this->client->createIndexes($name, [$indexes], $options);
    }

    /**
     * Rename Index.
     *
     * @param string $collection
     * @param string $old
     * @param string $new
     *
     * @return bool
     * @throws Exception
     */
    public function renameIndex(string $collection, string $old, string $new): bool
    {
        $collection = $this->filter($collection);
        $collectionDocument = $this->getDocument(Database::METADATA, $collection);
        $old = $this->filter($old);
        $new = $this->filter($new);
        $indexes = json_decode($collectionDocument['indexes'], true);
        $index = null;

        foreach ($indexes as $node) {
            if ($node['key'] === $old) {
                $index = $node;
                break;
            }
        }

        if ($index
            && $this->deleteIndex($collection, $old)
            && $this->createIndex(
                $collection,
                $new,
                $index['type'],
                $index['attributes'],
                $index['lengths'] ?? [],
                $index['orders'] ?? [],
            )) {
            return true;
        }

        return false;
    }

    /**
     * Delete Index
     *
     * @param string $collection
     * @param string $id
     *
     * @return bool
     * @throws Exception
     */
    public function deleteIndex(string $collection, string $id): bool
    {
        $name = $this->getNamespace() . '_' . $this->filter($collection);
        $id = $this->filter($id);
        $collection = $this->getDatabase();
        $collection->dropIndexes($name, [$id]);

        return true;
    }

    /**
     * Get Document
     *
     * @param string $collection
     * @param string $id
     * @param Query[] $queries
     * @return Document
     * @throws MongoException
     */
    public function getDocument(string $collection, string $id, array $queries = []): Document
    {
        $name = $this->getNamespace() . '_' . $this->filter($collection);

        $filters = ['_uid' => $id];
        $options = [];

        $selections = $this->getAttributeSelections($queries);

        if (!empty($selections) && !\in_array('*', $selections)) {
            $options['projection'] = $this->getAttributeProjection($selections);
        }

        $result = $this->client->find($name, $filters, $options)->cursor->firstBatch;

        if (empty($result)) {
            return new Document([]);
        }

        $result = $this->replaceChars('_', '$', (array)$result[0]);
        $result = $this->timeToDocument($result);

        return new Document($result);
    }

    /**
     * Create Document
     *
     * @param string $collection
     * @param Document $document
     *
     * @return Document
     * @throws Exception
     */
    public function createDocument(string $collection, Document $document): Document
    {
        $name = $this->getNamespace() . '_' . $this->filter($collection);
        $internalId = $document->getInternalId();
        $document->removeAttribute('$internalId');

        $record = $this->replaceChars('$', '_', (array)$document);
        $record = $this->timeToMongo($record);

        // Insert manual id if set
        if (!empty($internalId)) {
            $record['_id'] = $internalId;
        }

        $result = $this->insertDocument($name, $this->removeNullKeys($record));
        $result = $this->replaceChars('_', '$', $result);
        $result = $this->timeToDocument($result);

        return new Document($result);
    }

    /**
     *
     * @param string $name
     * @param array<string, mixed> $document
     *
     * @return array<string, mixed>
     * @throws Duplicate
     */
    private function insertDocument(string $name, array $document): array
    {
        try {
            $this->client->insert($name, $document);

            $result = $this->client->find(
                $name,
                ['_uid' => $document['_uid']],
                ['limit' => 1]
            )->cursor->firstBatch[0];

            return $this->client->toArray($result);
        } catch (MongoException $e) {
            throw new Duplicate($e->getMessage());
        }
    }

    /**
     * Update Document
     *
     * @param string $collection
     * @param Document $document
     *
     * @return Document
     * @throws Exception
     */
    public function updateDocument(string $collection, Document $document): Document
    {
        $name = $this->getNamespace() . '_' . $this->filter($collection);

        $record = $document->getArrayCopy();
        $record = $this->replaceChars('$', '_', $record);
        $record = $this->timeToMongo($record);

        try {
            $this->client->update($name, ['_uid' => $document->getId()], $record);
        } catch (MongoException $e) {
            throw new Duplicate($e->getMessage());
        }

        return $document;
    }

    /**
     * Increase or decrease an attribute value
     *
     * @param string $collection
     * @param string $id
     * @param string $attribute
     * @param int|float $value
     * @param int|float|null $min
     * @param int|float|null $max
     * @return bool
     * @throws Exception
     */
    public function increaseDocumentAttribute(string $collection, string $id, string $attribute, int|float $value, int|float|null $min = null, int|float|null $max = null): bool
    {
        $attribute = $this->filter($attribute);
        $where = ['_uid' => $id];

        if ($max) {
            $where[$attribute] = ['$lte' => $max];
        }

        if ($min) {
            $where[$attribute] = ['$gte' => $min];
        }

        $this->client->update(
            $this->getNamespace() . '_' . $this->filter($collection),
            $where,
            ['$inc' => [$attribute => $value]],
        );

        return true;
    }

    /**
     * Delete Document
     *
     * @param string $collection
     * @param string $id
     *
     * @return bool
     * @throws Exception
     */
    public function deleteDocument(string $collection, string $id): bool
    {
        $name = $this->getNamespace() . '_' . $this->filter($collection);

        $result = $this->client->delete($name, ['_uid' => $id]);

        return (!!$result);
    }

    /**
     * Update Attribute.
     * @param string $collection
     * @param string $id
     * @param string $type
     * @param int $size
     * @param bool $signed
     * @param bool $array
     *
     * @return bool
     */
    public function updateAttribute(string $collection, string $id, string $type, int $size, bool $signed = true, bool $array = false): bool
    {
        return true;
    }

    /**
     * Find Documents
     *
     * Find data sets using chosen queries
     *
     * @param string $collection
     * @param array<Query> $queries
     * @param int|null $limit
     * @param int|null $offset
     * @param array<string> $orderAttributes
     * @param array<string> $orderTypes
     * @param array<string, mixed> $cursor
     * @param string $cursorDirection
     * @param int|null $timeout
     *
     * @return array<Document>
     * @throws Exception
     * @throws Timeout
     */
    public function find(string $collection, array $queries = [], ?int $limit = 25, ?int $offset = null, array $orderAttributes = [], array $orderTypes = [], array $cursor = [], string $cursorDirection = Database::CURSOR_AFTER, ?int $timeout = null): array
    {
        $name = $this->getNamespace() . '_' . $this->filter($collection);

        $filters = $this->buildFilters($queries);

        // permissions
        if (Authorization::$status) { // skip if authorization is disabled
            $roles = \implode('|', Authorization::getRoles());
            $filters['_permissions']['$in'] = [new Regex("read\(\".*(?:{$roles}).*\"\)", 'i')];
        }

        $options = [];
        if (!\is_null($limit)) {
            $options['limit'] = $limit;
        }
        if (!\is_null($offset)) {
            $options['skip'] = $offset;
        }

        if ($timeout || self::$timeout) {
            $options['maxTimeMS'] = $timeout ? $timeout : self::$timeout;
        }

        $selections = $this->getAttributeSelections($queries);

        if (!empty($selections) && !\in_array('*', $selections)) {
            $options['projection'] = $this->getAttributeProjection($selections);
        }

        // orders
        foreach ($orderAttributes as $i => $attribute) {
            $attribute = $this->filter($attribute);
            $orderType = $this->filter($orderTypes[$i] ?? Database::ORDER_ASC);

            if ($cursorDirection === Database::CURSOR_BEFORE) {
                $orderType = $orderType === Database::ORDER_ASC ? Database::ORDER_DESC : Database::ORDER_ASC;
            }

            $attribute = $attribute == 'id' ? '_uid' : $attribute;
            $attribute = $attribute == 'internalId' ? '_id' : $attribute;
            $attribute = $attribute == 'createdAt' ? '_createdAt' : $attribute;
            $attribute = $attribute == 'updatedAt' ? '_updatedAt' : $attribute;

            $options['sort'][$attribute] = $this->getOrder($orderType);
        }

        $options['sort']['_id'] = $this->getOrder($cursorDirection === Database::CURSOR_AFTER ? Database::ORDER_ASC : Database::ORDER_DESC);

        // queries

        if (empty($orderAttributes)) {
            // Allow after pagination without any order
            if (!empty($cursor)) {
                $orderType = $orderTypes[0] ?? Database::ORDER_ASC;
                $orderOperator = $cursorDirection === Database::CURSOR_AFTER
                    ? ($orderType === Database::ORDER_DESC ? Query::TYPE_LESSER : Query::TYPE_GREATER)
                    : ($orderType === Database::ORDER_DESC ? Query::TYPE_GREATER : Query::TYPE_LESSER);

                $filters = array_merge($filters, [
                    '_id' => [
                        $this->getQueryOperator($orderOperator) => new ObjectId($cursor['$internalId'])
                    ]
                ]);
            }
            // Allow order type without any order attribute, fallback to the natural order (_id)
            if (!empty($orderTypes)) {
                $orderType = $this->filter($orderTypes[0] ?? Database::ORDER_ASC);
                if ($cursorDirection === Database::CURSOR_BEFORE) {
                    $orderType = $orderType === Database::ORDER_ASC ? Database::ORDER_DESC : Database::ORDER_ASC;
                }

                $options['sort']['_id'] = $this->getOrder($orderType);
            }
        }

        if (!empty($cursor) && !empty($orderAttributes) && array_key_exists(0, $orderAttributes)) {
            $attribute = $orderAttributes[0];

            if (is_null($cursor[$attribute] ?? null)) {
                throw new DatabaseException("Order attribute '{$attribute}' is empty");
            }

            $orderOperatorInternalId = Query::TYPE_GREATER;
            $orderType = $this->filter($orderTypes[0] ?? Database::ORDER_ASC);
            $orderOperator = $orderType === Database::ORDER_DESC ? Query::TYPE_LESSER : Query::TYPE_GREATER;

            if ($cursorDirection === Database::CURSOR_BEFORE) {
                $orderType = $orderType === Database::ORDER_ASC ? Database::ORDER_DESC : Database::ORDER_ASC;
                $orderOperatorInternalId = $orderType === Database::ORDER_ASC ? Query::TYPE_LESSER : Query::TYPE_GREATER;
                $orderOperator = $orderType === Database::ORDER_DESC ? Query::TYPE_LESSER : Query::TYPE_GREATER;
            }

            $filter_ext = [
                [
                    $attribute => [
                        $this->getQueryOperator($orderOperator) => $cursor[$attribute]
                    ]
                ],
                [
                    $attribute => $cursor[$attribute],
                    '_id' => [
                        $this->getQueryOperator($orderOperatorInternalId) => new ObjectId($cursor['$internalId'])
                    ]

                ],
            ];

            $filters = [
                '$and' => [$filters, ['$or' => $filter_ext]]
            ];
        }

        $filters = $this->recursiveReplace($filters, '$', '_', $this->operators);
        $filters = $this->timeFilter($filters);

        /**
         * @var array<Document>
         */
        $found = [];

        try {
            $results = $this->client->find($name, $filters, $options)->cursor->firstBatch ?? [];
        } catch (MongoException $e) {
            $this->processException($e);
        }

        if (empty($results)) {
            return $found;
        }

        foreach ($this->client->toArray($results) as $result) {
            $record = $this->replaceChars('_', '$', (array)$result);
            $record = $this->timeToDocument($record);

            $found[] = new Document($record);
        }

        if ($cursorDirection === Database::CURSOR_BEFORE) {
            $found = array_reverse($found);
        }

        return $found;
    }

    /**
     * Recursive function to convert timestamps/datetime
     * to BSON based UTCDatetime type for Mongo filter/query.
     *
     * @param array<string, mixed> $filters
     *
     * @return array<string, mixed>
     * @throws Exception
     */
    private function timeFilter(array $filters): array
    {
        $results = $filters;

        foreach ($filters as $k => $v) {
            if ($k === '_createdAt' || $k == '_updatedAt') {
                if (is_array($v)) {
                    foreach ($v as $sk=>$sv) {
                        $results[$k][$sk] = $this->toMongoDatetime($sv);
                    }
                } else {
                    $results[$k] = $this->toMongoDatetime($v);
                }
            } else {
                if (is_array($v)) {
                    $results[$k] = $this->timeFilter($v);
                }
            }
        }

        return $results;
    }

    /**
     * Converts timestamp base fields to Utopia\Document format.
     *
     * @param array<string, mixed> $record
     *
     * @return array<string, mixed>
     */
    private function timeToDocument(array $record): array
    {
        $record['$createdAt'] = DateTime::format($record['$createdAt']->toDateTime());
        $record['$updatedAt'] = DateTime::format($record['$updatedAt']->toDateTime());

        return $record;
    }

    /**
     * Converts timestamp base fields to Mongo\BSON datetime format.
     *
     * @param array<string, mixed> $record
     *
     * @return array<string, mixed>
     * @throws Exception
     */
    private function timeToMongo(array $record): array
    {
        $record['_createdAt'] = $this->toMongoDatetime($record['_createdAt']);
        $record['_updatedAt'] = $this->toMongoDatetime($record['_updatedAt']);

        return $record;
    }

    /**
     * Converts timestamp to Mongo\BSON datetime format.
     *
     * @param string $dt
     * @return UTCDateTime
     * @throws Exception
     */
    private function toMongoDatetime(string $dt): UTCDateTime
    {
        return new UTCDateTime(new \DateTime($dt));
    }

    /**
     * Recursive function to replace chars in array keys, while
     * skipping any that are explicitly excluded.
     *
     * @param array<string, mixed> $array
     * @param string $from
     * @param string $to
     * @param array<string> $exclude
     * @return array<string, mixed>
     */
    private function recursiveReplace(array $array, string $from, string $to, array $exclude = []): array
    {
        $result = [];

        foreach ($array as $key => $value) {
            if (!in_array($key, $exclude)) {
                $key = str_replace($from, $to, $key);
            }

            $result[$key] = is_array($value)
                ? $this->recursiveReplace($value, $from, $to, $exclude)
                : $value;
        }

        return $result;
    }


    /**
     * Count Documents
     *
     * @param string $collection
     * @param array<Query> $queries
     * @param int|null $max
     *
     * @return int
     * @throws Exception
     */
    public function count(string $collection, array $queries = [], ?int $max = null, ?int $timeout = null): int
    {
        $name = $this->getNamespace() . '_' . $this->filter($collection);

        $filters = [];
        $options = [];

        // set max limit
        if ($max > 0) {
            $options['limit'] = $max;
        }

        if ($timeout || self::$timeout) {
            $options['maxTimeMS'] = $timeout ? $timeout : self::$timeout;
        }

        // queries
        $filters = $this->buildFilters($queries);

        // permissions
        if (Authorization::$status) { // skip if authorization is disabled
            $roles = \implode('|', Authorization::getRoles());
            $filters['_permissions']['$in'] = [new Regex("read\(\".*(?:{$roles}).*\"\)", 'i')];
        }

        return $this->client->count($name, $filters, $options);
    }

    /**
     * Sum an attribute
     *
     * @param string $collection
     * @param string $attribute
     * @param array<Query> $queries
     * @param int|null $max
     *
     * @return int|float
     * @throws Exception
     */
    public function sum(string $collection, string $attribute, array $queries = [], ?int $max = null, ?int $timeout = null): float|int
    {
        $name = $this->getNamespace() . '_' . $this->filter($collection);
        $collection = $this->getDatabase()->selectCollection($name);
        // todo $collection is not used?

        // todo add $timeout for aggregate in Mongo utopia client

        $filters = [];

        // queries
        $filters = $this->buildFilters($queries);

        // permissions
        if (Authorization::$status) { // skip if authorization is disabled
            $roles = \implode('|', Authorization::getRoles());
            $filters['_permissions']['$in'] = [new Regex("read\(\".*(?:{$roles}).*\"\)", 'i')];
        }

        // using aggregation to get sum an attribute as described in
        // https://docs.mongodb.com/manual/reference/method/db.collection.aggregate/
        // Pipeline consists of stages to aggregation, so first we set $match
        // that will load only documents that matches the filters provided and passes to the next stage
        // then we set $limit (if $max is provided) so that only $max documents will be passed to the next stage
        // finally we use $group stage to sum the provided attribute that matches the given filters and max
        // We pass the $pipeline to the aggregate method, which returns a cursor, then we get
        // the array of results from the cursor, and we return the total sum of the attribute
        $pipeline = [];
        if (!empty($filters)) {
            $pipeline[] = ['$match' => $filters];
        }
        if (!empty($max)) {
            $pipeline[] = ['$limit' => $max];
        }
        $pipeline[] = [
            '$group' => [
                '_id' => null,
                'total' => ['$sum' => '$' . $attribute],
            ],
        ];

        return $this->client->aggregate($name, $pipeline)->cursor->firstBatch[0]->total ?? 0;
    }

    /**
     * @param string|null $name
     * @return Client
     *
     * @throws Exception
     */
    protected function getDatabase(string $name = null): Client
    {
        return $this->getClient()->selectDatabase();
    }

    /**
     * @return Client
     *
     * @throws Exception
     */
    protected function getClient(): Client
    {
        return $this->client;
    }

    /**
     * Keys cannot begin with $ in MongoDB
     * Convert $ prefix to _ on $id, $permissions, and $collection
     *
     * @param string $from
     * @param string $to
     * @param array<string, mixed> $array
     * @return array<string, mixed>
     */
    protected function replaceChars(string $from, string $to, array $array): array
    {
        $filter = [
            'permissions',
            'createdAt',
            'updatedAt',
            'collection'
        ];

        $result = [];
        foreach ($array as $k => $v) {
            $clean_key = str_replace($from, "", $k);
            $key = in_array($clean_key, $filter) ? str_replace($from, $to, $k) : $k;

            $result[$key] = is_array($v) ? $this->replaceChars($from, $to, $v) : $v;
        }

        if ($from === '_') {
            if (array_key_exists('_id', $array)) {
                $result['$internalId'] = (string)$array['_id'];

                unset($result['_id']);
            }

            if (array_key_exists('_uid', $array)) {
                $result['$id'] = $array['_uid'];

                unset($result['_uid']);
            }
        } elseif ($from === '$') {
            if (array_key_exists('$id', $array)) {
                $result['_uid'] = $array['$id'];

                unset($result['$id']);
            }

            if (array_key_exists('$internalId', $array)) {
                $result['_id'] = new ObjectId($array['$internalId']);

                unset($result['$internalId']);
            }
        }

        return $result;
    }

    /**
     * Build mongo filters from array of $queries
     *
     * @param array<Query> $queries
     *
     * @return array<string, mixed>
     * @throws Exception
     */
    protected function buildFilters(array $queries): array
    {
        $filters = [];

        foreach ($queries as $query) {
            if ($query->getMethod() === Query::TYPE_SELECT) {
                continue;
            }

            if ($query->getAttribute() === '$id') {
                $query->setAttribute('_uid');
            } elseif ($query->getAttribute() === '$internalId') {
                $query->setAttribute('_id');
                $values = $query->getValues();
                foreach ($values as &$value) {
                    $value = new ObjectId($value);
                }
                $query->setValues($values);
            } elseif ($query->getAttribute() === '$createdAt') {
                $query->setAttribute('_createdAt');
            } elseif ($query->getAttribute() === '$updatedAt') {
                $query->setAttribute('_updatedAt');
            }

            $attribute = $query->getAttribute();
            $operator = $this->getQueryOperator($query->getMethod());

<<<<<<< HEAD
            $value = match ($query->getMethod()) {
                Query::TYPE_IS_NULL,
                Query::TYPE_IS_NOT_NULL => null,
                default => count($query->getValues()) > 1
                    ? $query->getValues()
                    : $query->getValues()[0],
            };

            $negated = match ($query->getMethod()) {
                Query::TYPE_NOT_LIKE => true,
                default => false,
=======
            unset($value);

            $value = match ($query->getMethod()) {
                Query::TYPE_IS_NULL,
                Query::TYPE_IS_NOT_NULL => null,
                default => $this->getQueryValue(
                    $query->getMethod(),
                    count($query->getValues()) > 1
                        ? $query->getValues()
                        : $query->getValues()[0]
                ),
>>>>>>> cabdd02e
            };

            if ($operator == '$eq' && \is_array($value)) {
                $filters[$attribute]['$in'] = $value;
            } elseif ($operator == '$ne' && \is_array($value)) {
                $filters[$attribute]['$nin'] = $value;
            } elseif ($operator == '$in') {
                $filters[$attribute]['$in'] = $query->getValues();
            } elseif ($operator == '$search') {
                $filters['$text'][$operator] = $value;
            } elseif ($operator === Query::TYPE_BETWEEN) {
                $filters[$attribute]['$lte'] = $value[1];
                $filters[$attribute]['$gte'] = $value[0];
            } elseif ($negated) {
                $filters[$attribute]['$not'][$operator] = $value;
            } else {
                $filters[$attribute][$operator] = $value;
            }
        }

        return $filters;
    }

    /**
     * Get Query Operator
     *
     * @param string $operator
     *
     * @return string
     * @throws Exception
     */
    protected function getQueryOperator(string $operator): string
    {
        return match ($operator) {
            Query::TYPE_EQUAL,
            Query::TYPE_IS_NULL => '$eq',
            Query::TYPE_NOT_EQUAL,
            Query::TYPE_IS_NOT_NULL => '$ne',
            Query::TYPE_LESSER => '$lt',
            Query::TYPE_LESSER_EQUAL => '$lte',
            Query::TYPE_GREATER => '$gt',
            Query::TYPE_GREATER_EQUAL => '$gte',
            Query::TYPE_CONTAINS => '$in',
            Query::TYPE_SEARCH => '$search',
            Query::TYPE_BETWEEN => 'between',
            Query::TYPE_STARTS_WITH,
            Query::TYPE_ENDS_WITH,
            Query::TYPE_LIKE,
            Query::TYPE_NOT_LIKE => '$regex',
            default => throw new DatabaseException('Unknown operator:' . $operator . '. Must be one of ' . Query::TYPE_EQUAL . ', ' . Query::TYPE_NOT_EQUAL . ', ' . Query::TYPE_LESSER . ', ' . Query::TYPE_LESSER_EQUAL . ', ' . Query::TYPE_GREATER . ', ' . Query::TYPE_GREATER_EQUAL . ', ' . Query::TYPE_IS_NULL . ', ' . Query::TYPE_IS_NOT_NULL . ', ' . Query::TYPE_BETWEEN . ', ' . Query::TYPE_CONTAINS . ', ' . Query::TYPE_SEARCH . ', ' . Query::TYPE_SELECT),
        };
    }

    protected function getQueryValue(string $method, mixed $value): mixed
    {
        switch ($method) {
            case Query::TYPE_STARTS_WITH:
                $value = $this->escapeWildcards($value);
                return $value.'.*';
            case Query::TYPE_ENDS_WITH:
                $value = $this->escapeWildcards($value);
                return '.*'.$value;
            default:
                return $value;
        }
    }

    /**
     * Get Mongo Order
     *
     * @param string $order
     *
     * @return int
     * @throws Exception
     */
    protected function getOrder(string $order): int
    {
        return match ($order) {
            Database::ORDER_ASC => 1,
            Database::ORDER_DESC => -1,
            default => throw new DatabaseException('Unknown sort order:' . $order . '. Must be one of ' . Database::ORDER_ASC . ', ' .  Database::ORDER_DESC),
        };
    }

    /**
     * @param array<string> $selections
     * @param string $prefix
     * @return mixed
     */
    protected function getAttributeProjection(array $selections, string $prefix = ''): mixed
    {
        $projection = [];

        foreach ($selections as $selection) {
            // Skip internal attributes since all are selected by default
            if (\in_array($selection, Database::INTERNAL_ATTRIBUTES)) {
                continue;
            }

            $projection[$selection] = 1;
        }

        $projection['_uid'] = 1;
        $projection['_id'] = 1;
        $projection['_createdAt'] = 1;
        $projection['_updatedAt'] = 1;
        $projection['_permissions'] = 1;

        return $projection;
    }

    /**
     * Get max STRING limit
     *
     * @return int
     */
    public function getLimitForString(): int
    {
        return 2147483647;
    }

    /**
     * Get max INT limit
     *
     * @return int
     */
    public function getLimitForInt(): int
    {
        // Mongo does not handle integers directly, so using MariaDB limit for now
        return 4294967295;
    }

    /**
     * Get maximum column limit.
     * Returns 0 to indicate no limit
     *
     * @return int
     */
    public function getLimitForAttributes(): int
    {
        return 0;
    }

    /**
     * Get maximum index limit.
     * https://docs.mongodb.com/manual/reference/limits/#mongodb-limit-Number-of-Indexes-per-Collection
     *
     * @return int
     */
    public function getLimitForIndexes(): int
    {
        return 64;
    }

    /**
     * Is schemas supported?
     *
     * @return bool
     */
    public function getSupportForSchemas(): bool
    {
        return true;
    }

    /**
     * Is index supported?
     *
     * @return bool
     */
    public function getSupportForIndex(): bool
    {
        return true;
    }

    /**
     * Is unique index supported?
     *
     * @return bool
     */
    public function getSupportForUniqueIndex(): bool
    {
        return true;
    }

    /**
     * Is fulltext index supported?
     *
     * @return bool
     */
    public function getSupportForFulltextIndex(): bool
    {
        return true;
    }

    /**
     * Is fulltext Wildcard index supported?
     *
     * @return bool
     */
    public function getSupportForFulltextWildcardIndex(): bool
    {
        return false;
    }

    /**
     * Does the adapter handle Query Array Contains?
     *
     * @return bool
     */
    public function getSupportForQueryContains(): bool
    {
        return true;
    }

    /**
     * Are timeouts supported?
     *
     * @return bool
     */
    public function getSupportForTimeouts(): bool
    {
        return true;
    }

    public function getSupportForRelationships(): bool
    {
        return false;
    }

    /**
     * Get current attribute count from collection document
     *
     * @param Document $collection
     * @return int
     */
    public function getCountOfAttributes(Document $collection): int
    {
        $attributes = \count($collection->getAttribute('attributes') ?? []);

        return $attributes + static::getCountOfDefaultAttributes();
    }

    /**
     * Get current index count from collection document
     *
     * @param Document $collection
     * @return int
     */
    public function getCountOfIndexes(Document $collection): int
    {
        $indexes = \count($collection->getAttribute('indexes') ?? []);

        return $indexes + static::getCountOfDefaultIndexes();
    }

    /**
     * Returns number of attributes used by default.
     *p
     * @return int
     */
    public static function getCountOfDefaultAttributes(): int
    {
        return 6;
    }

    /**
     * Returns number of indexes used by default.
     *
     * @return int
     */
    public static function getCountOfDefaultIndexes(): int
    {
        return 5;
    }

    /**
     * Get maximum width, in bytes, allowed for a SQL row
     * Return 0 when no restrictions apply
     *
     * @return int
     */
    public static function getDocumentSizeLimit(): int
    {
        return 0;
    }

    /**
     * Estimate maximum number of bytes required to store a document in $collection.
     * Byte requirement varies based on column type and size.
     * Needed to satisfy MariaDB/MySQL row width limit.
     * Return 0 when no restrictions apply to row width
     *
     * @param Document $collection
     * @return int
     */
    public function getAttributeWidth(Document $collection): int
    {
        return 0;
    }

    /**
     * Is casting supported?
     *
     * @return bool
     */
    public function getSupportForCasting(): bool
    {
        return true;
    }

    /**
     * Return set namespace.
     *
     * @return string
     * @throws Exception
     */
    public function getNamespace(): string
    {
        if (empty($this->namespace)) {
            throw new DatabaseException('Missing namespace');
        }

        return $this->namespace;
    }

    /**
     * Set's default database.
     *
     * @param string $name
     * @param bool $reset
     * @return bool
     * @throws Exception
     */
    public function setDefaultDatabase(string $name, bool $reset = false): bool
    {
        if (empty($name) && $reset === false) {
            throw new DatabaseException('Missing database');
        }

        $this->defaultDatabase = ($reset) ? '' : $this->filter($name);

        return true;
    }

    /**
     * Set's the namespace.
     *
     * @param string $namespace
     * @return bool
     * @throws Exception
     */
    public function setNamespace(string $namespace): bool
    {
        if (empty($namespace)) {
            throw new DatabaseException('Missing namespace');
        }

        $this->namespace = $this->filter($namespace);

        return true;
    }

    /**
     * Flattens the array.
     *
     * @param mixed $list
     * @return array<mixed>
     */
    protected function flattenArray(mixed $list): array
    {
        if (!is_array($list)) {
            // make sure the input is an array
            return array($list);
        }

        $newArray = [];

        foreach ($list as $value) {
            $newArray = array_merge($newArray, $this->flattenArray($value));
        }

        return $newArray;
    }

    /**
     * @param array<string, mixed>|Document $target
     * @return array<string, mixed>
     */
    protected function removeNullKeys(array|Document $target): array
    {
        $target = \is_array($target) ? $target : $target->getArrayCopy();
        $cleaned = [];

        foreach ($target as $key => $value) {
            if (\is_null($value)) {
                continue;
            }

            $cleaned[$key] = $value;
        }


        return $cleaned;
    }

    public function getKeywords(): array
    {
        return [];
    }

    /**
     * @throws Timeout
     * @throws Exception
     */
    protected function processException(Exception $e): void
    {
        if ($e->getCode() === 50) {
            throw new Timeout($e->getMessage());
        }

        throw $e;
    }

    /**
     * @return int
     */
    public function getMaxIndexLength(): int
    {
        return 0;
    }
}<|MERGE_RESOLUTION|>--- conflicted
+++ resolved
@@ -1270,19 +1270,6 @@
             $attribute = $query->getAttribute();
             $operator = $this->getQueryOperator($query->getMethod());
 
-<<<<<<< HEAD
-            $value = match ($query->getMethod()) {
-                Query::TYPE_IS_NULL,
-                Query::TYPE_IS_NOT_NULL => null,
-                default => count($query->getValues()) > 1
-                    ? $query->getValues()
-                    : $query->getValues()[0],
-            };
-
-            $negated = match ($query->getMethod()) {
-                Query::TYPE_NOT_LIKE => true,
-                default => false,
-=======
             unset($value);
 
             $value = match ($query->getMethod()) {
@@ -1294,7 +1281,11 @@
                         ? $query->getValues()
                         : $query->getValues()[0]
                 ),
->>>>>>> cabdd02e
+            };
+
+            $negated = match ($query->getMethod()) {
+                Query::TYPE_NOT_LIKE => true,
+                default => false,
             };
 
             if ($operator == '$eq' && \is_array($value)) {
