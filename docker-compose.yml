services:
  tests:
    container_name: tests
    image: databases-dev
    build:
      context: .
      args:
        DEBUG: true
    networks:
      - database
    volumes:
      - ./bin:/usr/src/code/bin
      - ./src:/usr/src/code/src
      - ./tests:/usr/src/code/tests
      - ./dev:/usr/src/code/dev
      - ./phpunit.xml:/usr/src/code/phpunit.xml
      - ./dev/xdebug.ini:/usr/local/etc/php/conf.d/xdebug.ini
      - /var/run/docker.sock:/var/run/docker.sock
      - ./docker-compose.yml:/usr/src/code/docker-compose.yml
<<<<<<< HEAD
      - ./vendor/utopia-php/mongo/src/Client.php:/usr/src/code/vendor/utopia-php/mongo/src/Client.php
=======
    environment:
      PHP_IDE_CONFIG: serverName=tests
>>>>>>> f9b6c587

  adminer:
    image: adminer
    container_name: utopia-adminer
    restart: always
    ports:
      - "8700:8080"
    networks:
      - database

  postgres:
    image: postgres:16.4
    container_name: utopia-postgres
    networks:
      - database
    ports:
      - "8701:5432"
    environment:
      POSTGRES_USER: root
      POSTGRES_PASSWORD: password

  postgres-mirror:
    image: postgres:16.4
    container_name: utopia-postgres-mirror
    networks:
      - database
    ports:
      - "8702:5432"
    environment:
      POSTGRES_USER: root
      POSTGRES_PASSWORD: password

  mariadb:
    image: mariadb:10.11
    container_name: utopia-mariadb
    command: mariadbd --max_allowed_packet=1G
    networks:
      - database
    ports:
      - "8703:3306"
    environment:
      - MYSQL_ROOT_PASSWORD=password

  mariadb-mirror:
    image: mariadb:10.11
    container_name: utopia-mariadb-mirror
    command: mariadbd --max_allowed_packet=1G
    networks:
      - database
    ports:
      - "8704:3306"
    environment:
      - MYSQL_ROOT_PASSWORD=password

  mongo:
    image: mongo:latest
    container_name: utopia-mongo
    networks:
      - database
    ports:
      - "9706:27017"
    environment:
      MONGO_INITDB_DATABASE: utopia_testing
      MONGO_INITDB_ROOT_USERNAME: root
      MONGO_INITDB_ROOT_PASSWORD: password

  mongo-express:
    image: mongo-express
    container_name: mongo-express
    networks:
      - database
    ports:
      - "8081:8081"
    environment:
      ME_CONFIG_MONGODB_SERVER: mongo
      ME_CONFIG_MONGODB_ADMINUSERNAME: root
      ME_CONFIG_MONGODB_ADMINPASSWORD: password
      ME_CONFIG_BASICAUTH_USERNAME: admin
      ME_CONFIG_BASICAUTH_PASSWORD: admin

  mysql:
    image: mysql:8.0.41
    container_name: utopia-mysql
    networks:
      - database
    ports:
      - "8706:3307"
    environment:
      MYSQL_ROOT_PASSWORD: password
      MYSQL_DATABASE: default
      MYSQL_USER: user
      MYSQL_PASSWORD: password
      MYSQL_TCP_PORT: 3307
    cap_add:
      - SYS_NICE

  mysql-mirror:
    image: mysql:8.0.41
    container_name: utopia-mysql-mirror
    networks:
      - database
    ports:
      - "8707:3307"
    environment:
      MYSQL_ROOT_PASSWORD: password
      MYSQL_DATABASE: default
      MYSQL_USER: user
      MYSQL_PASSWORD: password
      MYSQL_TCP_PORT: 3307
    cap_add:
      - SYS_NICE

  redis:
    image: redis:7.4.1-alpine3.20
    container_name: utopia-redis
    ports:
      - "8708:6379"
    networks:
      - database

  redis-mirror:
    image: redis:7.4.1-alpine3.20
    container_name: utopia-redis-mirror
    ports:
      - "8709:6379"
    networks:
      - database

networks:
  database:<|MERGE_RESOLUTION|>--- conflicted
+++ resolved
@@ -17,12 +17,9 @@
       - ./dev/xdebug.ini:/usr/local/etc/php/conf.d/xdebug.ini
       - /var/run/docker.sock:/var/run/docker.sock
       - ./docker-compose.yml:/usr/src/code/docker-compose.yml
-<<<<<<< HEAD
       - ./vendor/utopia-php/mongo/src/Client.php:/usr/src/code/vendor/utopia-php/mongo/src/Client.php
-=======
     environment:
       PHP_IDE_CONFIG: serverName=tests
->>>>>>> f9b6c587
 
   adminer:
     image: adminer
