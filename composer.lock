--- conflicted
+++ resolved
@@ -340,18 +340,6 @@
         },
         {
             "name": "utopia-php/framework",
-<<<<<<< HEAD
-            "version": "0.19.5",
-            "source": {
-                "type": "git",
-                "url": "https://github.com/utopia-php/framework.git",
-                "reference": "1c28ba9a5b491cf7c90c535fefee5832c7133623"
-            },
-            "dist": {
-                "type": "zip",
-                "url": "https://api.github.com/repos/utopia-php/framework/zipball/1c28ba9a5b491cf7c90c535fefee5832c7133623",
-                "reference": "1c28ba9a5b491cf7c90c535fefee5832c7133623",
-=======
             "version": "0.19.7",
             "source": {
                 "type": "git",
@@ -362,7 +350,6 @@
                 "type": "zip",
                 "url": "https://api.github.com/repos/utopia-php/framework/zipball/f17afe77a21873b9be18ebc05283813468b4283a",
                 "reference": "f17afe77a21873b9be18ebc05283813468b4283a",
->>>>>>> 4ae9f116
                 "shasum": ""
             },
             "require": {
@@ -396,15 +383,9 @@
             ],
             "support": {
                 "issues": "https://github.com/utopia-php/framework/issues",
-<<<<<<< HEAD
-                "source": "https://github.com/utopia-php/framework/tree/0.19.5"
-            },
-            "time": "2022-01-04T14:40:23+00:00"
-=======
                 "source": "https://github.com/utopia-php/framework/tree/0.19.7"
             },
             "time": "2022-02-18T00:04:49+00:00"
->>>>>>> 4ae9f116
         }
     ],
     "packages-dev": [
@@ -576,18 +557,6 @@
         },
         {
             "name": "composer/semver",
-<<<<<<< HEAD
-            "version": "3.2.7",
-            "source": {
-                "type": "git",
-                "url": "https://github.com/composer/semver.git",
-                "reference": "deac27056b57e46faf136fae7b449eeaa71661ee"
-            },
-            "dist": {
-                "type": "zip",
-                "url": "https://api.github.com/repos/composer/semver/zipball/deac27056b57e46faf136fae7b449eeaa71661ee",
-                "reference": "deac27056b57e46faf136fae7b449eeaa71661ee",
-=======
             "version": "3.2.9",
             "source": {
                 "type": "git",
@@ -598,7 +567,6 @@
                 "type": "zip",
                 "url": "https://api.github.com/repos/composer/semver/zipball/a951f614bd64dcd26137bc9b7b2637ddcfc57649",
                 "reference": "a951f614bd64dcd26137bc9b7b2637ddcfc57649",
->>>>>>> 4ae9f116
                 "shasum": ""
             },
             "require": {
@@ -650,11 +618,7 @@
             "support": {
                 "irc": "irc://irc.freenode.org/composer",
                 "issues": "https://github.com/composer/semver/issues",
-<<<<<<< HEAD
-                "source": "https://github.com/composer/semver/tree/3.2.7"
-=======
                 "source": "https://github.com/composer/semver/tree/3.2.9"
->>>>>>> 4ae9f116
             },
             "funding": [
                 {
@@ -670,11 +634,7 @@
                     "type": "tidelift"
                 }
             ],
-<<<<<<< HEAD
-            "time": "2022-01-04T09:57:54+00:00"
-=======
             "time": "2022-02-04T13:58:43+00:00"
->>>>>>> 4ae9f116
         },
         {
             "name": "composer/xdebug-handler",
@@ -1887,18 +1847,6 @@
         },
         {
             "name": "phpunit/phpunit",
-<<<<<<< HEAD
-            "version": "9.5.13",
-            "source": {
-                "type": "git",
-                "url": "https://github.com/sebastianbergmann/phpunit.git",
-                "reference": "597cb647654ede35e43b137926dfdfef0fb11743"
-            },
-            "dist": {
-                "type": "zip",
-                "url": "https://api.github.com/repos/sebastianbergmann/phpunit/zipball/597cb647654ede35e43b137926dfdfef0fb11743",
-                "reference": "597cb647654ede35e43b137926dfdfef0fb11743",
-=======
             "version": "9.5.16",
             "source": {
                 "type": "git",
@@ -1909,7 +1857,6 @@
                 "type": "zip",
                 "url": "https://api.github.com/repos/sebastianbergmann/phpunit/zipball/5ff8c545a50226c569310a35f4fa89d79f1ddfdc",
                 "reference": "5ff8c545a50226c569310a35f4fa89d79f1ddfdc",
->>>>>>> 4ae9f116
                 "shasum": ""
             },
             "require": {
@@ -1987,11 +1934,7 @@
             ],
             "support": {
                 "issues": "https://github.com/sebastianbergmann/phpunit/issues",
-<<<<<<< HEAD
-                "source": "https://github.com/sebastianbergmann/phpunit/tree/9.5.13"
-=======
                 "source": "https://github.com/sebastianbergmann/phpunit/tree/9.5.16"
->>>>>>> 4ae9f116
             },
             "funding": [
                 {
@@ -2003,11 +1946,7 @@
                     "type": "github"
                 }
             ],
-<<<<<<< HEAD
-            "time": "2022-01-24T07:33:35+00:00"
-=======
             "time": "2022-02-23T17:10:58+00:00"
->>>>>>> 4ae9f116
         },
         {
             "name": "psr/container",
