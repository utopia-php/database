<?php

namespace Utopia\Tests\Validator;

use Exception;
use PHPUnit\Framework\TestCase;
use Utopia\Database\Database;
use Utopia\Database\Document;
use Utopia\Database\Query;
use Utopia\Database\Validator\Queries\Documents;

class QueryTest extends TestCase
{
    /**
     * @var array<Document>
     */
    protected array $attributes;

    /**
     * @throws Exception
     */
    public function setUp(): void
    {
        $attributes = [
            [
                '$id' => 'title',
                'key' => 'title',
                'type' => Database::VAR_STRING,
                'size' => 256,
                'required' => true,
                'signed' => true,
                'array' => false,
                'filters' => [],
            ],
            [
                '$id' => 'description',
                'key' => 'description',
                'type' => Database::VAR_STRING,
                'size' => 1000000,
                'required' => true,
                'signed' => true,
                'array' => false,
                'filters' => [],
            ],
            [
                '$id' => 'rating',
                'key' => 'rating',
                'type' => Database::VAR_INTEGER,
                'size' => 5,
                'required' => true,
                'signed' => true,
                'array' => false,
                'filters' => [],
            ],
            [
                '$id' => 'price',
                'key' => 'price',
                'type' => Database::VAR_FLOAT,
                'size' => 5,
                'required' => true,
                'signed' => true,
                'array' => false,
                'filters' => [],
            ],
            [
                '$id' => 'published',
                'key' => 'published',
                'type' => Database::VAR_BOOLEAN,
                'size' => 5,
                'required' => true,
                'signed' => true,
                'array' => false,
                'filters' => [],
            ],
            [
                '$id' => 'tags',
                'key' => 'tags',
                'type' => Database::VAR_STRING,
                'size' => 55,
                'required' => true,
                'signed' => true,
                'array' => true,
                'filters' => [],
            ],
            [
                '$id' => 'birthDay',
                'key' => 'birthDay',
                'type' => Database::VAR_DATETIME,
                'size' => 0,
                'required' => false,
                'signed' => false,
                'array' => false,
                'filters' => ['datetime'],
            ],
        ];

        foreach ($attributes as $attribute) {
            $this->attributes[] = new Document($attribute);
        }
    }

    public function tearDown(): void
    {
    }

    /**
     * @throws Exception
     */
    public function testQuery(): void
    {
<<<<<<< HEAD
        $validator = new Query($this->schema);

        $this->assertEquals(true, $validator->isValid(DatabaseQuery::parse('equal("$id", ["Iron Man", "Ant Man"])')));
        $this->assertEquals(true, $validator->isValid(DatabaseQuery::parse('notEqual("title", ["Iron Man", "Ant Man"])')));
        $this->assertEquals(true, $validator->isValid(DatabaseQuery::parse('equal("description", "Best movie ever")')));
        $this->assertEquals(true, $validator->isValid(DatabaseQuery::parse('greaterThan("rating", 4)')));
        $this->assertEquals(true, $validator->isValid(DatabaseQuery::parse('lessThan("price", 6.50)')));
        $this->assertEquals(true, $validator->isValid(DatabaseQuery::parse('lessThanEqual("price", 6)')));
        $this->assertEquals(true, $validator->isValid(DatabaseQuery::parse('contains("tags", "action")')));
        $this->assertEquals(true, $validator->isValid(DatabaseQuery::parse('cursorAfter("docId")')));
        $this->assertEquals(true, $validator->isValid(DatabaseQuery::parse('cursorBefore("docId")')));
        $this->assertEquals(true, $validator->isValid(DatabaseQuery::parse('orderAsc("title")')));
        $this->assertEquals(true, $validator->isValid(DatabaseQuery::parse('orderDesc("title")')));
        $this->assertEquals(true, $validator->isValid(DatabaseQuery::parse('isNull("title")')));
        $this->assertEquals(true, $validator->isValid(DatabaseQuery::parse('isNotNull("title")')));
        $this->assertEquals(true, $validator->isValid(DatabaseQuery::parse('like("title", "Iron Man")')));
        $this->assertEquals(true, $validator->isValid(DatabaseQuery::parse('notLike("title", "Iron Man")')));
=======
        $validator = new Documents($this->attributes, []);

        $this->assertEquals(true, $validator->isValid([Query::parse('equal("$id", ["Iron Man", "Ant Man"])')]));
        $this->assertEquals(true, $validator->isValid([Query::parse('equal("$id", "Iron Man")')]));
        $this->assertEquals(true, $validator->isValid([Query::parse('equal("description", "Best movie ever")')]));
        $this->assertEquals(true, $validator->isValid([Query::parse('greaterThan("rating", 4)')]));
        $this->assertEquals(true, $validator->isValid([Query::parse('notEqual("title", ["Iron Man"])')]));
        $this->assertEquals(true, $validator->isValid([Query::parse('lessThan("price", 6.50)')]));
        $this->assertEquals(true, $validator->isValid([Query::parse('lessThanEqual("price", 6)')]));
        $this->assertEquals(true, $validator->isValid([Query::parse('contains("tags", ["action1", "action2"])')]));
        $this->assertEquals(true, $validator->isValid([Query::parse('contains("tags", "action1")')]));
        $this->assertEquals(true, $validator->isValid([Query::parse('cursorAfter("docId")')]));
        $this->assertEquals(true, $validator->isValid([Query::parse('cursorBefore("docId")')]));
        $this->assertEquals(true, $validator->isValid([Query::parse('orderAsc("title")')]));
        $this->assertEquals(true, $validator->isValid([Query::parse('orderDesc("title")')]));
        $this->assertEquals(true, $validator->isValid([Query::parse('isNull("title")')]));
        $this->assertEquals(true, $validator->isValid([Query::parse('isNotNull("title")')]));
        $this->assertEquals(true, $validator->isValid([Query::parse('between("price", 1.5, 10.9)')]));
        $this->assertEquals(true, $validator->isValid([Query::parse('between("birthDay","2024-01-01", "2023-01-01")')]));
        $this->assertEquals(true, $validator->isValid([Query::parse('startsWith("title", "Fro")')]));
        $this->assertEquals(true, $validator->isValid([Query::parse('endsWith("title", "Zen")')]));
        $this->assertEquals(true, $validator->isValid([Query::parse('select(["title", "description"])')]));
        $this->assertEquals(true, $validator->isValid([Query::parse('notEqual("title", [""])')]));
>>>>>>> f2626acd
    }

    /**
     * @throws Exception
     */
    public function testInvalidMethod(): void
    {
        $validator = new Documents($this->attributes, []);

        $this->assertEquals(false, $validator->isValid([Query::parse('eqqual("title", "Iron Man")')]));
        $this->assertEquals('Invalid query method: eqqual', $validator->getDescription());

        $this->assertEquals(false, $validator->isValid([Query::parse('notEqual("title", ["Iron Man", "Ant Man"])')]));
    }

    /**
     * @throws Exception
     */
    public function testAttributeNotFound(): void
    {
        $validator = new Documents($this->attributes, []);

        $response = $validator->isValid([Query::parse('equal("name", "Iron Man")')]);

        $this->assertEquals(false, $response);
        $this->assertEquals('Invalid query: Attribute not found in schema: name', $validator->getDescription());

        $response = $validator->isValid([Query::parse('orderAsc("name")')]);

        $this->assertEquals(false, $response);
        $this->assertEquals('Invalid query: Attribute not found in schema: name', $validator->getDescription());
    }

    /**
     * @throws Exception
     */
    public function testAttributeWrongType(): void
    {
        $validator = new Documents($this->attributes, []);

        $response = $validator->isValid([Query::parse('equal("title", 1776)')]);

        $this->assertEquals(false, $response);
        $this->assertEquals('Invalid query: Query type does not match expected: string', $validator->getDescription());
    }

    /**
     * @throws Exception
     */
    public function testQueryDate(): void
    {
        $validator = new Documents($this->attributes, []);
        $response = $validator->isValid([Query::parse('greaterThan("birthDay", "1960-01-01 10:10:10")')]);
        $this->assertEquals(true, $response);
    }

    /**
     * @throws Exception
     */
    public function testQueryLimit(): void
    {
        $validator = new Documents($this->attributes, []);

        $response = $validator->isValid([Query::parse('limit(25)')]);
        $this->assertEquals(true, $response);

        $response = $validator->isValid([Query::parse('limit()')]);
        $this->assertEquals(false, $response);

        $response = $validator->isValid([Query::parse('limit(-1)')]);
        $this->assertEquals(false, $response);

        $response = $validator->isValid([Query::parse('limit("aaa")')]);
        $this->assertEquals(false, $response);
    }

    /**
     * @throws Exception
     */
    public function testQueryOffset(): void
    {
        $validator = new Documents($this->attributes, []);

        $response = $validator->isValid([Query::parse('offset(25)')]);
        $this->assertEquals(true, $response);

        $response = $validator->isValid([Query::parse('offset()')]);
        $this->assertEquals(false, $response);

        $response = $validator->isValid([Query::parse('offset(-1)')]);
        $this->assertEquals(false, $response);

        $response = $validator->isValid([Query::parse('offset("aaa")')]);
        $this->assertEquals(false, $response);
    }

    /**
     * @throws Exception
     */
    public function testQueryOrder(): void
    {
        $validator = new Documents($this->attributes, []);

        $response = $validator->isValid([Query::parse('orderAsc("title")')]);
        $this->assertEquals(true, $response);

        $response = $validator->isValid([Query::parse('orderAsc("")')]);
        $this->assertEquals(true, $response);

        $response = $validator->isValid([Query::parse('orderAsc()')]);
        $this->assertEquals(true, $response);

        $response = $validator->isValid([Query::parse('orderAsc("doesNotExist")')]);
        $this->assertEquals(false, $response);
    }

    /**
     * @throws Exception
     */
    public function testQueryCursor(): void
    {
        $validator = new Documents($this->attributes, []);

        $response = $validator->isValid([Query::parse('cursorAfter("asdf")')]);
        $this->assertEquals(true, $response);

        $response = $validator->isValid([Query::parse('cursorAfter()')]);
        $this->assertEquals(false, $response);
    }

    /**
     * @throws Exception
     */
    public function testQueryGetByType(): void
    {
        $queries = [
            Query::equal('key', ['value']),
            Query::select(['attr1', 'attr2']),
            Query::cursorBefore(new Document([])),
            Query::cursorAfter(new Document([])),
        ];

        $queries = Query::getByType($queries, [Query::TYPE_CURSORAFTER, Query::TYPE_CURSORBEFORE]);
        $this->assertCount(2, $queries);
        foreach ($queries as $query) {
            $this->assertEquals(true, in_array($query->getMethod(), [Query::TYPE_CURSORAFTER, Query::TYPE_CURSORBEFORE]));
        }
    }

    /**
     * @throws Exception
     */
    public function testQueryEmpty(): void
    {
        $validator = new Documents($this->attributes, []);

        $response = $validator->isValid([Query::equal('title', [''])]);
        $this->assertEquals(true, $response);

        $response = $validator->isValid([Query::equal('published', [false])]);
        $this->assertEquals(true, $response);

        $response = $validator->isValid([Query::equal('price', [0])]);
        $this->assertEquals(true, $response);

        $response = $validator->isValid([Query::greaterThan('price', 0)]);
        $this->assertEquals(true, $response);

        $response = $validator->isValid([Query::greaterThan('published', false)]);
        $this->assertEquals(true, $response);

        $response = $validator->isValid([Query::equal('price', [])]);
        $this->assertEquals(false, $response);

        $response = $validator->isValid([Query::greaterThan('price', null)]);
        $this->assertEquals(false, $response);

        $response = $validator->isValid([Query::isNull('price')]);
        $this->assertEquals(true, $response);
    }
}<|MERGE_RESOLUTION|>--- conflicted
+++ resolved
@@ -108,25 +108,6 @@
      */
     public function testQuery(): void
     {
-<<<<<<< HEAD
-        $validator = new Query($this->schema);
-
-        $this->assertEquals(true, $validator->isValid(DatabaseQuery::parse('equal("$id", ["Iron Man", "Ant Man"])')));
-        $this->assertEquals(true, $validator->isValid(DatabaseQuery::parse('notEqual("title", ["Iron Man", "Ant Man"])')));
-        $this->assertEquals(true, $validator->isValid(DatabaseQuery::parse('equal("description", "Best movie ever")')));
-        $this->assertEquals(true, $validator->isValid(DatabaseQuery::parse('greaterThan("rating", 4)')));
-        $this->assertEquals(true, $validator->isValid(DatabaseQuery::parse('lessThan("price", 6.50)')));
-        $this->assertEquals(true, $validator->isValid(DatabaseQuery::parse('lessThanEqual("price", 6)')));
-        $this->assertEquals(true, $validator->isValid(DatabaseQuery::parse('contains("tags", "action")')));
-        $this->assertEquals(true, $validator->isValid(DatabaseQuery::parse('cursorAfter("docId")')));
-        $this->assertEquals(true, $validator->isValid(DatabaseQuery::parse('cursorBefore("docId")')));
-        $this->assertEquals(true, $validator->isValid(DatabaseQuery::parse('orderAsc("title")')));
-        $this->assertEquals(true, $validator->isValid(DatabaseQuery::parse('orderDesc("title")')));
-        $this->assertEquals(true, $validator->isValid(DatabaseQuery::parse('isNull("title")')));
-        $this->assertEquals(true, $validator->isValid(DatabaseQuery::parse('isNotNull("title")')));
-        $this->assertEquals(true, $validator->isValid(DatabaseQuery::parse('like("title", "Iron Man")')));
-        $this->assertEquals(true, $validator->isValid(DatabaseQuery::parse('notLike("title", "Iron Man")')));
-=======
         $validator = new Documents($this->attributes, []);
 
         $this->assertEquals(true, $validator->isValid([Query::parse('equal("$id", ["Iron Man", "Ant Man"])')]));
@@ -150,7 +131,8 @@
         $this->assertEquals(true, $validator->isValid([Query::parse('endsWith("title", "Zen")')]));
         $this->assertEquals(true, $validator->isValid([Query::parse('select(["title", "description"])')]));
         $this->assertEquals(true, $validator->isValid([Query::parse('notEqual("title", [""])')]));
->>>>>>> f2626acd
+        $this->assertEquals(true, $validator->isValid(Query::parse('like("title", "Iron Man")')));
+        $this->assertEquals(true, $validator->isValid(Query::parse('notLike("title", "Iron Man")')));
     }
 
     /**
