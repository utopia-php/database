--- conflicted
+++ resolved
@@ -960,15 +960,11 @@
     {
         $filters = [];
 
-<<<<<<< HEAD
-        foreach ($queries as $i => $query) {
+        foreach ($queries as $query) {
             if ($query->getMethod() === Query::TYPE_SELECT) {
                 continue;
             }
 
-=======
-        foreach ($queries as $query) {
->>>>>>> 0bcc932c
             if ($query->getAttribute() === '$id') {
                 $query->setAttribute('_uid');
             }
@@ -1001,18 +997,11 @@
 
             if ($operator == '$eq' && \is_array($value)) {
                 $filters[$attribute]['$in'] = $value;
-<<<<<<< HEAD
-            } else if ($operator === '$in') {
-                $filters[$attribute]['$in'] = $query->getValues();
-            } else if ($operator === '$search') {
-                // only one fulltext index per mongo collection, so attribute not necessary
-=======
             } else if ($operator == '$ne' && \is_array($value)) {
                 $filters[$attribute]['$nin'] = $value;
             } else if($operator == '$in') {
                 $filters[$attribute]['$in'] = $query->getValues();
             } else if ($operator == '$search') {
->>>>>>> 0bcc932c
                 $filters['$text'][$operator] = $value;
             }  else if ($operator === Query::TYPE_BETWEEN) {
                 $filters[$attribute]['$lte'] = $value[1];
@@ -1080,7 +1069,6 @@
             default:
                 return $value;
         }
-
     }
 
     /**
