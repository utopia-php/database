<?php

namespace Utopia\Database;

use Exception;
use Utopia\Cache\Cache;
use Utopia\CLI\Console;
use Utopia\Database\Exception as DatabaseException;
use Utopia\Database\Exception\Authorization as AuthorizationException;
use Utopia\Database\Exception\Conflict as ConflictException;
use Utopia\Database\Exception\Dependency as DependencyException;
use Utopia\Database\Exception\Duplicate as DuplicateException;
use Utopia\Database\Exception\Limit as LimitException;
use Utopia\Database\Exception\NotFound as NotFoundException;
use Utopia\Database\Exception\Query as QueryException;
use Utopia\Database\Exception\Relationship as RelationshipException;
use Utopia\Database\Exception\Restricted as RestrictedException;
use Utopia\Database\Exception\Structure as StructureException;
use Utopia\Database\Exception\Timeout as TimeoutException;
use Utopia\Database\Helpers\ID;
use Utopia\Database\Helpers\Permission;
use Utopia\Database\Helpers\Role;
use Utopia\Database\Validator\Authorization;
use Utopia\Database\Validator\Index as IndexValidator;
use Utopia\Database\Validator\IndexDependency as IndexDependencyValidator;
use Utopia\Database\Validator\PartialStructure;
use Utopia\Database\Validator\Permissions;
use Utopia\Database\Validator\Queries\Document as DocumentValidator;
use Utopia\Database\Validator\Queries\Documents as DocumentsValidator;
use Utopia\Database\Validator\Structure;

class Database
{
    public const VAR_STRING = 'string';
    // Simple Types
    public const VAR_INTEGER = 'integer';
    public const VAR_FLOAT = 'double';
    public const VAR_BOOLEAN = 'boolean';
    public const VAR_DATETIME = 'datetime';

    public const INT_MAX = 2147483647;
    public const BIG_INT_MAX = PHP_INT_MAX;
    public const DOUBLE_MAX = PHP_FLOAT_MAX;

    // Relationship Types
    public const VAR_RELATIONSHIP = 'relationship';

    // Index Types
    public const INDEX_KEY = 'key';
    public const INDEX_FULLTEXT = 'fulltext';
    public const INDEX_UNIQUE = 'unique';
    public const INDEX_SPATIAL = 'spatial';
    public const ARRAY_INDEX_LENGTH = 255;

    // Relation Types
    public const RELATION_ONE_TO_ONE = 'oneToOne';
    public const RELATION_ONE_TO_MANY = 'oneToMany';
    public const RELATION_MANY_TO_ONE = 'manyToOne';
    public const RELATION_MANY_TO_MANY = 'manyToMany';

    // Relation Actions
    public const RELATION_MUTATE_CASCADE = 'cascade';
    public const RELATION_MUTATE_RESTRICT = 'restrict';
    public const RELATION_MUTATE_SET_NULL = 'setNull';

    // Relation Sides
    public const RELATION_SIDE_PARENT = 'parent';
    public const RELATION_SIDE_CHILD = 'child';

    public const RELATION_MAX_DEPTH = 3;

    // Orders
    public const ORDER_ASC = 'ASC';
    public const ORDER_DESC = 'DESC';

    // Permissions
    public const PERMISSION_CREATE = 'create';
    public const PERMISSION_READ = 'read';
    public const PERMISSION_UPDATE = 'update';
    public const PERMISSION_DELETE = 'delete';

    // Aggregate permissions
    public const PERMISSION_WRITE = 'write';

    public const PERMISSIONS = [
        self::PERMISSION_CREATE,
        self::PERMISSION_READ,
        self::PERMISSION_UPDATE,
        self::PERMISSION_DELETE,
    ];

    // Collections
    public const METADATA = '_metadata';

    // Cursor
    public const CURSOR_BEFORE = 'before';
    public const CURSOR_AFTER = 'after';

    // Lengths
    public const LENGTH_KEY = 255;

    // Cache
    public const TTL = 60 * 60 * 24; // 24 hours

    // Events
    public const EVENT_ALL = '*';

    public const EVENT_DATABASE_LIST = 'database_list';
    public const EVENT_DATABASE_CREATE = 'database_create';
    public const EVENT_DATABASE_DELETE = 'database_delete';

    public const EVENT_COLLECTION_LIST = 'collection_list';
    public const EVENT_COLLECTION_CREATE = 'collection_create';
    public const EVENT_COLLECTION_UPDATE = 'collection_update';
    public const EVENT_COLLECTION_READ = 'collection_read';
    public const EVENT_COLLECTION_DELETE = 'collection_delete';

    public const EVENT_DOCUMENT_FIND = 'document_find';
    public const EVENT_DOCUMENT_CREATE = 'document_create';
    public const EVENT_DOCUMENT_PURGE = 'document_purge';
    public const EVENT_DOCUMENTS_CREATE = 'documents_create';
    public const EVENT_DOCUMENTS_DELETE = 'documents_delete';
    public const EVENT_DOCUMENT_READ = 'document_read';
    public const EVENT_DOCUMENT_UPDATE = 'document_update';
    public const EVENT_DOCUMENTS_UPDATE = 'documents_update';
    public const EVENT_DOCUMENT_DELETE = 'document_delete';
    public const EVENT_DOCUMENT_COUNT = 'document_count';
    public const EVENT_DOCUMENT_SUM = 'document_sum';
    public const EVENT_DOCUMENT_INCREASE = 'document_increase';
    public const EVENT_DOCUMENT_DECREASE = 'document_decrease';

    public const EVENT_PERMISSIONS_CREATE = 'permissions_create';
    public const EVENT_PERMISSIONS_READ = 'permissions_read';
    public const EVENT_PERMISSIONS_DELETE = 'permissions_delete';

    public const EVENT_ATTRIBUTE_CREATE = 'attribute_create';
    public const EVENT_ATTRIBUTE_UPDATE = 'attribute_update';
    public const EVENT_ATTRIBUTE_DELETE = 'attribute_delete';

    public const EVENT_INDEX_RENAME = 'index_rename';
    public const EVENT_INDEX_CREATE = 'index_create';
    public const EVENT_INDEX_DELETE = 'index_delete';

    public const INSERT_BATCH_SIZE = 100;
    public const DELETE_BATCH_SIZE = 100;

    /**
     * List of Internal attributes
     *
     * @var array<array<string, mixed>>
     */
    public const INTERNAL_ATTRIBUTES = [
        [
            '$id' => '$id',
            'type' => self::VAR_STRING,
            'size' => Database::LENGTH_KEY,
            'required' => true,
            'signed' => true,
            'array' => false,
            'filters' => [],
        ],
        [
            '$id' => '$internalId',
            'type' => self::VAR_STRING,
            'size' => Database::LENGTH_KEY,
            'required' => true,
            'signed' => true,
            'array' => false,
            'filters' => [],
        ],
        [
            '$id' => '$collection',
            'type' => self::VAR_STRING,
            'size' => Database::LENGTH_KEY,
            'required' => true,
            'signed' => true,
            'array' => false,
            'filters' => [],
        ],
        [
            '$id' => '$tenant',
            'type' => self::VAR_INTEGER,
            'size' => 0,
            'required' => false,
            'default' => null,
            'signed' => true,
            'array' => false,
            'filters' => [],
        ],
        [
            '$id' => '$createdAt',
            'type' => Database::VAR_DATETIME,
            'format' => '',
            'size' => 0,
            'signed' => false,
            'required' => false,
            'default' => null,
            'array' => false,
            'filters' => ['datetime']
        ],
        [
            '$id' => '$updatedAt',
            'type' => Database::VAR_DATETIME,
            'format' => '',
            'size' => 0,
            'signed' => false,
            'required' => false,
            'default' => null,
            'array' => false,
            'filters' => ['datetime']
        ],
        [
            '$id' => '$permissions',
            'type' => Database::VAR_STRING,
            'size' => 1000000,
            'signed' => true,
            'required' => false,
            'default' => [],
            'array' => false,
            'filters' => ['json']
        ],
    ];

    public const INTERNAL_INDEXES = [
        '_id',
        '_uid',
        '_createdAt',
        '_updatedAt',
        '_permissions_id',
        '_permissions',
    ];

    /**
     * Parent Collection
     * Defines the structure for both system and custom collections
     *
     * @var array<string, mixed>
     */
    protected const COLLECTION = [
        '$id' => self::METADATA,
        '$collection' => self::METADATA,
        'name' => 'collections',
        'attributes' => [
            [
                '$id' => 'name',
                'key' => 'name',
                'type' => self::VAR_STRING,
                'size' => 256,
                'required' => true,
                'signed' => true,
                'array' => false,
                'filters' => [],
            ],
            [
                '$id' => 'attributes',
                'key' => 'attributes',
                'type' => self::VAR_STRING,
                'size' => 1000000,
                'required' => false,
                'signed' => true,
                'array' => false,
                'filters' => ['json'],
            ],
            [
                '$id' => 'indexes',
                'key' => 'indexes',
                'type' => self::VAR_STRING,
                'size' => 1000000,
                'required' => false,
                'signed' => true,
                'array' => false,
                'filters' => ['json'],
            ],
            [
                '$id' => 'documentSecurity',
                'key' => 'documentSecurity',
                'type' => self::VAR_BOOLEAN,
                'size' => 0,
                'required' => true,
                'signed' => true,
                'array' => false,
                'filters' => []
            ]
        ],
        'indexes' => [],
    ];

    protected Adapter $adapter;

    protected Cache $cache;

    protected string $cacheName = 'default';

    /**
     * @var array<bool|string>
     */
    protected array $map = [];

    /**
     * @var array<string, array{encode: callable, decode: callable}>
     */
    protected static array $filters = [];

    /**
     * @var array<string, array{encode: callable, decode: callable}>
     */
    protected array $instanceFilters = [];

    /**
     * @var array<string, array<string, callable>>
     */
    protected array $listeners = [
        '*' => [],
    ];

    /**
     * Array in which the keys are the names of database listeners that
     * should be skipped when dispatching events. null $silentListeners
     * will skip all listeners.
     *
     * @var ?array<string, bool>
     */
    protected ?array $silentListeners = [];

    protected ?\DateTime $timestamp = null;

    protected bool $resolveRelationships = true;

    protected bool $checkRelationshipsExist = true;

    protected int $relationshipFetchDepth = 1;

    protected bool $filter = true;

    protected bool $validate = true;

    protected bool $preserveDates = false;

    protected int $maxQueryValues = 100;

    protected bool $migrating = false;

    /**
     * Stack of collection IDs when creating or updating related documents
     * @var array<string>
     */
    protected array $relationshipWriteStack = [];

    /**
     * @var array<Document>
     */
    protected array $relationshipFetchStack = [];

    /**
     * @var array<Document>
     */
    protected array $relationshipDeleteStack = [];

    /**
     * @param Adapter $adapter
     * @param Cache $cache
     * @param array<string, array{encode: callable, decode: callable}> $filters
     */
    public function __construct(
        Adapter $adapter,
        Cache $cache,
        array $filters = []
    ) {
        $this->adapter = $adapter;
        $this->cache = $cache;
        $this->instanceFilters = $filters;

        self::addFilter(
            'json',
            /**
             * @param mixed $value
             * @return mixed
             */
            function (mixed $value) {
                $value = ($value instanceof Document) ? $value->getArrayCopy() : $value;

                if (!is_array($value) && !$value instanceof \stdClass) {
                    return $value;
                }

                return json_encode($value);
            },
            /**
             * @param mixed $value
             * @return mixed
             * @throws Exception
             */
            function (mixed $value) {
                if (!is_string($value)) {
                    return $value;
                }

                $value = json_decode($value, true) ?? [];

                if (array_key_exists('$id', $value)) {
                    return new Document($value);
                } else {
                    $value = array_map(function ($item) {
                        if (is_array($item) && array_key_exists('$id', $item)) { // if `$id` exists, create a Document instance
                            return new Document($item);
                        }
                        return $item;
                    }, $value);
                }

                return $value;
            }
        );

        self::addFilter(
            'datetime',
            /**
             * @param mixed $value
             * @return mixed
             */
            function (mixed $value) {
                if (is_null($value)) {
                    return;
                }
                try {
                    $value = new \DateTime($value);
                    $value->setTimezone(new \DateTimeZone(date_default_timezone_get()));
                    return DateTime::format($value);
                } catch (\Throwable) {
                    return $value;
                }
            },
            /**
             * @param string|null $value
             * @return string|null
             */
            function (?string $value) {
                return DateTime::formatTz($value);
            }
        );
    }

    /**
     * Add listener to events
     *
     * @param string $event
     * @param string $name
     * @param callable $callback
     * @return static
     */
    public function on(string $event, string $name, callable $callback): static
    {
        if (!isset($this->listeners[$event])) {
            $this->listeners[$event] = [];
        }
        $this->listeners[$event][$name] = $callback;

        return $this;
    }

    /**
     * Add a transformation to be applied to a query string before an event occurs
     *
     * @param string $event
     * @param string $name
     * @param callable $callback
     * @return $this
     */
    public function before(string $event, string $name, callable $callback): static
    {
        $this->adapter->before($event, $name, $callback);

        return $this;
    }

    /**
     * Silent event generation for calls inside the callback
     *
     * @template T
     * @param callable(): T $callback
     * @param array<string>|null $listeners List of listeners to silence; if null, all listeners will be silenced
     * @return T
     */
    public function silent(callable $callback, ?array $listeners = null): mixed
    {
        $previous = $this->silentListeners;

        if (is_null($listeners)) {
            $this->silentListeners = null;
        } else {
            $silentListeners = [];
            foreach ($listeners as $listener) {
                $silentListeners[$listener] = true;
            }
            $this->silentListeners = $silentListeners;
        }

        try {
            return $callback();
        } finally {
            $this->silentListeners = $previous;
        }
    }

    /**
     * Get getConnection Id
     *
     * @return string
     * @throws Exception
     */
    public function getConnectionId(): string
    {
        return $this->adapter->getConnectionId();
    }

    /**
     * Skip relationships for all the calls inside the callback
     *
     * @template T
     * @param callable(): T $callback
     * @return T
     */
    public function skipRelationships(callable $callback): mixed
    {
        $previous = $this->resolveRelationships;
        $this->resolveRelationships = false;

        try {
            return $callback();
        } finally {
            $this->resolveRelationships = $previous;
        }
    }

    public function skipRelationshipsExistCheck(callable $callback): mixed
    {
        $previous = $this->checkRelationshipsExist;
        $this->checkRelationshipsExist = false;

        try {
            return $callback();
        } finally {
            $this->checkRelationshipsExist = $previous;
        }
    }

    /**
     * Trigger callback for events
     *
     * @param string $event
     * @param mixed $args
     * @return void
     */
    protected function trigger(string $event, mixed $args = null): void
    {
        if (\is_null($this->silentListeners)) {
            return;
        }
        foreach ($this->listeners[self::EVENT_ALL] as $name => $callback) {
            if (isset($this->silentListeners[$name])) {
                continue;
            }
            $callback($event, $args);
        }

        foreach (($this->listeners[$event] ?? []) as $name => $callback) {
            if (isset($this->silentListeners[$name])) {
                continue;
            }
            $callback($event, $args);
        }
    }

    /**
     * Executes $callback with $timestamp set to $requestTimestamp
     *
     * @template T
     * @param ?\DateTime $requestTimestamp
     * @param callable(): T $callback
     * @return T
     */
    public function withRequestTimestamp(?\DateTime $requestTimestamp, callable $callback): mixed
    {
        $previous = $this->timestamp;
        $this->timestamp = $requestTimestamp;
        try {
            $result = $callback();
        } finally {
            $this->timestamp = $previous;
        }
        return $result;
    }

    /**
     * Set Namespace.
     *
     * Set namespace to divide different scope of data sets
     *
     * @param string $namespace
     *
     * @return $this
     *
     * @throws DatabaseException
     */
    public function setNamespace(string $namespace): static
    {
        $this->adapter->setNamespace($namespace);

        return $this;
    }

    /**
     * Get Namespace.
     *
     * Get namespace of current set scope
     *
     * @return string
     */
    public function getNamespace(): string
    {
        return $this->adapter->getNamespace();
    }

    /**
     * Set database to use for current scope
     *
     * @param string $name
     *
     * @return static
     * @throws DatabaseException
     */
    public function setDatabase(string $name): static
    {
        $this->adapter->setDatabase($name);

        return $this;
    }

    /**
     * Get Database.
     *
     * Get Database from current scope
     *
     * @return string
     * @throws DatabaseException
     */
    public function getDatabase(): string
    {
        return $this->adapter->getDatabase();
    }

    /**
     * Set the cache instance
     *
     * @param Cache $cache
     *
     * @return $this
     */
    public function setCache(Cache $cache): static
    {
        $this->cache = $cache;
        return $this;
    }

    /**
     * Get the cache instance
     *
     * @return Cache
     */
    public function getCache(): Cache
    {
        return $this->cache;
    }

    /**
     * Set the name to use for cache
     *
     * @param string $name
     * @return $this
     */
    public function setCacheName(string $name): static
    {
        $this->cacheName = $name;

        return $this;
    }

    /**
     * Get the cache name
     *
     * @return string
     */
    public function getCacheName(): string
    {
        return $this->cacheName;
    }

    /**
     * Set a metadata value to be printed in the query comments
     *
     * @param string $key
     * @param mixed $value
     * @return static
     */
    public function setMetadata(string $key, mixed $value): static
    {
        $this->adapter->setMetadata($key, $value);

        return $this;
    }

    /**
     * Get metadata
     *
     * @return array<string, mixed>
     */
    public function getMetadata(): array
    {
        return $this->adapter->getMetadata();
    }

    /**
     * Clear metadata
     *
     * @return void
     */
    public function resetMetadata(): void
    {
        $this->adapter->resetMetadata();
    }

    /**
     * Set maximum query execution time
     *
     * @param int $milliseconds
     * @param string $event
     * @return static
     * @throws Exception
     */
    public function setTimeout(int $milliseconds, string $event = Database::EVENT_ALL): static
    {
        $this->adapter->setTimeout($milliseconds, $event);

        return $this;
    }

    /**
     * Clear maximum query execution time
     *
     * @param string $event
     * @return void
     */
    public function clearTimeout(string $event = Database::EVENT_ALL): void
    {
        $this->adapter->clearTimeout($event);
    }

    /**
     * Enable filters
     *
     * @return $this
     */
    public function enableFilters(): static
    {
        $this->filter = true;
        return $this;
    }

    /**
     * Disable filters
     *
     * @return $this
     */
    public function disableFilters(): static
    {
        $this->filter = false;
        return $this;
    }

    /**
     * Skip filters
     *
     * Execute a callback without filters
     *
     * @template T
     * @param callable(): T $callback
     * @return T
     */
    public function skipFilters(callable $callback): mixed
    {
        $initial = $this->filter;
        $this->disableFilters();

        try {
            return $callback();
        } finally {
            $this->filter = $initial;
        }
    }

    /**
     * Get instance filters
     *
     * @return array<string, array{encode: callable, decode: callable}>
     */
    public function getInstanceFilters(): array
    {
        return $this->instanceFilters;
    }

    /**
     * Enable validation
     *
     * @return $this
     */
    public function enableValidation(): static
    {
        $this->validate = true;

        return $this;
    }

    /**
     * Disable validation
     *
     * @return $this
     */
    public function disableValidation(): static
    {
        $this->validate = false;

        return $this;
    }

    /**
     * Skip Validation
     *
     * Execute a callback without validation
     *
     * @template T
     * @param callable(): T $callback
     * @return T
     */
    public function skipValidation(callable $callback): mixed
    {
        $initial = $this->validate;
        $this->disableValidation();

        try {
            return $callback();
        } finally {
            $this->validate = $initial;
        }
    }

    /**
     * Get shared tables
     *
     * Get whether to share tables between tenants
     * @return bool
     */
    public function getSharedTables(): bool
    {
        return $this->adapter->getSharedTables();
    }

    /**
     * Set shard tables
     *
     * Set whether to share tables between tenants
     *
     * @param bool $sharedTables
     * @return static
     */
    public function setSharedTables(bool $sharedTables): static
    {
        $this->adapter->setSharedTables($sharedTables);

        return $this;
    }

    /**
     * Set Tenant
     *
     * Set tenant to use if tables are shared
     *
     * @param ?int $tenant
     * @return static
     */
    public function setTenant(?int $tenant): static
    {
        $this->adapter->setTenant($tenant);

        return $this;
    }

    /**
     * Get Tenant
     *
     * Get tenant to use if tables are shared
     *
     * @return ?int
     */
    public function getTenant(): ?int
    {
        return $this->adapter->getTenant();
    }

    /**
     * With Tenant
     *
     * Execute a callback with a specific tenant
     *
     * @param int|null $tenant
     * @param callable $callback
     * @return mixed
     */
    public function withTenant(?int $tenant, callable $callback): mixed
    {
        $previous = $this->adapter->getTenant();
        $this->adapter->setTenant($tenant);

        try {
            return $callback();
        } finally {
            $this->adapter->setTenant($previous);
        }
    }

    public function getPreserveDates(): bool
    {
        return $this->preserveDates;
    }

    public function setPreserveDates(bool $preserve): static
    {
        $this->preserveDates = $preserve;

        return $this;
    }

    public function setMigrating(bool $migrating): self
    {
        $this->migrating = $migrating;

        return $this;
    }

    public function isMigrating(): bool
    {
        return $this->migrating;
    }

    public function withPreserveDates(callable $callback): mixed
    {
        $previous = $this->preserveDates;
        $this->preserveDates = true;

        try {
            return $callback();
        } finally {
            $this->preserveDates = $previous;
        }
    }

    public function setMaxQueryValues(int $max): self
    {
        $this->maxQueryValues = $max;

        return $this;
    }

    public function getMaxQueryValues(): int
    {
        return$this->maxQueryValues;
    }

    /**
     * Get list of keywords that cannot be used
     *
     * @return string[]
     */
    public function getKeywords(): array
    {
        return $this->adapter->getKeywords();
    }

    /**
     * Get Database Adapter
     *
     * @return Adapter
     */
    public function getAdapter(): Adapter
    {
        return $this->adapter;
    }

    /**
     * Start a new transaction.
     *
     * If a transaction is already active, this will only increment the transaction count and return true.
     *
     * @return bool
     * @throws DatabaseException
     */
    public function startTransaction(): bool
    {
        return $this->adapter->startTransaction();
    }

    /**
     * Commit a transaction.
     *
     * If no transaction is active, this will be a no-op and will return false.
     * If there is more than one active transaction, this decrement the transaction count and return true.
     * If the transaction count is 1, it will be commited, the transaction count will be reset to 0, and return true.
     *
     * @return bool
     * @throws DatabaseException
     */
    public function commitTransaction(): bool
    {
        return $this->adapter->startTransaction();
    }

    /**
     * Rollback a transaction.
     *
     * If no transaction is active, this will be a no-op and will return false.
     * If 1 or more transactions are active, this will roll back all transactions, reset the count to 0, and return true.
     *
     * @return bool
     * @throws DatabaseException
     */
    public function rollbackTransaction(): bool
    {
        return $this->adapter->rollbackTransaction();
    }

    /**
     * @template T
     * @param callable(): T $callback
     * @return T
     * @throws \Throwable
     */
    public function withTransaction(callable $callback): mixed
    {
        return $this->adapter->withTransaction($callback);
    }

    /**
     * Ping Database
     *
     * @return bool
     */
    public function ping(): bool
    {
        return $this->adapter->ping();
    }

    /**
     * Create the database
     *
     * @param string|null $database
     * @return bool
     * @throws DuplicateException
     * @throws LimitException
     * @throws Exception
     */
    public function create(?string $database = null): bool
    {
        $database ??= $this->adapter->getDatabase();

        $this->adapter->create($database);

        /**
         * Create array of attribute documents
         * @var array<Document> $attributes
         */
        $attributes = \array_map(function ($attribute) {
            return new Document($attribute);
        }, self::COLLECTION['attributes']);

        $this->silent(fn () => $this->createCollection(self::METADATA, $attributes));

        $this->trigger(self::EVENT_DATABASE_CREATE, $database);

        return true;
    }

    /**
     * Check if database exists
     * Optionally check if collection exists in database
     *
     * @param string|null $database (optional) database name
     * @param string|null $collection (optional) collection name
     *
     * @return bool
     */
    public function exists(?string $database = null, ?string $collection = null): bool
    {
        $database ??= $this->adapter->getDatabase();

        return $this->adapter->exists($database, $collection);
    }

    /**
     * List Databases
     *
     * @return array<Document>
     */
    public function list(): array
    {
        $databases = $this->adapter->list();

        $this->trigger(self::EVENT_DATABASE_LIST, $databases);

        return $databases;
    }

    /**
     * Delete Database
     *
     * @param string|null $database
     * @return bool
     * @throws DatabaseException
     */
    public function delete(?string $database = null): bool
    {
        $database = $database ?? $this->adapter->getDatabase();

        $deleted = $this->adapter->delete($database);

        $this->trigger(self::EVENT_DATABASE_DELETE, [
            'name' => $database,
            'deleted' => $deleted
        ]);

        $this->cache->flush();

        return $deleted;
    }

    /**
     * Create Collection
     *
     * @param string $id
     * @param array<Document> $attributes
     * @param array<Document> $indexes
     * @param array<string>|null $permissions
     * @param bool $documentSecurity
     * @return Document
     * @throws DatabaseException
     * @throws DuplicateException
     * @throws LimitException
     */
    public function createCollection(string $id, array $attributes = [], array $indexes = [], ?array $permissions = null, bool $documentSecurity = true): Document
    {
        $permissions ??= [
            Permission::create(Role::any()),
        ];

        if ($this->validate) {
            $validator = new Permissions();
            if (!$validator->isValid($permissions)) {
                throw new DatabaseException($validator->getDescription());
            }
        }

        $collection = $this->silent(fn () => $this->getCollection($id));

        if (!$collection->isEmpty() && $id !== self::METADATA) {
            throw new DuplicateException('Collection ' . $id . ' already exists');
        }

        $collection = new Document([
            '$id' => ID::custom($id),
            '$permissions' => $permissions,
            'name' => $id,
            'attributes' => $attributes,
            'indexes' => $indexes,
            'documentSecurity' => $documentSecurity
        ]);

        if ($this->validate) {
            $validator = new IndexValidator(
                $attributes,
                $this->adapter->getMaxIndexLength(),
                $this->adapter->getInternalIndexesKeys()
            );
            foreach ($indexes as $index) {
                if (!$validator->isValid($index)) {
                    throw new DatabaseException($validator->getDescription());
                }
            }
        }

        // Check index limits, if given
        if ($indexes && $this->adapter->getCountOfIndexes($collection) > $this->adapter->getLimitForIndexes()) {
            throw new LimitException('Index limit of ' . $this->adapter->getLimitForIndexes() . ' exceeded. Cannot create collection.');
        }

        // Check attribute limits, if given
        if ($attributes) {
            if (
                $this->adapter->getLimitForAttributes() > 0 &&
                $this->adapter->getCountOfAttributes($collection) > $this->adapter->getLimitForAttributes()
            ) {
                throw new LimitException('Attribute limit of ' . $this->adapter->getLimitForAttributes() . ' exceeded. Cannot create collection.');
            }

            if (
                $this->adapter->getDocumentSizeLimit() > 0 &&
                $this->adapter->getAttributeWidth($collection) > $this->adapter->getDocumentSizeLimit()
            ) {
                throw new LimitException('Document size limit of ' . $this->adapter->getDocumentSizeLimit() . ' exceeded. Cannot create collection.');
            }
        }

        $this->adapter->createCollection($id, $attributes, $indexes);

        if ($id === self::METADATA) {
            return new Document(self::COLLECTION);
        }

        $createdCollection = $this->silent(fn () => $this->createDocument(self::METADATA, $collection));

        $this->trigger(self::EVENT_COLLECTION_CREATE, $createdCollection);

        return $createdCollection;
    }

    /**
     * Update Collections Permissions.
     *
     * @param string $id
     * @param array<string> $permissions
     * @param bool $documentSecurity
     *
     * @return Document
     * @throws ConflictException
     * @throws DatabaseException
     */
    public function updateCollection(string $id, array $permissions, bool $documentSecurity): Document
    {
        if ($this->validate) {
            $validator = new Permissions();
            if (!$validator->isValid($permissions)) {
                throw new DatabaseException($validator->getDescription());
            }
        }

        $collection = $this->silent(fn () => $this->getCollection($id));

        if ($collection->isEmpty()) {
            throw new NotFoundException('Collection not found');
        }

        if (
            $this->adapter->getSharedTables()
            && $collection->getAttribute('$tenant') != $this->adapter->getTenant()
        ) {
            throw new NotFoundException('Collection not found');
        }

        $collection
            ->setAttribute('$permissions', $permissions)
            ->setAttribute('documentSecurity', $documentSecurity);

        $collection = $this->silent(fn () => $this->updateDocument(self::METADATA, $collection->getId(), $collection));

        $this->trigger(self::EVENT_COLLECTION_UPDATE, $collection);

        return $collection;
    }

    /**
     * Get Collection
     *
     * @param string $id
     *
     * @return Document
     * @throws DatabaseException
     */
    public function getCollection(string $id): Document
    {
        $collection = $this->silent(fn () => $this->getDocument(self::METADATA, $id));

        $tenant = $collection->getAttribute('$tenant');

        if (
            $id !== self::METADATA
            && $this->adapter->getSharedTables()
            && $tenant !== null
            && $tenant != $this->adapter->getTenant()
        ) {
            return new Document();
        }

        $this->trigger(self::EVENT_COLLECTION_READ, $collection);

        return $collection;
    }

    /**
     * List Collections
     *
     * @param int $offset
     * @param int $limit
     *
     * @return array<Document>
     * @throws Exception
     */
    public function listCollections(int $limit = 25, int $offset = 0): array
    {
        $result = $this->silent(fn () => $this->find(self::METADATA, [
            Query::limit($limit),
            Query::offset($offset)
        ]));

        $this->trigger(self::EVENT_COLLECTION_LIST, $result);

        return $result;
    }

    /**
     * Get Collection Size
     *
     * @param string $collection
     *
     * @return int
     * @throws Exception
     */
    public function getSizeOfCollection(string $collection): int
    {
        $collection = $this->silent(fn () => $this->getCollection($collection));

        if ($collection->isEmpty()) {
            throw new NotFoundException('Collection not found');
        }

        if ($this->adapter->getSharedTables() && $collection->getAttribute('$tenant') != $this->adapter->getTenant()) {
            throw new NotFoundException('Collection not found');
        }

        return $this->adapter->getSizeOfCollection($collection->getId());
    }

    /**
     * Get Collection Size on disk
     *
     * @param string $collection
     *
     * @return int
     */
    public function getSizeOfCollectionOnDisk(string $collection): int
    {
        if ($this->adapter->getSharedTables() && empty($this->adapter->getTenant())) {
            throw new DatabaseException('Missing tenant. Tenant must be set when table sharing is enabled.');
        }

        $collection = $this->silent(fn () => $this->getCollection($collection));

        if ($collection->isEmpty()) {
            throw new NotFoundException('Collection not found');
        }

        if ($this->adapter->getSharedTables() && $collection->getAttribute('$tenant') != $this->adapter->getTenant()) {
            throw new NotFoundException('Collection not found');
        }

        return $this->adapter->getSizeOfCollectionOnDisk($collection->getId());
    }

    /**
     * Delete Collection
     *
     * @param string $id
     *
     * @return bool
     * @throws DatabaseException
     */
    public function deleteCollection(string $id): bool
    {
        $collection = $this->silent(fn () => $this->getDocument(self::METADATA, $id));

        if ($collection->isEmpty()) {
            throw new NotFoundException('Collection not found');
        }

        if ($this->adapter->getSharedTables() && $collection->getAttribute('$tenant') != $this->adapter->getTenant()) {
            throw new NotFoundException('Collection not found');
        }

        $relationships = \array_filter(
            $collection->getAttribute('attributes'),
            fn ($attribute) =>
                $attribute->getAttribute('type') === Database::VAR_RELATIONSHIP
        );

        foreach ($relationships as $relationship) {
            $this->deleteRelationship($collection->getId(), $relationship->getId());
        }

        $this->adapter->deleteCollection($id);

        if ($id === self::METADATA) {
            $deleted = true;
        } else {
            $deleted = $this->silent(fn () => $this->deleteDocument(self::METADATA, $id));
        }

        if ($deleted) {
            $this->trigger(self::EVENT_COLLECTION_DELETE, $collection);
        }

        $this->purgeCachedCollection($id);

        return $deleted;
    }

    /**
     * Create Attribute
     *
     * @param string $collection
     * @param string $id
     * @param string $type
     * @param int $size utf8mb4 chars length
     * @param bool $required
     * @param mixed $default
     * @param bool $signed
     * @param bool $array
     * @param string|null $format optional validation format of attribute
     * @param array<string, mixed> $formatOptions assoc array with custom options that can be passed for the format validation
     * @param array<string> $filters
     *
     * @return bool
     * @throws AuthorizationException
     * @throws ConflictException
     * @throws DatabaseException
     * @throws DuplicateException
     * @throws LimitException
     * @throws StructureException
     * @throws Exception
     */
    public function createAttribute(string $collection, string $id, string $type, int $size, bool $required, mixed $default = null, bool $signed = true, bool $array = false, ?string $format = null, array $formatOptions = [], array $filters = []): bool
    {
        $collection = $this->silent(fn () => $this->getCollection($collection));

        if ($collection->isEmpty()) {
            throw new NotFoundException('Collection not found');
        }

        // Attribute IDs are case-insensitive
        $attributes = $collection->getAttribute('attributes', []);
        /** @var array<Document> $attributes */
        foreach ($attributes as $attribute) {
            if (\strtolower($attribute->getId()) === \strtolower($id)) {
                throw new DuplicateException('Attribute already exists');
            }
        }

        // Ensure required filters for the attribute are passed
        $requiredFilters = $this->getRequiredFilters($type);
        if (!empty(\array_diff($requiredFilters, $filters))) {
            throw new DatabaseException("Attribute of type: $type requires the following filters: " . implode(",", $requiredFilters));
        }

        if ($format && !Structure::hasFormat($format, $type)) {
            throw new DatabaseException('Format ("' . $format . '") not available for this attribute type ("' . $type . '")');
        }

        $attribute = new Document([
            '$id' => ID::custom($id),
            'key' => $id,
            'type' => $type,
            'size' => $size,
            'required' => $required,
            'default' => $default,
            'signed' => $signed,
            'array' => $array,
            'format' => $format,
            'formatOptions' => $formatOptions,
            'filters' => $filters,
        ]);

        $this->checkAttribute($collection, $attribute);

        $collection->setAttribute(
            'attributes',
            $attribute,
            Document::SET_TYPE_APPEND
        );

        switch ($type) {
            case self::VAR_STRING:
                if ($size > $this->adapter->getLimitForString()) {
                    throw new DatabaseException('Max size allowed for string is: ' . number_format($this->adapter->getLimitForString()));
                }
                break;
            case self::VAR_INTEGER:
                $limit = ($signed) ? $this->adapter->getLimitForInt() / 2 : $this->adapter->getLimitForInt();
                if ($size > $limit) {
                    throw new DatabaseException('Max size allowed for int is: ' . number_format($limit));
                }
                break;
            case self::VAR_FLOAT:
            case self::VAR_BOOLEAN:
            case self::VAR_DATETIME:
            case self::VAR_RELATIONSHIP:
                break;
            default:
                throw new DatabaseException('Unknown attribute type: ' . $type . '. Must be one of ' . self::VAR_STRING . ', ' . self::VAR_INTEGER .  ', ' . self::VAR_FLOAT . ', ' . self::VAR_BOOLEAN . ', ' . self::VAR_DATETIME . ', ' . self::VAR_RELATIONSHIP);
        }

        // Only execute when $default is given
        if (!\is_null($default)) {
            if ($required === true) {
                throw new DatabaseException('Cannot set a default value for a required attribute');
            }

            $this->validateDefaultTypes($type, $default);
        }

        try {
            $created = $this->adapter->createAttribute($collection->getId(), $id, $type, $size, $signed, $array);

            if (!$created) {
                throw new DatabaseException('Failed to create attribute');
            }
        } catch (DuplicateException $e) {
            // HACK: Metadata should still be updated, can be removed when null tenant collections are supported.
            if (!$this->adapter->getSharedTables() || !$this->isMigrating()) {
                throw $e;
            }
        }

        if ($collection->getId() !== self::METADATA) {
            $this->silent(fn () => $this->updateDocument(self::METADATA, $collection->getId(), $collection));
        }

        $this->purgeCachedCollection($collection->getId());
        $this->purgeCachedDocument(self::METADATA, $collection->getId());

        $this->trigger(self::EVENT_ATTRIBUTE_CREATE, $attribute);

        return true;
    }

    /**
     * Get the list of required filters for each data type
     *
     * @param string|null $type Type of the attribute
     *
     * @return array<string>
     */
    protected function getRequiredFilters(?string $type): array
    {
        return match ($type) {
            self::VAR_DATETIME => ['datetime'],
            default => [],
        };
    }

    /**
     * Function to validate if the default value of an attribute matches its attribute type
     *
     * @param string $type Type of the attribute
     * @param mixed $default Default value of the attribute
     *
     * @throws DatabaseException
     * @return void
     */
    protected function validateDefaultTypes(string $type, mixed $default): void
    {
        $defaultType = \gettype($default);

        if ($defaultType === 'NULL') {
            // Disable null. No validation required
            return;
        }

        if ($defaultType === 'array') {
            foreach ($default as $value) {
                $this->validateDefaultTypes($type, $value);
            }
            return;
        }

        switch ($type) {
            case self::VAR_STRING:
            case self::VAR_INTEGER:
            case self::VAR_FLOAT:
            case self::VAR_BOOLEAN:
                if ($type !== $defaultType) {
                    throw new DatabaseException('Default value ' . $default . ' does not match given type ' . $type);
                }
                break;
            case self::VAR_DATETIME:
                if ($defaultType !== self::VAR_STRING) {
                    throw new DatabaseException('Default value ' . $default . ' does not match given type ' . $type);
                }
                break;
            default:
                throw new DatabaseException('Unknown attribute type: ' . $type . '. Must be one of ' . self::VAR_STRING . ', ' . self::VAR_INTEGER .  ', ' . self::VAR_FLOAT . ', ' . self::VAR_BOOLEAN . ', ' . self::VAR_DATETIME . ', ' . self::VAR_RELATIONSHIP);
        }
    }

    /**
     * Update attribute metadata. Utility method for update attribute methods.
     *
     * @param string $collection
     * @param string $id
     * @param callable $updateCallback method that receives document, and returns it with changes applied
     *
     * @return Document
     * @throws ConflictException
     * @throws DatabaseException
     */
    protected function updateIndexMeta(string $collection, string $id, callable $updateCallback): Document
    {
        $collection = $this->silent(fn () => $this->getCollection($collection));

        if ($collection->getId() === self::METADATA) {
            throw new DatabaseException('Cannot update metadata indexes');
        }

        $indexes = $collection->getAttribute('indexes', []);
        $index = \array_search($id, \array_map(fn ($index) => $index['$id'], $indexes));

        if ($index === false) {
            throw new NotFoundException('Index not found');
        }

        // Execute update from callback
        $updateCallback($indexes[$index], $collection, $index);

        // Save
        $collection->setAttribute('indexes', $indexes);

        $this->silent(fn () => $this->updateDocument(self::METADATA, $collection->getId(), $collection));

        $this->trigger(self::EVENT_ATTRIBUTE_UPDATE, $indexes[$index]);

        return $indexes[$index];
    }

    /**
     * Update attribute metadata. Utility method for update attribute methods.
     *
     * @param string $collection
     * @param string $id
     * @param callable(Document, Document, int|string): void $updateCallback method that receives document, and returns it with changes applied
     *
     * @return Document
     * @throws ConflictException
     * @throws DatabaseException
     */
    protected function updateAttributeMeta(string $collection, string $id, callable $updateCallback): Document
    {
        $collection = $this->silent(fn () => $this->getCollection($collection));

        if ($collection->getId() === self::METADATA) {
            throw new DatabaseException('Cannot update metadata attributes');
        }

        $attributes = $collection->getAttribute('attributes', []);
        $index = \array_search($id, \array_map(fn ($attribute) => $attribute['$id'], $attributes));

        if ($index === false) {
            throw new NotFoundException('Attribute not found');
        }

        // Execute update from callback
        $updateCallback($attributes[$index], $collection, $index);

        // Save
        $collection->setAttribute('attributes', $attributes);

        $this->silent(fn () => $this->updateDocument(self::METADATA, $collection->getId(), $collection));

        $this->trigger(self::EVENT_ATTRIBUTE_UPDATE, $attributes[$index]);

        return $attributes[$index];
    }

    /**
     * Update required status of attribute.
     *
     * @param string $collection
     * @param string $id
     * @param bool $required
     *
     * @return Document
     * @throws Exception
     */
    public function updateAttributeRequired(string $collection, string $id, bool $required): Document
    {
        return $this->updateAttributeMeta($collection, $id, function ($attribute) use ($required) {
            $attribute->setAttribute('required', $required);
        });
    }

    /**
     * Update format of attribute.
     *
     * @param string $collection
     * @param string $id
     * @param string $format validation format of attribute
     *
     * @return Document
     * @throws Exception
     */
    public function updateAttributeFormat(string $collection, string $id, string $format): Document
    {
        return $this->updateAttributeMeta($collection, $id, function ($attribute) use ($format) {
            if (!Structure::hasFormat($format, $attribute->getAttribute('type'))) {
                throw new DatabaseException('Format "' . $format . '" not available for attribute type "' . $attribute->getAttribute('type') . '"');
            }

            $attribute->setAttribute('format', $format);
        });
    }

    /**
     * Update format options of attribute.
     *
     * @param string $collection
     * @param string $id
     * @param array<string, mixed> $formatOptions assoc array with custom options that can be passed for the format validation
     *
     * @return Document
     * @throws Exception
     */
    public function updateAttributeFormatOptions(string $collection, string $id, array $formatOptions): Document
    {
        return $this->updateAttributeMeta($collection, $id, function ($attribute) use ($formatOptions) {
            $attribute->setAttribute('formatOptions', $formatOptions);
        });
    }

    /**
     * Update filters of attribute.
     *
     * @param string $collection
     * @param string $id
     * @param array<string> $filters
     *
     * @return Document
     * @throws Exception
     */
    public function updateAttributeFilters(string $collection, string $id, array $filters): Document
    {
        return $this->updateAttributeMeta($collection, $id, function ($attribute) use ($filters) {
            $attribute->setAttribute('filters', $filters);
        });
    }

    /**
     * Update default value of attribute
     *
     * @param string $collection
     * @param string $id
     * @param mixed $default
     *
     * @return Document
     * @throws Exception
     */
    public function updateAttributeDefault(string $collection, string $id, mixed $default = null): Document
    {
        return $this->updateAttributeMeta($collection, $id, function ($attribute) use ($default) {
            if ($attribute->getAttribute('required') === true) {
                throw new DatabaseException('Cannot set a default value on a required attribute');
            }

            $this->validateDefaultTypes($attribute->getAttribute('type'), $default);

            $attribute->setAttribute('default', $default);
        });
    }

    /**
     * Update Attribute. This method is for updating data that causes underlying structure to change. Check out other updateAttribute methods if you are looking for metadata adjustments.
     *
     * @param string $collection
     * @param string $id
     * @param string|null $type
     * @param int|null $size utf8mb4 chars length
     * @param bool|null $required
     * @param mixed $default
     * @param bool $signed
     * @param bool $array
     * @param string|null $format
     * @param array<string, mixed>|null $formatOptions
     * @param array<string>|null $filters
     * @param string|null $newKey
     * @return Document
     * @throws Exception
     */
    public function updateAttribute(string $collection, string $id, ?string $type = null, ?int $size = null, ?bool $required = null, mixed $default = null, ?bool $signed = null, ?bool $array = null, ?string $format = null, ?array $formatOptions = null, ?array $filters = null, ?string $newKey = null): Document
    {
        return $this->updateAttributeMeta($collection, $id, function ($attribute, $collectionDoc, $attributeIndex) use ($collection, $id, $type, $size, $required, $default, $signed, $array, $format, $formatOptions, $filters, $newKey) {
            $altering = !\is_null($type)
                || !\is_null($size)
                || !\is_null($signed)
                || !\is_null($array)
                || !\is_null($newKey);
            $type ??= $attribute->getAttribute('type');
            $size ??= $attribute->getAttribute('size');
            $signed ??= $attribute->getAttribute('signed');
            $required ??= $attribute->getAttribute('required');
            $default ??= $attribute->getAttribute('default');
            $array ??= $attribute->getAttribute('array');
            $format ??= $attribute->getAttribute('format');
            $formatOptions ??= $attribute->getAttribute('formatOptions');
            $filters ??= $attribute->getAttribute('filters');

            if ($required === true && !\is_null($default)) {
                $default = null;
            }

            switch ($type) {
                case self::VAR_STRING:
                    if (empty($size)) {
                        throw new DatabaseException('Size length is required');
                    }

                    if ($size > $this->adapter->getLimitForString()) {
                        throw new DatabaseException('Max size allowed for string is: ' . number_format($this->adapter->getLimitForString()));
                    }
                    break;

                case self::VAR_INTEGER:
                    $limit = ($signed) ? $this->adapter->getLimitForInt() / 2 : $this->adapter->getLimitForInt();
                    if ($size > $limit) {
                        throw new DatabaseException('Max size allowed for int is: ' . number_format($limit));
                    }
                    break;
                case self::VAR_FLOAT:
                case self::VAR_BOOLEAN:
                case self::VAR_DATETIME:
                    if (!empty($size)) {
                        throw new DatabaseException('Size must be empty');
                    }
                    break;
                default:
                    throw new DatabaseException('Unknown attribute type: ' . $type . '. Must be one of ' . self::VAR_STRING . ', ' . self::VAR_INTEGER .  ', ' . self::VAR_FLOAT . ', ' . self::VAR_BOOLEAN . ', ' . self::VAR_DATETIME . ', ' . self::VAR_RELATIONSHIP);
            }

            /** Ensure required filters for the attribute are passed */
            $requiredFilters = $this->getRequiredFilters($type);
            if (!empty(array_diff($requiredFilters, $filters))) {
                throw new DatabaseException("Attribute of type: $type requires the following filters: " . implode(",", $requiredFilters));
            }

            if ($format) {
                if (!Structure::hasFormat($format, $type)) {
                    throw new DatabaseException('Format ("' . $format . '") not available for this attribute type ("' . $type . '")');
                }
            }

            if (!\is_null($default)) {
                if ($required) {
                    throw new DatabaseException('Cannot set a default value on a required attribute');
                }

                $this->validateDefaultTypes($type, $default);
            }

            $attribute
                ->setAttribute('$id', $newKey ?? $id)
                ->setattribute('key', $newKey ?? $id)
                ->setAttribute('type', $type)
                ->setAttribute('size', $size)
                ->setAttribute('signed', $signed)
                ->setAttribute('array', $array)
                ->setAttribute('format', $format)
                ->setAttribute('formatOptions', $formatOptions)
                ->setAttribute('filters', $filters)
                ->setAttribute('required', $required)
                ->setAttribute('default', $default);

            $attributes = $collectionDoc->getAttribute('attributes');
            $attributes[$attributeIndex] = $attribute;
            $collectionDoc->setAttribute('attributes', $attributes, Document::SET_TYPE_ASSIGN);

            if (
                $this->adapter->getDocumentSizeLimit() > 0 &&
                $this->adapter->getAttributeWidth($collectionDoc) >= $this->adapter->getDocumentSizeLimit()
            ) {
                throw new LimitException('Row width limit reached. Cannot update attribute.');
            }

            if ($altering) {
                $indexes = $collectionDoc->getAttribute('indexes');

                if (!\is_null($newKey) && $id !== $newKey) {
                    foreach ($indexes as $index) {
                        if (in_array($id, $index['attributes'])) {
                            $index['attributes'] = array_map(function ($attribute) use ($id, $newKey) {
                                return $attribute === $id ? $newKey : $attribute;
                            }, $index['attributes']);
                        }
                    }

                    /**
                     * Check index dependency if we are changing the key
                     */
                    $validator = new IndexDependencyValidator(
                        $collectionDoc->getAttribute('indexes', []),
                        $this->adapter->getSupportForCastIndexArray(),
                    );

                    if (! $validator->isValid($attribute)) {
                        throw new DependencyException($validator->getDescription());
                    }
                }

                /**
                 * Since we allow changing type & size we need to validate index length
                 */
                if ($this->validate) {
                    $validator = new IndexValidator(
                        $attributes,
                        $this->adapter->getMaxIndexLength(),
                        $this->adapter->getInternalIndexesKeys()
                    );

                    foreach ($indexes as $index) {
                        if (!$validator->isValid($index)) {
                            throw new DatabaseException($validator->getDescription());
                        }
                    }
                }

                $updated = $this->adapter->updateAttribute($collection, $id, $type, $size, $signed, $array, $newKey);

                if (!$updated) {
                    throw new DatabaseException('Failed to update attribute');
                }

                $this->purgeCachedCollection($collection);
            }

            $this->purgeCachedDocument(self::METADATA, $collection);
        });
    }

    /**
     * Checks if attribute can be added to collection.
     * Used to check attribute limits without asking the database
     * Returns true if attribute can be added to collection, throws exception otherwise
     *
     * @param Document $collection
     * @param Document $attribute
     *
     * @throws LimitException
     * @return bool
     */
    public function checkAttribute(Document $collection, Document $attribute): bool
    {
        $collection = clone $collection;

        $collection->setAttribute('attributes', $attribute, Document::SET_TYPE_APPEND);

        if (
            $this->adapter->getLimitForAttributes() > 0 &&
            $this->adapter->getCountOfAttributes($collection) > $this->adapter->getLimitForAttributes()
        ) {
            throw new LimitException('Column limit reached. Cannot create new attribute.');
        }

        if (
            $this->adapter->getDocumentSizeLimit() > 0 &&
            $this->adapter->getAttributeWidth($collection) >= $this->adapter->getDocumentSizeLimit()
        ) {
            throw new LimitException('Row width limit reached. Cannot create new attribute.');
        }

        return true;
    }

    /**
     * Delete Attribute
     *
     * @param string $collection
     * @param string $id
     *
     * @return bool
     * @throws ConflictException
     * @throws DatabaseException
     */
    public function deleteAttribute(string $collection, string $id): bool
    {
        $collection = $this->silent(fn () => $this->getCollection($collection));
        $attributes = $collection->getAttribute('attributes', []);
        $indexes = $collection->getAttribute('indexes', []);

        $attribute = null;

        foreach ($attributes as $key => $value) {
            if (isset($value['$id']) && $value['$id'] === $id) {
                $attribute = $value;
                unset($attributes[$key]);
                break;
            }
        }

        if (\is_null($attribute)) {
            throw new NotFoundException('Attribute not found');
        }

        if ($attribute['type'] === self::VAR_RELATIONSHIP) {
            throw new DatabaseException('Cannot delete relationship as an attribute');
        }

        if ($this->validate) {
            $validator = new IndexDependencyValidator(
                $collection->getAttribute('indexes', []),
                $this->adapter->getSupportForCastIndexArray(),
            );

            if (! $validator->isValid($attribute)) {
                throw new DependencyException($validator->getDescription());
            }
        }

        foreach ($indexes as $indexKey => $index) {
            $indexAttributes = $index->getAttribute('attributes', []);

            $indexAttributes = \array_filter($indexAttributes, fn ($attribute) => $attribute !== $id);

            if (empty($indexAttributes)) {
                unset($indexes[$indexKey]);
            } else {
                $index->setAttribute('attributes', \array_values($indexAttributes));
            }
        }

        $deleted = $this->adapter->deleteAttribute($collection->getId(), $id);

        if (!$deleted) {
            throw new DatabaseException('Failed to delete attribute');
        }

        $collection->setAttribute('attributes', \array_values($attributes));
        $collection->setAttribute('indexes', \array_values($indexes));

        if ($collection->getId() !== self::METADATA) {
            $this->silent(fn () => $this->updateDocument(self::METADATA, $collection->getId(), $collection));
        }

        $this->purgeCachedCollection($collection->getId());
        $this->purgeCachedDocument(self::METADATA, $collection->getId());

        $this->trigger(self::EVENT_ATTRIBUTE_DELETE, $attribute);

        return true;
    }

    /**
     * Rename Attribute
     *
     * @param string $collection
     * @param string $old Current attribute ID
     * @param string $new
     * @return bool
     * @throws AuthorizationException
     * @throws ConflictException
     * @throws DatabaseException
     * @throws DuplicateException
     * @throws StructureException
     */
    public function renameAttribute(string $collection, string $old, string $new): bool
    {
        $collection = $this->silent(fn () => $this->getCollection($collection));

        /**
         * @var array<Document> $attributes
         */
        $attributes = $collection->getAttribute('attributes', []);

        /**
         * @var array<Document> $indexes
         */
        $indexes = $collection->getAttribute('indexes', []);

        $attribute = new Document();

        foreach ($attributes as $value) {
            if ($value->getId() === $old) {
                $attribute = $value;
            }

            if ($value->getId() === $new) {
                throw new DuplicateException('Attribute name already used');
            }
        }

        if ($attribute->isEmpty()) {
            throw new NotFoundException('Attribute not found');
        }

        if ($this->validate) {
            $validator = new IndexDependencyValidator(
                $collection->getAttribute('indexes', []),
                $this->adapter->getSupportForCastIndexArray(),
            );

            if (! $validator->isValid($attribute)) {
                throw new DependencyException($validator->getDescription());
            }
        }

        $attribute->setAttribute('$id', $new);
        $attribute->setAttribute('key', $new);

        foreach ($indexes as $index) {
            $indexAttributes = $index->getAttribute('attributes', []);

            $indexAttributes = \array_map(fn ($attr) => ($attr === $old) ? $new : $attr, $indexAttributes);

            $index->setAttribute('attributes', $indexAttributes);
        }

        $renamed = $this->adapter->renameAttribute($collection->getId(), $old, $new);

        $collection->setAttribute('attributes', $attributes);
        $collection->setAttribute('indexes', $indexes);

        if ($collection->getId() !== self::METADATA) {
            $this->silent(fn () => $this->updateDocument(self::METADATA, $collection->getId(), $collection));
        }

        $this->trigger(self::EVENT_ATTRIBUTE_UPDATE, $attribute);

        return $renamed;
    }

    /**
     * Create a relationship attribute
     *
     * @param string $collection
     * @param string $relatedCollection
     * @param string $type
     * @param bool $twoWay
     * @param string|null $id
     * @param string|null $twoWayKey
     * @param string $onDelete
     * @return bool
     * @throws AuthorizationException
     * @throws ConflictException
     * @throws DatabaseException
     * @throws DuplicateException
     * @throws LimitException
     * @throws StructureException
     */
    public function createRelationship(
        string $collection,
        string $relatedCollection,
        string $type,
        bool $twoWay = false,
        ?string $id = null,
        ?string $twoWayKey = null,
        string $onDelete = Database::RELATION_MUTATE_RESTRICT
    ): bool {
        $collection = $this->silent(fn () => $this->getCollection($collection));

        if ($collection->isEmpty()) {
            throw new NotFoundException('Collection not found');
        }

        $relatedCollection = $this->silent(fn () => $this->getCollection($relatedCollection));

        if ($relatedCollection->isEmpty()) {
            throw new NotFoundException('Related collection not found');
        }

        $id ??= $relatedCollection->getId();

        $twoWayKey ??= $collection->getId();

        $attributes = $collection->getAttribute('attributes', []);
        /** @var array<Document> $attributes */
        foreach ($attributes as $attribute) {
            if (\strtolower($attribute->getId()) === \strtolower($id)) {
                throw new DuplicateException('Attribute already exists');
            }

            if (
                $attribute->getAttribute('type') === self::VAR_RELATIONSHIP
                && \strtolower($attribute->getAttribute('options')['twoWayKey']) === \strtolower($twoWayKey)
                && $attribute->getAttribute('options')['relatedCollection'] === $relatedCollection->getId()
            ) {
                throw new DuplicateException('Related attribute already exists');
            }
        }

        $relationship = new Document([
            '$id' => ID::custom($id),
            'key' => $id,
            'type' => Database::VAR_RELATIONSHIP,
            'required' => false,
            'default' => null,
            'options' => [
                'relatedCollection' => $relatedCollection->getId(),
                'relationType' => $type,
                'twoWay' => $twoWay,
                'twoWayKey' => $twoWayKey,
                'onDelete' => $onDelete,
                'side' => Database::RELATION_SIDE_PARENT,
            ],
        ]);

        $twoWayRelationship = new Document([
            '$id' => ID::custom($twoWayKey),
            'key' => $twoWayKey,
            'type' => Database::VAR_RELATIONSHIP,
            'required' => false,
            'default' => null,
            'options' => [
                'relatedCollection' => $collection->getId(),
                'relationType' => $type,
                'twoWay' => $twoWay,
                'twoWayKey' => $id,
                'onDelete' => $onDelete,
                'side' => Database::RELATION_SIDE_CHILD,
            ],
        ]);

        $this->checkAttribute($collection, $relationship);
        $this->checkAttribute($relatedCollection, $twoWayRelationship);

        $collection->setAttribute('attributes', $relationship, Document::SET_TYPE_APPEND);
        $relatedCollection->setAttribute('attributes', $twoWayRelationship, Document::SET_TYPE_APPEND);

        if ($type === self::RELATION_MANY_TO_MANY) {
            $this->silent(fn () => $this->createCollection('_' . $collection->getInternalId() . '_' . $relatedCollection->getInternalId(), [
                new Document([
                    '$id' => $id,
                    'key' => $id,
                    'type' => self::VAR_STRING,
                    'size' => Database::LENGTH_KEY,
                    'required' => true,
                    'signed' => true,
                    'array' => false,
                    'filters' => [],
                ]),
                new Document([
                    '$id' => $twoWayKey,
                    'key' => $twoWayKey,
                    'type' => self::VAR_STRING,
                    'size' => Database::LENGTH_KEY,
                    'required' => true,
                    'signed' => true,
                    'array' => false,
                    'filters' => [],
                ]),
            ], [
                new Document([
                    '$id' => '_index_' . $id,
                    'key' => 'index_' . $id,
                    'type' => self::INDEX_KEY,
                    'attributes' => [$id],
                ]),
                new Document([
                    '$id' => '_index_' . $twoWayKey,
                    'key' => '_index_' . $twoWayKey,
                    'type' => self::INDEX_KEY,
                    'attributes' => [$twoWayKey],
                ]),
            ]));
        }

        $created = $this->adapter->createRelationship(
            $collection->getId(),
            $relatedCollection->getId(),
            $type,
            $twoWay,
            $id,
            $twoWayKey
        );

        if (!$created) {
            throw new DatabaseException('Failed to create relationship');
        }

        $this->silent(function () use ($collection, $relatedCollection, $type, $twoWay, $id, $twoWayKey) {
            try {
                $this->withTransaction(function () use ($collection, $relatedCollection) {
                    $this->updateDocument(self::METADATA, $collection->getId(), $collection);
                    $this->updateDocument(self::METADATA, $relatedCollection->getId(), $relatedCollection);
                });
            } catch (\Throwable $e) {
                $this->adapter->deleteRelationship(
                    $collection->getId(),
                    $relatedCollection->getId(),
                    $type,
                    $twoWay,
                    $id,
                    $twoWayKey,
                    Database::RELATION_SIDE_PARENT
                );

                throw new DatabaseException('Failed to create relationship: ' . $e->getMessage());
            }

            $indexKey = '_index_' . $id;
            $twoWayIndexKey = '_index_' . $twoWayKey;

            switch ($type) {
                case self::RELATION_ONE_TO_ONE:
                    $this->createIndex($collection->getId(), $indexKey, self::INDEX_UNIQUE, [$id]);
                    if ($twoWay) {
                        $this->createIndex($relatedCollection->getId(), $twoWayIndexKey, self::INDEX_UNIQUE, [$twoWayKey]);
                    }
                    break;
                case self::RELATION_ONE_TO_MANY:
                    $this->createIndex($relatedCollection->getId(), $twoWayIndexKey, self::INDEX_KEY, [$twoWayKey]);
                    break;
                case self::RELATION_MANY_TO_ONE:
                    $this->createIndex($collection->getId(), $indexKey, self::INDEX_KEY, [$id]);
                    break;
                case self::RELATION_MANY_TO_MANY:
                    // Indexes created on junction collection creation
                    break;
                default:
                    throw new RelationshipException('Invalid relationship type.');
            }
        });

        $this->trigger(self::EVENT_ATTRIBUTE_CREATE, $relationship);

        return true;
    }

    /**
     * Update a relationship attribute
     *
     * @param string $collection
     * @param string $id
     * @param string|null $newKey
     * @param string|null $newTwoWayKey
     * @param bool|null $twoWay
     * @param string|null $onDelete
     * @return bool
     * @throws ConflictException
     * @throws DatabaseException
     */
    public function updateRelationship(
        string  $collection,
        string  $id,
        ?string $newKey = null,
        ?string $newTwoWayKey = null,
        ?bool $twoWay = null,
        ?string $onDelete = null
    ): bool {
        if (
            \is_null($newKey)
            && \is_null($newTwoWayKey)
            && \is_null($twoWay)
            && \is_null($onDelete)
        ) {
            return true;
        }

        $collection = $this->getCollection($collection);
        $attributes = $collection->getAttribute('attributes', []);

        if (
            !\is_null($newKey)
            && \in_array($newKey, \array_map(fn ($attribute) => $attribute['key'], $attributes))
        ) {
            throw new DuplicateException('Relationship already exists');
        }

        $attributeIndex = array_search($id, array_map(fn ($attribute) => $attribute['$id'], $attributes));

        if ($attributeIndex === false) {
            throw new NotFoundException('Relationship not found');
        }

        $attribute = $attributes[$attributeIndex];
        $type = $attribute['options']['relationType'];
        $side = $attribute['options']['side'];

        $relatedCollectionId = $attribute['options']['relatedCollection'];
        $relatedCollection = $this->getCollection($relatedCollectionId);

        $this->updateAttributeMeta($collection->getId(), $id, function ($attribute) use ($collection, $id, $newKey, $newTwoWayKey, $twoWay, $onDelete, $type, $side) {
            $altering = (!\is_null($newKey) && $newKey !== $id)
                || (!\is_null($newTwoWayKey) && $newTwoWayKey !== $attribute['options']['twoWayKey']);

            $relatedCollectionId = $attribute['options']['relatedCollection'];
            $relatedCollection = $this->getCollection($relatedCollectionId);
            $relatedAttributes = $relatedCollection->getAttribute('attributes', []);

            if (
                !\is_null($newTwoWayKey)
                && \in_array($newTwoWayKey, \array_map(fn ($attribute) => $attribute['key'], $relatedAttributes))
            ) {
                throw new DuplicateException('Related attribute already exists');
            }

            $newKey ??= $attribute['key'];
            $twoWayKey = $attribute['options']['twoWayKey'];
            $newTwoWayKey ??= $attribute['options']['twoWayKey'];
            $twoWay ??= $attribute['options']['twoWay'];
            $onDelete ??= $attribute['options']['onDelete'];

            $attribute->setAttribute('$id', $newKey);
            $attribute->setAttribute('key', $newKey);
            $attribute->setAttribute('options', [
                'relatedCollection' => $relatedCollection->getId(),
                'relationType' => $type,
                'twoWay' => $twoWay,
                'twoWayKey' => $newTwoWayKey,
                'onDelete' => $onDelete,
                'side' => $side,
            ]);


            $this->updateAttributeMeta($relatedCollection->getId(), $twoWayKey, function ($twoWayAttribute) use ($newKey, $newTwoWayKey, $twoWay, $onDelete) {
                $options = $twoWayAttribute->getAttribute('options', []);
                $options['twoWayKey'] = $newKey;
                $options['twoWay'] = $twoWay;
                $options['onDelete'] = $onDelete;

                $twoWayAttribute->setAttribute('$id', $newTwoWayKey);
                $twoWayAttribute->setAttribute('key', $newTwoWayKey);
                $twoWayAttribute->setAttribute('options', $options);
            });

            if ($type === self::RELATION_MANY_TO_MANY) {
                $junction = $this->getJunctionCollection($collection, $relatedCollection, $side);

                $this->updateAttributeMeta($junction, $id, function ($junctionAttribute) use ($newKey) {
                    $junctionAttribute->setAttribute('$id', $newKey);
                    $junctionAttribute->setAttribute('key', $newKey);
                });
                $this->updateAttributeMeta($junction, $twoWayKey, function ($junctionAttribute) use ($newTwoWayKey) {
                    $junctionAttribute->setAttribute('$id', $newTwoWayKey);
                    $junctionAttribute->setAttribute('key', $newTwoWayKey);
                });

                $this->purgeCachedCollection($junction);
            }

            if ($altering) {
                $updated = $this->adapter->updateRelationship(
                    $collection->getId(),
                    $relatedCollection->getId(),
                    $type,
                    $twoWay,
                    $id,
                    $twoWayKey,
                    $side,
                    $newKey,
                    $newTwoWayKey
                );

                if (!$updated) {
                    throw new DatabaseException('Failed to update relationship');
                }
            }
        });

        // Update Indexes
        $renameIndex = function (string $collection, string $key, string $newKey) {
            $this->updateIndexMeta(
                $collection,
                '_index_' . $key,
                function ($index) use ($newKey) {
                    $index->setAttribute('attributes', [$newKey]);
                }
            );
            $this->silent(
                fn () =>
                $this->renameIndex($collection, '_index_' . $key, '_index_' . $newKey)
            );
        };

        $newKey ??= $attribute['key'];
        $twoWayKey = $attribute['options']['twoWayKey'];
        $newTwoWayKey ??= $attribute['options']['twoWayKey'];
        $twoWay ??= $attribute['options']['twoWay'];
        $onDelete ??= $attribute['options']['onDelete'];

        switch ($type) {
            case self::RELATION_ONE_TO_ONE:
                if ($id !== $newKey) {
                    $renameIndex($collection->getId(), $id, $newKey);
                }
                if ($twoWay && $twoWayKey !== $newTwoWayKey) {
                    $renameIndex($relatedCollection->getId(), $twoWayKey, $newTwoWayKey);
                }
                break;
            case self::RELATION_ONE_TO_MANY:
                if ($side === Database::RELATION_SIDE_PARENT) {
                    if ($twoWayKey !== $newTwoWayKey) {
                        $renameIndex($relatedCollection->getId(), $twoWayKey, $newTwoWayKey);
                    }
                } else {
                    if ($id !== $newKey) {
                        $renameIndex($collection->getId(), $id, $newKey);
                    }
                }
                break;
            case self::RELATION_MANY_TO_ONE:
                if ($side === Database::RELATION_SIDE_PARENT) {
                    if ($id !== $newKey) {
                        $renameIndex($collection->getId(), $id, $newKey);
                    }
                } else {
                    if ($twoWayKey !== $newTwoWayKey) {
                        $renameIndex($relatedCollection->getId(), $twoWayKey, $newTwoWayKey);
                    }
                }
                break;
            case self::RELATION_MANY_TO_MANY:
                $junction = $this->getJunctionCollection($collection, $relatedCollection, $side);

                if ($id !== $newKey) {
                    $renameIndex($junction, $id, $newKey);
                }
                if ($twoWayKey !== $newTwoWayKey) {
                    $renameIndex($junction, $twoWayKey, $newTwoWayKey);
                }
                break;
            default:
                throw new RelationshipException('Invalid relationship type.');
        }

        $this->purgeCachedCollection($collection->getId());
        $this->purgeCachedCollection($relatedCollection->getId());

        return true;
    }

    /**
     * Delete a relationship attribute
     *
     * @param string $collection
     * @param string $id
     *
     * @return bool
     * @throws AuthorizationException
     * @throws ConflictException
     * @throws DatabaseException
     * @throws StructureException
     */
    public function deleteRelationship(string $collection, string $id): bool
    {
        $collection = $this->silent(fn () => $this->getCollection($collection));
        $attributes = $collection->getAttribute('attributes', []);
        $relationship = null;

        foreach ($attributes as $name => $attribute) {
            if ($attribute['$id'] === $id) {
                $relationship = $attribute;
                unset($attributes[$name]);
                break;
            }
        }

        if (\is_null($relationship)) {
            throw new NotFoundException('Relationship not found');
        }

        $collection->setAttribute('attributes', \array_values($attributes));

        $relatedCollection = $relationship['options']['relatedCollection'];
        $type = $relationship['options']['relationType'];
        $twoWay = $relationship['options']['twoWay'];
        $twoWayKey = $relationship['options']['twoWayKey'];
        $side = $relationship['options']['side'];

        $relatedCollection = $this->silent(fn () => $this->getCollection($relatedCollection));
        $relatedAttributes = $relatedCollection->getAttribute('attributes', []);

        foreach ($relatedAttributes as $name => $attribute) {
            if ($attribute['$id'] === $twoWayKey) {
                unset($relatedAttributes[$name]);
                break;
            }
        }

        $relatedCollection->setAttribute('attributes', \array_values($relatedAttributes));

        $this->silent(function () use ($collection, $relatedCollection, $type, $twoWay, $id, $twoWayKey, $side) {
            try {
                $this->withTransaction(function () use ($collection, $relatedCollection) {
                    $this->updateDocument(self::METADATA, $collection->getId(), $collection);
                    $this->updateDocument(self::METADATA, $relatedCollection->getId(), $relatedCollection);
                });
            } catch (\Throwable $e) {
                throw new DatabaseException('Failed to delete relationship: ' . $e->getMessage());
            }

            $indexKey = '_index_' . $id;
            $twoWayIndexKey = '_index_' . $twoWayKey;

            switch ($type) {
                case self::RELATION_ONE_TO_ONE:
                    if ($side === Database::RELATION_SIDE_PARENT) {
                        $this->deleteIndex($collection->getId(), $indexKey);
                        if ($twoWay) {
                            $this->deleteIndex($relatedCollection->getId(), $twoWayIndexKey);
                        }
                    }
                    if ($side === Database::RELATION_SIDE_CHILD) {
                        $this->deleteIndex($relatedCollection->getId(), $twoWayIndexKey);
                        if ($twoWay) {
                            $this->deleteIndex($collection->getId(), $indexKey);
                        }
                    }
                    break;
                case self::RELATION_ONE_TO_MANY:
                    if ($side === Database::RELATION_SIDE_PARENT) {
                        $this->deleteIndex($relatedCollection->getId(), $twoWayIndexKey);
                    } else {
                        $this->deleteIndex($collection->getId(), $indexKey);
                    }
                    break;
                case self::RELATION_MANY_TO_ONE:
                    if ($side === Database::RELATION_SIDE_PARENT) {
                        $this->deleteIndex($collection->getId(), $indexKey);
                    } else {
                        $this->deleteIndex($relatedCollection->getId(), $twoWayIndexKey);
                    }
                    break;
                case self::RELATION_MANY_TO_MANY:
                    $junction = $this->getJunctionCollection(
                        $collection,
                        $relatedCollection,
                        $side
                    );

                    $this->deleteDocument(self::METADATA, $junction);
                    break;
                default:
                    throw new RelationshipException('Invalid relationship type.');
            }
        });

        $deleted = $this->adapter->deleteRelationship(
            $collection->getId(),
            $relatedCollection->getId(),
            $type,
            $twoWay,
            $id,
            $twoWayKey,
            $side
        );

        if (!$deleted) {
            throw new DatabaseException('Failed to delete relationship');
        }

        $this->purgeCachedCollection($collection->getId());
        $this->purgeCachedCollection($relatedCollection->getId());

        $this->trigger(self::EVENT_ATTRIBUTE_DELETE, $relationship);

        return true;
    }

    /**
     * Rename Index
     *
     * @param string $collection
     * @param string $old
     * @param string $new
     *
     * @return bool
     * @throws AuthorizationException
     * @throws ConflictException
     * @throws DatabaseException
     * @throws DuplicateException
     * @throws StructureException
     */
    public function renameIndex(string $collection, string $old, string $new): bool
    {
        $collection = $this->silent(fn () => $this->getCollection($collection));

        $indexes = $collection->getAttribute('indexes', []);

        $index = \in_array($old, \array_map(fn ($index) => $index['$id'], $indexes));

        if ($index === false) {
            throw new NotFoundException('Index not found');
        }

        $indexNew = \in_array($new, \array_map(fn ($index) => $index['$id'], $indexes));

        if ($indexNew !== false) {
            throw new DuplicateException('Index name already used');
        }

        foreach ($indexes as $key => $value) {
            if (isset($value['$id']) && $value['$id'] === $old) {
                $indexes[$key]['key'] = $new;
                $indexes[$key]['$id'] = $new;
                $indexNew = $indexes[$key];
                break;
            }
        }

        $collection->setAttribute('indexes', $indexes);

        $this->adapter->renameIndex($collection->getId(), $old, $new);

        if ($collection->getId() !== self::METADATA) {
            $this->silent(fn () => $this->updateDocument(self::METADATA, $collection->getId(), $collection));
        }

        $this->trigger(self::EVENT_INDEX_RENAME, $indexNew);

        return true;
    }

    /**
     * Create Index
     *
     * @param string $collection
     * @param string $id
     * @param string $type
     * @param array<string> $attributes
     * @param array<int> $lengths
     * @param array<string> $orders
     *
     * @return bool
     * @throws AuthorizationException
     * @throws ConflictException
     * @throws DatabaseException
     * @throws DuplicateException
     * @throws LimitException
     * @throws StructureException
     * @throws Exception
     */
    public function createIndex(string $collection, string $id, string $type, array $attributes, array $lengths = [], array $orders = []): bool
    {
        if (empty($attributes)) {
            throw new DatabaseException('Missing attributes');
        }

        $collection = $this->silent(fn () => $this->getCollection($collection));

        // index IDs are case-insensitive
        $indexes = $collection->getAttribute('indexes', []);

        /** @var array<Document> $indexes */
        foreach ($indexes as $index) {
            if (\strtolower($index->getId()) === \strtolower($id)) {
                throw new DuplicateException('Index already exists');
            }
        }

        if ($this->adapter->getCountOfIndexes($collection) >= $this->adapter->getLimitForIndexes()) {
            throw new LimitException('Index limit reached. Cannot create new index.');
        }

        switch ($type) {
            case self::INDEX_KEY:
                if (!$this->adapter->getSupportForIndex()) {
                    throw new DatabaseException('Key index is not supported');
                }
                break;

            case self::INDEX_UNIQUE:
                if (!$this->adapter->getSupportForUniqueIndex()) {
                    throw new DatabaseException('Unique index is not supported');
                }
                break;

            case self::INDEX_FULLTEXT:
                if (!$this->adapter->getSupportForFulltextIndex()) {
                    throw new DatabaseException('Fulltext index is not supported');
                }
                break;

            default:
                throw new DatabaseException('Unknown index type: ' . $type . '. Must be one of ' . Database::INDEX_KEY . ', ' . Database::INDEX_UNIQUE . ', ' . Database::INDEX_FULLTEXT);
        }

        /** @var array<Document> $collectionAttributes */
        $collectionAttributes = $collection->getAttribute('attributes', []);

        foreach ($attributes as $i => $attr) {
            foreach ($collectionAttributes as $collectionAttribute) {
                if ($collectionAttribute->getAttribute('key') === $attr) {

                    /**
                     * mysql does not save length in collection when length = attributes size
                     */
                    if ($collectionAttribute->getAttribute('type') === Database::VAR_STRING) {
                        if (!empty($lengths[$i]) && $lengths[$i] === $collectionAttribute->getAttribute('size') && $this->adapter->getMaxIndexLength() > 0) {
                            $lengths[$i] = null;
                        }
                    }

                    $isArray = $collectionAttribute->getAttribute('array', false);
                    if ($isArray) {
                        if ($this->adapter->getMaxIndexLength() > 0) {
                            $lengths[$i] = self::ARRAY_INDEX_LENGTH;
                        }
                        $orders[$i] = null;
                    }
                    break;
                }
            }
        }

        $index = new Document([
            '$id' => ID::custom($id),
            'key' => $id,
            'type' => $type,
            'attributes' => $attributes,
            'lengths' => $lengths,
            'orders' => $orders,
        ]);

        $collection->setAttribute('indexes', $index, Document::SET_TYPE_APPEND);

        if ($this->validate) {
            $validator = new IndexValidator(
                $collection->getAttribute('attributes', []),
                $this->adapter->getMaxIndexLength(),
                $this->adapter->getInternalIndexesKeys()
            );
            if (!$validator->isValid($index)) {
                throw new DatabaseException($validator->getDescription());
            }
        }

        try {
            $created = $this->adapter->createIndex($collection->getId(), $id, $type, $attributes, $lengths, $orders);

            if (!$created) {
                throw new DatabaseException('Failed to create index');
            }
        } catch (DuplicateException $e) {
            // HACK: Metadata should still be updated, can be removed when null tenant collections are supported.

            if (!$this->adapter->getSharedTables() || !$this->isMigrating()) {
                throw $e;
            }
        }

        if ($collection->getId() !== self::METADATA) {
            $this->silent(fn () => $this->updateDocument(self::METADATA, $collection->getId(), $collection));
        }

        $this->trigger(self::EVENT_INDEX_CREATE, $index);

        return true;
    }

    /**
     * Delete Index
     *
     * @param string $collection
     * @param string $id
     *
     * @return bool
     * @throws AuthorizationException
     * @throws ConflictException
     * @throws DatabaseException
     * @throws StructureException
     */
    public function deleteIndex(string $collection, string $id): bool
    {
        $collection = $this->silent(fn () => $this->getCollection($collection));

        $indexes = $collection->getAttribute('indexes', []);

        $indexDeleted = null;
        foreach ($indexes as $key => $value) {
            if (isset($value['$id']) && $value['$id'] === $id) {
                $indexDeleted = $value;
                unset($indexes[$key]);
            }
        }

        $deleted = $this->adapter->deleteIndex($collection->getId(), $id);

        $collection->setAttribute('indexes', \array_values($indexes));

        if ($collection->getId() !== self::METADATA) {
            $this->silent(fn () => $this->updateDocument(self::METADATA, $collection->getId(), $collection));
        }

        $this->trigger(self::EVENT_INDEX_DELETE, $indexDeleted);

        return $deleted;
    }

    /**
     * Get Document
     *
     * @param string $collection
     * @param string $id
     * @param Query[] $queries
     *
     * @return Document
     * @throws DatabaseException
     * @throws Exception
     */
    public function getDocument(string $collection, string $id, array $queries = [], bool $forUpdate = false): Document
    {
        if ($collection === self::METADATA && $id === self::METADATA) {
            return new Document(self::COLLECTION);
        }

        if (empty($collection)) {
            throw new NotFoundException('Collection not found');
        }

        if (empty($id)) {
            return new Document();
        }

        $collection = $this->silent(fn () => $this->getCollection($collection));

        if ($collection->isEmpty()) {
            throw new NotFoundException('Collection not found');
        }

        $attributes = $collection->getAttribute('attributes', []);

        if ($this->validate) {
            $validator = new DocumentValidator($attributes);
            if (!$validator->isValid($queries)) {
                throw new QueryException($validator->getDescription());
            }
        }

        $relationships = \array_filter(
            $collection->getAttribute('attributes', []),
            fn (Document $attribute) => $attribute->getAttribute('type') === self::VAR_RELATIONSHIP
        );

        $selects = Query::groupByType($queries)['selections'];
        $selections = $this->validateSelections($collection, $selects);
        $nestedSelections = [];

        foreach ($queries as $query) {
            if ($query->getMethod() == Query::TYPE_SELECT) {
                $values = $query->getValues();
                foreach ($values as $valueIndex => $value) {
                    if (\str_contains($value, '.')) {
                        // Shift the top level off the dot-path to pass the selection down the chain
                        // 'foo.bar.baz' becomes 'bar.baz'
                        $nestedSelections[] = Query::select([
                            \implode('.', \array_slice(\explode('.', $value), 1))
                        ]);

                        $key = \explode('.', $value)[0];

                        foreach ($relationships as $relationship) {
                            if ($relationship->getAttribute('key') === $key) {
                                switch ($relationship->getAttribute('options')['relationType']) {
                                    case Database::RELATION_MANY_TO_MANY:
                                    case Database::RELATION_ONE_TO_MANY:
                                        unset($values[$valueIndex]);
                                        break;

                                    case Database::RELATION_MANY_TO_ONE:
                                    case Database::RELATION_ONE_TO_ONE:
                                        $values[$valueIndex] = $key;
                                        break;
                                }
                            }
                        }
                    }
                }
                $query->setValues(\array_values($values));
            }
        }

        $queries = \array_values($queries);

        $validator = new Authorization(self::PERMISSION_READ);
        $documentSecurity = $collection->getAttribute('documentSecurity', false);

        /**
         * Cache hash keys
         */
        $collectionCacheKey = $this->cacheName . '-cache-' . $this->getNamespace() . ':' . $this->adapter->getTenant() . ':collection:' . $collection->getId();
        $documentCacheKey = $documentCacheHash = $collectionCacheKey . ':' . $id;

        if (!empty($selections)) {
            $documentCacheHash .= ':' . \md5(\implode($selections));
        }

        try {
            $cache = $this->cache->load($documentCacheKey, self::TTL, $documentCacheHash);
        } catch (Exception $e) {
            Console::warning('Warning: Failed to get document from cache: ' . $e->getMessage());
            $cache = null;
        }

        if ($cache) {
            $document = new Document($cache);

            if ($collection->getId() !== self::METADATA) {
                if (!$validator->isValid([
                    ...$collection->getRead(),
                    ...($documentSecurity ? $document->getRead() : [])
                ])) {
                    return new Document();
                }
            }

            $this->trigger(self::EVENT_DOCUMENT_READ, $document);

            return $document;
        }

        $document = $this->adapter->getDocument($collection->getId(), $id, $queries, $forUpdate);

        if ($document->isEmpty()) {
            return $document;
        }

        $document->setAttribute('$collection', $collection->getId());

        if ($collection->getId() !== self::METADATA) {
            if (!$validator->isValid([
                ...$collection->getRead(),
                ...($documentSecurity ? $document->getRead() : [])
            ])) {
                return new Document();
            }
        }

        $document = $this->casting($collection, $document);
        $document = $this->decode($collection, $document, $selections);
        $this->map = [];

        if ($this->resolveRelationships && (empty($selects) || !empty($nestedSelections))) {
            $document = $this->silent(fn () => $this->populateDocumentRelationships($collection, $document, $nestedSelections));
        }

        $relationships = \array_filter(
            $collection->getAttribute('attributes', []),
            fn ($attribute) =>
                $attribute['type'] === Database::VAR_RELATIONSHIP
        );

<<<<<<< HEAD
        $hasTwoWayRelationship = false;
        foreach ($relationships as $relationship) {
            if ($relationship['options']['twoWay']) {
                $hasTwoWayRelationship = true;
                break;
            }
        }

        /**
         * Bug with function purity in PHPStan means it thinks $this->map is always empty
         * @phpstan-ignore-next-line
         */
        foreach ($this->map as $key => $value) {
            [$k, $v] = \explode('=>', $key);
            $ck = $this->cacheName . '-cache-' . $this->getNamespace() . ':' . $this->adapter->getTenant() . ':map:' . $k;

            try {
                $cache = $this->cache->load($ck, self::TTL, $ck);
            } catch (Exception $e) {
                Console::warning('Failed to load document from cache: ' . $e->getMessage());
                $cache = [];
            }
            if (empty($cache)) {
                $cache = [];
            }
            if (!\in_array($v, $cache)) {
                $cache[] = $v;
                try {
                    $this->cache->save($ck, $cache, $ck);
                } catch (Exception $e) {
                    Console::warning('Failed to save document to cache: ' . $e->getMessage());
                }
            }
        }

        // Don't save to cache if it's part of a relationship
        if (!$hasTwoWayRelationship && empty($relationships)) {
            try {
                $this->cache->save($documentCacheKey, $document->getArrayCopy(), $documentCacheHash);
                // Add document reference to the collection key
                $this->cache->save($collectionCacheKey, 'empty', $documentCacheKey);
            } catch (Exception $e) {
                Console::warning('Failed to save document to cache: ' . $e->getMessage());
            }
=======
        // Don't save to cache if it's part of a relationship
        if (empty($relationships)) {
            $this->cache->save($documentCacheKey, $document->getArrayCopy(), $documentCacheHash);
            $this->cache->save($collectionCacheKey, 'empty', $documentCacheKey);
>>>>>>> bd6f080d
        }

        // Remove internal attributes if not queried for select query
        // $id, $permissions and $collection are the default selected attributes for (MariaDB, MySQL, SQLite, Postgres)
        // All internal attributes are default selected attributes for (MongoDB)
        foreach ($queries as $query) {
            if ($query->getMethod() === Query::TYPE_SELECT) {
                $values = $query->getValues();
                foreach ($this->getInternalAttributes() as $internalAttribute) {
                    if (!\in_array($internalAttribute['$id'], $values)) {
                        $document->removeAttribute($internalAttribute['$id']);
                    }
                }
            }
        }

        $this->trigger(self::EVENT_DOCUMENT_READ, $document);

        return $document;
    }

    /**
     * @param Document $collection
     * @param Document $document
     * @param array<Query> $queries
     * @return Document
     * @throws DatabaseException
     */
    private function populateDocumentRelationships(Document $collection, Document $document, array $queries = []): Document
    {
        $attributes = $collection->getAttribute('attributes', []);

        $relationships = \array_filter($attributes, function ($attribute) {
            return $attribute['type'] === Database::VAR_RELATIONSHIP;
        });

        foreach ($relationships as $relationship) {
            $key = $relationship['key'];
            $value = $document->getAttribute($key);
            $relatedCollection = $this->getCollection($relationship['options']['relatedCollection']);
            $relationType = $relationship['options']['relationType'];
            $twoWay = $relationship['options']['twoWay'];
            $twoWayKey = $relationship['options']['twoWayKey'];
            $side = $relationship['options']['side'];

            if (!empty($value)) {
                $k = $relatedCollection->getId() . ':' . $value . '=>' . $collection->getId() . ':' . $document->getId();
                if ($relationType === Database::RELATION_ONE_TO_MANY) {
                    $k = $collection->getId() . ':' . $document->getId() . '=>' . $relatedCollection->getId() . ':' . $value;
                }
                $this->map[$k] = true;
            }

            $relationship->setAttribute('collection', $collection->getId());
            $relationship->setAttribute('document', $document->getId());

            $skipFetch = false;
            foreach ($this->relationshipFetchStack as $fetchedRelationship) {
                $existingKey = $fetchedRelationship['key'];
                $existingCollection = $fetchedRelationship['collection'];
                $existingRelatedCollection = $fetchedRelationship['options']['relatedCollection'];
                $existingTwoWayKey = $fetchedRelationship['options']['twoWayKey'];
                $existingSide = $fetchedRelationship['options']['side'];

                // If this relationship has already been fetched for this document, skip it
                $reflexive = $fetchedRelationship == $relationship;

                // If this relationship is the same as a previously fetched relationship, but on the other side, skip it
                $symmetric = $existingKey === $twoWayKey
                    && $existingTwoWayKey === $key
                    && $existingRelatedCollection === $collection->getId()
                    && $existingCollection === $relatedCollection->getId()
                    && $existingSide !== $side;

                // If this relationship is not directly related but relates across multiple collections, skip it.
                //
                // These conditions ensure that a relationship is considered transitive if it has the same
                // two-way key and related collection, but is on the opposite side of the relationship (the first and second conditions).
                //
                // They also ensure that a relationship is considered transitive if it has the same key and related
                // collection as an existing relationship, but a different two-way key (the third condition),
                // or the same two-way key as an existing relationship, but a different key (the fourth condition).
                $transitive = (($existingKey === $twoWayKey
                        && $existingCollection === $relatedCollection->getId()
                        && $existingSide !== $side)
                    || ($existingTwoWayKey === $key
                        && $existingRelatedCollection === $collection->getId()
                        && $existingSide !== $side)
                    || ($existingKey === $key
                        && $existingTwoWayKey !== $twoWayKey
                        && $existingRelatedCollection === $relatedCollection->getId()
                        && $existingSide !== $side)
                    || ($existingKey !== $key
                        && $existingTwoWayKey === $twoWayKey
                        && $existingRelatedCollection === $relatedCollection->getId()
                        && $existingSide !== $side));

                if ($reflexive || $symmetric || $transitive) {
                    $skipFetch = true;
                }
            }

            switch ($relationType) {
                case Database::RELATION_ONE_TO_ONE:
                    if ($skipFetch || $twoWay && ($this->relationshipFetchDepth === Database::RELATION_MAX_DEPTH)) {
                        $document->removeAttribute($key);
                        break;
                    }

                    if (\is_null($value)) {
                        break;
                    }

                    $this->relationshipFetchDepth++;
                    $this->relationshipFetchStack[] = $relationship;

                    $related = $this->getDocument($relatedCollection->getId(), $value, $queries);

                    $this->relationshipFetchDepth--;
                    \array_pop($this->relationshipFetchStack);

                    $document->setAttribute($key, $related);
                    break;
                case Database::RELATION_ONE_TO_MANY:
                    if ($side === Database::RELATION_SIDE_CHILD) {
                        if (!$twoWay || $this->relationshipFetchDepth === Database::RELATION_MAX_DEPTH || $skipFetch) {
                            $document->removeAttribute($key);
                            break;
                        }
                        if (!\is_null($value)) {
                            $this->relationshipFetchDepth++;
                            $this->relationshipFetchStack[] = $relationship;

                            $related = $this->getDocument($relatedCollection->getId(), $value, $queries);

                            $this->relationshipFetchDepth--;
                            \array_pop($this->relationshipFetchStack);

                            $document->setAttribute($key, $related);
                        }
                        break;
                    }

                    if ($this->relationshipFetchDepth === Database::RELATION_MAX_DEPTH || $skipFetch) {
                        break;
                    }

                    $this->relationshipFetchDepth++;
                    $this->relationshipFetchStack[] = $relationship;

                    $relatedDocuments = $this->find($relatedCollection->getId(), [
                        Query::equal($twoWayKey, [$document->getId()]),
                        Query::limit(PHP_INT_MAX),
                        ...$queries
                    ]);

                    $this->relationshipFetchDepth--;
                    \array_pop($this->relationshipFetchStack);

                    foreach ($relatedDocuments as $related) {
                        $related->removeAttribute($twoWayKey);
                    }

                    $document->setAttribute($key, $relatedDocuments);
                    break;
                case Database::RELATION_MANY_TO_ONE:
                    if ($side === Database::RELATION_SIDE_PARENT) {
                        if ($skipFetch || $this->relationshipFetchDepth === Database::RELATION_MAX_DEPTH) {
                            $document->removeAttribute($key);
                            break;
                        }

                        if (\is_null($value)) {
                            break;
                        }
                        $this->relationshipFetchDepth++;
                        $this->relationshipFetchStack[] = $relationship;

                        $related = $this->getDocument($relatedCollection->getId(), $value, $queries);

                        $this->relationshipFetchDepth--;
                        \array_pop($this->relationshipFetchStack);

                        $document->setAttribute($key, $related);
                        break;
                    }

                    if (!$twoWay) {
                        $document->removeAttribute($key);
                        break;
                    }

                    if ($this->relationshipFetchDepth === Database::RELATION_MAX_DEPTH || $skipFetch) {
                        break;
                    }

                    $this->relationshipFetchDepth++;
                    $this->relationshipFetchStack[] = $relationship;

                    $relatedDocuments = $this->find($relatedCollection->getId(), [
                        Query::equal($twoWayKey, [$document->getId()]),
                        Query::limit(PHP_INT_MAX),
                        ...$queries
                    ]);

                    $this->relationshipFetchDepth--;
                    \array_pop($this->relationshipFetchStack);


                    foreach ($relatedDocuments as $related) {
                        $related->removeAttribute($twoWayKey);
                    }

                    $document->setAttribute($key, $relatedDocuments);
                    break;
                case Database::RELATION_MANY_TO_MANY:
                    if (!$twoWay && $side === Database::RELATION_SIDE_CHILD) {
                        break;
                    }

                    if ($twoWay && ($this->relationshipFetchDepth === Database::RELATION_MAX_DEPTH || $skipFetch)) {
                        break;
                    }

                    $this->relationshipFetchDepth++;
                    $this->relationshipFetchStack[] = $relationship;

                    $junction = $this->getJunctionCollection($collection, $relatedCollection, $side);

                    $junctions = $this->skipRelationships(fn () => $this->find($junction, [
                        Query::equal($twoWayKey, [$document->getId()]),
                        Query::limit(PHP_INT_MAX)
                    ]));

                    $related = [];
                    foreach ($junctions as $junction) {
                        $related[] = $this->getDocument(
                            $relatedCollection->getId(),
                            $junction->getAttribute($key),
                            $queries
                        );
                    }

                    $this->relationshipFetchDepth--;
                    \array_pop($this->relationshipFetchStack);

                    $document->setAttribute($key, $related);
                    break;
            }
        }

        return $document;
    }

    /**
     * Create Document
     *
     * @param string $collection
     * @param Document $document
     *
     * @return Document
     *
     * @throws AuthorizationException
     * @throws DatabaseException
     * @throws StructureException
     */
    public function createDocument(string $collection, Document $document): Document
    {
        if (
            $collection !== self::METADATA
            && $this->adapter->getSharedTables()
            && empty($this->adapter->getTenant())
        ) {
            throw new DatabaseException('Missing tenant. Tenant must be set when table sharing is enabled.');
        }

        $collection = $this->silent(fn () => $this->getCollection($collection));

        if ($collection->getId() !== self::METADATA) {
            $authorization = new Authorization(self::PERMISSION_CREATE);
            if (!$authorization->isValid($collection->getCreate())) {
                throw new AuthorizationException($authorization->getDescription());
            }
        }

        $time = DateTime::now();

        $createdAt = $document->getCreatedAt();
        $updatedAt = $document->getUpdatedAt();

        $document
            ->setAttribute('$id', empty($document->getId()) ? ID::unique() : $document->getId())
            ->setAttribute('$collection', $collection->getId())
            ->setAttribute('$createdAt', empty($createdAt) || !$this->preserveDates ? $time : $createdAt)
            ->setAttribute('$updatedAt', empty($updatedAt) || !$this->preserveDates ? $time : $updatedAt);

        if ($this->adapter->getSharedTables()) {
            $document['$tenant'] = (string)$this->adapter->getTenant();
        }

        $document = $this->encode($collection, $document);

        if ($this->validate) {
            $validator = new Permissions();
            if (!$validator->isValid($document->getPermissions())) {
                throw new DatabaseException($validator->getDescription());
            }
        }

        $structure = new Structure(
            $collection,
            $this->adapter->getMinDateTime(),
            $this->adapter->getMaxDateTime(),
        );
        if (!$structure->isValid($document)) {
            throw new StructureException($structure->getDescription());
        }

        $document = $this->withTransaction(function () use ($collection, $document) {
            if ($this->resolveRelationships) {
                $document = $this->silent(fn () => $this->createDocumentRelationships($collection, $document));
            }

            return $this->adapter->createDocument($collection->getId(), $document);
        });

        if ($this->resolveRelationships) {
            $document = $this->silent(fn () => $this->populateDocumentRelationships($collection, $document));
        }

        $document = $this->decode($collection, $document);

        $this->trigger(self::EVENT_DOCUMENT_CREATE, $document);

        return $document;
    }

    /**
     * Create Documents in a batch
     *
     * @param string $collection
     * @param array<Document> $documents
     * @param int $batchSize
     * @return array<Document>
     */
    public function createDocuments(
        string $collection,
        array $documents,
        int $batchSize = self::INSERT_BATCH_SIZE,
    ): array {
        if (empty($documents)) {
            return [];
        }

        $collection = $this->silent(fn () => $this->getCollection($collection));

        $time = DateTime::now();

        foreach ($documents as $key => $document) {
            $createdAt = $document->getCreatedAt();
            $updatedAt = $document->getUpdatedAt();

            $document
                ->setAttribute('$id', empty($document->getId()) ? ID::unique() : $document->getId())
                ->setAttribute('$collection', $collection->getId())
                ->setAttribute('$createdAt', empty($createdAt) || !$this->preserveDates ? $time : $createdAt)
                ->setAttribute('$updatedAt', empty($updatedAt) || !$this->preserveDates ? $time : $updatedAt);

            $document = $this->encode($collection, $document);

            $validator = new Structure(
                $collection,
                $this->adapter->getMinDateTime(),
                $this->adapter->getMaxDateTime(),
            );
            if (!$validator->isValid($document)) {
                throw new StructureException($validator->getDescription());
            }

            if ($this->resolveRelationships) {
                $document = $this->silent(fn () => $this->createDocumentRelationships($collection, $document));
            }

            $documents[$key] = $document;
        }

        $documents = $this->withTransaction(function () use ($collection, $documents, $batchSize) {
            return $this->adapter->createDocuments(
                $collection->getId(),
                $documents,
                $batchSize,
            );
        });

        foreach ($documents as $key => $document) {
            if ($this->resolveRelationships) {
                $document = $this->silent(fn () => $this->populateDocumentRelationships($collection, $document));
            }

            $documents[$key] = $this->decode($collection, $document);
        }

        $this->trigger(self::EVENT_DOCUMENTS_CREATE, new Document([
            '$collection' => $collection->getId(),
            'modified' => count($documents)
        ]));

        return $documents;
    }

    /**
     * @param Document $collection
     * @param Document $document
     * @return Document
     * @throws DatabaseException
     */
    private function createDocumentRelationships(Document $collection, Document $document): Document
    {
        $attributes = $collection->getAttribute('attributes', []);

        $relationships = \array_filter(
            $attributes,
            fn ($attribute) =>
                $attribute['type'] === Database::VAR_RELATIONSHIP
        );

        $stackCount = count($this->relationshipWriteStack);

        foreach ($relationships as $index => $relationship) {
            $key = $relationship['key'];
            $value = $document->getAttribute($key);
            $relatedCollection = $this->getCollection($relationship['options']['relatedCollection']);
            $relationType = $relationship['options']['relationType'];
            $twoWay = $relationship['options']['twoWay'];
            $twoWayKey = $relationship['options']['twoWayKey'];
            $side = $relationship['options']['side'];

            if ($stackCount >= Database::RELATION_MAX_DEPTH - 1 && $this->relationshipWriteStack[$stackCount - 1] !== $relatedCollection->getId()) {
                $document->removeAttribute($key);

                continue;
            }

            $this->relationshipWriteStack[] = $collection->getId();

            try {
                switch (\gettype($value)) {
                    case 'array':
                        if (
                            ($relationType === Database::RELATION_MANY_TO_ONE && $side === Database::RELATION_SIDE_PARENT) ||
                            ($relationType === Database::RELATION_ONE_TO_MANY && $side === Database::RELATION_SIDE_CHILD) ||
                            ($relationType === Database::RELATION_ONE_TO_ONE)
                        ) {
                            throw new RelationshipException('Invalid relationship value. Must be either a document ID or a document, array given.');
                        }

                        // List of documents or IDs
                        foreach ($value as $related) {
                            switch (\gettype($related)) {
                                case 'object':
                                    if (!$related instanceof Document) {
                                        throw new RelationshipException('Invalid relationship value. Must be either a document, document ID, or an array of documents or document IDs.');
                                    }
                                    $this->relateDocuments(
                                        $collection,
                                        $relatedCollection,
                                        $key,
                                        $document,
                                        $related,
                                        $relationType,
                                        $twoWay,
                                        $twoWayKey,
                                        $side,
                                    );
                                    break;
                                case 'string':
                                    $this->relateDocumentsById(
                                        $collection,
                                        $relatedCollection,
                                        $key,
                                        $document->getId(),
                                        $related,
                                        $relationType,
                                        $twoWay,
                                        $twoWayKey,
                                        $side,
                                    );
                                    break;
                                default:
                                    throw new RelationshipException('Invalid relationship value. Must be either a document, document ID, or an array of documents or document IDs.');
                            }
                        }
                        $document->removeAttribute($key);
                        break;

                    case 'object':
                        if (!$value instanceof Document) {
                            throw new RelationshipException('Invalid relationship value. Must be either a document, document ID, or an array of documents or document IDs.');
                        }

                        if ($relationType === Database::RELATION_ONE_TO_ONE && !$twoWay && $side === Database::RELATION_SIDE_CHILD) {
                            throw new RelationshipException('Invalid relationship value. Cannot set a value from the child side of a oneToOne relationship when twoWay is false.');
                        }

                        if (
                            ($relationType === Database::RELATION_ONE_TO_MANY && $side === Database::RELATION_SIDE_PARENT) ||
                            ($relationType === Database::RELATION_MANY_TO_ONE && $side === Database::RELATION_SIDE_CHILD) ||
                            ($relationType === Database::RELATION_MANY_TO_MANY)
                        ) {
                            throw new RelationshipException('Invalid relationship value. Must be either an array of documents or document IDs, document given.');
                        }

                        $relatedId = $this->relateDocuments(
                            $collection,
                            $relatedCollection,
                            $key,
                            $document,
                            $value,
                            $relationType,
                            $twoWay,
                            $twoWayKey,
                            $side,
                        );
                        $document->setAttribute($key, $relatedId);
                        break;

                    case 'string':
                        if ($relationType === Database::RELATION_ONE_TO_ONE && $twoWay === false && $side === Database::RELATION_SIDE_CHILD) {
                            throw new RelationshipException('Invalid relationship value. Cannot set a value from the child side of a oneToOne relationship when twoWay is false.');
                        }

                        if (
                            ($relationType === Database::RELATION_ONE_TO_MANY && $side === Database::RELATION_SIDE_PARENT) ||
                            ($relationType === Database::RELATION_MANY_TO_ONE && $side === Database::RELATION_SIDE_CHILD) ||
                            ($relationType === Database::RELATION_MANY_TO_MANY)
                        ) {
                            throw new RelationshipException('Invalid relationship value. Must be either an array of documents or document IDs, document ID given.');
                        }

                        // Single document ID
                        $this->relateDocumentsById(
                            $collection,
                            $relatedCollection,
                            $key,
                            $document->getId(),
                            $value,
                            $relationType,
                            $twoWay,
                            $twoWayKey,
                            $side,
                        );
                        break;

                    case 'NULL':
                        // TODO: This might need to depend on the relation type, to be either set to null or removed?

                        if (
                            ($relationType === Database::RELATION_ONE_TO_MANY && $side === Database::RELATION_SIDE_CHILD) ||
                            ($relationType === Database::RELATION_MANY_TO_ONE && $side === Database::RELATION_SIDE_PARENT) ||
                            ($relationType === Database::RELATION_ONE_TO_ONE && $side === Database::RELATION_SIDE_PARENT) ||
                            ($relationType === Database::RELATION_ONE_TO_ONE && $side === Database::RELATION_SIDE_CHILD && $twoWay === true)
                        ) {
                            break;
                        }

                        $document->removeAttribute($key);
                        // No related document
                        break;

                    default:
                        throw new RelationshipException('Invalid relationship value. Must be either a document, document ID, or an array of documents or document IDs.');
                }
            } finally {
                \array_pop($this->relationshipWriteStack);
            }
        }

        return $document;
    }

    /**
     * @param Document $collection
     * @param Document $relatedCollection
     * @param string $key
     * @param Document $document
     * @param Document $relation
     * @param string $relationType
     * @param bool $twoWay
     * @param string $twoWayKey
     * @param string $side
     * @return string related document ID
     *
     * @throws AuthorizationException
     * @throws ConflictException
     * @throws StructureException
     * @throws Exception
     */
    private function relateDocuments(
        Document $collection,
        Document $relatedCollection,
        string $key,
        Document $document,
        Document $relation,
        string $relationType,
        bool $twoWay,
        string $twoWayKey,
        string $side,
    ): string {
        switch ($relationType) {
            case Database::RELATION_ONE_TO_ONE:
                if ($twoWay) {
                    $relation->setAttribute($twoWayKey, $document->getId());
                }
                break;
            case Database::RELATION_ONE_TO_MANY:
                if ($side === Database::RELATION_SIDE_PARENT) {
                    $relation->setAttribute($twoWayKey, $document->getId());
                }
                break;
            case Database::RELATION_MANY_TO_ONE:
                if ($side === Database::RELATION_SIDE_CHILD) {
                    $relation->setAttribute($twoWayKey, $document->getId());
                }
                break;
        }

        // Try to get the related document
        $related = $this->getDocument($relatedCollection->getId(), $relation->getId());

        if ($related->isEmpty()) {
            // If the related document doesn't exist, create it, inheriting permissions if none are set
            if (!isset($relation['$permissions'])) {
                $relation->setAttribute('$permissions', $document->getPermissions());
            }

            $related = $this->createDocument($relatedCollection->getId(), $relation);
        } elseif ($related->getAttributes() != $relation->getAttributes()) {
            // If the related document exists and the data is not the same, update it
            foreach ($relation->getAttributes() as $attribute => $value) {
                $related->setAttribute($attribute, $value);
            }

            $related = $this->updateDocument($relatedCollection->getId(), $related->getId(), $related);
        }

        if ($relationType === Database::RELATION_MANY_TO_MANY) {
            $junction = $this->getJunctionCollection($collection, $relatedCollection, $side);

            $this->createDocument($junction, new Document([
                $key => $related->getId(),
                $twoWayKey => $document->getId(),
                '$permissions' => [
                    Permission::read(Role::any()),
                    Permission::update(Role::any()),
                    Permission::delete(Role::any()),
                ]
            ]));
        }

        return $related->getId();
    }

    /**
     * @param Document $collection
     * @param Document $relatedCollection
     * @param string $key
     * @param string $documentId
     * @param string $relationId
     * @param string $relationType
     * @param bool $twoWay
     * @param string $twoWayKey
     * @param string $side
     * @return void
     * @throws AuthorizationException
     * @throws ConflictException
     * @throws StructureException
     * @throws Exception
     */
    private function relateDocumentsById(
        Document $collection,
        Document $relatedCollection,
        string $key,
        string $documentId,
        string $relationId,
        string $relationType,
        bool $twoWay,
        string $twoWayKey,
        string $side,
    ): void {
        // Get the related document, will be empty on permissions failure
        $related = $this->skipRelationships(fn () => $this->getDocument($relatedCollection->getId(), $relationId));

        if ($related->isEmpty() && $this->checkRelationshipsExist) {
            return;
        }

        switch ($relationType) {
            case Database::RELATION_ONE_TO_ONE:
                if ($twoWay) {
                    $related->setAttribute($twoWayKey, $documentId);
                    $this->skipRelationships(fn () => $this->updateDocument($relatedCollection->getId(), $relationId, $related));
                }
                break;
            case Database::RELATION_ONE_TO_MANY:
                if ($side === Database::RELATION_SIDE_PARENT) {
                    $related->setAttribute($twoWayKey, $documentId);
                    $this->skipRelationships(fn () => $this->updateDocument($relatedCollection->getId(), $relationId, $related));
                }
                break;
            case Database::RELATION_MANY_TO_ONE:
                if ($side === Database::RELATION_SIDE_CHILD) {
                    $related->setAttribute($twoWayKey, $documentId);
                    $this->skipRelationships(fn () => $this->updateDocument($relatedCollection->getId(), $relationId, $related));
                }
                break;
            case Database::RELATION_MANY_TO_MANY:
                $this->purgeCachedDocument($relatedCollection->getId(), $relationId);

                $junction = $this->getJunctionCollection($collection, $relatedCollection, $side);

                $this->skipRelationships(fn () => $this->createDocument($junction, new Document([
                    $key => $relationId,
                    $twoWayKey => $documentId,
                    '$permissions' => [
                        Permission::read(Role::any()),
                        Permission::update(Role::any()),
                        Permission::delete(Role::any()),
                    ]
                ])));
                break;
        }
    }

    /**
     * Update Document
     *
     * @param string $collection
     * @param string $id
     * @param Document $document
     * @return Document
     *
     * @throws AuthorizationException
     * @throws ConflictException
     * @throws DatabaseException
     * @throws StructureException
     */
    public function updateDocument(string $collection, string $id, Document $document): Document
    {
        if (!$id) {
            throw new DatabaseException('Must define $id attribute');
        }

        $collection = $this->silent(fn () => $this->getCollection($collection));

        $document = $this->withTransaction(function () use ($collection, $id, $document) {
            $time = DateTime::now();
            $old = Authorization::skip(fn () => $this->silent(
                fn () =>
                $this->getDocument($collection->getId(), $id, forUpdate: true)
            ));

            $document = \array_merge($old->getArrayCopy(), $document->getArrayCopy());
            $document['$collection'] = $old->getAttribute('$collection');   // Make sure user doesn't switch collection ID
            $document['$createdAt'] = $old->getCreatedAt();                 // Make sure user doesn't switch createdAt

            if ($this->adapter->getSharedTables()) {
                $document['$tenant'] = $old->getAttribute('$tenant');       // Make sure user doesn't switch tenant
            }

            $document = new Document($document);

            $relationships = \array_filter($collection->getAttribute('attributes', []), function ($attribute) {
                return $attribute['type'] === Database::VAR_RELATIONSHIP;
            });

            $updateValidator = new Authorization(self::PERMISSION_UPDATE);
            $readValidator = new Authorization(self::PERMISSION_READ);
            $shouldUpdate = false;

            if ($collection->getId() !== self::METADATA) {
                $documentSecurity = $collection->getAttribute('documentSecurity', false);

                foreach ($relationships as $relationship) {
                    $relationships[$relationship->getAttribute('key')] = $relationship;
                }

                // Compare if the document has any changes
                foreach ($document as $key => $value) {
                    // Skip the nested documents as they will be checked later in recursions.
                    if (\array_key_exists($key, $relationships)) {
                        // No need to compare nested documents more than max depth.
                        if (count($this->relationshipWriteStack) >= Database::RELATION_MAX_DEPTH - 1) {
                            continue;
                        }
                        $relationType = (string)$relationships[$key]['options']['relationType'];
                        $side = (string)$relationships[$key]['options']['side'];
                        switch ($relationType) {
                            case Database::RELATION_ONE_TO_ONE:
                                $oldValue = $old->getAttribute($key) instanceof Document
                                    ? $old->getAttribute($key)->getId()
                                    : $old->getAttribute($key);

                                if ((\is_null($value) !== \is_null($oldValue))
                                    || (\is_string($value) && $value !== $oldValue)
                                    || ($value instanceof Document && $value->getId() !== $oldValue)
                                ) {
                                    $shouldUpdate = true;
                                }
                                break;
                            case Database::RELATION_ONE_TO_MANY:
                            case Database::RELATION_MANY_TO_ONE:
                            case Database::RELATION_MANY_TO_MANY:
                                if (
                                    ($relationType === Database::RELATION_MANY_TO_ONE && $side === Database::RELATION_SIDE_PARENT) ||
                                    ($relationType === Database::RELATION_ONE_TO_MANY && $side === Database::RELATION_SIDE_CHILD)
                                ) {
                                    $oldValue = $old->getAttribute($key) instanceof Document
                                        ? $old->getAttribute($key)->getId()
                                        : $old->getAttribute($key);

                                    if ((\is_null($value) !== \is_null($oldValue))
                                        || (\is_string($value) && $value !== $oldValue)
                                        || ($value instanceof Document && $value->getId() !== $oldValue)
                                    ) {
                                        $shouldUpdate = true;
                                    }
                                    break;
                                }

                                if (!\is_array($value) || !\array_is_list($value)) {
                                    throw new RelationshipException('Invalid relationship value. Must be either an array of documents or document IDs, ' . \gettype($value) . ' given.');
                                }

                                if (\count($old->getAttribute($key)) !== \count($value)) {
                                    $shouldUpdate = true;
                                    break;
                                }

                                foreach ($value as $index => $relation) {
                                    $oldValue = $old->getAttribute($key)[$index] instanceof Document
                                        ? $old->getAttribute($key)[$index]->getId()
                                        : $old->getAttribute($key)[$index];

                                    if (
                                        (\is_string($relation) && $relation !== $oldValue) ||
                                        ($relation instanceof Document && $relation->getId() !== $oldValue)
                                    ) {
                                        $shouldUpdate = true;
                                        break;
                                    }
                                }
                                break;
                        }

                        if ($shouldUpdate) {
                            break;
                        }

                        continue;
                    }

                    $oldValue = $old->getAttribute($key);

                    // If values are not equal we need to update document.
                    if ($value !== $oldValue) {
                        $shouldUpdate = true;
                        break;
                    }
                }

                $updatePermissions = [
                    ...$collection->getUpdate(),
                    ...($documentSecurity ? $old->getUpdate() : [])
                ];

                $readPermissions = [
                    ...$collection->getRead(),
                    ...($documentSecurity ? $old->getRead() : [])
                ];

                if ($shouldUpdate && !$updateValidator->isValid($updatePermissions)) {
                    throw new AuthorizationException($updateValidator->getDescription());
                } elseif (!$shouldUpdate && !$readValidator->isValid($readPermissions)) {
                    throw new AuthorizationException($readValidator->getDescription());
                }
            }

            if ($old->isEmpty()) {
                return new Document();
            }

            if ($shouldUpdate) {
                $updatedAt = $document->getUpdatedAt();
                $document->setAttribute('$updatedAt', empty($updatedAt) || !$this->preserveDates ? $time : $updatedAt);
            }

            // Check if document was updated after the request timestamp
            $oldUpdatedAt = new \DateTime($old->getUpdatedAt());
            if (!is_null($this->timestamp) && $oldUpdatedAt > $this->timestamp) {
                throw new ConflictException('Document was updated after the request timestamp');
            }

            $document = $this->encode($collection, $document);

            $structureValidator = new Structure(
                $collection,
                $this->adapter->getMinDateTime(),
                $this->adapter->getMaxDateTime(),
            );
            if (!$structureValidator->isValid($document)) { // Make sure updated structure still apply collection rules (if any)
                throw new StructureException($structureValidator->getDescription());
            }

            if ($this->resolveRelationships) {
                $document = $this->silent(fn () => $this->updateDocumentRelationships($collection, $old, $document));
            }

            $this->adapter->updateDocument($collection->getId(), $id, $document);

            $this->purgeRelatedDocuments($collection, $id);
            $this->purgeCachedDocument($collection->getId(), $id);

            return $document;
        });

        if ($this->resolveRelationships) {
            $document = $this->silent(fn () => $this->populateDocumentRelationships($collection, $document));
        }

        $document = $this->decode($collection, $document);

<<<<<<< HEAD
=======
        $this->purgeCachedDocument($collection->getId(), $id);
>>>>>>> bd6f080d
        $this->trigger(self::EVENT_DOCUMENT_UPDATE, $document);

        return $document;
    }

    /**
     * Update documents
     *
     * Updates all documents which match the given query.
     *
     * @param string $collection
     * @param Document $updates
     * @param array<Query> $queries
     * @param int $batchSize
     *
     * @return array<Document>
     *
     * @throws AuthorizationException
     * @throws DatabaseException
     */
    public function updateDocuments(string $collection, Document $updates, array $queries = [], int $batchSize = self::INSERT_BATCH_SIZE): array
    {
        if ($updates->isEmpty()) {
            return [];
        }

        $collection = $this->silent(fn () => $this->getCollection($collection));

        if ($collection->isEmpty()) {
            throw new DatabaseException('Collection not found');
        }

        $attributes = $collection->getAttribute('attributes', []);
        $indexes = $collection->getAttribute('indexes', []);

        if ($this->validate) {
            $validator = new DocumentsValidator(
                $attributes,
                $indexes,
                $this->maxQueryValues,
                $this->adapter->getMinDateTime(),
                $this->adapter->getMaxDateTime(),
            );

            if (!$validator->isValid($queries)) {
                throw new QueryException($validator->getDescription());
            }
        }

        $grouped = Query::groupByType($queries);
        $limit = $grouped['limit'];
        $cursor = $grouped['cursor'];

        if (!empty($cursor) && $cursor->getCollection() !== $collection->getId()) {
            throw new DatabaseException("cursor Document must be from the same Collection.");
        }

        unset($updates['$id']);
        unset($updates['$createdAt']);
        unset($updates['$tenant']);

        if (!$this->preserveDates) {
            $updates['$updatedAt'] = DateTime::now();
        }

        $updates = $this->encode($collection, $updates);

        // Check new document structure
        $validator = new PartialStructure(
            $collection,
            $this->adapter->getMinDateTime(),
            $this->adapter->getMaxDateTime(),
        );

        if (!$validator->isValid($updates)) {
            throw new StructureException($validator->getDescription());
        }

        $documents = $this->withTransaction(function () use ($collection, $queries, $batchSize, $updates, $limit, $cursor) {
            $lastDocument = null;
            $documents = [];

            $documentSecurity = $collection->getAttribute('documentSecurity', false);

            $authorization = new Authorization(self::PERMISSION_UPDATE);
            $skipAuth = $authorization->isValid($collection->getUpdate());

            if (!$skipAuth && !$documentSecurity && $collection->getId() !== self::METADATA) {
                throw new AuthorizationException($authorization->getDescription());
            }

            $originalLimit = $limit;
            $lastDocument = $cursor;

            // Resolve and update relationships
            while (true) {
                if ($limit && $limit < $batchSize) {
                    $batchSize = $limit;
                } elseif (!empty($limit)) {
                    $limit -= $batchSize;
                }

                $affectedDocuments = $this->silent(fn () => $this->find($collection->getId(), array_merge(
                    $queries,
                    empty($lastDocument) ? [
                        Query::limit($batchSize),
                    ] : [
                        Query::limit($batchSize),
                        Query::cursorAfter($lastDocument),
                    ]
                ), forPermission: Database::PERMISSION_UPDATE));

                if (empty($affectedDocuments)) {
                    break;
                }

                foreach ($affectedDocuments as $document) {
                    if ($this->resolveRelationships) {
                        $newDocument = new Document(array_merge($document->getArrayCopy(), $updates->getArrayCopy()));
                        $this->silent(fn () => $this->updateDocumentRelationships($collection, $document, $newDocument));
                        $documents[] = $newDocument;
                    }

                    // Check if document was updated after the request timestamp
                    try {
                        $oldUpdatedAt = new \DateTime($document->getUpdatedAt());
                    } catch (Exception $e) {
                        throw new DatabaseException($e->getMessage(), $e->getCode(), $e);
                    }

                    if (!is_null($this->timestamp) && $oldUpdatedAt > $this->timestamp) {
                        throw new ConflictException('Document was updated after the request timestamp');
                    }
                }

                $getResults = fn () => $this->adapter->updateDocuments(
                    $collection->getId(),
                    $updates,
                    $affectedDocuments
                );

                $skipAuth ? $authorization->skip($getResults) : $getResults();

                if (count($affectedDocuments) < $batchSize) {
                    break;
                } elseif ($originalLimit && count($documents) == $originalLimit) {
                    break;
                }

                $lastDocument = end($affectedDocuments);
            }

            foreach ($documents as $document) {
                $this->purgeCachedDocument($collection->getId(), $document->getId());
            }

            $this->trigger(self::EVENT_DOCUMENTS_UPDATE, new Document([
                '$collection' => $collection->getId(),
                'modified' => count($documents)
            ]));

            return $documents;
        });

        return $documents;
    }

    /**
     * @param Document $collection
     * @param Document $old
     * @param Document $document
     *
     * @return Document
     * @throws AuthorizationException
     * @throws ConflictException
     * @throws DatabaseException
     * @throws DuplicateException
     * @throws StructureException
     */
    private function updateDocumentRelationships(Document $collection, Document $old, Document $document): Document
    {
        $attributes = $collection->getAttribute('attributes', []);

        $relationships = \array_filter($attributes, function ($attribute) {
            return $attribute['type'] === Database::VAR_RELATIONSHIP;
        });

        $stackCount = count($this->relationshipWriteStack);

        foreach ($relationships as $index => $relationship) {
            /** @var string $key */
            $key = $relationship['key'];
            $value = $document->getAttribute($key);
            $oldValue = $old->getAttribute($key);
            $relatedCollection = $this->getCollection($relationship['options']['relatedCollection']);
            $relationType = (string) $relationship['options']['relationType'];
            $twoWay = (bool) $relationship['options']['twoWay'];
            $twoWayKey = (string) $relationship['options']['twoWayKey'];
            $side = (string) $relationship['options']['side'];

            if ($oldValue == $value) {
                if (
                    ($relationType === Database::RELATION_ONE_TO_ONE  ||
                        ($relationType === Database::RELATION_MANY_TO_ONE && $side === Database::RELATION_SIDE_PARENT)) &&
                    $value instanceof Document
                ) {
                    $document->setAttribute($key, $value->getId());
                    continue;
                }
                $document->removeAttribute($key);
                continue;
            }

            if ($stackCount >= Database::RELATION_MAX_DEPTH - 1 && $this->relationshipWriteStack[$stackCount - 1] !== $relatedCollection->getId()) {
                $document->removeAttribute($key);
                continue;
            }

            $this->relationshipWriteStack[] = $collection->getId();

            try {
                switch ($relationType) {
                    case Database::RELATION_ONE_TO_ONE:
                        if (!$twoWay) {
                            if ($side === Database::RELATION_SIDE_CHILD) {
                                throw new RelationshipException('Invalid relationship value. Cannot set a value from the child side of a oneToOne relationship when twoWay is false.');
                            }

                            if (\is_string($value)) {
                                $related = $this->skipRelationships(fn () => $this->getDocument($relatedCollection->getId(), $value, [Query::select(['$id'])]));
                                if ($related->isEmpty()) {
                                    // If no such document exists in related collection
                                    // For one-one we need to update the related key to null if no relation exists
                                    $document->setAttribute($key, null);
                                }
                            } elseif ($value instanceof Document) {
                                $relationId = $this->relateDocuments(
                                    $collection,
                                    $relatedCollection,
                                    $key,
                                    $document,
                                    $value,
                                    $relationType,
                                    false,
                                    $twoWayKey,
                                    $side,
                                );
                                $document->setAttribute($key, $relationId);
                            } elseif (is_array($value)) {
                                throw new RelationshipException('Invalid relationship value. Must be either a document, document ID or null. Array given.');
                            }

                            break;
                        }

                        switch (\gettype($value)) {
                            case 'string':
                                $related = $this->skipRelationships(
                                    fn () => $this->getDocument($relatedCollection->getId(), $value, [Query::select(['$id'])])
                                );

                                if ($related->isEmpty()) {
                                    // If no such document exists in related collection
                                    // For one-one we need to update the related key to null if no relation exists
                                    $document->setAttribute($key, null);
                                    break;
                                }
                                if (
                                    $oldValue?->getId() !== $value
                                    && !($this->skipRelationships(fn () => $this->findOne($relatedCollection->getId(), [
                                        Query::select(['$id']),
                                        Query::equal($twoWayKey, [$value]),
                                    ]))->isEmpty())
                                ) {
                                    // Have to do this here because otherwise relations would be updated before the database can throw the unique violation
                                    throw new DuplicateException('Document already has a related document');
                                }

                                $this->skipRelationships(fn () => $this->updateDocument(
                                    $relatedCollection->getId(),
                                    $related->getId(),
                                    $related->setAttribute($twoWayKey, $document->getId())
                                ));
                                break;
                            case 'object':
                                if ($value instanceof Document) {
                                    $related = $this->skipRelationships(fn () => $this->getDocument($relatedCollection->getId(), $value->getId()));

                                    if (
                                        $oldValue?->getId() !== $value->getId()
                                        && !($this->skipRelationships(fn () => $this->findOne($relatedCollection->getId(), [
                                            Query::select(['$id']),
                                            Query::equal($twoWayKey, [$value->getId()]),
                                        ]))->isEmpty())
                                    ) {
                                        // Have to do this here because otherwise relations would be updated before the database can throw the unique violation
                                        throw new DuplicateException('Document already has a related document');
                                    }

                                    $this->relationshipWriteStack[] = $relatedCollection->getId();
                                    if ($related->isEmpty()) {
                                        if (!isset($value['$permissions'])) {
                                            $value->setAttribute('$permissions', $document->getAttribute('$permissions'));
                                        }
                                        $related = $this->createDocument(
                                            $relatedCollection->getId(),
                                            $value->setAttribute($twoWayKey, $document->getId())
                                        );
                                    } else {
                                        $related = $this->updateDocument(
                                            $relatedCollection->getId(),
                                            $related->getId(),
                                            $value->setAttribute($twoWayKey, $document->getId())
                                        );
                                    }
                                    \array_pop($this->relationshipWriteStack);

                                    $document->setAttribute($key, $related->getId());
                                    break;
                                }
                                // no break
                            case 'NULL':
                                if (!\is_null($oldValue?->getId())) {
                                    $oldRelated = $this->skipRelationships(
                                        fn () =>
                                        $this->getDocument($relatedCollection->getId(), $oldValue->getId())
                                    );
                                    $this->skipRelationships(fn () => $this->updateDocument(
                                        $relatedCollection->getId(),
                                        $oldRelated->getId(),
                                        $oldRelated->setAttribute($twoWayKey, null)
                                    ));
                                }
                                break;
                            default:
                                throw new RelationshipException('Invalid relationship value. Must be either a document, document ID or null.');
                        }
                        break;
                    case Database::RELATION_ONE_TO_MANY:
                    case Database::RELATION_MANY_TO_ONE:
                        if (
                            ($relationType === Database::RELATION_ONE_TO_MANY && $side === Database::RELATION_SIDE_PARENT) ||
                            ($relationType === Database::RELATION_MANY_TO_ONE && $side === Database::RELATION_SIDE_CHILD)
                        ) {
                            if (!\is_array($value) || !\array_is_list($value)) {
                                throw new RelationshipException('Invalid relationship value. Must be either an array of documents or document IDs, ' . \gettype($value) . ' given.');
                            }

                            $oldIds = \array_map(fn ($document) => $document->getId(), $oldValue);

                            $newIds = \array_map(function ($item) {
                                if (\is_string($item)) {
                                    return $item;
                                } elseif ($item instanceof Document) {
                                    return $item->getId();
                                } else {
                                    throw new RelationshipException('Invalid relationship value. No ID provided.');
                                }
                            }, $value);

                            $removedDocuments = \array_diff($oldIds, $newIds);

                            foreach ($removedDocuments as $relation) {
                                Authorization::skip(fn () => $this->skipRelationships(fn () => $this->updateDocument(
                                    $relatedCollection->getId(),
                                    $relation,
                                    new Document([$twoWayKey => null])
                                )));
                            }

                            foreach ($value as $relation) {
                                if (\is_string($relation)) {
                                    $related = $this->skipRelationships(
                                        fn () =>
                                        $this->getDocument($relatedCollection->getId(), $relation, [Query::select(['$id'])])
                                    );

                                    if ($related->isEmpty()) {
                                        continue;
                                    }

                                    $this->skipRelationships(fn () => $this->updateDocument(
                                        $relatedCollection->getId(),
                                        $related->getId(),
                                        $related->setAttribute($twoWayKey, $document->getId())
                                    ));
                                } elseif ($relation instanceof Document) {
                                    $related = $this->skipRelationships(
                                        fn () =>
                                        $this->getDocument($relatedCollection->getId(), $relation->getId(), [Query::select(['$id'])])
                                    );

                                    if ($related->isEmpty()) {
                                        if (!isset($relation['$permissions'])) {
                                            $relation->setAttribute('$permissions', $document->getAttribute('$permissions'));
                                        }
                                        $this->createDocument(
                                            $relatedCollection->getId(),
                                            $relation->setAttribute($twoWayKey, $document->getId())
                                        );
                                    } else {
                                        $this->updateDocument(
                                            $relatedCollection->getId(),
                                            $related->getId(),
                                            $relation->setAttribute($twoWayKey, $document->getId())
                                        );
                                    }
                                } else {
                                    throw new RelationshipException('Invalid relationship value.');
                                }
                            }

                            $document->removeAttribute($key);
                            break;
                        }

                        if (\is_string($value)) {
                            $related = $this->skipRelationships(
                                fn () => $this->getDocument($relatedCollection->getId(), $value, [Query::select(['$id'])])
                            );

                            if ($related->isEmpty()) {
                                // If no such document exists in related collection
                                // For many-one we need to update the related key to null if no relation exists
                                $document->setAttribute($key, null);
                            }
                            $this->purgeCachedDocument($relatedCollection->getId(), $value);
                        } elseif ($value instanceof Document) {
                            $related = $this->skipRelationships(
                                fn () => $this->getDocument($relatedCollection->getId(), $value->getId(), [Query::select(['$id'])])
                            );

                            if ($related->isEmpty()) {
                                if (!isset($value['$permissions'])) {
                                    $value->setAttribute('$permissions', $document->getAttribute('$permissions'));
                                }
                                $this->createDocument(
                                    $relatedCollection->getId(),
                                    $value
                                );
                            } elseif ($related->getAttributes() != $value->getAttributes()) {
                                $this->updateDocument(
                                    $relatedCollection->getId(),
                                    $related->getId(),
                                    $value
                                );
                                $this->purgeCachedDocument($relatedCollection->getId(), $related->getId());
                            }

                            $document->setAttribute($key, $value->getId());
                        } elseif (\is_null($value)) {
                            break;
                        } elseif (is_array($value)) {
                            throw new RelationshipException('Invalid relationship value. Must be either a document ID or a document, array given.');
                        } elseif (empty($value)) {
                            throw new RelationshipException('Invalid relationship value. Must be either a document ID or a document.');
                        } else {
                            throw new RelationshipException('Invalid relationship value.');
                        }

                        break;
                    case Database::RELATION_MANY_TO_MANY:
                        if (\is_null($value)) {
                            break;
                        }
                        if (!\is_array($value)) {
                            throw new RelationshipException('Invalid relationship value. Must be an array of documents or document IDs.');
                        }

                        $oldIds = \array_map(fn ($document) => $document->getId(), $oldValue);

                        $newIds = \array_map(function ($item) {
                            if (\is_string($item)) {
                                return $item;
                            } elseif ($item instanceof Document) {
                                return $item->getId();
                            } else {
                                throw new RelationshipException('Invalid relationship value. Must be either a document or document ID.');
                            }
                        }, $value);

                        $removedDocuments = \array_diff($oldIds, $newIds);

                        foreach ($removedDocuments as $relation) {
                            $junction = $this->getJunctionCollection($collection, $relatedCollection, $side);

                            $junctions = $this->find($junction, [
                                Query::equal($key, [$relation]),
                                Query::equal($twoWayKey, [$document->getId()]),
                                Query::limit(PHP_INT_MAX)
                            ]);

                            foreach ($junctions as $junction) {
                                Authorization::skip(fn () => $this->deleteDocument($junction->getCollection(), $junction->getId()));
                            }
                        }

                        foreach ($value as $relation) {
                            if (\is_string($relation)) {
                                if (\in_array($relation, $oldIds) || $this->getDocument($relatedCollection->getId(), $relation, [Query::select(['$id'])])->isEmpty()) {
                                    continue;
                                }
                            } elseif ($relation instanceof Document) {
                                $related = $this->getDocument($relatedCollection->getId(), $relation->getId(), [Query::select(['$id'])]);

                                if ($related->isEmpty()) {
                                    if (!isset($value['$permissions'])) {
                                        $relation->setAttribute('$permissions', $document->getAttribute('$permissions'));
                                    }
                                    $related = $this->createDocument(
                                        $relatedCollection->getId(),
                                        $relation
                                    );
                                } elseif ($related->getAttributes() != $relation->getAttributes()) {
                                    $related = $this->updateDocument(
                                        $relatedCollection->getId(),
                                        $related->getId(),
                                        $relation
                                    );
                                }

                                if (\in_array($relation->getId(), $oldIds)) {
                                    continue;
                                }

                                $relation = $related->getId();
                            } else {
                                throw new RelationshipException('Invalid relationship value. Must be either a document or document ID.');
                            }

                            $this->skipRelationships(fn () => $this->createDocument(
                                $this->getJunctionCollection($collection, $relatedCollection, $side),
                                new Document([
                                    $key => $relation,
                                    $twoWayKey => $document->getId(),
                                    '$permissions' => [
                                        Permission::read(Role::any()),
                                        Permission::update(Role::any()),
                                        Permission::delete(Role::any()),
                                    ],
                                ])
                            ));
                        }

                        $document->removeAttribute($key);
                        break;
                }
            } finally {
                \array_pop($this->relationshipWriteStack);
            }
        }

        return $document;
    }

    private function getJunctionCollection(Document $collection, Document $relatedCollection, string $side): string
    {
        return $side === Database::RELATION_SIDE_PARENT
            ? '_' . $collection->getInternalId() . '_' . $relatedCollection->getInternalId()
            : '_' . $relatedCollection->getInternalId() . '_' . $collection->getInternalId();
    }

    /**
     * Create or update documents.
     *
     * @param string $collection
     * @param array<Document> $documents
     * @param int $batchSize
     * @return array<Document>
     * @throws StructureException
     */
    public function createOrUpdateDocuments(
        string $collection,
        array $documents,
        int $batchSize = self::INSERT_BATCH_SIZE
    ): array {
        return $this->createOrUpdateDocumentsWithIncrease(
            $collection,
            '',
            $documents,
            $batchSize
        );
    }

    /**
     * Create or update documents, increasing the value of the given attribute by the value in each document.
     *
     * @param string $collection
     * @param string $attribute
     * @param array<Document> $documents
     * @param int $batchSize
     * @return array<Document>
     * @throws StructureException
     * @throws \Throwable
     * @throws Exception
     */
    public function createOrUpdateDocumentsWithIncrease(
        string $collection,
        string $attribute,
        array $documents,
        int $batchSize = self::INSERT_BATCH_SIZE
    ): array {
        if (empty($documents)) {
            return [];
        }

        $collection = $this->silent(fn () => $this->getCollection($collection));

        $time = DateTime::now();

        foreach ($documents as $key => $document) {
            $old = Authorization::skip(fn () => $this->silent(fn () => $this->getDocument($collection->getId(), $document->getId())));

            if (!$old->isEmpty()) {
                $validator = new Authorization(self::PERMISSION_UPDATE);

                if (!$validator->isValid([
                    ...$collection->getUpdate(),
                    ...($collection->getAttribute('documentSecurity') ? $old->getUpdate() : [])
                ])) {
                    throw new AuthorizationException($validator->getDescription());
                }
            }

            $createdAt = $document->getCreatedAt();
            $updatedAt = $document->getUpdatedAt();

            $document
                ->setAttribute('$id', empty($document->getId()) ? ID::unique() : $document->getId())
                ->setAttribute('$collection', $collection->getId())
                ->setAttribute('$createdAt', empty($createdAt) || !$this->preserveDates ? $time : $createdAt)
                ->setAttribute('$updatedAt', empty($updatedAt) || !$this->preserveDates ? $time : $updatedAt);

            $document = $this->encode($collection, $document);

            $validator = new Structure(
                $collection,
                $this->adapter->getMinDateTime(),
                $this->adapter->getMaxDateTime(),
            );

            if (!$validator->isValid($document)) {
                throw new StructureException($validator->getDescription());
            }

            if ($this->resolveRelationships) {
                $document = $this->silent(fn () => $this->createDocumentRelationships($collection, $document));
            }

            $documents[$key] = $document;
        }

        $documents = $this->withTransaction(function () use ($collection, $attribute, $documents, $batchSize) {
            return $this->adapter->createOrUpdateDocuments(
                $collection->getId(),
                $attribute,
                $documents,
                $batchSize,
            );
        });

        foreach ($documents as $key => $document) {
            if ($this->resolveRelationships) {
                $document = $this->silent(fn () => $this->populateDocumentRelationships($collection, $document));
            }

            $documents[$key] = $this->decode($collection, $document);

            $this->purgeCachedDocument($collection->getId(), $document->getId());
        }

        $this->trigger(self::EVENT_DOCUMENTS_CREATE, new Document([
            '$collection' => $collection->getId(),
            'modified' => count($documents)
        ]));

        return $documents;
    }

    /**
     * Increase a document attribute by a value
     *
     * @param string $collection
     * @param string $id
     * @param string $attribute
     * @param int|float $value
     * @param int|float|null $max
     * @return bool
     *
     * @throws AuthorizationException
     * @throws DatabaseException
     * @throws Exception
     */
    public function increaseDocumentAttribute(string $collection, string $id, string $attribute, int|float $value = 1, int|float|null $max = null): bool
    {
        if ($value <= 0) { // Can be a float
            throw new DatabaseException('Value must be numeric and greater than 0');
        }

        $validator = new Authorization(self::PERMISSION_UPDATE);

        /* @var $document Document */
        $document = Authorization::skip(fn () => $this->silent(fn () => $this->getDocument($collection, $id))); // Skip ensures user does not need read permission for this

        if ($document->isEmpty()) {
            return false;
        }

        $collection = $this->silent(fn () => $this->getCollection($collection));

        if ($collection->getId() !== self::METADATA) {
            $documentSecurity = $collection->getAttribute('documentSecurity', false);
            if (!$validator->isValid([
                ...$collection->getUpdate(),
                ...($documentSecurity ? $document->getUpdate() : [])
            ])) {
                throw new AuthorizationException($validator->getDescription());
            }
        }

        $attr = \array_filter($collection->getAttribute('attributes', []), function ($a) use ($attribute) {
            return $a['$id'] === $attribute;
        });

        if (empty($attr)) {
            throw new NotFoundException('Attribute not found');
        }

        $whiteList = [self::VAR_INTEGER, self::VAR_FLOAT];

        /**
         * @var Document $attr
         */
        $attr = \end($attr);
        if (!in_array($attr->getAttribute('type'), $whiteList)) {
            throw new DatabaseException('Attribute type must be one of: ' . implode(',', $whiteList));
        }

        if ($max && ($document->getAttribute($attribute) + $value > $max)) {
            throw new DatabaseException('Attribute value exceeds maximum limit: ' . $max);
        }

        $time = DateTime::now();
        $updatedAt = $document->getUpdatedAt();
        $updatedAt = (empty($updatedAt) || !$this->preserveDates) ? $time : $updatedAt;

        // Check if document was updated after the request timestamp
        $oldUpdatedAt = new \DateTime($document->getUpdatedAt());
        if (!is_null($this->timestamp) && $oldUpdatedAt > $this->timestamp) {
            throw new ConflictException('Document was updated after the request timestamp');
        }

        $max = $max ? $max - $value : null;

        $result = $this->adapter->increaseDocumentAttribute(
            $collection->getId(),
            $id,
            $attribute,
            $value,
            $updatedAt,
            max: $max
        );

        $this->purgeCachedDocument($collection->getId(), $id);

        $this->trigger(self::EVENT_DOCUMENT_INCREASE, $document);

        return $result;
    }


    /**
     * Decrease a document attribute by a value
     *
     * @param string $collection
     * @param string $id
     * @param string $attribute
     * @param int|float $value
     * @param int|float|null $min
     * @return bool
     *
     * @throws AuthorizationException
     * @throws DatabaseException
     */
    public function decreaseDocumentAttribute(string $collection, string $id, string $attribute, int|float $value = 1, int|float|null $min = null): bool
    {
        if ($value <= 0) { // Can be a float
            throw new DatabaseException('Value must be numeric and greater than 0');
        }

        $validator = new Authorization(self::PERMISSION_UPDATE);

        /* @var $document Document */
        $document = Authorization::skip(fn () => $this->silent(fn () => $this->getDocument($collection, $id))); // Skip ensures user does not need read permission for this

        if ($document->isEmpty()) {
            return false;
        }

        $collection = $this->silent(fn () => $this->getCollection($collection));

        if ($collection->getId() !== self::METADATA) {
            $documentSecurity = $collection->getAttribute('documentSecurity', false);
            if (!$validator->isValid([
                ...$collection->getUpdate(),
                ...($documentSecurity ? $document->getUpdate() : [])
            ])) {
                throw new AuthorizationException($validator->getDescription());
            }
        }

        $attr = \array_filter($collection->getAttribute('attributes', []), function ($a) use ($attribute) {
            return $a['$id'] === $attribute;
        });

        if (empty($attr)) {
            throw new NotFoundException('Attribute not found');
        }

        $whiteList = [self::VAR_INTEGER, self::VAR_FLOAT];

        /**
         * @var Document $attr
         */
        $attr = \end($attr);
        if (!in_array($attr->getAttribute('type'), $whiteList)) {
            throw new DatabaseException('Attribute type must be one of: ' . implode(',', $whiteList));
        }

        if ($min && ($document->getAttribute($attribute) - $value < $min)) {
            throw new DatabaseException('Attribute value Exceeds minimum limit ' . $min);
        }

        $time = DateTime::now();
        $updatedAt = $document->getUpdatedAt();
        $updatedAt = (empty($updatedAt) || !$this->preserveDates) ? $time : $updatedAt;

        // Check if document was updated after the request timestamp
        $oldUpdatedAt = new \DateTime($document->getUpdatedAt());
        if (!is_null($this->timestamp) && $oldUpdatedAt > $this->timestamp) {
            throw new ConflictException('Document was updated after the request timestamp');
        }

        $min = $min ? $min + $value : null;

        $result = $this->adapter->increaseDocumentAttribute(
            $collection->getId(),
            $id,
            $attribute,
            $value * -1,
            $updatedAt,
            min: $min
        );

        $this->purgeCachedDocument($collection->getId(), $id);

        $this->trigger(self::EVENT_DOCUMENT_DECREASE, $document);

        return $result;
    }

    /**
     * Delete Document
     *
     * @param string $collection
     * @param string $id
     *
     * @return bool
     *
     * @throws AuthorizationException
     * @throws ConflictException
     * @throws DatabaseException
     * @throws RestrictedException
     */
    public function deleteDocument(string $collection, string $id): bool
    {
        $collection = $this->silent(fn () => $this->getCollection($collection));

        $deleted = $this->withTransaction(function () use ($collection, $id, &$document) {
            $document = Authorization::skip(fn () => $this->silent(
                fn () =>
                $this->getDocument($collection->getId(), $id, forUpdate: true)
            ));

            if ($document->isEmpty()) {
                return false;
            }

            $validator = new Authorization(self::PERMISSION_DELETE);

            if ($collection->getId() !== self::METADATA) {
                $documentSecurity = $collection->getAttribute('documentSecurity', false);
                if (!$validator->isValid([
                    ...$collection->getDelete(),
                    ...($documentSecurity ? $document->getDelete() : [])
                ])) {
                    throw new AuthorizationException($validator->getDescription());
                }
            }

            // Check if document was updated after the request timestamp
            try {
                $oldUpdatedAt = new \DateTime($document->getUpdatedAt());
            } catch (Exception $e) {
                throw new DatabaseException($e->getMessage(), $e->getCode(), $e);
            }

            if (!\is_null($this->timestamp) && $oldUpdatedAt > $this->timestamp) {
                throw new ConflictException('Document was updated after the request timestamp');
            }

            if ($this->resolveRelationships) {
                $document = $this->silent(fn () => $this->deleteDocumentRelationships($collection, $document));
            }

            $result = $this->adapter->deleteDocument($collection->getId(), $id);

<<<<<<< HEAD
            $this->purgeRelatedDocuments($collection, $id);
            $this->purgeCachedDocument($collection->getId(), $id);

            return $result;
        });
=======
        $this->purgeCachedDocument($collection->getId(), $id);
>>>>>>> bd6f080d

        $this->trigger(self::EVENT_DOCUMENT_DELETE, $document);

        return $deleted;
    }

    /**
     * @param Document $collection
     * @param Document $document
     * @return Document
     * @throws AuthorizationException
     * @throws ConflictException
     * @throws DatabaseException
     * @throws RestrictedException
     * @throws StructureException
     */
    private function deleteDocumentRelationships(Document $collection, Document $document): Document
    {
        $attributes = $collection->getAttribute('attributes', []);

        $relationships = \array_filter($attributes, function ($attribute) {
            return $attribute['type'] === Database::VAR_RELATIONSHIP;
        });

        foreach ($relationships as $relationship) {
            $key = $relationship['key'];
            $value = $document->getAttribute($key);
            $relatedCollection = $this->getCollection($relationship['options']['relatedCollection']);
            $relationType = $relationship['options']['relationType'];
            $twoWay = $relationship['options']['twoWay'];
            $twoWayKey = $relationship['options']['twoWayKey'];
            $onDelete = $relationship['options']['onDelete'];
            $side = $relationship['options']['side'];

            $relationship->setAttribute('collection', $collection->getId());
            $relationship->setAttribute('document', $document->getId());

            switch ($onDelete) {
                case Database::RELATION_MUTATE_RESTRICT:
                    $this->deleteRestrict($relatedCollection, $document, $value, $relationType, $twoWay, $twoWayKey, $side);
                    break;
                case Database::RELATION_MUTATE_SET_NULL:
                    $this->deleteSetNull($collection, $relatedCollection, $document, $value, $relationType, $twoWay, $twoWayKey, $side);
                    break;
                case Database::RELATION_MUTATE_CASCADE:
                    foreach ($this->relationshipDeleteStack as $processedRelationship) {
                        $existingKey = $processedRelationship['key'];
                        $existingCollection = $processedRelationship['collection'];
                        $existingRelatedCollection = $processedRelationship['options']['relatedCollection'];
                        $existingTwoWayKey = $processedRelationship['options']['twoWayKey'];
                        $existingSide = $processedRelationship['options']['side'];

                        // If this relationship has already been fetched for this document, skip it
                        $reflexive = $processedRelationship == $relationship;

                        // If this relationship is the same as a previously fetched relationship, but on the other side, skip it
                        $symmetric = $existingKey === $twoWayKey
                            && $existingTwoWayKey === $key
                            && $existingRelatedCollection === $collection->getId()
                            && $existingCollection === $relatedCollection->getId()
                            && $existingSide !== $side;

                        // If this relationship is not directly related but relates across multiple collections, skip it.
                        //
                        // These conditions ensure that a relationship is considered transitive if it has the same
                        // two-way key and related collection, but is on the opposite side of the relationship (the first and second conditions).
                        //
                        // They also ensure that a relationship is considered transitive if it has the same key and related
                        // collection as an existing relationship, but a different two-way key (the third condition),
                        // or the same two-way key as an existing relationship, but a different key (the fourth condition).
                        $transitive = (($existingKey === $twoWayKey
                                && $existingCollection === $relatedCollection->getId()
                                && $existingSide !== $side)
                            || ($existingTwoWayKey === $key
                                && $existingRelatedCollection === $collection->getId()
                                && $existingSide !== $side)
                            || ($existingKey === $key
                                && $existingTwoWayKey !== $twoWayKey
                                && $existingRelatedCollection === $relatedCollection->getId()
                                && $existingSide !== $side)
                            || ($existingKey !== $key
                                && $existingTwoWayKey === $twoWayKey
                                && $existingRelatedCollection === $relatedCollection->getId()
                                && $existingSide !== $side));

                        if ($reflexive || $symmetric || $transitive) {
                            break 2;
                        }
                    }
                    $this->deleteCascade($collection, $relatedCollection, $document, $key, $value, $relationType, $twoWayKey, $side, $relationship);
                    break;
            }
        }

        return $document;
    }

    /**
     * @param Document $relatedCollection
     * @param Document $document
     * @param mixed $value
     * @param string $relationType
     * @param bool $twoWay
     * @param string $twoWayKey
     * @param string $side
     * @throws AuthorizationException
     * @throws ConflictException
     * @throws DatabaseException
     * @throws RestrictedException
     * @throws StructureException
     */
    private function deleteRestrict(
        Document $relatedCollection,
        Document $document,
        mixed $value,
        string $relationType,
        bool $twoWay,
        string $twoWayKey,
        string $side
    ): void {
        if ($value instanceof Document && $value->isEmpty()) {
            $value = null;
        }

        if (
            !empty($value)
            && $relationType !== Database::RELATION_MANY_TO_ONE
            && $side === Database::RELATION_SIDE_PARENT
        ) {
            throw new RestrictedException('Cannot delete document because it has at least one related document.');
        }

        if (
            $relationType === Database::RELATION_ONE_TO_ONE
            && $side === Database::RELATION_SIDE_CHILD
            && !$twoWay
        ) {
            Authorization::skip(function () use ($document, $relatedCollection, $twoWayKey) {
                $related = $this->findOne($relatedCollection->getId(), [
                    Query::select(['$id']),
                    Query::equal($twoWayKey, [$document->getId()])
                ]);

                if ($related->isEmpty()) {
                    return;
                }

                $this->skipRelationships(fn () => $this->updateDocument(
                    $relatedCollection->getId(),
                    $related->getId(),
                    new Document([
                        $twoWayKey => null
                    ])
                ));
            });
        }

        if (
            $relationType === Database::RELATION_MANY_TO_ONE
            && $side === Database::RELATION_SIDE_CHILD
        ) {
            $related = Authorization::skip(fn () => $this->findOne($relatedCollection->getId(), [
                Query::select(['$id']),
                Query::equal($twoWayKey, [$document->getId()])
            ]));

            if (!$related->isEmpty()) {
                throw new RestrictedException('Cannot delete document because it has at least one related document.');
            }
        }
    }

    /**
     * @param Document $collection
     * @param Document $relatedCollection
     * @param Document $document
     * @param mixed $value
     * @param string $relationType
     * @param bool $twoWay
     * @param string $twoWayKey
     * @param string $side
     * @return void
     * @throws AuthorizationException
     * @throws ConflictException
     * @throws DatabaseException
     * @throws RestrictedException
     * @throws StructureException
     */
    private function deleteSetNull(Document $collection, Document $relatedCollection, Document $document, mixed $value, string $relationType, bool $twoWay, string $twoWayKey, string $side): void
    {
        switch ($relationType) {
            case Database::RELATION_ONE_TO_ONE:
                if (!$twoWay && $side === Database::RELATION_SIDE_PARENT) {
                    break;
                }

                // Shouldn't need read or update permission to delete
                Authorization::skip(function () use ($document, $value, $relatedCollection, $twoWay, $twoWayKey, $side) {
                    if (!$twoWay && $side === Database::RELATION_SIDE_CHILD) {
                        $related = $this->findOne($relatedCollection->getId(), [
                            Query::select(['$id']),
                            Query::equal($twoWayKey, [$document->getId()])
                        ]);
                    } else {
                        if (empty($value)) {
                            return;
                        }
                        $related = $this->getDocument($relatedCollection->getId(), $value->getId(), [Query::select(['$id'])]);
                    }

                    if ($related->isEmpty()) {
                        return;
                    }

                    $this->skipRelationships(fn () => $this->updateDocument(
                        $relatedCollection->getId(),
                        $related->getId(),
                        new Document([
                            $twoWayKey => null
                        ])
                    ));
                });
                break;

            case Database::RELATION_ONE_TO_MANY:
                if ($side === Database::RELATION_SIDE_CHILD) {
                    break;
                }
                foreach ($value as $relation) {
                    Authorization::skip(function () use ($relatedCollection, $twoWayKey, $relation) {
                        $this->skipRelationships(fn () => $this->updateDocument(
                            $relatedCollection->getId(),
                            $relation->getId(),
                            new Document([
                                $twoWayKey => null
                            ]),
                        ));
                    });
                }
                break;

            case Database::RELATION_MANY_TO_ONE:
                if ($side === Database::RELATION_SIDE_PARENT) {
                    break;
                }

                if (!$twoWay) {
                    $value = $this->find($relatedCollection->getId(), [
                        Query::select(['$id']),
                        Query::equal($twoWayKey, [$document->getId()]),
                        Query::limit(PHP_INT_MAX)
                    ]);
                }

                foreach ($value as $relation) {
                    Authorization::skip(function () use ($relatedCollection, $twoWayKey, $relation) {
                        $this->skipRelationships(fn () => $this->updateDocument(
                            $relatedCollection->getId(),
                            $relation->getId(),
                            new Document([
                                $twoWayKey => null
                            ])
                        ));
                    });
                }
                break;

            case Database::RELATION_MANY_TO_MANY:
                $junction = $this->getJunctionCollection($collection, $relatedCollection, $side);

                $junctions = $this->find($junction, [
                    Query::select(['$id']),
                    Query::equal($twoWayKey, [$document->getId()]),
                    Query::limit(PHP_INT_MAX)
                ]);

                foreach ($junctions as $document) {
                    $this->skipRelationships(fn () => $this->deleteDocument(
                        $junction,
                        $document->getId()
                    ));
                }
                break;
        }
    }

    /**
     * @param Document $collection
     * @param Document $relatedCollection
     * @param Document $document
     * @param string $key
     * @param mixed $value
     * @param string $relationType
     * @param string $twoWayKey
     * @param string $side
     * @param Document $relationship
     * @return void
     * @throws AuthorizationException
     * @throws ConflictException
     * @throws DatabaseException
     * @throws RestrictedException
     * @throws StructureException
     */
    private function deleteCascade(Document $collection, Document $relatedCollection, Document $document, string $key, mixed $value, string $relationType, string $twoWayKey, string $side, Document $relationship): void
    {
        switch ($relationType) {
            case Database::RELATION_ONE_TO_ONE:
                if ($value !== null) {
                    $this->relationshipDeleteStack[] = $relationship;

                    $this->deleteDocument(
                        $relatedCollection->getId(),
                        ($value instanceof Document) ? $value->getId() : $value
                    );

                    \array_pop($this->relationshipDeleteStack);
                }
                break;
            case Database::RELATION_ONE_TO_MANY:
                if ($side === Database::RELATION_SIDE_CHILD) {
                    break;
                }

                $this->relationshipDeleteStack[] = $relationship;

                foreach ($value as $relation) {
                    $this->deleteDocument(
                        $relatedCollection->getId(),
                        $relation->getId()
                    );
                }

                \array_pop($this->relationshipDeleteStack);

                break;
            case Database::RELATION_MANY_TO_ONE:
                if ($side === Database::RELATION_SIDE_PARENT) {
                    break;
                }

                $value = $this->find($relatedCollection->getId(), [
                    Query::select(['$id']),
                    Query::equal($twoWayKey, [$document->getId()]),
                    Query::limit(PHP_INT_MAX),
                ]);

                $this->relationshipDeleteStack[] = $relationship;

                foreach ($value as $relation) {
                    $this->deleteDocument(
                        $relatedCollection->getId(),
                        $relation->getId()
                    );
                }

                \array_pop($this->relationshipDeleteStack);

                break;
            case Database::RELATION_MANY_TO_MANY:
                $junction = $this->getJunctionCollection($collection, $relatedCollection, $side);

                $junctions = $this->skipRelationships(fn () => $this->find($junction, [
                    Query::select(['$id', $key]),
                    Query::equal($twoWayKey, [$document->getId()]),
                    Query::limit(PHP_INT_MAX)
                ]));

                $this->relationshipDeleteStack[] = $relationship;

                foreach ($junctions as $document) {
                    if ($side === Database::RELATION_SIDE_PARENT) {
                        $this->deleteDocument(
                            $relatedCollection->getId(),
                            $document->getAttribute($key)
                        );
                    }
                    $this->deleteDocument(
                        $junction,
                        $document->getId()
                    );
                }

                \array_pop($this->relationshipDeleteStack);
                break;
        }
    }

    /**
     * Delete Documents
     *
     * Deletes all documents which match the given query, will respect the relationship's onDelete optin.
     *
     * @param string $collection
     * @param array<Query> $queries
     * @param int $batchSize
     *
     * @return array<Document>
     *
     * @throws AuthorizationException
     * @throws DatabaseException
     * @throws RestrictedException
     */
    public function deleteDocuments(string $collection, array $queries = [], int $batchSize = self::DELETE_BATCH_SIZE): array
    {
        if ($this->adapter->getSharedTables() && empty($this->adapter->getTenant())) {
            throw new DatabaseException('Missing tenant. Tenant must be set when table sharing is enabled.');
        }

        $collection = $this->silent(fn () => $this->getCollection($collection));

        if ($collection->isEmpty()) {
            throw new DatabaseException('Collection not found');
        }

        $attributes = $collection->getAttribute('attributes', []);
        $indexes = $collection->getAttribute('indexes', []);

        if ($this->validate) {
            $validator = new DocumentsValidator(
                $attributes,
                $indexes,
                $this->maxQueryValues,
                $this->adapter->getMinDateTime(),
                $this->adapter->getMaxDateTime()
            );

            if (!$validator->isValid($queries)) {
                throw new QueryException($validator->getDescription());
            }
        }

        $grouped = Query::groupByType($queries);
        $limit = $grouped['limit'];
        $cursor = $grouped['cursor'];

        if (!empty($cursor) && $cursor->getCollection() !== $collection->getId()) {
            throw new DatabaseException("cursor Document must be from the same Collection.");
        }

        $documents = $this->withTransaction(function () use ($collection, $queries, $batchSize, $limit, $cursor) {
            $documentSecurity = $collection->getAttribute('documentSecurity', false);
            $authorization = new Authorization(self::PERMISSION_DELETE);
            $skipAuth = $authorization->isValid($collection->getDelete());
            $documents = [];

            if (!$skipAuth && !$documentSecurity && $collection->getId() !== self::METADATA) {
                throw new AuthorizationException($authorization->getDescription());
            }

            $originalLimit = $limit;
            $lastDocument = $cursor;

            while (true) {
                if ($limit && $limit < $batchSize) {
                    $batchSize = $limit;
                } elseif (!empty($limit)) {
                    $limit -= $batchSize;
                }

                $affectedDocuments = $this->silent(fn () => $this->find($collection->getId(), array_merge(
                    $queries,
                    empty($lastDocument) ? [
                        Query::limit($batchSize),
                    ] : [
                        Query::limit($batchSize),
                        Query::cursorAfter($lastDocument),
                    ]
                ), forPermission: Database::PERMISSION_DELETE));

                if (empty($affectedDocuments)) {
                    break;
                }

                $documents = array_merge($affectedDocuments, $documents);

                foreach ($affectedDocuments as $document) {
                    // Delete Relationships
                    if ($this->resolveRelationships) {
                        $document = $this->silent(fn () => $this->deleteDocumentRelationships($collection, $document));
                    }

                    // Check if document was updated after the request timestamp
                    try {
                        $oldUpdatedAt = new \DateTime($document->getUpdatedAt());
                    } catch (Exception $e) {
                        throw new DatabaseException($e->getMessage(), $e->getCode(), $e);
                    }

                    if (!\is_null($this->timestamp) && $oldUpdatedAt > $this->timestamp) {
                        throw new ConflictException('Document was updated after the request timestamp');
                    }

                    $this->purgeCachedDocument($collection->getId(), $document->getId());
                }

                if (count($affectedDocuments) < $batchSize) {
                    break;
                } elseif ($originalLimit && count($documents) == $originalLimit) {
                    break;
                }

                $lastDocument = end($affectedDocuments);
            }

            if (empty($documents)) {
                return [];
            }

            $this->trigger(self::EVENT_DOCUMENTS_DELETE, new Document([
                '$collection' => $collection->getId(),
                'modified' => count($documents)
            ]));

            $this->adapter->deleteDocuments($collection->getId(), array_map(fn ($document) => $document->getId(), $documents));

            return $documents;
        });

        return $documents;
    }

    /**
     * Cleans the all the collection's documents from the cache
     * And the all related cached documents.
     *
     * @param string $collectionId
     *
     * @return bool
     */
    public function purgeCachedCollection(string $collectionId): bool
    {
        $collectionKey = $this->cacheName . '-cache-' . $this->getNamespace() . ':' . $this->adapter->getTenant() . ':collection:' . $collectionId;

        $documentKeys = $this->cache->list($collectionKey);
        foreach ($documentKeys as $documentKey) {
            $this->cache->purge($documentKey);
        }

        $this->cache->purge($collectionKey);

        return true;
    }

    /**
     * Cleans a specific document from cache
     * And related document reference in the collection cache.
     *
     * @param string $collectionId
     * @param string $id
     *
     * @return bool
     */
    public function purgeCachedDocument(string $collectionId, string $id): bool
    {
        $collectionKey = $this->cacheName . '-cache-' . $this->getNamespace() . ':' . $this->adapter->getTenant() . ':collection:' . $collectionId;
        $documentKey =  $collectionKey . ':' . $id;

        $this->cache->purge($collectionKey, $documentKey);
        $this->cache->purge($documentKey);

        $this->trigger(self::EVENT_DOCUMENT_PURGE, new Document([
            '$id' => $id,
            '$collection' => $collectionId
        ]));

        return true;
    }

    /**
     * Find Documents
     *
     * @param string $collection
     * @param array<Query> $queries
     * @param string $forPermission
     *
     * @return array<Document>
     * @throws DatabaseException
     * @throws QueryException
     * @throws TimeoutException
     * @throws Exception
     */
    public function find(string $collection, array $queries = [], string $forPermission = Database::PERMISSION_READ): array
    {
        $collection = $this->silent(fn () => $this->getCollection($collection));

        if ($collection->isEmpty()) {
            throw new NotFoundException('Collection not found');
        }

        $attributes = $collection->getAttribute('attributes', []);
        $indexes = $collection->getAttribute('indexes', []);

        if ($this->validate) {
            $validator = new DocumentsValidator(
                $attributes,
                $indexes,
                $this->maxQueryValues,
                $this->adapter->getMinDateTime(),
                $this->adapter->getMaxDateTime(),
            );
            if (!$validator->isValid($queries)) {
                throw new QueryException($validator->getDescription());
            }
        }

        $authorization = new Authorization(self::PERMISSION_READ);
        $documentSecurity = $collection->getAttribute('documentSecurity', false);
        $skipAuth = $authorization->isValid($collection->getPermissionsByType($forPermission));

        if (!$skipAuth && !$documentSecurity && $collection->getId() !== self::METADATA) {
            throw new AuthorizationException($authorization->getDescription());
        }

        $relationships = \array_filter(
            $collection->getAttribute('attributes', []),
            fn (Document $attribute) => $attribute->getAttribute('type') === self::VAR_RELATIONSHIP
        );

        $grouped = Query::groupByType($queries);
        $filters = $grouped['filters'];
        $selects = $grouped['selections'];
        $limit = $grouped['limit'];
        $offset = $grouped['offset'];
        $orderAttributes = $grouped['orderAttributes'];
        $orderTypes = $grouped['orderTypes'];
        $cursor = $grouped['cursor'];
        $cursorDirection = $grouped['cursorDirection'];

        if (!empty($cursor) && $cursor->getCollection() !== $collection->getId()) {
            throw new DatabaseException("cursor Document must be from the same Collection.");
        }

        $cursor = empty($cursor) ? [] : $this->encode($collection, $cursor)->getArrayCopy();

        /**  @var array<Query> $queries */
        $queries = \array_merge(
            $selects,
            self::convertQueries($collection, $filters)
        );

        $selections = $this->validateSelections($collection, $selects);
        $nestedSelections = [];

        foreach ($queries as $index => &$query) {
            switch ($query->getMethod()) {
                case Query::TYPE_SELECT:
                    $values = $query->getValues();
                    foreach ($values as $valueIndex => $value) {
                        if (\str_contains($value, '.')) {
                            // Shift the top level off the dot-path to pass the selection down the chain
                            // 'foo.bar.baz' becomes 'bar.baz'
                            $nestedSelections[] = Query::select([
                                \implode('.', \array_slice(\explode('.', $value), 1))
                            ]);

                            $key = \explode('.', $value)[0];

                            foreach ($relationships as $relationship) {
                                if ($relationship->getAttribute('key') === $key) {
                                    switch ($relationship->getAttribute('options')['relationType']) {
                                        case Database::RELATION_MANY_TO_MANY:
                                        case Database::RELATION_ONE_TO_MANY:
                                            unset($values[$valueIndex]);
                                            break;

                                        case Database::RELATION_MANY_TO_ONE:
                                        case Database::RELATION_ONE_TO_ONE:
                                            $values[$valueIndex] = $key;
                                            break;
                                    }
                                }
                            }
                        }
                    }
                    $query->setValues(\array_values($values));
                    break;
                default:
                    if (\str_contains($query->getAttribute(), '.')) {
                        unset($queries[$index]);
                    }
                    break;
            }
        }

        $queries = \array_values($queries);

        $getResults = fn () => $this->adapter->find(
            $collection->getId(),
            $queries,
            $limit ?? 25,
            $offset ?? 0,
            $orderAttributes,
            $orderTypes,
            $cursor,
            $cursorDirection ?? Database::CURSOR_AFTER,
            $forPermission
        );

        $results = $skipAuth ? Authorization::skip($getResults) : $getResults();

        foreach ($results as &$node) {
            if ($this->resolveRelationships && (empty($selects) || !empty($nestedSelections))) {
                $node = $this->silent(fn () => $this->populateDocumentRelationships($collection, $node, $nestedSelections));
            }
            $node = $this->casting($collection, $node);
            $node = $this->decode($collection, $node, $selections);

            if (!$node->isEmpty()) {
                $node->setAttribute('$collection', $collection->getId());
            }
        }

        unset($query);

        // Remove internal attributes which are not queried
        foreach ($queries as $query) {
            if ($query->getMethod() === Query::TYPE_SELECT) {
                $values = $query->getValues();
                foreach ($results as $result) {
                    foreach ($this->getInternalAttributes() as $internalAttribute) {
                        if (!\in_array($internalAttribute['$id'], $values)) {
                            $result->removeAttribute($internalAttribute['$id']);
                        }
                    }
                }
            }
        }

        $this->trigger(self::EVENT_DOCUMENT_FIND, $results);

        return $results;
    }

    /**
     * @param string $collection
     * @param array<Query> $queries
     * @return Document
     * @throws DatabaseException
     */
    public function findOne(string $collection, array $queries = []): Document
    {
        $results = $this->silent(fn () => $this->find($collection, \array_merge([
            Query::limit(1)
        ], $queries)));

        $found = \reset($results);

        $this->trigger(self::EVENT_DOCUMENT_FIND, $found);

        if (!$found) {
            return new Document();
        }

        return $found;
    }

    /**
     * Count Documents
     *
     * Count the number of documents.
     *
     * @param string $collection
     * @param array<Query> $queries
     * @param int|null $max
     *
     * @return int
     * @throws DatabaseException
     */
    public function count(string $collection, array $queries = [], ?int $max = null): int
    {
        $collection = $this->silent(fn () => $this->getCollection($collection));
        $attributes = $collection->getAttribute('attributes', []);
        $indexes = $collection->getAttribute('indexes', []);

        if ($this->validate) {
            $validator = new DocumentsValidator(
                $attributes,
                $indexes,
                $this->maxQueryValues,
                $this->adapter->getMinDateTime(),
                $this->adapter->getMaxDateTime(),
            );
            if (!$validator->isValid($queries)) {
                throw new QueryException($validator->getDescription());
            }
        }

        $authorization = new Authorization(self::PERMISSION_READ);
        if ($authorization->isValid($collection->getRead())) {
            $skipAuth = true;
        }

        $queries = Query::groupByType($queries)['filters'];
        $queries = self::convertQueries($collection, $queries);

        $getCount = fn () => $this->adapter->count($collection->getId(), $queries, $max);
        $count = $skipAuth ?? false ? Authorization::skip($getCount) : $getCount();

        $this->trigger(self::EVENT_DOCUMENT_COUNT, $count);

        return $count;
    }

    /**
     * Sum an attribute
     *
     * Sum an attribute for all the documents. Pass $max=0 for unlimited count
     *
     * @param string $collection
     * @param string $attribute
     * @param array<Query> $queries
     * @param int|null $max
     *
     * @return int|float
     * @throws DatabaseException
     */
    public function sum(string $collection, string $attribute, array $queries = [], ?int $max = null): float|int
    {
        $collection = $this->silent(fn () => $this->getCollection($collection));
        $attributes = $collection->getAttribute('attributes', []);
        $indexes = $collection->getAttribute('indexes', []);

        if ($this->validate) {
            $validator = new DocumentsValidator(
                $attributes,
                $indexes,
                $this->maxQueryValues,
                $this->adapter->getMinDateTime(),
                $this->adapter->getMaxDateTime(),
            );
            if (!$validator->isValid($queries)) {
                throw new QueryException($validator->getDescription());
            }
        }

        $queries = self::convertQueries($collection, $queries);

        $sum = $this->adapter->sum($collection->getId(), $attribute, $queries, $max);

        $this->trigger(self::EVENT_DOCUMENT_SUM, $sum);

        return $sum;
    }

    /**
     * Add Attribute Filter
     *
     * @param string $name
     * @param callable $encode
     * @param callable $decode
     *
     * @return void
     */
    public static function addFilter(string $name, callable $encode, callable $decode): void
    {
        self::$filters[$name] = [
            'encode' => $encode,
            'decode' => $decode,
        ];
    }

    /**
     * Encode Document
     *
     * @param Document $collection
     * @param Document $document
     *
     * @return Document
     * @throws DatabaseException
     */
    public function encode(Document $collection, Document $document): Document
    {
        $attributes = $collection->getAttribute('attributes', []);

        $internalAttributes = \array_filter(Database::INTERNAL_ATTRIBUTES, function ($attribute) {
            // We don't want to encode permissions into a JSON string
            return $attribute['$id'] !== '$permissions';
        });

        $attributes = \array_merge($attributes, $internalAttributes);

        foreach ($attributes as $attribute) {
            $key = $attribute['$id'] ?? '';
            $array = $attribute['array'] ?? false;
            $default = $attribute['default'] ?? null;
            $filters = $attribute['filters'] ?? [];
            $value = $document->getAttribute($key);

            // Continue on optional param with no default
            if (is_null($value) && is_null($default)) {
                continue;
            }

            // Assign default only if no value provided
            // False positive "Call to function is_null() with mixed will always evaluate to false"
            // @phpstan-ignore-next-line
            if (is_null($value) && !is_null($default)) {
                $value = ($array) ? $default : [$default];
            } else {
                $value = ($array) ? $value : [$value];
            }

            foreach ($value as &$node) {
                if (($node !== null)) {
                    foreach ($filters as $filter) {
                        $node = $this->encodeAttribute($filter, $node, $document);
                    }
                }
            }

            if (!$array) {
                $value = $value[0];
            }

            $document->setAttribute($key, $value);
        }

        return $document;
    }

    /**
     * Decode Document
     *
     * @param Document $collection
     * @param Document $document
     * @param array<string> $selections
     * @return Document
     * @throws DatabaseException
     */
    public function decode(Document $collection, Document $document, array $selections = []): Document
    {
        $attributes = \array_filter(
            $collection->getAttribute('attributes', []),
            fn ($attribute) =>
                $attribute['type'] !== self::VAR_RELATIONSHIP
        );

        $relationships = \array_filter(
            $collection->getAttribute('attributes', []),
            fn ($attribute) =>
                $attribute['type'] === self::VAR_RELATIONSHIP
        );

        foreach ($relationships as $relationship) {
            $key = $relationship['$id'] ?? '';

            if (
                \array_key_exists($key, (array)$document)
                || \array_key_exists($this->adapter->filter($key), (array)$document)
            ) {
                $value = $document->getAttribute($key);
                $value ??= $document->getAttribute($this->adapter->filter($key));
                $document->removeAttribute($this->adapter->filter($key));
                $document->setAttribute($key, $value);
            }
        }

        $attributes = array_merge($attributes, $this->getInternalAttributes());

        foreach ($attributes as $attribute) {
            $key = $attribute['$id'] ?? '';
            $array = $attribute['array'] ?? false;
            $filters = $attribute['filters'] ?? [];
            $value = $document->getAttribute($key);

            if (\is_null($value)) {
                $value = $document->getAttribute($this->adapter->filter($key));

                if (!\is_null($value)) {
                    $document->removeAttribute($this->adapter->filter($key));
                }
            }

            $value = ($array) ? $value : [$value];
            $value = (is_null($value)) ? [] : $value;

            foreach ($value as &$node) {
                foreach (array_reverse($filters) as $filter) {
                    $node = $this->decodeAttribute($filter, $node, $document);
                }
            }

            if (empty($selections) || \in_array($key, $selections) || \in_array('*', $selections)) {
                if (
                    empty($selections)
                    || \in_array($key, $selections)
                    || \in_array('*', $selections)
                    || \in_array($key, ['$createdAt', '$updatedAt'])
                ) {
                    // Prevent null values being set for createdAt and updatedAt
                    if (\in_array($key, ['$createdAt', '$updatedAt']) && $value[0] === null) {
                        continue;
                    } else {
                        $document->setAttribute($key, ($array) ? $value : $value[0]);
                    }
                }
            }
        }

        return $document;
    }

    /**
     * Casting
     *
     * @param Document $collection
     * @param Document $document
     *
     * @return Document
     */
    public function casting(Document $collection, Document $document): Document
    {
        if ($this->adapter->getSupportForCasting()) {
            return $document;
        }

        $attributes = $collection->getAttribute('attributes', []);

        foreach ($attributes as $attribute) {
            $key = $attribute['$id'] ?? '';
            $type = $attribute['type'] ?? '';
            $array = $attribute['array'] ?? false;
            $value = $document->getAttribute($key, null);
            if (is_null($value)) {
                continue;
            }

            if ($array) {
                $value = !is_string($value)
                    ? $value
                    : json_decode($value, true);
            } else {
                $value = [$value];
            }

            foreach ($value as &$node) {
                switch ($type) {
                    case self::VAR_BOOLEAN:
                        $node = (bool)$node;
                        break;
                    case self::VAR_INTEGER:
                        $node = (int)$node;
                        break;
                    case self::VAR_FLOAT:
                        $node = (float)$node;
                        break;
                    default:
                        break;
                }
            }

            $document->setAttribute($key, ($array) ? $value : $value[0]);
        }

        return $document;
    }

    /**
     * Encode Attribute
     *
     * Passes the attribute $value, and $document context to a predefined filter
     *  that allow you to manipulate the input format of the given attribute.
     *
     * @param string $name
     * @param mixed $value
     * @param Document $document
     *
     * @return mixed
     * @throws DatabaseException
     */
    protected function encodeAttribute(string $name, mixed $value, Document $document): mixed
    {
        if (!array_key_exists($name, self::$filters) && !array_key_exists($name, $this->instanceFilters)) {
            throw new NotFoundException("Filter: {$name} not found");
        }

        try {
            if (\array_key_exists($name, $this->instanceFilters)) {
                $value = $this->instanceFilters[$name]['encode']($value, $document, $this);
            } else {
                $value = self::$filters[$name]['encode']($value, $document, $this);
            }
        } catch (\Throwable $th) {
            throw new DatabaseException($th->getMessage(), $th->getCode(), $th);
        }

        return $value;
    }

    /**
     * Decode Attribute
     *
     * Passes the attribute $value, and $document context to a predefined filter
     *  that allow you to manipulate the output format of the given attribute.
     *
     * @param string $name
     * @param mixed $value
     * @param Document $document
     *
     * @return mixed
     * @throws DatabaseException
     */
    protected function decodeAttribute(string $name, mixed $value, Document $document): mixed
    {
        if (!$this->filter) {
            return $value;
        }

        if (!array_key_exists($name, self::$filters) && !array_key_exists($name, $this->instanceFilters)) {
            throw new NotFoundException('Filter not found');
        }

        if (array_key_exists($name, $this->instanceFilters)) {
            $value = $this->instanceFilters[$name]['decode']($value, $document, $this);
        } else {
            $value = self::$filters[$name]['decode']($value, $document, $this);
        }

        return $value;
    }

    /**
     * Validate if a set of attributes can be selected from the collection
     *
     * @param Document $collection
     * @param array<Query> $queries
     * @return array<string>
     * @throws QueryException
     */
    private function validateSelections(Document $collection, array $queries): array
    {
        if (empty($queries)) {
            return [];
        }

        $selections = [];
        $relationshipSelections = [];

        foreach ($queries as $query) {
            if ($query->getMethod() == Query::TYPE_SELECT) {
                foreach ($query->getValues() as $value) {
                    if (\str_contains($value, '.')) {
                        $relationshipSelections[] = $value;
                        continue;
                    }
                    $selections[] = $value;
                }
            }
        }

        // Allow querying internal attributes
        $keys = \array_map(
            fn ($attribute) => $attribute['$id'],
            self::getInternalAttributes()
        );

        foreach ($collection->getAttribute('attributes', []) as $attribute) {
            if ($attribute['type'] !== self::VAR_RELATIONSHIP) {
                // Fallback to $id when key property is not present in metadata table for some tables such as Indexes or Attributes
                $keys[] = $attribute['key'] ?? $attribute['$id'];
            }
        }

        $invalid = \array_diff($selections, $keys);
        if (!empty($invalid) && !\in_array('*', $invalid)) {
            throw new QueryException('Cannot select attributes: ' . \implode(', ', $invalid));
        }

        $selections = \array_merge($selections, $relationshipSelections);

        $selections[] = '$id';
        $selections[] = '$internalId';
        $selections[] = '$collection';
        $selections[] = '$createdAt';
        $selections[] = '$updatedAt';
        $selections[] = '$permissions';

        return $selections;
    }

    /**
     * Get adapter attribute limit, accounting for internal metadata
     * Returns 0 to indicate no limit
     *
     * @return int
     */
    public function getLimitForAttributes(): int
    {
        if ($this->adapter->getLimitForAttributes() === 0) {
            return 0;
        }

        return $this->adapter->getLimitForAttributes() - $this->adapter->getCountOfDefaultAttributes();
    }

    /**
     * Get adapter index limit
     *
     * @return int
     */
    public function getLimitForIndexes(): int
    {
        return $this->adapter->getLimitForIndexes() - $this->adapter->getCountOfDefaultIndexes();
    }

    /**
     * @param Document $collection
     * @param array<Query> $queries
     * @return array<Query>
     * @throws QueryException
     * @throws Exception
     */
    public static function convertQueries(Document $collection, array $queries): array
    {
        $attributes = $collection->getAttribute('attributes', []);

        foreach (Database::INTERNAL_ATTRIBUTES as $attribute) {
            $attributes[] = new Document($attribute);
        }

        foreach ($attributes as $attribute) {
            foreach ($queries as $query) {
                if ($query->getAttribute() === $attribute->getId()) {
                    $query->setOnArray($attribute->getAttribute('array', false));
                }
            }

            if ($attribute->getAttribute('type') == Database::VAR_DATETIME) {
                foreach ($queries as $index => $query) {
                    if ($query->getAttribute() === $attribute->getId()) {
                        $values = $query->getValues();
                        foreach ($values as $valueIndex => $value) {
                            try {
                                $values[$valueIndex] = DateTime::setTimezone($value);
                            } catch (\Throwable $e) {
                                throw new QueryException($e->getMessage(), $e->getCode(), $e);
                            }
                        }
                        $query->setValues($values);
                        $queries[$index] = $query;
                    }
                }
            }
        }

        return $queries;
    }

    /**
<<<<<<< HEAD
     * @param Document $collection
     * @param string $id
     * @return void
     * @throws DatabaseException
     */
    private function purgeRelatedDocuments(Document $collection, string $id): void
    {
        if ($collection->getId() === self::METADATA) {
            return;
        }

        $relationships = \array_filter(
            $collection->getAttribute('attributes', []),
            fn ($attribute) =>
            $attribute['type'] === Database::VAR_RELATIONSHIP
        );

        if (empty($relationships)) {
            return;
        }

        $key = $this->cacheName . '-cache-' . $this->getNamespace() . ':map:' . $collection->getId() . ':' . $id;

        $cache = $this->cache->load($key, self::TTL, $key);

        if (!empty($cache)) {
            foreach ($cache as $v) {
                list($collectionId, $documentId) = explode(':', $v);
                $this->purgeCachedDocument($collectionId, $documentId);
            }
            $this->cache->purge($key);
        }
    }

    /**
=======
>>>>>>> bd6f080d
     * @return  array<array<string, mixed>>
     */
    public function getInternalAttributes(): array
    {
        $attributes = self::INTERNAL_ATTRIBUTES;

        if (!$this->adapter->getSharedTables()) {
            $attributes = \array_filter(Database::INTERNAL_ATTRIBUTES, function ($attribute) {
                return $attribute['$id'] !== '$tenant';
            });
        }

        return $attributes;
    }

    /**
     * Analyze a collection updating it's metadata on the database engine
     *
     * @param string $collection
     * @return bool
     */
    public function analyzeCollection(string $collection): bool
    {
        return $this->adapter->analyzeCollection($collection);
    }

    /**
     * Get Schema Attributes
     *
     * @param string $collection
     * @return array<Document>
     * @throws DatabaseException
     */
    public function getSchemaAttributes(string $collection): array
    {
        return $this->adapter->getSchemaAttributes($collection);
    }
}<|MERGE_RESOLUTION|>--- conflicted
+++ resolved
@@ -3048,7 +3048,6 @@
                 $attribute['type'] === Database::VAR_RELATIONSHIP
         );
 
-<<<<<<< HEAD
         $hasTwoWayRelationship = false;
         foreach ($relationships as $relationship) {
             if ($relationship['options']['twoWay']) {
@@ -3093,12 +3092,6 @@
             } catch (Exception $e) {
                 Console::warning('Failed to save document to cache: ' . $e->getMessage());
             }
-=======
-        // Don't save to cache if it's part of a relationship
-        if (empty($relationships)) {
-            $this->cache->save($documentCacheKey, $document->getArrayCopy(), $documentCacheHash);
-            $this->cache->save($collectionCacheKey, 'empty', $documentCacheKey);
->>>>>>> bd6f080d
         }
 
         // Remove internal attributes if not queried for select query
@@ -4017,8 +4010,6 @@
             }
 
             $this->adapter->updateDocument($collection->getId(), $id, $document);
-
-            $this->purgeRelatedDocuments($collection, $id);
             $this->purgeCachedDocument($collection->getId(), $id);
 
             return $document;
@@ -4030,10 +4021,7 @@
 
         $document = $this->decode($collection, $document);
 
-<<<<<<< HEAD
-=======
         $this->purgeCachedDocument($collection->getId(), $id);
->>>>>>> bd6f080d
         $this->trigger(self::EVENT_DOCUMENT_UPDATE, $document);
 
         return $document;
@@ -4951,15 +4939,10 @@
 
             $result = $this->adapter->deleteDocument($collection->getId(), $id);
 
-<<<<<<< HEAD
-            $this->purgeRelatedDocuments($collection, $id);
             $this->purgeCachedDocument($collection->getId(), $id);
 
             return $result;
         });
-=======
-        $this->purgeCachedDocument($collection->getId(), $id);
->>>>>>> bd6f080d
 
         $this->trigger(self::EVENT_DOCUMENT_DELETE, $document);
 
@@ -6209,44 +6192,6 @@
     }
 
     /**
-<<<<<<< HEAD
-     * @param Document $collection
-     * @param string $id
-     * @return void
-     * @throws DatabaseException
-     */
-    private function purgeRelatedDocuments(Document $collection, string $id): void
-    {
-        if ($collection->getId() === self::METADATA) {
-            return;
-        }
-
-        $relationships = \array_filter(
-            $collection->getAttribute('attributes', []),
-            fn ($attribute) =>
-            $attribute['type'] === Database::VAR_RELATIONSHIP
-        );
-
-        if (empty($relationships)) {
-            return;
-        }
-
-        $key = $this->cacheName . '-cache-' . $this->getNamespace() . ':map:' . $collection->getId() . ':' . $id;
-
-        $cache = $this->cache->load($key, self::TTL, $key);
-
-        if (!empty($cache)) {
-            foreach ($cache as $v) {
-                list($collectionId, $documentId) = explode(':', $v);
-                $this->purgeCachedDocument($collectionId, $documentId);
-            }
-            $this->cache->purge($key);
-        }
-    }
-
-    /**
-=======
->>>>>>> bd6f080d
      * @return  array<array<string, mixed>>
      */
     public function getInternalAttributes(): array
