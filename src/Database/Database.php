--- conflicted
+++ resolved
@@ -5032,23 +5032,11 @@
         $updatedAt = $updates->getUpdatedAt();
         $updates['$updatedAt'] = ($updatedAt === null || !$this->preserveDates) ? DateTime::now() : $updatedAt;
 
-<<<<<<< HEAD
-        $updates = $this->encode($collection, $updates);
-=======
         $updates = $this->encode(
             $collection,
             $updates,
             applyDefaults: false
         );
-
-        // Check new document structure
-        $validator = new PartialStructure(
-            $collection,
-            $this->adapter->getIdAttributeType(),
-            $this->adapter->getMinDateTime(),
-            $this->adapter->getMaxDateTime(),
-        );
->>>>>>> 35c978dd
 
         // Separate operators from regular updates for validation
         $extracted = Operator::extractOperators($updates->getArrayCopy());
