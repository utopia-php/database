--- conflicted
+++ resolved
@@ -747,17 +747,6 @@
         switch ($method) {
             case Query::TYPE_EQUAL:
                 return '=';
-<<<<<<< HEAD
-            case Query::TYPE_NOTEQUAL:
-                return '!=';
-            case Query::TYPE_LESSER:
-                return '<';
-            case Query::TYPE_LESSEREQUAL:
-                return '<=';
-            case Query::TYPE_GREATER:
-                return '>';
-            case Query::TYPE_GREATEREQUAL:
-=======
             case Query::TYPE_NOT_EQUAL:
                 return '!=';
             case Query::TYPE_LESSER:
@@ -767,24 +756,18 @@
             case Query::TYPE_GREATER:
                 return '>';
             case Query::TYPE_GREATER_EQUAL:
->>>>>>> f2626acd
                 return '>=';
             case Query::TYPE_IS_NULL:
                 return 'IS NULL';
             case Query::TYPE_IS_NOT_NULL:
                 return 'IS NOT NULL';
-<<<<<<< HEAD
+            case Query::TYPE_STARTS_WITH:
+            case Query::TYPE_ENDS_WITH:
             case Query::TYPE_LIKE:
                 return 'LIKE';
             case Query::TYPE_NOT_LIKE:
                 return 'NOT LIKE';
             default:
-                throw new Exception('Unknown method:' . $method);
-=======
-            case Query::TYPE_STARTS_WITH:
-            case Query::TYPE_ENDS_WITH:
-                return 'LIKE';
-            default:
                 throw new DatabaseException('Unknown method: ' . $method);
         }
     }
@@ -800,7 +783,6 @@
 
         if ($json === false) {
             throw new DatabaseException('Failed to encode query');
->>>>>>> f2626acd
         }
 
         return \md5($json);
