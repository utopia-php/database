<?php

namespace Utopia\Database\Adapter;

use Exception;
use PDO;
use PDOException;
use Throwable;
use Utopia\Database\Database;
use Utopia\Database\Document;
use Utopia\Database\Exception as DatabaseException;
use Utopia\Database\Exception\Duplicate;
use Utopia\Database\Exception\Timeout;
use Utopia\Database\Query;
use Utopia\Database\Validator\Authorization;

class Postgres extends SQL
{
    /**
     * Differences between MariaDB and Postgres
     *
     * 1. Need to use CASCADE to DROP schema
     * 2. Quotes are different ` vs "
     * 3. DATETIME is TIMESTAMP
     * 4. Full-text search is different - to_tsvector() and to_tsquery()
     */

    /**
     * Create Database
     *
     * @param string $name
     *
     * @return bool
     */
    public function create(string $name): bool
    {
        $name = $this->filter($name);

        return $this->getPDO()
            ->prepare("CREATE SCHEMA IF NOT EXISTS \"{$name}\"")
            ->execute();
    }

    /**
     * Delete Database
     *
     * @param string $name
     * @return bool
     * @throws Exception
     * @throws PDOException
     */
    public function delete(string $name): bool
    {
        $name = $this->filter($name);
        return $this->getPDO()
            ->prepare("DROP SCHEMA \"{$name}\" CASCADE;")
            ->execute();
    }

    /**
     * Create Collection
     *
     * @param string $name
     * @param array<Document> $attributes
     * @param array<Document> $indexes
     * @return bool
     */
    public function createCollection(string $name, array $attributes = [], array $indexes = []): bool
    {
        $database = $this->getDefaultDatabase();
        $namespace = $this->getNamespace();
        $id = $this->filter($name);

        $this->getPDO()->beginTransaction();

        foreach ($attributes as &$attribute) {
            $attrId = $this->filter($attribute->getId());
            $attrType = $this->getSQLType($attribute->getAttribute('type'), $attribute->getAttribute('size', 0), $attribute->getAttribute('signed', true));

            if ($attribute->getAttribute('array')) {
                $attrType = 'TEXT';
            }

            $attribute = "\"{$attrId}\" {$attrType}, ";
        }

        /**
         * @var array<string> $attributes
         */
        $stmt = $this->getPDO()->prepare("
            CREATE TABLE IF NOT EXISTS {$this->getSQLTable($id)} (
                \"_id\" SERIAL NOT NULL,
                \"_uid\" VARCHAR(255) NOT NULL,
                \"_createdAt\" TIMESTAMP(3) DEFAULT NULL,
                \"_updatedAt\" TIMESTAMP(3) DEFAULT NULL,
                \"_permissions\" TEXT DEFAULT NULL,
                " . \implode(' ', $attributes) . "
                PRIMARY KEY (\"_id\")
            );
        ");

        $stmtIndex = $this->getPDO()->prepare("
            CREATE UNIQUE INDEX \"{$namespace}_{$id}_uid\" on {$this->getSQLTable($id)} (LOWER(\"_uid\"));
            CREATE INDEX \"{$namespace}_{$id}_created\" ON {$this->getSQLTable($id)} (\"_createdAt\");
            CREATE INDEX \"{$namespace}_{$id}_updated\" ON {$this->getSQLTable($id)} (\"_updatedAt\");
        ");

        try {
            $stmt->execute();
            $stmtIndex->execute();

            $this->getPDO()
                ->prepare("CREATE TABLE IF NOT EXISTS {$this->getSQLTable($id . '_perms')} (
                        \"_id\" SERIAL NOT NULL,
                        \"_type\" VARCHAR(12) NOT NULL,
                        \"_permission\" VARCHAR(255) NOT NULL,
                        \"_document\" VARCHAR(255) NOT NULL,
                        PRIMARY KEY (\"_id\")
                    );
                    CREATE UNIQUE INDEX \"index_{$namespace}_{$id}_ukey\" ON {$this->getSQLTable($id. '_perms')} USING btree (\"_document\",\"_type\",\"_permission\");
                    CREATE INDEX \"index_{$namespace}_{$id}_permission\" ON {$this->getSQLTable($id. '_perms')} USING btree (\"_permission\",\"_type\",\"_document\");
                    ")
                ->execute();

            foreach ($indexes as $index) {
                $indexId = $this->filter($index->getId());
                $indexType = $index->getAttribute('type');
                $indexAttributes = $index->getAttribute('attributes');
                $indexOrders = $index->getAttribute('orders', []);

                $this->createIndex(
                    $id,
                    $indexId,
                    $indexType,
                    $indexAttributes,
                    [],
                    $indexOrders
                );
            }
        } catch (Exception $e) {
            $this->getPDO()->rollBack();
            throw new DatabaseException('Failed to create collection: ' . $e->getMessage());
        }

        if (!$this->getPDO()->commit()) {
            throw new DatabaseException('Failed to commit transaction');
        }

        // Update $this->getIndexCount when adding another default index

        return true;
    }

    /**
     * Get Collection Size
     * @param string $collection
     * @return int
     * @throws DatabaseException
     *
     */
    public function getSizeOfCollection(string $collection): int
    {
        $collection = $this->filter($collection);
        $name = $this->getSQLTable($collection);
        $permissions = $this->getSQLTable($collection . '_perms');

        $collectionSize = $this->getPDO()->prepare("
             SELECT pg_total_relation_size(:name);
        ");

        $permissionsSize = $this->getPDO()->prepare("
             SELECT pg_total_relation_size(:permissions);
        ");

        $collectionSize->bindParam(':name', $name);
        $permissionsSize->bindParam(':permissions', $permissions);

        try {
            $collectionSize->execute();
            $permissionsSize->execute();
            $size = $collectionSize->fetchColumn() + $permissionsSize->fetchColumn();
        } catch (PDOException $e) {
            throw new DatabaseException('Failed to get collection size: ' . $e->getMessage());
        }

        return  $size;
    }

    /**
     * Delete Collection
     *
     * @param string $id
     * @return bool
     */
    public function deleteCollection(string $id): bool
    {
        $id = $this->filter($id);

        return $this->getPDO()
            ->prepare("DROP TABLE {$this->getSQLTable($id)}, {$this->getSQLTable($id . '_perms')};")
            ->execute();
    }

    /**
     * Create Attribute
     *
     * @param string $collection
     * @param string $id
     * @param string $type
     * @param int $size
     * @param bool $array
     *
     * @return bool
     */
    public function createAttribute(string $collection, string $id, string $type, int $size, bool $signed = true, bool $array = false): bool
    {
        $name = $this->filter($collection);
        $id = $this->filter($id);
        $type = $this->getSQLType($type, $size, $signed);

        if ($array) {
            $type = 'TEXT';
        }

        return $this->getPDO()
            ->prepare("ALTER TABLE {$this->getSQLTable($name)}
                ADD COLUMN \"{$id}\" {$type};")
            ->execute();
    }

    /**
     * Delete Attribute
     *
     * @param string $collection
     * @param string $id
     * @param bool $array
     *
     * @return bool
     */
    public function deleteAttribute(string $collection, string $id, bool $array = false): bool
    {
        $name = $this->filter($collection);
        $id = $this->filter($id);

        return $this->getPDO()
            ->prepare("ALTER TABLE {$this->getSQLTable($name)}
                DROP COLUMN \"{$id}\";")
            ->execute();
    }

    /**
     * Rename Attribute
     *
     * @param string $collection
     * @param string $old
     * @param string $new
     * @return bool
     * @throws Exception
     * @throws PDOException
     */
    public function renameAttribute(string $collection, string $old, string $new): bool
    {
        $collection = $this->filter($collection);
        $old = $this->filter($old);
        $new = $this->filter($new);

        return $this->getPDO()
            ->prepare("ALTER TABLE {$this->getSQLTable($collection)} RENAME COLUMN
                \"{$old}\"
                TO
                \"{$new}\";")
            ->execute();
    }

    /**
     * Update Attribute
     *
     * @param string $collection
     * @param string $id
     * @param string $type
     * @param int $size
     * @param bool $signed
     * @param bool $array
     * @return bool
     * @throws Exception
     * @throws PDOException
     */
    public function updateAttribute(string $collection, string $id, string $type, int $size, bool $signed = true, bool $array = false): bool
    {
        $name = $this->filter($collection);
        $id = $this->filter($id);
        $type = $this->getSQLType($type, $size, $signed);

        if ($array) {
            $type = 'LONGTEXT';
        }

        if ($type == 'TIMESTAMP(3)') {
            $type = "TIMESTAMP(3) without time zone USING TO_TIMESTAMP(\"$id\", 'YYYY-MM-DD HH24:MI:SS.MS')";
        }

        return $this->getPDO()
            ->prepare("ALTER TABLE {$this->getSQLTable($name)}
                ALTER COLUMN \"{$id}\" TYPE {$type};")
            ->execute();
    }

    /**
     * @param string $collection
     * @param string $id
     * @param string $type
     * @param string $relatedCollection
     * @param bool $twoWay
     * @param string $twoWayKey
     * @return bool
     * @throws Exception
     */
    public function createRelationship(
        string $collection,
        string $relatedCollection,
        string $type,
        bool $twoWay = false,
        string $id = '',
        string $twoWayKey = ''
    ): bool {
        $name = $this->filter($collection);
        $relatedName = $this->filter($relatedCollection);
        $table = $this->getSQLTable($name);
        $relatedTable = $this->getSQLTable($relatedName);
        $id = $this->filter($id);
        $twoWayKey = $this->filter($twoWayKey);
        $sqlType = $this->getSQLType(Database::VAR_RELATIONSHIP, 0, false);

        switch ($type) {
            case Database::RELATION_ONE_TO_ONE:
                $sql = "ALTER TABLE {$table} ADD COLUMN \"{$id}\" {$sqlType} DEFAULT NULL;";

                if ($twoWay) {
                    $sql .= "ALTER TABLE {$relatedTable} ADD COLUMN \"{$twoWayKey}\" {$sqlType} DEFAULT NULL;";
                }
                break;
            case Database::RELATION_ONE_TO_MANY:
                $sql = "ALTER TABLE {$relatedTable} ADD COLUMN \"{$twoWayKey}\" {$sqlType} DEFAULT NULL;";
                break;
            case Database::RELATION_MANY_TO_ONE:
                $sql = "ALTER TABLE {$table} ADD COLUMN \"{$id}\" {$sqlType} DEFAULT NULL;";
                break;
            case Database::RELATION_MANY_TO_MANY:
                return true;
            default:
                throw new DatabaseException('Invalid relationship type');
        }

        return $this->getPDO()
            ->prepare($sql)
            ->execute();
    }

    /**
     * @param string $collection
     * @param string $relatedCollection
     * @param string $type
     * @param bool $twoWay
     * @param string $key
     * @param string $twoWayKey
     * @param string|null $newKey
     * @param string|null $newTwoWayKey
     * @return bool
     * @throws Exception
     */
    public function updateRelationship(
        string $collection,
        string $relatedCollection,
        string $type,
        bool $twoWay,
        string $key,
        string $twoWayKey,
        ?string $newKey = null,
        ?string $newTwoWayKey = null,
    ): bool {
        $name = $this->filter($collection);
        $relatedName = $this->filter($relatedCollection);
        $table = $this->getSQLTable($name);
        $relatedTable = $this->getSQLTable($relatedName);
        $key = $this->filter($key);
        $twoWayKey = $this->filter($twoWayKey);

        if (!\is_null($newKey)) {
            $newKey = $this->filter($newKey);
        }
        if (!\is_null($newTwoWayKey)) {
            $newTwoWayKey = $this->filter($newTwoWayKey);
        }

        $sql = '';

        switch ($type) {
            case Database::RELATION_ONE_TO_ONE:
                if (!\is_null($newKey)) {
                    $sql = "ALTER TABLE {$table} RENAME COLUMN \"{$key}\" TO \"{$newKey}\";";
                }
                if ($twoWay && !\is_null($newTwoWayKey)) {
                    $sql .= "ALTER TABLE {$relatedTable} RENAME COLUMN \"{$twoWayKey}\" TO \"{$newTwoWayKey}\";";
                }
                break;
            case Database::RELATION_MANY_TO_ONE:
                if (!\is_null($newKey)) {
                    $sql = "ALTER TABLE {$table} RENAME COLUMN \"{$key}\" TO \"{$newKey}\";";
                }
                break;
            case Database::RELATION_ONE_TO_MANY:
                if ($twoWay && !\is_null($newTwoWayKey)) {
                    $sql = "ALTER TABLE {$relatedTable} RENAME COLUMN \"{$twoWayKey}\" TO \"{$newTwoWayKey}\";";
                }
                break;
            case Database::RELATION_MANY_TO_MANY:
                $collection = $this->getDocument(Database::METADATA, $collection);
                $relatedCollection = $this->getDocument(Database::METADATA, $relatedCollection);

                $junction = $this->getSQLTable('_' . $collection->getInternalId() . '_' . $relatedCollection->getInternalId());

                if (!\is_null($newKey)) {
                    $sql = "ALTER TABLE {$junction} RENAME COLUMN \"{$key}\" TO \"{$newKey}\";";
                }
                if ($twoWay && !\is_null($newTwoWayKey)) {
                    $sql .= "ALTER TABLE {$junction} RENAME COLUMN \"{$twoWayKey}\" TO \"{$newTwoWayKey}\";";
                }
                break;
            default:
                throw new DatabaseException('Invalid relationship type');
        }

        if (empty($sql)) {
            return true;
        }

        return $this->getPDO()
            ->prepare($sql)
            ->execute();
    }

    public function deleteRelationship(
        string $collection,
        string $relatedCollection,
        string $type,
        bool $twoWay,
        string $key,
        string $twoWayKey,
        string $side
    ): bool {
        $name = $this->filter($collection);
        $relatedName = $this->filter($relatedCollection);
        $table = $this->getSQLTable($name);
        $relatedTable = $this->getSQLTable($relatedName);
        $key = $this->filter($key);

        switch ($type) {
            case Database::RELATION_ONE_TO_ONE:
                $sql = "ALTER TABLE {$table} DROP COLUMN \"{$key}\";";
                if ($twoWay) {
                    $sql .= "ALTER TABLE {$relatedTable} DROP COLUMN \"{$twoWayKey}\";";
                }
                break;
            case Database::RELATION_ONE_TO_MANY:
                if ($side === Database::RELATION_SIDE_PARENT) {
                    $sql = "ALTER TABLE {$relatedTable} DROP COLUMN \"{$twoWayKey}\";";
                } else {
                    $sql = "ALTER TABLE {$table} DROP COLUMN \"{$key}\";";
                }
                break;
            case Database::RELATION_MANY_TO_ONE:
                if ($side === Database::RELATION_SIDE_PARENT) {
                    $sql = "ALTER TABLE {$table} DROP COLUMN \"{$key}\";";
                } else {
                    $sql = "ALTER TABLE {$relatedTable} DROP COLUMN \"{$twoWayKey}\";";
                }
                break;
            case Database::RELATION_MANY_TO_MANY:
                $collection = $this->getDocument(Database::METADATA, $collection);
                $relatedCollection = $this->getDocument(Database::METADATA, $relatedCollection);

                $junction = $side === Database::RELATION_SIDE_PARENT
                    ? $this->getSQLTable('_' . $collection->getInternalId() . '_' . $relatedCollection->getInternalId())
                    : $this->getSQLTable('_' . $relatedCollection->getInternalId() . '_' . $collection->getInternalId());

                $perms = $side === Database::RELATION_SIDE_PARENT
                    ? $this->getSQLTable('_' . $collection->getInternalId() . '_' . $relatedCollection->getInternalId() . '_perms')
                    : $this->getSQLTable('_' . $relatedCollection->getInternalId() . '_' . $collection->getInternalId() . '_perms');

                $sql = "DROP TABLE {$junction}; DROP TABLE {$perms}";
                break;
            default:
                throw new DatabaseException('Invalid relationship type');
        }

        return $this->getPDO()
            ->prepare($sql)
            ->execute();
    }

    /**
     * Create Index
     *
     * @param string $collection
     * @param string $id
     * @param string $type
     * @param array<string> $attributes
     * @param array<int> $lengths
     * @param array<string> $orders
     *
     * @return bool
     */
    public function createIndex(string $collection, string $id, string $type, array $attributes, array $lengths, array $orders): bool
    {
        $name = $this->filter($collection);
        $id = $this->filter($id);

        $attributes = \array_map(fn ($attribute) => match ($attribute) {
            '$id' => '_uid',
            '$createdAt' => '_createdAt',
            '$updatedAt' => '_updatedAt',
            default => $attribute
        }, $attributes);

        foreach ($attributes as $key => &$attribute) {
            $length = $lengths[$key] ?? '';
            $length = (empty($length)) ? '' : '(' . (int)$length . ')';
            $order = $orders[$key] ?? '';
            $attribute = $this->filter($attribute);

            if (Database::INDEX_FULLTEXT === $type) {
                $order = '';
            }

            if (Database::INDEX_UNIQUE === $type) {
                $attribute = "LOWER(\"{$attribute}\"::text) {$order}";
            } else {
                $attribute = "\"{$attribute}\" {$order}";
            }
        }

        return $this->getPDO()
            ->prepare($this->getSQLIndex($name, $id, $type, $attributes))
            ->execute();
    }

    /**
     * Delete Index
     *
     * @param string $collection
     * @param string $id
     *
     * @return bool
     * @throws Exception
     */
    public function deleteIndex(string $collection, string $id): bool
    {
        $name = $this->filter($collection);
        $id = $this->filter($id);
        $schemaName = $this->getDefaultDatabase();

        return $this->getPDO()
            ->prepare("DROP INDEX IF EXISTS \"{$schemaName}\".{$id};")
            ->execute();
    }

    /**
     * Rename Index
     *
     * @param string $collection
     * @param string $old
     * @param string $new
     * @return bool
     * @throws Exception
     * @throws PDOException
     */
    public function renameIndex(string $collection, string $old, string $new): bool
    {
        $collection = $this->filter($collection);
        $namespace = $this->getNamespace();
        $old = $this->filter($old);
        $new = $this->filter($new);
        $oldIndexName = $collection . "_" . $old;
        $newIndexName = $namespace . $collection . "_" . $new;

        return $this->getPDO()
            ->prepare("ALTER INDEX {$this->getSQLTable($oldIndexName)} RENAME TO \"{$newIndexName}\";")
            ->execute();
    }

    /**
     * Create Document
     *
     * @param string $collection
     * @param Document $document
     *
     * @return Document
     */
    public function createDocument(string $collection, Document $document): Document
    {
        $attributes = $document->getAttributes();
        $attributes['_createdAt'] = $document->getCreatedAt();
        $attributes['_updatedAt'] = $document->getUpdatedAt();
        $attributes['_permissions'] = json_encode($document->getPermissions());

        $name = $this->filter($collection);
        $columns = '';
        $columnNames = '';

        $this->getPDO()->beginTransaction();

        /**
         * Insert Attributes
         */

        // Insert manual id if set
        if (!empty($document->getInternalId())) {
            $bindKey = '_id';
            $columns .= "\"_id\", ";
            $columnNames .= ':' . $bindKey . ', ';
        }

        $bindIndex = 0;
        foreach ($attributes as $attribute => $value) { // Parse statement
            $column = $this->filter($attribute);
            $bindKey = 'key_' . $bindIndex;
            $columns .= "\"{$column}\", ";
            $columnNames .= ':' . $bindKey . ', ';
            $bindIndex++;
        }

        $stmt = $this->getPDO()
            ->prepare("INSERT INTO {$this->getSQLTable($name)}
                ({$columns}\"_uid\") VALUES ({$columnNames}:_uid) RETURNING _id;");

        $stmt->bindValue(':_uid', $document->getId(), PDO::PARAM_STR);

        // Bind manual internal id if set
        if (!empty($document->getInternalId())) {
            $stmt->bindValue(':_id', $document->getInternalId(), PDO::PARAM_STR);
        }

        $attributeIndex = 0;
        foreach ($attributes as $attribute => $value) {
            if (is_array($value)) { // arrays & objects should be saved as strings
                $value = json_encode($value);
            }

            $bindKey = 'key_' . $attributeIndex;
            $attribute = $this->filter($attribute);
            $value = (is_bool($value)) ? ($value ? "true" : "false") : $value;
            $stmt->bindValue(':' . $bindKey, $value, $this->getPDOType($value));
            $attributeIndex++;
        }

        $permissions = [];
        foreach (Database::PERMISSIONS as $type) {
            foreach ($document->getPermissionsByType($type) as $permission) {
                $permission = \str_replace('"', '', $permission);
                $permissions[] = "('{$type}', '{$permission}', '{$document->getId()}')";
            }
        }


        if (!empty($permissions)) {
            $queryPermissions = "INSERT INTO {$this->getSQLTable($name . '_perms')}
            (_type, _permission, _document) VALUES " . implode(', ', $permissions);
            $stmtPermissions = $this->getPDO()->prepare($queryPermissions);
        }

        try {
            $stmt->execute();

            $document['$internalId'] = $stmt->fetch()["_id"];

            if (isset($stmtPermissions)) {
                $stmtPermissions->execute();
            }
        } catch (Throwable $e) {
            switch ($e->getCode()) {
                case 23505:
                    $this->getPDO()->rollBack();
                    throw new Duplicate('Duplicated document: ' . $e->getMessage());

                default:
                    throw $e;
            }
        }

        if (!$this->getPDO()->commit()) {
            throw new DatabaseException('Failed to commit transaction');
        }

        return $document;
    }

    /**
     * Update Document
     *
     * @param string $collection
     * @param Document $document
     *
     * @return Document
     */
    public function updateDocument(string $collection, Document $document): Document
    {
        $attributes = $document->getAttributes();
        $attributes['_createdAt'] = $document->getCreatedAt();
        $attributes['_updatedAt'] = $document->getUpdatedAt();
        $attributes['_permissions'] = json_encode($document->getPermissions());

        $name = $this->filter($collection);
        $columns = '';

        /**
         * Get current permissions from the database
         */
        $permissionsStmt = $this->getPDO()->prepare("
                SELECT _type, _permission
                FROM {$this->getSQLTable($name . '_perms')} p
                WHERE p._document = :_uid
        ");
        $permissionsStmt->bindValue(':_uid', $document->getId());
        $permissionsStmt->execute();
        $permissions = $permissionsStmt->fetchAll();
        $permissionsStmt->closeCursor();

        $initial = [];
        foreach (Database::PERMISSIONS as $type) {
            $initial[$type] = [];
        }

        $permissions = array_reduce($permissions, function (array $carry, array $item) {
            $carry[$item['_type']][] = $item['_permission'];

            return $carry;
        }, $initial);

        $this->getPDO()->beginTransaction();

        /**
         * Get removed Permissions
         */
        $removals = [];
        foreach (Database::PERMISSIONS as $type) {
            $diff = \array_diff($permissions[$type], $document->getPermissionsByType($type));
            if (!empty($diff)) {
                $removals[$type] = $diff;
            }
        }

        /**
         * Get added Permissions
         */
        $additions = [];
        foreach (Database::PERMISSIONS as $type) {
            $diff = \array_diff($document->getPermissionsByType($type), $permissions[$type]);
            if (!empty($diff)) {
                $additions[$type] = $diff;
            }
        }

        /**
         * Query to remove permissions
         */
        $removeQuery = '';
        if (!empty($removals)) {
            $removeQuery = 'AND (';
            foreach ($removals as $type => $permissions) {
                $removeQuery .= "(
                    _type = '{$type}'
                    AND _permission IN (" . implode(', ', \array_map(fn (string $i) => ":_remove_{$type}_{$i}", \array_keys($permissions))) . ")
                )";
                if ($type !== \array_key_last($removals)) {
                    $removeQuery .= ' OR ';
                }
            }
        }
        if (!empty($removeQuery)) {
            $removeQuery .= ')';
            $stmtRemovePermissions = $this->getPDO()
                ->prepare("
                DELETE
                FROM {$this->getSQLTable($name . '_perms')}
                WHERE
                    _document = :_uid
                    {$removeQuery}
            ");
            $stmtRemovePermissions->bindValue(':_uid', $document->getId());

            foreach ($removals as $type => $permissions) {
                foreach ($permissions as $i => $permission) {
                    $stmtRemovePermissions->bindValue(":_remove_{$type}_{$i}", $permission);
                }
            }
        }

        /**
         * Query to add permissions
         */
        if (!empty($additions)) {
            $values = [];
            foreach ($additions as $type => $permissions) {
                foreach ($permissions as $i => $_) {
                    $values[] = "( :_uid, '{$type}', :_add_{$type}_{$i} )";
                }
            }

            $stmtAddPermissions = $this->getPDO()
                ->prepare(
                    "INSERT INTO {$this->getSQLTable($name . '_perms')}
                    (_document, _type, _permission) VALUES" . \implode(', ', $values)
                );

            $stmtAddPermissions->bindValue(":_uid", $document->getId());
            foreach ($additions as $type => $permissions) {
                foreach ($permissions as $i => $permission) {
                    $stmtAddPermissions->bindValue(":_add_{$type}_{$i}", $permission);
                }
            }
        }

        /**
         * Update Attributes
         */

        $bindIndex = 0;
        foreach ($attributes as $attribute => $value) {
            $column = $this->filter($attribute);
            $bindKey = 'key_' . $bindIndex;
            $columns .= "\"{$column}\"" . '=:' . $bindKey . ',';
            $bindIndex++;
        }

        $stmt = $this->getPDO()
            ->prepare("UPDATE {$this->getSQLTable($name)}
                SET {$columns} _uid = :_uid WHERE _uid = :_uid");

        $stmt->bindValue(':_uid', $document->getId());

        $attributeIndex = 0;
        foreach ($attributes as $attribute => $value) {
            if (is_array($value)) { // arrays & objects should be saved as strings
                $value = json_encode($value);
            }

            $bindKey = 'key_' . $attributeIndex;
            $attribute = $this->filter($attribute);
            $value = (is_bool($value)) ? ($value == true ? "true" : "false") : $value;
            $stmt->bindValue(':' . $bindKey, $value, $this->getPDOType($value));
            $attributeIndex++;
        }

        try {
            $stmt->execute();
            if (isset($stmtRemovePermissions)) {
                $stmtRemovePermissions->execute();
            }
            if (isset($stmtAddPermissions)) {
                $stmtAddPermissions->execute();
            }
        } catch (PDOException $e) {
            $this->getPDO()->rollBack();
            switch ($e->getCode()) {
                case 1062:
                case 23505:
                    throw new Duplicate('Duplicated document: ' . $e->getMessage());

                default:
                    throw $e;
            }
        }

        if (!$this->getPDO()->commit()) {
            throw new DatabaseException('Failed to commit transaction');
        }

        return $document;
    }

    /**
     * Increase or decrease an attribute value
     *
     * @param string $collection
     * @param string $id
     * @param string $attribute
     * @param int|float $value
     * @param int|float|null $min
     * @param int|float|null $max
     * @return bool
     * @throws Exception
     */
    public function increaseDocumentAttribute(string $collection, string $id, string $attribute, int|float $value, int|float|null $min = null, int|float|null $max = null): bool
    {
        $name = $this->filter($collection);
        $attribute = $this->filter($attribute);

        $sqlMax = $max ? " AND \"{$attribute}\" <= {$max}" : "";
        $sqlMin = $min ? " AND \"{$attribute}\" >= {$min}" : "";

        $sql = "UPDATE {$this->getSQLTable($name)} SET \"{$attribute}\" = \"{$attribute}\" + :val WHERE _uid = :_uid" . $sqlMax . $sqlMin;
        $stmt = $this->getPDO()->prepare($sql);
        $stmt->bindValue(':_uid', $id);
        $stmt->bindValue(':val', $value);

        $stmt->execute() || throw new DatabaseException('Failed to update attribute');
        return true;
    }

    /**
     * Delete Document
     *
     * @param string $collection
     * @param string $id
     *
     * @return bool
     */
    public function deleteDocument(string $collection, string $id): bool
    {
        $name = $this->filter($collection);

        $this->getPDO()->beginTransaction();

        $stmt = $this->getPDO()
            ->prepare("DELETE FROM {$this->getSQLTable($name)} WHERE _uid = :_uid");

        $stmt->bindValue(':_uid', $id, PDO::PARAM_STR);

        $stmtPermissions = $this->getPDO()->prepare("DELETE FROM {$this->getSQLTable($name . '_perms')} WHERE _document = :_uid");
        $stmtPermissions->bindValue(':_uid', $id);

        try {
            $stmt->execute() || throw new DatabaseException('Failed to delete document');
            $stmtPermissions->execute() || throw new DatabaseException('Failed to clean permissions');
        } catch (\Throwable $th) {
            $this->getPDO()->rollBack();
            throw new DatabaseException($th->getMessage());
        }

        if (!$this->getPDO()->commit()) {
            throw new DatabaseException('Failed to commit transaction');
        }

        return true;
    }

    /**
     * Find Documents
     *
     * Find data sets using chosen queries
     *
     * @param string $collection
     * @param array<Query> $queries
     * @param int|null $limit
     * @param int|null $offset
     * @param array<string> $orderAttributes
     * @param array<string> $orderTypes
     * @param array<string, mixed> $cursor
     * @param string $cursorDirection
     * @param int|null $timeout
     *
     * @return array<Document>
     * @throws Exception
     * @throws PDOException
     * @throws Timeout
     */
    public function find(string $collection, array $queries = [], ?int $limit = 25, ?int $offset = null, array $orderAttributes = [], array $orderTypes = [], array $cursor = [], string $cursorDirection = Database::CURSOR_AFTER, ?int $timeout = null): array
    {
        $name = $this->filter($collection);
        $roles = Authorization::getRoles();
        $where = [];
        $orders = [];

        $orderAttributes = \array_map(fn ($orderAttribute) => match ($orderAttribute) {
            '$id' => '_uid',
            '$internalId' => '_id',
            '$createdAt' => '_createdAt',
            '$updatedAt' => '_updatedAt',
            default => $orderAttribute
        }, $orderAttributes);

        $hasIdAttribute = false;
        foreach ($orderAttributes as $i => $attribute) {
            if ($attribute === '_uid') {
                $hasIdAttribute = true;
            }

            $attribute = $this->filter($attribute);
            $orderType = $this->filter($orderTypes[$i] ?? Database::ORDER_ASC);

            // Get most dominant/first order attribute
            if ($i === 0 && !empty($cursor)) {
                $orderMethodInternalId = Query::TYPE_GREATER; // To preserve natural order
                $orderMethod = $orderType === Database::ORDER_DESC ? Query::TYPE_LESSER : Query::TYPE_GREATER;

                if ($cursorDirection === Database::CURSOR_BEFORE) {
                    $orderType = $orderType === Database::ORDER_ASC ? Database::ORDER_DESC : Database::ORDER_ASC;
                    $orderMethodInternalId = $orderType === Database::ORDER_ASC ? Query::TYPE_LESSER : Query::TYPE_GREATER;
                    $orderMethod = $orderType === Database::ORDER_DESC ? Query::TYPE_LESSER : Query::TYPE_GREATER;
                }

                $where[] = "(
                        table_main.\"{$attribute}\" {$this->getSQLOperator($orderMethod)} :cursor 
                        OR (
                            table_main.\"{$attribute}\" = :cursor 
                            AND
                            table_main._id {$this->getSQLOperator($orderMethodInternalId)} {$cursor['$internalId']}
                        )
                    )";
            } elseif ($cursorDirection === Database::CURSOR_BEFORE) {
                $orderType = $orderType === Database::ORDER_ASC ? Database::ORDER_DESC : Database::ORDER_ASC;
            }

            $orders[] = '"' . $attribute . '" ' . $orderType;
        }

        // Allow after pagination without any order
        if (empty($orderAttributes) && !empty($cursor)) {
            $orderType = $orderTypes[0] ?? Database::ORDER_ASC;
            $orderMethod = $cursorDirection === Database::CURSOR_AFTER ? (
                $orderType === Database::ORDER_DESC ? Query::TYPE_LESSER : Query::TYPE_GREATER
            ) : (
                $orderType === Database::ORDER_DESC ? Query::TYPE_GREATER : Query::TYPE_LESSER
            );
            $where[] = "( table_main._id {$this->getSQLOperator($orderMethod)} {$cursor['$internalId']} )";
        }

        // Allow order type without any order attribute, fallback to the natural order (_id)
        if (!$hasIdAttribute) {
            if (empty($orderAttributes) && !empty($orderTypes)) {
                $order = $orderTypes[0] ?? Database::ORDER_ASC;
                if ($cursorDirection === Database::CURSOR_BEFORE) {
                    $order = $order === Database::ORDER_ASC ? Database::ORDER_DESC : Database::ORDER_ASC;
                }

                $orders[] = 'table_main._id ' . $this->filter($order);
            } else {
                $orders[] = 'table_main._id ' . ($cursorDirection === Database::CURSOR_AFTER ? Database::ORDER_ASC : Database::ORDER_DESC); // Enforce last ORDER by '_id'
            }
        }

<<<<<<< HEAD
        if(!empty($queries)){
            $where[] = $this->getSQLConditions($queries);
=======
        foreach ($queries as $query) {
            if ($query->getMethod() === Query::TYPE_SELECT) {
                continue;
            }
            $where[] = $this->getSQLCondition($query);
>>>>>>> a37c8e75
        }


        if (Authorization::$status) {
            $where[] = $this->getSQLPermissionsCondition($name, $roles);
        }

        $sqlWhere = !empty($where) ? 'WHERE ' . implode(' AND ', $where) : '';
        $sqlOrder = 'ORDER BY ' . implode(', ', $orders);
        $sqlLimit = \is_null($limit) ? '' : 'LIMIT :limit';
        $sqlLimit .= \is_null($offset) ? '' : ' OFFSET :offset';
        $selections = $this->getAttributeSelections($queries);

        $sql = "
            SELECT {$this->getAttributeProjection($selections, 'table_main')}
            FROM {$this->getSQLTable($name)} as table_main
            {$sqlWhere}
            {$sqlOrder}
            {$sqlLimit};
        ";

        if ($timeout || self::$timeout) {
            $sql = $this->setTimeoutForQuery($sql, $timeout ? $timeout : self::$timeout);
        }

        $stmt = $this->getPDO()->prepare($sql);
        $this->bindNestedConditionValue($stmt, $queries);

        if (!empty($cursor) && !empty($orderAttributes) && array_key_exists(0, $orderAttributes)) {
            $attribute = $orderAttributes[0];

            $attribute = match ($attribute) {
                '_uid' => '$id',
                '_id' => '$internalId',
                '_createdAt' => '$createdAt',
                '_updatedAt' => '$updatedAt',
                default => $attribute
            };

            if (is_null($cursor[$attribute] ?? null)) {
                throw new DatabaseException("Order attribute '{$attribute}' is empty.");
            }
            $stmt->bindValue(':cursor', $cursor[$attribute], $this->getPDOType($cursor[$attribute]));
        }

        if (!\is_null($limit)) {
            $stmt->bindValue(':limit', $limit, PDO::PARAM_INT);
        }
        if (!\is_null($offset)) {
            $stmt->bindValue(':offset', $offset, PDO::PARAM_INT);
        }

        try {
            $stmt->execute();
        } catch (PDOException $e) {
            $this->processException($e);
        }

        $results = $stmt->fetchAll();
        $stmt->closeCursor();

        foreach ($results as $index => $document) {
            if (\array_key_exists('_uid', $document)) {
                $results[$index]['$id'] = $document['_uid'];
                unset($results[$index]['_uid']);
            }
            if (\array_key_exists('_id', $document)) {
                $results[$index]['$internalId'] = $document['_id'];
                unset($results[$index]['_id']);
            }
            if (\array_key_exists('_createdAt', $document)) {
                $results[$index]['$createdAt'] = $document['_createdAt'];
                unset($results[$index]['_createdAt']);
            }
            if (\array_key_exists('_updatedAt', $document)) {
                $results[$index]['$updatedAt'] = $document['_updatedAt'];
                unset($results[$index]['_updatedAt']);
            }
            if (\array_key_exists('_permissions', $document)) {
                $results[$index]['$permissions'] = \json_decode($document['_permissions'] ?? '[]', true);
                unset($results[$index]['_permissions']);
            }

            $results[$index] = new Document($results[$index]);
        }

        if ($cursorDirection === Database::CURSOR_BEFORE) {
            $results = array_reverse($results);
        }

        return $results;
    }

    /**
     * Count Documents
     *
     * Count data set size using chosen queries
     *
     * @param string $collection
     * @param array<Query> $queries
     * @param int|null $max
     *
     * @return int
     */
    public function count(string $collection, array $queries = [], ?int $max = null, ?int $timeout = null): int
    {
        $name = $this->filter($collection);
        $roles = Authorization::getRoles();
        $where = [];
        $limit = \is_null($max) ? '' : 'LIMIT :max';

        if(!empty($queries)){
            $where[] = $this->getSQLConditions($queries);
        }

        if (Authorization::$status) {
            $where[] = $this->getSQLPermissionsCondition($name, $roles);
        }

        $sqlWhere = !empty($where) ? 'WHERE ' . implode(' AND ', $where) : '';
        $sql = "SELECT COUNT(1) as sum
            FROM
                (
                    SELECT 1
                    FROM {$this->getSQLTable($name)} table_main
                    " . $sqlWhere . "
                    {$limit}
                ) table_count
        ";

        if ($timeout || self::$timeout) {
            $sql = $this->setTimeoutForQuery($sql, $timeout ? $timeout : self::$timeout);
        }

        $stmt = $this->getPDO()->prepare($sql);
        $this->bindNestedConditionValue($stmt, $queries);

        if (!\is_null($max)) {
            $stmt->bindValue(':max', $max, PDO::PARAM_INT);
        }

        $stmt->execute();

        $result = $stmt->fetch();

        return $result['sum'] ?? 0;
    }

    /**
     * Sum an Attribute
     *
     * Sum an attribute using chosen queries
     *
     * @param string $collection
     * @param string $attribute
     * @param array<Query> $queries
     * @param int|null $max
     *
     * @return int|float
     */
    public function sum(string $collection, string $attribute, array $queries = [], ?int $max = null, ?int $timeout = null): int|float
    {
        $name = $this->filter($collection);
        $roles = Authorization::getRoles();
        $where = [];
        $limit = \is_null($max) ? '' : 'LIMIT :max';

        $permissions = (Authorization::$status) ? $this->getSQLPermissionsCondition($collection, $roles) : '1=1'; // Disable join when no authorization required

        if(!empty($queries)){
            $where[] = $this->getSQLConditions($queries);
        }

        if (Authorization::$status) {
            $where[] = $this->getSQLPermissionsCondition($name, $roles);
        }

        $sql = "SELECT SUM({$attribute}) as sum
            FROM 
                (
                    SELECT {$attribute}
                    FROM {$this->getSQLTable($name)} table_main
                    WHERE {$permissions} AND " . implode(' AND ', $where) . "
                    {$limit}
                ) table_count
        ";

        if ($timeout || self::$timeout) {
            $sql = $this->setTimeoutForQuery($sql, $timeout ? $timeout : self::$timeout);
        }

        $stmt = $this->getPDO()->prepare($sql);

        $this->bindNestedConditionValue($stmt, $queries);

        if (!\is_null($max)) {
            $stmt->bindValue(':max', $max, PDO::PARAM_INT);
        }

        $stmt->execute();

        $result = $stmt->fetch();

        return $result['sum'] ?? 0;
    }

    /**
     * Get the SQL projection given the selected attributes
     *
     * @param string[] $selections
     * @param string $prefix
     * @return string
     * @throws Exception
     */
    protected function getAttributeProjection(array $selections, string $prefix = ''): string
    {
        if (empty($selections) || \in_array('*', $selections)) {
            if (!empty($prefix)) {
                return "\"{$prefix}\".*";
            }
            return '*';
        }

        // Remove $id ,$permissions and $collection from selections if present since they are always selected
        $selections = \array_diff($selections, ['$id', '$permissions', '$collection']);

        $selections[] = '_uid';
        $selections[] = '_permissions';

        if (\in_array('$internalId', $selections)) {
            $selections[] = '_id';
            $selections = \array_diff($selections, ['$internalId']);
        }
        if (\in_array('$createdAt', $selections)) {
            $selections[] = '_createdAt';
            $selections = \array_diff($selections, ['$createdAt']);
        }
        if (\in_array('$updatedAt', $selections)) {
            $selections[] = '_updatedAt';
            $selections = \array_diff($selections, ['$updatedAt']);
        }

        if (!empty($prefix)) {
            foreach ($selections as &$selection) {
                $selection = "\"{$prefix}\".\"{$this->filter($selection)}\"";
            }
        } else {
            foreach ($selections as &$selection) {
                $selection = "\"{$this->filter($selection)}\"";
            }
        }

        return \implode(', ', $selections);
    }


    /**
     * Get SQL Condition
     *
     * @param Query $query
     * @return string
     * @throws Exception
     */
    protected function getSQLCondition(Query $query): string
    {
        $query->setAttribute(match ($query->getAttribute()) {
            '$id' => '_uid',
            '$internalId' => '_id',
            '$createdAt' => '_createdAt',
            '$updatedAt' => '_updatedAt',
            default => $query->getAttribute()
        });

        $attribute = "\"{$query->getAttribute()}\"" ;
        $placeholder = $this->getSQLPlaceholder($query);

        switch ($query->getMethod()) {
            case Query::TYPE_SEARCH:
                return "to_tsvector(regexp_replace({$attribute}, '[^\w]+',' ','g')) @@ websearch_to_tsquery(:{$placeholder}_0)";

            case Query::TYPE_BETWEEN:
                return "table_main.{$attribute} BETWEEN :{$placeholder}_0 AND :{$placeholder}_1";

            case Query::TYPE_IS_NULL:
            case Query::TYPE_IS_NOT_NULL:
                return "table_main.{$attribute} {$this->getSQLOperator($query->getMethod())}";

            default:
                $conditions = [];
                foreach ($query->getValues() as $key => $value) {
                    $conditions[] = $attribute.' '.$this->getSQLOperator($query->getMethod()).' :'.$placeholder.'_'.$key;
                }
                $condition = implode(' OR ', $conditions);
                return empty($condition) ? '' : '(' . $condition . ')';
        }
    }

    /**
     * @param string $value
     * @return string
     */
    protected function getFulltextValue(string $value): string
    {
        $exact = str_ends_with($value, '"') && str_starts_with($value, '"');
        $value = str_replace(['@', '+', '-', '*', '.', "'", '"'], ' ', $value);
        $value = preg_replace('/\s+/', ' ', $value); // Remove multiple whitespaces
        $value = trim($value);

        if (!$exact) {
            $value = str_replace(' ', ' or ', $value);
        }

        return "'" . $value . "'";
    }

    /**
     * Get SQL Type
     *
     * @param string $type
     * @param int $size in chars
     *
     * @return string
     */
    protected function getSQLType(string $type, int $size, bool $signed = true): string
    {
        switch ($type) {
            case Database::VAR_STRING:
                // $size = $size * 4; // Convert utf8mb4 size to bytes
                if ($size > $this->getMaxVarcharLength()) {
                    return 'TEXT';
                }

                return "VARCHAR({$size})";

            case Database::VAR_INTEGER:  // We don't support zerofill: https://stackoverflow.com/a/5634147/2299554

                if ($size >= 8) { // INT = 4 bytes, BIGINT = 8 bytes
                    return 'BIGINT';
                }

                return 'INTEGER';

            case Database::VAR_FLOAT:
                return 'DOUBLE PRECISION';

            case Database::VAR_BOOLEAN:
                return 'BOOLEAN';

            case Database::VAR_RELATIONSHIP:
                return 'VARCHAR(255)';

            case Database::VAR_DATETIME:
                return 'TIMESTAMP(3)';

            default:
                throw new DatabaseException('Unknown Type: ' . $type);
        }
    }

    /**
     * Get SQL Index
     *
     * @param string $collection
     * @param string $id
     * @param string $type
     * @param array<string> $attributes
     *
     * @return string
     * @throws Exception
     */
    protected function getSQLIndex(string $collection, string $id, string $type, array $attributes): string
    {
        $type = match ($type) {
            Database::INDEX_KEY,
            Database::INDEX_ARRAY,
            Database::INDEX_FULLTEXT => 'INDEX',
            Database::INDEX_UNIQUE => 'UNIQUE INDEX',
            default => throw new DatabaseException('Unknown index type: ' . $type . '. Must be one of ' . Database::INDEX_KEY . ', ' . Database::INDEX_UNIQUE . ', ' . Database::INDEX_ARRAY . ', ' . Database::INDEX_FULLTEXT),
        };

        return 'CREATE ' . $type . ' "' . $this->getNamespace() . '_' . $collection . '_' . $id . '" ON ' . $this->getSQLTable($collection) . ' ( ' . implode(', ', $attributes) . ' );';
    }

    /**
     * Get SQL schema
     *
     * @return string
     */
    protected function getSQLSchema(): string
    {
        if (!$this->getSupportForSchemas()) {
            return '';
        }

        return "\"{$this->getDefaultDatabase()}\".";
    }

    /**
     * Get SQL table
     *
     * @param string $name
     * @return string
     */
    protected function getSQLTable(string $name): string
    {
        return "\"{$this->getDefaultDatabase()}\".\"{$this->getNamespace()}_{$name}\"";
    }

    /**
     * Get PDO Type
     *
     * @param mixed $value
     *
     * @return int
     * @throws DatabaseException
     */
    protected function getPDOType(mixed $value): int
    {
        return match (\gettype($value)) {
            'string', 'double' => PDO::PARAM_STR,
            'boolean' => PDO::PARAM_BOOL,
            'integer' => PDO::PARAM_INT,
            'NULL' => PDO::PARAM_NULL,
            default => throw new DatabaseException('Unknown PDO Type for ' . \gettype($value)),
        };
    }

    /**
     * Encode array
     *
     * @param string $value
     *
     * @return array<string>
     */
    protected function encodeArray(string $value): array
    {
        $string = substr($value, 1, -1);
        if (empty($string)) {
            return [];
        } else {
            return explode(',', $string);
        }
    }

    /**
     * Decode array
     *
     * @param array<string> $value
     *
     * @return string
     */
    protected function decodeArray(array $value): string
    {
        if (empty($value)) {
            return '{}';
        }

        foreach ($value as &$item) {
            $item = '"' . str_replace(['"', '(', ')'], ['\"', '\(', '\)'], $item) . '"';
        }

        return '{' . implode(",", $value) . '}';
    }

    /**
     * Is fulltext Wildcard index supported?
     *
     * @return bool
     */
    // TODO: Fix full-text search logic for postgres and MariaDB
    public function getSupportForFulltextWildcardIndex(): bool
    {
        return false;
    }

    /**
     * Are timeouts supported?
     *
     * @return bool
     */
    public function getSupportForTimeouts(): bool
    {
        return true;
    }

    /**
     * Returns Max Execution Time
     * @param string $sql
     * @param int $milliseconds
     * @return string
     */
    protected function setTimeoutForQuery(string $sql, int $milliseconds): string
    {
        return "SET statement_timeout = {$milliseconds};{$sql};SET statement_timeout = 0;";
    }

    /**
     * @param PDOException $e
     * @throws Timeout
     */
    protected function processException(PDOException $e): void
    {
        // Regular PDO
        if ($e->getCode() === '57014' && isset($e->errorInfo[1]) && $e->errorInfo[1] === 7) {
            throw new Timeout($e->getMessage());
        }

<<<<<<< HEAD
            default:
                $conditions = [];
                foreach ($query->getValues() as $key => $value) {
                    $conditions[] = $attribute.' '.$this->getSQLOperator($query->getMethod()).' :'.$placeholder.'_'.$key;
                }
                $condition = implode(' OR ', $conditions);
                return empty($condition) ? '' : '(' . $condition . ')';
=======
        // PDOProxy switches errorInfo PDOProxy.php line 64
        if ($e->getCode() === 7 && isset($e->errorInfo[0]) && $e->errorInfo[0] === '57014') {
            throw new Timeout($e->getMessage());
>>>>>>> a37c8e75
        }

        throw $e;
    }
}<|MERGE_RESOLUTION|>--- conflicted
+++ resolved
@@ -1039,16 +1039,11 @@
             }
         }
 
-<<<<<<< HEAD
-        if(!empty($queries)){
-            $where[] = $this->getSQLConditions($queries);
-=======
         foreach ($queries as $query) {
             if ($query->getMethod() === Query::TYPE_SELECT) {
                 continue;
             }
             $where[] = $this->getSQLCondition($query);
->>>>>>> a37c8e75
         }
 
 
@@ -1075,7 +1070,9 @@
         }
 
         $stmt = $this->getPDO()->prepare($sql);
-        $this->bindNestedConditionValue($stmt, $queries);
+        foreach ($queries as $query) {
+            $this->bindConditionValue($stmt, $query);
+        }
 
         if (!empty($cursor) && !empty($orderAttributes) && array_key_exists(0, $orderAttributes)) {
             $attribute = $orderAttributes[0];
@@ -1160,8 +1157,8 @@
         $where = [];
         $limit = \is_null($max) ? '' : 'LIMIT :max';
 
-        if(!empty($queries)){
-            $where[] = $this->getSQLConditions($queries);
+        foreach ($queries as $query) {
+            $where[] = $this->getSQLCondition($query);
         }
 
         if (Authorization::$status) {
@@ -1184,7 +1181,9 @@
         }
 
         $stmt = $this->getPDO()->prepare($sql);
-        $this->bindNestedConditionValue($stmt, $queries);
+        foreach ($queries as $query) {
+            $this->bindConditionValue($stmt, $query);
+        }
 
         if (!\is_null($max)) {
             $stmt->bindValue(':max', $max, PDO::PARAM_INT);
@@ -1218,8 +1217,8 @@
 
         $permissions = (Authorization::$status) ? $this->getSQLPermissionsCondition($collection, $roles) : '1=1'; // Disable join when no authorization required
 
-        if(!empty($queries)){
-            $where[] = $this->getSQLConditions($queries);
+        foreach ($queries as $query) {
+            $where[] = $this->getSQLCondition($query);
         }
 
         if (Authorization::$status) {
@@ -1242,7 +1241,9 @@
 
         $stmt = $this->getPDO()->prepare($sql);
 
-        $this->bindNestedConditionValue($stmt, $queries);
+        foreach ($queries as $query) {
+            $this->bindConditionValue($stmt, $query);
+        }
 
         if (!\is_null($max)) {
             $stmt->bindValue(':max', $max, PDO::PARAM_INT);
@@ -1556,19 +1557,9 @@
             throw new Timeout($e->getMessage());
         }
 
-<<<<<<< HEAD
-            default:
-                $conditions = [];
-                foreach ($query->getValues() as $key => $value) {
-                    $conditions[] = $attribute.' '.$this->getSQLOperator($query->getMethod()).' :'.$placeholder.'_'.$key;
-                }
-                $condition = implode(' OR ', $conditions);
-                return empty($condition) ? '' : '(' . $condition . ')';
-=======
         // PDOProxy switches errorInfo PDOProxy.php line 64
         if ($e->getCode() === 7 && isset($e->errorInfo[0]) && $e->errorInfo[0] === '57014') {
             throw new Timeout($e->getMessage());
->>>>>>> a37c8e75
         }
 
         throw $e;
