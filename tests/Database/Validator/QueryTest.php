<?php

namespace Utopia\Tests\Validator;

use Utopia\Database\Validator\Query;
use PHPUnit\Framework\TestCase;
use Utopia\Database\Database;
use Utopia\Database\Document;
use Utopia\Database\Query as DatabaseQuery;

class QueryTest extends TestCase
{
    /**
     * @var Document[]
     */
    protected $schema;

    /**
     * @var array
     */
    protected $attributes = [
        [
            '$id' => 'title',
            'key' => 'title',
            'type' => Database::VAR_STRING,
            'size' => 256,
            'required' => true,
            'signed' => true,
            'array' => false,
            'filters' => [],
        ],
        [
            '$id' => 'description',
            'key' => 'description',
            'type' => Database::VAR_STRING,
            'size' => 1000000,
            'required' => true,
            'signed' => true,
            'array' => false,
            'filters' => [],
        ],
        [
            '$id' => 'rating',
            'key' => 'rating',
            'type' => Database::VAR_INTEGER,
            'size' => 5,
            'required' => true,
            'signed' => true,
            'array' => false,
            'filters' => [],
        ],
        [
            '$id' => 'price',
            'key' => 'price',
            'type' => Database::VAR_FLOAT,
            'size' => 5,
            'required' => true,
            'signed' => true,
            'array' => false,
            'filters' => [],
        ],
        [
            '$id' => 'published',
            'key' => 'published',
            'type' => Database::VAR_BOOLEAN,
            'size' => 5,
            'required' => true,
            'signed' => true,
            'array' => false,
            'filters' => [],
        ],
        [
            '$id' => 'tags',
            'key' => 'tags',
            'type' => Database::VAR_STRING,
            'size' => 55,
            'required' => true,
            'signed' => true,
            'array' => true,
            'filters' => [],
        ],
        [
            '$id' => 'birthDay',
            'key' => 'birthDay',
            'type' => Database::VAR_DATETIME,
            'size' => 0,
            'required' => false,
            'signed' => false,
            'array' => false,
            'filters' => ['datetime'],
        ],
    ];

    public function setUp(): void
    {
        // Query validator expects Document[]
        foreach ($this->attributes as $attribute) {
            $this->schema[] = new Document($attribute);
        }
    }

    public function tearDown(): void
    {
    }

    public function testQuery()
    {
        $validator = new Query($this->schema);

        $this->assertEquals(true, $validator->isValid(DatabaseQuery::parse('equal("$id", ["Iron Man", "Ant Man"])')));
        $this->assertEquals(true, $validator->isValid(DatabaseQuery::parse('notEqual("title", ["Iron Man", "Ant Man"])')));
        $this->assertEquals(true, $validator->isValid(DatabaseQuery::parse('equal("description", "Best movie ever")')));
        $this->assertEquals(true, $validator->isValid(DatabaseQuery::parse('greaterThan("rating", 4)')));
        $this->assertEquals(true, $validator->isValid(DatabaseQuery::parse('lessThan("price", 6.50)')));
        $this->assertEquals(true, $validator->isValid(DatabaseQuery::parse('lessThanEqual("price", 6)')));
        $this->assertEquals(true, $validator->isValid(DatabaseQuery::parse('contains("tags", "action")')));
        $this->assertEquals(true, $validator->isValid(DatabaseQuery::parse('cursorAfter("docId")')));
        $this->assertEquals(true, $validator->isValid(DatabaseQuery::parse('cursorBefore("docId")')));
        $this->assertEquals(true, $validator->isValid(DatabaseQuery::parse('orderAsc("title")')));
        $this->assertEquals(true, $validator->isValid(DatabaseQuery::parse('orderDesc("title")')));
        $this->assertEquals(true, $validator->isValid(DatabaseQuery::parse('isNull("title")')));
        $this->assertEquals(true, $validator->isValid(DatabaseQuery::parse('isNotNull("title")')));
        $this->assertEquals(true, $validator->isValid(DatabaseQuery::parse('between("price", [1.5, 10.9])')));
        $this->assertEquals(true, $validator->isValid(DatabaseQuery::parse('between("birthDay",["2024-01-01","2023-01-01"])')));
<<<<<<< HEAD
        $this->assertEquals(true, $validator->isValid(DatabaseQuery::parse('sleep("price", 1)')));
=======
        $this->assertEquals(true, $validator->isValid(DatabaseQuery::parse('startsWith("title", "Fro")')));
        $this->assertEquals(true, $validator->isValid(DatabaseQuery::parse('endsWith("title", "Zen")')));
        $this->assertEquals(true, $validator->isValid(DatabaseQuery::parse('select(["title", "description"])')));
>>>>>>> 9db79f74
    }

    public function testInvalidMethod()
    {
        $validator = new Query($this->schema);

        $response = $validator->isValid(DatabaseQuery::parse('eqqual("title", "Iron Man")'));

        $this->assertEquals(false, $response);
        $this->assertEquals('Query method invalid: eqqual', $validator->getDescription());
    }

    public function testAttributeNotFound()
    {
        $validator = new Query($this->schema);

        $response = $validator->isValid(DatabaseQuery::parse('equal("name", "Iron Man")'));

        $this->assertEquals(false, $response);
        $this->assertEquals('Attribute not found in schema: name', $validator->getDescription());

        $response = $validator->isValid(DatabaseQuery::parse('orderAsc("name")'));

        $this->assertEquals(false, $response);
        $this->assertEquals('Attribute not found in schema: name', $validator->getDescription());
    }

    public function testAttributeWrongType()
    {
        $validator = new Query($this->schema);

        $response = $validator->isValid(DatabaseQuery::parse('equal("title", 1776)'));

        $this->assertEquals(false, $response);
        $this->assertEquals('Query type does not match expected: string', $validator->getDescription());
    }

    public function testMethodWrongType()
    {
        $validator = new Query($this->schema);

        $response = $validator->isValid(DatabaseQuery::parse('contains("title", "Iron")'));

        $this->assertEquals(false, $response);
        $this->assertEquals('Query method only supported on array attributes: contains', $validator->getDescription());
    }

    public function testQueryDate()
    {
        $validator = new Query($this->schema);
        $response = $validator->isValid(DatabaseQuery::parse('greaterThan("birthDay", "1960-01-01 10:10:10")'));
        $this->assertEquals(true, $response);
    }

    public function testQueryLimit()
    {
        $validator = new Query($this->schema);

        $response = $validator->isValid(DatabaseQuery::parse('limit(25)'));
        $this->assertEquals(true, $response);

        $response = $validator->isValid(DatabaseQuery::parse('limit()'));
        $this->assertEquals(false, $response);

        $response = $validator->isValid(DatabaseQuery::parse('limit(-1)'));
        $this->assertEquals(false, $response);

        $response = $validator->isValid(DatabaseQuery::parse('limit(10000)'));
        $this->assertEquals(false, $response);
    }

    public function testQueryOffset()
    {
        $validator = new Query($this->schema);

        $response = $validator->isValid(DatabaseQuery::parse('offset(25)'));
        $this->assertEquals(true, $response);

        $response = $validator->isValid(DatabaseQuery::parse('offset()'));
        $this->assertEquals(false, $response);

        $response = $validator->isValid(DatabaseQuery::parse('offset(-1)'));
        $this->assertEquals(false, $response);

        $response = $validator->isValid(DatabaseQuery::parse('offset(10000)'));
        $this->assertEquals(false, $response);
    }

    public function testQueryOrder()
    {
        $validator = new Query($this->schema);

        $response = $validator->isValid(DatabaseQuery::parse('orderAsc("title")'));
        $this->assertEquals(true, $response);

        $response = $validator->isValid(DatabaseQuery::parse('orderAsc("")'));
        $this->assertEquals(true, $response);

        $response = $validator->isValid(DatabaseQuery::parse('orderAsc()'));
        $this->assertEquals(true, $response);

        $response = $validator->isValid(DatabaseQuery::parse('orderAsc("doesNotExist")'));
        $this->assertEquals(false, $response);
    }

    public function testQueryCursor()
    {
        $validator = new Query($this->schema);

        $response = $validator->isValid(DatabaseQuery::parse('cursorAfter("asdf")'));
        $this->assertEquals(true, $response);

        $response = $validator->isValid(DatabaseQuery::parse('cursorAfter()'));
        $this->assertEquals(false, $response);
    }
}<|MERGE_RESOLUTION|>--- conflicted
+++ resolved
@@ -122,13 +122,10 @@
         $this->assertEquals(true, $validator->isValid(DatabaseQuery::parse('isNotNull("title")')));
         $this->assertEquals(true, $validator->isValid(DatabaseQuery::parse('between("price", [1.5, 10.9])')));
         $this->assertEquals(true, $validator->isValid(DatabaseQuery::parse('between("birthDay",["2024-01-01","2023-01-01"])')));
-<<<<<<< HEAD
-        $this->assertEquals(true, $validator->isValid(DatabaseQuery::parse('sleep("price", 1)')));
-=======
         $this->assertEquals(true, $validator->isValid(DatabaseQuery::parse('startsWith("title", "Fro")')));
         $this->assertEquals(true, $validator->isValid(DatabaseQuery::parse('endsWith("title", "Zen")')));
         $this->assertEquals(true, $validator->isValid(DatabaseQuery::parse('select(["title", "description"])')));
->>>>>>> 9db79f74
+        $this->assertEquals(true, $validator->isValid(DatabaseQuery::parse('sleep("price", 1)')));
     }
 
     public function testInvalidMethod()
