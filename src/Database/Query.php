--- conflicted
+++ resolved
@@ -22,8 +22,6 @@
     public const TYPE_ENDS_WITH = 'endsWith';
 
     public const TYPE_SELECT = 'select';
-    public const TYPE_OR = 'or';
-    public const TYPE_AND = 'and';
 
     // Order methods
     public const TYPE_ORDER_DESC = 'orderDesc';
@@ -60,11 +58,6 @@
         self::TYPE_OFFSET,
         self::TYPE_CURSOR_AFTER,
         self::TYPE_CURSOR_BEFORE,
-        self::TYPE_AND,
-        self::TYPE_OR,
-    ];
-
-    protected const LOGICAL_TYPES = [
         self::TYPE_AND,
         self::TYPE_OR,
     ];
@@ -632,45 +625,4 @@
             'cursorDirection' => $cursorDirection,
         ];
     }
-<<<<<<< HEAD
-
-    /**
-     * Iterate over $queries attempting to parse each
-     *
-     * @param array<string> $queries
-     *
-     * @return array<Query>
-     * @throws Exception
-     */
-    public static function parseQueries(array $queries): array
-    {
-        $parsed = [];
-        foreach ($queries as $query) {
-            try {
-                $parsed[] = Query::parse($query);
-            } catch (\Throwable $th) {
-                throw new QueryException("Invalid query: ${query}", previous: $th);
-            }
-        }
-
-        return $parsed;
-    }
-
-    /**
-     * Is isNested
-     *
-     * Function will return true if nested method
-     *
-     * @return bool
-     */
-    public function isNested(): bool
-    {
-        if(in_array($this->getMethod(), [self::TYPE_OR, self::TYPE_AND])) {
-            return true;
-        }
-
-        return false;
-    }
-=======
->>>>>>> d25040b7
-}+}
