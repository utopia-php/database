<?php

namespace Utopia\Database\Adapter;

use Exception;
use PDO;
use PDOException;
use Utopia\Database\Database;
use Utopia\Database\Document;
use Utopia\Database\Exception as DatabaseException;
use Utopia\Database\Exception\Duplicate as DuplicateException;
use Utopia\Database\Exception\NotFound as NotFoundException;
use Utopia\Database\Exception\Timeout as TimeoutException;
use Utopia\Database\Exception\Transaction as TransactionException;
use Utopia\Database\Exception\Truncate as TruncateException;
use Utopia\Database\Helpers\ID;
use Utopia\Database\Query;

class Postgres extends SQL
{
    /**
     * Differences between MariaDB and Postgres
     *
     * 1. Need to use CASCADE to DROP schema
     * 2. Quotes are different ` vs "
     * 3. DATETIME is TIMESTAMP
     * 4. Full-text search is different - to_tsvector() and to_tsquery()
     */

    /**
     * @inheritDoc
     */
    public function startTransaction(): bool
    {
        try {
            if ($this->inTransaction === 0) {
                if ($this->getPDO()->inTransaction()) {
                    $this->getPDO()->rollBack();
                } else {
                    // If no active transaction, this has no effect.
                    $this->getPDO()->prepare('ROLLBACK')->execute();
                }

                $result = $this->getPDO()->beginTransaction();
            } else {
                $result = true;
            }
        } catch (PDOException $e) {
            throw new TransactionException('Failed to start transaction: ' . $e->getMessage(), $e->getCode(), $e);
        }

        if (!$result) {
            throw new TransactionException('Failed to start transaction');
        }

        $this->inTransaction++;

        return $result;
    }

    /**
     * @inheritDoc
     */
    public function rollbackTransaction(): bool
    {
        if ($this->inTransaction === 0) {
            return false;
        }

        try {
            $result = $this->getPDO()->rollBack();
            $this->inTransaction = 0;
        } catch (PDOException $e) {
            throw new DatabaseException('Failed to rollback transaction: ' . $e->getMessage(), $e->getCode(), $e);
        }

        if (!$result) {
            throw new TransactionException('Failed to rollback transaction');
        }

        return $result;
    }

    protected function execute(mixed $stmt): bool
    {
        $pdo = $this->getPDO();

        // Choose the right SET command based on transaction state
        $sql = $this->inTransaction === 0
            ? "SET statement_timeout = '{$this->timeout}ms'"
            : "SET LOCAL statement_timeout = '{$this->timeout}ms'";

        // Apply timeout
        $pdo->exec($sql);

        try {
            return $stmt->execute();
        } finally {
            // Only reset the global timeout when not in a transaction
            if ($this->inTransaction === 0) {
                $pdo->exec("RESET statement_timeout");
            }
        }
    }



    /**
     * Returns Max Execution Time
     * @param int $milliseconds
     * @param string $event
     * @return void
     * @throws DatabaseException
     */
    public function setTimeout(int $milliseconds, string $event = Database::EVENT_ALL): void
    {
        if (!$this->getSupportForTimeouts()) {
            return;
        }
        if ($milliseconds <= 0) {
            throw new DatabaseException('Timeout must be greater than 0');
        }

        $this->timeout = $milliseconds;
    }

    /**
     * Create Database
     *
     * @param string $name
     *
     * @return bool
     * @throws DatabaseException
     */
    public function create(string $name): bool
    {
        $name = $this->filter($name);

        if ($this->exists($name)) {
            return true;
        }

        $sql = "CREATE SCHEMA \"{$name}\"";
        $sql = $this->trigger(Database::EVENT_DATABASE_CREATE, $sql);

        $dbCreation = $this->getPDO()
            ->prepare($sql)
            ->execute();

        // extension for supporting spatial types
        $this->getPDO()->prepare('CREATE EXTENSION IF NOT EXISTS postgis;')->execute();

        $collation = "
            CREATE COLLATION IF NOT EXISTS utf8_ci (
            provider = icu,
            locale   = 'und-u-ks-primary',
            deterministic = false
            );
        ";
        $this->getPDO()->prepare($collation)->execute();
        return $dbCreation;
    }

    /**
     * Delete Database
     *
     * @param string $name
     * @return bool
     * @throws Exception
     * @throws PDOException
     */
    public function delete(string $name): bool
    {
        $name = $this->filter($name);

        $sql = "DROP SCHEMA IF EXISTS \"{$name}\" CASCADE";
        $sql = $this->trigger(Database::EVENT_DATABASE_DELETE, $sql);

        return $this->getPDO()->prepare($sql)->execute();
    }

    /**
     * Create Collection
     *
     * @param string $name
     * @param array<Document> $attributes
     * @param array<Document> $indexes
     * @return bool
     * @throws DuplicateException
     */
    public function createCollection(string $name, array $attributes = [], array $indexes = []): bool
    {
        $namespace = $this->getNamespace();
        $id = $this->filter($name);

        // Check if any attributes are vector type and ensure extension is installed
        $hasVectorAttributes = false;
        foreach ($attributes as $attribute) {
            if ($attribute->getAttribute('type') === Database::VAR_VECTOR) {
                $hasVectorAttributes = true;
                break;
            }
        }

        if ($hasVectorAttributes) {
            $this->ensurePgVectorExtension();
        }

        /** @var array<string> $attributeStrings */
        $attributeStrings = [];
        foreach ($attributes as $attribute) {
            $attrId = $this->filter($attribute->getId());

            $attrType = $this->getSQLType(
                $attribute->getAttribute('type'),
                $attribute->getAttribute('size', 0),
                $attribute->getAttribute('signed', true),
                $attribute->getAttribute('array', false),
                $attribute->getAttribute('required', false)
            );

            // Ignore relationships with virtual attributes
            if ($attribute->getAttribute('type') === Database::VAR_RELATIONSHIP) {
                $options = $attribute->getAttribute('options', []);
                $relationType = $options['relationType'] ?? null;
                $twoWay = $options['twoWay'] ?? false;
                $side = $options['side'] ?? null;

                if (
                    $relationType === Database::RELATION_MANY_TO_MANY
                    || ($relationType === Database::RELATION_ONE_TO_ONE && !$twoWay && $side === Database::RELATION_SIDE_CHILD)
                    || ($relationType === Database::RELATION_ONE_TO_MANY && $side === Database::RELATION_SIDE_PARENT)
                    || ($relationType === Database::RELATION_MANY_TO_ONE && $side === Database::RELATION_SIDE_CHILD)
                ) {
                    continue;
                }
            }

            $attributeStrings[] = "\"{$attrId}\" {$attrType}, ";
        }

        $sqlTenant = $this->sharedTables ? '_tenant INTEGER DEFAULT NULL,' : '';
        $collection = "
            CREATE TABLE {$this->getSQLTable($id)} (
                _id SERIAL NOT NULL,
                _uid VARCHAR(255) NOT NULL,
                " . $sqlTenant . "
                \"_createdAt\" TIMESTAMP(3) DEFAULT NULL,
                \"_updatedAt\" TIMESTAMP(3) DEFAULT NULL,
                _permissions TEXT DEFAULT NULL,
                " . \implode(' ', $attributeStrings) . "
                PRIMARY KEY (_id)
            );
        ";

        if ($this->sharedTables) {
            $collection .= "
				CREATE UNIQUE INDEX \"{$namespace}_{$this->tenant}_{$id}_uid\" ON {$this->getSQLTable($id)} (\"_uid\", \"_tenant\");
            	CREATE INDEX \"{$namespace}_{$this->tenant}_{$id}_created\" ON {$this->getSQLTable($id)} (_tenant, \"_createdAt\");
            	CREATE INDEX \"{$namespace}_{$this->tenant}_{$id}_updated\" ON {$this->getSQLTable($id)} (_tenant, \"_updatedAt\");
            	CREATE INDEX \"{$namespace}_{$this->tenant}_{$id}_tenant_id\" ON {$this->getSQLTable($id)} (_tenant, _id);
			";
        } else {
            $collection .= "
				CREATE UNIQUE INDEX \"{$namespace}_{$id}_uid\" ON {$this->getSQLTable($id)} (\"_uid\");
            	CREATE INDEX \"{$namespace}_{$id}_created\" ON {$this->getSQLTable($id)} (\"_createdAt\");
            	CREATE INDEX \"{$namespace}_{$id}_updated\" ON {$this->getSQLTable($id)} (\"_updatedAt\");
			";
        }

        $collection = $this->trigger(Database::EVENT_COLLECTION_CREATE, $collection);

        $permissions = "
            CREATE TABLE {$this->getSQLTable($id . '_perms')} (
                _id SERIAL NOT NULL,
                _tenant INTEGER DEFAULT NULL,
                _type VARCHAR(12) NOT NULL,
                _permission VARCHAR(255) NOT NULL,
                _document VARCHAR(255) NOT NULL,
                PRIMARY KEY (_id)
            );   
        ";

        if ($this->sharedTables) {
            $permissions .= "
                CREATE UNIQUE INDEX \"{$namespace}_{$this->tenant}_{$id}_ukey\" 
                    ON {$this->getSQLTable($id . '_perms')} USING btree (_tenant,_document,_type,_permission);
                CREATE INDEX \"{$namespace}_{$this->tenant}_{$id}_permission\" 
                    ON {$this->getSQLTable($id . '_perms')} USING btree (_tenant,_permission,_type); 
            ";
        } else {
            $permissions .= "
                CREATE UNIQUE INDEX \"{$namespace}_{$id}_ukey\" 
                    ON {$this->getSQLTable($id . '_perms')} USING btree (_document,_type,_permission);
                CREATE INDEX \"{$namespace}_{$id}_permission\" 
                    ON {$this->getSQLTable($id . '_perms')} USING btree (_permission,_type); 
            ";
        }

        $permissions = $this->trigger(Database::EVENT_COLLECTION_CREATE, $permissions);

        try {
            $this->getPDO()->prepare($collection)->execute();

            $this->getPDO()->prepare($permissions)->execute();

            foreach ($indexes as $index) {
                $indexId = $this->filter($index->getId());
                $indexType = $index->getAttribute('type');
                $indexAttributes = $index->getAttribute('attributes', []);
                $indexAttributesWithType = [];
                foreach ($indexAttributes as $indexAttribute) {
                    foreach ($attributes as $attribute) {
                        if ($attribute->getId() === $indexAttribute) {
                            $indexAttributesWithType[$indexAttribute] = $attribute->getAttribute('type');
                        }
                    }
                }
                $indexOrders = $index->getAttribute('orders', []);
                if ($indexType === Database::INDEX_SPATIAL && count($indexOrders)) {
                    throw new DatabaseException('Spatial indexes with explicit orders are not supported. Remove the orders to create this index.');
                }
                $this->createIndex(
                    $id,
                    $indexId,
                    $indexType,
                    $indexAttributes,
                    [],
                    $indexOrders,
                    $indexAttributesWithType
                );
            }
        } catch (PDOException $e) {
            $e = $this->processException($e);

            if (!($e instanceof DuplicateException)) {
                $this->execute($this->getPDO()
                    ->prepare("DROP TABLE IF EXISTS {$this->getSQLTable($id)}, {$this->getSQLTable($id . '_perms')};"));
            }

            throw $e;
        }

        return true;
    }

    /**
     * Get Collection Size on disk
     * @param string $collection
     * @return int
     * @throws DatabaseException
     */
    public function getSizeOfCollectionOnDisk(string $collection): int
    {
        $collection = $this->filter($collection);
        $name = $this->getSQLTable($collection);
        $permissions = $this->getSQLTable($collection . '_perms');

        $collectionSize = $this->getPDO()->prepare("
             SELECT pg_total_relation_size(:name);
        ");

        $permissionsSize = $this->getPDO()->prepare("
             SELECT pg_total_relation_size(:permissions);
        ");

        $collectionSize->bindParam(':name', $name);
        $permissionsSize->bindParam(':permissions', $permissions);

        try {
            $this->execute($collectionSize);
            $this->execute($permissionsSize);
            $size = $collectionSize->fetchColumn() + $permissionsSize->fetchColumn();
        } catch (PDOException $e) {
            throw new DatabaseException('Failed to get collection size: ' . $e->getMessage());
        }

        return  $size;
    }

    /**
     * Get Collection Size of raw data
     * @param string $collection
     * @return int
     * @throws DatabaseException
     *
     */
    public function getSizeOfCollection(string $collection): int
    {
        $collection = $this->filter($collection);
        $name = $this->getSQLTable($collection);
        $permissions = $this->getSQLTable($collection . '_perms');

        $collectionSize = $this->getPDO()->prepare("
             SELECT pg_relation_size(:name);
        ");

        $permissionsSize = $this->getPDO()->prepare("
             SELECT pg_relation_size(:permissions);
        ");

        $collectionSize->bindParam(':name', $name);
        $permissionsSize->bindParam(':permissions', $permissions);

        try {
            $this->execute($collectionSize);
            $this->execute($permissionsSize);
            $size = $collectionSize->fetchColumn() + $permissionsSize->fetchColumn();
        } catch (PDOException $e) {
            throw new DatabaseException('Failed to get collection size: ' . $e->getMessage());
        }

        return  $size;
    }

    /**
     * Delete Collection
     *
     * @param string $id
     * @return bool
     */
    public function deleteCollection(string $id): bool
    {
        $id = $this->filter($id);

        $sql = "DROP TABLE {$this->getSQLTable($id)}, {$this->getSQLTable($id . '_perms')}";
        $sql = $this->trigger(Database::EVENT_COLLECTION_DELETE, $sql);

        return $this->getPDO()->prepare($sql)->execute();
    }

    /**
     * Analyze a collection updating it's metadata on the database engine
     *
     * @param string $collection
     * @return bool
     */
    public function analyzeCollection(string $collection): bool
    {
        return false;
    }

    /**
     * Create Attribute
     *
     * @param string $collection
     * @param string $id
     * @param string $type
     * @param int $size
     * @param bool $signed
     * @param bool $array
     *
     * @return bool
     * @throws DatabaseException
     */
    public function createAttribute(string $collection, string $id, string $type, int $size, bool $signed = true, bool $array = false, bool $required = false): bool
    {
        // Ensure pgvector extension is installed for vector types
        if ($type === Database::VAR_VECTOR) {
            if ($size <= 0) {
                throw new DatabaseException('Vector dimensions must be a positive integer');
            }
            if ($size > 16000) {
                throw new DatabaseException('Vector dimensions cannot exceed 16000');
            }
            $this->ensurePgVectorExtension();
        }

        $name = $this->filter($collection);
        $id = $this->filter($id);
        $type = $this->getSQLType($type, $size, $signed, $array, $required);

        $sql = "
			ALTER TABLE {$this->getSQLTable($name)}
			ADD COLUMN \"{$id}\" {$type}
		";

        $sql = $this->trigger(Database::EVENT_ATTRIBUTE_CREATE, $sql);

        try {
            return $this->execute($this->getPDO()
                ->prepare($sql));
        } catch (PDOException $e) {
            throw $this->processException($e);
        }
    }

    /**
     * Delete Attribute
     *
     * @param string $collection
     * @param string $id
     * @param bool $array
     *
     * @return bool
     * @throws DatabaseException
     */
    public function deleteAttribute(string $collection, string $id, bool $array = false): bool
    {
        $name = $this->filter($collection);
        $id = $this->filter($id);

        $sql = "
			ALTER TABLE {$this->getSQLTable($name)}
			DROP COLUMN \"{$id}\";
		";

        $sql = $this->trigger(Database::EVENT_ATTRIBUTE_DELETE, $sql);

        try {
            return $this->execute($this->getPDO()
                ->prepare($sql));
        } catch (PDOException $e) {
            if ($e->getCode() === "42703" && $e->errorInfo[1] === 7) {
                return true;
            }

            throw $e;
        }
    }

    /**
     * Rename Attribute
     *
     * @param string $collection
     * @param string $old
     * @param string $new
     * @return bool
     * @throws Exception
     * @throws PDOException
     */
    public function renameAttribute(string $collection, string $old, string $new): bool
    {
        $collection = $this->filter($collection);
        $old = $this->filter($old);
        $new = $this->filter($new);

        $sql = "
			ALTER TABLE {$this->getSQLTable($collection)} 
			RENAME COLUMN \"{$old}\" TO \"{$new}\"
		";

        $sql = $this->trigger(Database::EVENT_ATTRIBUTE_UPDATE, $sql);

        return $this->execute($this->getPDO()
            ->prepare($sql));
    }

    /**
     * Update Attribute
     *
     * @param string $collection
     * @param string $id
     * @param string $type
     * @param int $size
     * @param bool $signed
     * @param bool $array
     * @param string|null $newKey
     * @return bool
     * @throws Exception
     * @throws PDOException
     */
    public function updateAttribute(string $collection, string $id, string $type, int $size, bool $signed = true, bool $array = false, ?string $newKey = null): bool
    {
        $name = $this->filter($collection);
        $id = $this->filter($id);
        $newKey = empty($newKey) ? null : $this->filter($newKey);
        $type = $this->getSQLType($type, $size, $signed, $array, false);

        if ($type == 'TIMESTAMP(3)') {
            $type = "TIMESTAMP(3) without time zone USING TO_TIMESTAMP(\"$id\", 'YYYY-MM-DD HH24:MI:SS.MS')";
        }

        if (!empty($newKey) && $id !== $newKey) {
            $newKey = $this->filter($newKey);

            $sql = "
                    ALTER TABLE {$this->getSQLTable($name)}
                    RENAME COLUMN \"{$id}\" TO \"{$newKey}\"
                ";

            $sql = $this->trigger(Database::EVENT_ATTRIBUTE_UPDATE, $sql);

            $result = $this->execute($this->getPDO()
                ->prepare($sql));

            if (!$result) {
                return false;
            }

            $id = $newKey;
        }

        $sql = "
                ALTER TABLE {$this->getSQLTable($name)}
                ALTER COLUMN \"{$id}\" TYPE {$type}
            ";

        $sql = $this->trigger(Database::EVENT_ATTRIBUTE_UPDATE, $sql);

        try {
            $result = $this->execute($this->getPDO()
                ->prepare($sql));

            return $result;
        } catch (PDOException $e) {
            throw $this->processException($e);
        }
    }

    /**
     * @param string $collection
     * @param string $id
     * @param string $type
     * @param string $relatedCollection
     * @param bool $twoWay
     * @param string $twoWayKey
     * @return bool
     * @throws Exception
     */
    public function createRelationship(
        string $collection,
        string $relatedCollection,
        string $type,
        bool $twoWay = false,
        string $id = '',
        string $twoWayKey = ''
    ): bool {
        $name = $this->filter($collection);
        $relatedName = $this->filter($relatedCollection);
        $table = $this->getSQLTable($name);
        $relatedTable = $this->getSQLTable($relatedName);
        $id = $this->filter($id);
        $twoWayKey = $this->filter($twoWayKey);
        $sqlType = $this->getSQLType(Database::VAR_RELATIONSHIP, 0, false, false, false);

        switch ($type) {
            case Database::RELATION_ONE_TO_ONE:
                $sql = "ALTER TABLE {$table} ADD COLUMN \"{$id}\" {$sqlType} DEFAULT NULL;";

                if ($twoWay) {
                    $sql .= "ALTER TABLE {$relatedTable} ADD COLUMN \"{$twoWayKey}\" {$sqlType} DEFAULT NULL;";
                }
                break;
            case Database::RELATION_ONE_TO_MANY:
                $sql = "ALTER TABLE {$relatedTable} ADD COLUMN \"{$twoWayKey}\" {$sqlType} DEFAULT NULL;";
                break;
            case Database::RELATION_MANY_TO_ONE:
                $sql = "ALTER TABLE {$table} ADD COLUMN \"{$id}\" {$sqlType} DEFAULT NULL;";
                break;
            case Database::RELATION_MANY_TO_MANY:
                return true;
            default:
                throw new DatabaseException('Invalid relationship type');
        }

        $sql = $this->trigger(Database::EVENT_ATTRIBUTE_CREATE, $sql);

        return $this->execute($this->getPDO()
            ->prepare($sql));
    }

    /**
     * @param string $collection
     * @param string $relatedCollection
     * @param string $type
     * @param bool $twoWay
     * @param string $key
     * @param string $twoWayKey
     * @param string $side
     * @param string|null $newKey
     * @param string|null $newTwoWayKey
     * @return bool
     * @throws DatabaseException
     */
    public function updateRelationship(
        string $collection,
        string $relatedCollection,
        string $type,
        bool $twoWay,
        string $key,
        string $twoWayKey,
        string $side,
        ?string $newKey = null,
        ?string $newTwoWayKey = null,
    ): bool {
        $name = $this->filter($collection);
        $relatedName = $this->filter($relatedCollection);
        $table = $this->getSQLTable($name);
        $relatedTable = $this->getSQLTable($relatedName);
        $key = $this->filter($key);
        $twoWayKey = $this->filter($twoWayKey);

        if (!\is_null($newKey)) {
            $newKey = $this->filter($newKey);
        }
        if (!\is_null($newTwoWayKey)) {
            $newTwoWayKey = $this->filter($newTwoWayKey);
        }

        $sql = '';

        switch ($type) {
            case Database::RELATION_ONE_TO_ONE:
                if ($key !== $newKey) {
                    $sql = "ALTER TABLE {$table} RENAME COLUMN \"{$key}\" TO \"{$newKey}\";";
                }
                if ($twoWay && $twoWayKey !== $newTwoWayKey) {
                    $sql .= "ALTER TABLE {$relatedTable} RENAME COLUMN \"{$twoWayKey}\" TO \"{$newTwoWayKey}\";";
                }
                break;
            case Database::RELATION_ONE_TO_MANY:
                if ($side === Database::RELATION_SIDE_PARENT) {
                    if ($twoWayKey !== $newTwoWayKey) {
                        $sql = "ALTER TABLE {$relatedTable} RENAME COLUMN \"{$twoWayKey}\" TO \"{$newTwoWayKey}\";";
                    }
                } else {
                    if ($key !== $newKey) {
                        $sql = "ALTER TABLE {$table} RENAME COLUMN \"{$key}\" TO \"{$newKey}\";";
                    }
                }
                break;
            case Database::RELATION_MANY_TO_ONE:
                if ($side === Database::RELATION_SIDE_CHILD) {
                    if ($twoWayKey !== $newTwoWayKey) {
                        $sql = "ALTER TABLE {$relatedTable} RENAME COLUMN \"{$twoWayKey}\" TO \"{$newTwoWayKey}\";";
                    }
                } else {
                    if ($key !== $newKey) {
                        $sql = "ALTER TABLE {$table} RENAME COLUMN \"{$key}\" TO \"{$newKey}\";";
                    }
                }
                break;
            case Database::RELATION_MANY_TO_MANY:
                $metadataCollection = new Document(['$id' => Database::METADATA]);
                $collection = $this->getDocument($metadataCollection, $collection);
                $relatedCollection = $this->getDocument($metadataCollection, $relatedCollection);

                $junction = $this->getSQLTable('_' . $collection->getSequence() . '_' . $relatedCollection->getSequence());

                if (!\is_null($newKey)) {
                    $sql = "ALTER TABLE {$junction} RENAME COLUMN \"{$key}\" TO \"{$newKey}\";";
                }
                if ($twoWay && !\is_null($newTwoWayKey)) {
                    $sql .= "ALTER TABLE {$junction} RENAME COLUMN \"{$twoWayKey}\" TO \"{$newTwoWayKey}\";";
                }
                break;
            default:
                throw new DatabaseException('Invalid relationship type');
        }

        if (empty($sql)) {
            return true;
        }

        $sql = $this->trigger(Database::EVENT_ATTRIBUTE_UPDATE, $sql);

        return $this->execute($this->getPDO()
            ->prepare($sql));
    }

    /**
     * @param string $collection
     * @param string $relatedCollection
     * @param string $type
     * @param bool $twoWay
     * @param string $key
     * @param string $twoWayKey
     * @param string $side
     * @return bool
     * @throws DatabaseException
     */
    public function deleteRelationship(
        string $collection,
        string $relatedCollection,
        string $type,
        bool $twoWay,
        string $key,
        string $twoWayKey,
        string $side
    ): bool {
        $name = $this->filter($collection);
        $relatedName = $this->filter($relatedCollection);
        $table = $this->getSQLTable($name);
        $relatedTable = $this->getSQLTable($relatedName);
        $key = $this->filter($key);
        $twoWayKey = $this->filter($twoWayKey);

        $sql = '';

        switch ($type) {
            case Database::RELATION_ONE_TO_ONE:
                if ($side === Database::RELATION_SIDE_PARENT) {
                    $sql = "ALTER TABLE {$table} DROP COLUMN \"{$key}\";";
                    if ($twoWay) {
                        $sql .= "ALTER TABLE {$relatedTable} DROP COLUMN \"{$twoWayKey}\";";
                    }
                } elseif ($side === Database::RELATION_SIDE_CHILD) {
                    $sql = "ALTER TABLE {$relatedTable} DROP COLUMN \"{$twoWayKey}\";";
                    if ($twoWay) {
                        $sql .= "ALTER TABLE {$table} DROP COLUMN \"{$key}\";";
                    }
                }
                break;
            case Database::RELATION_ONE_TO_MANY:
                if ($side === Database::RELATION_SIDE_PARENT) {
                    $sql = "ALTER TABLE {$relatedTable} DROP COLUMN \"{$twoWayKey}\";";
                } else {
                    $sql = "ALTER TABLE {$table} DROP COLUMN \"{$key}\";";
                }
                break;
            case Database::RELATION_MANY_TO_ONE:
                if ($side === Database::RELATION_SIDE_CHILD) {
                    $sql = "ALTER TABLE {$relatedTable} DROP COLUMN \"{$twoWayKey}\";";
                } else {
                    $sql = "ALTER TABLE {$table} DROP COLUMN \"{$key}\";";
                }
                break;
            case Database::RELATION_MANY_TO_MANY:
                $metadataCollection = new Document(['$id' => Database::METADATA]);
                $collection = $this->getDocument($metadataCollection, $collection);
                $relatedCollection = $this->getDocument($metadataCollection, $relatedCollection);

                $junction = $side === Database::RELATION_SIDE_PARENT
                    ? $this->getSQLTable('_' . $collection->getSequence() . '_' . $relatedCollection->getSequence())
                    : $this->getSQLTable('_' . $relatedCollection->getSequence() . '_' . $collection->getSequence());

                $perms = $side === Database::RELATION_SIDE_PARENT
                    ? $this->getSQLTable('_' . $collection->getSequence() . '_' . $relatedCollection->getSequence() . '_perms')
                    : $this->getSQLTable('_' . $relatedCollection->getSequence() . '_' . $collection->getSequence() . '_perms');

                $sql = "DROP TABLE {$junction}; DROP TABLE {$perms}";
                break;
            default:
                throw new DatabaseException('Invalid relationship type');
        }

        if (empty($sql)) {
            return true;
        }

        $sql = $this->trigger(Database::EVENT_ATTRIBUTE_DELETE, $sql);

        return $this->execute($this->getPDO()
            ->prepare($sql));
    }

    /**
     * Create Index
     *
     * @param string $collection
     * @param string $id
     * @param string $type
     * @param array<string> $attributes
     * @param array<int> $lengths
     * @param array<string> $orders
     * @param array<string,string> $indexAttributeTypes

     * @return bool
     */
    public function createIndex(string $collection, string $id, string $type, array $attributes, array $lengths, array $orders, array $indexAttributeTypes = []): bool
    {
        $collection = $this->filter($collection);
        $id = $this->filter($id);

        foreach ($attributes as $i => $attr) {
            $order = empty($orders[$i]) || Database::INDEX_FULLTEXT === $type ? '' : $orders[$i];

            $attr = match ($attr) {
                '$id' => '_uid',
                '$createdAt' => '_createdAt',
                '$updatedAt' => '_updatedAt',
                default => $this->filter($attr),
            };

            if (Database::INDEX_UNIQUE === $type) {
                if (isset($indexAttributeTypes[$attr]) && $indexAttributeTypes[$attr] === Database::VAR_STRING) {
                    $attributes[$i] = "\"{$attr}\" COLLATE utf8_ci {$order}";
                } else {
                    $attributes[$i] = "\"{$attr}\" {$order}";
                }
            } else {
                $attributes[$i] = "\"{$attr}\" {$order}";
            }
        }

        $sqlType = match ($type) {
            Database::INDEX_KEY,
            Database::INDEX_FULLTEXT,
            Database::INDEX_SPATIAL,
            Database::INDEX_HNSW_EUCLIDEAN,
            Database::INDEX_HNSW_COSINE,
            Database::INDEX_HNSW_DOT => 'INDEX',
            Database::INDEX_UNIQUE => 'UNIQUE INDEX',
            default => throw new DatabaseException('Unknown index type: ' . $type . '. Must be one of ' . Database::INDEX_KEY . ', ' . Database::INDEX_UNIQUE . ', ' . Database::INDEX_FULLTEXT . ', ' . Database::INDEX_SPATIAL . ', ' . Database::INDEX_HNSW_EUCLIDEAN . ', ' . Database::INDEX_HNSW_COSINE . ', ' . Database::INDEX_HNSW_DOT),
        };

        $key = "\"{$this->getNamespace()}_{$this->tenant}_{$collection}_{$id}\"";
        $attributes = \implode(', ', $attributes);

        if ($this->sharedTables && \in_array($type, [Database::INDEX_KEY, Database::INDEX_UNIQUE])) {
            // Add tenant as first index column for best performance
            $attributes = "_tenant, {$attributes}";
        }

        $sql = "CREATE {$sqlType} {$key} ON {$this->getSQLTable($collection)}";

        // Add USING clause for special index types
        $sql .= match ($type) {
            Database::INDEX_SPATIAL => " USING GIST ({$attributes})",
            Database::INDEX_HNSW_EUCLIDEAN => " USING HNSW ({$attributes} vector_l2_ops)",
            Database::INDEX_HNSW_COSINE => " USING HNSW ({$attributes} vector_cosine_ops)",
            Database::INDEX_HNSW_DOT => " USING HNSW ({$attributes} vector_ip_ops)",
            default => " ({$attributes})",
        };

        $sql = $this->trigger(Database::EVENT_INDEX_CREATE, $sql);

        try {
            return $this->getPDO()->prepare($sql)->execute();
        } catch (PDOException $e) {
            throw $this->processException($e);
        }
    }
    /**
     * Delete Index
     *
     * @param string $collection
     * @param string $id
     *
     * @return bool
     * @throws Exception
     */
    public function deleteIndex(string $collection, string $id): bool
    {
        $name = $this->filter($collection);
        $id = $this->filter($id);
        $schemaName = $this->getDatabase();

        $key = "\"{$this->getNamespace()}_{$this->tenant}_{$collection}_{$id}\"";

        $sql = "DROP INDEX IF EXISTS \"{$schemaName}\".{$key}";
        $sql = $this->trigger(Database::EVENT_INDEX_DELETE, $sql);

        return $this->execute($this->getPDO()
            ->prepare($sql));
    }

    /**
     * Rename Index
     *
     * @param string $collection
     * @param string $old
     * @param string $new
     * @return bool
     * @throws Exception
     * @throws PDOException
     */
    public function renameIndex(string $collection, string $old, string $new): bool
    {
        $collection = $this->filter($collection);
        $namespace = $this->getNamespace();
        $old = $this->filter($old);
        $new = $this->filter($new);
        $oldIndexName = "{$this->tenant}_{$collection}_{$old}";
        $newIndexName = "{$namespace}_{$this->tenant}_{$collection}_{$new}";

        $sql = "ALTER INDEX {$this->getSQLTable($oldIndexName)} RENAME TO \"{$newIndexName}\"";
        $sql = $this->trigger(Database::EVENT_INDEX_RENAME, $sql);

        return $this->execute($this->getPDO()
            ->prepare($sql));
    }

    /**
     * Create Document
     *
     * @param Document $collection
     * @param Document $document
     *
     * @return Document
     */
    public function createDocument(Document $collection, Document $document): Document
    {
        $collection = $collection->getId();
        $attributes = $document->getAttributes();
        $attributes['_createdAt'] = $document->getCreatedAt();
        $attributes['_updatedAt'] = $document->getUpdatedAt();
        $attributes['_permissions'] = \json_encode($document->getPermissions());

        if ($this->sharedTables) {
            $attributes['_tenant'] = $document->getTenant();
        }

        $name = $this->filter($collection);
        $columns = '';
        $columnNames = '';

        // Insert internal id if set
        if (!empty($document->getSequence())) {
            $bindKey = '_id';
            $columns .= "\"_id\", ";
            $columnNames .= ':' . $bindKey . ', ';
        }

        $bindIndex = 0;
        foreach ($attributes as $attribute => $value) {
            $column = $this->filter($attribute);
            $bindKey = 'key_' . $bindIndex;
            $columns .= "\"{$column}\", ";
            $columnNames .= ':' . $bindKey . ', ';
            $bindIndex++;
        }

        $sql = "
			INSERT INTO {$this->getSQLTable($name)} ({$columns} \"_uid\")
			VALUES ({$columnNames} :_uid)
		";

        $sql = $this->trigger(Database::EVENT_DOCUMENT_CREATE, $sql);

        $stmt = $this->getPDO()->prepare($sql);

        $stmt->bindValue(':_uid', $document->getId(), PDO::PARAM_STR);

        if (!empty($document->getSequence())) {
            $stmt->bindValue(':_id', $document->getSequence(), PDO::PARAM_STR);
        }

        $attributeIndex = 0;
        foreach ($attributes as $value) {
            if (\is_array($value)) {
                $value = \json_encode($value);
            }

            $bindKey = 'key_' . $attributeIndex;
            $value = (\is_bool($value)) ? ($value ? "true" : "false") : $value;
            $stmt->bindValue(':' . $bindKey, $value, $this->getPDOType($value));
            $attributeIndex++;
        }

        $permissions = [];
        foreach (Database::PERMISSIONS as $type) {
            foreach ($document->getPermissionsByType($type) as $permission) {
                $permission = \str_replace('"', '', $permission);
                $sqlTenant = $this->sharedTables ? ', :_tenant' : '';
                $permissions[] = "('{$type}', '{$permission}', :_uid {$sqlTenant})";
            }
        }


        if (!empty($permissions)) {
            $permissions = \implode(', ', $permissions);
            $sqlTenant = $this->sharedTables ? ', _tenant' : '';

            $queryPermissions = "
				INSERT INTO {$this->getSQLTable($name . '_perms')} (_type, _permission, _document {$sqlTenant})
				VALUES {$permissions}
			";

            $queryPermissions = $this->trigger(Database::EVENT_PERMISSIONS_CREATE, $queryPermissions);
            $stmtPermissions = $this->getPDO()->prepare($queryPermissions);
            $stmtPermissions->bindValue(':_uid', $document->getId());
            if ($sqlTenant) {
                $stmtPermissions->bindValue(':_tenant', $document->getTenant());
            }
        }

        try {
            $this->execute($stmt);
            $lastInsertedId = $this->getPDO()->lastInsertId();
            // Sequence can be manually set as well
            $document['$sequence'] ??= $lastInsertedId;

            if (isset($stmtPermissions)) {
                $this->execute($stmtPermissions);
            }
        } catch (PDOException $e) {
            throw $this->processException($e);
        }

        return $document;
    }

    /**
     * Update Document
     *
     *
     * @param Document $collection
     * @param string $id
     * @param Document $document
     * @param bool $skipPermissions
     * @return Document
     * @throws DatabaseException
     * @throws DuplicateException
     */
    public function updateDocument(Document $collection, string $id, Document $document, bool $skipPermissions): Document
    {
        $collection = $collection->getId();
        $attributes = $document->getAttributes();
        $attributes['_createdAt'] = $document->getCreatedAt();
        $attributes['_updatedAt'] = $document->getUpdatedAt();
        $attributes['_permissions'] = json_encode($document->getPermissions());

        $name = $this->filter($collection);
        $columns = '';

        if (!$skipPermissions) {
            $sql = "
			SELECT _type, _permission
			FROM {$this->getSQLTable($name . '_perms')}
			WHERE _document = :_uid
			{$this->getTenantQuery($collection)}
		";

            $sql = $this->trigger(Database::EVENT_PERMISSIONS_READ, $sql);

            /**
             * Get current permissions from the database
             */
            $permissionsStmt = $this->getPDO()->prepare($sql);
            $permissionsStmt->bindValue(':_uid', $document->getId());

            if ($this->sharedTables) {
                $permissionsStmt->bindValue(':_tenant', $this->tenant);
            }

            $this->execute($permissionsStmt);
            $permissions = $permissionsStmt->fetchAll();
            $permissionsStmt->closeCursor();

            $initial = [];
            foreach (Database::PERMISSIONS as $type) {
                $initial[$type] = [];
            }

            $permissions = array_reduce($permissions, function (array $carry, array $item) {
                $carry[$item['_type']][] = $item['_permission'];

                return $carry;
            }, $initial);

            /**
             * Get removed Permissions
             */
            $removals = [];
            foreach (Database::PERMISSIONS as $type) {
                $diff = \array_diff($permissions[$type], $document->getPermissionsByType($type));
                if (!empty($diff)) {
                    $removals[$type] = $diff;
                }
            }

            /**
             * Get added Permissions
             */
            $additions = [];
            foreach (Database::PERMISSIONS as $type) {
                $diff = \array_diff($document->getPermissionsByType($type), $permissions[$type]);
                if (!empty($diff)) {
                    $additions[$type] = $diff;
                }
            }

            /**
             * Query to remove permissions
             */
            $removeQuery = '';
            if (!empty($removals)) {
                $removeQuery = ' AND (';
                foreach ($removals as $type => $permissions) {
                    $removeQuery .= "(
                    _type = '{$type}'
                    AND _permission IN (" . implode(', ', \array_map(fn (string $i) => ":_remove_{$type}_{$i}", \array_keys($permissions))) . ")
                )";
                    if ($type !== \array_key_last($removals)) {
                        $removeQuery .= ' OR ';
                    }
                }
            }
            if (!empty($removeQuery)) {
                $removeQuery .= ')';

                $sql = "
				DELETE
                FROM {$this->getSQLTable($name . '_perms')}
                WHERE _document = :_uid
                {$this->getTenantQuery($collection)}
			";

                $removeQuery = $sql . $removeQuery;

                $removeQuery = $this->trigger(Database::EVENT_PERMISSIONS_DELETE, $removeQuery);
                $stmtRemovePermissions = $this->getPDO()->prepare($removeQuery);
                $stmtRemovePermissions->bindValue(':_uid', $document->getId());

                if ($this->sharedTables) {
                    $stmtRemovePermissions->bindValue(':_tenant', $this->tenant);
                }

                foreach ($removals as $type => $permissions) {
                    foreach ($permissions as $i => $permission) {
                        $stmtRemovePermissions->bindValue(":_remove_{$type}_{$i}", $permission);
                    }
                }
            }

            /**
             * Query to add permissions
             */
            if (!empty($additions)) {
                $values = [];
                foreach ($additions as $type => $permissions) {
                    foreach ($permissions as $i => $_) {
                        $sqlTenant = $this->sharedTables ? ', :_tenant' : '';
                        $values[] = "( :_uid, '{$type}', :_add_{$type}_{$i} {$sqlTenant})";
                    }
                }

                $sqlTenant = $this->sharedTables ? ', _tenant' : '';

                $sql = "
				INSERT INTO {$this->getSQLTable($name . '_perms')} (_document, _type, _permission {$sqlTenant})
				VALUES" . \implode(', ', $values);

                $sql = $this->trigger(Database::EVENT_PERMISSIONS_CREATE, $sql);

                $stmtAddPermissions = $this->getPDO()->prepare($sql);
                $stmtAddPermissions->bindValue(":_uid", $document->getId());
                if ($this->sharedTables) {
                    $stmtAddPermissions->bindValue(':_tenant', $this->tenant);
                }

                foreach ($additions as $type => $permissions) {
                    foreach ($permissions as $i => $permission) {
                        $stmtAddPermissions->bindValue(":_add_{$type}_{$i}", $permission);
                    }
                }
            }
        }

        /**
         * Update Attributes
         */

        $bindIndex = 0;
        foreach ($attributes as $attribute => $value) {
            $column = $this->filter($attribute);
            $bindKey = 'key_' . $bindIndex;
            $columns .= "\"{$column}\"" . '=:' . $bindKey . ',';
            $bindIndex++;
        }

        $sql = "
			UPDATE {$this->getSQLTable($name)}
			SET {$columns} _uid = :_newUid 
			WHERE _id=:_sequence
			{$this->getTenantQuery($collection)}
		";

        $sql = $this->trigger(Database::EVENT_DOCUMENT_UPDATE, $sql);

        $stmt = $this->getPDO()->prepare($sql);

        $stmt->bindValue(':_sequence', $document->getSequence());
        $stmt->bindValue(':_newUid', $document->getId());

        if ($this->sharedTables) {
            $stmt->bindValue(':_tenant', $this->tenant);
        }

        $attributeIndex = 0;
        foreach ($attributes as $attribute => $value) {
            if (is_array($value)) {
                $value = json_encode($value);
            }

            $bindKey = 'key_' . $attributeIndex;
            $value = (is_bool($value)) ? ($value == true ? "true" : "false") : $value;
            $stmt->bindValue(':' . $bindKey, $value, $this->getPDOType($value));
            $attributeIndex++;
        }

        try {
            $this->execute($stmt);
            if (isset($stmtRemovePermissions)) {
                $this->execute($stmtRemovePermissions);
            }
            if (isset($stmtAddPermissions)) {
                $this->execute($stmtAddPermissions);
            }
        } catch (PDOException $e) {
            throw $this->processException($e);
        }

        return $document;
    }

    /**
     * @param string $tableName
     * @param string $columns
     * @param array<string> $batchKeys
     * @param array<string> $attributes
     * @param array<mixed> $bindValues
     * @param string $attribute
     * @return mixed
     */
    protected function getUpsertStatement(
        string $tableName,
        string $columns,
        array $batchKeys,
        array $attributes,
        array $bindValues,
        string $attribute = '',
    ): mixed {
        $getUpdateClause = function (string $attribute, bool $increment = false): string {
            $attribute = $this->quote($this->filter($attribute));
            if ($increment) {
                $new = "target.{$attribute} + EXCLUDED.{$attribute}";
            } else {
                $new = "EXCLUDED.{$attribute}";
            }

            if ($this->sharedTables) {
                return "{$attribute} = CASE WHEN target._tenant = EXCLUDED._tenant THEN {$new} ELSE target.{$attribute} END";
            }

            return "{$attribute} = {$new}";
        };
        if (!empty($attribute)) {
            // Increment specific column by its new value in place
            $updateColumns = [
                $getUpdateClause($attribute, increment: true),
                $getUpdateClause('_updatedAt'),
            ];
        } else {
            // Update all columns
            $updateColumns = [];
            foreach (array_keys($attributes) as $attr) {
                /**
                 * @var string $attr
                 */
                $updateColumns[] = $getUpdateClause($this->filter($attr));
            }
        }

        $conflictKeys = $this->sharedTables ? '("_uid", _tenant)' : '("_uid")';

        $stmt = $this->getPDO()->prepare(
            "
            INSERT INTO {$this->getSQLTable($tableName)} AS target {$columns}
            VALUES " . implode(', ', $batchKeys) . "
            ON CONFLICT {$conflictKeys} DO UPDATE
                SET " . implode(', ', $updateColumns)
        );

        foreach ($bindValues as $key => $binding) {
            $stmt->bindValue($key, $binding, $this->getPDOType($binding));
        }
        return $stmt;
    }

    /**
     * Increase or decrease an attribute value
     *
     * @param string $collection
     * @param string $id
     * @param string $attribute
     * @param int|float $value
     * @param string $updatedAt
     * @param int|float|null $min
     * @param int|float|null $max
     * @return bool
     * @throws DatabaseException
     */
    public function increaseDocumentAttribute(string $collection, string $id, string $attribute, int|float $value, string $updatedAt, int|float|null $min = null, int|float|null $max = null): bool
    {
        $name = $this->filter($collection);
        $attribute = $this->filter($attribute);

        $sqlMax = $max ? " AND \"{$attribute}\" <= {$max}" : "";
        $sqlMin = $min ? " AND \"{$attribute}\" >= {$min}" : "";

        $sql = "
			UPDATE {$this->getSQLTable($name)} 
			SET 
			    \"{$attribute}\" = \"{$attribute}\" + :val,
                \"_updatedAt\" = :updatedAt
			WHERE _uid = :_uid
			{$this->getTenantQuery($collection)}
		";

        $sql .= $sqlMax . $sqlMin;

        $sql = $this->trigger(Database::EVENT_DOCUMENT_UPDATE, $sql);

        $stmt = $this->getPDO()->prepare($sql);
        $stmt->bindValue(':_uid', $id);
        $stmt->bindValue(':val', $value);
        $stmt->bindValue(':updatedAt', $updatedAt);

        if ($this->sharedTables) {
            $stmt->bindValue(':_tenant', $this->tenant);
        }

        $this->execute($stmt) || throw new DatabaseException('Failed to update attribute');
        return true;
    }

    /**
     * Delete Document
     *
     * @param string $collection
     * @param string $id
     *
     * @return bool
     */
    public function deleteDocument(string $collection, string $id): bool
    {
        $name = $this->filter($collection);

        $sql = "
			DELETE FROM {$this->getSQLTable($name)} 
			WHERE _uid = :_uid
			{$this->getTenantQuery($collection)}
		";

        $sql = $this->trigger(Database::EVENT_DOCUMENT_DELETE, $sql);
        $stmt = $this->getPDO()->prepare($sql);
        $stmt->bindValue(':_uid', $id, PDO::PARAM_STR);

        if ($this->sharedTables) {
            $stmt->bindValue(':_tenant', $this->tenant);
        }

        $sql = "
			DELETE FROM {$this->getSQLTable($name . '_perms')} 
			WHERE _document = :_uid
			{$this->getTenantQuery($collection)}
		";

        $sql = $this->trigger(Database::EVENT_PERMISSIONS_DELETE, $sql);

        $stmtPermissions = $this->getPDO()->prepare($sql);
        $stmtPermissions->bindValue(':_uid', $id);

        if ($this->sharedTables) {
            $stmtPermissions->bindValue(':_tenant', $this->tenant);
        }

        $deleted = false;

        try {
            if (!$this->execute($stmt)) {
                throw new DatabaseException('Failed to delete document');
            }

            $deleted = $stmt->rowCount();

            if (!$this->execute($stmtPermissions)) {
                throw new DatabaseException('Failed to delete permissions');
            }
        } catch (\Throwable $th) {
            throw new DatabaseException($th->getMessage());
        }

        return $deleted;
    }

    /**
     * @return string
     */
    public function getConnectionId(): string
    {
        $stmt = $this->getPDO()->query("SELECT pg_backend_pid();");
        return $stmt->fetchColumn();
    }

    /**
     * Handle distance spatial queries
     *
     * @param Query $query
     * @param array<string, mixed> $binds
     * @param string $attribute
     * @param string $alias
     * @param string $placeholder
     * @return string
    */
    protected function handleDistanceSpatialQueries(Query $query, array &$binds, string $attribute, string $alias, string $placeholder): string
    {
        $distanceParams = $query->getValues()[0];
        $binds[":{$placeholder}_0"] = $this->convertArrayToWKT($distanceParams[0]);
        $binds[":{$placeholder}_1"] = $distanceParams[1];

        $meters = isset($distanceParams[2]) && $distanceParams[2] === true;

        switch ($query->getMethod()) {
            case Query::TYPE_DISTANCE_EQUAL:
                $operator = '=';
                break;
            case Query::TYPE_DISTANCE_NOT_EQUAL:
                $operator = '!=';
                break;
            case Query::TYPE_DISTANCE_GREATER_THAN:
                $operator = '>';
                break;
            case Query::TYPE_DISTANCE_LESS_THAN:
                $operator = '<';
                break;
            default:
                throw new DatabaseException('Unknown spatial query method: ' . $query->getMethod());
        }

        if ($meters) {
            // Transform both attribute and input geometry to 3857 (meters) for distance calculation
            $attr = "ST_Transform({$alias}.{$attribute}, 3857)";
            $geom = "ST_Transform(ST_GeomFromText(:{$placeholder}_0, " . Database::SRID . "), 3857)";
            return "ST_Distance({$attr}, {$geom}) {$operator} :{$placeholder}_1";
        }

        // Without meters, use the original SRID (e.g., 4326)
        return "ST_Distance({$alias}.{$attribute}, ST_GeomFromText(:{$placeholder}_0, " . Database::SRID . ")) {$operator} :{$placeholder}_1";
    }


    /**
     * Handle spatial queries
     *
     * @param Query $query
     * @param array<string, mixed> $binds
     * @param string $attribute
     * @param string $alias
     * @param string $placeholder
     * @return string
     */
    protected function handleSpatialQueries(Query $query, array &$binds, string $attribute, string $alias, string $placeholder): string
    {
        switch ($query->getMethod()) {
            case Query::TYPE_CROSSES:
                $binds[":{$placeholder}_0"] = $this->convertArrayToWKT($query->getValues()[0]);
                return "ST_Crosses({$alias}.{$attribute}, ST_GeomFromText(:{$placeholder}_0))";

            case Query::TYPE_NOT_CROSSES:
                $binds[":{$placeholder}_0"] = $this->convertArrayToWKT($query->getValues()[0]);
                return "NOT ST_Crosses({$alias}.{$attribute}, ST_GeomFromText(:{$placeholder}_0))";

            case Query::TYPE_DISTANCE_EQUAL:
            case Query::TYPE_DISTANCE_NOT_EQUAL:
            case Query::TYPE_DISTANCE_GREATER_THAN:
            case Query::TYPE_DISTANCE_LESS_THAN:
                return $this->handleDistanceSpatialQueries($query, $binds, $attribute, $alias, $placeholder);
            case Query::TYPE_EQUAL:
                $binds[":{$placeholder}_0"] = $this->convertArrayToWKT($query->getValues()[0]);
                return "ST_Equals({$alias}.{$attribute}, ST_GeomFromText(:{$placeholder}_0, " . Database::SRID . "))";

            case Query::TYPE_NOT_EQUAL:
                $binds[":{$placeholder}_0"] = $this->convertArrayToWKT($query->getValues()[0]);
                return "NOT ST_Equals({$alias}.{$attribute}, ST_GeomFromText(:{$placeholder}_0, " . Database::SRID . "))";

            case Query::TYPE_INTERSECTS:
                $binds[":{$placeholder}_0"] = $this->convertArrayToWKT($query->getValues()[0]);
                return "ST_Intersects({$alias}.{$attribute}, ST_GeomFromText(:{$placeholder}_0, " . Database::SRID . "))";

            case Query::TYPE_NOT_INTERSECTS:
                $binds[":{$placeholder}_0"] = $this->convertArrayToWKT($query->getValues()[0]);
                return "NOT ST_Intersects({$alias}.{$attribute}, ST_GeomFromText(:{$placeholder}_0, " . Database::SRID . "))";

            case Query::TYPE_OVERLAPS:
                $binds[":{$placeholder}_0"] = $this->convertArrayToWKT($query->getValues()[0]);
                return "ST_Overlaps({$alias}.{$attribute}, ST_GeomFromText(:{$placeholder}_0, " . Database::SRID . "))";

            case Query::TYPE_NOT_OVERLAPS:
                $binds[":{$placeholder}_0"] = $this->convertArrayToWKT($query->getValues()[0]);
                return "NOT ST_Overlaps({$alias}.{$attribute}, ST_GeomFromText(:{$placeholder}_0, " . Database::SRID . "))";

            case Query::TYPE_TOUCHES:
                $binds[":{$placeholder}_0"] = $this->convertArrayToWKT($query->getValues()[0]);
                return "ST_Touches({$alias}.{$attribute}, ST_GeomFromText(:{$placeholder}_0, " . Database::SRID . "))";

            case Query::TYPE_NOT_TOUCHES:
                $binds[":{$placeholder}_0"] = $this->convertArrayToWKT($query->getValues()[0]);
                return "NOT ST_Touches({$alias}.{$attribute}, ST_GeomFromText(:{$placeholder}_0, " . Database::SRID . "))";

            case Query::TYPE_CONTAINS:
            case Query::TYPE_NOT_CONTAINS:
                // using st_cover instead of contains to match the boundary matching behaviour of the mariadb st_contains
                // postgis st_contains excludes matching the boundary
                $isNot = $query->getMethod() === Query::TYPE_NOT_CONTAINS;
                $binds[":{$placeholder}_0"] = $this->convertArrayToWKT($query->getValues()[0]);
                return $isNot
                    ? "NOT ST_Covers({$alias}.{$attribute}, ST_GeomFromText(:{$placeholder}_0, " . Database::SRID . "))"
                    : "ST_Covers({$alias}.{$attribute}, ST_GeomFromText(:{$placeholder}_0, " . Database::SRID . "))";

            default:
                throw new DatabaseException('Unknown spatial query method: ' . $query->getMethod());
        }
    }

    /**
     * Get SQL Condition
     *
     * @param Query $query
     * @param array<string, mixed> $binds
     * @param array<mixed> $attributes
     * @return string
     * @throws Exception
     */
    protected function getSQLCondition(Query $query, array &$binds, array $attributes = []): string
    {
        $query->setAttribute($this->getInternalKeyForAttribute($query->getAttribute()));

        $attribute = $this->filter($query->getAttribute());
        $attribute = $this->quote($attribute);
        $alias = $this->quote(Query::DEFAULT_ALIAS);
        $placeholder = ID::unique();

        $attributeType = $this->getAttributeType($query->getAttribute(), $attributes);
        $operator = null;

        if (\in_array($attributeType, Database::SPATIAL_TYPES)) {
            return $this->handleSpatialQueries($query, $binds, $attribute, $alias, $placeholder);
        }

        switch ($query->getMethod()) {
            case Query::TYPE_OR:
            case Query::TYPE_AND:
                $conditions = [];
                /* @var $q Query */
                foreach ($query->getValue() as $q) {
                    $conditions[] = $this->getSQLCondition($q, $binds, $attributes);
                }

                $method = strtoupper($query->getMethod());
                return empty($conditions) ? '' : ' ' . $method . ' (' . implode(' AND ', $conditions) . ')';

            case Query::TYPE_SEARCH:
                $binds[":{$placeholder}_0"] = $this->getFulltextValue($query->getValue());
                return "to_tsvector(regexp_replace({$attribute}, '[^\w]+',' ','g')) @@ websearch_to_tsquery(:{$placeholder}_0)";

            case Query::TYPE_NOT_SEARCH:
                $binds[":{$placeholder}_0"] = $this->getFulltextValue($query->getValue());
                return "NOT (to_tsvector(regexp_replace({$attribute}, '[^\w]+',' ','g')) @@ websearch_to_tsquery(:{$placeholder}_0))";

            case Query::TYPE_VECTOR_DOT:
            case Query::TYPE_VECTOR_COSINE:
            case Query::TYPE_VECTOR_EUCLIDEAN:
                return ''; // Handled in ORDER BY clause

            case Query::TYPE_BETWEEN:
                $binds[":{$placeholder}_0"] = $query->getValues()[0];
                $binds[":{$placeholder}_1"] = $query->getValues()[1];
                return "{$alias}.{$attribute} BETWEEN :{$placeholder}_0 AND :{$placeholder}_1";

            case Query::TYPE_NOT_BETWEEN:
                $binds[":{$placeholder}_0"] = $query->getValues()[0];
                $binds[":{$placeholder}_1"] = $query->getValues()[1];
                return "{$alias}.{$attribute} NOT BETWEEN :{$placeholder}_0 AND :{$placeholder}_1";

            case Query::TYPE_IS_NULL:
            case Query::TYPE_IS_NOT_NULL:
                return "{$alias}.{$attribute} {$this->getSQLOperator($query->getMethod())}";

            case Query::TYPE_CONTAINS:
            case Query::TYPE_NOT_CONTAINS:
                if ($query->onArray()) {
                    $operator = '@>';
                }

                // no break
            default:
                $conditions = [];
                $operator = $operator ?? $this->getSQLOperator($query->getMethod());
                $isNotQuery = in_array($query->getMethod(), [
                    Query::TYPE_NOT_STARTS_WITH,
                    Query::TYPE_NOT_ENDS_WITH,
                    Query::TYPE_NOT_CONTAINS
                ]);

                foreach ($query->getValues() as $key => $value) {
                    $value = match ($query->getMethod()) {
                        Query::TYPE_STARTS_WITH => $this->escapeWildcards($value) . '%',
                        Query::TYPE_NOT_STARTS_WITH => $this->escapeWildcards($value) . '%',
                        Query::TYPE_ENDS_WITH => '%' . $this->escapeWildcards($value),
                        Query::TYPE_NOT_ENDS_WITH => '%' . $this->escapeWildcards($value),
                        Query::TYPE_CONTAINS => ($query->onArray()) ? \json_encode($value) : '%' . $this->escapeWildcards($value) . '%',
                        Query::TYPE_NOT_CONTAINS => ($query->onArray()) ? \json_encode($value) : '%' . $this->escapeWildcards($value) . '%',
                        default => $value
                    };

                    $binds[":{$placeholder}_{$key}"] = $value;

                    if ($isNotQuery && $query->onArray()) {
                        // For array NOT queries, wrap the entire condition in NOT()
                        $conditions[] = "NOT ({$alias}.{$attribute} {$operator} :{$placeholder}_{$key})";
                    } elseif ($isNotQuery && !$query->onArray()) {
                        $conditions[] = "{$alias}.{$attribute} NOT {$operator} :{$placeholder}_{$key}";
                    } else {
                        $conditions[] = "{$alias}.{$attribute} {$operator} :{$placeholder}_{$key}";
                    }
                }

                $separator = $isNotQuery ? ' AND ' : ' OR ';
                return empty($conditions) ? '' : '(' . implode($separator, $conditions) . ')';
        }
    }

    /**
     * Get vector distance calculation for ORDER BY clause
     *
     * @param Query $query
     * @param array<string, mixed> $binds
     * @param string $alias
     * @return string|null
     * @throws DatabaseException
     */
    protected function getVectorDistanceOrder(Query $query, array &$binds, string $alias): ?string
    {
        $query->setAttribute($this->getInternalKeyForAttribute($query->getAttribute()));

        $attribute = $this->filter($query->getAttribute());
        $attribute = $this->quote($attribute);
        $alias = $this->quote($alias);
        $placeholder = ID::unique();

        $values = $query->getValues();
        $vectorArray = $values[0] ?? [];
        $vector = '[' . implode(',', \array_map(\floatval(...), $vectorArray)) . ']';
        $binds[":vector_{$placeholder}"] = $vector;

        return match ($query->getMethod()) {
            Query::TYPE_VECTOR_DOT => "({$alias}.{$attribute} <#> :vector_{$placeholder}::vector)",
            Query::TYPE_VECTOR_COSINE => "({$alias}.{$attribute} <=> :vector_{$placeholder}::vector)",
            Query::TYPE_VECTOR_EUCLIDEAN => "({$alias}.{$attribute} <-> :vector_{$placeholder}::vector)",
            default => null,
        };
    }

    /**
     * @param string $value
     * @return string
     */
    protected function getFulltextValue(string $value): string
    {
        $exact = str_ends_with($value, '"') && str_starts_with($value, '"');
        $value = str_replace(['@', '+', '-', '*', '.', "'", '"'], ' ', $value);
        $value = preg_replace('/\s+/', ' ', $value); // Remove multiple whitespaces
        $value = trim($value);

        if (!$exact) {
            $value = str_replace(' ', ' or ', $value);
        }

        return "'" . $value . "'";
    }

    /**
     * Get SQL Type
     *
     * @param string $type
     * @param int $size in chars
     * @param bool $signed
     * @param bool $array
     * @param bool $required
     * @return string
     * @throws DatabaseException
     */
    protected function getSQLType(string $type, int $size, bool $signed = true, bool $array = false, bool $required = false): string
    {
        if ($array === true) {
            return 'JSONB';
        }

        switch ($type) {
            case Database::VAR_ID:
                return 'BIGINT';

            case Database::VAR_STRING:
                // $size = $size * 4; // Convert utf8mb4 size to bytes
                if ($size > $this->getMaxVarcharLength()) {
                    return 'TEXT';
                }

                return "VARCHAR({$size})";

            case Database::VAR_INTEGER:  // We don't support zerofill: https://stackoverflow.com/a/5634147/2299554

                if ($size >= 8) { // INT = 4 bytes, BIGINT = 8 bytes
                    return 'BIGINT';
                }

                return 'INTEGER';

            case Database::VAR_FLOAT:
                return 'DOUBLE PRECISION';

            case Database::VAR_BOOLEAN:
                return 'BOOLEAN';

            case Database::VAR_RELATIONSHIP:
                return 'VARCHAR(255)';

            case Database::VAR_DATETIME:
                return 'TIMESTAMP(3)';

<<<<<<< HEAD
=======
                // in all other DB engines, 4326 is the default SRID
>>>>>>> 06ffa2b1
            case Database::VAR_POINT:
                return 'GEOMETRY(POINT,' . Database::SRID . ')';

            case Database::VAR_LINESTRING:
                return 'GEOMETRY(LINESTRING,' . Database::SRID . ')';

            case Database::VAR_POLYGON:
                return 'GEOMETRY(POLYGON,' . Database::SRID . ')';

            case Database::VAR_VECTOR:
                return "VECTOR({$size})";

            default:
                throw new DatabaseException('Unknown Type: ' . $type . '. Must be one of ' . Database::VAR_STRING . ', ' . Database::VAR_INTEGER .  ', ' . Database::VAR_FLOAT . ', ' . Database::VAR_BOOLEAN . ', ' . Database::VAR_DATETIME . ', ' . Database::VAR_RELATIONSHIP . ', ' . Database::VAR_POINT . ', ' . Database::VAR_LINESTRING . ', ' . Database::VAR_POLYGON);
        }
    }

    /**
     * Get SQL schema
     *
     * @return string
     */
    protected function getSQLSchema(): string
    {
        if (!$this->getSupportForSchemas()) {
            return '';
        }

        return "\"{$this->getDatabase()}\".";
    }

    /**
     * Ensure pgvector extension is installed
     *
     * @return void
     * @throws DatabaseException
     */
    private function ensurePgVectorExtension(): void
    {
        try {
            $stmt = $this->getPDO()->prepare("CREATE EXTENSION IF NOT EXISTS vector");
            $this->execute($stmt);
        } catch (PDOException $e) {
            throw new DatabaseException('Failed to install pgvector extension: ' . $e->getMessage(), $e->getCode(), $e);
        }
    }

    /**
     * Get PDO Type
     *
     * @param mixed $value
     *
     * @return int
     * @throws DatabaseException
     */
    protected function getPDOType(mixed $value): int
    {
        return match (\gettype($value)) {
            'string', 'double' => PDO::PARAM_STR,
            'boolean' => PDO::PARAM_BOOL,
            'integer' => PDO::PARAM_INT,
            'NULL' => PDO::PARAM_NULL,
            default => throw new DatabaseException('Unknown PDO Type for ' . \gettype($value)),
        };
    }

    /**
     * Size of POINT spatial type
     *
     * @return int
    */
    protected function getMaxPointSize(): int
    {
        // https://stackoverflow.com/questions/30455025/size-of-data-type-geographypoint-4326-in-postgis
        return 32;
    }


    /**
     * Encode array
     *
     * @param string $value
     *
     * @return array<string>
     */
    protected function encodeArray(string $value): array
    {
        $string = substr($value, 1, -1);
        if (empty($string)) {
            return [];
        } else {
            return explode(',', $string);
        }
    }

    /**
     * Decode array
     *
     * @param array<string> $value
     *
     * @return string
     */
    protected function decodeArray(array $value): string
    {
        if (empty($value)) {
            return '{}';
        }

        foreach ($value as &$item) {
            $item = '"' . str_replace(['"', '(', ')'], ['\"', '\(', '\)'], $item) . '"';
        }

        return '{' . implode(",", $value) . '}';
    }

    public function getMinDateTime(): \DateTime
    {
        return new \DateTime('-4713-01-01 00:00:00');
    }

    /**
     * Is fulltext Wildcard index supported?
     *
     * @return bool
     */
    public function getSupportForFulltextWildcardIndex(): bool
    {
        return false;
    }

    /**
     * Are timeouts supported?
     *
     * @return bool
     */
    public function getSupportForTimeouts(): bool
    {
        return true;
    }

    /**
     * Does the adapter handle Query Array Overlaps?
     *
     * @return bool
     */
    public function getSupportForJSONOverlaps(): bool
    {
        return false;
    }

    /**
     * Is get schema attributes supported?
     *
     * @return bool
     */
    public function getSupportForSchemaAttributes(): bool
    {
        return false;
    }

    public function getSupportForUpserts(): bool
    {
        return true;
    }

    /**
     * Is vector type supported?
     *
     * @return bool
     */
    public function getSupportForVectors(): bool
    {
        return true;
    }

    /**
     * @return string
     */
    public function getLikeOperator(): string
    {
        return 'ILIKE';
    }

    protected function processException(PDOException $e): \Exception
    {
        // Timeout
        if ($e->getCode() === '57014' && isset($e->errorInfo[1]) && $e->errorInfo[1] === 7) {
            return new TimeoutException('Query timed out', $e->getCode(), $e);
        }

        // Duplicate table
        if ($e->getCode() === '42P07' && isset($e->errorInfo[1]) && $e->errorInfo[1] === 7) {
            return new DuplicateException('Collection already exists', $e->getCode(), $e);
        }

        // Duplicate column
        if ($e->getCode() === '42701' && isset($e->errorInfo[1]) && $e->errorInfo[1] === 7) {
            return new DuplicateException('Attribute already exists', $e->getCode(), $e);
        }

        // Duplicate row
        if ($e->getCode() === '23505' && isset($e->errorInfo[1]) && $e->errorInfo[1] === 7) {
            return new DuplicateException('Document already exists', $e->getCode(), $e);
        }

        // Data is too big for column resize
        if ($e->getCode() === '22001' && isset($e->errorInfo[1]) && $e->errorInfo[1] === 7) {
            return new TruncateException('Resize would result in data truncation', $e->getCode(), $e);
        }

        // Unknown column
        if ($e->getCode() === "42703" && isset($e->errorInfo[1]) && $e->errorInfo[1] === 7) {
            return new NotFoundException('Attribute not found', $e->getCode(), $e);
        }

        return $e;
    }

    /**
     * @param string $string
     * @return string
     */
    protected function quote(string $string): string
    {
        return "\"{$string}\"";
    }

    /**
     * Is spatial attributes supported?
     *
     * @return bool
    */
    public function getSupportForSpatialAttributes(): bool
    {
        return true;
    }

    /**
     * Does the adapter support null values in spatial indexes?
     *
     * @return bool
    */
    public function getSupportForSpatialIndexNull(): bool
    {
        return true;
    }

    /**
     * Does the adapter includes boundary during spatial contains?
     *
     * @return bool
    */
    public function getSupportForBoundaryInclusiveContains(): bool
    {
        return true;
    }

    /**
     * Does the adapter support order attribute in spatial indexes?
     *
     * @return bool
    */
    public function getSupportForSpatialIndexOrder(): bool
    {
        return false;
    }
}<|MERGE_RESOLUTION|>--- conflicted
+++ resolved
@@ -1801,11 +1801,7 @@
 
             case Database::VAR_DATETIME:
                 return 'TIMESTAMP(3)';
-
-<<<<<<< HEAD
-=======
-                // in all other DB engines, 4326 is the default SRID
->>>>>>> 06ffa2b1
+            
             case Database::VAR_POINT:
                 return 'GEOMETRY(POINT,' . Database::SRID . ')';
 
