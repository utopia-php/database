<?php

namespace Utopia\Database\Adapter;

use Exception;
use PDO;
use PDOException;
use Utopia\Database\Database;
use Utopia\Database\Document;
use Utopia\Database\Exception as DatabaseException;
use Utopia\Database\Exception\Duplicate as DuplicateException;
use Utopia\Database\Exception\Timeout as TimeoutException;
use Utopia\Database\Exception\Transaction as TransactionException;
use Utopia\Database\Exception\Truncate as TruncateException;
use Utopia\Database\Query;
use Utopia\Database\Validator\Authorization;

class Postgres extends SQL
{
    /**
     * Differences between MariaDB and Postgres
     *
     * 1. Need to use CASCADE to DROP schema
     * 2. Quotes are different ` vs "
     * 3. DATETIME is TIMESTAMP
     * 4. Full-text search is different - to_tsvector() and to_tsquery()
     */

    /**
     * @inheritDoc
     */
    public function startTransaction(): bool
    {
        try {
            if ($this->inTransaction === 0) {
                if ($this->getPDO()->inTransaction()) {
                    $this->getPDO()->rollBack();
                } else {
                    // If no active transaction, this has no effect.
                    $this->getPDO()->prepare('ROLLBACK')->execute();
                }

                $result = $this->getPDO()->beginTransaction();
            } else {
                $result = true;
            }
        } catch (PDOException $e) {
            throw new TransactionException('Failed to start transaction: ' . $e->getMessage(), $e->getCode(), $e);
        }

        if (!$result) {
            throw new TransactionException('Failed to start transaction');
        }

        $this->inTransaction++;

        return $result;
    }

    /**
     * @inheritDoc
     */
    public function rollbackTransaction(): bool
    {
        if ($this->inTransaction === 0) {
            return false;
        }

        try {
            $result = $this->getPDO()->rollBack();
            $this->inTransaction = 0;
        } catch (PDOException $e) {
            throw new DatabaseException('Failed to rollback transaction: ' . $e->getMessage(), $e->getCode(), $e);
        }

        if (!$result) {
            throw new TransactionException('Failed to rollback transaction');
        }

        return $result;
    }

    /**
     * Returns Max Execution Time
     * @param int $milliseconds
     * @param string $event
     * @return void
     * @throws DatabaseException
     */
    public function setTimeout(int $milliseconds, string $event = Database::EVENT_ALL): void
    {
        if (!$this->getSupportForTimeouts()) {
            return;
        }
        if ($milliseconds <= 0) {
            throw new DatabaseException('Timeout must be greater than 0');
        }
        $this->before($event, 'timeout', function ($sql) use ($milliseconds) {
            return "
				SET statement_timeout = {$milliseconds};
				{$sql};
				SET statement_timeout = 0;
			";
        });
    }

    /**
     * Create Database
     *
     * @param string $name
     *
     * @return bool
     * @throws DatabaseException
     */
    public function create(string $name): bool
    {
        $name = $this->filter($name);

        if ($this->exists($name)) {
            return true;
        }

        $sql = "CREATE SCHEMA \"{$name}\"";
        $sql = $this->trigger(Database::EVENT_DATABASE_CREATE, $sql);

        return $this->getPDO()
            ->prepare($sql)
            ->execute();
    }

    /**
     * Delete Database
     *
     * @param string $name
     * @return bool
     * @throws Exception
     * @throws PDOException
     */
    public function delete(string $name): bool
    {
        $name = $this->filter($name);

        $sql = "DROP SCHEMA IF EXISTS \"{$name}\" CASCADE";
        $sql = $this->trigger(Database::EVENT_DATABASE_DELETE, $sql);

        return $this->getPDO()
            ->prepare($sql)
            ->execute();
    }

    /**
     * Create Collection
     *
     * @param string $name
     * @param array<Document> $attributes
     * @param array<Document> $indexes
     * @return bool
     * @throws DuplicateException
     */
    public function createCollection(string $name, array $attributes = [], array $indexes = []): bool
    {
        $namespace = $this->getNamespace();
        $id = $this->filter($name);

        /** @var array<string> $attributeStrings */
        $attributeStrings = [];

        /** @var array<string> $attributeStrings */
        $attributeStrings = [];
        foreach ($attributes as $attribute) {
            $attrId = $this->filter($attribute->getId());

            $attrType = $this->getSQLType(
                $attribute->getAttribute('type'),
                $attribute->getAttribute('size', 0),
                $attribute->getAttribute('signed', true),
                $attribute->getAttribute('array', false)
            );

            // Ignore relationships with virtual attributes
            if ($attribute->getAttribute('type') === Database::VAR_RELATIONSHIP) {
                $options = $attribute->getAttribute('options', []);
                $relationType = $options['relationType'] ?? null;
                $twoWay = $options['twoWay'] ?? false;
                $side = $options['side'] ?? null;

                if (
                    $relationType === Database::RELATION_MANY_TO_MANY
                    || ($relationType === Database::RELATION_ONE_TO_ONE && !$twoWay && $side === Database::RELATION_SIDE_CHILD)
                    || ($relationType === Database::RELATION_ONE_TO_MANY && $side === Database::RELATION_SIDE_PARENT)
                    || ($relationType === Database::RELATION_MANY_TO_ONE && $side === Database::RELATION_SIDE_CHILD)
                ) {
                    continue;
                }
            }

            $attributeStrings[] = "\"{$attrId}\" {$attrType}, ";
        }

        $sqlTenant = $this->sharedTables ? '_tenant INTEGER DEFAULT NULL,' : '';

        $collection = "
            CREATE TABLE {$this->getSQLTable($id)} (
                _id SERIAL NOT NULL,
                _uid VARCHAR(255) NOT NULL,
                ". $sqlTenant ."
                \"_createdAt\" TIMESTAMP(3) DEFAULT NULL,
                \"_updatedAt\" TIMESTAMP(3) DEFAULT NULL,
                _permissions TEXT DEFAULT NULL,
                " . \implode(' ', $attributeStrings) . "
                PRIMARY KEY (_id)
            );
        ";

        if ($this->sharedTables) {
            $collection .= "
				CREATE UNIQUE INDEX \"{$namespace}_{$this->tenant}_{$id}_uid\" ON {$this->getSQLTable($id)} (LOWER(_uid), _tenant);
            	CREATE INDEX \"{$namespace}_{$this->tenant}_{$id}_created\" ON {$this->getSQLTable($id)} (_tenant, \"_createdAt\");
            	CREATE INDEX \"{$namespace}_{$this->tenant}_{$id}_updated\" ON {$this->getSQLTable($id)} (_tenant, \"_updatedAt\");
            	CREATE INDEX \"{$namespace}_{$this->tenant}_{$id}_tenant_id\" ON {$this->getSQLTable($id)} (_tenant, _id);
			";
        } else {
            $collection .= "
				CREATE UNIQUE INDEX \"{$namespace}_{$id}_uid\" ON {$this->getSQLTable($id)} (LOWER(_uid));
            	CREATE INDEX \"{$namespace}_{$id}_created\" ON {$this->getSQLTable($id)} (\"_createdAt\");
            	CREATE INDEX \"{$namespace}_{$id}_updated\" ON {$this->getSQLTable($id)} (\"_updatedAt\");
			";
        }

        $collection = $this->trigger(Database::EVENT_COLLECTION_CREATE, $collection);

        $permissions = "
            CREATE TABLE {$this->getSQLTable($id . '_perms')} (
                _id SERIAL NOT NULL,
                _tenant INTEGER DEFAULT NULL,
                _type VARCHAR(12) NOT NULL,
                _permission VARCHAR(255) NOT NULL,
                _document VARCHAR(255) NOT NULL,
                PRIMARY KEY (_id)
            );   
        ";

        if ($this->sharedTables) {
            $permissions .= "
                CREATE UNIQUE INDEX \"{$namespace}_{$this->tenant}_{$id}_ukey\" 
                    ON {$this->getSQLTable($id. '_perms')} USING btree (_tenant,_document,_type,_permission);
                CREATE INDEX \"{$namespace}_{$this->tenant}_{$id}_permission\" 
                    ON {$this->getSQLTable($id. '_perms')} USING btree (_tenant,_permission,_type); 
            ";
        } else {
            $permissions .= "
                CREATE UNIQUE INDEX \"{$namespace}_{$id}_ukey\" 
                    ON {$this->getSQLTable($id. '_perms')} USING btree (_document,_type,_permission);
                CREATE INDEX \"{$namespace}_{$id}_permission\" 
                    ON {$this->getSQLTable($id. '_perms')} USING btree (_permission,_type); 
            ";
        }

        $permissions = $this->trigger(Database::EVENT_COLLECTION_CREATE, $permissions);

        try {
            $this->getPDO()
                ->prepare($collection)
                ->execute();

            $this->getPDO()
                ->prepare($permissions)
                ->execute();

            foreach ($indexes as $index) {
                $indexId = $this->filter($index->getId());
                $indexType = $index->getAttribute('type');
                $indexAttributes = $index->getAttribute('attributes', []);
                $indexOrders = $index->getAttribute('orders', []);

                $this->createIndex(
                    $id,
                    $indexId,
                    $indexType,
                    $indexAttributes,
                    [],
                    $indexOrders
                );
            }
        } catch (PDOException $e) {
            $e = $this->processException($e);

            if (!($e instanceof DuplicateException)) {
                $this->getPDO()
                    ->prepare("DROP TABLE IF EXISTS {$this->getSQLTable($id)}, {$this->getSQLTable($id . '_perms')};")
                    ->execute();
            }

            throw $e;
        }

        return true;
    }

    /**
     * Get Collection Size on disk
     * @param string $collection
     * @return int
     * @throws DatabaseException
     */
    public function getSizeOfCollectionOnDisk(string $collection): int
    {
        $collection = $this->filter($collection);
        $name = $this->getSQLTable($collection);
        $permissions = $this->getSQLTable($collection . '_perms');

        $collectionSize = $this->getPDO()->prepare("
             SELECT pg_total_relation_size(:name);
        ");

        $permissionsSize = $this->getPDO()->prepare("
             SELECT pg_total_relation_size(:permissions);
        ");

        $collectionSize->bindParam(':name', $name);
        $permissionsSize->bindParam(':permissions', $permissions);

        try {
            $collectionSize->execute();
            $permissionsSize->execute();
            $size = $collectionSize->fetchColumn() + $permissionsSize->fetchColumn();
        } catch (PDOException $e) {
            throw new DatabaseException('Failed to get collection size: ' . $e->getMessage());
        }

        return  $size;
    }

    /**
     * Get Collection Size of raw data
     * @param string $collection
     * @return int
     * @throws DatabaseException
     *
     */
    public function getSizeOfCollection(string $collection): int
    {
        $collection = $this->filter($collection);
        $name = $this->getSQLTable($collection);
        $permissions = $this->getSQLTable($collection . '_perms');

        $collectionSize = $this->getPDO()->prepare("
             SELECT pg_relation_size(:name);
        ");

        $permissionsSize = $this->getPDO()->prepare("
             SELECT pg_relation_size(:permissions);
        ");

        $collectionSize->bindParam(':name', $name);
        $permissionsSize->bindParam(':permissions', $permissions);

        try {
            $collectionSize->execute();
            $permissionsSize->execute();
            $size = $collectionSize->fetchColumn() + $permissionsSize->fetchColumn();
        } catch (PDOException $e) {
            throw new DatabaseException('Failed to get collection size: ' . $e->getMessage());
        }

        return  $size;
    }

    /**
     * Delete Collection
     *
     * @param string $id
     * @return bool
     */
    public function deleteCollection(string $id): bool
    {
        $id = $this->filter($id);

        $sql = "DROP TABLE {$this->getSQLTable($id)}, {$this->getSQLTable($id . '_perms')}";
        $sql = $this->trigger(Database::EVENT_COLLECTION_DELETE, $sql);

        return $this->getPDO()
            ->prepare($sql)
            ->execute();
    }

    /**
     * Analyze a collection updating it's metadata on the database engine
     *
     * @param string $collection
     * @return bool
     */
    public function analyzeCollection(string $collection): bool
    {
        return false;
    }

    /**
     * Create Attribute
     *
     * @param string $collection
     * @param string $id
     * @param string $type
     * @param int $size
     * @param bool $array
     *
     * @return bool
     * @throws Exception
     */
    public function createAttribute(string $collection, string $id, string $type, int $size, bool $signed = true, bool $array = false): bool
    {
        $name = $this->filter($collection);
        $id = $this->filter($id);
        $type = $this->getSQLType($type, $size, $signed, $array);

        $sql = "
			ALTER TABLE {$this->getSQLTable($name)}
			ADD COLUMN \"{$id}\" {$type}
		";

        $sql = $this->trigger(Database::EVENT_ATTRIBUTE_CREATE, $sql);

        try {
            return $this->getPDO()
                ->prepare($sql)
                ->execute();
        } catch (PDOException $e) {
            throw $this->processException($e);
        }
    }

    /**
     * Delete Attribute
     *
     * @param string $collection
     * @param string $id
     * @param bool $array
     *
     * @return bool
     * @throws DatabaseException
     */
    public function deleteAttribute(string $collection, string $id, bool $array = false): bool
    {
        $name = $this->filter($collection);
        $id = $this->filter($id);

        $sql = "
			ALTER TABLE {$this->getSQLTable($name)}
			DROP COLUMN \"{$id}\";
		";

        $sql = $this->trigger(Database::EVENT_ATTRIBUTE_DELETE, $sql);

        try {
            return $this->getPDO()
                ->prepare($sql)
                ->execute();
        } catch (PDOException $e) {
            if ($e->getCode() === "42703" && $e->errorInfo[1] === 7) {
                return true;
            }

            throw $e;
        }
    }

    /**
     * Rename Attribute
     *
     * @param string $collection
     * @param string $old
     * @param string $new
     * @return bool
     * @throws Exception
     * @throws PDOException
     */
    public function renameAttribute(string $collection, string $old, string $new): bool
    {
        $collection = $this->filter($collection);
        $old = $this->filter($old);
        $new = $this->filter($new);

        $sql = "
			ALTER TABLE {$this->getSQLTable($collection)} 
			RENAME COLUMN \"{$old}\" TO \"{$new}\"
		";

        $sql = $this->trigger(Database::EVENT_ATTRIBUTE_UPDATE, $sql);

        return $this->getPDO()
            ->prepare($sql)
            ->execute();
    }

    /**
     * Update Attribute
     *
     * @param string $collection
     * @param string $id
     * @param string $type
     * @param int $size
     * @param bool $signed
     * @param bool $array
     * @param string|null $newKey
     * @return bool
     * @throws Exception
     * @throws PDOException
     */
    public function updateAttribute(string $collection, string $id, string $type, int $size, bool $signed = true, bool $array = false, ?string $newKey = null): bool
    {
        $name = $this->filter($collection);
        $id = $this->filter($id);
        $newKey = empty($newKey) ? null : $this->filter($newKey);
        $type = $this->getSQLType($type, $size, $signed, $array);

        if ($type == 'TIMESTAMP(3)') {
            $type = "TIMESTAMP(3) without time zone USING TO_TIMESTAMP(\"$id\", 'YYYY-MM-DD HH24:MI:SS.MS')";
        }

        if (!empty($newKey) && $id !== $newKey) {
            $newKey = $this->filter($newKey);

            $sql = "
                    ALTER TABLE {$this->getSQLTable($name)}
                    RENAME COLUMN \"{$id}\" TO \"{$newKey}\"
                ";

            $sql = $this->trigger(Database::EVENT_ATTRIBUTE_UPDATE, $sql);

            $result = $this->getPDO()
                ->prepare($sql)
                ->execute();

            if (!$result) {
                return false;
            }

            $id = $newKey;
        }

        $sql = "
                ALTER TABLE {$this->getSQLTable($name)}
                ALTER COLUMN \"{$id}\" TYPE {$type}
            ";

        $sql = $this->trigger(Database::EVENT_ATTRIBUTE_UPDATE, $sql);

        try {
            $result = $this->getPDO()
            ->prepare($sql)
            ->execute();

            return $result;
        } catch (PDOException $e) {
            throw $this->processException($e);
        }
    }

    /**
     * @param string $collection
     * @param string $id
     * @param string $type
     * @param string $relatedCollection
     * @param bool $twoWay
     * @param string $twoWayKey
     * @return bool
     * @throws Exception
     */
    public function createRelationship(
        string $collection,
        string $relatedCollection,
        string $type,
        bool $twoWay = false,
        string $id = '',
        string $twoWayKey = ''
    ): bool {
        $name = $this->filter($collection);
        $relatedName = $this->filter($relatedCollection);
        $table = $this->getSQLTable($name);
        $relatedTable = $this->getSQLTable($relatedName);
        $id = $this->filter($id);
        $twoWayKey = $this->filter($twoWayKey);
        $sqlType = $this->getSQLType(Database::VAR_RELATIONSHIP, 0, false);

        switch ($type) {
            case Database::RELATION_ONE_TO_ONE:
                $sql = "ALTER TABLE {$table} ADD COLUMN \"{$id}\" {$sqlType} DEFAULT NULL;";

                if ($twoWay) {
                    $sql .= "ALTER TABLE {$relatedTable} ADD COLUMN \"{$twoWayKey}\" {$sqlType} DEFAULT NULL;";
                }
                break;
            case Database::RELATION_ONE_TO_MANY:
                $sql = "ALTER TABLE {$relatedTable} ADD COLUMN \"{$twoWayKey}\" {$sqlType} DEFAULT NULL;";
                break;
            case Database::RELATION_MANY_TO_ONE:
                $sql = "ALTER TABLE {$table} ADD COLUMN \"{$id}\" {$sqlType} DEFAULT NULL;";
                break;
            case Database::RELATION_MANY_TO_MANY:
                return true;
            default:
                throw new DatabaseException('Invalid relationship type');
        }

        $sql = $this->trigger(Database::EVENT_ATTRIBUTE_CREATE, $sql);

        return $this->getPDO()
            ->prepare($sql)
            ->execute();
    }

    /**
     * @param string $collection
     * @param string $relatedCollection
     * @param string $type
     * @param bool $twoWay
     * @param string $key
     * @param string $twoWayKey
     * @param string $side
     * @param string|null $newKey
     * @param string|null $newTwoWayKey
     * @return bool
     * @throws DatabaseException
     */
    public function updateRelationship(
        string $collection,
        string $relatedCollection,
        string $type,
        bool $twoWay,
        string $key,
        string $twoWayKey,
        string $side,
        ?string $newKey = null,
        ?string $newTwoWayKey = null,
    ): bool {
        $name = $this->filter($collection);
        $relatedName = $this->filter($relatedCollection);
        $table = $this->getSQLTable($name);
        $relatedTable = $this->getSQLTable($relatedName);
        $key = $this->filter($key);
        $twoWayKey = $this->filter($twoWayKey);

        if (!\is_null($newKey)) {
            $newKey = $this->filter($newKey);
        }
        if (!\is_null($newTwoWayKey)) {
            $newTwoWayKey = $this->filter($newTwoWayKey);
        }

        $sql = '';

        switch ($type) {
            case Database::RELATION_ONE_TO_ONE:
                if ($key !== $newKey) {
                    $sql = "ALTER TABLE {$table} RENAME COLUMN \"{$key}\" TO \"{$newKey}\";";
                }
                if ($twoWay && $twoWayKey !== $newTwoWayKey) {
                    $sql .= "ALTER TABLE {$relatedTable} RENAME COLUMN \"{$twoWayKey}\" TO \"{$newTwoWayKey}\";";
                }
                break;
            case Database::RELATION_ONE_TO_MANY:
                if ($side === Database::RELATION_SIDE_PARENT) {
                    if ($twoWayKey !== $newTwoWayKey) {
                        $sql = "ALTER TABLE {$relatedTable} RENAME COLUMN \"{$twoWayKey}\" TO \"{$newTwoWayKey}\";";
                    }
                } else {
                    if ($key !== $newKey) {
                        $sql = "ALTER TABLE {$table} RENAME COLUMN \"{$key}\" TO \"{$newKey}\";";
                    }
                }
                break;
            case Database::RELATION_MANY_TO_ONE:
                if ($side === Database::RELATION_SIDE_CHILD) {
                    if ($twoWayKey !== $newTwoWayKey) {
                        $sql = "ALTER TABLE {$relatedTable} RENAME COLUMN \"{$twoWayKey}\" TO \"{$newTwoWayKey}\";";
                    }
                } else {
                    if ($key !== $newKey) {
                        $sql = "ALTER TABLE {$table} RENAME COLUMN \"{$key}\" TO \"{$newKey}\";";
                    }
                }
                break;
            case Database::RELATION_MANY_TO_MANY:
                $collection = $this->getDocument(Database::METADATA, $collection);
                $relatedCollection = $this->getDocument(Database::METADATA, $relatedCollection);

                $junction = $this->getSQLTable('_' . $collection->getInternalId() . '_' . $relatedCollection->getInternalId());

                if (!\is_null($newKey)) {
                    $sql = "ALTER TABLE {$junction} RENAME COLUMN \"{$key}\" TO \"{$newKey}\";";
                }
                if ($twoWay && !\is_null($newTwoWayKey)) {
                    $sql .= "ALTER TABLE {$junction} RENAME COLUMN \"{$twoWayKey}\" TO \"{$newTwoWayKey}\";";
                }
                break;
            default:
                throw new DatabaseException('Invalid relationship type');
        }

        if (empty($sql)) {
            return true;
        }

        $sql = $this->trigger(Database::EVENT_ATTRIBUTE_UPDATE, $sql);

        return $this->getPDO()
            ->prepare($sql)
            ->execute();
    }

    /**
     * @param string $collection
     * @param string $relatedCollection
     * @param string $type
     * @param bool $twoWay
     * @param string $key
     * @param string $twoWayKey
     * @param string $side
     * @return bool
     * @throws DatabaseException
     */
    public function deleteRelationship(
        string $collection,
        string $relatedCollection,
        string $type,
        bool $twoWay,
        string $key,
        string $twoWayKey,
        string $side
    ): bool {
        $name = $this->filter($collection);
        $relatedName = $this->filter($relatedCollection);
        $table = $this->getSQLTable($name);
        $relatedTable = $this->getSQLTable($relatedName);
        $key = $this->filter($key);
        $twoWayKey = $this->filter($twoWayKey);

        $sql = '';

        switch ($type) {
            case Database::RELATION_ONE_TO_ONE:
                if ($side === Database::RELATION_SIDE_PARENT) {
                    $sql = "ALTER TABLE {$table} DROP COLUMN \"{$key}\";";
                    if ($twoWay) {
                        $sql .= "ALTER TABLE {$relatedTable} DROP COLUMN \"{$twoWayKey}\";";
                    }
                } elseif ($side === Database::RELATION_SIDE_CHILD) {
                    $sql = "ALTER TABLE {$relatedTable} DROP COLUMN \"{$twoWayKey}\";";
                    if ($twoWay) {
                        $sql .= "ALTER TABLE {$table} DROP COLUMN \"{$key}\";";
                    }
                }
                break;
            case Database::RELATION_ONE_TO_MANY:
                if ($side === Database::RELATION_SIDE_PARENT) {
                    $sql = "ALTER TABLE {$relatedTable} DROP COLUMN \"{$twoWayKey}\";";
                } else {
                    $sql = "ALTER TABLE {$table} DROP COLUMN \"{$key}\";";
                }
                break;
            case Database::RELATION_MANY_TO_ONE:
                if ($side === Database::RELATION_SIDE_CHILD) {
                    $sql = "ALTER TABLE {$relatedTable} DROP COLUMN \"{$twoWayKey}\";";
                } else {
                    $sql = "ALTER TABLE {$table} DROP COLUMN \"{$key}\";";
                }
                break;
            case Database::RELATION_MANY_TO_MANY:
                $collection = $this->getDocument(Database::METADATA, $collection);
                $relatedCollection = $this->getDocument(Database::METADATA, $relatedCollection);

                $junction = $side === Database::RELATION_SIDE_PARENT
                    ? $this->getSQLTable('_' . $collection->getInternalId() . '_' . $relatedCollection->getInternalId())
                    : $this->getSQLTable('_' . $relatedCollection->getInternalId() . '_' . $collection->getInternalId());

                $perms = $side === Database::RELATION_SIDE_PARENT
                    ? $this->getSQLTable('_' . $collection->getInternalId() . '_' . $relatedCollection->getInternalId() . '_perms')
                    : $this->getSQLTable('_' . $relatedCollection->getInternalId() . '_' . $collection->getInternalId() . '_perms');

                $sql = "DROP TABLE {$junction}; DROP TABLE {$perms}";
                break;
            default:
                throw new DatabaseException('Invalid relationship type');
        }

        if (empty($sql)) {
            return true;
        }

        $sql = $this->trigger(Database::EVENT_ATTRIBUTE_DELETE, $sql);

        return $this->getPDO()
            ->prepare($sql)
            ->execute();
    }

    /**
     * Create Index
     *
     * @param string $collection
     * @param string $id
     * @param string $type
     * @param array<string> $attributes
     * @param array<int> $lengths
     * @param array<string> $orders
     *
     * @return bool
     */
    public function createIndex(string $collection, string $id, string $type, array $attributes, array $lengths, array $orders): bool
    {
        $collection = $this->filter($collection);
        $id = $this->filter($id);

        foreach ($attributes as $i => $attr) {
            $order = empty($orders[$i]) || Database::INDEX_FULLTEXT === $type ? '' : $orders[$i];

            $attr = match ($attr) {
                '$id' => '_uid',
                '$createdAt' => '_createdAt',
                '$updatedAt' => '_updatedAt',
                default => $this->filter($attr),
            };

            if (Database::INDEX_UNIQUE === $type) {
                $attributes[$i] = "LOWER(\"{$attr}\"::text) {$order}";
            } else {
                $attributes[$i] = "\"{$attr}\" {$order}";
            }
        }

        $sqlType = match ($type) {
            Database::INDEX_KEY,
            Database::INDEX_FULLTEXT => 'INDEX',
            Database::INDEX_UNIQUE => 'UNIQUE INDEX',
            default => throw new DatabaseException('Unknown index type: ' . $type . '. Must be one of ' . Database::INDEX_KEY . ', ' . Database::INDEX_UNIQUE . ', ' . Database::INDEX_FULLTEXT),
        };

        $key = "\"{$this->getNamespace()}_{$this->tenant}_{$collection}_{$id}\"";
        $attributes = \implode(', ', $attributes);

        if ($this->sharedTables && $type !== Database::INDEX_FULLTEXT) {
            // Add tenant as first index column for best performance
            $attributes = "_tenant, {$attributes}";
        }

        $sql = "CREATE {$sqlType} {$key} ON {$this->getSQLTable($collection)} ({$attributes});";
        $sql = $this->trigger(Database::EVENT_INDEX_CREATE, $sql);

        try {
            return $this->getPDO()
                ->prepare($sql)
                ->execute();
        } catch (PDOException $e) {
            $this->processException($e);
            return false;
        }
    }

    /**
     * Delete Index
     *
     * @param string $collection
     * @param string $id
     *
     * @return bool
     * @throws Exception
     */
    public function deleteIndex(string $collection, string $id): bool
    {
        $name = $this->filter($collection);
        $id = $this->filter($id);
        $schemaName = $this->getDatabase();

        $key = "\"{$this->getNamespace()}_{$this->tenant}_{$collection}_{$id}\"";

        $sql = "DROP INDEX IF EXISTS \"{$schemaName}\".{$key}";
        $sql = $this->trigger(Database::EVENT_INDEX_DELETE, $sql);

        return $this->getPDO()
            ->prepare($sql)
            ->execute();
    }

    /**
     * Rename Index
     *
     * @param string $collection
     * @param string $old
     * @param string $new
     * @return bool
     * @throws Exception
     * @throws PDOException
     */
    public function renameIndex(string $collection, string $old, string $new): bool
    {
        $collection = $this->filter($collection);
        $namespace = $this->getNamespace();
        $old = $this->filter($old);
        $new = $this->filter($new);
        $oldIndexName = "{$this->tenant}_{$collection}_{$old}";
        $newIndexName = "{$namespace}_{$this->tenant}_{$collection}_{$new}";

        $sql = "ALTER INDEX {$this->getSQLTable($oldIndexName)} RENAME TO \"{$newIndexName}\"";
        $sql = $this->trigger(Database::EVENT_INDEX_RENAME, $sql);

        return $this->getPDO()
            ->prepare($sql)
            ->execute();
    }

    /**
     * Create Document
     *
     * @param string $collection
     * @param Document $document
     *
     * @return Document
     */
    public function createDocument(string $collection, Document $document): Document
    {
        $attributes = $document->getAttributes();
        $attributes['_createdAt'] = $document->getCreatedAt();
        $attributes['_updatedAt'] = $document->getUpdatedAt();
        $attributes['_permissions'] = \json_encode($document->getPermissions());

        if ($this->sharedTables) {
            $attributes['_tenant'] = $this->tenant;
        }

        $name = $this->filter($collection);
        $columns = '';
        $columnNames = '';

        /**
         * Insert Attributes
         */

        // Insert internal id if set
        if (!empty($document->getInternalId())) {
            $bindKey = '_id';
            $columns .= "\"_id\", ";
            $columnNames .= ':' . $bindKey . ', ';
        }

        $bindIndex = 0;
        foreach ($attributes as $attribute => $value) {
            $column = $this->filter($attribute);
            $bindKey = 'key_' . $bindIndex;
            $columns .= "\"{$column}\", ";
            $columnNames .= ':' . $bindKey . ', ';
            $bindIndex++;
        }

        $sql = "
			INSERT INTO {$this->getSQLTable($name)} ({$columns} \"_uid\")
			VALUES ({$columnNames} :_uid)
			RETURNING _id
		";

        $sql = $this->trigger(Database::EVENT_DOCUMENT_CREATE, $sql);

        $stmt = $this->getPDO()->prepare($sql);

        $stmt->bindValue(':_uid', $document->getId(), PDO::PARAM_STR);

        if (!empty($document->getInternalId())) {
            $stmt->bindValue(':_id', $document->getInternalId(), PDO::PARAM_STR);
        }

        $attributeIndex = 0;
        foreach ($attributes as $value) {
            if (is_array($value)) {
                $value = \json_encode($value);
            }

            $bindKey = 'key_' . $attributeIndex;
            $value = (is_bool($value)) ? ($value ? "true" : "false") : $value;
            $stmt->bindValue(':' . $bindKey, $value, $this->getPDOType($value));
            $attributeIndex++;
        }

        $permissions = [];
        foreach (Database::PERMISSIONS as $type) {
            foreach ($document->getPermissionsByType($type) as $permission) {
                $permission = \str_replace('"', '', $permission);
                $sqlTenant = $this->sharedTables ? ', :_tenant' : '';
                $permissions[] = "('{$type}', '{$permission}', '{$document->getId()}' {$sqlTenant})";
            }
        }


        if (!empty($permissions)) {
            $permissions = \implode(', ', $permissions);
            $sqlTenant = $this->sharedTables ? ', _tenant' : '';

            $queryPermissions = "
				INSERT INTO {$this->getSQLTable($name . '_perms')} (_type, _permission, _document {$sqlTenant})
				VALUES {$permissions}
			";

            $queryPermissions = $this->trigger(Database::EVENT_PERMISSIONS_CREATE, $queryPermissions);
            $stmtPermissions = $this->getPDO()->prepare($queryPermissions);
            if ($sqlTenant) {
                $stmtPermissions->bindValue(':_tenant', $this->tenant);
            }
        }

        try {
            $stmt->execute();

            $document['$internalId'] = $stmt->fetch()["_id"];

            if (isset($stmtPermissions)) {
                $stmtPermissions->execute();
            }
        } catch (PDOException $e) {
            throw $this->processException($e);
        }

        return $document;
    }

    /**
     * Create Documents in batches
     *
     * @param string $collection
     * @param array<Document> $documents
     * @param int $batchSize
     *
     * @return array<Document>
     *
     * @throws DuplicateException
     */
    public function createDocuments(string $collection, array $documents, int $batchSize = Database::INSERT_BATCH_SIZE): array
    {
        if (empty($documents)) {
            return $documents;
        }

        try {
            $name = $this->filter($collection);
            $batches = \array_chunk($documents, max(1, $batchSize));
            $internalIds = [];

            foreach ($batches as $batch) {
                $bindIndex = 0;
                $batchKeys = [];
                $bindValues = [];
                $permissions = [];

                foreach ($batch as $document) {
                    $attributes = $document->getAttributes();
                    $attributes['_uid'] = $document->getId();
                    $attributes['_createdAt'] = $document->getCreatedAt();
                    $attributes['_updatedAt'] = $document->getUpdatedAt();
                    $attributes['_permissions'] = \json_encode($document->getPermissions());

                    if (!empty($document->getInternalId())) {
                        $internalIds[$document->getId()] = true;
                        $attributes['_id'] = $document->getInternalId();
                    }

                    if ($this->sharedTables) {
                        $attributes['_tenant'] = $this->tenant;
                    }

                    $columns = [];
                    foreach (\array_keys($attributes) as $key => $attribute) {
                        $columns[$key] = "\"{$this->filter($attribute)}\"";
                    }

                    $columns = '(' . \implode(', ', $columns) . ')';

                    $bindKeys = [];

                    foreach ($attributes as $value) {
                        if (\is_array($value)) {
                            $value = \json_encode($value);
                        }
                        $value = (\is_bool($value)) ? (int)$value : $value;
                        $bindKey = 'key_' . $bindIndex;
                        $bindKeys[] = ':' . $bindKey;
                        $bindValues[$bindKey] = $value;
                        $bindIndex++;
                    }

                    $batchKeys[] = '(' . \implode(', ', $bindKeys) . ')';
                    foreach (Database::PERMISSIONS as $type) {
                        foreach ($document->getPermissionsByType($type) as $permission) {
                            $permission = \str_replace('"', '', $permission);
                            $permissions[] = "('{$type}', '{$permission}', '{$document->getId()}', :_tenant)";
                        }
                    }
                }

                $stmt = $this->getPDO()->prepare(
                    "
                    INSERT INTO {$this->getSQLTable($name)} {$columns}
                    VALUES " . \implode(', ', $batchKeys)
                );

                foreach ($bindValues as $key => $value) {
                    $stmt->bindValue($key, $value, $this->getPDOType($value));
                }

                $stmt->execute();

                if (!empty($permissions)) {
                    $stmtPermissions = $this->getPDO()->prepare(
                        "
                        INSERT INTO {$this->getSQLTable($name . '_perms')} (_type, _permission, _document, _tenant) 
                        VALUES " . \implode(', ', $permissions)
                    );
                    $stmtPermissions->bindValue(':_tenant', $this->tenant);
                    $stmtPermissions?->execute();
                }
            }
        } catch (PDOException $e) {
            throw $this->processException($e);
        }

        foreach ($documents as $document) {
            if (!isset($internalIds[$document->getId()])) {
                $document['$internalId'] = $this->getDocument(
                    $collection,
                    $document->getId(),
                    [Query::select(['$internalId'])]
                )->getInternalId();
            }
        }

        return $documents;
    }

    /**
     * Update Document
     *
     * @param string $collection
     * @param string $id
     * @param Document $document
     *
     * @return Document
     * @throws DatabaseException
     * @throws DuplicateException
     */
    public function updateDocument(string $collection, string $id, Document $document): Document
    {
        $attributes = $document->getAttributes();
        $attributes['_createdAt'] = $document->getCreatedAt();
        $attributes['_updatedAt'] = $document->getUpdatedAt();
        $attributes['_permissions'] = json_encode($document->getPermissions());

        if ($this->sharedTables) {
            $attributes['_tenant'] = $this->tenant;
        }

        $name = $this->filter($collection);
        $columns = '';

        $sql = "
			SELECT _type, _permission
			FROM {$this->getSQLTable($name . '_perms')}
			WHERE _document = :_uid
		";

        if ($this->sharedTables) {
            $sql .= ' AND (_tenant = :_tenant OR _tenant IS NULL)';
        }

        $sql = $this->trigger(Database::EVENT_PERMISSIONS_READ, $sql);

        /**
         * Get current permissions from the database
         */
        $permissionsStmt = $this->getPDO()->prepare($sql);
        $permissionsStmt->bindValue(':_uid', $document->getId());

        if ($this->sharedTables) {
            $permissionsStmt->bindValue(':_tenant', $this->tenant);
        }

        $permissionsStmt->execute();
        $permissions = $permissionsStmt->fetchAll();
        $permissionsStmt->closeCursor();

        $initial = [];
        foreach (Database::PERMISSIONS as $type) {
            $initial[$type] = [];
        }

        $permissions = array_reduce($permissions, function (array $carry, array $item) {
            $carry[$item['_type']][] = $item['_permission'];

            return $carry;
        }, $initial);

        /**
         * Get removed Permissions
         */
        $removals = [];
        foreach (Database::PERMISSIONS as $type) {
            $diff = \array_diff($permissions[$type], $document->getPermissionsByType($type));
            if (!empty($diff)) {
                $removals[$type] = $diff;
            }
        }

        /**
         * Get added Permissions
         */
        $additions = [];
        foreach (Database::PERMISSIONS as $type) {
            $diff = \array_diff($document->getPermissionsByType($type), $permissions[$type]);
            if (!empty($diff)) {
                $additions[$type] = $diff;
            }
        }

        /**
         * Query to remove permissions
         */
        $removeQuery = '';
        if (!empty($removals)) {
            $removeQuery = ' AND (';
            foreach ($removals as $type => $permissions) {
                $removeQuery .= "(
                    _type = '{$type}'
                    AND _permission IN (" . implode(', ', \array_map(fn (string $i) => ":_remove_{$type}_{$i}", \array_keys($permissions))) . ")
                )";
                if ($type !== \array_key_last($removals)) {
                    $removeQuery .= ' OR ';
                }
            }
        }
        if (!empty($removeQuery)) {
            $removeQuery .= ')';

            $sql = "
				DELETE
                FROM {$this->getSQLTable($name . '_perms')}
                WHERE _document = :_uid
			";

            if ($this->sharedTables) {
                $sql .= ' AND (_tenant = :_tenant OR _tenant IS NULL)';
            }

            $removeQuery = $sql . $removeQuery;

            $removeQuery = $this->trigger(Database::EVENT_PERMISSIONS_DELETE, $removeQuery);
            $stmtRemovePermissions = $this->getPDO()->prepare($removeQuery);
            $stmtRemovePermissions->bindValue(':_uid', $document->getId());

            if ($this->sharedTables) {
                $stmtRemovePermissions->bindValue(':_tenant', $this->tenant);
            }

            foreach ($removals as $type => $permissions) {
                foreach ($permissions as $i => $permission) {
                    $stmtRemovePermissions->bindValue(":_remove_{$type}_{$i}", $permission);
                }
            }
        }

        /**
         * Query to add permissions
         */
        if (!empty($additions)) {
            $values = [];
            foreach ($additions as $type => $permissions) {
                foreach ($permissions as $i => $_) {
                    $sqlTenant = $this->sharedTables ? ', :_tenant' : '';
                    $values[] = "( :_uid, '{$type}', :_add_{$type}_{$i} {$sqlTenant})";
                }
            }

            $sqlTenant = $this->sharedTables ? ', _tenant' : '';

            $sql = "
				INSERT INTO {$this->getSQLTable($name . '_perms')} (_document, _type, _permission {$sqlTenant})
				VALUES" . \implode(', ', $values);

            $sql = $this->trigger(Database::EVENT_PERMISSIONS_CREATE, $sql);

            $stmtAddPermissions = $this->getPDO()->prepare($sql);
            $stmtAddPermissions->bindValue(":_uid", $document->getId());
            if ($this->sharedTables) {
                $stmtAddPermissions->bindValue(':_tenant', $this->tenant);
            }

            foreach ($additions as $type => $permissions) {
                foreach ($permissions as $i => $permission) {
                    $stmtAddPermissions->bindValue(":_add_{$type}_{$i}", $permission);
                }
            }
        }

        /**
         * Update Attributes
         */

        $bindIndex = 0;
        foreach ($attributes as $attribute => $value) {
            $column = $this->filter($attribute);
            $bindKey = 'key_' . $bindIndex;
            $columns .= "\"{$column}\"" . '=:' . $bindKey . ',';
            $bindIndex++;
        }

        $sql = "
			UPDATE {$this->getSQLTable($name)}
			SET {$columns} _uid = :_newUid 
			WHERE _uid = :_existingUid
		";

        if ($this->sharedTables) {
            $sql .= ' AND (_tenant = :_tenant OR _tenant IS NULL)';
        }

        $sql = $this->trigger(Database::EVENT_DOCUMENT_UPDATE, $sql);

        $stmt = $this->getPDO()->prepare($sql);

        $stmt->bindValue(':_existingUid', $id);
        $stmt->bindValue(':_newUid', $document->getId());

        if ($this->sharedTables) {
            $stmt->bindValue(':_tenant', $this->tenant);
        }

        $attributeIndex = 0;
        foreach ($attributes as $attribute => $value) {
            if (is_array($value)) {
                $value = json_encode($value);
            }

            $bindKey = 'key_' . $attributeIndex;
            $value = (is_bool($value)) ? ($value == true ? "true" : "false") : $value;
            $stmt->bindValue(':' . $bindKey, $value, $this->getPDOType($value));
            $attributeIndex++;
        }

        try {
            $stmt->execute();
            if (isset($stmtRemovePermissions)) {
                $stmtRemovePermissions->execute();
            }
            if (isset($stmtAddPermissions)) {
                $stmtAddPermissions->execute();
            }
        } catch (PDOException $e) {
            throw $this->processException($e);

        }

        return $document;
    }

    /**
     * Update documents
     *
     * Updates all documents which match the given query.
     *
     * @param string $collection
     * @param Document $updates
     * @param array<Document> $documents
     *
     * @return int
     *
     * @throws DatabaseException
     */
    public function updateDocuments(string $collection, Document $updates, array $documents): int
    {
        $attributes = $updates->getAttributes();
<<<<<<< HEAD

        if (!empty($updates->getUpdatedAt())) {
            $attributes['_updatedAt'] = $updates->getUpdatedAt();
        }

        if (!empty($updates->getPermissions())) {
            $attributes['_permissions'] = json_encode($updates->getPermissions());
        }

        if (empty($attributes)) {
            return 0;
        }

        $name = $this->filter($collection);

        $columns = '';

        $where = [];

        $ids = \array_map(fn ($document) => $document->getId(), $documents);
        $where[] = "_uid IN (" . \implode(', ', \array_map(fn ($index) => ":_id_{$index}", \array_keys($ids))) . ")";

        if ($this->sharedTables) {
            $where[] = "_tenant = :_tenant";
        }

        $sqlWhere = 'WHERE ' . implode(' AND ', $where);

        $bindIndex = 0;
        foreach ($attributes as $attribute => $value) {
            $column = $this->filter($attribute);
            $bindKey = 'key_' . $bindIndex;
            $columns .= "\"{$column}\"" . '=:' . $bindKey;

            if ($attribute !== \array_key_last($attributes)) {
                $columns .= ',';
            }

            $bindIndex++;
        }

        $sql = "
                UPDATE {$this->getSQLTable($name)}
                SET {$columns}
                {$sqlWhere}
            ";

        $sql = $this->trigger(Database::EVENT_DOCUMENTS_UPDATE, $sql);
        $stmt = $this->getPDO()->prepare($sql);

        if ($this->sharedTables) {
            $stmt->bindValue(':_tenant', $this->tenant);
        }

        foreach ($ids as $id => $value) {
            $stmt->bindValue(":_id_{$id}", $value);
        }

        $attributeIndex = 0;
        foreach ($attributes as $attribute => $value) {
            if (is_array($value)) {
                $value = json_encode($value);
            }

            $bindKey = 'key_' . $attributeIndex;
            $value = (is_bool($value)) ? (int)$value : $value;
            $stmt->bindValue(':' . $bindKey, $value, $this->getPDOType($value));
            $attributeIndex++;
        }

        $stmt->execute();
        $affected = $stmt->rowCount();

        // Permissions logic
        if (!empty($updates->getPermissions())) {
            $removeQueries = [];
            $removeBindValues = [];

            $addQuery = '';
            $addBindValues = [];

            /* @var $document Document */
            foreach ($documents as $index => $document) {
                // Permissions logic
                $sql = "
                    SELECT _type, _permission
                    FROM {$this->getSQLTable($name . '_perms')}
                    WHERE _document = :_uid
                ";

                if ($this->sharedTables) {
                    $sql .= ' AND _tenant = :_tenant';
                }

                $sql = $this->trigger(Database::EVENT_PERMISSIONS_READ, $sql);

                $permissionsStmt = $this->getPDO()->prepare($sql);
                $permissionsStmt->bindValue(':_uid', $document->getId());

                if ($this->sharedTables) {
                    $permissionsStmt->bindValue(':_tenant', $this->tenant);
                }

                $permissionsStmt->execute();
                $permissions = $permissionsStmt->fetchAll();

                $initial = [];
                foreach (Database::PERMISSIONS as $type) {
                    $initial[$type] = [];
                }

                $permissions = \array_reduce($permissions, function (array $carry, array $item) {
                    $carry[$item['_type']][] = $item['_permission'];
                    return $carry;
                }, $initial);

                // Get removed Permissions
                $removals = [];
                foreach (Database::PERMISSIONS as $type) {
                    $diff = array_diff($permissions[$type], $updates->getPermissionsByType($type));
                    if (!empty($diff)) {
                        $removals[$type] = $diff;
                    }
                }

                // Build inner query to remove permissions
                if (!empty($removals)) {
                    foreach ($removals as $type => $permissionsToRemove) {
                        $bindKey = 'uid_' . $index;
                        $removeBindKeys[] = ':uid_' . $index;
                        $removeBindValues[$bindKey] = $document->getId();

                        $tenantQuery = '';
                        if ($this->sharedTables) {
                            $tenantQuery = ' AND _tenant = :_tenant';
                        }

                        $removeQueries[] = "(
                                            _document = :uid_{$index}
                                            {$tenantQuery}
                                            AND _type = '{$type}'
                                            AND _permission IN (" . \implode(', ', \array_map(function (string $i) use ($permissionsToRemove, $index, $type, &$removeBindKeys, &$removeBindValues) {
                            $bindKey = 'remove_' . $type . '_' . $index . '_' . $i;
                            $removeBindKeys[] = ':' . $bindKey;
                            $removeBindValues[$bindKey] = $permissionsToRemove[$i];

                            return ':' . $bindKey;
                        }, \array_keys($permissionsToRemove))) .
                            ")
                                        )";
                    }
                }

                // Get added Permissions
                $additions = [];
                foreach (Database::PERMISSIONS as $type) {
                    $diff = \array_diff($updates->getPermissionsByType($type), $permissions[$type]);
                    if (!empty($diff)) {
                        $additions[$type] = $diff;
                    }
                }

                // Build inner query to add permissions
                if (!empty($additions)) {
                    foreach ($additions as $type => $permissionsToAdd) {
                        foreach ($permissionsToAdd as $i => $permission) {
                            $bindKey = 'uid_' . $index;
                            $addBindValues[$bindKey] = $document->getId();

                            $bindKey = 'add_' . $type . '_' . $index . '_' . $i;
                            $addBindValues[$bindKey] = $permission;

                            $addQuery .= "(:uid_{$index}, '{$type}', :{$bindKey}";

                            if ($this->sharedTables) {
                                $addQuery .= ", :_tenant)";
                            } else {
                                $addQuery .= ")";
                            }

                            if ($i !== \array_key_last($permissionsToAdd) || $type !== \array_key_last($additions)) {
                                $addQuery .= ', ';
                            }
                        }
                    }
                    if ($index !== \array_key_last($documents)) {
                        $addQuery .= ', ';
                    }
                }
            }

            if (!empty($removeQueries)) {
                $removeQuery = \implode(' OR ', $removeQueries);

                $stmtRemovePermissions = $this->getPDO()->prepare("
                    DELETE
                    FROM {$this->getSQLTable($name . '_perms')}
                    WHERE ({$removeQuery})
                ");

                foreach ($removeBindValues as $key => $value) {
                    $stmtRemovePermissions->bindValue($key, $value, $this->getPDOType($value));
                }
=======

        if (!empty($updates->getUpdatedAt())) {
            $attributes['_updatedAt'] = $updates->getUpdatedAt();
        }

        if (!empty($updates->getPermissions())) {
            $attributes['_permissions'] = json_encode($updates->getPermissions());
        }

        if (empty($attributes)) {
            return 0;
        }

        $name = $this->filter($collection);

        $columns = '';

        $where = [];

        $ids = \array_map(fn ($document) => $document->getId(), $documents);
        $where[] = "_uid IN (" . \implode(', ', \array_map(fn ($index) => ":_id_{$index}", \array_keys($ids))) . ")";

        if ($this->sharedTables) {
            $where[] = "(_tenant = :_tenant OR _tenant IS NULL)";
        }

        $sqlWhere = 'WHERE ' . implode(' AND ', $where);

        $bindIndex = 0;
        foreach ($attributes as $attribute => $value) {
            $column = $this->filter($attribute);
            $bindKey = 'key_' . $bindIndex;
            $columns .= "\"{$column}\"" . '=:' . $bindKey;

            if ($attribute !== \array_key_last($attributes)) {
                $columns .= ',';
            }

            $bindIndex++;
        }

        $sql = "
                UPDATE {$this->getSQLTable($name)}
                SET {$columns}
                {$sqlWhere}
            ";

        $sql = $this->trigger(Database::EVENT_DOCUMENTS_UPDATE, $sql);
        $stmt = $this->getPDO()->prepare($sql);

        if ($this->sharedTables) {
            $stmt->bindValue(':_tenant', $this->tenant);
        }

        foreach ($ids as $id => $value) {
            $stmt->bindValue(":_id_{$id}", $value);
        }

        $attributeIndex = 0;
        foreach ($attributes as $attribute => $value) {
            if (is_array($value)) {
                $value = json_encode($value);
            }

            $bindKey = 'key_' . $attributeIndex;
            $value = (is_bool($value)) ? (int)$value : $value;
            $stmt->bindValue(':' . $bindKey, $value, $this->getPDOType($value));
            $attributeIndex++;
        }

        $stmt->execute();
        $affected = $stmt->rowCount();

        // Permissions logic
        if (!empty($updates->getPermissions())) {
            $removeQueries = [];
            $removeBindValues = [];

            $addQuery = '';
            $addBindValues = [];

            /* @var $document Document */
            foreach ($documents as $index => $document) {
                // Permissions logic
                $sql = "
                    SELECT _type, _permission
                    FROM {$this->getSQLTable($name . '_perms')}
                    WHERE _document = :_uid
                ";

                if ($this->sharedTables) {
                    $sql .= ' AND _tenant = :_tenant';
                }

                $sql = $this->trigger(Database::EVENT_PERMISSIONS_READ, $sql);

                $permissionsStmt = $this->getPDO()->prepare($sql);
                $permissionsStmt->bindValue(':_uid', $document->getId());

                if ($this->sharedTables) {
                    $permissionsStmt->bindValue(':_tenant', $this->tenant);
                }

                $permissionsStmt->execute();
                $permissions = $permissionsStmt->fetchAll();

                $initial = [];
                foreach (Database::PERMISSIONS as $type) {
                    $initial[$type] = [];
                }

                $permissions = \array_reduce($permissions, function (array $carry, array $item) {
                    $carry[$item['_type']][] = $item['_permission'];
                    return $carry;
                }, $initial);

                // Get removed Permissions
                $removals = [];
                foreach (Database::PERMISSIONS as $type) {
                    $diff = array_diff($permissions[$type], $updates->getPermissionsByType($type));
                    if (!empty($diff)) {
                        $removals[$type] = $diff;
                    }
                }

                // Build inner query to remove permissions
                if (!empty($removals)) {
                    foreach ($removals as $type => $permissionsToRemove) {
                        $bindKey = 'uid_' . $index;
                        $removeBindKeys[] = ':uid_' . $index;
                        $removeBindValues[$bindKey] = $document->getId();

                        $tenantQuery = '';
                        if ($this->sharedTables) {
                            $tenantQuery = ' AND (_tenant = :_tenant OR _tenant IS NULL)';
                        }

                        $removeQueries[] = "(
                            _document = :uid_{$index}
                            {$tenantQuery}
                            AND _type = '{$type}'
                            AND _permission IN (" . \implode(', ', \array_map(function (string $i) use ($permissionsToRemove, $index, $type, &$removeBindKeys, &$removeBindValues) {
                            $bindKey = 'remove_' . $type . '_' . $index . '_' . $i;
                            $removeBindKeys[] = ':' . $bindKey;
                            $removeBindValues[$bindKey] = $permissionsToRemove[$i];

                            return ':' . $bindKey;
                        }, \array_keys($permissionsToRemove))) .
                            ")
                        )";
                    }
                }

                // Get added Permissions
                $additions = [];
                foreach (Database::PERMISSIONS as $type) {
                    $diff = \array_diff($updates->getPermissionsByType($type), $permissions[$type]);
                    if (!empty($diff)) {
                        $additions[$type] = $diff;
                    }
                }

                // Build inner query to add permissions
                if (!empty($additions)) {
                    foreach ($additions as $type => $permissionsToAdd) {
                        foreach ($permissionsToAdd as $i => $permission) {
                            $bindKey = 'uid_' . $index;
                            $addBindValues[$bindKey] = $document->getId();

                            $bindKey = 'add_' . $type . '_' . $index . '_' . $i;
                            $addBindValues[$bindKey] = $permission;

                            $addQuery .= "(:uid_{$index}, '{$type}', :{$bindKey}";

                            if ($this->sharedTables) {
                                $addQuery .= ", :_tenant)";
                            } else {
                                $addQuery .= ")";
                            }

                            if ($i !== \array_key_last($permissionsToAdd) || $type !== \array_key_last($additions)) {
                                $addQuery .= ', ';
                            }
                        }
                    }
                    if ($index !== \array_key_last($documents)) {
                        $addQuery .= ', ';
                    }
                }
            }

            if (!empty($removeQueries)) {
                $removeQuery = \implode(' OR ', $removeQueries);

                $stmtRemovePermissions = $this->getPDO()->prepare("
                    DELETE
                    FROM {$this->getSQLTable($name . '_perms')}
                    WHERE ({$removeQuery})
                ");

                foreach ($removeBindValues as $key => $value) {
                    $stmtRemovePermissions->bindValue($key, $value, $this->getPDOType($value));
                }

>>>>>>> 981a1241
                if ($this->sharedTables) {
                    $stmtRemovePermissions->bindValue(':_tenant', $this->tenant);
                }
                $stmtRemovePermissions->execute();
            }

            if (!empty($addQuery)) {
                $sqlAddPermissions = "
                    INSERT INTO {$this->getSQLTable($name . '_perms')} (\"_document\", \"_type\", \"_permission\"
                ";

                if ($this->sharedTables) {
                    $sqlAddPermissions .= ', "_tenant")';
                } else {
                    $sqlAddPermissions .= ')';
                }

                $sqlAddPermissions .=  " VALUES {$addQuery}";

                $stmtAddPermissions = $this->getPDO()->prepare($sqlAddPermissions);

                foreach ($addBindValues as $key => $value) {
                    $stmtAddPermissions->bindValue($key, $value, $this->getPDOType($value));
                }

                if ($this->sharedTables) {
                    $stmtAddPermissions->bindValue(':_tenant', $this->tenant);
                }

                $stmtAddPermissions->execute();
            }
        }

        return $affected;
    }

    /**
     * Increase or decrease an attribute value
     *
     * @param string $collection
     * @param string $id
     * @param string $attribute
     * @param int|float $value
     * @param string $updatedAt
     * @param int|float|null $min
     * @param int|float|null $max
     * @return bool
     * @throws DatabaseException
     */
    public function increaseDocumentAttribute(string $collection, string $id, string $attribute, int|float $value, string $updatedAt, int|float|null $min = null, int|float|null $max = null): bool
    {
        $name = $this->filter($collection);
        $attribute = $this->filter($attribute);

        $sqlMax = $max ? " AND \"{$attribute}\" <= {$max}" : "";
        $sqlMin = $min ? " AND \"{$attribute}\" >= {$min}" : "";

        $sql = "
			UPDATE {$this->getSQLTable($name)} 
			SET 
			    \"{$attribute}\" = \"{$attribute}\" + :val,
                \"_updatedAt\" = :updatedAt
			WHERE _uid = :_uid 
		";

        if ($this->sharedTables) {
            $sql .= ' AND (_tenant = :_tenant OR _tenant IS NULL)';
        }

        $sql .= $sqlMax . $sqlMin;

        $sql = $this->trigger(Database::EVENT_DOCUMENT_UPDATE, $sql);

        $stmt = $this->getPDO()->prepare($sql);
        $stmt->bindValue(':_uid', $id);
        $stmt->bindValue(':val', $value);
        $stmt->bindValue(':updatedAt', $updatedAt);

        if ($this->sharedTables) {
            $stmt->bindValue(':_tenant', $this->tenant);
        }

        $stmt->execute() || throw new DatabaseException('Failed to update attribute');
        return true;
    }

    /**
     * Delete Document
     *
     * @param string $collection
     * @param string $id
     *
     * @return bool
     */
    public function deleteDocument(string $collection, string $id): bool
    {
        $name = $this->filter($collection);

        $sql = "
			DELETE FROM {$this->getSQLTable($name)} 
			WHERE _uid = :_uid
		";

        if ($this->sharedTables) {
            $sql .= ' AND (_tenant = :_tenant OR _tenant IS NULL)';
        }

        $sql = $this->trigger(Database::EVENT_DOCUMENT_DELETE, $sql);
        $stmt = $this->getPDO()->prepare($sql);
        $stmt->bindValue(':_uid', $id, PDO::PARAM_STR);

        if ($this->sharedTables) {
            $stmt->bindValue(':_tenant', $this->tenant);
        }

        $sql = "
			DELETE FROM {$this->getSQLTable($name . '_perms')} 
			WHERE _document = :_uid
		";

        if ($this->sharedTables) {
            $sql .= ' AND (_tenant = :_tenant OR _tenant IS NULL)';
        }

        $sql = $this->trigger(Database::EVENT_PERMISSIONS_DELETE, $sql);

        $stmtPermissions = $this->getPDO()->prepare($sql);
        $stmtPermissions->bindValue(':_uid', $id);

        if ($this->sharedTables) {
            $stmtPermissions->bindValue(':_tenant', $this->tenant);
        }

        $deleted = false;

        try {
            if (!$stmt->execute()) {
                throw new DatabaseException('Failed to delete document');
            }

            $deleted = $stmt->rowCount();

            if (!$stmtPermissions->execute()) {
                throw new DatabaseException('Failed to delete permissions');
            }
        } catch (\Throwable $th) {
            throw new DatabaseException($th->getMessage());
        }

        return $deleted;
    }


    /**
     * Delete Documents
     *
     * @param string $collection
     * @param array<string> $ids
     *
     * @return int
     */
    public function deleteDocuments(string $collection, array $ids): int
    {
        try {
            $name = $this->filter($collection);
            $where = [];

            if ($this->sharedTables) {
                $where[] = "_tenant = :_tenant";
            }

            $where[] = "_uid IN (" . \implode(', ', \array_map(fn ($index) => ":_id_{$index}", \array_keys($ids))) . ")";

            $sql = "DELETE FROM {$this->getSQLTable($name)} WHERE " . \implode(' AND ', $where);

            $sql = $this->trigger(Database::EVENT_DOCUMENTS_DELETE, $sql);

            $stmt = $this->getPDO()->prepare($sql);

            foreach ($ids as $id => $value) {
                $stmt->bindValue(":_id_{$id}", $value);
            }

            if ($this->sharedTables) {
                $stmt->bindValue(':_tenant', $this->tenant);
            }

            $sql = "
                DELETE FROM {$this->getSQLTable($name . '_perms')} 
                WHERE _document IN (" . \implode(', ', \array_map(fn ($id) => ":_id_{$id}", \array_keys($ids))) . ")
            ";

            if ($this->sharedTables) {
                $sql .= ' AND _tenant = :_tenant';
            }

            $sql = $this->trigger(Database::EVENT_PERMISSIONS_DELETE, $sql);

            $stmtPermissions = $this->getPDO()->prepare($sql);

            foreach ($ids as $id => $value) {
                $stmtPermissions->bindValue(":_id_{$id}", $value);
            }

            if ($this->sharedTables) {
                $stmtPermissions->bindValue(':_tenant', $this->tenant);
            }

            if (!$stmt->execute()) {
                throw new DatabaseException('Failed to delete documents');
            }

            if (!$stmtPermissions->execute()) {
                throw new DatabaseException('Failed to delete permissions');
            }
        } catch (\Throwable $e) {
            throw new DatabaseException($e->getMessage(), $e->getCode(), $e);
        }

        return $stmt->rowCount();
    }

    /**
     * Find Documents
     *
     * Find data sets using chosen queries
     *
     * @param string $collection
     * @param array<Query> $queries
     * @param int|null $limit
     * @param int|null $offset
     * @param array<string> $orderAttributes
     * @param array<string> $orderTypes
     * @param array<string, mixed> $cursor
     * @param string $cursorDirection
     * @param string $forPermission
     *
     * @return array<Document>
     * @throws DatabaseException
     * @throws TimeoutException

     * @throws TimeoutException
     */
    public function find(string $collection, array $queries = [], ?int $limit = 25, ?int $offset = null, array $orderAttributes = [], array $orderTypes = [], array $cursor = [], string $cursorDirection = Database::CURSOR_AFTER, string $forPermission = Database::PERMISSION_READ): array
    {
        $name = $this->filter($collection);
        $roles = Authorization::getRoles();
        $where = [];
        $orders = [];

        $queries = array_map(fn ($query) => clone $query, $queries);

        $orderAttributes = \array_map(fn ($orderAttribute) => match ($orderAttribute) {
            '$id' => '_uid',
            '$internalId' => '_id',
            '$tenant' => '_tenant',
            '$createdAt' => '_createdAt',
            '$updatedAt' => '_updatedAt',
            default => $orderAttribute
        }, $orderAttributes);

        $hasIdAttribute = false;
        foreach ($orderAttributes as $i => $attribute) {
            if ($attribute === '_uid') {
                $hasIdAttribute = true;
            }

            $attribute = $this->filter($attribute);
            $orderType = $this->filter($orderTypes[$i] ?? Database::ORDER_ASC);

            // Get most dominant/first order attribute
            if ($i === 0 && !empty($cursor)) {
                $orderMethodInternalId = Query::TYPE_GREATER; // To preserve natural order
                $orderMethod = $orderType === Database::ORDER_DESC ? Query::TYPE_LESSER : Query::TYPE_GREATER;

                if ($cursorDirection === Database::CURSOR_BEFORE) {
                    $orderType = $orderType === Database::ORDER_ASC ? Database::ORDER_DESC : Database::ORDER_ASC;
                    $orderMethodInternalId = $orderType === Database::ORDER_ASC ? Query::TYPE_LESSER : Query::TYPE_GREATER;
                    $orderMethod = $orderType === Database::ORDER_DESC ? Query::TYPE_LESSER : Query::TYPE_GREATER;
                }

                $where[] = "(
                        table_main.\"{$attribute}\" {$this->getSQLOperator($orderMethod)} :cursor 
                        OR (
                            table_main.\"{$attribute}\" = :cursor 
                            AND
                            table_main._id {$this->getSQLOperator($orderMethodInternalId)} {$cursor['$internalId']}
                        )
                    )";
            } elseif ($cursorDirection === Database::CURSOR_BEFORE) {
                $orderType = $orderType === Database::ORDER_ASC ? Database::ORDER_DESC : Database::ORDER_ASC;
            }

            $orders[] = '"' . $attribute . '" ' . $orderType;
        }

        // Allow after pagination without any order
        if (empty($orderAttributes) && !empty($cursor)) {
            $orderType = $orderTypes[0] ?? Database::ORDER_ASC;
            $orderMethod = $cursorDirection === Database::CURSOR_AFTER ? (
                $orderType === Database::ORDER_DESC ? Query::TYPE_LESSER : Query::TYPE_GREATER
            ) : (
                $orderType === Database::ORDER_DESC ? Query::TYPE_GREATER : Query::TYPE_LESSER
            );
            $where[] = "( table_main._id {$this->getSQLOperator($orderMethod)} {$cursor['$internalId']} )";
        }

        // Allow order type without any order attribute, fallback to the natural order (_id)
        if (!$hasIdAttribute) {
            if (empty($orderAttributes) && !empty($orderTypes)) {
                $order = $orderTypes[0] ?? Database::ORDER_ASC;
                if ($cursorDirection === Database::CURSOR_BEFORE) {
                    $order = $order === Database::ORDER_ASC ? Database::ORDER_DESC : Database::ORDER_ASC;
                }

                $orders[] = 'table_main._id ' . $this->filter($order);
            } else {
                $orders[] = 'table_main._id ' . ($cursorDirection === Database::CURSOR_AFTER ? Database::ORDER_ASC : Database::ORDER_DESC); // Enforce last ORDER by '_id'
            }
        }

        $conditions = $this->getSQLConditions($queries);
        if (!empty($conditions)) {
            $where[] = $conditions;
        }

        if ($this->sharedTables) {
            $where[] = "(table_main._tenant = :_tenant OR table_main._tenant IS NULL)";
        }

        if (Authorization::$status) {
            $where[] = $this->getSQLPermissionsCondition($name, $roles, $forPermission);
        }

        $sqlWhere = !empty($where) ? 'WHERE ' . implode(' AND ', $where) : '';
        $sqlOrder = 'ORDER BY ' . implode(', ', $orders);
        $sqlLimit = \is_null($limit) ? '' : 'LIMIT :limit';
        $sqlLimit .= \is_null($offset) ? '' : ' OFFSET :offset';
        $selections = $this->getAttributeSelections($queries);

        $sql = "
            SELECT {$this->getAttributeProjection($selections, 'table_main')}
            FROM {$this->getSQLTable($name)} as table_main
            {$sqlWhere}
            {$sqlOrder}
            {$sqlLimit};
        ";

        $sql = $this->trigger(Database::EVENT_DOCUMENT_FIND, $sql);

        $stmt = $this->getPDO()->prepare($sql);

        foreach ($queries as $query) {
            $this->bindConditionValue($stmt, $query);
        }
        if ($this->sharedTables) {
            $stmt->bindValue(':_tenant', $this->tenant);
        }

        if (!empty($cursor) && !empty($orderAttributes) && array_key_exists(0, $orderAttributes)) {
            $attribute = $orderAttributes[0];

            $attribute = match ($attribute) {
                '_uid' => '$id',
                '_id' => '$internalId',
                '_tenant' => '$tenant',
                '_createdAt' => '$createdAt',
                '_updatedAt' => '$updatedAt',
                default => $attribute
            };

            if (\is_null($cursor[$attribute] ?? null)) {
                throw new DatabaseException("Order attribute '{$attribute}' is empty.");
            }
            $stmt->bindValue(':cursor', $cursor[$attribute], $this->getPDOType($cursor[$attribute]));
        }

        if (!\is_null($limit)) {
            $stmt->bindValue(':limit', $limit, PDO::PARAM_INT);
        }
        if (!\is_null($offset)) {
            $stmt->bindValue(':offset', $offset, PDO::PARAM_INT);
        }

        try {
            $stmt->execute();
        } catch (PDOException $e) {
            throw $this->processException($e);
        }

        $results = $stmt->fetchAll();
        $stmt->closeCursor();

        foreach ($results as $index => $document) {
            if (\array_key_exists('_uid', $document)) {
                $results[$index]['$id'] = $document['_uid'];
                unset($results[$index]['_uid']);
            }
            if (\array_key_exists('_id', $document)) {
                $results[$index]['$internalId'] = $document['_id'];
                unset($results[$index]['_id']);
            }
            if (\array_key_exists('_tenant', $document)) {
                $results[$index]['$tenant'] = $document['_tenant'];
                unset($results[$index]['_tenant']);
            }
            if (\array_key_exists('_createdAt', $document)) {
                $results[$index]['$createdAt'] = $document['_createdAt'];
                unset($results[$index]['_createdAt']);
            }
            if (\array_key_exists('_updatedAt', $document)) {
                $results[$index]['$updatedAt'] = $document['_updatedAt'];
                unset($results[$index]['_updatedAt']);
            }
            if (\array_key_exists('_permissions', $document)) {
                $results[$index]['$permissions'] = \json_decode($document['_permissions'] ?? '[]', true);
                unset($results[$index]['_permissions']);
            }

            $results[$index] = new Document($results[$index]);
        }

        if ($cursorDirection === Database::CURSOR_BEFORE) {
            $results = array_reverse($results);
        }

        return $results;
    }

    /**
     * Count Documents
     *
     * Count data set size using chosen queries
     *
     * @param string $collection
     * @param array<Query> $queries
     * @param int|null $max
     *
     * @return int
     */
    public function count(string $collection, array $queries = [], ?int $max = null): int
    {
        $name = $this->filter($collection);
        $roles = Authorization::getRoles();
        $where = [];
        $limit = \is_null($max) ? '' : 'LIMIT :max';

        $queries = array_map(fn ($query) => clone $query, $queries);

        $conditions = $this->getSQLConditions($queries);
        if (!empty($conditions)) {
            $where[] = $conditions;
        }

        if ($this->sharedTables) {
            $where[] = "(table_main._tenant = :_tenant OR table_main._tenant IS NULL)";
        }

        if (Authorization::$status) {
            $where[] = $this->getSQLPermissionsCondition($name, $roles);
        }

        $sqlWhere = !empty($where) ? 'WHERE ' . implode(' AND ', $where) : '';
        $sql = "
			SELECT COUNT(1) as sum FROM (
				SELECT 1
				FROM {$this->getSQLTable($name)} table_main
				{$sqlWhere}
				{$limit}
			) table_count
        ";

        $sql = $this->trigger(Database::EVENT_DOCUMENT_COUNT, $sql);

        $stmt = $this->getPDO()->prepare($sql);

        foreach ($queries as $query) {
            $this->bindConditionValue($stmt, $query);
        }
        if ($this->sharedTables) {
            $stmt->bindValue(':_tenant', $this->tenant);
        }

        if (!\is_null($max)) {
            $stmt->bindValue(':max', $max, PDO::PARAM_INT);
        }

        $stmt->execute();

        $result = $stmt->fetch();

        return $result['sum'] ?? 0;
    }

    /**
     * Sum an Attribute
     *
     * Sum an attribute using chosen queries
     *
     * @param string $collection
     * @param string $attribute
     * @param array<Query> $queries
     * @param int|null $max
     *
     * @return int|float
     */
    public function sum(string $collection, string $attribute, array $queries = [], ?int $max = null): int|float
    {
        $name = $this->filter($collection);
        $roles = Authorization::getRoles();
        $where = [];
        $limit = \is_null($max) ? '' : 'LIMIT :max';

        $queries = array_map(fn ($query) => clone $query, $queries);

        foreach ($queries as $query) {
            $where[] = $this->getSQLCondition($query);
        }

        if ($this->sharedTables) {
            $where[] = "(table_main._tenant = :_tenant OR table_main._tenant IS NULL)";
        }

        if (Authorization::$status) {
            $where[] = $this->getSQLPermissionsCondition($name, $roles);
        }

        $sqlWhere = !empty($where)
            ? 'WHERE ' . \implode(' AND ', $where)
            : '';

        $sql = "
			SELECT SUM({$attribute}) as sum FROM (
				SELECT {$attribute}
				FROM {$this->getSQLTable($name)} table_main
				{$sqlWhere}
				{$limit}
			) table_count
        ";

        $sql = $this->trigger(Database::EVENT_DOCUMENT_SUM, $sql);

        $stmt = $this->getPDO()->prepare($sql);

        foreach ($queries as $query) {
            $this->bindConditionValue($stmt, $query);
        }
        if ($this->sharedTables) {
            $stmt->bindValue(':_tenant', $this->tenant);
        }

        if (!\is_null($max)) {
            $stmt->bindValue(':max', $max, PDO::PARAM_INT);
        }

        $stmt->execute();

        $result = $stmt->fetch();

        return $result['sum'] ?? 0;
    }

    /**
     * Get the SQL projection given the selected attributes
     *
     * @param string[] $selections
     * @param string $prefix
     * @return string
     * @throws Exception
     */
    protected function getAttributeProjection(array $selections, string $prefix = ''): string
    {
        if (empty($selections) || \in_array('*', $selections)) {
            if (!empty($prefix)) {
                return "\"{$prefix}\".*";
            }
            return '*';
        }

        // Remove $id ,$permissions and $collection from selections if present since they are always selected
        $selections = \array_diff($selections, ['$id', '$permissions', '$collection']);

        $selections[] = '_uid';
        $selections[] = '_permissions';

        if (\in_array('$internalId', $selections)) {
            $selections[] = '_id';
            $selections = \array_diff($selections, ['$internalId']);
        }
        if (\in_array('$createdAt', $selections)) {
            $selections[] = '_createdAt';
            $selections = \array_diff($selections, ['$createdAt']);
        }
        if (\in_array('$updatedAt', $selections)) {
            $selections[] = '_updatedAt';
            $selections = \array_diff($selections, ['$updatedAt']);
        }

        if (!empty($prefix)) {
            foreach ($selections as &$selection) {
                $selection = "\"{$prefix}\".\"{$this->filter($selection)}\"";
            }
        } else {
            foreach ($selections as &$selection) {
                $selection = "\"{$this->filter($selection)}\"";
            }
        }

        return \implode(', ', $selections);
    }


    /**
     * Get SQL Condition
     *
     * @param Query $query
     * @return string
     * @throws Exception
     */
    protected function getSQLCondition(Query $query): string
    {
        $query->setAttribute(match ($query->getAttribute()) {
            '$id' => '_uid',
            '$internalId' => '_id',
            '$tenant' => '_tenant',
            '$createdAt' => '_createdAt',
            '$updatedAt' => '_updatedAt',
            default => $query->getAttribute()
        });

        $attribute = "\"{$query->getAttribute()}\"";
        $placeholder = $this->getSQLPlaceholder($query);
        $operator = null;

        switch ($query->getMethod()) {
            case Query::TYPE_SEARCH:
                return "to_tsvector(regexp_replace({$attribute}, '[^\w]+',' ','g')) @@ websearch_to_tsquery(:{$placeholder}_0)";

            case Query::TYPE_BETWEEN:
                return "table_main.{$attribute} BETWEEN :{$placeholder}_0 AND :{$placeholder}_1";

            case Query::TYPE_IS_NULL:
            case Query::TYPE_IS_NOT_NULL:
                return "table_main.{$attribute} {$this->getSQLOperator($query->getMethod())}";

            case Query::TYPE_CONTAINS:
                $operator = $query->onArray() ? '@>' : null;

                // no break
            default:
                $conditions = [];
                $operator = $operator ?? $this->getSQLOperator($query->getMethod());
                foreach ($query->getValues() as $key => $value) {
                    $conditions[] = $attribute.' '.$operator.' :'.$placeholder.'_'.$key;
                }
                $condition = implode(' OR ', $conditions);
                return empty($condition) ? '' : '(' . $condition . ')';
        }
    }

    /**
     * @param string $value
     * @return string
     */
    protected function getFulltextValue(string $value): string
    {
        $exact = str_ends_with($value, '"') && str_starts_with($value, '"');
        $value = str_replace(['@', '+', '-', '*', '.', "'", '"'], ' ', $value);
        $value = preg_replace('/\s+/', ' ', $value); // Remove multiple whitespaces
        $value = trim($value);

        if (!$exact) {
            $value = str_replace(' ', ' or ', $value);
        }

        return "'" . $value . "'";
    }

    /**
     * Get SQL Type
     *
     * @param string $type
     * @param int $size in chars
     * @param bool $signed
     * @param bool $array
     * @return string
     * @throws DatabaseException
     */
    protected function getSQLType(string $type, int $size, bool $signed = true, bool $array = false): string
    {
        if ($array === true) {
            return 'JSONB';
        }

        switch ($type) {
            case Database::VAR_STRING:
                // $size = $size * 4; // Convert utf8mb4 size to bytes
                if ($size > $this->getMaxVarcharLength()) {
                    return 'TEXT';
                }

                return "VARCHAR({$size})";

            case Database::VAR_INTEGER:  // We don't support zerofill: https://stackoverflow.com/a/5634147/2299554

                if ($size >= 8) { // INT = 4 bytes, BIGINT = 8 bytes
                    return 'BIGINT';
                }

                return 'INTEGER';

            case Database::VAR_FLOAT:
                return 'DOUBLE PRECISION';

            case Database::VAR_BOOLEAN:
                return 'BOOLEAN';

            case Database::VAR_RELATIONSHIP:
                return 'VARCHAR(255)';

            case Database::VAR_DATETIME:
                return 'TIMESTAMP(3)';

            default:
                throw new DatabaseException('Unknown Type: ' . $type);
        }
    }

    /**
     * Get SQL schema
     *
     * @return string
     */
    protected function getSQLSchema(): string
    {
        if (!$this->getSupportForSchemas()) {
            return '';
        }

        return "\"{$this->getDatabase()}\".";
    }

    /**
     * Get SQL table
     *
     * @param string $name
     * @return string
     */
    protected function getSQLTable(string $name): string
    {
        return "\"{$this->getDatabase()}\".\"{$this->getNamespace()}_{$name}\"";
    }

    /**
     * Get PDO Type
     *
     * @param mixed $value
     *
     * @return int
     * @throws DatabaseException
     */
    protected function getPDOType(mixed $value): int
    {
        return match (\gettype($value)) {
            'string', 'double' => PDO::PARAM_STR,
            'boolean' => PDO::PARAM_BOOL,
            'integer' => PDO::PARAM_INT,
            'NULL' => PDO::PARAM_NULL,
            default => throw new DatabaseException('Unknown PDO Type for ' . \gettype($value)),
        };
    }

    /**
     * Encode array
     *
     * @param string $value
     *
     * @return array<string>
     */
    protected function encodeArray(string $value): array
    {
        $string = substr($value, 1, -1);
        if (empty($string)) {
            return [];
        } else {
            return explode(',', $string);
        }
    }

    /**
     * Decode array
     *
     * @param array<string> $value
     *
     * @return string
     */
    protected function decodeArray(array $value): string
    {
        if (empty($value)) {
            return '{}';
        }

        foreach ($value as &$item) {
            $item = '"' . str_replace(['"', '(', ')'], ['\"', '\(', '\)'], $item) . '"';
        }

        return '{' . implode(",", $value) . '}';
    }

    public function getMinDateTime(): \DateTime
    {
        return new \DateTime('-4713-01-01 00:00:00');
    }

    /**
     * Is fulltext Wildcard index supported?
     *
     * @return bool
     */
    public function getSupportForFulltextWildcardIndex(): bool
    {
        return false;
    }

    /**
     * Are timeouts supported?
     *
     * @return bool
     */
    public function getSupportForTimeouts(): bool
    {
        return true;
    }

    /**
     * Does the adapter handle Query Array Overlaps?
     *
     * @return bool
     */
    public function getSupportForJSONOverlaps(): bool
    {
        return false;
    }

    /**
     * Is get schema attributes supported?
     *
     * @return bool
     */
    public function getSupportForSchemaAttributes(): bool
    {
        return false;
    }

    /**
     * @return string
     */
    public function getLikeOperator(): string
    {
        return 'ILIKE';
    }



    protected function processException(PDOException $e): \Exception
    {
        // Timeout
        if ($e->getCode() === '57014' && isset($e->errorInfo[1]) && $e->errorInfo[1] === 7) {
            return new TimeoutException('Query timed out', $e->getCode(), $e);
        }

        // Duplicate table
        if ($e->getCode() === '42P07' && isset($e->errorInfo[1]) && $e->errorInfo[1] === 7) {
            return new DuplicateException('Collection already exists', $e->getCode(), $e);
        }

        // Duplicate column
        if ($e->getCode() === '42701' && isset($e->errorInfo[1]) && $e->errorInfo[1] === 7) {
            return new DuplicateException('Attribute already exists', $e->getCode(), $e);
        }

        // Duplicate row
        if ($e->getCode() === '23505' && isset($e->errorInfo[1]) && $e->errorInfo[1] === 7) {
            return new DuplicateException('Document already exists', $e->getCode(), $e);
        }

        // Data is too big for column resize
        if ($e->getCode() === '22001' && isset($e->errorInfo[1]) && $e->errorInfo[1] === 7) {
            return new TruncateException('Resize would result in data truncation', $e->getCode(), $e);
        }

        return $e;
    }

    /**
     * @return string
     */
    public function getConnectionId(): string
    {
<<<<<<< HEAD
        return 'ILIKE';
    }


    /**
     * Analyze a collection updating it's metadata on the database engine
     *
     * @param string $collection
     * @return bool
     */
    public function analyzeCollection(string $collection): bool
    {
        return false;
=======
        $stmt = $this->getPDO()->query("SELECT pg_backend_pid();");
        return $stmt->fetchColumn();
>>>>>>> 981a1241
    }
}<|MERGE_RESOLUTION|>--- conflicted
+++ resolved
@@ -1372,7 +1372,6 @@
     public function updateDocuments(string $collection, Document $updates, array $documents): int
     {
         $attributes = $updates->getAttributes();
-<<<<<<< HEAD
 
         if (!empty($updates->getUpdatedAt())) {
             $attributes['_updatedAt'] = $updates->getUpdatedAt();
@@ -1396,7 +1395,7 @@
         $where[] = "_uid IN (" . \implode(', ', \array_map(fn ($index) => ":_id_{$index}", \array_keys($ids))) . ")";
 
         if ($this->sharedTables) {
-            $where[] = "_tenant = :_tenant";
+            $where[] = "(_tenant = :_tenant OR _tenant IS NULL)";
         }
 
         $sqlWhere = 'WHERE ' . implode(' AND ', $where);
@@ -1507,14 +1506,14 @@
 
                         $tenantQuery = '';
                         if ($this->sharedTables) {
-                            $tenantQuery = ' AND _tenant = :_tenant';
+                            $tenantQuery = ' AND (_tenant = :_tenant OR _tenant IS NULL)';
                         }
 
                         $removeQueries[] = "(
-                                            _document = :uid_{$index}
-                                            {$tenantQuery}
-                                            AND _type = '{$type}'
-                                            AND _permission IN (" . \implode(', ', \array_map(function (string $i) use ($permissionsToRemove, $index, $type, &$removeBindKeys, &$removeBindValues) {
+                            _document = :uid_{$index}
+                            {$tenantQuery}
+                            AND _type = '{$type}'
+                            AND _permission IN (" . \implode(', ', \array_map(function (string $i) use ($permissionsToRemove, $index, $type, &$removeBindKeys, &$removeBindValues) {
                             $bindKey = 'remove_' . $type . '_' . $index . '_' . $i;
                             $removeBindKeys[] = ':' . $bindKey;
                             $removeBindValues[$bindKey] = $permissionsToRemove[$i];
@@ -1522,7 +1521,7 @@
                             return ':' . $bindKey;
                         }, \array_keys($permissionsToRemove))) .
                             ")
-                                        )";
+                        )";
                     }
                 }
 
@@ -1576,212 +1575,7 @@
                 foreach ($removeBindValues as $key => $value) {
                     $stmtRemovePermissions->bindValue($key, $value, $this->getPDOType($value));
                 }
-=======
-
-        if (!empty($updates->getUpdatedAt())) {
-            $attributes['_updatedAt'] = $updates->getUpdatedAt();
-        }
-
-        if (!empty($updates->getPermissions())) {
-            $attributes['_permissions'] = json_encode($updates->getPermissions());
-        }
-
-        if (empty($attributes)) {
-            return 0;
-        }
-
-        $name = $this->filter($collection);
-
-        $columns = '';
-
-        $where = [];
-
-        $ids = \array_map(fn ($document) => $document->getId(), $documents);
-        $where[] = "_uid IN (" . \implode(', ', \array_map(fn ($index) => ":_id_{$index}", \array_keys($ids))) . ")";
-
-        if ($this->sharedTables) {
-            $where[] = "(_tenant = :_tenant OR _tenant IS NULL)";
-        }
-
-        $sqlWhere = 'WHERE ' . implode(' AND ', $where);
-
-        $bindIndex = 0;
-        foreach ($attributes as $attribute => $value) {
-            $column = $this->filter($attribute);
-            $bindKey = 'key_' . $bindIndex;
-            $columns .= "\"{$column}\"" . '=:' . $bindKey;
-
-            if ($attribute !== \array_key_last($attributes)) {
-                $columns .= ',';
-            }
-
-            $bindIndex++;
-        }
-
-        $sql = "
-                UPDATE {$this->getSQLTable($name)}
-                SET {$columns}
-                {$sqlWhere}
-            ";
-
-        $sql = $this->trigger(Database::EVENT_DOCUMENTS_UPDATE, $sql);
-        $stmt = $this->getPDO()->prepare($sql);
-
-        if ($this->sharedTables) {
-            $stmt->bindValue(':_tenant', $this->tenant);
-        }
-
-        foreach ($ids as $id => $value) {
-            $stmt->bindValue(":_id_{$id}", $value);
-        }
-
-        $attributeIndex = 0;
-        foreach ($attributes as $attribute => $value) {
-            if (is_array($value)) {
-                $value = json_encode($value);
-            }
-
-            $bindKey = 'key_' . $attributeIndex;
-            $value = (is_bool($value)) ? (int)$value : $value;
-            $stmt->bindValue(':' . $bindKey, $value, $this->getPDOType($value));
-            $attributeIndex++;
-        }
-
-        $stmt->execute();
-        $affected = $stmt->rowCount();
-
-        // Permissions logic
-        if (!empty($updates->getPermissions())) {
-            $removeQueries = [];
-            $removeBindValues = [];
-
-            $addQuery = '';
-            $addBindValues = [];
-
-            /* @var $document Document */
-            foreach ($documents as $index => $document) {
-                // Permissions logic
-                $sql = "
-                    SELECT _type, _permission
-                    FROM {$this->getSQLTable($name . '_perms')}
-                    WHERE _document = :_uid
-                ";
-
-                if ($this->sharedTables) {
-                    $sql .= ' AND _tenant = :_tenant';
-                }
-
-                $sql = $this->trigger(Database::EVENT_PERMISSIONS_READ, $sql);
-
-                $permissionsStmt = $this->getPDO()->prepare($sql);
-                $permissionsStmt->bindValue(':_uid', $document->getId());
-
-                if ($this->sharedTables) {
-                    $permissionsStmt->bindValue(':_tenant', $this->tenant);
-                }
-
-                $permissionsStmt->execute();
-                $permissions = $permissionsStmt->fetchAll();
-
-                $initial = [];
-                foreach (Database::PERMISSIONS as $type) {
-                    $initial[$type] = [];
-                }
-
-                $permissions = \array_reduce($permissions, function (array $carry, array $item) {
-                    $carry[$item['_type']][] = $item['_permission'];
-                    return $carry;
-                }, $initial);
-
-                // Get removed Permissions
-                $removals = [];
-                foreach (Database::PERMISSIONS as $type) {
-                    $diff = array_diff($permissions[$type], $updates->getPermissionsByType($type));
-                    if (!empty($diff)) {
-                        $removals[$type] = $diff;
-                    }
-                }
-
-                // Build inner query to remove permissions
-                if (!empty($removals)) {
-                    foreach ($removals as $type => $permissionsToRemove) {
-                        $bindKey = 'uid_' . $index;
-                        $removeBindKeys[] = ':uid_' . $index;
-                        $removeBindValues[$bindKey] = $document->getId();
-
-                        $tenantQuery = '';
-                        if ($this->sharedTables) {
-                            $tenantQuery = ' AND (_tenant = :_tenant OR _tenant IS NULL)';
-                        }
-
-                        $removeQueries[] = "(
-                            _document = :uid_{$index}
-                            {$tenantQuery}
-                            AND _type = '{$type}'
-                            AND _permission IN (" . \implode(', ', \array_map(function (string $i) use ($permissionsToRemove, $index, $type, &$removeBindKeys, &$removeBindValues) {
-                            $bindKey = 'remove_' . $type . '_' . $index . '_' . $i;
-                            $removeBindKeys[] = ':' . $bindKey;
-                            $removeBindValues[$bindKey] = $permissionsToRemove[$i];
-
-                            return ':' . $bindKey;
-                        }, \array_keys($permissionsToRemove))) .
-                            ")
-                        )";
-                    }
-                }
-
-                // Get added Permissions
-                $additions = [];
-                foreach (Database::PERMISSIONS as $type) {
-                    $diff = \array_diff($updates->getPermissionsByType($type), $permissions[$type]);
-                    if (!empty($diff)) {
-                        $additions[$type] = $diff;
-                    }
-                }
-
-                // Build inner query to add permissions
-                if (!empty($additions)) {
-                    foreach ($additions as $type => $permissionsToAdd) {
-                        foreach ($permissionsToAdd as $i => $permission) {
-                            $bindKey = 'uid_' . $index;
-                            $addBindValues[$bindKey] = $document->getId();
-
-                            $bindKey = 'add_' . $type . '_' . $index . '_' . $i;
-                            $addBindValues[$bindKey] = $permission;
-
-                            $addQuery .= "(:uid_{$index}, '{$type}', :{$bindKey}";
-
-                            if ($this->sharedTables) {
-                                $addQuery .= ", :_tenant)";
-                            } else {
-                                $addQuery .= ")";
-                            }
-
-                            if ($i !== \array_key_last($permissionsToAdd) || $type !== \array_key_last($additions)) {
-                                $addQuery .= ', ';
-                            }
-                        }
-                    }
-                    if ($index !== \array_key_last($documents)) {
-                        $addQuery .= ', ';
-                    }
-                }
-            }
-
-            if (!empty($removeQueries)) {
-                $removeQuery = \implode(' OR ', $removeQueries);
-
-                $stmtRemovePermissions = $this->getPDO()->prepare("
-                    DELETE
-                    FROM {$this->getSQLTable($name . '_perms')}
-                    WHERE ({$removeQuery})
-                ");
-
-                foreach ($removeBindValues as $key => $value) {
-                    $stmtRemovePermissions->bindValue($key, $value, $this->getPDOType($value));
-                }
-
->>>>>>> 981a1241
+
                 if ($this->sharedTables) {
                     $stmtRemovePermissions->bindValue(':_tenant', $this->tenant);
                 }
@@ -2681,23 +2475,7 @@
      */
     public function getConnectionId(): string
     {
-<<<<<<< HEAD
-        return 'ILIKE';
-    }
-
-
-    /**
-     * Analyze a collection updating it's metadata on the database engine
-     *
-     * @param string $collection
-     * @return bool
-     */
-    public function analyzeCollection(string $collection): bool
-    {
-        return false;
-=======
         $stmt = $this->getPDO()->query("SELECT pg_backend_pid();");
         return $stmt->fetchColumn();
->>>>>>> 981a1241
     }
 }