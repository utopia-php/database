<?php

namespace Utopia\Tests;

use Exception;
use InvalidArgumentException;
use PHPUnit\Framework\TestCase;
use Throwable;
use Utopia\Database\Adapter\SQL;
use Utopia\Database\Database;
use Utopia\Database\DateTime;
use Utopia\Database\Document;
use Utopia\Database\Exception\Authorization as AuthorizationException;
use Utopia\Database\Exception\Conflict as ConflictException;
use Utopia\Database\Exception\Duplicate as DuplicateException;
use Utopia\Database\Exception\Limit as LimitException;
use Utopia\Database\Exception\Restricted as RestrictedException;
use Utopia\Database\Helpers\ID;
use Utopia\Database\Helpers\Permission;
use Utopia\Database\Exception\Timeout;
use Utopia\Database\Query;
use Utopia\Database\Helpers\Role;
use Utopia\Database\Validator\Authorization;
use Utopia\Database\Validator\Datetime as DatetimeValidator;
use Utopia\Database\Validator\Index;
use Utopia\Database\Validator\Query\Filter;
use Utopia\Database\Validator\Structure;
use Utopia\Validator\Range;
use Utopia\Database\Exception\Structure as StructureException;

abstract class Base extends TestCase
{
    /**
     * @return Database
     */
    abstract protected static function getDatabase(): Database;

    abstract protected static function killDatabase(): void;

    /**
     * @return string
     */
    abstract protected static function getAdapterName(): string;

    public function setUp(): void
    {
        Authorization::setRole('any');
    }

    public function tearDown(): void
    {
        Authorization::setDefaultStatus(true);
    }

    protected string $testDatabase = 'utopiaTests';

    public function testPing(): void
    {
        $this->assertEquals(true, static::getDatabase()->ping());
    }

    public function testCreateExistsDelete(): void
    {
        $schemaSupport = $this->getDatabase()->getAdapter()->getSupportForSchemas();
        if (!$schemaSupport) {
            $this->assertEquals(true, static::getDatabase()->setDefaultDatabase($this->testDatabase));
            $this->assertEquals(true, static::getDatabase()->create());
            return;
        }

        if (!static::getDatabase()->exists($this->testDatabase)) {
            $this->assertEquals(true, static::getDatabase()->create());
        }
        $this->assertEquals(true, static::getDatabase()->exists($this->testDatabase));
        $this->assertEquals(true, static::getDatabase()->delete($this->testDatabase));
        $this->assertEquals(false, static::getDatabase()->exists($this->testDatabase));
        $this->assertEquals(true, static::getDatabase()->setDefaultDatabase($this->testDatabase));
        $this->assertEquals(true, static::getDatabase()->create());
    }

    /**
     * @throws Exception|Throwable
     */
    public function testIndexValidation(): void
    {
        $attributes = [
            new Document([
                '$id' => ID::custom('title1'),
                'type' => Database::VAR_STRING,
                'format' => '',
                'size' => 700,
                'signed' => true,
                'required' => false,
                'default' => null,
                'array' => false,
                'filters' => [],
            ]),
            new Document([
                '$id' => ID::custom('title2'),
                'type' => Database::VAR_STRING,
                'format' => '',
                'size' => 500,
                'signed' => true,
                'required' => false,
                'default' => null,
                'array' => false,
                'filters' => [],
            ]),
        ];

        $indexes = [
            new Document([
                '$id' => ID::custom('index1'),
                'type' => Database::INDEX_KEY,
                'attributes' => ['title1', 'title2'],
                'lengths' => [701,50],
                'orders' => [],
            ]),
        ];

        $collection = new Document([
            '$id' => ID::custom('index_length'),
            'name' => 'test',
            'attributes' => $attributes,
            'indexes' => $indexes
        ]);

        $validator = new Index(static::getDatabase()->getAdapter()->getMaxIndexLength());

        $errorMessage = 'Index length 701 is larger than the size for title1: 700"';
        $this->assertFalse($validator->isValid($collection));
        $this->assertEquals($errorMessage, $validator->getDescription());

        try {
            static::getDatabase()->createCollection($collection->getId(), $attributes, $indexes);
            $this->fail('Failed to throw exception');
        } catch (Exception $e) {
            $this->assertEquals($errorMessage, $e->getMessage());
        }

        $indexes = [
            new Document([
                '$id' => ID::custom('index1'),
                'type' => Database::INDEX_KEY,
                'attributes' => ['title1', 'title2'],
                'lengths' => [700], // 700, 500 (length(title2))
                'orders' => [],
            ]),
        ];

        $collection->setAttribute('indexes', $indexes);

        if (static::getDatabase()->getAdapter()->getMaxIndexLength() > 0) {
            $errorMessage = 'Index length is longer than the maximum: ' . static::getDatabase()->getAdapter()->getMaxIndexLength();
            $this->assertFalse($validator->isValid($collection));
            $this->assertEquals($errorMessage, $validator->getDescription());

            try {
                static::getDatabase()->createCollection($collection->getId(), $attributes, $indexes);
                $this->fail('Failed to throw exception');
            } catch (Exception $e) {
                $this->assertEquals($errorMessage, $e->getMessage());
            }
        }

        $attributes[] = new Document([
            '$id' => ID::custom('integer'),
            'type' => Database::VAR_INTEGER,
            'format' => '',
            'size' => 10000,
            'signed' => true,
            'required' => false,
            'default' => null,
            'array' => false,
            'filters' => [],
        ]);

        $indexes = [
            new Document([
                '$id' => ID::custom('index1'),
                'type' => Database::INDEX_FULLTEXT,
                'attributes' => ['title1', 'integer'],
                'lengths' => [],
                'orders' => [],
            ]),
        ];

        $collection = new Document([
            '$id' => ID::custom('index_length'),
            'name' => 'test',
            'attributes' => $attributes,
            'indexes' => $indexes
        ]);

        $errorMessage = 'Attribute "integer" cannot be part of a FULLTEXT index, must be of type string';
        $this->assertFalse($validator->isValid($collection));
        $this->assertEquals($errorMessage, $validator->getDescription());

        try {
            static::getDatabase()->createCollection($collection->getId(), $attributes, $indexes);
            $this->fail('Failed to throw exception');
        } catch (Exception $e) {
            $this->assertEquals($errorMessage, $e->getMessage());
        }
    }

    public function testCreatedAtUpdatedAt(): void
    {
        $this->assertInstanceOf('Utopia\Database\Document', static::getDatabase()->createCollection('created_at'));
        static::getDatabase()->createAttribute('created_at', 'title', Database::VAR_STRING, 100, false);
        $document = static::getDatabase()->createDocument('created_at', new Document([
            '$id' => ID::custom('uid123'),

            '$permissions' => [
                Permission::read(Role::any()),
                Permission::create(Role::any()),
                Permission::update(Role::any()),
                Permission::delete(Role::any()),
            ],
        ]));

        $this->assertNotEmpty($document->getInternalId());
        $this->assertNotNull($document->getInternalId());
    }

    public function testQueryTimeoutUsingStaticTimeout(): void
    {
        if ($this->getDatabase()->getAdapter()->getSupportForTimeouts()) {
            static::getDatabase()->createCollection('global-timeouts');
            $this->assertEquals(true, static::getDatabase()->createAttribute('global-timeouts', 'longtext', Database::VAR_STRING, 100000000, true));

            for ($i = 0 ; $i <= 5 ; $i++) {
                static::getDatabase()->createDocument('global-timeouts', new Document([
                    'longtext' => file_get_contents(__DIR__ . '/../resources/longtext.txt'),
                    '$permissions' => [
                        Permission::read(Role::any()),
                        Permission::update(Role::any()),
                        Permission::delete(Role::any())
                    ]
                ]));
            }

            $this->expectException(Timeout::class);
            static::getDatabase()->setTimeoutForQueries(1);

            try {
                static::getDatabase()->find('global-timeouts', [
                    Query::notEqual('longtext', 'appwrite'),
                ]);
            } catch(Timeout $ex) {
                static::getDatabase()->clearTimeoutForQueries();
                static::getDatabase()->deleteCollection('global-timeouts');
                throw $ex;
            }
        }
        $this->expectNotToPerformAssertions();
    }


    /**
     * @depends testCreateExistsDelete
     */
    public function testCreateListExistsDeleteCollection(): void
    {
        $this->assertInstanceOf('Utopia\Database\Document', static::getDatabase()->createCollection('actors'));
        $this->assertCount(2, static::getDatabase()->listCollections());
        $this->assertEquals(true, static::getDatabase()->exists($this->testDatabase, 'actors'));

        // Collection names should not be unique
        $this->assertInstanceOf('Utopia\Database\Document', static::getDatabase()->createCollection('actors2'));
        $this->assertCount(3, static::getDatabase()->listCollections());
        $this->assertEquals(true, static::getDatabase()->exists($this->testDatabase, 'actors2'));
        $collection = static::getDatabase()->getCollection('actors2');
        $collection->setAttribute('name', 'actors'); // change name to one that exists
        $this->assertInstanceOf('Utopia\Database\Document', static::getDatabase()->updateDocument($collection->getCollection(), $collection->getId(), $collection));
        $this->assertEquals(true, static::getDatabase()->deleteCollection('actors2')); // Delete collection when finished
        $this->assertCount(2, static::getDatabase()->listCollections());

        $this->assertEquals(false, static::getDatabase()->getCollection('actors')->isEmpty());
        $this->assertEquals(true, static::getDatabase()->deleteCollection('actors'));
        $this->assertEquals(true, static::getDatabase()->getCollection('actors')->isEmpty());
        $this->assertEquals(false, static::getDatabase()->exists($this->testDatabase, 'actors'));
    }

    public function testCreateDeleteAttribute(): void
    {
        static::getDatabase()->createCollection('attributes');

        $this->assertEquals(true, static::getDatabase()->createAttribute('attributes', 'string1', Database::VAR_STRING, 128, true));
        $this->assertEquals(true, static::getDatabase()->createAttribute('attributes', 'string2', Database::VAR_STRING, 16382 + 1, true));
        $this->assertEquals(true, static::getDatabase()->createAttribute('attributes', 'string3', Database::VAR_STRING, 65535 + 1, true));
        $this->assertEquals(true, static::getDatabase()->createAttribute('attributes', 'string4', Database::VAR_STRING, 16777215 + 1, true));
        $this->assertEquals(true, static::getDatabase()->createAttribute('attributes', 'integer', Database::VAR_INTEGER, 0, true));
        $this->assertEquals(true, static::getDatabase()->createAttribute('attributes', 'bigint', Database::VAR_INTEGER, 8, true));
        $this->assertEquals(true, static::getDatabase()->createAttribute('attributes', 'float', Database::VAR_FLOAT, 0, true));
        $this->assertEquals(true, static::getDatabase()->createAttribute('attributes', 'boolean', Database::VAR_BOOLEAN, 0, true));

        $this->assertEquals(true, static::getDatabase()->createIndex('attributes', 'string1_index', Database::INDEX_KEY, ['string1']));
        $this->assertEquals(true, static::getDatabase()->createIndex('attributes', 'string2_index', Database::INDEX_KEY, ['string2'], [255]));
        $this->assertEquals(true, static::getDatabase()->createIndex('attributes', 'multi_index', Database::INDEX_KEY, ['string1', 'string2', 'string3'], [128, 128, 128]));

        $collection = static::getDatabase()->getCollection('attributes');
        $this->assertCount(8, $collection->getAttribute('attributes'));
        $this->assertCount(3, $collection->getAttribute('indexes'));

        // Array
        $this->assertEquals(true, static::getDatabase()->createAttribute('attributes', 'string_list', Database::VAR_STRING, 128, true, null, true, true));
        $this->assertEquals(true, static::getDatabase()->createAttribute('attributes', 'integer_list', Database::VAR_INTEGER, 0, true, null, true, true));
        $this->assertEquals(true, static::getDatabase()->createAttribute('attributes', 'float_list', Database::VAR_FLOAT, 0, true, null, true, true));
        $this->assertEquals(true, static::getDatabase()->createAttribute('attributes', 'boolean_list', Database::VAR_BOOLEAN, 0, true, null, true, true));

        $collection = static::getDatabase()->getCollection('attributes');
        $this->assertCount(12, $collection->getAttribute('attributes'));

        // Default values
        $this->assertEquals(true, static::getDatabase()->createAttribute('attributes', 'string_default', Database::VAR_STRING, 256, false, 'test'));
        $this->assertEquals(true, static::getDatabase()->createAttribute('attributes', 'integer_default', Database::VAR_INTEGER, 0, false, 1));
        $this->assertEquals(true, static::getDatabase()->createAttribute('attributes', 'float_default', Database::VAR_FLOAT, 0, false, 1.5));
        $this->assertEquals(true, static::getDatabase()->createAttribute('attributes', 'boolean_default', Database::VAR_BOOLEAN, 0, false, false));
        $this->assertEquals(true, static::getDatabase()->createAttribute('attributes', 'datetime_default', Database::VAR_DATETIME, 0, false, '2000-06-12T14:12:55.000+00:00', true, false, null, [], ['datetime']));

        $collection = static::getDatabase()->getCollection('attributes');
        $this->assertCount(17, $collection->getAttribute('attributes'));

        // Delete
        $this->assertEquals(true, static::getDatabase()->deleteAttribute('attributes', 'string1'));
        $this->assertEquals(true, static::getDatabase()->deleteAttribute('attributes', 'string2'));
        $this->assertEquals(true, static::getDatabase()->deleteAttribute('attributes', 'string3'));
        $this->assertEquals(true, static::getDatabase()->deleteAttribute('attributes', 'string4'));
        $this->assertEquals(true, static::getDatabase()->deleteAttribute('attributes', 'integer'));
        $this->assertEquals(true, static::getDatabase()->deleteAttribute('attributes', 'bigint'));
        $this->assertEquals(true, static::getDatabase()->deleteAttribute('attributes', 'float'));
        $this->assertEquals(true, static::getDatabase()->deleteAttribute('attributes', 'boolean'));

        $collection = static::getDatabase()->getCollection('attributes');
        $this->assertCount(9, $collection->getAttribute('attributes'));
        $this->assertCount(0, $collection->getAttribute('indexes'));

        // Delete Array
        $this->assertEquals(true, static::getDatabase()->deleteAttribute('attributes', 'string_list'));
        $this->assertEquals(true, static::getDatabase()->deleteAttribute('attributes', 'integer_list'));
        $this->assertEquals(true, static::getDatabase()->deleteAttribute('attributes', 'float_list'));
        $this->assertEquals(true, static::getDatabase()->deleteAttribute('attributes', 'boolean_list'));

        $collection = static::getDatabase()->getCollection('attributes');
        $this->assertCount(5, $collection->getAttribute('attributes'));

        // Delete default
        $this->assertEquals(true, static::getDatabase()->deleteAttribute('attributes', 'string_default'));
        $this->assertEquals(true, static::getDatabase()->deleteAttribute('attributes', 'integer_default'));
        $this->assertEquals(true, static::getDatabase()->deleteAttribute('attributes', 'float_default'));
        $this->assertEquals(true, static::getDatabase()->deleteAttribute('attributes', 'boolean_default'));
        $this->assertEquals(true, static::getDatabase()->deleteAttribute('attributes', 'datetime_default'));

        $collection = static::getDatabase()->getCollection('attributes');
        $this->assertCount(0, $collection->getAttribute('attributes'));

        // Test for custom chars in ID
        $this->assertEquals(true, static::getDatabase()->createAttribute('attributes', 'as_5dasdasdas', Database::VAR_BOOLEAN, 0, true));
        $this->assertEquals(true, static::getDatabase()->createAttribute('attributes', 'as5dasdasdas_', Database::VAR_BOOLEAN, 0, true));
        $this->assertEquals(true, static::getDatabase()->createAttribute('attributes', '.as5dasdasdas', Database::VAR_BOOLEAN, 0, true));
        $this->assertEquals(true, static::getDatabase()->createAttribute('attributes', '-as5dasdasdas', Database::VAR_BOOLEAN, 0, true));
        $this->assertEquals(true, static::getDatabase()->createAttribute('attributes', 'as-5dasdasdas', Database::VAR_BOOLEAN, 0, true));
        $this->assertEquals(true, static::getDatabase()->createAttribute('attributes', 'as5dasdasdas-', Database::VAR_BOOLEAN, 0, true));
        $this->assertEquals(true, static::getDatabase()->createAttribute('attributes', 'socialAccountForYoutubeSubscribersss', Database::VAR_BOOLEAN, 0, true));
        $this->assertEquals(true, static::getDatabase()->createAttribute('attributes', '5f058a89258075f058a89258075f058t9214', Database::VAR_BOOLEAN, 0, true));

        // Using this collection to test invalid default values
        // static::getDatabase()->deleteCollection('attributes');
    }

    /**
     * Using phpunit dataProviders to check that all these combinations of types/defaults throw exceptions
     * https://phpunit.de/manual/3.7/en/writing-tests-for-phpunit.html#writing-tests-for-phpunit.data-providers
     *
     * @return array<array<bool|float|int|string>>
     */
    public function invalidDefaultValues(): array
    {
        return [
            [Database::VAR_STRING, 1],
            [Database::VAR_STRING, 1.5],
            [Database::VAR_STRING, false],
            [Database::VAR_INTEGER, "one"],
            [Database::VAR_INTEGER, 1.5],
            [Database::VAR_INTEGER, true],
            [Database::VAR_FLOAT, 1],
            [Database::VAR_FLOAT, "one"],
            [Database::VAR_FLOAT, false],
            [Database::VAR_BOOLEAN, 0],
            [Database::VAR_BOOLEAN, "false"],
            [Database::VAR_BOOLEAN, 0.5],
        ];
    }

    /**
     * @depends      testCreateDeleteAttribute
     * @dataProvider invalidDefaultValues
     */
    public function testInvalidDefaultValues(string $type, mixed $default): void
    {
        $this->expectException(\Exception::class);
        $this->assertEquals(false, static::getDatabase()->createAttribute('attributes', 'bad_default', $type, 256, true, $default));
    }

    /**
     * @depends testInvalidDefaultValues
     */
    public function testAttributeCaseInsensitivity(): void
    {
        $this->assertEquals(true, static::getDatabase()->createAttribute('attributes', 'caseSensitive', Database::VAR_STRING, 128, true));
        $this->expectException(DuplicateException::class);
        $this->assertEquals(true, static::getDatabase()->createAttribute('attributes', 'CaseSensitive', Database::VAR_STRING, 128, true));
    }

    public function testAttributeKeyWithSymbols(): void
    {
        static::getDatabase()->createCollection('attributesWithKeys');

        $this->assertEquals(true, static::getDatabase()->createAttribute('attributesWithKeys', 'key_with.sym$bols', Database::VAR_STRING, 128, true));

        $document = static::getDatabase()->createDocument('attributesWithKeys', new Document([
            'key_with.sym$bols' => 'value',
            '$permissions' => [
                Permission::read(Role::any()),
            ]
        ]));

        $this->assertEquals('value', $document->getAttribute('key_with.sym$bols'));

        $document = static::getDatabase()->getDocument('attributesWithKeys', $document->getId());

        $this->assertEquals('value', $document->getAttribute('key_with.sym$bols'));
    }

    public function testCollectionNotFound(): void
    {
        try {
            static::getDatabase()->find('not_exist', []);
            $this->fail('Failed to throw Exception');
        } catch (Exception $e) {
            $this->assertEquals('Collection "not_exist" not found', $e->getMessage());
        }
    }

    public function testAttributeNamesWithDots(): void
    {
        static::getDatabase()->createCollection('dots.parent');

        $this->assertTrue(static::getDatabase()->createAttribute(
            collection: 'dots.parent',
            id: 'dots.name',
            type: Database::VAR_STRING,
            size: 255,
            required: false
        ));

        $document = static::getDatabase()->find('dots.parent', [
            Query::select(['dots.name']),
        ]);
        $this->assertEmpty($document);

        static::getDatabase()->createCollection('dots');

        $this->assertTrue(static::getDatabase()->createAttribute(
            collection: 'dots',
            id: 'name',
            type: Database::VAR_STRING,
            size: 255,
            required: false
        ));

        static::getDatabase()->createRelationship(
            collection: 'dots.parent',
            relatedCollection: 'dots',
            type: Database::RELATION_ONE_TO_ONE
        );

        static::getDatabase()->createDocument('dots.parent', new Document([
            '$id' => ID::custom('father'),
            'dots.name' => 'Bill clinton',
            '$permissions' => [
                Permission::read(Role::any()),
                Permission::create(Role::any()),
                Permission::update(Role::any()),
                Permission::delete(Role::any()),
            ],
            'dots' => [
                '$id' => ID::custom('child'),
                '$permissions' => [
                    Permission::read(Role::any()),
                    Permission::create(Role::any()),
                    Permission::update(Role::any()),
                    Permission::delete(Role::any()),
                ],
            ]
        ]));

        $documents = static::getDatabase()->find('dots.parent', [
            Query::select(['*']),
        ]);

        $this->assertEquals('Bill clinton', $documents[0]['dots.name']);
    }

    /**
     * @depends testAttributeCaseInsensitivity
     */
    public function testIndexCaseInsensitivity(): void
    {
        $this->assertEquals(true, static::getDatabase()->createIndex('attributes', 'key_caseSensitive', Database::INDEX_KEY, ['caseSensitive'], [128]));
        $this->expectException(DuplicateException::class);
        $this->assertEquals(true, static::getDatabase()->createIndex('attributes', 'key_CaseSensitive', Database::INDEX_KEY, ['caseSensitive'], [128]));
    }

    /**
     * Ensure the collection is removed after use
     *
     * @depends testIndexCaseInsensitivity
     */
    public function testCleanupAttributeTests(): void
    {
        static::getDatabase()->deleteCollection('attributes');
        $this->assertEquals(1, 1);
    }

    /**
     * @depends testCreateDeleteAttribute
     * @expectedException Exception
     */
    public function testUnknownFormat(): void
    {
        $this->expectException(\Exception::class);
        $this->assertEquals(false, static::getDatabase()->createAttribute('attributes', 'bad_format', Database::VAR_STRING, 256, true, null, true, false, 'url'));
    }

    public function testCreateDeleteIndex(): void
    {
        static::getDatabase()->createCollection('indexes');

        $this->assertEquals(true, static::getDatabase()->createAttribute('indexes', 'string', Database::VAR_STRING, 128, true));
        $this->assertEquals(true, static::getDatabase()->createAttribute('indexes', 'order', Database::VAR_STRING, 128, true));
        $this->assertEquals(true, static::getDatabase()->createAttribute('indexes', 'integer', Database::VAR_INTEGER, 0, true));
        $this->assertEquals(true, static::getDatabase()->createAttribute('indexes', 'float', Database::VAR_FLOAT, 0, true));
        $this->assertEquals(true, static::getDatabase()->createAttribute('indexes', 'boolean', Database::VAR_BOOLEAN, 0, true));

        // Indexes
        $this->assertEquals(true, static::getDatabase()->createIndex('indexes', 'index1', Database::INDEX_KEY, ['string', 'integer'], [128], [Database::ORDER_ASC]));
        $this->assertEquals(true, static::getDatabase()->createIndex('indexes', 'index2', Database::INDEX_KEY, ['float', 'integer'], [], [Database::ORDER_ASC, Database::ORDER_DESC]));
        $this->assertEquals(true, static::getDatabase()->createIndex('indexes', 'index3', Database::INDEX_KEY, ['integer', 'boolean'], [], [Database::ORDER_ASC, Database::ORDER_DESC, Database::ORDER_DESC]));
        $this->assertEquals(true, static::getDatabase()->createIndex('indexes', 'index4', Database::INDEX_UNIQUE, ['string'], [128], [Database::ORDER_ASC]));
        $this->assertEquals(true, static::getDatabase()->createIndex('indexes', 'index5', Database::INDEX_UNIQUE, ['$id', 'string'], [128], [Database::ORDER_ASC]));
        $this->assertEquals(true, static::getDatabase()->createIndex('indexes', 'order', Database::INDEX_UNIQUE, ['order'], [128], [Database::ORDER_ASC]));

        $collection = static::getDatabase()->getCollection('indexes');
        $this->assertCount(6, $collection->getAttribute('indexes'));

        // Delete Indexes
        $this->assertEquals(true, static::getDatabase()->deleteIndex('indexes', 'index1'));
        $this->assertEquals(true, static::getDatabase()->deleteIndex('indexes', 'index2'));
        $this->assertEquals(true, static::getDatabase()->deleteIndex('indexes', 'index3'));
        $this->assertEquals(true, static::getDatabase()->deleteIndex('indexes', 'index4'));
        $this->assertEquals(true, static::getDatabase()->deleteIndex('indexes', 'index5'));
        $this->assertEquals(true, static::getDatabase()->deleteIndex('indexes', 'order'));

        $collection = static::getDatabase()->getCollection('indexes');
        $this->assertCount(0, $collection->getAttribute('indexes'));

        static::getDatabase()->deleteCollection('indexes');
    }

    public function testCreateCollectionWithSchema(): void
    {
        $attributes = [
            new Document([
                '$id' => ID::custom('attribute1'),
                'type' => Database::VAR_STRING,
                'size' => 256,
                'required' => false,
                'signed' => true,
                'array' => false,
                'filters' => [],
            ]),
            new Document([
                '$id' => ID::custom('attribute2'),
                'type' => Database::VAR_INTEGER,
                'size' => 0,
                'required' => false,
                'signed' => true,
                'array' => false,
                'filters' => [],
            ]),
            new Document([
                '$id' => ID::custom('attribute3'),
                'type' => Database::VAR_BOOLEAN,
                'size' => 0,
                'required' => false,
                'signed' => true,
                'array' => false,
                'filters' => [],
            ]),
        ];

        $indexes = [
            new Document([
                '$id' => ID::custom('index1'),
                'type' => Database::INDEX_KEY,
                'attributes' => ['attribute1'],
                'lengths' => [256],
                'orders' => ['ASC'],
            ]),
            new Document([
                '$id' => ID::custom('index2'),
                'type' => Database::INDEX_KEY,
                'attributes' => ['attribute2'],
                'lengths' => [],
                'orders' => ['DESC'],
            ]),
            new Document([
                '$id' => ID::custom('index3'),
                'type' => Database::INDEX_KEY,
                'attributes' => ['attribute3', 'attribute2'],
                'lengths' => [],
                'orders' => ['DESC', 'ASC'],
            ]),
        ];

        $collection = static::getDatabase()->createCollection('withSchema', $attributes, $indexes);

        $this->assertEquals(false, $collection->isEmpty());
        $this->assertEquals('withSchema', $collection->getId());

        $this->assertIsArray($collection->getAttribute('attributes'));
        $this->assertCount(3, $collection->getAttribute('attributes'));
        $this->assertEquals('attribute1', $collection->getAttribute('attributes')[0]['$id']);
        $this->assertEquals(Database::VAR_STRING, $collection->getAttribute('attributes')[0]['type']);
        $this->assertEquals('attribute2', $collection->getAttribute('attributes')[1]['$id']);
        $this->assertEquals(Database::VAR_INTEGER, $collection->getAttribute('attributes')[1]['type']);
        $this->assertEquals('attribute3', $collection->getAttribute('attributes')[2]['$id']);
        $this->assertEquals(Database::VAR_BOOLEAN, $collection->getAttribute('attributes')[2]['type']);

        $this->assertIsArray($collection->getAttribute('indexes'));
        $this->assertCount(3, $collection->getAttribute('indexes'));
        $this->assertEquals('index1', $collection->getAttribute('indexes')[0]['$id']);
        $this->assertEquals(Database::INDEX_KEY, $collection->getAttribute('indexes')[0]['type']);
        $this->assertEquals('index2', $collection->getAttribute('indexes')[1]['$id']);
        $this->assertEquals(Database::INDEX_KEY, $collection->getAttribute('indexes')[1]['type']);
        $this->assertEquals('index3', $collection->getAttribute('indexes')[2]['$id']);
        $this->assertEquals(Database::INDEX_KEY, $collection->getAttribute('indexes')[2]['type']);

        static::getDatabase()->deleteCollection('withSchema');

        // Test collection with dash (+attribute +index)
        $collection2 = static::getDatabase()->createCollection('with-dash', [
            new Document([
                '$id' => ID::custom('attribute-one'),
                'type' => Database::VAR_STRING,
                'size' => 256,
                'required' => false,
                'signed' => true,
                'array' => false,
                'filters' => [],
            ]),
        ], [
            new Document([
                '$id' => ID::custom('index-one'),
                'type' => Database::INDEX_KEY,
                'attributes' => ['attribute-one'],
                'lengths' => [256],
                'orders' => ['ASC'],
            ])
        ]);

        $this->assertEquals(false, $collection2->isEmpty());
        $this->assertEquals('with-dash', $collection2->getId());
        $this->assertIsArray($collection2->getAttribute('attributes'));
        $this->assertCount(1, $collection2->getAttribute('attributes'));
        $this->assertEquals('attribute-one', $collection2->getAttribute('attributes')[0]['$id']);
        $this->assertEquals(Database::VAR_STRING, $collection2->getAttribute('attributes')[0]['type']);
        $this->assertIsArray($collection2->getAttribute('indexes'));
        $this->assertCount(1, $collection2->getAttribute('indexes'));
        $this->assertEquals('index-one', $collection2->getAttribute('indexes')[0]['$id']);
        $this->assertEquals(Database::INDEX_KEY, $collection2->getAttribute('indexes')[0]['type']);
        static::getDatabase()->deleteCollection('with-dash');
    }

    public function testCreateCollectionValidator(): void
    {
        $collections = [
            "validatorTest",
            "validator-test",
            "validator_test",
            "validator.test",
        ];

        $attributes = [
            new Document([
                '$id' => ID::custom('attribute1'),
                'type' => Database::VAR_STRING,
                'size' => 2500, // longer than 768
                'required' => false,
                'signed' => true,
                'array' => false,
                'filters' => [],
            ]),
            new Document([
                '$id' => ID::custom('attribute-2'),
                'type' => Database::VAR_INTEGER,
                'size' => 0,
                'required' => false,
                'signed' => true,
                'array' => false,
                'filters' => [],
            ]),
            new Document([
                '$id' => ID::custom('attribute_3'),
                'type' => Database::VAR_BOOLEAN,
                'size' => 0,
                'required' => false,
                'signed' => true,
                'array' => false,
                'filters' => [],
            ]),
            new Document([
                '$id' => ID::custom('attribute.4'),
                'type' => Database::VAR_BOOLEAN,
                'size' => 0,
                'required' => false,
                'signed' => true,
                'array' => false,
                'filters' => [],
            ]),
            new Document([
                '$id' => ID::custom('attribute5'),
                'type' => Database::VAR_STRING,
                'size' => 2500,
                'required' => false,
                'signed' => true,
                'array' => false,
                'filters' => [],
            ])
        ];

        $indexes = [
            new Document([
                '$id' => ID::custom('index1'),
                'type' => Database::INDEX_KEY,
                'attributes' => ['attribute1'],
                'lengths' => [256],
                'orders' => ['ASC'],
            ]),
            new Document([
                '$id' => ID::custom('index-2'),
                'type' => Database::INDEX_KEY,
                'attributes' => ['attribute-2'],
                'lengths' => [],
                'orders' => ['ASC'],
            ]),
            new Document([
                '$id' => ID::custom('index_3'),
                'type' => Database::INDEX_KEY,
                'attributes' => ['attribute_3'],
                'lengths' => [],
                'orders' => ['ASC'],
            ]),
            new Document([
                '$id' => ID::custom('index.4'),
                'type' => Database::INDEX_KEY,
                'attributes' => ['attribute.4'],
                'lengths' => [],
                'orders' => ['ASC'],
            ]),
            new Document([
                '$id' => ID::custom('index_2_attributes'),
                'type' => Database::INDEX_KEY,
                'attributes' => ['attribute1', 'attribute5'],
                'lengths' => [200, 300],
                'orders' => ['DESC'],
            ]),
        ];

        foreach ($collections as $id) {
            $collection = static::getDatabase()->createCollection($id, $attributes, $indexes);

            $this->assertEquals(false, $collection->isEmpty());
            $this->assertEquals($id, $collection->getId());

            $this->assertIsArray($collection->getAttribute('attributes'));
            $this->assertCount(5, $collection->getAttribute('attributes'));
            $this->assertEquals('attribute1', $collection->getAttribute('attributes')[0]['$id']);
            $this->assertEquals(Database::VAR_STRING, $collection->getAttribute('attributes')[0]['type']);
            $this->assertEquals('attribute-2', $collection->getAttribute('attributes')[1]['$id']);
            $this->assertEquals(Database::VAR_INTEGER, $collection->getAttribute('attributes')[1]['type']);
            $this->assertEquals('attribute_3', $collection->getAttribute('attributes')[2]['$id']);
            $this->assertEquals(Database::VAR_BOOLEAN, $collection->getAttribute('attributes')[2]['type']);
            $this->assertEquals('attribute.4', $collection->getAttribute('attributes')[3]['$id']);
            $this->assertEquals(Database::VAR_BOOLEAN, $collection->getAttribute('attributes')[3]['type']);

            $this->assertIsArray($collection->getAttribute('indexes'));
            $this->assertCount(5, $collection->getAttribute('indexes'));
            $this->assertEquals('index1', $collection->getAttribute('indexes')[0]['$id']);
            $this->assertEquals(Database::INDEX_KEY, $collection->getAttribute('indexes')[0]['type']);
            $this->assertEquals('index-2', $collection->getAttribute('indexes')[1]['$id']);
            $this->assertEquals(Database::INDEX_KEY, $collection->getAttribute('indexes')[1]['type']);
            $this->assertEquals('index_3', $collection->getAttribute('indexes')[2]['$id']);
            $this->assertEquals(Database::INDEX_KEY, $collection->getAttribute('indexes')[2]['type']);
            $this->assertEquals('index.4', $collection->getAttribute('indexes')[3]['$id']);
            $this->assertEquals(Database::INDEX_KEY, $collection->getAttribute('indexes')[3]['type']);

            static::getDatabase()->deleteCollection($id);
        }
    }

    public function testCreateDocument(): Document
    {
        static::getDatabase()->createCollection('documents');

        $this->assertEquals(true, static::getDatabase()->createAttribute('documents', 'string', Database::VAR_STRING, 128, true));
        $this->assertEquals(true, static::getDatabase()->createAttribute('documents', 'integer', Database::VAR_INTEGER, 0, true));
        $this->assertEquals(true, static::getDatabase()->createAttribute('documents', 'bigint', Database::VAR_INTEGER, 8, true));
        $this->assertEquals(true, static::getDatabase()->createAttribute('documents', 'float', Database::VAR_FLOAT, 0, true));
        $this->assertEquals(true, static::getDatabase()->createAttribute('documents', 'boolean', Database::VAR_BOOLEAN, 0, true));
        $this->assertEquals(true, static::getDatabase()->createAttribute('documents', 'colors', Database::VAR_STRING, 32, true, null, true, true));
        $this->assertEquals(true, static::getDatabase()->createAttribute('documents', 'empty', Database::VAR_STRING, 32, false, null, true, true));
        $this->assertEquals(true, static::getDatabase()->createAttribute('documents', 'with-dash', Database::VAR_STRING, 128, false, null));

        $document = static::getDatabase()->createDocument('documents', new Document([
            '$permissions' => [
                Permission::read(Role::any()),
                Permission::read(Role::user(ID::custom('1'))),
                Permission::read(Role::user(ID::custom('2'))),
                Permission::create(Role::any()),
                Permission::create(Role::user(ID::custom('1x'))),
                Permission::create(Role::user(ID::custom('2x'))),
                Permission::update(Role::any()),
                Permission::update(Role::user(ID::custom('1x'))),
                Permission::update(Role::user(ID::custom('2x'))),
                Permission::delete(Role::any()),
                Permission::delete(Role::user(ID::custom('1x'))),
                Permission::delete(Role::user(ID::custom('2x'))),
            ],
            'string' => 'text📝',
            'integer' => 5,
            'bigint' => 8589934592, // 2^33
            'float' => 5.55,
            'boolean' => true,
            'colors' => ['pink', 'green', 'blue'],
            'empty' => [],
            'with-dash' => 'Works',
        ]));

        $this->assertNotEmpty(true, $document->getId());
        $this->assertIsString($document->getAttribute('string'));
        $this->assertEquals('text📝', $document->getAttribute('string')); // Also makes sure an emoji is working
        $this->assertIsInt($document->getAttribute('integer'));
        $this->assertEquals(5, $document->getAttribute('integer'));
        $this->assertIsInt($document->getAttribute('bigint'));
        $this->assertEquals(8589934592, $document->getAttribute('bigint'));
        $this->assertIsFloat($document->getAttribute('float'));
        $this->assertEquals(5.55, $document->getAttribute('float'));
        $this->assertIsBool($document->getAttribute('boolean'));
        $this->assertEquals(true, $document->getAttribute('boolean'));
        $this->assertIsArray($document->getAttribute('colors'));
        $this->assertEquals(['pink', 'green', 'blue'], $document->getAttribute('colors'));
        $this->assertEquals([], $document->getAttribute('empty'));
        $this->assertEquals('Works', $document->getAttribute('with-dash'));

        return $document;
    }

    public function testRespectNulls(): Document
    {
        static::getDatabase()->createCollection('documents_nulls');

        $this->assertEquals(true, static::getDatabase()->createAttribute('documents_nulls', 'string', Database::VAR_STRING, 128, false));
        $this->assertEquals(true, static::getDatabase()->createAttribute('documents_nulls', 'integer', Database::VAR_INTEGER, 0, false));
        $this->assertEquals(true, static::getDatabase()->createAttribute('documents_nulls', 'bigint', Database::VAR_INTEGER, 8, false));
        $this->assertEquals(true, static::getDatabase()->createAttribute('documents_nulls', 'float', Database::VAR_FLOAT, 0, false));
        $this->assertEquals(true, static::getDatabase()->createAttribute('documents_nulls', 'boolean', Database::VAR_BOOLEAN, 0, false));

        $document = static::getDatabase()->createDocument('documents_nulls', new Document([
            '$permissions' => [
                Permission::read(Role::any()),
                Permission::read(Role::user('1')),
                Permission::read(Role::user('2')),
                Permission::create(Role::any()),
                Permission::create(Role::user('1x')),
                Permission::create(Role::user('2x')),
                Permission::update(Role::any()),
                Permission::update(Role::user('1x')),
                Permission::update(Role::user('2x')),
                Permission::delete(Role::any()),
                Permission::delete(Role::user('1x')),
                Permission::delete(Role::user('2x')),
            ],
        ]));

        $this->assertNotEmpty(true, $document->getId());
        $this->assertNull($document->getAttribute('string'));
        $this->assertNull($document->getAttribute('integer'));
        $this->assertNull($document->getAttribute('bigint'));
        $this->assertNull($document->getAttribute('float'));
        $this->assertNull($document->getAttribute('boolean'));
        return $document;
    }

    public function testCreateDocumentDefaults(): void
    {
        static::getDatabase()->createCollection('defaults');

        $this->assertEquals(true, static::getDatabase()->createAttribute('defaults', 'string', Database::VAR_STRING, 128, false, 'default'));
        $this->assertEquals(true, static::getDatabase()->createAttribute('defaults', 'integer', Database::VAR_INTEGER, 0, false, 1));
        $this->assertEquals(true, static::getDatabase()->createAttribute('defaults', 'float', Database::VAR_FLOAT, 0, false, 1.5));
        $this->assertEquals(true, static::getDatabase()->createAttribute('defaults', 'boolean', Database::VAR_BOOLEAN, 0, false, true));
        $this->assertEquals(true, static::getDatabase()->createAttribute('defaults', 'colors', Database::VAR_STRING, 32, false, ['red', 'green', 'blue'], true, true));
        $this->assertEquals(true, static::getDatabase()->createAttribute('defaults', 'datetime', Database::VAR_DATETIME, 0, false, '2000-06-12T14:12:55.000+00:00', true, false, null, [], ['datetime']));

        $document = static::getDatabase()->createDocument('defaults', new Document([
            '$permissions' => [
                Permission::read(Role::any()),
                Permission::create(Role::any()),
                Permission::update(Role::any()),
                Permission::delete(Role::any()),
            ],
        ]));

        $document2 = static::getDatabase()->getDocument('defaults', $document->getId());
        $this->assertCount(4, $document2->getPermissions());
        $this->assertEquals('read("any")', $document2->getPermissions()[0]);
        $this->assertEquals('create("any")', $document2->getPermissions()[1]);
        $this->assertEquals('update("any")', $document2->getPermissions()[2]);
        $this->assertEquals('delete("any")', $document2->getPermissions()[3]);

        $this->assertNotEmpty(true, $document->getId());
        $this->assertIsString($document->getAttribute('string'));
        $this->assertEquals('default', $document->getAttribute('string'));
        $this->assertIsInt($document->getAttribute('integer'));
        $this->assertEquals(1, $document->getAttribute('integer'));
        $this->assertIsFloat($document->getAttribute('float'));
        $this->assertEquals(1.5, $document->getAttribute('float'));
        $this->assertIsArray($document->getAttribute('colors'));
        $this->assertCount(3, $document->getAttribute('colors'));
        $this->assertEquals('red', $document->getAttribute('colors')[0]);
        $this->assertEquals('green', $document->getAttribute('colors')[1]);
        $this->assertEquals('blue', $document->getAttribute('colors')[2]);
        $this->assertEquals('2000-06-12T14:12:55.000+00:00', $document->getAttribute('datetime'));

        // cleanup collection
        static::getDatabase()->deleteCollection('defaults');
    }

    /**
     * @throws AuthorizationException|LimitException|DuplicateException|StructureException|Exception|Throwable
     */
    public function testIncreaseDecrease(): Document
    {
        $collection = 'increase_decrease';
        static::getDatabase()->createCollection($collection);

        $this->assertEquals(true, static::getDatabase()->createAttribute($collection, 'increase', Database::VAR_INTEGER, 0, true));
        $this->assertEquals(true, static::getDatabase()->createAttribute($collection, 'decrease', Database::VAR_INTEGER, 0, true));
        $this->assertEquals(true, static::getDatabase()->createAttribute($collection, 'increase_text', Database::VAR_STRING, 255, true));
        $this->assertEquals(true, static::getDatabase()->createAttribute($collection, 'increase_float', Database::VAR_FLOAT, 0, true));

        $document = static::getDatabase()->createDocument($collection, new Document([
            'increase' => 100,
            'decrease' => 100,
            'increase_float' => 100,
            'increase_text' => "some text",
            '$permissions' => [
                Permission::read(Role::any()),
                Permission::create(Role::any()),
                Permission::update(Role::any()),
                Permission::delete(Role::any()),
            ]
        ]));

        $this->assertEquals(true, static::getDatabase()->increaseDocumentAttribute($collection, $document->getId(), 'increase', 1, 101));

        $document = static::getDatabase()->getDocument($collection, $document->getId());
        $this->assertEquals(101, $document->getAttribute('increase'));

        $this->assertEquals(true, static::getDatabase()->decreaseDocumentAttribute($collection, $document->getId(), 'decrease', 1, 98));
        $document = static::getDatabase()->getDocument($collection, $document->getId());
        $this->assertEquals(99, $document->getAttribute('decrease'));

        $this->assertEquals(true, static::getDatabase()->increaseDocumentAttribute($collection, $document->getId(), 'increase_float', 5.5, 110));
        $document = static::getDatabase()->getDocument($collection, $document->getId());
        $this->assertEquals(105.5, $document->getAttribute('increase_float'));

        $this->assertEquals(true, static::getDatabase()->decreaseDocumentAttribute($collection, $document->getId(), 'increase_float', 1.1, 100));
        $document = static::getDatabase()->getDocument($collection, $document->getId());
        $this->assertEquals(104.4, $document->getAttribute('increase_float'));

        return $document;
    }

    /**
     * @depends testIncreaseDecrease
     */
    public function testIncreaseLimitMax(Document $document): void
    {
        $this->expectException(Exception::class);
        $this->assertEquals(true, static::getDatabase()->increaseDocumentAttribute('increase_decrease', $document->getId(), 'increase', 10.5, 102.4));
    }

    /**
     * @depends testIncreaseDecrease
     */
    public function testDecreaseLimitMin(Document $document): void
    {
        $this->expectException(Exception::class);
        $this->assertEquals(false, static::getDatabase()->decreaseDocumentAttribute('increase_decrease', $document->getId(), 'decrease', 10, 99));
    }

    /**
     * @depends testIncreaseDecrease
     */
    public function testIncreaseTextAttribute(Document $document): void
    {
        $this->expectException(Exception::class);
        $this->assertEquals(false, static::getDatabase()->increaseDocumentAttribute('increase_decrease', $document->getId(), 'increase_text'));
    }

    /**
     * @depends testCreateDocument
     */
    public function testGetDocument(Document $document): Document
    {
        $document = static::getDatabase()->getDocument('documents', $document->getId());

        $this->assertNotEmpty(true, $document->getId());
        $this->assertIsString($document->getAttribute('string'));
        $this->assertEquals('text📝', $document->getAttribute('string'));
        $this->assertIsInt($document->getAttribute('integer'));
        $this->assertEquals(5, $document->getAttribute('integer'));
        $this->assertIsFloat($document->getAttribute('float'));
        $this->assertEquals(5.55, $document->getAttribute('float'));
        $this->assertIsBool($document->getAttribute('boolean'));
        $this->assertEquals(true, $document->getAttribute('boolean'));
        $this->assertIsArray($document->getAttribute('colors'));
        $this->assertEquals(['pink', 'green', 'blue'], $document->getAttribute('colors'));
        $this->assertEquals('Works', $document->getAttribute('with-dash'));

        return $document;
    }

    /**
     * @depends testCreateDocument
     */
    public function testGetDocumentSelect(Document $document): Document
    {
        $document = static::getDatabase()->getDocument('documents', $document->getId(), [
            Query::select(['string', 'integer']),
        ]);

        $this->assertNotEmpty(true, $document->getId());
        $this->assertIsString($document->getAttribute('string'));
        $this->assertEquals('text📝', $document->getAttribute('string'));
        $this->assertIsInt($document->getAttribute('integer'));
        $this->assertEquals(5, $document->getAttribute('integer'));
        $this->assertArrayNotHasKey('float', $document->getAttributes());
        $this->assertArrayNotHasKey('boolean', $document->getAttributes());
        $this->assertArrayNotHasKey('colors', $document->getAttributes());
        $this->assertArrayNotHasKey('with-dash', $document->getAttributes());

        return $document;
    }

    /**
     * @depends testCreateDocument
     */
    public function testFulltextIndexWithInteger(): void
    {
        $this->expectException(Exception::class);

        if (!$this->getDatabase()->getAdapter()->getSupportForFulltextIndex()) {
            $this->expectExceptionMessage('Fulltext index is not supported');
        } else {
            $this->expectExceptionMessage('Attribute "integer" cannot be part of a FULLTEXT index, must be of type string');
        }

        static::getDatabase()->createIndex('documents', 'fulltext_integer', Database::INDEX_FULLTEXT, ['string','integer']);
    }

    /**
     * @depends testCreateDocument
     */
    public function testListDocumentSearch(Document $document): void
    {
        $fulltextSupport = $this->getDatabase()->getAdapter()->getSupportForFulltextIndex();
        if (!$fulltextSupport) {
            $this->expectNotToPerformAssertions();
            return;
        }

        static::getDatabase()->createIndex('documents', 'string', Database::INDEX_FULLTEXT, ['string']);
        static::getDatabase()->createDocument('documents', new Document([
            '$permissions' => [
                Permission::read(Role::any()),
                Permission::create(Role::any()),
                Permission::update(Role::any()),
                Permission::delete(Role::any()),
            ],
            'string' => '*test+alias@email-provider.com',
            'integer' => 0,
            'bigint' => 8589934592, // 2^33
            'float' => 5.55,
            'boolean' => true,
            'colors' => ['pink', 'green', 'blue'],
            'empty' => [],
        ]));

        /**
         * Allow reserved keywords for search
         */
        $documents = static::getDatabase()->find('documents', [
            Query::search('string', '*test+alias@email-provider.com'),
        ]);

        $this->assertEquals(1, count($documents));
    }

    /**
     * @depends testGetDocument
     */
    public function testUpdateDocument(Document $document): Document
    {
        $document
            ->setAttribute('string', 'text📝 updated')
            ->setAttribute('integer', 6)
            ->setAttribute('float', 5.56)
            ->setAttribute('boolean', false)
            ->setAttribute('colors', 'red', Document::SET_TYPE_APPEND)
            ->setAttribute('with-dash', 'Works');

        $new = $this->getDatabase()->updateDocument($document->getCollection(), $document->getId(), $document);

        $this->assertNotEmpty(true, $new->getId());
        $this->assertIsString($new->getAttribute('string'));
        $this->assertEquals('text📝 updated', $new->getAttribute('string'));
        $this->assertIsInt($new->getAttribute('integer'));
        $this->assertEquals(6, $new->getAttribute('integer'));
        $this->assertIsFloat($new->getAttribute('float'));
        $this->assertEquals(5.56, $new->getAttribute('float'));
        $this->assertIsBool($new->getAttribute('boolean'));
        $this->assertEquals(false, $new->getAttribute('boolean'));
        $this->assertIsArray($new->getAttribute('colors'));
        $this->assertEquals(['pink', 'green', 'blue', 'red'], $new->getAttribute('colors'));
        $this->assertEquals('Works', $new->getAttribute('with-dash'));

        $oldPermissions = $document->getPermissions();

        $new
            ->setAttribute('$permissions', Permission::read(Role::guests()), Document::SET_TYPE_APPEND)
            ->setAttribute('$permissions', Permission::create(Role::guests()), Document::SET_TYPE_APPEND)
            ->setAttribute('$permissions', Permission::update(Role::guests()), Document::SET_TYPE_APPEND)
            ->setAttribute('$permissions', Permission::delete(Role::guests()), Document::SET_TYPE_APPEND);

        $this->getDatabase()->updateDocument($new->getCollection(), $new->getId(), $new);

        $new = $this->getDatabase()->getDocument($new->getCollection(), $new->getId());

        $this->assertContains('guests', $new->getRead());
        $this->assertContains('guests', $new->getWrite());
        $this->assertContains('guests', $new->getCreate());
        $this->assertContains('guests', $new->getUpdate());
        $this->assertContains('guests', $new->getDelete());

        $new->setAttribute('$permissions', $oldPermissions);

        $this->getDatabase()->updateDocument($new->getCollection(), $new->getId(), $new);

        $new = $this->getDatabase()->getDocument($new->getCollection(), $new->getId());

        $this->assertNotContains('guests', $new->getRead());
        $this->assertNotContains('guests', $new->getWrite());
        $this->assertNotContains('guests', $new->getCreate());
        $this->assertNotContains('guests', $new->getUpdate());
        $this->assertNotContains('guests', $new->getDelete());

        return $document;
    }

    /**
     * @depends testUpdateDocument
     */
    public function testUpdateDocumentConflict(Document $document): void
    {
        $document->setAttribute('integer', 7);
        $result = $this->getDatabase()->withRequestTimestamp(new \DateTime(), function () use ($document) {
            return $this->getDatabase()->updateDocument($document->getCollection(), $document->getId(), $document);
        });
        $this->assertEquals(7, $result->getAttribute('integer'));

        $oneHourAgo = (new \DateTime())->sub(new \DateInterval('PT1H'));
        $document->setAttribute('integer', 8);
        $this->expectException(ConflictException::class);
        $this->getDatabase()->withRequestTimestamp($oneHourAgo, function () use ($document) {
            return $this->getDatabase()->updateDocument($document->getCollection(), $document->getId(), $document);
        });
    }

    /**
     * @depends testUpdateDocument
     */
    public function testDeleteDocumentConflict(Document $document): void
    {
        $oneHourAgo = (new \DateTime())->sub(new \DateInterval('PT1H'));
        $this->expectException(ConflictException::class);
        $this->getDatabase()->withRequestTimestamp($oneHourAgo, function () use ($document) {
            return $this->getDatabase()->deleteDocument($document->getCollection(), $document->getId());
        });
    }

    /**
     * @depends testGetDocument
     */
    public function testUpdateDocumentDuplicatePermissions(Document $document): Document
    {
        $new = $this->getDatabase()->updateDocument($document->getCollection(), $document->getId(), $document);

        $new
            ->setAttribute('$permissions', Permission::read(Role::guests()), Document::SET_TYPE_APPEND)
            ->setAttribute('$permissions', Permission::read(Role::guests()), Document::SET_TYPE_APPEND)
            ->setAttribute('$permissions', Permission::create(Role::guests()), Document::SET_TYPE_APPEND)
            ->setAttribute('$permissions', Permission::create(Role::guests()), Document::SET_TYPE_APPEND);

        $this->getDatabase()->updateDocument($new->getCollection(), $new->getId(), $new);

        $new = $this->getDatabase()->getDocument($new->getCollection(), $new->getId());

        $this->assertContains('guests', $new->getRead());
        $this->assertContains('guests', $new->getCreate());

        return $document;
    }

    /**
     * @depends testUpdateDocument
     */
    public function testDeleteDocument(Document $document): void
    {
        $result = $this->getDatabase()->deleteDocument($document->getCollection(), $document->getId());
        $document = $this->getDatabase()->getDocument($document->getCollection(), $document->getId());

        $this->assertEquals(true, $result);
        $this->assertEquals(true, $document->isEmpty());
    }



    public function testFind(): void
    {
        Authorization::setRole(Role::any()->toString());
        static::getDatabase()->createCollection('movies', permissions: [
            Permission::create(Role::any()),
            Permission::update(Role::users())
        ], documentSecurity: true);

        $this->assertEquals(true, static::getDatabase()->createAttribute('movies', 'name', Database::VAR_STRING, 128, true));
        $this->assertEquals(true, static::getDatabase()->createAttribute('movies', 'director', Database::VAR_STRING, 128, true));
        $this->assertEquals(true, static::getDatabase()->createAttribute('movies', 'year', Database::VAR_INTEGER, 0, true));
        $this->assertEquals(true, static::getDatabase()->createAttribute('movies', 'price', Database::VAR_FLOAT, 0, true));
        $this->assertEquals(true, static::getDatabase()->createAttribute('movies', 'active', Database::VAR_BOOLEAN, 0, true));
        $this->assertEquals(true, static::getDatabase()->createAttribute('movies', 'generes', Database::VAR_STRING, 32, true, null, true, true));
        $this->assertEquals(true, static::getDatabase()->createAttribute('movies', 'with-dash', Database::VAR_STRING, 128, true));
        $this->assertEquals(true, static::getDatabase()->createAttribute('movies', 'nullable', Database::VAR_STRING, 128, false));

        static::getDatabase()->createDocument('movies', new Document([
            '$id' => ID::custom('frozen'),
            '$permissions' => [
                Permission::read(Role::any()),
                Permission::read(Role::user('1')),
                Permission::read(Role::user('2')),
                Permission::create(Role::any()),
                Permission::create(Role::user('1x')),
                Permission::create(Role::user('2x')),
                Permission::update(Role::any()),
                Permission::update(Role::user('1x')),
                Permission::update(Role::user('2x')),
                Permission::delete(Role::any()),
                Permission::delete(Role::user('1x')),
                Permission::delete(Role::user('2x')),
            ],
            'name' => 'Frozen',
            'director' => 'Chris Buck & Jennifer Lee',
            'year' => 2013,
            'price' => 39.50,
            'active' => true,
            'generes' => ['animation', 'kids'],
            'with-dash' => 'Works'
        ]));

        static::getDatabase()->createDocument('movies', new Document([
            '$permissions' => [
                Permission::read(Role::any()),
                Permission::read(Role::user('1')),
                Permission::read(Role::user('2')),
                Permission::create(Role::any()),
                Permission::create(Role::user('1x')),
                Permission::create(Role::user('2x')),
                Permission::update(Role::any()),
                Permission::update(Role::user('1x')),
                Permission::update(Role::user('2x')),
                Permission::delete(Role::any()),
                Permission::delete(Role::user('1x')),
                Permission::delete(Role::user('2x')),
            ],
            'name' => 'Frozen II',
            'director' => 'Chris Buck & Jennifer Lee',
            'year' => 2019,
            'price' => 39.50,
            'active' => true,
            'generes' => ['animation', 'kids'],
            'with-dash' => 'Works'
        ]));

        static::getDatabase()->createDocument('movies', new Document([
            '$permissions' => [
                Permission::read(Role::any()),
                Permission::read(Role::user('1')),
                Permission::read(Role::user('2')),
                Permission::create(Role::any()),
                Permission::create(Role::user('1x')),
                Permission::create(Role::user('2x')),
                Permission::update(Role::any()),
                Permission::update(Role::user('1x')),
                Permission::update(Role::user('2x')),
                Permission::delete(Role::any()),
                Permission::delete(Role::user('1x')),
                Permission::delete(Role::user('2x')),
            ],
            'name' => 'Captain America: The First Avenger',
            'director' => 'Joe Johnston',
            'year' => 2011,
            'price' => 25.94,
            'active' => true,
            'generes' => ['science fiction', 'action', 'comics'],
            'with-dash' => 'Works2'
        ]));

        static::getDatabase()->createDocument('movies', new Document([
            '$permissions' => [
                Permission::read(Role::any()),
                Permission::read(Role::user('1')),
                Permission::read(Role::user('2')),
                Permission::create(Role::any()),
                Permission::create(Role::user('1x')),
                Permission::create(Role::user('2x')),
                Permission::update(Role::any()),
                Permission::update(Role::user('1x')),
                Permission::update(Role::user('2x')),
                Permission::delete(Role::any()),
                Permission::delete(Role::user('1x')),
                Permission::delete(Role::user('2x')),
            ],
            'name' => 'Captain Marvel',
            'director' => 'Anna Boden & Ryan Fleck',
            'year' => 2019,
            'price' => 25.99,
            'active' => true,
            'generes' => ['science fiction', 'action', 'comics'],
            'with-dash' => 'Works2'
        ]));

        static::getDatabase()->createDocument('movies', new Document([
            '$permissions' => [
                Permission::read(Role::any()),
                Permission::read(Role::user('1')),
                Permission::read(Role::user('2')),
                Permission::create(Role::any()),
                Permission::create(Role::user('1x')),
                Permission::create(Role::user('2x')),
                Permission::update(Role::any()),
                Permission::update(Role::user('1x')),
                Permission::update(Role::user('2x')),
                Permission::delete(Role::any()),
                Permission::delete(Role::user('1x')),
                Permission::delete(Role::user('2x')),
            ],
            'name' => 'Work in Progress',
            'director' => 'TBD',
            'year' => 2025,
            'price' => 0.0,
            'active' => false,
            'generes' => [],
            'with-dash' => 'Works3'
        ]));

        static::getDatabase()->createDocument('movies', new Document([
            '$permissions' => [
                Permission::read(Role::user('x')),
                Permission::create(Role::any()),
                Permission::create(Role::user('1x')),
                Permission::create(Role::user('2x')),
                Permission::update(Role::any()),
                Permission::update(Role::user('1x')),
                Permission::update(Role::user('2x')),
                Permission::delete(Role::any()),
                Permission::delete(Role::user('1x')),
                Permission::delete(Role::user('2x')),
            ],
            'name' => 'Work in Progress 2',
            'director' => 'TBD',
            'year' => 2026,
            'price' => 0.0,
            'active' => false,
            'generes' => [],
            'with-dash' => 'Works3',
            'nullable' => 'Not null'
        ]));
    }

    public function testFindBasicChecks(): void
    {
        $documents = static::getDatabase()->find('movies');
        $movieDocuments = $documents;

        $this->assertEquals(5, count($documents));
        $this->assertNotEmpty($documents[0]->getId());
        $this->assertEquals('movies', $documents[0]->getCollection());
        $this->assertEquals(['any', 'user:1', 'user:2'], $documents[0]->getRead());
        $this->assertEquals(['any', 'user:1x', 'user:2x'], $documents[0]->getWrite());
        $this->assertEquals('Frozen', $documents[0]->getAttribute('name'));
        $this->assertEquals('Chris Buck & Jennifer Lee', $documents[0]->getAttribute('director'));
        $this->assertIsString($documents[0]->getAttribute('director'));
        $this->assertEquals(2013, $documents[0]->getAttribute('year'));
        $this->assertIsInt($documents[0]->getAttribute('year'));
        $this->assertEquals(39.50, $documents[0]->getAttribute('price'));
        $this->assertIsFloat($documents[0]->getAttribute('price'));
        $this->assertEquals(true, $documents[0]->getAttribute('active'));
        $this->assertIsBool($documents[0]->getAttribute('active'));
        $this->assertEquals(['animation', 'kids'], $documents[0]->getAttribute('generes'));
        $this->assertIsArray($documents[0]->getAttribute('generes'));
        $this->assertEquals('Works', $documents[0]->getAttribute('with-dash'));

        // Alphabetical order
        $sortedDocuments = $movieDocuments;
        \usort($sortedDocuments, function ($doc1, $doc2) {
            return strcmp($doc1['$id'], $doc2['$id']);
        });

        $firstDocumentId = $sortedDocuments[0]->getId();
        $lastDocumentId = $sortedDocuments[\count($sortedDocuments) - 1]->getId();

        /**
         * Check $id: Notice, this orders ID names alphabetically, not by internal numeric ID
         */
        $documents = static::getDatabase()->find('movies', [
            Query::limit(25),
            Query::offset(0),
            Query::orderDesc('$id'),
        ]);
        $this->assertEquals($lastDocumentId, $documents[0]->getId());
        $documents = static::getDatabase()->find('movies', [
            Query::limit(25),
            Query::offset(0),
            Query::orderAsc('$id'),
        ]);
        $this->assertEquals($firstDocumentId, $documents[0]->getId());

        /**
         * Check internal numeric ID sorting
         */
        $documents = static::getDatabase()->find('movies', [
            Query::limit(25),
            Query::offset(0),
            Query::orderDesc(''),
        ]);
        $this->assertEquals($movieDocuments[\count($movieDocuments) - 1]->getId(), $documents[0]->getId());
        $documents = static::getDatabase()->find('movies', [
            Query::limit(25),
            Query::offset(0),
            Query::orderAsc(''),
        ]);
        $this->assertEquals($movieDocuments[0]->getId(), $documents[0]->getId());
    }

    public function testFindCheckPermissions(): void
    {
        /**
         * Check Permissions
         */
        Authorization::setRole('user:x');
        $documents = static::getDatabase()->find('movies');

        $this->assertEquals(6, count($documents));
    }

    public function testFindCheckInteger(): void
    {
        /**
         * Query with dash attribute
         */
        $documents = static::getDatabase()->find('movies', [
            Query::equal('with-dash', ['Works']),
        ]);

        $this->assertEquals(2, count($documents));

        $documents = static::getDatabase()->find('movies', [
            Query::equal('with-dash', ['Works2', 'Works3']),
        ]);

        $this->assertEquals(4, count($documents));

        /**
         * Check an Integer condition
         */
        $documents = static::getDatabase()->find('movies', [
            Query::equal('year', [2019]),
        ]);

        $this->assertEquals(2, count($documents));
        $this->assertEquals('Frozen II', $documents[0]['name']);
        $this->assertEquals('Captain Marvel', $documents[1]['name']);
    }

    public function testFindBoolean(): void
    {
        /**
         * Boolean condition
         */
        $documents = static::getDatabase()->find('movies', [
            Query::equal('active', [true]),
        ]);

        $this->assertEquals(4, count($documents));
    }

    public function testFindStringQueryEqual(): void
    {
        /**
         * String condition
         */
        $documents = static::getDatabase()->find('movies', [
            Query::equal('director', ['TBD']),
        ]);

        $this->assertEquals(2, count($documents));
    }

    public function testFindNotEqual(): void
    {
        /**
         * Not Equal query
         */
        $documents = static::getDatabase()->find('movies', [
            Query::notEqual('director', 'TBD'),
        ]);

        $this->assertGreaterThan(0, count($documents));

        foreach ($documents as $document) {
            $this->assertTrue($document['director'] !== 'TBD');
        }
    }


    public function testFindBetween(): void
    {
        $documents = static::getDatabase()->find('movies', [
            Query::between('price', 25.94, 25.99),
        ]);
        $this->assertEquals(2, count($documents));

        $documents = static::getDatabase()->find('movies', [
            Query::between('price', 30, 35),
        ]);
        $this->assertEquals(0, count($documents));

        $documents = static::getDatabase()->find('movies', [
            Query::between('$createdAt', '1975-12-06', '2050-12-06'),
        ]);
        $this->assertEquals(6, count($documents));

        $documents = static::getDatabase()->find('movies', [
            Query::between('$updatedAt', '1975-12-06T07:08:49.733+02:00', '2050-02-05T10:15:21.825+00:00'),
        ]);
        $this->assertEquals(6, count($documents));
    }

    public function testFindFloat(): void
    {
        /**
         * Float condition
         */
        $documents = static::getDatabase()->find('movies', [
            Query::lessThan('price', 26.00),
            Query::greaterThan('price', 25.98),
        ]);

        $this->assertEquals(1, count($documents));
    }

    public function testFindContains(): void
    {
        if (!$this->getDatabase()->getAdapter()->getSupportForQueryContains()) {
            $this->expectNotToPerformAssertions();
            return;
        }

        $documents = static::getDatabase()->find('movies', [
            Query::contains('generes', ['comics'])
        ]);

        $this->assertEquals(2, count($documents));

        /**
         * Array contains OR condition
         */
        $documents = static::getDatabase()->find('movies', [
            Query::contains('generes', ['comics', 'kids']),
        ]);

        $this->assertEquals(4, count($documents));
    }

    public function testFindFulltext(): void
    {
        /**
         * Fulltext search
         */
        if ($this->getDatabase()->getAdapter()->getSupportForFulltextIndex()) {
            $success = static::getDatabase()->createIndex('movies', 'name', Database::INDEX_FULLTEXT, ['name']);
            $this->assertEquals(true, $success);

            $documents = static::getDatabase()->find('movies', [
                Query::search('name', 'captain'),
            ]);

            $this->assertEquals(2, count($documents));

            /**
             * Fulltext search (wildcard)
             */

            // TODO: Looks like the MongoDB implementation is a bit more complex, skipping that for now.
            // TODO: I think this needs a changes? how do we distinguish between regular full text and wildcard?

            if ($this->getDatabase()->getAdapter()->getSupportForFulltextWildCardIndex()) {
                $documents = static::getDatabase()->find('movies', [
                    Query::search('name', 'cap'),
                ]);

                $this->assertEquals(2, count($documents));
            }
        }

        $this->assertEquals(true, true); // Test must do an assertion
    }

    public function testFindFulltextSpecialChars(): void
    {
        if (!static::getDatabase()->getAdapter()->getSupportForFulltextIndex()) {
            $this->expectNotToPerformAssertions();
            return;
        }

        $collection = 'full_text';
        static::getDatabase()->createCollection($collection, permissions: [
            Permission::create(Role::any()),
            Permission::update(Role::users())
        ]);

        $this->assertTrue(static::getDatabase()->createAttribute($collection, 'ft', Database::VAR_STRING, 128, true));
        $this->assertTrue(static::getDatabase()->createIndex($collection, 'ft-index', Database::INDEX_FULLTEXT, ['ft']));

        static::getDatabase()->createDocument($collection, new Document([
            '$permissions' => [Permission::read(Role::any())],
            'ft' => 'Alf: chapter_4@nasa.com'
        ]));

        $documents = static::getDatabase()->find($collection, [
            Query::search('ft', 'chapter_4'),
        ]);
        $this->assertEquals(1, count($documents));

        static::getDatabase()->createDocument($collection, new Document([
            '$permissions' => [Permission::read(Role::any())],
            'ft' => 'al@ba.io +-*)(<>~'
        ]));

        $documents = static::getDatabase()->find($collection, [
            Query::search('ft', 'al@ba.io'), // === al ba io*
        ]);

        if (static::getDatabase()->getAdapter()->getSupportForFulltextWildcardIndex()) {
            $this->assertEquals(0, count($documents));
        } else {
            $this->assertEquals(1, count($documents));
        }

        static::getDatabase()->createDocument($collection, new Document([
            '$permissions' => [Permission::read(Role::any())],
            'ft' => 'donald duck'
        ]));

        static::getDatabase()->createDocument($collection, new Document([
            '$permissions' => [Permission::read(Role::any())],
            'ft' => 'donald trump'
        ]));

        $documents = static::getDatabase()->find($collection, [
            Query::search('ft', 'donald trump'),
            Query::orderAsc('ft'),
        ]);
        $this->assertEquals(2, count($documents));

        $documents = static::getDatabase()->find($collection, [
            Query::search('ft', '"donald trump"'), // Exact match
        ]);

        $this->assertEquals(1, count($documents));
    }

    public function testFindMultipleConditions(): void
    {
        /**
         * Multiple conditions
         */
        $documents = static::getDatabase()->find('movies', [
            Query::equal('director', ['TBD']),
            Query::equal('year', [2026]),
        ]);

        $this->assertEquals(1, count($documents));

        /**
         * Multiple conditions and OR values
         */
        $documents = static::getDatabase()->find('movies', [
            Query::equal('name', ['Frozen II', 'Captain Marvel']),
        ]);

        $this->assertEquals(2, count($documents));
        $this->assertEquals('Frozen II', $documents[0]['name']);
        $this->assertEquals('Captain Marvel', $documents[1]['name']);
    }

    public function testFindByID(): void
    {
        /**
         * $id condition
         */
        $documents = static::getDatabase()->find('movies', [
            Query::equal('$id', ['frozen']),
        ]);

        $this->assertEquals(1, count($documents));
        $this->assertEquals('Frozen', $documents[0]['name']);
    }

    public function testFindOrderBy(): void
    {
        /**
         * ORDER BY
         */
        $documents = static::getDatabase()->find('movies', [
            Query::limit(25),
            Query::offset(0),
            Query::orderDesc('price'),
            Query::orderAsc('name')
        ]);

        $this->assertEquals(6, count($documents));
        $this->assertEquals('Frozen', $documents[0]['name']);
        $this->assertEquals('Frozen II', $documents[1]['name']);
        $this->assertEquals('Captain Marvel', $documents[2]['name']);
        $this->assertEquals('Captain America: The First Avenger', $documents[3]['name']);
        $this->assertEquals('Work in Progress', $documents[4]['name']);
        $this->assertEquals('Work in Progress 2', $documents[5]['name']);
    }

    public function testFindOrderByNatural(): void
    {
        /**
         * ORDER BY natural
         */
        $base = array_reverse(static::getDatabase()->find('movies', [
            Query::limit(25),
            Query::offset(0),
        ]));
        $documents = static::getDatabase()->find('movies', [
            Query::limit(25),
            Query::offset(0),
            Query::orderDesc(''),
        ]);

        $this->assertEquals(6, count($documents));
        $this->assertEquals($base[0]['name'], $documents[0]['name']);
        $this->assertEquals($base[1]['name'], $documents[1]['name']);
        $this->assertEquals($base[2]['name'], $documents[2]['name']);
        $this->assertEquals($base[3]['name'], $documents[3]['name']);
        $this->assertEquals($base[4]['name'], $documents[4]['name']);
        $this->assertEquals($base[5]['name'], $documents[5]['name']);
    }

    public function testFindOrderByMultipleAttributes(): void
    {
        /**
         * ORDER BY - Multiple attributes
         */
        $documents = static::getDatabase()->find('movies', [
            Query::limit(25),
            Query::offset(0),
            Query::orderDesc('price'),
            Query::orderDesc('name')
        ]);

        $this->assertEquals(6, count($documents));
        $this->assertEquals('Frozen II', $documents[0]['name']);
        $this->assertEquals('Frozen', $documents[1]['name']);
        $this->assertEquals('Captain Marvel', $documents[2]['name']);
        $this->assertEquals('Captain America: The First Avenger', $documents[3]['name']);
        $this->assertEquals('Work in Progress 2', $documents[4]['name']);
        $this->assertEquals('Work in Progress', $documents[5]['name']);
    }

    public function testFindOrderByCursorAfter(): void
    {
        /**
         * ORDER BY - After
         */
        $movies = static::getDatabase()->find('movies', [
            Query::limit(25),
            Query::offset(0),
        ]);

        $documents = static::getDatabase()->find('movies', [
            Query::limit(2),
            Query::offset(0),
            Query::cursorAfter($movies[1])
        ]);
        $this->assertEquals(2, count($documents));
        $this->assertEquals($movies[2]['name'], $documents[0]['name']);
        $this->assertEquals($movies[3]['name'], $documents[1]['name']);

        $documents = static::getDatabase()->find('movies', [
            Query::limit(2),
            Query::offset(0),
            Query::cursorAfter($movies[3])
        ]);
        $this->assertEquals(2, count($documents));
        $this->assertEquals($movies[4]['name'], $documents[0]['name']);
        $this->assertEquals($movies[5]['name'], $documents[1]['name']);

        $documents = static::getDatabase()->find('movies', [
            Query::limit(2),
            Query::offset(0),
            Query::cursorAfter($movies[4])
        ]);
        $this->assertEquals(1, count($documents));
        $this->assertEquals($movies[5]['name'], $documents[0]['name']);

        $documents = static::getDatabase()->find('movies', [
            Query::limit(2),
            Query::offset(0),
            Query::cursorAfter($movies[5])
        ]);
        $this->assertEmpty(count($documents));
    }


    public function testFindOrderByCursorBefore(): void
    {
        /**
         * ORDER BY - Before
         */
        $movies = static::getDatabase()->find('movies', [
            Query::limit(25),
            Query::offset(0),
        ]);

        $documents = static::getDatabase()->find('movies', [
            Query::limit(2),
            Query::offset(0),
            Query::cursorBefore($movies[5])
        ]);
        $this->assertEquals(2, count($documents));
        $this->assertEquals($movies[3]['name'], $documents[0]['name']);
        $this->assertEquals($movies[4]['name'], $documents[1]['name']);

        $documents = static::getDatabase()->find('movies', [
            Query::limit(2),
            Query::offset(0),
            Query::cursorBefore($movies[3])
        ]);
        $this->assertEquals(2, count($documents));
        $this->assertEquals($movies[1]['name'], $documents[0]['name']);
        $this->assertEquals($movies[2]['name'], $documents[1]['name']);

        $documents = static::getDatabase()->find('movies', [
            Query::limit(2),
            Query::offset(0),
            Query::cursorBefore($movies[2])
        ]);
        $this->assertEquals(2, count($documents));
        $this->assertEquals($movies[0]['name'], $documents[0]['name']);
        $this->assertEquals($movies[1]['name'], $documents[1]['name']);

        $documents = static::getDatabase()->find('movies', [
            Query::limit(2),
            Query::offset(0),
            Query::cursorBefore($movies[1])
        ]);
        $this->assertEquals(1, count($documents));
        $this->assertEquals($movies[0]['name'], $documents[0]['name']);

        $documents = static::getDatabase()->find('movies', [
            Query::limit(2),
            Query::offset(0),
            Query::cursorBefore($movies[0])
        ]);
        $this->assertEmpty(count($documents));
    }

    public function testFindOrderByAfterNaturalOrder(): void
    {
        /**
         * ORDER BY - After by natural order
         */
        $movies = array_reverse(static::getDatabase()->find('movies', [
            Query::limit(25),
            Query::offset(0),
        ]));

        $documents = static::getDatabase()->find('movies', [
            Query::limit(2),
            Query::offset(0),
            Query::orderDesc(''),
            Query::cursorAfter($movies[1])
        ]);
        $this->assertEquals(2, count($documents));
        $this->assertEquals($movies[2]['name'], $documents[0]['name']);
        $this->assertEquals($movies[3]['name'], $documents[1]['name']);

        $documents = static::getDatabase()->find('movies', [
            Query::limit(2),
            Query::offset(0),
            Query::orderDesc(''),
            Query::cursorAfter($movies[3])
        ]);
        $this->assertEquals(2, count($documents));
        $this->assertEquals($movies[4]['name'], $documents[0]['name']);
        $this->assertEquals($movies[5]['name'], $documents[1]['name']);

        $documents = static::getDatabase()->find('movies', [
            Query::limit(2),
            Query::offset(0),
            Query::orderDesc(''),
            Query::cursorAfter($movies[4])
        ]);
        $this->assertEquals(1, count($documents));
        $this->assertEquals($movies[5]['name'], $documents[0]['name']);

        $documents = static::getDatabase()->find('movies', [
            Query::limit(2),
            Query::offset(0),
            Query::orderDesc(''),
            Query::cursorAfter($movies[5])
        ]);
        $this->assertEmpty(count($documents));
    }

    public function testFindOrderByBeforeNaturalOrder(): void
    {
        /**
         * ORDER BY - Before by natural order
         */
        $movies = static::getDatabase()->find('movies', [
            Query::limit(25),
            Query::offset(0),
            Query::orderDesc(''),
        ]);

        $documents = static::getDatabase()->find('movies', [
            Query::limit(2),
            Query::offset(0),
            Query::orderDesc(''),
            Query::cursorBefore($movies[5])
        ]);
        $this->assertEquals(2, count($documents));
        $this->assertEquals($movies[3]['name'], $documents[0]['name']);
        $this->assertEquals($movies[4]['name'], $documents[1]['name']);

        $documents = static::getDatabase()->find('movies', [
            Query::limit(2),
            Query::offset(0),
            Query::orderDesc(''),
            Query::cursorBefore($movies[3])
        ]);
        $this->assertEquals(2, count($documents));
        $this->assertEquals($movies[1]['name'], $documents[0]['name']);
        $this->assertEquals($movies[2]['name'], $documents[1]['name']);

        $documents = static::getDatabase()->find('movies', [
            Query::limit(2),
            Query::offset(0),
            Query::orderDesc(''),
            Query::cursorBefore($movies[2])
        ]);
        $this->assertEquals(2, count($documents));
        $this->assertEquals($movies[0]['name'], $documents[0]['name']);
        $this->assertEquals($movies[1]['name'], $documents[1]['name']);

        $documents = static::getDatabase()->find('movies', [
            Query::limit(2),
            Query::offset(0),
            Query::orderDesc(''),
            Query::cursorBefore($movies[1])
        ]);
        $this->assertEquals(1, count($documents));
        $this->assertEquals($movies[0]['name'], $documents[0]['name']);

        $documents = static::getDatabase()->find('movies', [
            Query::limit(2),
            Query::offset(0),
            Query::orderDesc(''),
            Query::cursorBefore($movies[0])
        ]);
        $this->assertEmpty(count($documents));
    }

    public function testFindOrderBySingleAttributeAfter(): void
    {
        /**
         * ORDER BY - Single Attribute After
         */
        $movies = static::getDatabase()->find('movies', [
            Query::limit(25),
            Query::offset(0),
            Query::orderDesc('year')
        ]);

        $documents = static::getDatabase()->find('movies', [
            Query::limit(2),
            Query::offset(0),
            Query::orderDesc('year'),
            Query::cursorAfter($movies[1])
        ]);

        $this->assertEquals(2, count($documents));
        $this->assertEquals($movies[2]['name'], $documents[0]['name']);
        $this->assertEquals($movies[3]['name'], $documents[1]['name']);

        $documents = static::getDatabase()->find('movies', [
            Query::limit(2),
            Query::offset(0),
            Query::orderDesc('year'),
            Query::cursorAfter($movies[3])
        ]);
        $this->assertEquals(2, count($documents));
        $this->assertEquals($movies[4]['name'], $documents[0]['name']);
        $this->assertEquals($movies[5]['name'], $documents[1]['name']);

        $documents = static::getDatabase()->find('movies', [
            Query::limit(2),
            Query::offset(0),
            Query::orderDesc('year'),
            Query::cursorAfter($movies[4])
        ]);
        $this->assertEquals(1, count($documents));
        $this->assertEquals($movies[5]['name'], $documents[0]['name']);

        $documents = static::getDatabase()->find('movies', [
            Query::limit(2),
            Query::offset(0),
            Query::orderDesc('year'),
            Query::cursorAfter($movies[5])
        ]);
        $this->assertEmpty(count($documents));
    }

    public function testFindOrderBySingleAttributeBefore(): void
    {
        /**
         * ORDER BY - Single Attribute Before
         */
        $movies = static::getDatabase()->find('movies', [
            Query::limit(25),
            Query::offset(0),
            Query::orderDesc('year')
        ]);

        $documents = static::getDatabase()->find('movies', [
            Query::limit(2),
            Query::offset(0),
            Query::orderDesc('year'),
            Query::cursorBefore($movies[5])
        ]);
        $this->assertEquals(2, count($documents));
        $this->assertEquals($movies[3]['name'], $documents[0]['name']);
        $this->assertEquals($movies[4]['name'], $documents[1]['name']);

        $documents = static::getDatabase()->find('movies', [
            Query::limit(2),
            Query::offset(0),
            Query::orderDesc('year'),
            Query::cursorBefore($movies[3])
        ]);
        $this->assertEquals(2, count($documents));
        $this->assertEquals($movies[1]['name'], $documents[0]['name']);
        $this->assertEquals($movies[2]['name'], $documents[1]['name']);

        $documents = static::getDatabase()->find('movies', [
            Query::limit(2),
            Query::offset(0),
            Query::orderDesc('year'),
            Query::cursorBefore($movies[2])
        ]);
        $this->assertEquals(2, count($documents));
        $this->assertEquals($movies[0]['name'], $documents[0]['name']);
        $this->assertEquals($movies[1]['name'], $documents[1]['name']);

        $documents = static::getDatabase()->find('movies', [
            Query::limit(2),
            Query::offset(0),
            Query::orderDesc('year'),
            Query::cursorBefore($movies[1])
        ]);
        $this->assertEquals(1, count($documents));
        $this->assertEquals($movies[0]['name'], $documents[0]['name']);

        $documents = static::getDatabase()->find('movies', [
            Query::limit(2),
            Query::offset(0),
            Query::orderDesc('year'),
            Query::cursorBefore($movies[0])
        ]);
        $this->assertEmpty(count($documents));
    }

    public function testFindOrderByMultipleAttributeAfter(): void
    {
        /**
         * ORDER BY - Multiple Attribute After
         */
        $movies = static::getDatabase()->find('movies', [
            Query::limit(25),
            Query::offset(0),
            Query::orderDesc('price'),
            Query::orderAsc('year')
        ]);

        $documents = static::getDatabase()->find('movies', [
            Query::limit(2),
            Query::offset(0),
            Query::orderDesc('price'),
            Query::orderAsc('year'),
            Query::cursorAfter($movies[1])
        ]);
        $this->assertEquals(2, count($documents));
        $this->assertEquals($movies[2]['name'], $documents[0]['name']);
        $this->assertEquals($movies[3]['name'], $documents[1]['name']);

        $documents = static::getDatabase()->find('movies', [
            Query::limit(2),
            Query::offset(0),
            Query::orderDesc('price'),
            Query::orderAsc('year'),
            Query::cursorAfter($movies[3])
        ]);
        $this->assertEquals(2, count($documents));
        $this->assertEquals($movies[4]['name'], $documents[0]['name']);
        $this->assertEquals($movies[5]['name'], $documents[1]['name']);

        $documents = static::getDatabase()->find('movies', [
            Query::limit(2),
            Query::offset(0),
            Query::orderDesc('price'),
            Query::orderAsc('year'),
            Query::cursorAfter($movies[4])
        ]);
        $this->assertEquals(1, count($documents));
        $this->assertEquals($movies[5]['name'], $documents[0]['name']);

        $documents = static::getDatabase()->find('movies', [
            Query::limit(2),
            Query::offset(0),
            Query::orderDesc('price'),
            Query::orderAsc('year'),
            Query::cursorAfter($movies[5])
        ]);
        $this->assertEmpty(count($documents));
    }

    public function testFindOrderByMultipleAttributeBefore(): void
    {
        /**
         * ORDER BY - Multiple Attribute Before
         */
        $movies = static::getDatabase()->find('movies', [
            Query::limit(25),
            Query::offset(0),
            Query::orderDesc('price'),
            Query::orderAsc('year')
        ]);

        $documents = static::getDatabase()->find('movies', [
            Query::limit(2),
            Query::offset(0),
            Query::orderDesc('price'),
            Query::orderAsc('year'),
            Query::cursorBefore($movies[5])
        ]);

        $this->assertEquals(2, count($documents));
        $this->assertEquals($movies[3]['name'], $documents[0]['name']);
        $this->assertEquals($movies[4]['name'], $documents[1]['name']);

        $documents = static::getDatabase()->find('movies', [
            Query::limit(2),
            Query::offset(0),
            Query::orderDesc('price'),
            Query::orderAsc('year'),
            Query::cursorBefore($movies[4])
        ]);
        $this->assertEquals(2, count($documents));
        $this->assertEquals($movies[2]['name'], $documents[0]['name']);
        $this->assertEquals($movies[3]['name'], $documents[1]['name']);

        $documents = static::getDatabase()->find('movies', [
            Query::limit(2),
            Query::offset(0),
            Query::orderDesc('price'),
            Query::orderAsc('year'),
            Query::cursorBefore($movies[2])
        ]);
        $this->assertEquals(2, count($documents));
        $this->assertEquals($movies[0]['name'], $documents[0]['name']);
        $this->assertEquals($movies[1]['name'], $documents[1]['name']);

        $documents = static::getDatabase()->find('movies', [
            Query::limit(2),
            Query::offset(0),
            Query::orderDesc('price'),
            Query::orderAsc('year'),
            Query::cursorBefore($movies[1])
        ]);
        $this->assertEquals(1, count($documents));
        $this->assertEquals($movies[0]['name'], $documents[0]['name']);

        $documents = static::getDatabase()->find('movies', [
            Query::limit(2),
            Query::offset(0),
            Query::orderDesc('price'),
            Query::orderAsc('year'),
            Query::cursorBefore($movies[0])
        ]);
        $this->assertEmpty(count($documents));
    }

    public function testFindOrderByAndCursor(): void
    {
        /**
         * ORDER BY + CURSOR
         */
        $documentsTest = static::getDatabase()->find('movies', [
            Query::limit(2),
            Query::offset(0),
            Query::orderDesc('price'),
        ]);
        $documents = static::getDatabase()->find('movies', [
            Query::limit(1),
            Query::offset(0),
            Query::orderDesc('price'),
            Query::cursorAfter($documentsTest[0])
        ]);

        $this->assertEquals($documentsTest[1]['$id'], $documents[0]['$id']);
    }

    public function testFindOrderByIdAndCursor(): void
    {
        /**
         * ORDER BY ID + CURSOR
         */
        $documentsTest = static::getDatabase()->find('movies', [
            Query::limit(2),
            Query::offset(0),
            Query::orderDesc('$id'),
        ]);
        $documents = static::getDatabase()->find('movies', [
            Query::limit(1),
            Query::offset(0),
            Query::orderDesc('$id'),
            Query::cursorAfter($documentsTest[0])
        ]);

        $this->assertEquals($documentsTest[1]['$id'], $documents[0]['$id']);
    }

    public function testFindOrderByCreateDateAndCursor(): void
    {
        /**
         * ORDER BY CREATE DATE + CURSOR
         */
        $documentsTest = static::getDatabase()->find('movies', [
            Query::limit(2),
            Query::offset(0),
            Query::orderDesc('$createdAt'),
        ]);

        $documents = static::getDatabase()->find('movies', [
            Query::limit(1),
            Query::offset(0),
            Query::orderDesc('$createdAt'),
            Query::cursorAfter($documentsTest[0])
        ]);

        $this->assertEquals($documentsTest[1]['$id'], $documents[0]['$id']);
    }

    public function testFindOrderByUpdateDateAndCursor(): void
    {
        /**
         * ORDER BY UPDATE DATE + CURSOR
         */
        $documentsTest = static::getDatabase()->find('movies', [
            Query::limit(2),
            Query::offset(0),
            Query::orderDesc('$updatedAt'),
        ]);
        $documents = static::getDatabase()->find('movies', [
            Query::limit(1),
            Query::offset(0),
            Query::orderDesc('$updatedAt'),
            Query::cursorAfter($documentsTest[0])
        ]);

        $this->assertEquals($documentsTest[1]['$id'], $documents[0]['$id']);
    }

    public function testFindLimit(): void
    {
        /**
         * Limit
         */
        $documents = static::getDatabase()->find('movies', [
            Query::limit(4),
            Query::offset(0),
            Query::orderAsc('name')
        ]);

        $this->assertEquals(4, count($documents));
        $this->assertEquals('Captain America: The First Avenger', $documents[0]['name']);
        $this->assertEquals('Captain Marvel', $documents[1]['name']);
        $this->assertEquals('Frozen', $documents[2]['name']);
        $this->assertEquals('Frozen II', $documents[3]['name']);
    }

    public function testFindLimitAndOffset(): void
    {
        /**
         * Limit + Offset
         */
        $documents = static::getDatabase()->find('movies', [
            Query::limit(4),
            Query::offset(2),
            Query::orderAsc('name')
        ]);

        $this->assertEquals(4, count($documents));
        $this->assertEquals('Frozen', $documents[0]['name']);
        $this->assertEquals('Frozen II', $documents[1]['name']);
        $this->assertEquals('Work in Progress', $documents[2]['name']);
        $this->assertEquals('Work in Progress 2', $documents[3]['name']);
    }

    public function testFindOrQueries(): void
    {
        /**
         * Test that OR queries are handled correctly
         */
        $documents = static::getDatabase()->find('movies', [
            Query::equal('director', ['TBD', 'Joe Johnston']),
            Query::equal('year', [2025]),
        ]);
        $this->assertEquals(1, count($documents));
    }

    public function testFindOrderByAfterException(): void
    {
        /**
         * ORDER BY - After Exception
         * Must be last assertion in test
         */
        $document = new Document([
            '$collection' => 'other collection'
        ]);

        $this->expectException(Exception::class);
        static::getDatabase()->find('movies', [
            Query::limit(2),
            Query::offset(0),
            Query::cursorAfter($document)
        ]);
    }

    public function testTimeout(): void
    {
        if ($this->getDatabase()->getAdapter()->getSupportForTimeouts()) {
            static::getDatabase()->createCollection('timeouts');
            $this->assertEquals(true, static::getDatabase()->createAttribute('timeouts', 'longtext', Database::VAR_STRING, 100000000, true));

            for ($i = 0 ; $i <= 5 ; $i++) {
                static::getDatabase()->createDocument('timeouts', new Document([
                    'longtext' => file_get_contents(__DIR__ . '/../resources/longtext.txt'),
                    '$permissions' => [
                        Permission::read(Role::any()),
                        Permission::update(Role::any()),
                        Permission::delete(Role::any())
                    ]
                ]));
            }

            $this->expectException(Timeout::class);

            static::getDatabase()->find('timeouts', [
                Query::notEqual('longtext', 'appwrite'),
            ], 1);
        }

        $this->expectNotToPerformAssertions();
    }

    /**
     * @depends testUpdateDocument
     */
    public function testFindEdgeCases(Document $document): void
    {
        $collection = 'edgeCases';

        static::getDatabase()->createCollection($collection);

        $this->assertEquals(true, static::getDatabase()->createAttribute($collection, 'value', Database::VAR_STRING, 256, true));

        $values = [
            'NormalString',
            '{"type":"json","somekey":"someval"}',
            '{NormalStringInBraces}',
            '"NormalStringInDoubleQuotes"',
            '{"NormalStringInDoubleQuotesAndBraces"}',
            "'NormalStringInSingleQuotes'",
            "{'NormalStringInSingleQuotesAndBraces'}",
            "SingleQuote'InMiddle",
            'DoubleQuote"InMiddle',
            'Slash/InMiddle',
            'Backslash\InMiddle',
            'Colon:InMiddle',
            '"quoted":"colon"'
        ];

        foreach ($values as $value) {
            static::getDatabase()->createDocument($collection, new Document([
                '$id' => ID::unique(),
                '$permissions' => [
                    Permission::read(Role::any()),
                    Permission::update(Role::any()),
                    Permission::delete(Role::any())
                ],
                'value' => $value
            ]));
        }

        /**
         * Check Basic
         */
        $documents = static::getDatabase()->find($collection);

        $this->assertEquals(count($values), count($documents));
        $this->assertNotEmpty($documents[0]->getId());
        $this->assertEquals($collection, $documents[0]->getCollection());
        $this->assertEquals(['any'], $documents[0]->getRead());
        $this->assertEquals(['any'], $documents[0]->getUpdate());
        $this->assertEquals(['any'], $documents[0]->getDelete());
        $this->assertEquals($values[0], $documents[0]->getAttribute('value'));

        /**
         * Check `equals` query
         */
        foreach ($values as $value) {
            $documents = static::getDatabase()->find($collection, [
                Query::limit(25),
                Query::equal('value', [$value])
            ]);

            $this->assertEquals(1, count($documents));
            $this->assertEquals($value, $documents[0]->getAttribute('value'));
        }
    }

    /**
     * @depends testFind
     */
    public function testFindOne(): void
    {
        $document = static::getDatabase()->findOne('movies', [
            Query::offset(2),
            Query::orderAsc('name')
        ]);

        $this->assertTrue($document instanceof Document);
        $this->assertEquals('Frozen', $document->getAttribute('name'));

        $document = static::getDatabase()->findOne('movies', [
            Query::offset(10)
        ]);
        $this->assertEquals(false, $document);
    }

    public function testFindNull(): void
    {
        $documents = static::getDatabase()->find('movies', [
            Query::isNull('nullable'),
        ]);

        $this->assertEquals(5, count($documents));
    }

    public function testFindNotNull(): void
    {
        $documents = static::getDatabase()->find('movies', [
            Query::isNotNull('nullable'),
        ]);

        $this->assertEquals(1, count($documents));
    }

    public function testFindStartsWith(): void
    {
        $documents = static::getDatabase()->find('movies', [
            Query::startsWith('name', 'Work'),
        ]);

        $this->assertEquals(2, count($documents));

        if ($this->getDatabase()->getAdapter() instanceof SQL) {
            $documents = static::getDatabase()->find('movies', [
                Query::startsWith('name', '%ork'),
            ]);
        } else {
            $documents = static::getDatabase()->find('movies', [
                Query::startsWith('name', '.*ork'),
            ]);
        }

        $this->assertEquals(0, count($documents));
    }

    public function testFindStartsWithWords(): void
    {
        $documents = static::getDatabase()->find('movies', [
            Query::startsWith('name', 'Work in Progress'),
        ]);

        $this->assertEquals(2, count($documents));
    }

    public function testFindEndsWith(): void
    {
        $documents = static::getDatabase()->find('movies', [
            Query::endsWith('name', 'Marvel'),
        ]);

        $this->assertEquals(1, count($documents));
    }

    public function testFindSelect(): void
    {
        $documents = static::getDatabase()->find('movies', [
            Query::select(['name', 'year'])
        ]);
        foreach ($documents as $document) {
            $this->assertArrayHasKey('$id', $document);
            $this->assertArrayHasKey('$internalId', $document);
            $this->assertArrayHasKey('$collection', $document);
            $this->assertArrayHasKey('$createdAt', $document);
            $this->assertArrayHasKey('$updatedAt', $document);
            $this->assertArrayHasKey('$permissions', $document);
            $this->assertArrayHasKey('name', $document);
            $this->assertArrayHasKey('year', $document);
            $this->assertArrayNotHasKey('director', $document);
            $this->assertArrayNotHasKey('price', $document);
            $this->assertArrayNotHasKey('active', $document);
        }
    }

    /**
     * @depends testFind
     */
    public function testCount(): void
    {
        $count = static::getDatabase()->count('movies');
        $this->assertEquals(6, $count);
        $count = static::getDatabase()->count('movies', [Query::equal('year', [2019])]);
        $this->assertEquals(2, $count);
        $count = static::getDatabase()->count('movies', [Query::equal('with-dash', ['Works'])]);
        $this->assertEquals(2, $count);
        $count = static::getDatabase()->count('movies', [Query::equal('with-dash', ['Works2', 'Works3'])]);
        $this->assertEquals(4, $count);

        Authorization::unsetRole('user:x');
        $count = static::getDatabase()->count('movies');
        $this->assertEquals(5, $count);

        Authorization::disable();
        $count = static::getDatabase()->count('movies');
        $this->assertEquals(6, $count);
        Authorization::reset();

        Authorization::disable();
        $count = static::getDatabase()->count('movies', [], 3);
        $this->assertEquals(3, $count);
        Authorization::reset();

        /**
         * Test that OR queries are handled correctly
         */
        Authorization::disable();
        $count = static::getDatabase()->count('movies', [
            Query::equal('director', ['TBD', 'Joe Johnston']),
            Query::equal('year', [2025]),
        ]);
        $this->assertEquals(1, $count);
        Authorization::reset();
    }

    /**
     * @depends testFind
     */
    public function testSum(): void
    {
        Authorization::setRole('user:x');
        $sum = static::getDatabase()->sum('movies', 'year', [Query::equal('year', [2019]),]);
        $this->assertEquals(2019 + 2019, $sum);
        $sum = static::getDatabase()->sum('movies', 'year');
        $this->assertEquals(2013 + 2019 + 2011 + 2019 + 2025 + 2026, $sum);
        $sum = static::getDatabase()->sum('movies', 'price', [Query::equal('year', [2019]),]);
        $this->assertEquals(round(39.50 + 25.99, 2), round($sum, 2));
        $sum = static::getDatabase()->sum('movies', 'price', [Query::equal('year', [2019]),]);
        $this->assertEquals(round(39.50 + 25.99, 2), round($sum, 2));

        $sum = static::getDatabase()->sum('movies', 'year', [Query::equal('year', [2019])], 1);
        $this->assertEquals(2019, $sum);

        Authorization::unsetRole('user:x');
        Authorization::unsetRole('userx');
        $sum = static::getDatabase()->sum('movies', 'year', [Query::equal('year', [2019]),]);
        $this->assertEquals(2019 + 2019, $sum);
        $sum = static::getDatabase()->sum('movies', 'year');
        $this->assertEquals(2013 + 2019 + 2011 + 2019 + 2025, $sum);
        $sum = static::getDatabase()->sum('movies', 'price', [Query::equal('year', [2019]),]);
        $this->assertEquals(round(39.50 + 25.99, 2), round($sum, 2));
        $sum = static::getDatabase()->sum('movies', 'price', [Query::equal('year', [2019]),]);
        $this->assertEquals(round(39.50 + 25.99, 2), round($sum, 2));
    }

    public function testEncodeDecode(): void
    {
        $collection = new Document([
            '$collection' => ID::custom(Database::METADATA),
            '$id' => ID::custom('users'),
            'name' => 'Users',
            'attributes' => [
                [
                    '$id' => ID::custom('name'),
                    'type' => Database::VAR_STRING,
                    'format' => '',
                    'size' => 256,
                    'signed' => true,
                    'required' => false,
                    'array' => false,
                    'filters' => [],
                ],
                [
                    '$id' => ID::custom('email'),
                    'type' => Database::VAR_STRING,
                    'format' => '',
                    'size' => 1024,
                    'signed' => true,
                    'required' => false,
                    'array' => false,
                    'filters' => [],
                ],
                [
                    '$id' => ID::custom('status'),
                    'type' => Database::VAR_INTEGER,
                    'format' => '',
                    'size' => 0,
                    'signed' => true,
                    'required' => false,
                    'array' => false,
                    'filters' => [],
                ],
                [
                    '$id' => ID::custom('password'),
                    'type' => Database::VAR_STRING,
                    'format' => '',
                    'size' => 16384,
                    'signed' => true,
                    'required' => false,
                    'array' => false,
                    'filters' => [],
                ],
                [
                    '$id' => ID::custom('passwordUpdate'),
                    'type' => Database::VAR_DATETIME,
                    'format' => '',
                    'size' => 0,
                    'signed' => true,
                    'required' => false,
                    'array' => false,
                    'filters' => ['datetime'],
                ],
                [
                    '$id' => ID::custom('registration'),
                    'type' => Database::VAR_DATETIME,
                    'format' => '',
                    'size' => 0,
                    'signed' => true,
                    'required' => false,
                    'array' => false,
                    'filters' => ['datetime'],
                ],
                [
                    '$id' => ID::custom('emailVerification'),
                    'type' => Database::VAR_BOOLEAN,
                    'format' => '',
                    'size' => 0,
                    'signed' => true,
                    'required' => false,
                    'array' => false,
                    'filters' => [],
                ],
                [
                    '$id' => ID::custom('reset'),
                    'type' => Database::VAR_BOOLEAN,
                    'format' => '',
                    'size' => 0,
                    'signed' => true,
                    'required' => false,
                    'array' => false,
                    'filters' => [],
                ],
                [
                    '$id' => ID::custom('prefs'),
                    'type' => Database::VAR_STRING,
                    'format' => '',
                    'size' => 16384,
                    'signed' => true,
                    'required' => false,
                    'array' => false,
                    'filters' => ['json']
                ],
                [
                    '$id' => ID::custom('sessions'),
                    'type' => Database::VAR_STRING,
                    'format' => '',
                    'size' => 16384,
                    'signed' => true,
                    'required' => false,
                    'array' => false,
                    'filters' => ['json'],
                ],
                [
                    '$id' => ID::custom('tokens'),
                    'type' => Database::VAR_STRING,
                    'format' => '',
                    'size' => 16384,
                    'signed' => true,
                    'required' => false,
                    'array' => false,
                    'filters' => ['json'],
                ],
                [
                    '$id' => ID::custom('memberships'),
                    'type' => Database::VAR_STRING,
                    'format' => '',
                    'size' => 16384,
                    'signed' => true,
                    'required' => false,
                    'array' => false,
                    'filters' => ['json'],
                ],
                [
                    '$id' => ID::custom('roles'),
                    'type' => Database::VAR_STRING,
                    'format' => '',
                    'size' => 128,
                    'signed' => true,
                    'required' => false,
                    'array' => true,
                    'filters' => [],
                ],
                [
                    '$id' => ID::custom('tags'),
                    'type' => Database::VAR_STRING,
                    'format' => '',
                    'size' => 128,
                    'signed' => true,
                    'required' => false,
                    'array' => true,
                    'filters' => ['json'],
                ],
            ],
            'indexes' => [
                [
                    '$id' => ID::custom('_key_email'),
                    'type' => Database::INDEX_UNIQUE,
                    'attributes' => ['email'],
                    'lengths' => [1024],
                    'orders' => [Database::ORDER_ASC],
                ]
            ],
        ]);

        $document = new Document([
            '$id' => ID::custom('608fdbe51361a'),
            '$permissions' => [
                Permission::read(Role::any()),
                Permission::create(Role::user('608fdbe51361a')),
                Permission::update(Role::user('608fdbe51361a')),
                Permission::delete(Role::user('608fdbe51361a')),
            ],
            'email' => 'test@example.com',
            'emailVerification' => false,
            'status' => 1,
            'password' => 'randomhash',
            'passwordUpdate' => '2000-06-12 14:12:55',
            'registration' => '1975-06-12 14:12:55+01:00',
            'reset' => false,
            'name' => 'My Name',
            'prefs' => new \stdClass(),
            'sessions' => [],
            'tokens' => [],
            'memberships' => [],
            'roles' => [
                'admin',
                'developer',
                'tester',
            ],
            'tags' => [
                ['$id' => '1', 'label' => 'x'],
                ['$id' => '2', 'label' => 'y'],
                ['$id' => '3', 'label' => 'z'],
            ],
        ]);

        $result = static::getDatabase()->encode($collection, $document);

        $this->assertEquals('608fdbe51361a', $result->getAttribute('$id'));
        $this->assertContains('read("any")', $result->getAttribute('$permissions'));
        $this->assertContains('read("any")', $result->getPermissions());
        $this->assertContains('any', $result->getRead());
        $this->assertContains(Permission::create(Role::user(ID::custom('608fdbe51361a'))), $result->getPermissions());
        $this->assertContains('user:608fdbe51361a', $result->getCreate());
        $this->assertContains('user:608fdbe51361a', $result->getWrite());
        $this->assertEquals('test@example.com', $result->getAttribute('email'));
        $this->assertEquals(false, $result->getAttribute('emailVerification'));
        $this->assertEquals(1, $result->getAttribute('status'));
        $this->assertEquals('randomhash', $result->getAttribute('password'));
        $this->assertEquals('2000-06-12 14:12:55.000', $result->getAttribute('passwordUpdate'));
        $this->assertEquals('1975-06-12 13:12:55.000', $result->getAttribute('registration'));
        $this->assertEquals(false, $result->getAttribute('reset'));
        $this->assertEquals('My Name', $result->getAttribute('name'));
        $this->assertEquals('{}', $result->getAttribute('prefs'));
        $this->assertEquals('[]', $result->getAttribute('sessions'));
        $this->assertEquals('[]', $result->getAttribute('tokens'));
        $this->assertEquals('[]', $result->getAttribute('memberships'));
        $this->assertEquals(['admin', 'developer', 'tester',], $result->getAttribute('roles'));
        $this->assertEquals(['{"$id":"1","label":"x"}', '{"$id":"2","label":"y"}', '{"$id":"3","label":"z"}',], $result->getAttribute('tags'));

        $result = static::getDatabase()->decode($collection, $document);

        $this->assertEquals('608fdbe51361a', $result->getAttribute('$id'));
        $this->assertContains('read("any")', $result->getAttribute('$permissions'));
        $this->assertContains('read("any")', $result->getPermissions());
        $this->assertContains('any', $result->getRead());
        $this->assertContains(Permission::create(Role::user('608fdbe51361a')), $result->getPermissions());
        $this->assertContains('user:608fdbe51361a', $result->getCreate());
        $this->assertContains('user:608fdbe51361a', $result->getWrite());
        $this->assertEquals('test@example.com', $result->getAttribute('email'));
        $this->assertEquals(false, $result->getAttribute('emailVerification'));
        $this->assertEquals(1, $result->getAttribute('status'));
        $this->assertEquals('randomhash', $result->getAttribute('password'));
        $this->assertEquals('2000-06-12T14:12:55.000+00:00', $result->getAttribute('passwordUpdate'));
        $this->assertEquals('1975-06-12T13:12:55.000+00:00', $result->getAttribute('registration'));
        $this->assertEquals(false, $result->getAttribute('reset'));
        $this->assertEquals('My Name', $result->getAttribute('name'));
        $this->assertEquals([], $result->getAttribute('prefs'));
        $this->assertEquals([], $result->getAttribute('sessions'));
        $this->assertEquals([], $result->getAttribute('tokens'));
        $this->assertEquals([], $result->getAttribute('memberships'));
        $this->assertEquals(['admin', 'developer', 'tester',], $result->getAttribute('roles'));
        $this->assertEquals([
            new Document(['$id' => '1', 'label' => 'x']),
            new Document(['$id' => '2', 'label' => 'y']),
            new Document(['$id' => '3', 'label' => 'z']),
        ], $result->getAttribute('tags'));
    }

    /**
     * @depends testCreateDocument
     */
    public function testReadPermissionsSuccess(Document $document): Document
    {
        Authorization::cleanRoles();
        Authorization::setRole(Role::any()->toString());

        $document = static::getDatabase()->createDocument('documents', new Document([
            '$permissions' => [
                Permission::read(Role::any()),
                Permission::create(Role::any()),
                Permission::update(Role::any()),
                Permission::delete(Role::any()),
            ],
            'string' => 'text📝',
            'integer' => 5,
            'bigint' => 8589934592, // 2^33
            'float' => 5.55,
            'boolean' => true,
            'colors' => ['pink', 'green', 'blue'],
        ]));

        $this->assertEquals(false, $document->isEmpty());

        Authorization::cleanRoles();

        $document = static::getDatabase()->getDocument($document->getCollection(), $document->getId());
        $this->assertEquals(true, $document->isEmpty());

        Authorization::setRole(Role::any()->toString());

        return $document;
    }

    public function testReadPermissionsFailure(): Document
    {
        Authorization::cleanRoles();
        Authorization::setRole(Role::any()->toString());

        $document = static::getDatabase()->createDocument('documents', new Document([
            '$permissions' => [
                Permission::read(Role::user('1')),
                Permission::create(Role::user('1')),
                Permission::update(Role::user('1')),
                Permission::delete(Role::user('1')),
            ],
            'string' => 'text📝',
            'integer' => 5,
            'bigint' => 8589934592, // 2^33
            'float' => 5.55,
            'boolean' => true,
            'colors' => ['pink', 'green', 'blue'],
        ]));

        Authorization::cleanRoles();

        $document = static::getDatabase()->getDocument($document->getCollection(), $document->getId());

        $this->assertEquals(true, $document->isEmpty());

        Authorization::setRole(Role::any()->toString());

        return $document;
    }

    /**
     * @depends testCreateDocument
     */
    public function testWritePermissionsSuccess(Document $document): void
    {
        Authorization::cleanRoles();

        $this->expectException(AuthorizationException::class);
        static::getDatabase()->createDocument('documents', new Document([
            '$permissions' => [
                Permission::read(Role::any()),
                Permission::create(Role::any()),
                Permission::update(Role::any()),
                Permission::delete(Role::any()),
            ],
            'string' => 'text📝',
            'integer' => 5,
            'bigint' => 8589934592, // 2^33
            'float' => 5.55,
            'boolean' => true,
            'colors' => ['pink', 'green', 'blue'],
        ]));
    }

    /**
     * @depends testCreateDocument
     */
    public function testWritePermissionsUpdateFailure(Document $document): Document
    {
        $this->expectException(AuthorizationException::class);

        Authorization::cleanRoles();
        Authorization::setRole(Role::any()->toString());

        $document = static::getDatabase()->createDocument('documents', new Document([
            '$permissions' => [
                Permission::read(Role::any()),
                Permission::create(Role::any()),
                Permission::update(Role::any()),
                Permission::delete(Role::any()),
            ],
            'string' => 'text📝',
            'integer' => 5,
            'bigint' => 8589934592, // 2^33
            'float' => 5.55,
            'boolean' => true,
            'colors' => ['pink', 'green', 'blue'],
        ]));

        Authorization::cleanRoles();

        $document = static::getDatabase()->updateDocument('documents', $document->getId(), new Document([
            '$id' => ID::custom($document->getId()),
            '$permissions' => [
                Permission::read(Role::any()),
                Permission::create(Role::any()),
                Permission::update(Role::any()),
                Permission::delete(Role::any()),
            ],
            'string' => 'text📝',
            'integer' => 6,
            'bigint' => 8589934592, // 2^33
            'float' => 5.55,
            'boolean' => true,
            'colors' => ['pink', 'green', 'blue'],
        ]));

        return $document;
    }


    /**
     * @depends testCreateDocument
     */
    public function testNoChangeUpdateDocumentWithoutPermission(Document $document): Document
    {
        Authorization::setRole(Role::any()->toString());

        $document = static::getDatabase()->createDocument('documents', new Document([
            'string' => 'text📝',
            'integer' => 5,
            'bigint' => 8589934592, // 2^33
            'float' => 5.55,
            'boolean' => true,
            'colors' => ['pink', 'green', 'blue'],
        ]));

        Authorization::cleanRoles();
        $updatedDocument = static::getDatabase()->updateDocument('documents', $document->getId(), $document);

        // Document should not be updated as there is no change. It should also not throw any authorization exception without any permission because of no change.
        $this->assertEquals($updatedDocument->getUpdatedAt(), $document->getUpdatedAt());

        return $document;
    }

    public function testNoChangeUpdateDocumentWithRelationWithoutPermission(): void
    {
        if (!static::getDatabase()->getAdapter()->getSupportForRelationships()) {
            $this->expectNotToPerformAssertions();
            return;
        }

        Authorization::cleanRoles();
        Authorization::setRole(Role::user('a')->toString());

        static::getDatabase()->createCollection('parentRelationTest', [], [], [
            Permission::read(Role::user('a')),
            Permission::create(Role::user('a')),
        ]);
        static::getDatabase()->createCollection('childRelationTest', [], [], [
            Permission::read(Role::user('a')),
            Permission::create(Role::user('a')),
        ]);
        static::getDatabase()->createAttribute('parentRelationTest', 'name', Database::VAR_STRING, 255, false);
        static::getDatabase()->createAttribute('childRelationTest', 'name', Database::VAR_STRING, 255, false);

        static::getDatabase()->createRelationship(
            collection: 'parentRelationTest',
            relatedCollection: 'childRelationTest',
            type: Database::RELATION_ONE_TO_MANY,
            id: 'childs'
        );

        // Create document with relationship with nested data
        $parent = static::getDatabase()->createDocument('parentRelationTest', new Document([
            '$id' => 'parent1',
            'name' => 'Parent 1',
            'childs' => [
                [
                    '$id' => 'child1',
                    'name' => 'Child 1',
                ],
            ],
        ]));
        $this->assertEquals(1, \count($parent['childs']));
        $updatedParent = static::getDatabase()->updateDocument('parentRelationTest', 'parent1', new Document([
            '$id' => 'parent1',
            'name'=>'Parent 1',
            '$collection' => 'parentRelationTest',
            'childs' => [
                new Document([
                    '$id' => 'child1',
                    '$collection' => 'childRelationTest'
                ]),
            ]
        ]));

        $this->assertEquals($updatedParent->getUpdatedAt(), $parent->getUpdatedAt());
        $this->assertEquals($updatedParent->getAttribute('childs')[0]->getUpdatedAt(), $parent->getAttribute('childs')[0]->getUpdatedAt());

        static::getDatabase()->deleteCollection('parentRelationTest');
        static::getDatabase()->deleteCollection('childRelationTest');
    }

    public function testExceptionAttributeLimit(): void
    {
        if ($this->getDatabase()->getLimitForAttributes() > 0) {
            // load the collection up to the limit
            $attributes = [];
            for ($i = 0; $i < $this->getDatabase()->getLimitForAttributes(); $i++) {
                $attributes[] = new Document([
                    '$id' => ID::custom("test{$i}"),
                    'type' => Database::VAR_INTEGER,
                    'size' => 0,
                    'required' => false,
                    'default' => null,
                    'signed' => true,
                    'array' => false,
                    'filters' => [],
                ]);
            }
            $collection = static::getDatabase()->createCollection('attributeLimit', $attributes);

            $this->expectException(LimitException::class);
            $this->assertEquals(false, static::getDatabase()->createAttribute('attributeLimit', "breaking", Database::VAR_INTEGER, 0, true));
        }

        // Default assertion for other adapters
        $this->assertEquals(1, 1);
    }

    /**
     * @depends testExceptionAttributeLimit
     */
    public function testCheckAttributeCountLimit(): void
    {
        if ($this->getDatabase()->getLimitForAttributes() > 0) {
            $collection = static::getDatabase()->getCollection('attributeLimit');

            // create same attribute in testExceptionAttributeLimit
            $attribute = new Document([
                '$id' => ID::custom('breaking'),
                'type' => Database::VAR_INTEGER,
                'size' => 0,
                'required' => true,
                'default' => null,
                'signed' => true,
                'array' => false,
                'filters' => [],
            ]);

            $this->expectException(LimitException::class);
            $this->assertEquals(false, static::getDatabase()->checkAttribute($collection, $attribute));
        }

        // Default assertion for other adapters
        $this->assertEquals(1, 1);
    }

    /**
     * Using phpunit dataProviders to check that all these combinations of types/sizes throw exceptions
     * https://phpunit.de/manual/3.7/en/writing-tests-for-phpunit.html#writing-tests-for-phpunit.data-providers
     *
     * @return array<array<int>>
     */
    public function rowWidthExceedsMaximum(): array
    {
        return [
            // These combinations of attributes gets exactly to the 64k limit
            // [$key, $stringSize, $stringCount, $intCount, $floatCount, $boolCount]
            // [0, 1024, 15, 0, 731, 3],
            // [1, 512, 31, 0, 0, 833],
            // [2, 256, 62, 128, 0, 305],
            // [3, 128, 125, 30, 24, 2],
            //
            // Taken 500 bytes off for tests
            [0, 1024, 15, 0, 304, 3],
            [1, 512, 31, 0, 0, 333],
            [2, 256, 62, 103, 0, 5],
            [3, 128, 124, 30, 12, 14],
        ];
    }

    /**
     * @dataProvider rowWidthExceedsMaximum
     */
    public function testExceptionWidthLimit(int $key, int $stringSize, int $stringCount, int $intCount, int $floatCount, int $boolCount): void
    {
        if (static::getDatabase()->getAdapter()::getDocumentSizeLimit() > 0) {
            $attributes = [];

            // Load the collection up to the limit
            // Strings
            for ($i = 0; $i < $stringCount; $i++) {
                $attributes[] = new Document([
                    '$id' => ID::custom("test_string{$i}"),
                    'type' => Database::VAR_STRING,
                    'size' => $stringSize,
                    'required' => false,
                    'default' => null,
                    'signed' => true,
                    'array' => false,
                    'filters' => [],
                ]);
            }

            // Integers
            for ($i = 0; $i < $intCount; $i++) {
                $attributes[] = new Document([
                    '$id' => ID::custom("test_int{$i}"),
                    'type' => Database::VAR_INTEGER,
                    'size' => 0,
                    'required' => false,
                    'default' => null,
                    'signed' => true,
                    'array' => false,
                    'filters' => [],
                ]);
            }

            // Floats
            for ($i = 0; $i < $floatCount; $i++) {
                $attributes[] = new Document([
                    '$id' => ID::custom("test_float{$i}"),
                    'type' => Database::VAR_FLOAT,
                    'size' => 0,
                    'required' => false,
                    'default' => null,
                    'signed' => true,
                    'array' => false,
                    'filters' => [],
                ]);
            }

            // Booleans
            for ($i = 0; $i < $boolCount; $i++) {
                $attributes[] = new Document([
                    '$id' => ID::custom("test_bool{$i}"),
                    'type' => Database::VAR_BOOLEAN,
                    'size' => 0,
                    'required' => false,
                    'default' => null,
                    'signed' => true,
                    'array' => false,
                    'filters' => [],
                ]);
            }

            $collection = static::getDatabase()->createCollection("widthLimit{$key}", $attributes);

            $this->expectException(LimitException::class);
            $this->assertEquals(false, static::getDatabase()->createAttribute("widthLimit{$key}", "breaking", Database::VAR_STRING, 100, true));
        }

        // Default assertion for other adapters
        $this->assertEquals(1, 1);
    }

    /**
     * @dataProvider rowWidthExceedsMaximum
     * @depends      testExceptionWidthLimit
     */
    public function testCheckAttributeWidthLimit(int $key, int $stringSize, int $stringCount, int $intCount, int $floatCount, int $boolCount): void
    {
        if (static::getDatabase()->getAdapter()::getDocumentSizeLimit()> 0) {
            $collection = static::getDatabase()->getCollection("widthLimit{$key}");

            // create same attribute in testExceptionWidthLimit
            $attribute = new Document([
                '$id' => ID::custom('breaking'),
                'type' => Database::VAR_STRING,
                'size' => 100,
                'required' => true,
                'default' => null,
                'signed' => true,
                'array' => false,
                'filters' => [],
            ]);

            $this->expectException(LimitException::class);
            $this->assertEquals(false, static::getDatabase()->checkAttribute($collection, $attribute));
        }

        // Default assertion for other adapters
        $this->assertEquals(1, 1);
    }

    public function testExceptionIndexLimit(): void
    {
        static::getDatabase()->createCollection('indexLimit');

        // add unique attributes for indexing
        for ($i = 0; $i < 64; $i++) {
            $this->assertEquals(true, static::getDatabase()->createAttribute('indexLimit', "test{$i}", Database::VAR_STRING, 16, true));
        }

        // Testing for indexLimit
        // Add up to the limit, then check if the next index throws IndexLimitException
        for ($i = 0; $i < ($this->getDatabase()->getLimitForIndexes()); $i++) {
            $this->assertEquals(true, static::getDatabase()->createIndex('indexLimit', "index{$i}", Database::INDEX_KEY, ["test{$i}"], [16]));
        }
        $this->expectException(LimitException::class);
        $this->assertEquals(false, static::getDatabase()->createIndex('indexLimit', "index64", Database::INDEX_KEY, ["test64"], [16]));

        static::getDatabase()->deleteCollection('indexLimit');
    }

    /**
     * @depends testGetDocument
     */
    public function testExceptionDuplicate(Document $document): void
    {
        $document->setAttribute('$id', 'duplicated');
        static::getDatabase()->createDocument($document->getCollection(), $document);

        $this->expectException(DuplicateException::class);
        static::getDatabase()->createDocument($document->getCollection(), $document);
    }

    /**
     * @depends testGetDocument
     */
    public function testExceptionCaseInsensitiveDuplicate(Document $document): Document
    {
        $document->setAttribute('$id', 'caseSensitive');
        static::getDatabase()->createDocument($document->getCollection(), $document);

        $document->setAttribute('$id', 'CaseSensitive');

        $this->expectException(DuplicateException::class);
        static::getDatabase()->createDocument($document->getCollection(), $document);

        return $document;
    }

    /**
     * @depends testFind
     */
    public function testUniqueIndexDuplicate(): void
    {
        $this->expectException(DuplicateException::class);

        $this->assertEquals(true, static::getDatabase()->createIndex('movies', 'uniqueIndex', Database::INDEX_UNIQUE, ['name'], [128], [Database::ORDER_ASC]));

        static::getDatabase()->createDocument('movies', new Document([
            '$permissions' => [
                Permission::read(Role::any()),
                Permission::read(Role::user('1')),
                Permission::read(Role::user('2')),
                Permission::create(Role::any()),
                Permission::create(Role::user('1x')),
                Permission::create(Role::user('2x')),
                Permission::update(Role::any()),
                Permission::update(Role::user('1x')),
                Permission::update(Role::user('2x')),
                Permission::delete(Role::any()),
                Permission::delete(Role::user('1x')),
                Permission::delete(Role::user('2x')),
            ],
            'name' => 'Frozen',
            'director' => 'Chris Buck & Jennifer Lee',
            'year' => 2013,
            'price' => 39.50,
            'active' => true,
            'generes' => ['animation', 'kids'],
            'with-dash' => 'Works4'
        ]));
    }

    /**
     * @depends testUniqueIndexDuplicate
     */
    public function testUniqueIndexDuplicateUpdate(): void
    {
        Authorization::setRole(Role::users()->toString());
        // create document then update to conflict with index
        $document = static::getDatabase()->createDocument('movies', new Document([
            '$permissions' => [
                Permission::read(Role::any()),
                Permission::read(Role::user('1')),
                Permission::read(Role::user('2')),
                Permission::create(Role::any()),
                Permission::create(Role::user('1x')),
                Permission::create(Role::user('2x')),
                Permission::update(Role::any()),
                Permission::update(Role::user('1x')),
                Permission::update(Role::user('2x')),
                Permission::delete(Role::any()),
                Permission::delete(Role::user('1x')),
                Permission::delete(Role::user('2x')),
            ],
            'name' => 'Frozen 5',
            'director' => 'Chris Buck & Jennifer Lee',
            'year' => 2013,
            'price' => 39.50,
            'active' => true,
            'generes' => ['animation', 'kids'],
            'with-dash' => 'Works4'
        ]));

        $this->expectException(DuplicateException::class);

        static::getDatabase()->updateDocument('movies', $document->getId(), $document->setAttribute('name', 'Frozen'));
    }

    public function testGetAttributeLimit(): void
    {
        $this->assertIsInt($this->getDatabase()->getLimitForAttributes());
    }

    public function testGetIndexLimit(): void
    {
        $this->assertEquals(59, $this->getDatabase()->getLimitForIndexes());
    }

    public function testGetId(): void
    {
        $this->assertEquals(20, strlen(ID::unique()));
        $this->assertEquals(13, strlen(ID::unique(0)));
        $this->assertEquals(13, strlen(ID::unique(-1)));
        $this->assertEquals(23, strlen(ID::unique(10)));

        // ensure two sequential calls to getId do not give the same result
        $this->assertNotEquals(ID::unique(10), ID::unique(10));
    }

    public function testRenameIndex(): void
    {
        $database = static::getDatabase();

        $numbers = $database->createCollection('numbers');
        $database->createAttribute('numbers', 'verbose', Database::VAR_STRING, 128, true);
        $database->createAttribute('numbers', 'symbol', Database::VAR_INTEGER, 0, true);

        $database->createIndex('numbers', 'index1', Database::INDEX_KEY, ['verbose'], [128], [Database::ORDER_ASC]);
        $database->createIndex('numbers', 'index2', Database::INDEX_KEY, ['symbol'], [0], [Database::ORDER_ASC]);

        $index = $database->renameIndex('numbers', 'index1', 'index3');

        $this->assertTrue($index);

        $numbers = $database->getCollection('numbers');

        $this->assertEquals('index2', $numbers->getAttribute('indexes')[1]['$id']);
        $this->assertEquals('index3', $numbers->getAttribute('indexes')[0]['$id']);
        $this->assertCount(2, $numbers->getAttribute('indexes'));
    }

    /**
     * @depends testRenameIndex
     * @expectedException Exception
     */
    public function testRenameIndexMissing(): void
    {
        $database = static::getDatabase();
        $this->expectExceptionMessage('Index not found');
        $index = $database->renameIndex('numbers', 'index1', 'index4');
    }

    /**
     * @depends testRenameIndex
     * @expectedException Exception
     */
    public function testRenameIndexExisting(): void
    {
        $database = static::getDatabase();
        $this->expectExceptionMessage('Index name already used');
        $index = $database->renameIndex('numbers', 'index3', 'index2');
    }

    public function testRenameAttribute(): void
    {
        $database = static::getDatabase();

        $colors = $database->createCollection('colors');
        $database->createAttribute('colors', 'name', Database::VAR_STRING, 128, true);
        $database->createAttribute('colors', 'hex', Database::VAR_STRING, 128, true);

        $database->createIndex('colors', 'index1', Database::INDEX_KEY, ['name'], [128], [Database::ORDER_ASC]);

        $database->createDocument('colors', new Document([
            '$permissions' => [
                Permission::read(Role::any()),
                Permission::create(Role::any()),
                Permission::update(Role::any()),
                Permission::delete(Role::any()),
            ],
            'name' => 'black',
            'hex' => '#000000'
        ]));

        $attribute = $database->renameAttribute('colors', 'name', 'verbose');

        $this->assertTrue($attribute);

        $colors = $database->getCollection('colors');
        $this->assertEquals('hex', $colors->getAttribute('attributes')[1]['$id']);
        $this->assertEquals('verbose', $colors->getAttribute('attributes')[0]['$id']);
        $this->assertCount(2, $colors->getAttribute('attributes'));

        // Attribute in index is renamed automatically on adapter-level. What we need to check is if metadata is properly updated
        $this->assertEquals('verbose', $colors->getAttribute('indexes')[0]->getAttribute("attributes")[0]);
        $this->assertCount(1, $colors->getAttribute('indexes'));

        // Document should be there if adapter migrated properly
        $document = $database->findOne('colors');
        $this->assertTrue($document instanceof Document);
        $this->assertEquals('black', $document->getAttribute('verbose'));
        $this->assertEquals('#000000', $document->getAttribute('hex'));
        $this->assertEquals(null, $document->getAttribute('name'));
    }

    /**
     * @depends testRenameAttribute
     * @expectedException Exception
     */
    public function textRenameAttributeMissing(): void
    {
        $database = static::getDatabase();
        $this->expectExceptionMessage('Attribute not found');
        $database->renameAttribute('colors', 'name2', 'name3');
    }

    /**
     * @depends testRenameAttribute
     * @expectedException Exception
     */
    public function testRenameAttributeExisting(): void
    {
        $database = static::getDatabase();
        $this->expectExceptionMessage('Attribute name already used');
        $database->renameAttribute('colors', 'verbose', 'hex');
    }

    public function testUpdateAttributeDefault(): void
    {
        $database = static::getDatabase();

        $flowers = $database->createCollection('flowers');
        $database->createAttribute('flowers', 'name', Database::VAR_STRING, 128, true);
        $database->createAttribute('flowers', 'inStock', Database::VAR_INTEGER, 0, false);
        $database->createAttribute('flowers', 'date', Database::VAR_STRING, 128, false);

        $database->createDocument('flowers', new Document([
            '$id' => 'flowerWithDate',
            '$permissions' => [
                Permission::read(Role::any()),
                Permission::create(Role::any()),
                Permission::update(Role::any()),
                Permission::delete(Role::any()),
            ],
            'name' => 'Violet',
            'inStock' => 51,
            'date' => '2000-06-12 14:12:55.000'
        ]));

        $doc = $database->createDocument('flowers', new Document([
            '$permissions' => [
                Permission::read(Role::any()),
                Permission::create(Role::any()),
                Permission::update(Role::any()),
                Permission::delete(Role::any()),
            ],
            'name' => 'Lily'
        ]));

        $this->assertNull($doc->getAttribute('inStock'));

        $database->updateAttributeDefault('flowers', 'inStock', 100);

        $doc = $database->createDocument('flowers', new Document([
            '$permissions' => [
                Permission::read(Role::any()),
                Permission::create(Role::any()),
                Permission::update(Role::any()),
                Permission::delete(Role::any()),
            ],
            'name' => 'Iris'
        ]));

        $this->assertIsNumeric($doc->getAttribute('inStock'));
        $this->assertEquals(100, $doc->getAttribute('inStock'));

        $database->updateAttributeDefault('flowers', 'inStock', null);
    }

    /**
     * @depends testUpdateAttributeDefault
     */
    public function testUpdateAttributeRequired(): void
    {
        $database = static::getDatabase();

        $database->updateAttributeRequired('flowers', 'inStock', true);

        $this->expectExceptionMessage('Invalid document structure: Missing required attribute "inStock"');

        $doc = $database->createDocument('flowers', new Document([
            '$permissions' => [
                Permission::read(Role::any()),
                Permission::create(Role::any()),
                Permission::update(Role::any()),
                Permission::delete(Role::any()),
            ],
            'name' => 'Lily With Missing Stocks'
        ]));
    }

    /**
     * @depends testUpdateAttributeDefault
     */
    public function testUpdateAttributeFilter(): void
    {
        $database = static::getDatabase();

        $database->createAttribute('flowers', 'cartModel', Database::VAR_STRING, 2000, false);

        $doc = $database->createDocument('flowers', new Document([
            '$permissions' => [
                Permission::read(Role::any()),
                Permission::create(Role::any()),
                Permission::update(Role::any()),
                Permission::delete(Role::any()),
            ],
            'name' => 'Lily With CartData',
            'inStock' => 50,
            'cartModel' => '{"color":"string","size":"number"}'
        ]));

        $this->assertIsString($doc->getAttribute('cartModel'));
        $this->assertEquals('{"color":"string","size":"number"}', $doc->getAttribute('cartModel'));

        $database->updateAttributeFilters('flowers', 'cartModel', ['json']);

        $doc = $database->getDocument('flowers', $doc->getId());
        $this->assertIsArray($doc->getAttribute('cartModel'));
        $this->assertCount(2, $doc->getAttribute('cartModel'));
        $this->assertEquals('string', $doc->getAttribute('cartModel')['color']);
        $this->assertEquals('number', $doc->getAttribute('cartModel')['size']);
    }

    /**
     * @depends testUpdateAttributeDefault
     */
    public function testUpdateAttributeFormat(): void
    {
        $database = static::getDatabase();

        $database->createAttribute('flowers', 'price', Database::VAR_INTEGER, 0, false);

        $doc = $database->createDocument('flowers', new Document([
            '$permissions' => [
                Permission::read(Role::any()),
                Permission::create(Role::any()),
                Permission::update(Role::any()),
                Permission::delete(Role::any()),
            ],
            '$id' => ID::custom('LiliPriced'),
            'name' => 'Lily Priced',
            'inStock' => 50,
            'cartModel' => '{}',
            'price' => 500
        ]));

        $this->assertIsNumeric($doc->getAttribute('price'));
        $this->assertEquals(500, $doc->getAttribute('price'));

        Structure::addFormat('priceRange', function ($attribute) {
            $min = $attribute['formatOptions']['min'];
            $max = $attribute['formatOptions']['max'];

            return new Range($min, $max);
        }, Database::VAR_INTEGER);

        $database->updateAttributeFormat('flowers', 'price', 'priceRange');
        $database->updateAttributeFormatOptions('flowers', 'price', ['min' => 1, 'max' => 10000]);

        $this->expectExceptionMessage('Invalid document structure: Attribute "price" has invalid format. Value must be a valid range between 1 and 10,000');

        $doc = $database->createDocument('flowers', new Document([
            '$permissions' => [
                Permission::read(Role::any()),
                Permission::create(Role::any()),
                Permission::update(Role::any()),
                Permission::delete(Role::any()),
            ],
            'name' => 'Lily Overpriced',
            'inStock' => 50,
            'cartModel' => '{}',
            'price' => 15000
        ]));
    }

    /**
     * @depends testUpdateAttributeDefault
     * @depends testUpdateAttributeFormat
     */
    public function testUpdateAttributeStructure(): void
    {
        // TODO: When this becomes relevant, add many more tests (from all types to all types, chaging size up&down, switchign between array/non-array...

        Structure::addFormat('priceRangeNew', function ($attribute) {
            $min = $attribute['formatOptions']['min'];
            $max = $attribute['formatOptions']['max'];
            return new Range($min, $max);
        }, Database::VAR_INTEGER);

        $database = static::getDatabase();

        // price attribute
        $collection = $database->getCollection('flowers');
        $attribute = $collection->getAttribute('attributes')[4];
        $this->assertEquals(true, $attribute['signed']);
        $this->assertEquals(0, $attribute['size']);
        $this->assertEquals(null, $attribute['default']);
        $this->assertEquals(false, $attribute['array']);
        $this->assertEquals(false, $attribute['required']);
        $this->assertEquals('priceRange', $attribute['format']);
        $this->assertEquals(['min'=>1, 'max'=>10000], $attribute['formatOptions']);

        $database->updateAttribute('flowers', 'price', default: 100);
        $collection = $database->getCollection('flowers');
        $attribute = $collection->getAttribute('attributes')[4];
        $this->assertEquals('integer', $attribute['type']);
        $this->assertEquals(true, $attribute['signed']);
        $this->assertEquals(0, $attribute['size']);
        $this->assertEquals(100, $attribute['default']);
        $this->assertEquals(false, $attribute['array']);
        $this->assertEquals(false, $attribute['required']);
        $this->assertEquals('priceRange', $attribute['format']);
        $this->assertEquals(['min'=>1, 'max'=>10000], $attribute['formatOptions']);

        $database->updateAttribute('flowers', 'price', format: 'priceRangeNew');
        $collection = $database->getCollection('flowers');
        $attribute = $collection->getAttribute('attributes')[4];
        $this->assertEquals('integer', $attribute['type']);
        $this->assertEquals(true, $attribute['signed']);
        $this->assertEquals(0, $attribute['size']);
        $this->assertEquals(100, $attribute['default']);
        $this->assertEquals(false, $attribute['array']);
        $this->assertEquals(false, $attribute['required']);
        $this->assertEquals('priceRangeNew', $attribute['format']);
        $this->assertEquals(['min'=>1, 'max'=>10000], $attribute['formatOptions']);

        $database->updateAttribute('flowers', 'price', format: '');
        $collection = $database->getCollection('flowers');
        $attribute = $collection->getAttribute('attributes')[4];
        $this->assertEquals('integer', $attribute['type']);
        $this->assertEquals(true, $attribute['signed']);
        $this->assertEquals(0, $attribute['size']);
        $this->assertEquals(100, $attribute['default']);
        $this->assertEquals(false, $attribute['array']);
        $this->assertEquals(false, $attribute['required']);
        $this->assertEquals('', $attribute['format']);
        $this->assertEquals(['min'=>1, 'max'=>10000], $attribute['formatOptions']);

        $database->updateAttribute('flowers', 'price', formatOptions: ['min' => 1, 'max' => 999]);
        $collection = $database->getCollection('flowers');
        $attribute = $collection->getAttribute('attributes')[4];
        $this->assertEquals('integer', $attribute['type']);
        $this->assertEquals(true, $attribute['signed']);
        $this->assertEquals(0, $attribute['size']);
        $this->assertEquals(100, $attribute['default']);
        $this->assertEquals(false, $attribute['array']);
        $this->assertEquals(false, $attribute['required']);
        $this->assertEquals('', $attribute['format']);
        $this->assertEquals(['min'=>1, 'max'=>999], $attribute['formatOptions']);

        $database->updateAttribute('flowers', 'price', formatOptions: []);
        $collection = $database->getCollection('flowers');
        $attribute = $collection->getAttribute('attributes')[4];
        $this->assertEquals('integer', $attribute['type']);
        $this->assertEquals(true, $attribute['signed']);
        $this->assertEquals(0, $attribute['size']);
        $this->assertEquals(100, $attribute['default']);
        $this->assertEquals(false, $attribute['array']);
        $this->assertEquals(false, $attribute['required']);
        $this->assertEquals('', $attribute['format']);
        $this->assertEquals([], $attribute['formatOptions']);

        $database->updateAttribute('flowers', 'price', signed: false);
        $collection = $database->getCollection('flowers');
        $attribute = $collection->getAttribute('attributes')[4];
        $this->assertEquals('integer', $attribute['type']);
        $this->assertEquals(false, $attribute['signed']);
        $this->assertEquals(0, $attribute['size']);
        $this->assertEquals(100, $attribute['default']);
        $this->assertEquals(false, $attribute['array']);
        $this->assertEquals(false, $attribute['required']);
        $this->assertEquals('', $attribute['format']);
        $this->assertEquals([], $attribute['formatOptions']);

        $database->updateAttribute('flowers', 'price', required: true);
        $collection = $database->getCollection('flowers');
        $attribute = $collection->getAttribute('attributes')[4];
        $this->assertEquals('integer', $attribute['type']);
        $this->assertEquals(false, $attribute['signed']);
        $this->assertEquals(0, $attribute['size']);
        $this->assertEquals(null, $attribute['default']);
        $this->assertEquals(false, $attribute['array']);
        $this->assertEquals(true, $attribute['required']);
        $this->assertEquals('', $attribute['format']);
        $this->assertEquals([], $attribute['formatOptions']);

        $database->updateAttribute('flowers', 'price', type: Database::VAR_STRING, size: Database::LENGTH_KEY, format: '');
        $collection = $database->getCollection('flowers');
        $attribute = $collection->getAttribute('attributes')[4];
        $this->assertEquals('string', $attribute['type']);
        $this->assertEquals(false, $attribute['signed']);
        $this->assertEquals(255, $attribute['size']);
        $this->assertEquals(null, $attribute['default']);
        $this->assertEquals(false, $attribute['array']);
        $this->assertEquals(true, $attribute['required']);
        $this->assertEquals('', $attribute['format']);
        $this->assertEquals([], $collection->getAttribute('attributes')[4]['formatOptions']);

        // Date attribute
        $attribute = $collection->getAttribute('attributes')[2];
        $this->assertEquals('date', $attribute['key']);
        $this->assertEquals('string', $attribute['type']);
        $this->assertEquals(null, $attribute['default']);

        $database->updateAttribute('flowers', 'date', type: Database::VAR_DATETIME, size: 0, filters: ['datetime']);
        $collection = $database->getCollection('flowers');
        $attribute = $collection->getAttribute('attributes')[2];
        $this->assertEquals('datetime', $attribute['type']);
        $this->assertEquals(0, $attribute['size']);
        $this->assertEquals(null, $attribute['default']);
        $this->assertEquals(false, $attribute['required']);
        $this->assertEquals(true, $attribute['signed']);
        $this->assertEquals(false, $attribute['array']);
        $this->assertEquals('', $attribute['format']);
        $this->assertEquals([], $attribute['formatOptions']);

        $doc = $database->getDocument('flowers', 'LiliPriced');
        $this->assertIsString($doc->getAttribute('price'));
        $this->assertEquals('500', $doc->getAttribute('price'));

        $doc = $database->getDocument('flowers', 'flowerWithDate');
        $this->assertEquals('2000-06-12T14:12:55.000+00:00', $doc->getAttribute('date'));
    }

    /**
     * @depends testCreatedAtUpdatedAt
     */
    public function testCreatedAtUpdatedAtAssert(): void
    {
        $document = static::getDatabase()->getDocument('created_at', 'uid123');
        $this->assertEquals(true, !$document->isEmpty());
        sleep(1);
        $document->setAttribute('title', 'new title');
        static::getDatabase()->updateDocument('created_at', 'uid123', $document);
        $document = static::getDatabase()->getDocument('created_at', 'uid123');

        $this->assertGreaterThan($document->getCreatedAt(), $document->getUpdatedAt());
        $this->expectException(DuplicateException::class);

        static::getDatabase()->createCollection('created_at');
    }

    public function testCreateDatetime(): void
    {
        static::getDatabase()->createCollection('datetime');

        $this->assertEquals(true, static::getDatabase()->createAttribute('datetime', 'date', Database::VAR_DATETIME, 0, true, null, true, false, null, [], ['datetime']));
        $this->assertEquals(true, static::getDatabase()->createAttribute('datetime', 'date2', Database::VAR_DATETIME, 0, false, null, true, false, null, [], ['datetime']));

        $doc = static::getDatabase()->createDocument('datetime', new Document([
            '$id' => ID::custom('id1234'),
            '$permissions' => [
                Permission::read(Role::any()),
                Permission::create(Role::any()),
                Permission::update(Role::any()),
                Permission::delete(Role::any()),
            ],
            'date' => DateTime::now(),
        ]));

        $this->assertEquals(29, strlen($doc->getCreatedAt()));
        $this->assertEquals(29, strlen($doc->getUpdatedAt()));
        $this->assertEquals('+00:00', substr($doc->getCreatedAt(), -6));
        $this->assertEquals('+00:00', substr($doc->getUpdatedAt(), -6));
        $this->assertGreaterThan('2020-08-16T19:30:08.363+00:00', $doc->getCreatedAt());
        $this->assertGreaterThan('2020-08-16T19:30:08.363+00:00', $doc->getUpdatedAt());

        $document = static::getDatabase()->getDocument('datetime', 'id1234');
        $dateValidator = new DatetimeValidator();
        $this->assertEquals(null, $document->getAttribute('date2'));
        $this->assertEquals(true, $dateValidator->isValid($document->getAttribute('date')));
        $this->assertEquals(false, $dateValidator->isValid($document->getAttribute('date2')));

        $documents = static::getDatabase()->find('datetime', [
            Query::greaterThan('date', '1975-12-06 10:00:00+01:00'),
            Query::lessThan('date', '2030-12-06 10:00:00-01:00'),
        ]);

        $this->assertEquals(1, count($documents));

        $this->expectException(StructureException::class);
        static::getDatabase()->createDocument('datetime', new Document([
            '$permissions' => [
                Permission::create(Role::any()),
                Permission::update(Role::any()),
                Permission::delete(Role::any()),
            ],
            'date' => "1975-12-06 00:00:61"
        ]));
    }

    public function testCreateDateTimeAttributeFailure(): void
    {
        static::getDatabase()->createCollection('datetime_fail');

        /** Test for FAILURE */
        $this->expectException(Exception::class);
        static::getDatabase()->createAttribute('datetime_fail', 'date_fail', Database::VAR_DATETIME, 0, false);
    }

    public function testKeywords(): void
    {
        $database = static::getDatabase();
        $keywords = $database->getKeywords();

        // Collection name tests
        $attributes = [
            new Document([
                '$id' => ID::custom('attribute1'),
                'type' => Database::VAR_STRING,
                'size' => 256,
                'required' => false,
                'signed' => true,
                'array' => false,
                'filters' => [],
            ]),
        ];

        $indexes = [
            new Document([
                '$id' => ID::custom('index1'),
                'type' => Database::INDEX_KEY,
                'attributes' => ['attribute1'],
                'lengths' => [256],
                'orders' => ['ASC'],
            ]),
        ];

        foreach ($keywords as $keyword) {
            $collection = $database->createCollection($keyword, $attributes, $indexes);
            $this->assertEquals($keyword, $collection->getId());

            $document = $database->createDocument($keyword, new Document([
                '$permissions' => [
                    Permission::read(Role::any()),
                    Permission::create(Role::any()),
                    Permission::update(Role::any()),
                    Permission::delete(Role::any()),
                ],
                '$id' => ID::custom('helloWorld'),
                'attribute1' => 'Hello World',
            ]));
            $this->assertEquals('helloWorld', $document->getId());

            $document = $database->getDocument($keyword, 'helloWorld');
            $this->assertEquals('helloWorld', $document->getId());

            $documents = $database->find($keyword);
            $this->assertCount(1, $documents);
            $this->assertEquals('helloWorld', $documents[0]->getId());

            $collection = $database->deleteCollection($keyword);
            $this->assertTrue($collection);
        }

        // TODO: updateCollection name tests

        // Attribute name tests
        foreach ($keywords as $keyword) {
            $collectionName = 'rk' . $keyword; // rk is short-hand for reserved-keyword. We do this sicne there are some limits (64 chars max)

            $collection = $database->createCollection($collectionName);
            $this->assertEquals($collectionName, $collection->getId());

            $attribute = static::getDatabase()->createAttribute($collectionName, $keyword, Database::VAR_STRING, 128, true);
            $this->assertEquals(true, $attribute);

            $document = new Document([
                '$permissions' => [
                    Permission::read(Role::any()),
                    Permission::create(Role::any()),
                    Permission::update(Role::any()),
                    Permission::delete(Role::any()),
                ],
                '$id' => 'reservedKeyDocument'
            ]);
            $document->setAttribute($keyword, 'Reserved:' . $keyword);

            $document = $database->createDocument($collectionName, $document);
            $this->assertEquals('reservedKeyDocument', $document->getId());
            $this->assertEquals('Reserved:' . $keyword, $document->getAttribute($keyword));

            $document = $database->getDocument($collectionName, 'reservedKeyDocument');
            $this->assertEquals('reservedKeyDocument', $document->getId());
            $this->assertEquals('Reserved:' . $keyword, $document->getAttribute($keyword));

            $documents = $database->find($collectionName);
            $this->assertCount(1, $documents);
            $this->assertEquals('reservedKeyDocument', $documents[0]->getId());
            $this->assertEquals('Reserved:' . $keyword, $documents[0]->getAttribute($keyword));

            $documents = $database->find($collectionName, [Query::equal($keyword, ["Reserved:${keyword}"])]);
            $this->assertCount(1, $documents);
            $this->assertEquals('reservedKeyDocument', $documents[0]->getId());

            $documents = $database->find($collectionName, [
                Query::orderDesc($keyword)
            ]);
            $this->assertCount(1, $documents);
            $this->assertEquals('reservedKeyDocument', $documents[0]->getId());


            $collection = $database->deleteCollection($collectionName);
            $this->assertTrue($collection);

            // TODO: updateAttribute name tests
        }

        // TODO: Index name tests
    }

    public function testWritePermissions(): void
    {
        Authorization::setRole(Role::any()->toString());
        $database = static::getDatabase();

        $database->createCollection('animals', permissions: [
            Permission::create(Role::any()),
        ], documentSecurity: true);

        $database->createAttribute('animals', 'type', Database::VAR_STRING, 128, true);

        $dog = $database->createDocument('animals', new Document([
            '$id' => 'dog',
            '$permissions' => [
                Permission::delete(Role::any()),
            ],
            'type' => 'Dog'
        ]));

        $cat = $database->createDocument('animals', new Document([
            '$id' => 'cat',
            '$permissions' => [
                Permission::update(Role::any()),
            ],
            'type' => 'Cat'
        ]));

        // No read permissions:

        $docs = $database->find('animals');
        $this->assertCount(0, $docs);

        $doc = $database->getDocument('animals', 'dog');
        $this->assertTrue($doc->isEmpty());

        $doc = $database->getDocument('animals', 'cat');
        $this->assertTrue($doc->isEmpty());

        // Cannot delete with update permission:
        $didFail = false;

        try {
            $database->deleteDocument('animals', 'cat');
        } catch (AuthorizationException) {
            $didFail = true;
        }

        $this->assertTrue($didFail);

        // Cannot update with delete permission:
        $didFail = false;

        try {
            $newDog = $dog->setAttribute('type', 'newDog');
            $database->updateDocument('animals', 'dog', $newDog);
        } catch (AuthorizationException) {
            $didFail = true;
        }

        $this->assertTrue($didFail);

        // Can delete:
        $database->deleteDocument('animals', 'dog');

        // Can update:
        $newCat = $cat->setAttribute('type', 'newCat');
        $database->updateDocument('animals', 'cat', $newCat);

        $docs = Authorization::skip(fn () => $database->find('animals'));
        $this->assertCount(1, $docs);
        $this->assertEquals('cat', $docs[0]['$id']);
        $this->assertEquals('newCat', $docs[0]['type']);
    }

    // Relationships
    public function testOneToOneOneWayRelationship(): void
    {
        if (!static::getDatabase()->getAdapter()->getSupportForRelationships()) {
            $this->expectNotToPerformAssertions();
            return;
        }

        static::getDatabase()->createCollection('person');
        static::getDatabase()->createCollection('library');

        static::getDatabase()->createAttribute('person', 'name', Database::VAR_STRING, 255, true);
        static::getDatabase()->createAttribute('library', 'name', Database::VAR_STRING, 255, true);
        static::getDatabase()->createAttribute('library', 'area', Database::VAR_STRING, 255, true);

        static::getDatabase()->createRelationship(
            collection: 'person',
            relatedCollection: 'library',
            type: Database::RELATION_ONE_TO_ONE
        );

        // Check metadata for collection
        $collection = static::getDatabase()->getCollection('person');
        $attributes = $collection->getAttribute('attributes', []);

        foreach ($attributes as $attribute) {
            if ($attribute['key'] === 'library') {
                $this->assertEquals('relationship', $attribute['type']);
                $this->assertEquals('library', $attribute['$id']);
                $this->assertEquals('library', $attribute['key']);
                $this->assertEquals('library', $attribute['options']['relatedCollection']);
                $this->assertEquals(Database::RELATION_ONE_TO_ONE, $attribute['options']['relationType']);
                $this->assertEquals(false, $attribute['options']['twoWay']);
                $this->assertEquals('person', $attribute['options']['twoWayKey']);
            }
        }

        try {
            static::getDatabase()->deleteAttribute('person', 'library');
            $this->fail('Failed to throw Exception');
        } catch (Exception $e) {
            $this->assertEquals('Cannot delete relationship as an attribute', $e->getMessage());
        }

        // Create document with relationship with nested data
        $person1 = static::getDatabase()->createDocument('person', new Document([
            '$id' => 'person1',
            '$permissions' => [
                Permission::read(Role::any()),
                Permission::update(Role::any()),
                Permission::delete(Role::any()),
            ],
            'name' => 'Person 1',
            'library' => [
                '$id' => 'library1',
                '$permissions' => [
                    Permission::read(Role::any()),
                    Permission::update(Role::any()),
                    Permission::delete(Role::any()),
                ],
                'name' => 'Library 1',
                'area' => 'Area 1',
            ],
        ]));

        // Update a document with non existing related document. It should not get added to the list.
        static::getDatabase()->updateDocument('person', 'person1', new Document([
            '$id' => 'person1',
            '$permissions' => [
                Permission::read(Role::any()),
                Permission::update(Role::any()),
                Permission::delete(Role::any()),
            ],
            'name' => 'Person 1',
            '$collection' => 'person',
            'library' => 'no-library'
        ]));

        $person1Document = static::getDatabase()->getDocument('person', 'person1');
        // Assert document does not contain non existing relation document.
        $this->assertEquals('library1', $person1Document->getAttribute('library')->getAttribute('$id'));

        // Update through create
        $library10 = static::getDatabase()->createDocument('library', new Document([
            '$id' => 'library10',
            '$permissions' => [
                Permission::read(Role::any()),
                Permission::update(Role::any()),
            ],
            'name' => 'Library 10',
            'area' => 'Area 10',
        ]));
        $person10 = static::getDatabase()->createDocument('person', new Document([
            '$id' => 'person10',
            '$permissions' => [
                Permission::read(Role::any()),
                Permission::update(Role::any()),
                Permission::delete(Role::any()),
            ],
            'name' => 'Person 10',
            'library' => [
                '$id' => $library10->getId(),
                'name' => 'Library 10 Updated',
                'area' => 'Area 10 Updated',
            ],
        ]));
        $this->assertEquals('Library 10 Updated', $person10->getAttribute('library')->getAttribute('name'));
        $library10 = static::getDatabase()->getDocument('library', $library10->getId());
        $this->assertEquals('Library 10 Updated', $library10->getAttribute('name'));

        // Create document with relationship with related ID
        static::getDatabase()->createDocument('library', new Document([
            '$id' => 'library2',
            '$permissions' => [
                Permission::read(Role::any()),
                Permission::delete(Role::any()),
            ],
            'name' => 'Library 2',
            'area' => 'Area 2',
        ]));
        static::getDatabase()->createDocument('person', new Document([
            '$id' => 'person2',
            '$permissions' => [
                Permission::read(Role::any()),
                Permission::update(Role::any()),
                Permission::delete(Role::any()),
            ],
            'name' => 'Person 2',
            'library' => 'library2',
        ]));

        // Get documents with relationship
        $person1 = static::getDatabase()->getDocument('person', 'person1');
        $library = $person1->getAttribute('library');
        $this->assertEquals('library1', $library['$id']);
        $this->assertArrayNotHasKey('person', $library);

        $person = static::getDatabase()->getDocument('person', 'person2');
        $library = $person->getAttribute('library');
        $this->assertEquals('library2', $library['$id']);
        $this->assertArrayNotHasKey('person', $library);

        // Get related documents
        $library = static::getDatabase()->getDocument('library', 'library1');
        $this->assertArrayNotHasKey('person', $library);

        $library = static::getDatabase()->getDocument('library', 'library2');
        $this->assertArrayNotHasKey('person', $library);

        $people = static::getDatabase()->find('person', [
            Query::select(['name'])
        ]);

        $this->assertArrayNotHasKey('library', $people[0]);

        $people = static::getDatabase()->find('person');
        $this->assertEquals(3, \count($people));

        // Select related document attributes
        $person = static::getDatabase()->findOne('person', [
            Query::select(['*', 'library.name'])
        ]);

        if (!$person instanceof Document) {
            throw new Exception('Person not found');
        }

        $this->assertEquals('Library 1', $person->getAttribute('library')->getAttribute('name'));
        $this->assertArrayNotHasKey('area', $person->getAttribute('library'));

        $person = static::getDatabase()->getDocument('person', 'person1', [
            Query::select(['*', 'library.name'])
        ]);

        $this->assertEquals('Library 1', $person->getAttribute('library')->getAttribute('name'));
        $this->assertArrayNotHasKey('area', $person->getAttribute('library'));



        $document = static::getDatabase()->getDocument('person', $person->getId(), [
            Query::select(['name']),
        ]);
        $this->assertArrayNotHasKey('library', $document);
        $this->assertEquals('Person 1', $document['name']);

        $document = static::getDatabase()->getDocument('person', $person->getId(), [
            Query::select(['*']),
        ]);
        $this->assertEquals('library1', $document['library']);

        $document = static::getDatabase()->getDocument('person', $person->getId(), [
            Query::select(['library.*']),
        ]);
        $this->assertEquals('Library 1', $document['library']['name']);
        $this->assertArrayNotHasKey('name', $document);

        // Update root document attribute without altering relationship
        $person1 = static::getDatabase()->updateDocument(
            'person',
            $person1->getId(),
            $person1->setAttribute('name', 'Person 1 Updated')
        );

        $this->assertEquals('Person 1 Updated', $person1->getAttribute('name'));
        $person1 = static::getDatabase()->getDocument('person', 'person1');
        $this->assertEquals('Person 1 Updated', $person1->getAttribute('name'));

        // Update nested document attribute
        $person1 = static::getDatabase()->updateDocument(
            'person',
            $person1->getId(),
            $person1->setAttribute(
                'library',
                $person1
                ->getAttribute('library')
                ->setAttribute('name', 'Library 1 Updated')
            )
        );

        $this->assertEquals('Library 1 Updated', $person1->getAttribute('library')->getAttribute('name'));
        $person1 = static::getDatabase()->getDocument('person', 'person1');
        $this->assertEquals('Library 1 Updated', $person1->getAttribute('library')->getAttribute('name'));

        // Create new document with no relationship
        $person3 = static::getDatabase()->createDocument('person', new Document([
            '$id' => 'person3',
            '$permissions' => [
                Permission::read(Role::any()),
                Permission::update(Role::any()),
                Permission::delete(Role::any()),
            ],
            'name' => 'Person 3',
        ]));

        // Update to relate to created document
        $person3 = static::getDatabase()->updateDocument(
            'person',
            $person3->getId(),
            $person3->setAttribute('library', new Document([
                '$id' => 'library3',
                '$permissions' => [
                    Permission::read(Role::any()),
                    Permission::update(Role::any()),
                ],
                'name' => 'Library 3',
                'area' => 'Area 3',
            ]))
        );

        $this->assertEquals('library3', $person3->getAttribute('library')['$id']);
        $person3 = static::getDatabase()->getDocument('person', 'person3');
        $this->assertEquals('Library 3', $person3['library']['name']);

        $libraryDocument = static::getDatabase()->getDocument('library', 'library3');
        $libraryDocument->setAttribute('name', 'Library 3 updated');
        static::getDatabase()->updateDocument('library', 'library3', $libraryDocument);
        $libraryDocument = static::getDatabase()->getDocument('library', 'library3');
        $this->assertEquals('Library 3 updated', $libraryDocument['name']);

        $person3 = static::getDatabase()->getDocument('person', 'person3');
        // Todo: This is failing
        $this->assertEquals($libraryDocument['name'], $person3['library']['name']);
        $this->assertEquals('library3', $person3->getAttribute('library')['$id']);

        // One to one can't relate to multiple documents, unique index throws duplicate
        try {
            static::getDatabase()->updateDocument(
                'person',
                $person1->getId(),
                $person1->setAttribute('library', 'library2')
            );
            $this->fail('Failed to throw duplicate exception');
        } catch (Exception $e) {
            $this->assertInstanceOf(DuplicateException::class, $e);
        }

        // Create new document
        $library4 = static::getDatabase()->createDocument('library', new Document([
            '$id' => 'library4',
            '$permissions' => [
                Permission::read(Role::any()),
                Permission::delete(Role::any()),
            ],
            'name' => 'Library 4',
            'area' => 'Area 4',
        ]));

        // Relate existing document to new document
        static::getDatabase()->updateDocument(
            'person',
            $person1->getId(),
            $person1->setAttribute('library', 'library4')
        );

        // Relate existing document to new document as nested data
        static::getDatabase()->updateDocument(
            'person',
            $person1->getId(),
            $person1->setAttribute('library', $library4)
        );

        // Rename relationship key
        static::getDatabase()->updateRelationship(
            collection: 'person',
            id: 'library',
            newKey: 'newLibrary'
        );

        // Get document with again
        $person = static::getDatabase()->getDocument('person', 'person1');
        $library = $person->getAttribute('newLibrary');
        $this->assertEquals('library4', $library['$id']);

        // Create person with no relationship
        static::getDatabase()->createDocument('person', new Document([
            '$id' => 'person4',
            '$permissions' => [
                Permission::read(Role::any()),
                Permission::update(Role::any()),
                Permission::delete(Role::any()),
            ],
            'name' => 'Person 4',
        ]));

        // Can delete parent document with no relation with on delete set to restrict
        $deleted = static::getDatabase()->deleteDocument('person', 'person4');
        $this->assertEquals(true, $deleted);

        $person4 = static::getDatabase()->getDocument('person', 'person4');
        $this->assertEquals(true, $person4->isEmpty());

        // Cannot delete document while still related to another with on delete set to restrict
        try {
            static::getDatabase()->deleteDocument('person', 'person1');
            $this->fail('Failed to throw exception');
        } catch (Exception $e) {
            $this->assertEquals('Cannot delete document because it has at least one related document.', $e->getMessage());
        }

        // Can delete child document while still related to another with on delete set to restrict
        $person5 = static::getDatabase()->createDocument('person', new Document([
            '$id' => 'person5',
            '$permissions' => [
                Permission::read(Role::any()),
                Permission::update(Role::any()),
                Permission::delete(Role::any()),
            ],
            'name' => 'Person 5',
            'newLibrary' => [
                '$id' => 'library5',
                '$permissions' => [
                    Permission::read(Role::any()),
                    Permission::delete(Role::any()),
                ],
                'name' => 'Library 5',
                'area' => 'Area 5',
            ],
        ]));
        $deleted = static::getDatabase()->deleteDocument('library', 'library5');
        $this->assertEquals(true, $deleted);
        $person5 = static::getDatabase()->getDocument('person', 'person5');
        $this->assertEquals(null, $person5->getAttribute('newLibrary'));

        // Change on delete to set null
        static::getDatabase()->updateRelationship(
            collection: 'person',
            id: 'newLibrary',
            onDelete: Database::RELATION_MUTATE_SET_NULL
        );

        // Delete parent, no effect on children for one-way
        static::getDatabase()->deleteDocument('person', 'person1');

        // Delete child, set parent relating attribute to null for one-way
        static::getDatabase()->deleteDocument('library', 'library2');

        // Check relation was set to null
        $person2 = static::getDatabase()->getDocument('person', 'person2');
        $this->assertEquals(null, $person2->getAttribute('newLibrary', ''));

        // Relate to another document
        static::getDatabase()->updateDocument(
            'person',
            $person2->getId(),
            $person2->setAttribute('newLibrary', 'library4')
        );

        // Change on delete to cascade
        static::getDatabase()->updateRelationship(
            collection: 'person',
            id: 'newLibrary',
            onDelete: Database::RELATION_MUTATE_CASCADE
        );

        // Delete parent, will delete child
        static::getDatabase()->deleteDocument('person', 'person2');

        // Check parent and child were deleted
        $person = static::getDatabase()->getDocument('person', 'person2');
        $this->assertEquals(true, $person->isEmpty());

        $library = static::getDatabase()->getDocument('library', 'library4');
        $this->assertEquals(true, $library->isEmpty());

        // Delete relationship
        static::getDatabase()->deleteRelationship(
            'person',
            'newLibrary'
        );

        // Check parent doesn't have relationship anymore
        $person = static::getDatabase()->getDocument('person', 'person1');
        $library = $person->getAttribute('newLibrary', '');
        $this->assertEquals(null, $library);
    }

    /**
     * @throws AuthorizationException
     * @throws LimitException
     * @throws DuplicateException
     * @throws StructureException
     * @throws Throwable
     */
    public function testOneToOneTwoWayRelationship(): void
    {
        if (!static::getDatabase()->getAdapter()->getSupportForRelationships()) {
            $this->expectNotToPerformAssertions();
            return;
        }

        static::getDatabase()->createCollection('country');
        static::getDatabase()->createCollection('city');

        static::getDatabase()->createAttribute('country', 'name', Database::VAR_STRING, 255, true);
        static::getDatabase()->createAttribute('city', 'code', Database::VAR_STRING, 3, true);
        static::getDatabase()->createAttribute('city', 'name', Database::VAR_STRING, 255, true);

        static::getDatabase()->createRelationship(
            collection: 'country',
            relatedCollection: 'city',
            type: Database::RELATION_ONE_TO_ONE,
            twoWay: true
        );

        $collection = static::getDatabase()->getCollection('country');
        $attributes = $collection->getAttribute('attributes', []);
        foreach ($attributes as $attribute) {
            if ($attribute['key'] === 'city') {
                $this->assertEquals('relationship', $attribute['type']);
                $this->assertEquals('city', $attribute['$id']);
                $this->assertEquals('city', $attribute['key']);
                $this->assertEquals('city', $attribute['options']['relatedCollection']);
                $this->assertEquals(Database::RELATION_ONE_TO_ONE, $attribute['options']['relationType']);
                $this->assertEquals(true, $attribute['options']['twoWay']);
                $this->assertEquals('country', $attribute['options']['twoWayKey']);
            }
        }

        $collection = static::getDatabase()->getCollection('city');
        $attributes = $collection->getAttribute('attributes', []);
        foreach ($attributes as $attribute) {
            if ($attribute['key'] === 'country') {
                $this->assertEquals('relationship', $attribute['type']);
                $this->assertEquals('country', $attribute['$id']);
                $this->assertEquals('country', $attribute['key']);
                $this->assertEquals('country', $attribute['options']['relatedCollection']);
                $this->assertEquals(Database::RELATION_ONE_TO_ONE, $attribute['options']['relationType']);
                $this->assertEquals(true, $attribute['options']['twoWay']);
                $this->assertEquals('city', $attribute['options']['twoWayKey']);
            }
        }

        // Create document with relationship with nested data
        $doc = new Document([
            '$id' => 'country1',
            '$permissions' => [
                Permission::read(Role::any()),
                Permission::update(Role::any()),
                Permission::delete(Role::any()),
            ],
            'name' => 'England',
            'city' => [
                '$id' => 'city1',
                '$permissions' => [
                    Permission::read(Role::any()),
                    Permission::update(Role::any()),
                    Permission::delete(Role::any()),
                ],
                'name' => 'London',
                'code' => 'LON',
            ],
        ]);

        static::getDatabase()->createDocument('country', $doc);
        $country1 = static::getDatabase()->getDocument('country', 'country1');
        $this->assertEquals('London', $country1->getAttribute('city')->getAttribute('name'));

        try {
            static::getDatabase()->deleteDocument('country', 'country1');
            $this->fail('Failed to throw exception');
        } catch (Exception $e) {
            $this->assertInstanceOf(RestrictedException::class, $e);
        }

        $this->assertTrue(static::getDatabase()->deleteDocument('city', 'city1'));

        $city1 = static::getDatabase()->getDocument('city', 'city1');
        $this->assertTrue($city1->isEmpty());

        $country1 = static::getDatabase()->getDocument('country', 'country1');
        $this->assertTrue($country1->getAttribute('city')->isEmpty());

        $this->assertTrue(static::getDatabase()->deleteDocument('country', 'country1'));

        static::getDatabase()->createDocument('country', $doc);
        $country1 = static::getDatabase()->getDocument('country', 'country1');
        $this->assertEquals('London', $country1->getAttribute('city')->getAttribute('name'));

        // Create document with relationship with related ID
        static::getDatabase()->createDocument('city', new Document([
            '$id' => 'city2',
            '$permissions' => [
                Permission::read(Role::any()),
                Permission::update(Role::any()),
                Permission::delete(Role::any()),
            ],
            'name' => 'Paris',
            'code' => 'PAR',
        ]));
        static::getDatabase()->createDocument('country', new Document([
            '$id' => 'country2',
            '$permissions' => [
                Permission::read(Role::any()),
                Permission::update(Role::any()),
                Permission::delete(Role::any()),
            ],
            'name' => 'France',
            'city' => 'city2',
        ]));

        // Create from child side
        static::getDatabase()->createDocument('city', new Document([
            '$id' => 'city3',
            '$permissions' => [
                Permission::read(Role::any()),
                Permission::update(Role::any()),
                Permission::delete(Role::any()),
            ],
            'name' => 'Christchurch',
            'code' => 'CHC',
            'country' => [
                '$id' => 'country3',
                '$permissions' => [
                    Permission::read(Role::any()),
                    Permission::update(Role::any()),
                    Permission::delete(Role::any()),
                ],
                'name' => 'New Zealand',
            ],
        ]));
        static::getDatabase()->createDocument('country', new Document([
            '$id' => 'country4',
            '$permissions' => [
                Permission::read(Role::any()),
                Permission::update(Role::any()),
                Permission::delete(Role::any()),
            ],
            'name' => 'Australia',
        ]));
        static::getDatabase()->createDocument('city', new Document([
            '$id' => 'city4',
            '$permissions' => [
                Permission::read(Role::any()),
                Permission::update(Role::any()),
                Permission::delete(Role::any()),
            ],
            'name' => 'Sydney',
            'code' => 'SYD',
            'country' => 'country4',
        ]));

        // Get document with relationship
        $city = static::getDatabase()->getDocument('city', 'city1');
        $country = $city->getAttribute('country');
        $this->assertEquals('country1', $country['$id']);
        $this->assertArrayNotHasKey('city', $country);

        $city = static::getDatabase()->getDocument('city', 'city2');
        $country = $city->getAttribute('country');
        $this->assertEquals('country2', $country['$id']);
        $this->assertArrayNotHasKey('city', $country);

        $city = static::getDatabase()->getDocument('city', 'city3');
        $country = $city->getAttribute('country');
        $this->assertEquals('country3', $country['$id']);
        $this->assertArrayNotHasKey('city', $country);

        $city = static::getDatabase()->getDocument('city', 'city4');
        $country = $city->getAttribute('country');
        $this->assertEquals('country4', $country['$id']);
        $this->assertArrayNotHasKey('city', $country);

        // Get inverse document with relationship
        $country = static::getDatabase()->getDocument('country', 'country1');
        $city = $country->getAttribute('city');
        $this->assertEquals('city1', $city['$id']);
        $this->assertArrayNotHasKey('country', $city);

        $country = static::getDatabase()->getDocument('country', 'country2');
        $city = $country->getAttribute('city');
        $this->assertEquals('city2', $city['$id']);
        $this->assertArrayNotHasKey('country', $city);

        $country = static::getDatabase()->getDocument('country', 'country3');
        $city = $country->getAttribute('city');
        $this->assertEquals('city3', $city['$id']);
        $this->assertArrayNotHasKey('country', $city);

        $country = static::getDatabase()->getDocument('country', 'country4');
        $city = $country->getAttribute('city');
        $this->assertEquals('city4', $city['$id']);
        $this->assertArrayNotHasKey('country', $city);

        $countries = static::getDatabase()->find('country');

        $this->assertEquals(4, \count($countries));

        // Select related document attributes
        $country = static::getDatabase()->findOne('country', [
            Query::select(['*', 'city.name'])
        ]);

        if (!$country instanceof Document) {
            throw new Exception('Country not found');
        }

        $this->assertEquals('London', $country->getAttribute('city')->getAttribute('name'));
        $this->assertArrayNotHasKey('code', $country->getAttribute('city'));

        $country = static::getDatabase()->getDocument('country', 'country1', [
            Query::select(['*', 'city.name'])
        ]);

        $this->assertEquals('London', $country->getAttribute('city')->getAttribute('name'));
        $this->assertArrayNotHasKey('code', $country->getAttribute('city'));

        $country1 = static::getDatabase()->getDocument('country', 'country1');

        // Update root document attribute without altering relationship
        $country1 = static::getDatabase()->updateDocument(
            'country',
            $country1->getId(),
            $country1->setAttribute('name', 'Country 1 Updated')
        );

        $this->assertEquals('Country 1 Updated', $country1->getAttribute('name'));
        $country1 = static::getDatabase()->getDocument('country', 'country1');
        $this->assertEquals('Country 1 Updated', $country1->getAttribute('name'));

        $city2 = static::getDatabase()->getDocument('city', 'city2');

        // Update inverse root document attribute without altering relationship
        $city2 = static::getDatabase()->updateDocument(
            'city',
            $city2->getId(),
            $city2->setAttribute('name', 'City 2 Updated')
        );

        $this->assertEquals('City 2 Updated', $city2->getAttribute('name'));
        $city2 = static::getDatabase()->getDocument('city', 'city2');
        $this->assertEquals('City 2 Updated', $city2->getAttribute('name'));

        // Update nested document attribute
        $country1 = static::getDatabase()->updateDocument(
            'country',
            $country1->getId(),
            $country1->setAttribute(
                'city',
                $country1
                ->getAttribute('city')
                ->setAttribute('name', 'City 1 Updated')
            )
        );

        $this->assertEquals('City 1 Updated', $country1->getAttribute('city')->getAttribute('name'));
        $country1 = static::getDatabase()->getDocument('country', 'country1');
        $this->assertEquals('City 1 Updated', $country1->getAttribute('city')->getAttribute('name'));

        // Update inverse nested document attribute
        $city2 = static::getDatabase()->updateDocument(
            'city',
            $city2->getId(),
            $city2->setAttribute(
                'country',
                $city2
                ->getAttribute('country')
                ->setAttribute('name', 'Country 2 Updated')
            )
        );

        $this->assertEquals('Country 2 Updated', $city2->getAttribute('country')->getAttribute('name'));
        $city2 = static::getDatabase()->getDocument('city', 'city2');
        $this->assertEquals('Country 2 Updated', $city2->getAttribute('country')->getAttribute('name'));

        // Create new document with no relationship
        $country5 = static::getDatabase()->createDocument('country', new Document([
            '$id' => 'country5',
            '$permissions' => [
                Permission::read(Role::any()),
                Permission::update(Role::any()),
                Permission::delete(Role::any()),
            ],
            'name' => 'Country 5',
        ]));

        // Update to relate to created document
        $country5 = static::getDatabase()->updateDocument(
            'country',
            $country5->getId(),
            $country5->setAttribute('city', new Document([
                '$id' => 'city5',
                '$permissions' => [
                    Permission::read(Role::any()),
                    Permission::update(Role::any()),
                ],
                'name' => 'City 5',
                'code' => 'C5',
            ]))
        );

        $this->assertEquals('city5', $country5->getAttribute('city')['$id']);
        $country5 = static::getDatabase()->getDocument('country', 'country5');
        $this->assertEquals('city5', $country5->getAttribute('city')['$id']);

        // Create new document with no relationship
        $city6 = static::getDatabase()->createDocument('city', new Document([
            '$id' => 'city6',
            '$permissions' => [
                Permission::read(Role::any()),
                Permission::update(Role::any()),
                Permission::delete(Role::any()),
            ],
            'name' => 'City6',
            'code' => 'C6',
        ]));

        // Update to relate to created document
        $city6 = static::getDatabase()->updateDocument(
            'city',
            $city6->getId(),
            $city6->setAttribute('country', new Document([
                '$id' => 'country6',
                '$permissions' => [
                    Permission::read(Role::any()),
                    Permission::update(Role::any()),
                ],
                'name' => 'Country 6',
            ]))
        );

        $this->assertEquals('country6', $city6->getAttribute('country')['$id']);
        $city6 = static::getDatabase()->getDocument('city', 'city6');
        $this->assertEquals('country6', $city6->getAttribute('country')['$id']);

        // One to one can't relate to multiple documents, unique index throws duplicate
        try {
            static::getDatabase()->updateDocument(
                'country',
                $country1->getId(),
                $country1->setAttribute('city', 'city2')
            );
            $this->fail('Failed to throw exception');
        } catch (Exception $e) {
            $this->assertInstanceOf(DuplicateException::class, $e);
        }

        $city1 = static::getDatabase()->getDocument('city', 'city1');

        // Set relationship to null
        $city1 = static::getDatabase()->updateDocument(
            'city',
            $city1->getId(),
            $city1->setAttribute('country', null)
        );

        $this->assertEquals(null, $city1->getAttribute('country'));
        $city1 = static::getDatabase()->getDocument('city', 'city1');
        $this->assertEquals(null, $city1->getAttribute('country'));

        // Create a new city with no relation
        $city7 = static::getDatabase()->createDocument('city', new Document([
            '$id' => 'city7',
            '$permissions' => [
                Permission::read(Role::any()),
                Permission::update(Role::any()),
                Permission::delete(Role::any()),
            ],
            'name' => 'Copenhagen',
            'code' => 'CPH',
        ]));

        // Update document with relation to new document
        static::getDatabase()->updateDocument(
            'country',
            $country1->getId(),
            $country1->setAttribute('city', 'city7')
        );

        // Relate existing document to new document as nested data
        static::getDatabase()->updateDocument(
            'country',
            $country1->getId(),
            $country1->setAttribute('city', $city7)
        );

        // Create a new country with no relation
        static::getDatabase()->createDocument('country', new Document([
            '$id' => 'country7',
            '$permissions' => [
                Permission::read(Role::any()),
                Permission::update(Role::any()),
                Permission::delete(Role::any()),
            ],
            'name' => 'Denmark'
        ]));

        // Update inverse document with new related document
        static::getDatabase()->updateDocument(
            'city',
            $city1->getId(),
            $city1->setAttribute('country', 'country7')
        );

        // Rename relationship keys on both sides
        static::getDatabase()->updateRelationship(
            'country',
            'city',
            'newCity',
            'newCountry'
        );

        // Get document with new relationship key
        $city = static::getDatabase()->getDocument('city', 'city1');
        $country = $city->getAttribute('newCountry');
        $this->assertEquals('country7', $country['$id']);

        // Get inverse document with new relationship key
        $country = static::getDatabase()->getDocument('country', 'country7');
        $city = $country->getAttribute('newCity');
        $this->assertEquals('city1', $city['$id']);

        // Create a new country with no relation
        static::getDatabase()->createDocument('country', new Document([
            '$id' => 'country8',
            '$permissions' => [
                Permission::read(Role::any()),
                Permission::update(Role::any()),
                Permission::delete(Role::any()),
            ],
            'name' => 'Denmark'
        ]));

        // Can delete parent document with no relation with on delete set to restrict
        $deleted = static::getDatabase()->deleteDocument('country', 'country8');
        $this->assertEquals(1, $deleted);

        $country8 = static::getDatabase()->getDocument('country', 'country8');
        $this->assertEquals(true, $country8->isEmpty());


        // Cannot delete document while still related to another with on delete set to restrict
        try {
            static::getDatabase()->deleteDocument('country', 'country1');
            $this->fail('Failed to throw exception');
        } catch (Exception $e) {
            $this->assertEquals('Cannot delete document because it has at least one related document.', $e->getMessage());
        }

        // Change on delete to set null
        static::getDatabase()->updateRelationship(
            collection: 'country',
            id: 'newCity',
            onDelete: Database::RELATION_MUTATE_SET_NULL
        );

        // Delete parent, will set child relationship to null for two-way
        static::getDatabase()->deleteDocument('country', 'country1');

        // Check relation was set to null
        $city7 = static::getDatabase()->getDocument('city', 'city7');
        $this->assertEquals(null, $city7->getAttribute('country', ''));

        // Delete child, set parent relationship to null for two-way
        static::getDatabase()->deleteDocument('city', 'city2');

        // Check relation was set to null
        $country2 = static::getDatabase()->getDocument('country', 'country2');
        $this->assertEquals(null, $country2->getAttribute('city', ''));

        // Relate again
        static::getDatabase()->updateDocument(
            'city',
            $city7->getId(),
            $city7->setAttribute('newCountry', 'country2')
        );

        // Change on delete to cascade
        static::getDatabase()->updateRelationship(
            collection: 'country',
            id: 'newCity',
            onDelete: Database::RELATION_MUTATE_CASCADE
        );

        // Delete parent, will delete child
        static::getDatabase()->deleteDocument('country', 'country7');

        // Check parent and child were deleted
        $library = static::getDatabase()->getDocument('country', 'country7');
        $this->assertEquals(true, $library->isEmpty());

        $library = static::getDatabase()->getDocument('city', 'city1');
        $this->assertEquals(true, $library->isEmpty());

        // Delete child, will delete parent for two-way
        static::getDatabase()->deleteDocument('city', 'city7');

        // Check parent and child were deleted
        $library = static::getDatabase()->getDocument('city', 'city7');
        $this->assertEquals(true, $library->isEmpty());

        $library = static::getDatabase()->getDocument('country', 'country2');
        $this->assertEquals(true, $library->isEmpty());

        // Create new document to check after deleting relationship
        static::getDatabase()->createDocument('city', new Document([
            '$id' => 'city7',
            '$permissions' => [
                Permission::read(Role::any()),
                Permission::update(Role::any()),
                Permission::delete(Role::any()),
            ],
            'name' => 'Munich',
            'code' => 'MUC',
            'newCountry' => [
                '$id' => 'country7',
                'name' => 'Germany'
            ]
        ]));

        // Delete relationship
        static::getDatabase()->deleteRelationship(
            'country',
            'newCity'
        );

        // Try to get document again
        $country = static::getDatabase()->getDocument('country', 'country4');
        $city = $country->getAttribute('newCity');
        $this->assertEquals(null, $city);

        // Try to get inverse document again
        $city = static::getDatabase()->getDocument('city', 'city7');
        $country = $city->getAttribute('newCountry');
        $this->assertEquals(null, $country);
    }

    public function testIdenticalTwoWayKeyRelationship(): void
    {
        if (!static::getDatabase()->getAdapter()->getSupportForRelationships()) {
            $this->expectNotToPerformAssertions();
            return;
        }

        static::getDatabase()->createCollection('parent');
        static::getDatabase()->createCollection('child');

        static::getDatabase()->createRelationship(
            collection: 'parent',
            relatedCollection: 'child',
            type: Database::RELATION_ONE_TO_ONE,
            id: 'child1'
        );

        try {
            static::getDatabase()->createRelationship(
                collection: 'parent',
                relatedCollection: 'child',
                type: Database::RELATION_ONE_TO_MANY,
                id: 'children',
            );
            $this->fail('Failed to throw Exception');
        } catch (Exception $e) {
            $this->assertEquals('Related attribute already exists', $e->getMessage());
        }

        static::getDatabase()->createRelationship(
            collection: 'parent',
            relatedCollection: 'child',
            type: Database::RELATION_ONE_TO_MANY,
            id: 'children',
            twoWayKey: 'parent_id'
        );

        $collection = static::getDatabase()->getCollection('parent');
        $attributes = $collection->getAttribute('attributes', []);
        foreach ($attributes as $attribute) {
            if ($attribute['key'] === 'child1') {
                $this->assertEquals('parent', $attribute['options']['twoWayKey']);
            }

            if ($attribute['key'] === 'children') {
                $this->assertEquals('parent_id', $attribute['options']['twoWayKey']);
            }
        }

        static::getDatabase()->createDocument('parent', new Document([
            '$permissions' => [
                Permission::read(Role::any()),
                Permission::update(Role::any()),
                Permission::delete(Role::any()),
            ],
            'child1' => [
                '$id' => 'foo',
                '$permissions' => [Permission::read(Role::any())],
            ],
            'children' => [
                [
                    '$id' => 'bar',
                    '$permissions' => [Permission::read(Role::any())],
                ],
            ],
        ]));

        $documents = static::getDatabase()->find('parent', []);
        $document  = array_pop($documents);
        $this->assertArrayHasKey('child1', $document);
        $this->assertEquals('foo', $document->getAttribute('child1')->getId());
        $this->assertArrayHasKey('children', $document);
        $this->assertEquals('bar', $document->getAttribute('children')[0]->getId());

        try {
            static::getDatabase()->updateRelationship(
                collection: 'parent',
                id: 'children',
                newKey: 'child1'
            );
            $this->fail('Failed to throw Exception');
        } catch (Exception $e) {
            $this->assertEquals('Attribute already exists', $e->getMessage());
        }

        try {
            static::getDatabase()->updateRelationship(
                collection: 'parent',
                id: 'children',
                newTwoWayKey: 'parent'
            );
            $this->fail('Failed to throw Exception');
        } catch (Exception $e) {
            $this->assertEquals('Related attribute already exists', $e->getMessage());
        }
    }

    public function testOneToManyOneWayRelationship(): void
    {
        if (!static::getDatabase()->getAdapter()->getSupportForRelationships()) {
            $this->expectNotToPerformAssertions();
            return;
        }

        static::getDatabase()->createCollection('artist');
        static::getDatabase()->createCollection('album');

        static::getDatabase()->createAttribute('artist', 'name', Database::VAR_STRING, 255, true);
        static::getDatabase()->createAttribute('album', 'name', Database::VAR_STRING, 255, true);
        static::getDatabase()->createAttribute('album', 'price', Database::VAR_FLOAT, 0, true);

        static::getDatabase()->createRelationship(
            collection: 'artist',
            relatedCollection: 'album',
            type: Database::RELATION_ONE_TO_MANY,
            id: 'albums'
        );

        // Check metadata for collection
        $collection = static::getDatabase()->getCollection('artist');
        $attributes = $collection->getAttribute('attributes', []);

        foreach ($attributes as $attribute) {
            if ($attribute['key'] === 'albums') {
                $this->assertEquals('relationship', $attribute['type']);
                $this->assertEquals('albums', $attribute['$id']);
                $this->assertEquals('albums', $attribute['key']);
                $this->assertEquals('album', $attribute['options']['relatedCollection']);
                $this->assertEquals(Database::RELATION_ONE_TO_MANY, $attribute['options']['relationType']);
                $this->assertEquals(false, $attribute['options']['twoWay']);
                $this->assertEquals('artist', $attribute['options']['twoWayKey']);
            }
        }

        // Create document with relationship with nested data
        $artist1 = static::getDatabase()->createDocument('artist', new Document([
            '$id' => 'artist1',
            '$permissions' => [
                Permission::read(Role::any()),
                Permission::update(Role::any()),
                Permission::delete(Role::any()),
            ],
            'name' => 'Artist 1',
            'albums' => [
                [
                    '$id' => 'album1',
                    '$permissions' => [
                        Permission::read(Role::any()),
                        Permission::update(Role::any())
                    ],
                    'name' => 'Album 1',
                    'price' => 9.99,
                ],
            ],
        ]));

        // Update a document with non existing related document. It should not get added to the list.
        static::getDatabase()->updateDocument('artist', 'artist1', new Document([
            '$id' => 'artist1',
            '$permissions' => [
                Permission::read(Role::any()),
                Permission::update(Role::any()),
                Permission::delete(Role::any()),
            ],
            'name' => 'Artist 1',
            '$collection' => 'artist',
            'albums' => [
                'album1',
                'no-album'
            ]
        ]));

        $artist1Document = static::getDatabase()->getDocument('artist', 'artist1');
        // Assert document does not contain non existing relation document.
        $this->assertEquals(1, \count($artist1Document->getAttribute('albums')));

        // Create document with relationship with related ID
        static::getDatabase()->createDocument('album', new Document([
            '$id' => 'album2',
            '$permissions' => [
                Permission::read(Role::any()),
                Permission::update(Role::any()),
                Permission::delete(Role::any()),
            ],
            'name' => 'Album 2',
            'price' => 19.99,
        ]));
        static::getDatabase()->createDocument('artist', new Document([
            '$id' => 'artist2',
            '$permissions' => [
                Permission::read(Role::any()),
                Permission::delete(Role::any()),
            ],
            'name' => 'Artist 2',
            'albums' => [
                'album2',
                [
                    '$id' => 'album33',
                    '$permissions' => [
                        Permission::read(Role::any()),
                        Permission::update(Role::any()),
                        Permission::delete(Role::any()),
                    ],
                    'name' => 'Album 3',
                    'price' => 33.33,
                ]
            ]
        ]));

        $documents = static::getDatabase()->find('artist', [
            Query::select(['name']),
            Query::limit(1)
        ]);
        $this->assertArrayNotHasKey('albums', $documents[0]);

        // Get document with relationship
        $artist = static::getDatabase()->getDocument('artist', 'artist1');
        $albums = $artist->getAttribute('albums', []);
        $this->assertEquals('album1', $albums[0]['$id']);
        $this->assertArrayNotHasKey('artist', $albums[0]);

        $artist = static::getDatabase()->getDocument('artist', 'artist2');
        $albums = $artist->getAttribute('albums', []);
        $this->assertEquals('album2', $albums[0]['$id']);
        $this->assertArrayNotHasKey('artist', $albums[0]);
        $this->assertEquals('album33', $albums[1]['$id']);
        $this->assertCount(2, $albums);

        // Get related document
        $album = static::getDatabase()->getDocument('album', 'album1');
        $this->assertArrayNotHasKey('artist', $album);

        $album = static::getDatabase()->getDocument('album', 'album2');
        $this->assertArrayNotHasKey('artist', $album);

        $artists = static::getDatabase()->find('artist');

        $this->assertEquals(2, \count($artists));

        // Select related document attributes
        $artist = static::getDatabase()->findOne('artist', [
            Query::select(['*', 'albums.name'])
        ]);

        if (!$artist instanceof Document) {
            $this->fail('Artist not found');
        }

        $this->assertEquals('Album 1', $artist->getAttribute('albums')[0]->getAttribute('name'));
        $this->assertArrayNotHasKey('price', $artist->getAttribute('albums')[0]);

        $artist = static::getDatabase()->getDocument('artist', 'artist1', [
            Query::select(['*', 'albums.name'])
        ]);

        $this->assertEquals('Album 1', $artist->getAttribute('albums')[0]->getAttribute('name'));
        $this->assertArrayNotHasKey('price', $artist->getAttribute('albums')[0]);

        // Update root document attribute without altering relationship
        $artist1 = static::getDatabase()->updateDocument(
            'artist',
            $artist1->getId(),
            $artist1->setAttribute('name', 'Artist 1 Updated')
        );

        $this->assertEquals('Artist 1 Updated', $artist1->getAttribute('name'));
        $artist1 = static::getDatabase()->getDocument('artist', 'artist1');
        $this->assertEquals('Artist 1 Updated', $artist1->getAttribute('name'));

        // Update nested document attribute
        $albums = $artist1->getAttribute('albums', []);
        $albums[0]->setAttribute('name', 'Album 1 Updated');

        $artist1 = static::getDatabase()->updateDocument(
            'artist',
            $artist1->getId(),
            $artist1->setAttribute('albums', $albums)
        );

        $this->assertEquals('Album 1 Updated', $artist1->getAttribute('albums')[0]->getAttribute('name'));
        $artist1 = static::getDatabase()->getDocument('artist', 'artist1');
        $this->assertEquals('Album 1 Updated', $artist1->getAttribute('albums')[0]->getAttribute('name'));

        $albumId = $artist1->getAttribute('albums')[0]->getAttribute('$id');
        $albumDocument = static::getDatabase()->getDocument('album', $albumId);
        $albumDocument->setAttribute('name', 'Album 1 Updated!!!');
        static::getDatabase()->updateDocument('album', $albumDocument->getId(), $albumDocument);
        $albumDocument = static::getDatabase()->getDocument('album', $albumDocument->getId());
        $artist1 = static::getDatabase()->getDocument('artist', $artist1->getId());

        $this->assertEquals('Album 1 Updated!!!', $albumDocument['name']);
        $this->assertEquals($albumDocument->getId(), $artist1->getAttribute('albums')[0]->getId());
        //Todo: This is failing
        $this->assertEquals($albumDocument->getAttribute('name'), $artist1->getAttribute('albums')[0]->getAttribute('name'));

        // Create new document with no relationship
        $artist3 = static::getDatabase()->createDocument('artist', new Document([
            '$id' => 'artist3',
            '$permissions' => [
                Permission::read(Role::any()),
                Permission::update(Role::any()),
                Permission::delete(Role::any()),
            ],
            'name' => 'Artist 3',
        ]));

        // Update to relate to created document
        $artist3 = static::getDatabase()->updateDocument(
            'artist',
            $artist3->getId(),
            $artist3->setAttribute('albums', [new Document([
                '$id' => 'album3',
                '$permissions' => [
                    Permission::read(Role::any()),
                    Permission::update(Role::any()),
                    Permission::delete(Role::any()),
                ],
                'name' => 'Album 3',
                'price' => 29.99,
            ])])
        );

        $this->assertEquals('Album 3', $artist3->getAttribute('albums')[0]->getAttribute('name'));
        $artist3 = static::getDatabase()->getDocument('artist', 'artist3');
        $this->assertEquals('Album 3', $artist3->getAttribute('albums')[0]->getAttribute('name'));

        // Update document with new related documents, will remove existing relations
        static::getDatabase()->updateDocument(
            'artist',
            $artist1->getId(),
            $artist1->setAttribute('albums', ['album2'])
        );

        // Update document with new related documents, will remove existing relations
        static::getDatabase()->updateDocument(
            'artist',
            $artist1->getId(),
            $artist1->setAttribute('albums', ['album1', 'album2'])
        );

        // Rename relationship key
        static::getDatabase()->updateRelationship(
            'artist',
            'albums',
            'newAlbums'
        );

        // Get document with new relationship key
        $artist = static::getDatabase()->getDocument('artist', 'artist1');
        $albums = $artist->getAttribute('newAlbums');
        $this->assertEquals('album1', $albums[0]['$id']);

        // Create new document with no relationship
        static::getDatabase()->createDocument('artist', new Document([
            '$id' => 'artist4',
            '$permissions' => [
                Permission::read(Role::any()),
                Permission::update(Role::any()),
                Permission::delete(Role::any()),
            ],
            'name' => 'Artist 4',
        ]));

        // Can delete document with no relationship when on delete is set to restrict
        $deleted = static::getDatabase()->deleteDocument('artist', 'artist4');
        $this->assertEquals(true, $deleted);

        $artist4 = static::getDatabase()->getDocument('artist', 'artist4');
        $this->assertEquals(true, $artist4->isEmpty());

        // Try to delete document while still related to another with on delete: restrict
        try {
            static::getDatabase()->deleteDocument('artist', 'artist1');
            $this->fail('Failed to throw exception');
        } catch (Exception $e) {
            $this->assertEquals('Cannot delete document because it has at least one related document.', $e->getMessage());
        }

        // Change on delete to set null
        static::getDatabase()->updateRelationship(
            collection: 'artist',
            id: 'newAlbums',
            onDelete: Database::RELATION_MUTATE_SET_NULL
        );

        // Delete parent, set child relationship to null
        static::getDatabase()->deleteDocument('artist', 'artist1');

        // Check relation was set to null
        $album2 = static::getDatabase()->getDocument('album', 'album2');
        $this->assertEquals(null, $album2->getAttribute('artist', ''));

        // Relate again
        static::getDatabase()->updateDocument(
            'album',
            $album2->getId(),
            $album2->setAttribute('artist', 'artist2')
        );

        // Change on delete to cascade
        static::getDatabase()->updateRelationship(
            collection: 'artist',
            id: 'newAlbums',
            onDelete: Database::RELATION_MUTATE_CASCADE
        );

        // Delete parent, will delete child
        static::getDatabase()->deleteDocument('artist', 'artist2');

        // Check parent and child were deleted
        $library = static::getDatabase()->getDocument('artist', 'artist2');
        $this->assertEquals(true, $library->isEmpty());

        $library = static::getDatabase()->getDocument('album', 'album2');
        $this->assertEquals(true, $library->isEmpty());

        $albums = [];
        for ($i = 1 ; $i <= 50 ; $i++) {
            $albums[] = [
                '$id' => 'album_' . $i,
                '$permissions' => [
                    Permission::read(Role::any()),
                    Permission::update(Role::any()),
                    Permission::delete(Role::any()),
                ],
                'name' => 'album ' . $i . ' ' . 'Artist 100',
                'price' => 100,
            ];
        }

        $artist = static::getDatabase()->createDocument('artist', new Document([
            '$permissions' => [
                Permission::read(Role::any()),
                Permission::delete(Role::any()),
            ],
            'name' => 'Artist 100',
            'newAlbums' => $albums
        ]));

        $artist = static::getDatabase()->getDocument('artist', $artist->getId());
        $this->assertCount(50, $artist->getAttribute('newAlbums'));

        $albums = static::getDatabase()->find('album', [
            Query::equal('artist', [$artist->getId()]),
            Query::limit(999)
        ]);

        $this->assertCount(50, $albums);

        $count = static::getDatabase()->count('album', [
            Query::equal('artist', [$artist->getId()]),
        ]);

        $this->assertEquals(50, $count);

        static::getDatabase()->deleteDocument('album', 'album_1');
        $artist = static::getDatabase()->getDocument('artist', $artist->getId());
        $this->assertCount(49, $artist->getAttribute('newAlbums'));

        static::getDatabase()->deleteDocument('artist', $artist->getId());

        $albums = static::getDatabase()->find('album', [
            Query::equal('artist', [$artist->getId()]),
            Query::limit(999)
        ]);

        $this->assertCount(0, $albums);

        // Delete relationship
        static::getDatabase()->deleteRelationship(
            'artist',
            'newAlbums'
        );

        // Try to get document again
        $artist = static::getDatabase()->getDocument('artist', 'artist1');
        $albums = $artist->getAttribute('newAlbums', '');
        $this->assertEquals(null, $albums);
    }

    public function testOneToManyTwoWayRelationship(): void
    {
        if (!static::getDatabase()->getAdapter()->getSupportForRelationships()) {
            $this->expectNotToPerformAssertions();
            return;
        }

        static::getDatabase()->createCollection('customer');
        static::getDatabase()->createCollection('account');

        static::getDatabase()->createAttribute('customer', 'name', Database::VAR_STRING, 255, true);
        static::getDatabase()->createAttribute('account', 'name', Database::VAR_STRING, 255, true);
        static::getDatabase()->createAttribute('account', 'number', Database::VAR_STRING, 255, true);

        static::getDatabase()->createRelationship(
            collection: 'customer',
            relatedCollection: 'account',
            type: Database::RELATION_ONE_TO_MANY,
            twoWay: true,
            id: 'accounts'
        );

        // Check metadata for collection
        $collection = static::getDatabase()->getCollection('customer');
        $attributes = $collection->getAttribute('attributes', []);
        foreach ($attributes as $attribute) {
            if ($attribute['key'] === 'accounts') {
                $this->assertEquals('relationship', $attribute['type']);
                $this->assertEquals('accounts', $attribute['$id']);
                $this->assertEquals('accounts', $attribute['key']);
                $this->assertEquals('account', $attribute['options']['relatedCollection']);
                $this->assertEquals(Database::RELATION_ONE_TO_MANY, $attribute['options']['relationType']);
                $this->assertEquals(true, $attribute['options']['twoWay']);
                $this->assertEquals('customer', $attribute['options']['twoWayKey']);
            }
        }

        // Check metadata for related collection
        $collection = static::getDatabase()->getCollection('account');
        $attributes = $collection->getAttribute('attributes', []);
        foreach ($attributes as $attribute) {
            if ($attribute['key'] === 'customer') {
                $this->assertEquals('relationship', $attribute['type']);
                $this->assertEquals('customer', $attribute['$id']);
                $this->assertEquals('customer', $attribute['key']);
                $this->assertEquals('customer', $attribute['options']['relatedCollection']);
                $this->assertEquals(Database::RELATION_ONE_TO_MANY, $attribute['options']['relationType']);
                $this->assertEquals(true, $attribute['options']['twoWay']);
                $this->assertEquals('accounts', $attribute['options']['twoWayKey']);
            }
        }

        // Create document with relationship with nested data
        $customer1 = static::getDatabase()->createDocument('customer', new Document([
            '$id' => 'customer1',
            '$permissions' => [
                Permission::read(Role::any()),
                Permission::update(Role::any()),
                Permission::delete(Role::any()),
            ],
            'name' => 'Customer 1',
            'accounts' => [
                [
                    '$id' => 'account1',
                    '$permissions' => [
                        Permission::read(Role::any()),
                        Permission::update(Role::any()),
                        Permission::delete(Role::any()),
                    ],
                    'name' => 'Account 1',
                    'number' => '123456789',
                ],
            ],
        ]));

        // Update a document with non existing related document. It should not get added to the list.
        static::getDatabase()->updateDocument('customer', 'customer1', new Document([
            '$id' => 'customer1',
            '$permissions' => [
                Permission::read(Role::any()),
                Permission::update(Role::any()),
                Permission::delete(Role::any()),
            ],
            'name' => 'Customer 1',
            '$collection' => 'customer',
            'accounts' => [
                'account1',
                'no-account'
            ]
        ]));

        $customer1Document = static::getDatabase()->getDocument('customer', 'customer1');
        // Assert document does not contain non existing relation document.
        $this->assertEquals(1, \count($customer1Document->getAttribute('accounts')));

        // Create document with relationship with related ID
        $account2 = static::getDatabase()->createDocument('account', new Document([
            '$id' => 'account2',
            '$permissions' => [
                Permission::read(Role::any()),
                Permission::update(Role::any()),
                Permission::delete(Role::any()),
            ],
            'name' => 'Account 2',
            'number' => '987654321',
        ]));
        static::getDatabase()->createDocument('customer', new Document([
            '$id' => 'customer2',
            '$permissions' => [
                Permission::read(Role::any()),
                Permission::update(Role::any()),
                Permission::delete(Role::any()),
            ],
            'name' => 'Customer 2',
            'accounts' => [
                'account2'
            ]
        ]));

        // Create from child side
        static::getDatabase()->createDocument('account', new Document([
            '$id' => 'account3',
            '$permissions' => [
                Permission::read(Role::any()),
                Permission::update(Role::any()),
                Permission::delete(Role::any()),
            ],
            'name' => 'Account 3',
            'number' => '123456789',
            'customer' => [
                '$id' => 'customer3',
                '$permissions' => [
                    Permission::read(Role::any()),
                    Permission::update(Role::any()),
                    Permission::delete(Role::any()),
                ],
                'name' => 'Customer 3'
            ]
        ]));
        static::getDatabase()->createDocument('customer', new Document([
            '$id' => 'customer4',
            '$permissions' => [
                Permission::read(Role::any()),
                Permission::update(Role::any()),
                Permission::delete(Role::any()),
            ],
            'name' => 'Customer 4',
        ]));
        static::getDatabase()->createDocument('account', new Document([
            '$id' => 'account4',
            '$permissions' => [
                Permission::read(Role::any()),
                Permission::update(Role::any()),
                Permission::delete(Role::any()),
            ],
            'name' => 'Account 4',
            'number' => '123456789',
            'customer' => 'customer4'
        ]));

        // Get documents with relationship
        $customer = static::getDatabase()->getDocument('customer', 'customer1');
        $accounts = $customer->getAttribute('accounts', []);
        $this->assertEquals('account1', $accounts[0]['$id']);
        $this->assertArrayNotHasKey('customer', $accounts[0]);

        $customer = static::getDatabase()->getDocument('customer', 'customer2');
        $accounts = $customer->getAttribute('accounts', []);
        $this->assertEquals('account2', $accounts[0]['$id']);
        $this->assertArrayNotHasKey('customer', $accounts[0]);

        $customer = static::getDatabase()->getDocument('customer', 'customer3');
        $accounts = $customer->getAttribute('accounts', []);
        $this->assertEquals('account3', $accounts[0]['$id']);
        $this->assertArrayNotHasKey('customer', $accounts[0]);

        $customer = static::getDatabase()->getDocument('customer', 'customer4');
        $accounts = $customer->getAttribute('accounts', []);
        $this->assertEquals('account4', $accounts[0]['$id']);
        $this->assertArrayNotHasKey('customer', $accounts[0]);

        // Get related documents
        $account = static::getDatabase()->getDocument('account', 'account1');
        $customer = $account->getAttribute('customer');
        $this->assertEquals('customer1', $customer['$id']);
        $this->assertArrayNotHasKey('accounts', $customer);

        $account = static::getDatabase()->getDocument('account', 'account2');
        $customer = $account->getAttribute('customer');
        $this->assertEquals('customer2', $customer['$id']);
        $this->assertArrayNotHasKey('accounts', $customer);

        $account = static::getDatabase()->getDocument('account', 'account3');
        $customer = $account->getAttribute('customer');
        $this->assertEquals('customer3', $customer['$id']);
        $this->assertArrayNotHasKey('accounts', $customer);

        $account = static::getDatabase()->getDocument('account', 'account4');
        $customer = $account->getAttribute('customer');
        $this->assertEquals('customer4', $customer['$id']);
        $this->assertArrayNotHasKey('accounts', $customer);

        $customers = static::getDatabase()->find('customer');

        $this->assertEquals(4, \count($customers));

        // Select related document attributes
        $customer = static::getDatabase()->findOne('customer', [
            Query::select(['*', 'accounts.name'])
        ]);

        if (!$customer instanceof Document) {
            throw new Exception('Customer not found');
        }

        $this->assertEquals('Account 1', $customer->getAttribute('accounts')[0]->getAttribute('name'));
        $this->assertArrayNotHasKey('number', $customer->getAttribute('accounts')[0]);

        $customer = static::getDatabase()->getDocument('customer', 'customer1', [
            Query::select(['*', 'accounts.name'])
        ]);

        $this->assertEquals('Account 1', $customer->getAttribute('accounts')[0]->getAttribute('name'));
        $this->assertArrayNotHasKey('number', $customer->getAttribute('accounts')[0]);

        // Update root document attribute without altering relationship
        $customer1 = static::getDatabase()->updateDocument(
            'customer',
            $customer1->getId(),
            $customer1->setAttribute('name', 'Customer 1 Updated')
        );

        $this->assertEquals('Customer 1 Updated', $customer1->getAttribute('name'));
        $customer1 = static::getDatabase()->getDocument('customer', 'customer1');
        $this->assertEquals('Customer 1 Updated', $customer1->getAttribute('name'));

        $account2 = static::getDatabase()->getDocument('account', 'account2');

        // Update inverse root document attribute without altering relationship
        $account2 = static::getDatabase()->updateDocument(
            'account',
            $account2->getId(),
            $account2->setAttribute('name', 'Account 2 Updated')
        );

        $this->assertEquals('Account 2 Updated', $account2->getAttribute('name'));
        $account2 = static::getDatabase()->getDocument('account', 'account2');
        $this->assertEquals('Account 2 Updated', $account2->getAttribute('name'));

        // Update nested document attribute
        $accounts = $customer1->getAttribute('accounts', []);
        $accounts[0]->setAttribute('name', 'Account 1 Updated');

        $customer1 = static::getDatabase()->updateDocument(
            'customer',
            $customer1->getId(),
            $customer1->setAttribute('accounts', $accounts)
        );

        $this->assertEquals('Account 1 Updated', $customer1->getAttribute('accounts')[0]->getAttribute('name'));
        $customer1 = static::getDatabase()->getDocument('customer', 'customer1');
        $this->assertEquals('Account 1 Updated', $customer1->getAttribute('accounts')[0]->getAttribute('name'));

        // Update inverse nested document attribute
        $account2 = static::getDatabase()->updateDocument(
            'account',
            $account2->getId(),
            $account2->setAttribute(
                'customer',
                $account2
                ->getAttribute('customer')
                ->setAttribute('name', 'Customer 2 Updated')
            )
        );

        $this->assertEquals('Customer 2 Updated', $account2->getAttribute('customer')->getAttribute('name'));
        $account2 = static::getDatabase()->getDocument('account', 'account2');
        $this->assertEquals('Customer 2 Updated', $account2->getAttribute('customer')->getAttribute('name'));

        // Create new document with no relationship
        $customer5 = static::getDatabase()->createDocument('customer', new Document([
            '$id' => 'customer5',
            '$permissions' => [
                Permission::read(Role::any()),
                Permission::update(Role::any()),
                Permission::delete(Role::any()),
            ],
            'name' => 'Customer 5',
        ]));

        // Update to relate to created document
        $customer5 = static::getDatabase()->updateDocument(
            'customer',
            $customer5->getId(),
            $customer5->setAttribute('accounts', [new Document([
                '$id' => 'account5',
                '$permissions' => [
                    Permission::read(Role::any()),
                    Permission::update(Role::any()),
                    Permission::delete(Role::any()),
                ],
                'name' => 'Account 5',
                'number' => '123456789',
            ])])
        );

        $this->assertEquals('Account 5', $customer5->getAttribute('accounts')[0]->getAttribute('name'));
        $customer5 = static::getDatabase()->getDocument('customer', 'customer5');
        $this->assertEquals('Account 5', $customer5->getAttribute('accounts')[0]->getAttribute('name'));

        // Create new child document with no relationship
        $account6 = static::getDatabase()->createDocument('account', new Document([
            '$id' => 'account6',
            '$permissions' => [
                Permission::read(Role::any()),
                Permission::update(Role::any()),
                Permission::delete(Role::any()),
            ],
            'name' => 'Account 6',
            'number' => '123456789',
        ]));

        // Update inverse to relate to created document
        $account6 = static::getDatabase()->updateDocument(
            'account',
            $account6->getId(),
            $account6->setAttribute('customer', new Document([
                '$id' => 'customer6',
                '$permissions' => [
                    Permission::read(Role::any()),
                    Permission::update(Role::any()),
                    Permission::delete(Role::any()),
                ],
                'name' => 'Customer 6',
            ]))
        );

        $this->assertEquals('Customer 6', $account6->getAttribute('customer')->getAttribute('name'));
        $account6 = static::getDatabase()->getDocument('account', 'account6');
        $this->assertEquals('Customer 6', $account6->getAttribute('customer')->getAttribute('name'));

        // Update document with new related document, will remove existing relations
        static::getDatabase()->updateDocument(
            'customer',
            $customer1->getId(),
            $customer1->setAttribute('accounts', ['account2'])
        );

        // Update document with new related document
        static::getDatabase()->updateDocument(
            'customer',
            $customer1->getId(),
            $customer1->setAttribute('accounts', ['account1', 'account2'])
        );

        // Update inverse document
        static::getDatabase()->updateDocument(
            'account',
            $account2->getId(),
            $account2->setAttribute('customer', 'customer2')
        );

        // Rename relationship keys on both sides
        static::getDatabase()->updateRelationship(
            'customer',
            'accounts',
            'newAccounts',
            'newCustomer'
        );

        // Get document with new relationship key
        $customer = static::getDatabase()->getDocument('customer', 'customer1');
        $accounts = $customer->getAttribute('newAccounts');
        $this->assertEquals('account1', $accounts[0]['$id']);

        // Get inverse document with new relationship key
        $account = static::getDatabase()->getDocument('account', 'account1');
        $customer = $account->getAttribute('newCustomer');
        $this->assertEquals('customer1', $customer['$id']);

        // Create new document with no relationship
        static::getDatabase()->createDocument('customer', new Document([
            '$id' => 'customer7',
            '$permissions' => [
                Permission::read(Role::any()),
                Permission::update(Role::any()),
                Permission::delete(Role::any()),
            ],
            'name' => 'Customer 7',
        ]));

        // Can delete document with no relationship when on delete is set to restrict
        $deleted = static::getDatabase()->deleteDocument('customer', 'customer7');
        $this->assertEquals(true, $deleted);

        $customer7 = static::getDatabase()->getDocument('customer', 'customer7');
        $this->assertEquals(true, $customer7->isEmpty());

        // Try to delete document while still related to another with on delete: restrict
        try {
            static::getDatabase()->deleteDocument('customer', 'customer1');
            $this->fail('Failed to throw exception');
        } catch (Exception $e) {
            $this->assertEquals('Cannot delete document because it has at least one related document.', $e->getMessage());
        }

        // Change on delete to set null
        static::getDatabase()->updateRelationship(
            collection: 'customer',
            id: 'newAccounts',
            onDelete: Database::RELATION_MUTATE_SET_NULL
        );

        // Delete parent, set child relationship to null
        static::getDatabase()->deleteDocument('customer', 'customer1');

        // Check relation was set to null
        $account1 = static::getDatabase()->getDocument('account', 'account1');
        $this->assertEquals(null, $account2->getAttribute('newCustomer', ''));

        // Relate again
        static::getDatabase()->updateDocument(
            'account',
            $account1->getId(),
            $account1->setAttribute('newCustomer', 'customer2')
        );

        // Change on delete to cascade
        static::getDatabase()->updateRelationship(
            collection: 'customer',
            id: 'newAccounts',
            onDelete: Database::RELATION_MUTATE_CASCADE
        );

        // Delete parent, will delete child
        static::getDatabase()->deleteDocument('customer', 'customer2');

        // Check parent and child were deleted
        $library = static::getDatabase()->getDocument('customer', 'customer2');
        $this->assertEquals(true, $library->isEmpty());

        $library = static::getDatabase()->getDocument('account', 'account2');
        $this->assertEquals(true, $library->isEmpty());

        // Delete relationship
        static::getDatabase()->deleteRelationship(
            'customer',
            'newAccounts'
        );

        // Try to get document again
        $customer = static::getDatabase()->getDocument('customer', 'customer1');
        $accounts = $customer->getAttribute('newAccounts');
        $this->assertEquals(null, $accounts);

        // Try to get inverse document again
        $accounts = static::getDatabase()->getDocument('account', 'account1');
        $customer = $accounts->getAttribute('newCustomer');
        $this->assertEquals(null, $customer);
    }

    public function testManyToOneOneWayRelationship(): void
    {
        if (!static::getDatabase()->getAdapter()->getSupportForRelationships()) {
            $this->expectNotToPerformAssertions();
            return;
        }

        static::getDatabase()->createCollection('review');
        static::getDatabase()->createCollection('movie');

        static::getDatabase()->createAttribute('review', 'name', Database::VAR_STRING, 255, true);
        static::getDatabase()->createAttribute('movie', 'name', Database::VAR_STRING, 255, true);
        static::getDatabase()->createAttribute('movie', 'length', Database::VAR_INTEGER, 0, true, formatOptions: ['min' => 0, 'max' => 999]);
        static::getDatabase()->createAttribute('movie', 'date', Database::VAR_DATETIME, 0, false, filters: ['datetime']);
        static::getDatabase()->createAttribute('review', 'date', Database::VAR_DATETIME, 0, false, filters: ['datetime']);
        static::getDatabase()->createRelationship(
            collection: 'review',
            relatedCollection: 'movie',
            type: Database::RELATION_MANY_TO_ONE,
            twoWayKey: 'reviews'
        );

        // Check metadata for collection
        $collection = static::getDatabase()->getCollection('review');
        $attributes = $collection->getAttribute('attributes', []);
        foreach ($attributes as $attribute) {
            if ($attribute['key'] === 'movie') {
                $this->assertEquals('relationship', $attribute['type']);
                $this->assertEquals('movie', $attribute['$id']);
                $this->assertEquals('movie', $attribute['key']);
                $this->assertEquals('movie', $attribute['options']['relatedCollection']);
                $this->assertEquals(Database::RELATION_MANY_TO_ONE, $attribute['options']['relationType']);
                $this->assertEquals(false, $attribute['options']['twoWay']);
                $this->assertEquals('reviews', $attribute['options']['twoWayKey']);
            }
        }

        // Check metadata for related collection
        $collection = static::getDatabase()->getCollection('movie');
        $attributes = $collection->getAttribute('attributes', []);
        foreach ($attributes as $attribute) {
            if ($attribute['key'] === 'reviews') {
                $this->assertEquals('relationship', $attribute['type']);
                $this->assertEquals('reviews', $attribute['$id']);
                $this->assertEquals('reviews', $attribute['key']);
                $this->assertEquals('review', $attribute['options']['relatedCollection']);
                $this->assertEquals(Database::RELATION_MANY_TO_ONE, $attribute['options']['relationType']);
                $this->assertEquals(false, $attribute['options']['twoWay']);
                $this->assertEquals('movie', $attribute['options']['twoWayKey']);
            }
        }

        // Create document with relationship with nested data
        $review1 = static::getDatabase()->createDocument('review', new Document([
            '$id' => 'review1',
            '$permissions' => [
                Permission::read(Role::any()),
                Permission::update(Role::any()),
                Permission::delete(Role::any()),
            ],
            'name' => 'Review 1',
            'date' => '2023-04-03 10:35:27.390',
            'movie' => [
                '$id' => 'movie1',
                '$permissions' => [
                    Permission::read(Role::any()),
                    Permission::update(Role::any()),
                    Permission::delete(Role::any()),
                ],
                'name' => 'Movie 1',
                'date' => '2023-04-03 10:35:27.390',
                'length' => 120,
            ],
        ]));

        // Update a document with non existing related document. It should not get added to the list.
        static::getDatabase()->updateDocument('review', 'review1', new Document([
            '$id' => 'review1',
            '$permissions' => [
                Permission::read(Role::any()),
                Permission::update(Role::any()),
                Permission::delete(Role::any()),
            ],
            'name' => 'Review 1',
            '$collection' => 'review',
            'movie' => 'no-movie'
        ]));

        $review1Document = static::getDatabase()->getDocument('review', 'review1');
        // Assert document does not contain non existing relation document.
        $this->assertEquals('movie1', $review1Document->getAttribute('movie')->getAttribute('$id'));

        // Create document with relationship to existing document by ID
        $review10 = static::getDatabase()->createDocument('review', new Document([
            '$id' => 'review10',
            '$permissions' => [
                Permission::read(Role::any()),
                Permission::update(Role::any()),
                Permission::delete(Role::any()),
            ],
            'name' => 'Review 10',
            'movie' => 'movie1',
            'date' => '2023-04-03 10:35:27.390',
        ]));

        // Create document with relationship with related ID
        static::getDatabase()->createDocument('movie', new Document([
            '$id' => 'movie2',
            '$permissions' => [
                Permission::read(Role::any()),
                Permission::update(Role::any()),
                Permission::delete(Role::any()),
            ],
            'name' => 'Movie 2',
            'length' => 90,
            'date' => '2023-04-03 10:35:27.390',
        ]));
        static::getDatabase()->createDocument('review', new Document([
            '$id' => 'review2',
            '$permissions' => [
                Permission::read(Role::any()),
                Permission::update(Role::any()),
                Permission::delete(Role::any()),
            ],
            'name' => 'Review 2',
            'movie' => 'movie2',
            'date' => '2023-04-03 10:35:27.390',
        ]));

        // Get document with relationship
        $review = static::getDatabase()->getDocument('review', 'review1');
        $movie = $review->getAttribute('movie', []);
        $this->assertEquals('movie1', $movie['$id']);
        $this->assertArrayNotHasKey('reviews', $movie);

        $documents = static::getDatabase()->find('review', [
            Query::select(['date', 'movie.date'])
        ]);

        $this->assertCount(3, $documents);

        $document = $documents[0];
        $this->assertArrayHasKey('date', $document);
        $this->assertArrayHasKey('movie', $document);
        $this->assertArrayHasKey('date', $document->getAttribute('movie'));
        $this->assertArrayNotHasKey('name', $document);
        $this->assertEquals(29, strlen($document['date'])); // checks filter
        $this->assertEquals(29, strlen($document['movie']['date']));

        $review = static::getDatabase()->getDocument('review', 'review2');
        $movie = $review->getAttribute('movie', []);
        $this->assertEquals('movie2', $movie['$id']);
        $this->assertArrayNotHasKey('reviews', $movie);

        // Get related document
        $movie = static::getDatabase()->getDocument('movie', 'movie1');
        $this->assertArrayNotHasKey('reviews', $movie);

        $movie = static::getDatabase()->getDocument('movie', 'movie2');
        $this->assertArrayNotHasKey('reviews', $movie);

        $reviews = static::getDatabase()->find('review');

        $this->assertEquals(3, \count($reviews));

        // Select related document attributes
        $review = static::getDatabase()->findOne('review', [
            Query::select(['*', 'movie.name'])
        ]);

        if (!$review instanceof Document) {
            throw new Exception('Review not found');
        }

        $this->assertEquals('Movie 1', $review->getAttribute('movie')->getAttribute('name'));
        $this->assertArrayNotHasKey('length', $review->getAttribute('movie'));

        $review = static::getDatabase()->getDocument('review', 'review1', [
            Query::select(['*', 'movie.name'])
        ]);

        $this->assertEquals('Movie 1', $review->getAttribute('movie')->getAttribute('name'));
        $this->assertArrayNotHasKey('length', $review->getAttribute('movie'));

        // Update root document attribute without altering relationship
        $review1 = static::getDatabase()->updateDocument(
            'review',
            $review1->getId(),
            $review1->setAttribute('name', 'Review 1 Updated')
        );

        $this->assertEquals('Review 1 Updated', $review1->getAttribute('name'));
        $review1 = static::getDatabase()->getDocument('review', 'review1');
        $this->assertEquals('Review 1 Updated', $review1->getAttribute('name'));

        // Update nested document attribute
        $movie = $review1->getAttribute('movie');
        $movie->setAttribute('name', 'Movie 1 Updated');

        $review1 = static::getDatabase()->updateDocument(
            'review',
            $review1->getId(),
            $review1->setAttribute('movie', $movie)
        );

        $this->assertEquals('Movie 1 Updated', $review1->getAttribute('movie')->getAttribute('name'));
        $review1 = static::getDatabase()->getDocument('review', 'review1');
        $this->assertEquals('Movie 1 Updated', $review1->getAttribute('movie')->getAttribute('name'));

        // Create new document with no relationship
        $review5 = static::getDatabase()->createDocument('review', new Document([
            '$id' => 'review5',
            '$permissions' => [
                Permission::read(Role::any()),
                Permission::update(Role::any()),
                Permission::delete(Role::any()),
            ],
            'name' => 'Review 5',
        ]));

        // Update to relate to created document
        $review5 = static::getDatabase()->updateDocument(
            'review',
            $review5->getId(),
            $review5->setAttribute('movie', new Document([
                '$id' => 'movie5',
                '$permissions' => [
                    Permission::read(Role::any()),
                    Permission::update(Role::any()),
                    Permission::delete(Role::any()),
                ],
                'name' => 'Movie 5',
                'length' => 90,
            ]))
        );

        $this->assertEquals('Movie 5', $review5->getAttribute('movie')->getAttribute('name'));
        $review5 = static::getDatabase()->getDocument('review', 'review5');
        $this->assertEquals('Movie 5', $review5->getAttribute('movie')->getAttribute('name'));

        // Update document with new related document
        static::getDatabase()->updateDocument(
            'review',
            $review1->getId(),
            $review1->setAttribute('movie', 'movie2')
        );

        // Rename relationship keys on both sides
        static::getDatabase()->updateRelationship(
            'review',
            'movie',
            'newMovie',
        );

        // Get document with new relationship key
        $review = static::getDatabase()->getDocument('review', 'review1');
        $movie = $review->getAttribute('newMovie');
        $this->assertEquals('movie2', $movie['$id']);

        // Reset values
        $review1 = static::getDatabase()->getDocument('review', 'review1');

        static::getDatabase()->updateDocument(
            'review',
            $review1->getId(),
            $review1->setAttribute('newMovie', 'movie1')
        );

        // Create new document with no relationship
        static::getDatabase()->createDocument('movie', new Document([
            '$id' => 'movie3',
            '$permissions' => [
                Permission::read(Role::any()),
                Permission::update(Role::any()),
                Permission::delete(Role::any()),
            ],
            'name' => 'Movie 3',
            'length' => 90,
        ]));

        // Can delete document with no relationship when on delete is set to restrict
        $deleted = static::getDatabase()->deleteDocument('movie', 'movie3');
        $this->assertEquals(true, $deleted);

        $movie3 = static::getDatabase()->getDocument('movie', 'movie3');
        $this->assertEquals(true, $movie3->isEmpty());

        // Try to delete document while still related to another with on delete: restrict
        try {
            static::getDatabase()->deleteDocument('movie', 'movie1');
            $this->fail('Failed to throw exception');
        } catch (Exception $e) {
            $this->assertEquals('Cannot delete document because it has at least one related document.', $e->getMessage());
        }

        // Change on delete to set null
        static::getDatabase()->updateRelationship(
            collection: 'review',
            id: 'newMovie',
            onDelete: Database::RELATION_MUTATE_SET_NULL
        );

        // Delete child, set parent relationship to null
        static::getDatabase()->deleteDocument('movie', 'movie1');

        // Check relation was set to null
        $review1 = static::getDatabase()->getDocument('review', 'review1');
        $this->assertEquals(null, $review1->getAttribute('newMovie'));

        // Change on delete to cascade
        static::getDatabase()->updateRelationship(
            collection: 'review',
            id: 'newMovie',
            onDelete: Database::RELATION_MUTATE_CASCADE
        );

        // Delete child, will delete parent
        static::getDatabase()->deleteDocument('movie', 'movie2');

        // Check parent and child were deleted
        $library = static::getDatabase()->getDocument('movie', 'movie2');
        $this->assertEquals(true, $library->isEmpty());

        $library = static::getDatabase()->getDocument('review', 'review2');
        $this->assertEquals(true, $library->isEmpty());


        // Delete relationship
        static::getDatabase()->deleteRelationship(
            'review',
            'newMovie'
        );

        // Try to get document again
        $review = static::getDatabase()->getDocument('review', 'review1');
        $movie = $review->getAttribute('newMovie');
        $this->assertEquals(null, $movie);
    }

    public function testManyToOneTwoWayRelationship(): void
    {
        if (!static::getDatabase()->getAdapter()->getSupportForRelationships()) {
            $this->expectNotToPerformAssertions();
            return;
        }

        static::getDatabase()->createCollection('product');
        static::getDatabase()->createCollection('store');

        static::getDatabase()->createAttribute('store', 'name', Database::VAR_STRING, 255, true);
        static::getDatabase()->createAttribute('store', 'opensAt', Database::VAR_STRING, 5, true);

        static::getDatabase()->createAttribute(
            collection: 'product',
            id: 'name',
            type: Database::VAR_STRING,
            size: 255,
            required: true
        );

        static::getDatabase()->createRelationship(
            collection: 'product',
            relatedCollection: 'store',
            type: Database::RELATION_MANY_TO_ONE,
            twoWay: true,
            twoWayKey: 'products'
        );

        // Check metadata for collection
        $collection = static::getDatabase()->getCollection('product');
        $attributes = $collection->getAttribute('attributes', []);
        foreach ($attributes as $attribute) {
            if ($attribute['key'] === 'store') {
                $this->assertEquals('relationship', $attribute['type']);
                $this->assertEquals('store', $attribute['$id']);
                $this->assertEquals('store', $attribute['key']);
                $this->assertEquals('store', $attribute['options']['relatedCollection']);
                $this->assertEquals(Database::RELATION_MANY_TO_ONE, $attribute['options']['relationType']);
                $this->assertEquals(true, $attribute['options']['twoWay']);
                $this->assertEquals('products', $attribute['options']['twoWayKey']);
            }
        }

        // Check metadata for related collection
        $collection = static::getDatabase()->getCollection('store');
        $attributes = $collection->getAttribute('attributes', []);
        foreach ($attributes as $attribute) {
            if ($attribute['key'] === 'products') {
                $this->assertEquals('relationship', $attribute['type']);
                $this->assertEquals('products', $attribute['$id']);
                $this->assertEquals('products', $attribute['key']);
                $this->assertEquals('product', $attribute['options']['relatedCollection']);
                $this->assertEquals(Database::RELATION_MANY_TO_ONE, $attribute['options']['relationType']);
                $this->assertEquals(true, $attribute['options']['twoWay']);
                $this->assertEquals('store', $attribute['options']['twoWayKey']);
            }
        }

        // Create document with relationship with nested data
        $product1 = static::getDatabase()->createDocument('product', new Document([
            '$id' => 'product1',
            '$permissions' => [
                Permission::read(Role::any()),
                Permission::update(Role::any()),
                Permission::delete(Role::any()),
            ],
            'name' => 'Product 1',
            'store' => [
                '$id' => 'store1',
                '$permissions' => [
                    Permission::read(Role::any()),
                    Permission::update(Role::any()),
                    Permission::delete(Role::any()),
                ],
                'name' => 'Store 1',
                'opensAt' => '09:00',
            ],
        ]));

        // Update a document with non existing related document. It should not get added to the list.
        static::getDatabase()->updateDocument('product', 'product1', new Document([
            '$id' => 'product1',
            '$permissions' => [
                Permission::read(Role::any()),
                Permission::update(Role::any()),
                Permission::delete(Role::any()),
            ],
            'name' => 'Product 1',
            '$collection' => 'product',
            'store' => 'no-store'
        ]));

        $product1Document = static::getDatabase()->getDocument('product', 'product1');
        // Assert document does not contain non existing relation document.
        $this->assertEquals('store1', $product1Document->getAttribute('store')->getAttribute('$id'));

        // Create document with relationship with related ID
        static::getDatabase()->createDocument('store', new Document([
            '$id' => 'store2',
            '$permissions' => [
                Permission::read(Role::any()),
                Permission::update(Role::any()),
                Permission::delete(Role::any()),
            ],
            'name' => 'Store 2',
            'opensAt' => '09:30',
        ]));
        static::getDatabase()->createDocument('product', new Document([
            '$id' => 'product2',
            '$permissions' => [
                Permission::read(Role::any()),
                Permission::update(Role::any()),
                Permission::delete(Role::any()),
            ],
            'name' => 'Product 2',
            'store' => 'store2',
        ]));

        // Create from child side
        static::getDatabase()->createDocument('store', new Document([
            '$id' => 'store3',
            '$permissions' => [
                Permission::read(Role::any()),
                Permission::update(Role::any()),
                Permission::delete(Role::any()),
            ],
            'name' => 'Store 3',
            'opensAt' => '11:30',
            'products' => [
                [
                    '$id' => 'product3',
                    '$permissions' => [
                        Permission::read(Role::any()),
                        Permission::update(Role::any()),
                        Permission::delete(Role::any()),
                    ],
                    'name' => 'Product 3',
                ],
            ],
        ]));

        static::getDatabase()->createDocument('product', new Document([
            '$id' => 'product4',
            '$permissions' => [
                Permission::read(Role::any()),
                Permission::update(Role::any()),
                Permission::delete(Role::any()),
            ],
            'name' => 'Product 4',
        ]));
        static::getDatabase()->createDocument('store', new Document([
            '$id' => 'store4',
            '$permissions' => [
                Permission::read(Role::any()),
                Permission::update(Role::any()),
                Permission::delete(Role::any()),
            ],
            'name' => 'Store 4',
            'opensAt' => '11:30',
            'products' => [
                'product4',
            ],
        ]));

        // Get document with relationship
        $product = static::getDatabase()->getDocument('product', 'product1');
        $store = $product->getAttribute('store', []);
        $this->assertEquals('store1', $store['$id']);
        $this->assertArrayNotHasKey('products', $store);

        $product = static::getDatabase()->getDocument('product', 'product2');
        $store = $product->getAttribute('store', []);
        $this->assertEquals('store2', $store['$id']);
        $this->assertArrayNotHasKey('products', $store);

        $product = static::getDatabase()->getDocument('product', 'product3');
        $store = $product->getAttribute('store', []);
        $this->assertEquals('store3', $store['$id']);
        $this->assertArrayNotHasKey('products', $store);

        $product = static::getDatabase()->getDocument('product', 'product4');
        $store = $product->getAttribute('store', []);
        $this->assertEquals('store4', $store['$id']);
        $this->assertArrayNotHasKey('products', $store);

        // Get related document
        $store = static::getDatabase()->getDocument('store', 'store1');
        $products = $store->getAttribute('products');
        $this->assertEquals('product1', $products[0]['$id']);
        $this->assertArrayNotHasKey('store', $products[0]);

        $store = static::getDatabase()->getDocument('store', 'store2');
        $products = $store->getAttribute('products');
        $this->assertEquals('product2', $products[0]['$id']);
        $this->assertArrayNotHasKey('store', $products[0]);

        $store = static::getDatabase()->getDocument('store', 'store3');
        $products = $store->getAttribute('products');
        $this->assertEquals('product3', $products[0]['$id']);
        $this->assertArrayNotHasKey('store', $products[0]);

        $store = static::getDatabase()->getDocument('store', 'store4');
        $products = $store->getAttribute('products');
        $this->assertEquals('product4', $products[0]['$id']);
        $this->assertArrayNotHasKey('store', $products[0]);

        $products = static::getDatabase()->find('product');

        $this->assertEquals(4, \count($products));

        // Select related document attributes
        $product = static::getDatabase()->findOne('product', [
            Query::select(['*', 'store.name'])
        ]);

        if (!$product instanceof Document) {
            throw new Exception('Product not found');
        }

        $this->assertEquals('Store 1', $product->getAttribute('store')->getAttribute('name'));
        $this->assertArrayNotHasKey('opensAt', $product->getAttribute('store'));

        $product = static::getDatabase()->getDocument('product', 'product1', [
            Query::select(['*', 'store.name'])
        ]);

        $this->assertEquals('Store 1', $product->getAttribute('store')->getAttribute('name'));
        $this->assertArrayNotHasKey('opensAt', $product->getAttribute('store'));

        // Update root document attribute without altering relationship
        $product1 = static::getDatabase()->updateDocument(
            'product',
            $product1->getId(),
            $product1->setAttribute('name', 'Product 1 Updated')
        );

        $this->assertEquals('Product 1 Updated', $product1->getAttribute('name'));
        $product1 = static::getDatabase()->getDocument('product', 'product1');
        $this->assertEquals('Product 1 Updated', $product1->getAttribute('name'));

        // Update inverse document attribute without altering relationship
        $store1 = static::getDatabase()->getDocument('store', 'store1');
        $store1 = static::getDatabase()->updateDocument(
            'store',
            $store1->getId(),
            $store1->setAttribute('name', 'Store 1 Updated')
        );

        $this->assertEquals('Store 1 Updated', $store1->getAttribute('name'));
        $store1 = static::getDatabase()->getDocument('store', 'store1');
        $this->assertEquals('Store 1 Updated', $store1->getAttribute('name'));

        // Update nested document attribute
        $store = $product1->getAttribute('store');
        $store->setAttribute('name', 'Store 1 Updated');

        $product1 = static::getDatabase()->updateDocument(
            'product',
            $product1->getId(),
            $product1->setAttribute('store', $store)
        );

        $this->assertEquals('Store 1 Updated', $product1->getAttribute('store')->getAttribute('name'));
        $product1 = static::getDatabase()->getDocument('product', 'product1');
        $this->assertEquals('Store 1 Updated', $product1->getAttribute('store')->getAttribute('name'));

        // Update inverse nested document attribute
        $product = $store1->getAttribute('products')[0];
        $product->setAttribute('name', 'Product 1 Updated');

        $store1 = static::getDatabase()->updateDocument(
            'store',
            $store1->getId(),
            $store1->setAttribute('products', [$product])
        );

        $this->assertEquals('Product 1 Updated', $store1->getAttribute('products')[0]->getAttribute('name'));
        $store1 = static::getDatabase()->getDocument('store', 'store1');
        $this->assertEquals('Product 1 Updated', $store1->getAttribute('products')[0]->getAttribute('name'));

        // Create new document with no relationship
        $product5 = static::getDatabase()->createDocument('product', new Document([
            '$id' => 'product5',
            '$permissions' => [
                Permission::read(Role::any()),
                Permission::update(Role::any()),
                Permission::delete(Role::any()),
            ],
            'name' => 'Product 5',
        ]));

        // Update to relate to created document
        $product5 = static::getDatabase()->updateDocument(
            'product',
            $product5->getId(),
            $product5->setAttribute('store', new Document([
                '$id' => 'store5',
                '$permissions' => [
                    Permission::read(Role::any()),
                    Permission::update(Role::any()),
                    Permission::delete(Role::any()),
                ],
                'name' => 'Store 5',
                'opensAt' => '09:00',
            ]))
        );

        $this->assertEquals('Store 5', $product5->getAttribute('store')->getAttribute('name'));
        $product5 = static::getDatabase()->getDocument('product', 'product5');
        $this->assertEquals('Store 5', $product5->getAttribute('store')->getAttribute('name'));

        // Create new child document with no relationship
        $store6 = static::getDatabase()->createDocument('store', new Document([
            '$id' => 'store6',
            '$permissions' => [
                Permission::read(Role::any()),
                Permission::update(Role::any()),
                Permission::delete(Role::any()),
            ],
            'name' => 'Store 6',
            'opensAt' => '09:00',
        ]));

        // Update inverse to related to newly created document
        $store6 = static::getDatabase()->updateDocument(
            'store',
            $store6->getId(),
            $store6->setAttribute('products', [new Document([
                '$id' => 'product6',
                '$permissions' => [
                    Permission::read(Role::any()),
                    Permission::update(Role::any()),
                    Permission::delete(Role::any()),
                ],
                'name' => 'Product 6',
            ])])
        );

        $this->assertEquals('Product 6', $store6->getAttribute('products')[0]->getAttribute('name'));
        $store6 = static::getDatabase()->getDocument('store', 'store6');
        $this->assertEquals('Product 6', $store6->getAttribute('products')[0]->getAttribute('name'));

        // Update document with new related document
        static::getDatabase()->updateDocument(
            'product',
            $product1->getId(),
            $product1->setAttribute('store', 'store2')
        );

        $store1 = static::getDatabase()->getDocument('store', 'store1');

        // Update inverse document
        static::getDatabase()->updateDocument(
            'store',
            $store1->getId(),
            $store1->setAttribute('products', ['product1'])
        );

        $store2 = static::getDatabase()->getDocument('store', 'store2');

        // Update inverse document
        static::getDatabase()->updateDocument(
            'store',
            $store2->getId(),
            $store2->setAttribute('products', ['product1', 'product2'])
        );

        // Rename relationship keys on both sides
        static::getDatabase()->updateRelationship(
            'product',
            'store',
            'newStore',
            'newProducts'
        );

        // Get document with new relationship key
        $store = static::getDatabase()->getDocument('store', 'store2');
        $products = $store->getAttribute('newProducts');
        $this->assertEquals('product1', $products[0]['$id']);

        // Get inverse document with new relationship key
        $product = static::getDatabase()->getDocument('product', 'product1');
        $store = $product->getAttribute('newStore');
        $this->assertEquals('store2', $store['$id']);

        // Reset relationships
        $store1 = static::getDatabase()->getDocument('store', 'store1');
        static::getDatabase()->updateDocument(
            'store',
            $store1->getId(),
            $store1->setAttribute('newProducts', ['product1'])
        );

        // Create new document with no relationship
        static::getDatabase()->createDocument('store', new Document([
            '$id' => 'store7',
            '$permissions' => [
                Permission::read(Role::any()),
                Permission::update(Role::any()),
                Permission::delete(Role::any()),
            ],
            'name' => 'Store 7',
            'opensAt' => '09:00',
        ]));

        // Can delete document with no relationship when on delete is set to restrict
        $deleted = static::getDatabase()->deleteDocument('store', 'store7');
        $this->assertEquals(true, $deleted);

        $store7 = static::getDatabase()->getDocument('store', 'store7');
        $this->assertEquals(true, $store7->isEmpty());

        // Try to delete child while still related to another with on delete: restrict
        try {
            static::getDatabase()->deleteDocument('store', 'store1');
            $this->fail('Failed to throw exception');
        } catch (Exception $e) {
            $this->assertEquals('Cannot delete document because it has at least one related document.', $e->getMessage());
        }

        // Delete parent while still related to another with on delete: restrict
        $result = static::getDatabase()->deleteDocument('product', 'product5');
        $this->assertEquals(true, $result);

        // Change on delete to set null
        static::getDatabase()->updateRelationship(
            collection: 'product',
            id: 'newStore',
            onDelete: Database::RELATION_MUTATE_SET_NULL
        );

        // Delete child, set parent relationship to null
        static::getDatabase()->deleteDocument('store', 'store1');

        // Check relation was set to null
        static::getDatabase()->getDocument('product', 'product1');
        $this->assertEquals(null, $product1->getAttribute('newStore'));

        // Change on delete to cascade
        static::getDatabase()->updateRelationship(
            collection: 'product',
            id: 'newStore',
            onDelete: Database::RELATION_MUTATE_CASCADE
        );

        // Delete child, will delete parent
        static::getDatabase()->deleteDocument('store', 'store2');

        // Check parent and child were deleted
        $library = static::getDatabase()->getDocument('store', 'store2');
        $this->assertEquals(true, $library->isEmpty());

        $library = static::getDatabase()->getDocument('product', 'product2');
        $this->assertEquals(true, $library->isEmpty());

        // Delete relationship
        static::getDatabase()->deleteRelationship(
            'product',
            'newStore'
        );

        // Try to get document again
        $products = static::getDatabase()->getDocument('product', 'product1');
        $store = $products->getAttribute('newStore');
        $this->assertEquals(null, $store);

        // Try to get inverse document again
        $store = static::getDatabase()->getDocument('store', 'store1');
        $products = $store->getAttribute('newProducts');
        $this->assertEquals(null, $products);
    }

    public function testManyToManyOneWayRelationship(): void
    {
        if (!static::getDatabase()->getAdapter()->getSupportForRelationships()) {
            $this->expectNotToPerformAssertions();
            return;
        }

        static::getDatabase()->createCollection('playlist');
        static::getDatabase()->createCollection('song');

        static::getDatabase()->createAttribute('playlist', 'name', Database::VAR_STRING, 255, true);
        static::getDatabase()->createAttribute('song', 'name', Database::VAR_STRING, 255, true);
        static::getDatabase()->createAttribute('song', 'length', Database::VAR_INTEGER, 0, true);

        static::getDatabase()->createRelationship(
            collection: 'playlist',
            relatedCollection: 'song',
            type: Database::RELATION_MANY_TO_MANY,
            id: 'songs'
        );

        // Check metadata for collection
        $collection = static::getDatabase()->getCollection('playlist');
        $attributes = $collection->getAttribute('attributes', []);

        foreach ($attributes as $attribute) {
            if ($attribute['key'] === 'songs') {
                $this->assertEquals('relationship', $attribute['type']);
                $this->assertEquals('songs', $attribute['$id']);
                $this->assertEquals('songs', $attribute['key']);
                $this->assertEquals('song', $attribute['options']['relatedCollection']);
                $this->assertEquals(Database::RELATION_MANY_TO_MANY, $attribute['options']['relationType']);
                $this->assertEquals(false, $attribute['options']['twoWay']);
                $this->assertEquals('playlist', $attribute['options']['twoWayKey']);
            }
        }

        // Create document with relationship with nested data
        $playlist1 = static::getDatabase()->createDocument('playlist', new Document([
            '$id' => 'playlist1',
            '$permissions' => [
                Permission::read(Role::any()),
                Permission::update(Role::any()),
                Permission::delete(Role::any()),
            ],
            'name' => 'Playlist 1',
            'songs' => [
                [
                    '$id' => 'song1',
                    '$permissions' => [
                        Permission::read(Role::any()),
                        Permission::update(Role::any()),
                        Permission::delete(Role::any()),
                    ],
                    'name' => 'Song 1',
                    'length' => 180,
                ],
            ],
        ]));

        // Create document with relationship with related ID
        static::getDatabase()->createDocument('song', new Document([
            '$id' => 'song2',
            '$permissions' => [
                Permission::read(Role::any()),
                Permission::update(Role::any()),
                Permission::delete(Role::any()),
            ],
            'name' => 'Song 2',
            'length' => 140,
        ]));
        static::getDatabase()->createDocument('playlist', new Document([
            '$id' => 'playlist2',
            '$permissions' => [
                Permission::read(Role::any()),
                Permission::update(Role::any()),
                Permission::delete(Role::any()),
            ],
            'name' => 'Playlist 2',
            'songs' => [
                'song2'
            ]
        ]));

        // Update a document with non existing related document. It should not get added to the list.
        static::getDatabase()->updateDocument('playlist', 'playlist1', new Document([
            '$id' => 'playlist1',
            '$permissions' => [
                Permission::read(Role::any()),
                Permission::update(Role::any()),
                Permission::delete(Role::any()),
            ],
            'name' => 'Playlist 1',
            '$collection' => 'playlist',
            'songs' => [
                'song1',
                'no-song'
            ]
        ]));

        $playlist1Document = static::getDatabase()->getDocument('playlist', 'playlist1');
        // Assert document does not contain non existing relation document.
        $this->assertEquals(1, \count($playlist1Document->getAttribute('songs')));

        $documents = static::getDatabase()->find('playlist', [
            Query::select(['name']),
            Query::limit(1)
        ]);

        $this->assertArrayNotHasKey('songs', $documents[0]);

        // Get document with relationship
        $playlist = static::getDatabase()->getDocument('playlist', 'playlist1');
        $songs = $playlist->getAttribute('songs', []);
        $this->assertEquals('song1', $songs[0]['$id']);
        $this->assertArrayNotHasKey('playlist', $songs[0]);

        $playlist = static::getDatabase()->getDocument('playlist', 'playlist2');
        $songs = $playlist->getAttribute('songs', []);
        $this->assertEquals('song2', $songs[0]['$id']);
        $this->assertArrayNotHasKey('playlist', $songs[0]);

        // Get related document
        $library = static::getDatabase()->getDocument('song', 'song1');
        $this->assertArrayNotHasKey('songs', $library);

        $library = static::getDatabase()->getDocument('song', 'song2');
        $this->assertArrayNotHasKey('songs', $library);

        $playlists = static::getDatabase()->find('playlist');

        $this->assertEquals(2, \count($playlists));

        // Select related document attributes
        $playlist = static::getDatabase()->findOne('playlist', [
            Query::select(['*', 'songs.name'])
        ]);

        if (!$playlist instanceof Document) {
            throw new Exception('Playlist not found');
        }

        $this->assertEquals('Song 1', $playlist->getAttribute('songs')[0]->getAttribute('name'));
        $this->assertArrayNotHasKey('length', $playlist->getAttribute('songs')[0]);

        $playlist = static::getDatabase()->getDocument('playlist', 'playlist1', [
            Query::select(['*', 'songs.name'])
        ]);

        $this->assertEquals('Song 1', $playlist->getAttribute('songs')[0]->getAttribute('name'));
        $this->assertArrayNotHasKey('length', $playlist->getAttribute('songs')[0]);

        // Update root document attribute without altering relationship
        $playlist1 = static::getDatabase()->updateDocument(
            'playlist',
            $playlist1->getId(),
            $playlist1->setAttribute('name', 'Playlist 1 Updated')
        );

        $this->assertEquals('Playlist 1 Updated', $playlist1->getAttribute('name'));
        $playlist1 = static::getDatabase()->getDocument('playlist', 'playlist1');
        $this->assertEquals('Playlist 1 Updated', $playlist1->getAttribute('name'));

        // Update nested document attribute
        $songs = $playlist1->getAttribute('songs', []);
        $songs[0]->setAttribute('name', 'Song 1 Updated');

        $playlist1 = static::getDatabase()->updateDocument(
            'playlist',
            $playlist1->getId(),
            $playlist1->setAttribute('songs', $songs)
        );

        $this->assertEquals('Song 1 Updated', $playlist1->getAttribute('songs')[0]->getAttribute('name'));
        $playlist1 = static::getDatabase()->getDocument('playlist', 'playlist1');
        $this->assertEquals('Song 1 Updated', $playlist1->getAttribute('songs')[0]->getAttribute('name'));

        // Create new document with no relationship
        $playlist5 = static::getDatabase()->createDocument('playlist', new Document([
            '$id' => 'playlist5',
            '$permissions' => [
                Permission::read(Role::any()),
                Permission::update(Role::any()),
                Permission::delete(Role::any()),
            ],
            'name' => 'Playlist 5',
        ]));

        // Update to relate to created document
        $playlist5 = static::getDatabase()->updateDocument(
            'playlist',
            $playlist5->getId(),
            $playlist5->setAttribute('songs', [new Document([
                '$id' => 'song5',
                '$permissions' => [
                    Permission::read(Role::any()),
                    Permission::update(Role::any()),
                    Permission::delete(Role::any()),
                ],
                'name' => 'Song 5',
                'length' => 180,
            ])])
        );

        // Playlist relating to existing songs that belong to other playlists
        static::getDatabase()->createDocument('playlist', new Document([
            '$id' => 'playlist6',
            '$permissions' => [
                Permission::read(Role::any()),
                Permission::update(Role::any()),
                Permission::delete(Role::any()),
            ],
            'name' => 'Playlist 6',
            'songs' => [
                'song1',
                'song2',
                'song5'
            ]
        ]));

        $this->assertEquals('Song 5', $playlist5->getAttribute('songs')[0]->getAttribute('name'));
        $playlist5 = static::getDatabase()->getDocument('playlist', 'playlist5');
        $this->assertEquals('Song 5', $playlist5->getAttribute('songs')[0]->getAttribute('name'));

        // Update document with new related document
        static::getDatabase()->updateDocument(
            'playlist',
            $playlist1->getId(),
            $playlist1->setAttribute('songs', ['song2'])
        );

        // Rename relationship key
        static::getDatabase()->updateRelationship(
            'playlist',
            'songs',
            'newSongs'
        );

        // Get document with new relationship key
        $playlist = static::getDatabase()->getDocument('playlist', 'playlist1');
        $songs = $playlist->getAttribute('newSongs');
        $this->assertEquals('song2', $songs[0]['$id']);

        // Create new document with no relationship
        static::getDatabase()->createDocument('playlist', new Document([
            '$id' => 'playlist3',
            '$permissions' => [
                Permission::read(Role::any()),
                Permission::update(Role::any()),
                Permission::delete(Role::any()),
            ],
            'name' => 'Playlist 3',
        ]));

        // Can delete document with no relationship when on delete is set to restrict
        $deleted = static::getDatabase()->deleteDocument('playlist', 'playlist3');
        $this->assertEquals(true, $deleted);

        $playlist3 = static::getDatabase()->getDocument('playlist', 'playlist3');
        $this->assertEquals(true, $playlist3->isEmpty());

        // Try to delete document while still related to another with on delete: restrict
        try {
            static::getDatabase()->deleteDocument('playlist', 'playlist1');
            $this->fail('Failed to throw exception');
        } catch (Exception $e) {
            $this->assertEquals('Cannot delete document because it has at least one related document.', $e->getMessage());
        }

        // Change on delete to set null
        static::getDatabase()->updateRelationship(
            collection: 'playlist',
            id: 'newSongs',
            onDelete: Database::RELATION_MUTATE_SET_NULL
        );

        $playlist1 = static::getDatabase()->getDocument('playlist', 'playlist1');

        // Reset relationships
        static::getDatabase()->updateDocument(
            'playlist',
            $playlist1->getId(),
            $playlist1->setAttribute('newSongs', ['song1'])
        );

        // Delete child, will delete junction
        static::getDatabase()->deleteDocument('song', 'song1');

        // Check relation was set to null
        $playlist1 = static::getDatabase()->getDocument('playlist', 'playlist1');
        $this->assertEquals(0, \count($playlist1->getAttribute('newSongs')));

        // Change on delete to cascade
        static::getDatabase()->updateRelationship(
            collection: 'playlist',
            id: 'newSongs',
            onDelete: Database::RELATION_MUTATE_CASCADE
        );

        // Delete parent, will delete child
        static::getDatabase()->deleteDocument('playlist', 'playlist2');

        // Check parent and child were deleted
        $library = static::getDatabase()->getDocument('playlist', 'playlist2');
        $this->assertEquals(true, $library->isEmpty());

        $library = static::getDatabase()->getDocument('song', 'song2');
        $this->assertEquals(true, $library->isEmpty());

        // Delete relationship
        static::getDatabase()->deleteRelationship(
            'playlist',
            'newSongs'
        );

        // Try to get document again
        $playlist = static::getDatabase()->getDocument('playlist', 'playlist1');
        $songs = $playlist->getAttribute('newSongs');
        $this->assertEquals(null, $songs);
    }

    public function testManyToManyTwoWayRelationship(): void
    {
        if (!static::getDatabase()->getAdapter()->getSupportForRelationships()) {
            $this->expectNotToPerformAssertions();
            return;
        }

        static::getDatabase()->createCollection('students');
        static::getDatabase()->createCollection('classes');

        static::getDatabase()->createAttribute('students', 'name', Database::VAR_STRING, 255, true);
        static::getDatabase()->createAttribute('classes', 'name', Database::VAR_STRING, 255, true);
        static::getDatabase()->createAttribute('classes', 'number', Database::VAR_INTEGER, 0, true);

        static::getDatabase()->createRelationship(
            collection: 'students',
            relatedCollection: 'classes',
            type: Database::RELATION_MANY_TO_MANY,
            twoWay: true,
        );

        // Check metadata for collection
        $collection = static::getDatabase()->getCollection('students');
        $attributes = $collection->getAttribute('attributes', []);
        foreach ($attributes as $attribute) {
            if ($attribute['key'] === 'students') {
                $this->assertEquals('relationship', $attribute['type']);
                $this->assertEquals('students', $attribute['$id']);
                $this->assertEquals('students', $attribute['key']);
                $this->assertEquals('students', $attribute['options']['relatedCollection']);
                $this->assertEquals(Database::RELATION_MANY_TO_MANY, $attribute['options']['relationType']);
                $this->assertEquals(true, $attribute['options']['twoWay']);
                $this->assertEquals('classes', $attribute['options']['twoWayKey']);
            }
        }

        // Check metadata for related collection
        $collection = static::getDatabase()->getCollection('classes');
        $attributes = $collection->getAttribute('attributes', []);
        foreach ($attributes as $attribute) {
            if ($attribute['key'] === 'classes') {
                $this->assertEquals('relationship', $attribute['type']);
                $this->assertEquals('classes', $attribute['$id']);
                $this->assertEquals('classes', $attribute['key']);
                $this->assertEquals('classes', $attribute['options']['relatedCollection']);
                $this->assertEquals(Database::RELATION_MANY_TO_MANY, $attribute['options']['relationType']);
                $this->assertEquals(true, $attribute['options']['twoWay']);
                $this->assertEquals('students', $attribute['options']['twoWayKey']);
            }
        }

        // Create document with relationship with nested data
        $student1 = static::getDatabase()->createDocument('students', new Document([
            '$id' => 'student1',
            '$permissions' => [
                Permission::read(Role::any()),
                Permission::update(Role::any()),
                Permission::delete(Role::any()),
            ],
            'name' => 'Student 1',
            'classes' => [
                [
                    '$id' => 'class1',
                    '$permissions' => [
                        Permission::read(Role::any()),
                        Permission::update(Role::any()),
                        Permission::delete(Role::any()),
                    ],
                    'name' => 'Class 1',
                    'number' => 1,
                ],
            ],
        ]));

        // Update a document with non existing related document. It should not get added to the list.
        static::getDatabase()->updateDocument('students', 'student1', new Document([
            '$id' => 'student1',
            '$permissions' => [
                Permission::read(Role::any()),
                Permission::update(Role::any()),
                Permission::delete(Role::any()),
            ],
            'name' => 'Student 1',
            '$collection' => 'students',
            'classes' => [
                'class1',
                'no-class'
            ]
        ]));

        $student1Document = static::getDatabase()->getDocument('students', 'student1');
        // Assert document does not contain non existing relation document.
        $this->assertEquals(1, \count($student1Document->getAttribute('classes')));

        // Create document with relationship with related ID
        static::getDatabase()->createDocument('classes', new Document([
            '$id' => 'class2',
            '$permissions' => [
                Permission::read(Role::any()),
                Permission::update(Role::any()),
                Permission::delete(Role::any()),

            ],
            'name' => 'Class 2',
            'number' => 2,
        ]));
        static::getDatabase()->createDocument('students', new Document([
            '$id' => 'student2',
            '$permissions' => [
                Permission::read(Role::any()),
                Permission::update(Role::any()),
                Permission::delete(Role::any()),
            ],
            'name' => 'Student 2',
            'classes' => [
                'class2'
            ],
        ]));

        // Create from child side
        static::getDatabase()->createDocument('classes', new Document([
            '$id' => 'class3',
            '$permissions' => [
                Permission::read(Role::any()),
                Permission::update(Role::any()),
                Permission::delete(Role::any()),
            ],
            'name' => 'Class 3',
            'number' => 3,
            'students' => [
                [
                    '$id' => 'student3',
                    '$permissions' => [
                        Permission::read(Role::any()),
                        Permission::update(Role::any()),
                        Permission::delete(Role::any()),
                    ],
                    'name' => 'Student 3',
                ]
            ],
        ]));
        static::getDatabase()->createDocument('students', new Document([
            '$id' => 'student4',
            '$permissions' => [
                Permission::read(Role::any()),
                Permission::update(Role::any()),
                Permission::delete(Role::any()),
            ],
            'name' => 'Student 4'
        ]));
        static::getDatabase()->createDocument('classes', new Document([
            '$id' => 'class4',
            '$permissions' => [
                Permission::read(Role::any()),
                Permission::update(Role::any()),
                Permission::delete(Role::any()),

            ],
            'name' => 'Class 4',
            'number' => 4,
            'students' => [
                'student4'
            ],
        ]));

        // Get document with relationship
        $student = static::getDatabase()->getDocument('students', 'student1');
        $classes = $student->getAttribute('classes', []);
        $this->assertEquals('class1', $classes[0]['$id']);
        $this->assertArrayNotHasKey('students', $classes[0]);

        $student = static::getDatabase()->getDocument('students', 'student2');
        $classes = $student->getAttribute('classes', []);
        $this->assertEquals('class2', $classes[0]['$id']);
        $this->assertArrayNotHasKey('students', $classes[0]);

        $student = static::getDatabase()->getDocument('students', 'student3');
        $classes = $student->getAttribute('classes', []);
        $this->assertEquals('class3', $classes[0]['$id']);
        $this->assertArrayNotHasKey('students', $classes[0]);

        $student = static::getDatabase()->getDocument('students', 'student4');
        $classes = $student->getAttribute('classes', []);
        $this->assertEquals('class4', $classes[0]['$id']);
        $this->assertArrayNotHasKey('students', $classes[0]);

        // Get related document
        $class = static::getDatabase()->getDocument('classes', 'class1');
        $student = $class->getAttribute('students');
        $this->assertEquals('student1', $student[0]['$id']);
        $this->assertArrayNotHasKey('classes', $student[0]);

        $class = static::getDatabase()->getDocument('classes', 'class2');
        $student = $class->getAttribute('students');
        $this->assertEquals('student2', $student[0]['$id']);
        $this->assertArrayNotHasKey('classes', $student[0]);

        $class = static::getDatabase()->getDocument('classes', 'class3');
        $student = $class->getAttribute('students');
        $this->assertEquals('student3', $student[0]['$id']);
        $this->assertArrayNotHasKey('classes', $student[0]);

        $class = static::getDatabase()->getDocument('classes', 'class4');
        $student = $class->getAttribute('students');
        $this->assertEquals('student4', $student[0]['$id']);
        $this->assertArrayNotHasKey('classes', $student[0]);

        // Select related document attributes
        $student = static::getDatabase()->findOne('students', [
            Query::select(['*', 'classes.name'])
        ]);

        if (!$student instanceof Document) {
            throw new Exception('Student not found');
        }

        $this->assertEquals('Class 1', $student->getAttribute('classes')[0]->getAttribute('name'));
        $this->assertArrayNotHasKey('number', $student->getAttribute('classes')[0]);

        $student = static::getDatabase()->getDocument('students', 'student1', [
            Query::select(['*', 'classes.name'])
        ]);

        $this->assertEquals('Class 1', $student->getAttribute('classes')[0]->getAttribute('name'));
        $this->assertArrayNotHasKey('number', $student->getAttribute('classes')[0]);

        // Update root document attribute without altering relationship
        $student1 = static::getDatabase()->updateDocument(
            'students',
            $student1->getId(),
            $student1->setAttribute('name', 'Student 1 Updated')
        );

        $this->assertEquals('Student 1 Updated', $student1->getAttribute('name'));
        $student1 = static::getDatabase()->getDocument('students', 'student1');
        $this->assertEquals('Student 1 Updated', $student1->getAttribute('name'));

        // Update inverse root document attribute without altering relationship
        $class2 = static::getDatabase()->getDocument('classes', 'class2');
        $class2 = static::getDatabase()->updateDocument(
            'classes',
            $class2->getId(),
            $class2->setAttribute('name', 'Class 2 Updated')
        );

        $this->assertEquals('Class 2 Updated', $class2->getAttribute('name'));
        $class2 = static::getDatabase()->getDocument('classes', 'class2');
        $this->assertEquals('Class 2 Updated', $class2->getAttribute('name'));

        // Update nested document attribute
        $classes = $student1->getAttribute('classes', []);
        $classes[0]->setAttribute('name', 'Class 1 Updated');

        $student1 = static::getDatabase()->updateDocument(
            'students',
            $student1->getId(),
            $student1->setAttribute('classes', $classes)
        );

        $this->assertEquals('Class 1 Updated', $student1->getAttribute('classes')[0]->getAttribute('name'));
        $student1 = static::getDatabase()->getDocument('students', 'student1');
        $this->assertEquals('Class 1 Updated', $student1->getAttribute('classes')[0]->getAttribute('name'));

        // Update inverse nested document attribute
        $students = $class2->getAttribute('students', []);
        $students[0]->setAttribute('name', 'Student 2 Updated');

        $class2 = static::getDatabase()->updateDocument(
            'classes',
            $class2->getId(),
            $class2->setAttribute('students', $students)
        );

        $this->assertEquals('Student 2 Updated', $class2->getAttribute('students')[0]->getAttribute('name'));
        $class2 = static::getDatabase()->getDocument('classes', 'class2');
        $this->assertEquals('Student 2 Updated', $class2->getAttribute('students')[0]->getAttribute('name'));

        // Create new document with no relationship
        $student5 = static::getDatabase()->createDocument('students', new Document([
            '$id' => 'student5',
            '$permissions' => [
                Permission::read(Role::any()),
                Permission::update(Role::any()),
                Permission::delete(Role::any()),
            ],
            'name' => 'Student 5',
        ]));

        // Update to relate to created document
        $student5 = static::getDatabase()->updateDocument(
            'students',
            $student5->getId(),
            $student5->setAttribute('classes', [new Document([
                '$id' => 'class5',
                '$permissions' => [
                    Permission::read(Role::any()),
                    Permission::update(Role::any()),
                    Permission::delete(Role::any()),
                ],
                'name' => 'Class 5',
                'number' => 5,
            ])])
        );

        $this->assertEquals('Class 5', $student5->getAttribute('classes')[0]->getAttribute('name'));
        $student5 = static::getDatabase()->getDocument('students', 'student5');
        $this->assertEquals('Class 5', $student5->getAttribute('classes')[0]->getAttribute('name'));

        // Create child document with no relationship
        $class6 = static::getDatabase()->createDocument('classes', new Document([
            '$id' => 'class6',
            '$permissions' => [
                Permission::read(Role::any()),
                Permission::update(Role::any()),
                Permission::delete(Role::any()),
            ],
            'name' => 'Class 6',
            'number' => 6,
        ]));

        // Update to relate to created document
        $class6 = static::getDatabase()->updateDocument(
            'classes',
            $class6->getId(),
            $class6->setAttribute('students', [new Document([
                '$id' => 'student6',
                '$permissions' => [
                    Permission::read(Role::any()),
                    Permission::update(Role::any()),
                    Permission::delete(Role::any()),
                ],
                'name' => 'Student 6',
            ])])
        );

        $this->assertEquals('Student 6', $class6->getAttribute('students')[0]->getAttribute('name'));
        $class6 = static::getDatabase()->getDocument('classes', 'class6');
        $this->assertEquals('Student 6', $class6->getAttribute('students')[0]->getAttribute('name'));

        // Update document with new related document
        static::getDatabase()->updateDocument(
            'students',
            $student1->getId(),
            $student1->setAttribute('classes', ['class2'])
        );

        $class1 = static::getDatabase()->getDocument('classes', 'class1');

        // Update inverse document
        static::getDatabase()->updateDocument(
            'classes',
            $class1->getId(),
            $class1->setAttribute('students', ['student1'])
        );

        // Rename relationship keys on both sides
        static::getDatabase()->updateRelationship(
            'students',
            'classes',
            'newClasses',
            'newStudents'
        );

        // Get document with new relationship key
        $students = static::getDatabase()->getDocument('students', 'student1');
        $classes = $students->getAttribute('newClasses');
        $this->assertEquals('class2', $classes[0]['$id']);

        // Get inverse document with new relationship key
        $class = static::getDatabase()->getDocument('classes', 'class1');
        $students = $class->getAttribute('newStudents');
        $this->assertEquals('student1', $students[0]['$id']);

        // Create new document with no relationship
        static::getDatabase()->createDocument('students', new Document([
            '$id' => 'student7',
            '$permissions' => [
                Permission::read(Role::any()),
                Permission::update(Role::any()),
                Permission::delete(Role::any()),
            ],
            'name' => 'Student 7',
        ]));

        // Can delete document with no relationship when on delete is set to restrict
        $deleted = static::getDatabase()->deleteDocument('students', 'student7');
        $this->assertEquals(true, $deleted);

        $student6 = static::getDatabase()->getDocument('students', 'student7');
        $this->assertEquals(true, $student6->isEmpty());

        // Try to delete document while still related to another with on delete: restrict
        try {
            static::getDatabase()->deleteDocument('students', 'student1');
            $this->fail('Failed to throw exception');
        } catch (Exception $e) {
            $this->assertEquals('Cannot delete document because it has at least one related document.', $e->getMessage());
        }

        // Change on delete to set null
        static::getDatabase()->updateRelationship(
            collection: 'students',
            id: 'newClasses',
            onDelete: Database::RELATION_MUTATE_SET_NULL
        );

        $student1 = static::getDatabase()->getDocument('students', 'student1');

        // Reset relationships
        static::getDatabase()->updateDocument(
            'students',
            $student1->getId(),
            $student1->setAttribute('newClasses', ['class1'])
        );

        // Delete child, will delete junction
        static::getDatabase()->deleteDocument('classes', 'class1');

        // Check relation was set to null
        $student1 = static::getDatabase()->getDocument('students', 'student1');
        $this->assertEquals(0, \count($student1->getAttribute('newClasses')));

        // Change on delete to cascade
        static::getDatabase()->updateRelationship(
            collection: 'students',
            id: 'newClasses',
            onDelete: Database::RELATION_MUTATE_CASCADE
        );

        // Delete parent, will delete child
        static::getDatabase()->deleteDocument('students', 'student2');

        // Check parent and child were deleted
        $library = static::getDatabase()->getDocument('students', 'student2');
        $this->assertEquals(true, $library->isEmpty());

        // Delete child, should not delete parent
        static::getDatabase()->deleteDocument('classes', 'class6');

        // Check only child was deleted
        $student6 = static::getDatabase()->getDocument('students', 'student6');
        $this->assertEquals(false, $student6->isEmpty());
        $this->assertEmpty($student6->getAttribute('newClasses'));

        $library = static::getDatabase()->getDocument('classes', 'class2');
        $this->assertEquals(true, $library->isEmpty());

        // Delete relationship
        static::getDatabase()->deleteRelationship(
            'students',
            'newClasses'
        );

        // Try to get documents again
        $student = static::getDatabase()->getDocument('students', 'student1');
        $classes = $student->getAttribute('newClasses');
        $this->assertEquals(null, $classes);

        // Try to get inverse documents again
        $classes = static::getDatabase()->getDocument('classes', 'class1');
        $students = $classes->getAttribute('newStudents');
        $this->assertEquals(null, $students);
    }

    public function testSelectRelationshipAttributes(): void
    {
        if (!static::getDatabase()->getAdapter()->getSupportForRelationships()) {
            $this->expectNotToPerformAssertions();
            return;
        }

        static::getDatabase()->createCollection('make');
        static::getDatabase()->createCollection('model');

        static::getDatabase()->createAttribute('make', 'name', Database::VAR_STRING, 255, true);
        static::getDatabase()->createAttribute('model', 'name', Database::VAR_STRING, 255, true);
        static::getDatabase()->createAttribute('model', 'year', Database::VAR_INTEGER, 0, true);

        static::getDatabase()->createRelationship(
            collection: 'make',
            relatedCollection: 'model',
            type: Database::RELATION_ONE_TO_MANY,
            id: 'models'
        );

        static::getDatabase()->createDocument('make', new Document([
            '$id' => 'ford',
            '$permissions' => [
                Permission::read(Role::any()),
            ],
            'name' => 'Ford',
            'models' => [
                [
                    '$id' => 'fiesta',
                    '$permissions' => [
                        Permission::read(Role::any()),
                    ],
                    'name' => 'Fiesta',
                    'year' => 2010,
                ],
                [
                    '$id' => 'focus',
                    '$permissions' => [
                        Permission::read(Role::any()),
                    ],
                    'name' => 'Focus',
                    'year' => 2011,
                ],
            ],
        ]));

        // Select some parent attributes, some child attributes
        $make = static::getDatabase()->findOne('make', [
            Query::select(['name', 'models.name']),
        ]);

        if (!$make instanceof Document) {
            throw new Exception('Make not found');
        }

        $this->assertEquals('Ford', $make['name']);
        $this->assertEquals(2, \count($make['models']));
        $this->assertEquals('Fiesta', $make['models'][0]['name']);
        $this->assertEquals('Focus', $make['models'][1]['name']);
        $this->assertArrayNotHasKey('year', $make['models'][0]);
        $this->assertArrayNotHasKey('year', $make['models'][1]);

        // Select all parent attributes, some child attributes
        $make = static::getDatabase()->findOne('make', [
            Query::select(['*', 'models.year']),
        ]);

        if (!$make instanceof Document) {
            throw new Exception('Make not found');
        }

        $this->assertEquals('Ford', $make['name']);
        $this->assertEquals(2, \count($make['models']));
        $this->assertArrayNotHasKey('name', $make['models'][0]);
        $this->assertArrayNotHasKey('name', $make['models'][1]);
        $this->assertEquals(2010, $make['models'][0]['year']);
        $this->assertEquals(2011, $make['models'][1]['year']);

        // Select all parent attributes, all child attributes
        $make = static::getDatabase()->findOne('make', [
            Query::select(['*', 'models.*']),
        ]);

        if (!$make instanceof Document) {
            throw new Exception('Make not found');
        }

        $this->assertEquals('Ford', $make['name']);
        $this->assertEquals(2, \count($make['models']));
        $this->assertEquals('Fiesta', $make['models'][0]['name']);
        $this->assertEquals('Focus', $make['models'][1]['name']);
        $this->assertEquals(2010, $make['models'][0]['year']);
        $this->assertEquals(2011, $make['models'][1]['year']);

        // Select all parent attributes, all child attributes
        // Must select parent if selecting children
        $make = static::getDatabase()->findOne('make', [
            Query::select(['models.*']),
        ]);

        if (!$make instanceof Document) {
            throw new Exception('Make not found');
        }

        $this->assertEquals('Ford', $make['name']);
        $this->assertEquals(2, \count($make['models']));
        $this->assertEquals('Fiesta', $make['models'][0]['name']);
        $this->assertEquals('Focus', $make['models'][1]['name']);
        $this->assertEquals(2010, $make['models'][0]['year']);
        $this->assertEquals(2011, $make['models'][1]['year']);

        // Select all parent attributes, no child attributes
        $make = static::getDatabase()->findOne('make', [
            Query::select(['name']),
        ]);

        if (!$make instanceof Document) {
            throw new Exception('Make not found');
        }

        $this->assertEquals('Ford', $make['name']);
        $this->assertArrayNotHasKey('models', $make);
    }

    public function testNestedOneToOne_OneToOneRelationship(): void
    {
        if (!static::getDatabase()->getAdapter()->getSupportForRelationships()) {
            $this->expectNotToPerformAssertions();
            return;
        }

        static::getDatabase()->createCollection('pattern');
        static::getDatabase()->createCollection('shirt');
        static::getDatabase()->createCollection('team');

        static::getDatabase()->createAttribute('pattern', 'name', Database::VAR_STRING, 255, true);
        static::getDatabase()->createAttribute('shirt', 'name', Database::VAR_STRING, 255, true);
        static::getDatabase()->createAttribute('team', 'name', Database::VAR_STRING, 255, true);

        static::getDatabase()->createRelationship(
            collection: 'pattern',
            relatedCollection: 'shirt',
            type: Database::RELATION_ONE_TO_ONE,
            twoWay: true,
            id: 'shirt',
            twoWayKey: 'pattern'
        );
        static::getDatabase()->createRelationship(
            collection: 'shirt',
            relatedCollection: 'team',
            type: Database::RELATION_ONE_TO_ONE,
            twoWay: true,
            id: 'team',
            twoWayKey: 'shirt'
        );

        static::getDatabase()->createDocument('pattern', new Document([
            '$id' => 'stripes',
            '$permissions' => [
                Permission::read(Role::any()),
            ],
            'name' => 'Stripes',
            'shirt' => [
                '$id' => 'red',
                '$permissions' => [
                    Permission::read(Role::any()),
                ],
                'name' => 'Red',
                'team' => [
                    '$id' => 'reds',
                    '$permissions' => [
                        Permission::read(Role::any()),
                    ],
                    'name' => 'Reds',
                ],
            ],
        ]));

        $pattern = static::getDatabase()->getDocument('pattern', 'stripes');
        $this->assertEquals('red', $pattern['shirt']['$id']);
        $this->assertArrayNotHasKey('pattern', $pattern['shirt']);
        $this->assertEquals('reds', $pattern['shirt']['team']['$id']);
        $this->assertArrayNotHasKey('shirt', $pattern['shirt']['team']);

        static::getDatabase()->createDocument('team', new Document([
            '$id' => 'blues',
            '$permissions' => [
                Permission::read(Role::any()),
            ],
            'name' => 'Blues',
            'shirt' => [
                '$id' => 'blue',
                '$permissions' => [
                    Permission::read(Role::any()),
                ],
                'name' => 'Blue',
                'pattern' => [
                    '$id' => 'plain',
                    '$permissions' => [
                        Permission::read(Role::any()),
                    ],
                    'name' => 'Plain',
                ],
            ],
        ]));

        $team = static::getDatabase()->getDocument('team', 'blues');
        $this->assertEquals('blue', $team['shirt']['$id']);
        $this->assertArrayNotHasKey('team', $team['shirt']);
        $this->assertEquals('plain', $team['shirt']['pattern']['$id']);
        $this->assertArrayNotHasKey('shirt', $team['shirt']['pattern']);
    }

    public function testNestedOneToOne_OneToManyRelationship(): void
    {
        if (!static::getDatabase()->getAdapter()->getSupportForRelationships()) {
            $this->expectNotToPerformAssertions();
            return;
        }

        static::getDatabase()->createCollection('teachers');
        static::getDatabase()->createCollection('classrooms');
        static::getDatabase()->createCollection('children');

        static::getDatabase()->createAttribute('children', 'name', Database::VAR_STRING, 255, true);
        static::getDatabase()->createAttribute('teachers', 'name', Database::VAR_STRING, 255, true);
        static::getDatabase()->createAttribute('classrooms', 'name', Database::VAR_STRING, 255, true);

        static::getDatabase()->createRelationship(
            collection: 'teachers',
            relatedCollection: 'classrooms',
            type: Database::RELATION_ONE_TO_ONE,
            twoWay: true,
            id: 'classroom',
            twoWayKey: 'teacher'
        );
        static::getDatabase()->createRelationship(
            collection: 'classrooms',
            relatedCollection: 'children',
            type: Database::RELATION_ONE_TO_MANY,
            twoWay: true,
            twoWayKey: 'classroom'
        );

        static::getDatabase()->createDocument('teachers', new Document([
            '$id' => 'teacher1',
            '$permissions' => [
                Permission::read(Role::any()),
            ],
            'name' => 'Teacher 1',
            'classroom' => [
                '$id' => 'classroom1',
                '$permissions' => [
                    Permission::read(Role::any()),
                ],
                'name' => 'Classroom 1',
                'children' => [
                    [
                        '$id' => 'child1',
                        '$permissions' => [
                            Permission::read(Role::any()),
                        ],
                        'name' => 'Child 1',
                    ],
                    [
                        '$id' => 'child2',
                        '$permissions' => [
                            Permission::read(Role::any()),
                        ],
                        'name' => 'Child 2',
                    ],
                ],
            ],
        ]));

        $teacher1 = static::getDatabase()->getDocument('teachers', 'teacher1');
        $this->assertEquals('classroom1', $teacher1['classroom']['$id']);
        $this->assertArrayNotHasKey('teacher', $teacher1['classroom']);
        $this->assertEquals(2, \count($teacher1['classroom']['children']));
        $this->assertEquals('Child 1', $teacher1['classroom']['children'][0]['name']);
        $this->assertEquals('Child 2', $teacher1['classroom']['children'][1]['name']);

        static::getDatabase()->createDocument('children', new Document([
            '$id' => 'child3',
            '$permissions' => [
                Permission::read(Role::any()),
            ],
            'name' => 'Child 3',
            'classroom' => [
                '$id' => 'classroom2',
                '$permissions' => [
                    Permission::read(Role::any()),
                ],
                'name' => 'Classroom 2',
                'teacher' => [
                    '$id' => 'teacher2',
                    '$permissions' => [
                        Permission::read(Role::any()),
                    ],
                    'name' => 'Teacher 2',
                ],
            ],
        ]));

        $child3 = static::getDatabase()->getDocument('children', 'child3');
        $this->assertEquals('classroom2', $child3['classroom']['$id']);
        $this->assertArrayNotHasKey('children', $child3['classroom']);
        $this->assertEquals('teacher2', $child3['classroom']['teacher']['$id']);
        $this->assertArrayNotHasKey('classroom', $child3['classroom']['teacher']);
    }

    public function testNestedOneToOne_ManyToOneRelationship(): void
    {
        if (!static::getDatabase()->getAdapter()->getSupportForRelationships()) {
            $this->expectNotToPerformAssertions();
            return;
        }

        static::getDatabase()->createCollection('users');
        static::getDatabase()->createCollection('profiles');
        static::getDatabase()->createCollection('avatars');

        static::getDatabase()->createAttribute('users', 'name', Database::VAR_STRING, 255, true);
        static::getDatabase()->createAttribute('profiles', 'name', Database::VAR_STRING, 255, true);
        static::getDatabase()->createAttribute('avatars', 'name', Database::VAR_STRING, 255, true);

        static::getDatabase()->createRelationship(
            collection: 'users',
            relatedCollection: 'profiles',
            type: Database::RELATION_ONE_TO_ONE,
            twoWay: true,
            id: 'profile',
            twoWayKey: 'user'
        );
        static::getDatabase()->createRelationship(
            collection: 'profiles',
            relatedCollection: 'avatars',
            type: Database::RELATION_MANY_TO_ONE,
            twoWay: true,
            id: 'avatar',
        );

        static::getDatabase()->createDocument('users', new Document([
            '$id' => 'user1',
            '$permissions' => [
                Permission::read(Role::any()),
            ],
            'name' => 'User 1',
            'profile' => [
                '$id' => 'profile1',
                '$permissions' => [
                    Permission::read(Role::any()),
                ],
                'name' => 'Profile 1',
                'avatar' => [
                    '$id' => 'avatar1',
                    '$permissions' => [
                        Permission::read(Role::any()),
                    ],
                    'name' => 'Avatar 1',
                ],
            ],
        ]));

        $user1 = static::getDatabase()->getDocument('users', 'user1');
        $this->assertEquals('profile1', $user1['profile']['$id']);
        $this->assertArrayNotHasKey('user', $user1['profile']);
        $this->assertEquals('avatar1', $user1['profile']['avatar']['$id']);
        $this->assertArrayNotHasKey('profile', $user1['profile']['avatar']);

        static::getDatabase()->createDocument('avatars', new Document([
            '$id' => 'avatar2',
            '$permissions' => [
                Permission::read(Role::any()),
            ],
            'name' => 'Avatar 2',
            'profiles' => [
                [
                    '$id' => 'profile2',
                    '$permissions' => [
                        Permission::read(Role::any()),
                    ],
                    'name' => 'Profile 2',
                    'user' => [
                        '$id' => 'user2',
                        '$permissions' => [
                            Permission::read(Role::any()),
                        ],
                        'name' => 'User 2',
                    ],
                ]
            ],
        ]));

        $avatar2 = static::getDatabase()->getDocument('avatars', 'avatar2');
        $this->assertEquals('profile2', $avatar2['profiles'][0]['$id']);
        $this->assertArrayNotHasKey('avatars', $avatar2['profiles'][0]);
        $this->assertEquals('user2', $avatar2['profiles'][0]['user']['$id']);
        $this->assertArrayNotHasKey('profiles', $avatar2['profiles'][0]['user']);
    }

    public function testNestedOneToOne_ManyToManyRelationship(): void
    {
        if (!static::getDatabase()->getAdapter()->getSupportForRelationships()) {
            $this->expectNotToPerformAssertions();
            return;
        }

        static::getDatabase()->createCollection('addresses');
        static::getDatabase()->createCollection('houses');
        static::getDatabase()->createCollection('buildings');

        static::getDatabase()->createAttribute('addresses', 'street', Database::VAR_STRING, 255, true);
        static::getDatabase()->createAttribute('houses', 'name', Database::VAR_STRING, 255, true);
        static::getDatabase()->createAttribute('buildings', 'name', Database::VAR_STRING, 255, true);

        static::getDatabase()->createRelationship(
            collection: 'addresses',
            relatedCollection: 'houses',
            type: Database::RELATION_ONE_TO_ONE,
            twoWay: true,
            id: 'house',
            twoWayKey: 'address'
        );
        static::getDatabase()->createRelationship(
            collection: 'houses',
            relatedCollection: 'buildings',
            type: Database::RELATION_MANY_TO_MANY,
            twoWay: true,
        );

        static::getDatabase()->createDocument('addresses', new Document([
            '$id' => 'address1',
            '$permissions' => [
                Permission::read(Role::any()),
            ],
            'street' => 'Street 1',
            'house' => [
                '$id' => 'house1',
                '$permissions' => [
                    Permission::read(Role::any()),
                ],
                'name' => 'House 1',
                'buildings' => [
                    [
                        '$id' => 'building1',
                        '$permissions' => [
                            Permission::read(Role::any()),
                        ],
                        'name' => 'Building 1',
                    ],
                    [
                        '$id' => 'building2',
                        '$permissions' => [
                            Permission::read(Role::any()),
                        ],
                        'name' => 'Building 2',
                    ],
                ],
            ],
        ]));

        $address1 = static::getDatabase()->getDocument('addresses', 'address1');
        $this->assertEquals('house1', $address1['house']['$id']);
        $this->assertArrayNotHasKey('address', $address1['house']);
        $this->assertEquals('building1', $address1['house']['buildings'][0]['$id']);
        $this->assertEquals('building2', $address1['house']['buildings'][1]['$id']);
        $this->assertArrayNotHasKey('houses', $address1['house']['buildings'][0]);
        $this->assertArrayNotHasKey('houses', $address1['house']['buildings'][1]);

        static::getDatabase()->createDocument('buildings', new Document([
            '$id' => 'building3',
            '$permissions' => [
                Permission::read(Role::any()),
            ],
            'name' => 'Building 3',
            'houses' => [
                [
                    '$id' => 'house2',
                    '$permissions' => [
                        Permission::read(Role::any()),
                    ],
                    'name' => 'House 2',
                    'address' => [
                        '$id' => 'address2',
                        '$permissions' => [
                            Permission::read(Role::any()),
                        ],
                        'street' => 'Street 2',
                    ],
                ],
            ],
        ]));
    }

    public function testNestedOneToMany_OneToOneRelationship(): void
    {
        if (!static::getDatabase()->getAdapter()->getSupportForRelationships()) {
            $this->expectNotToPerformAssertions();
            return;
        }

        static::getDatabase()->createCollection('countries');
        static::getDatabase()->createCollection('cities');
        static::getDatabase()->createCollection('mayors');

        static::getDatabase()->createAttribute('cities', 'name', Database::VAR_STRING, 255, true);
        static::getDatabase()->createAttribute('countries', 'name', Database::VAR_STRING, 255, true);
        static::getDatabase()->createAttribute('mayors', 'name', Database::VAR_STRING, 255, true);

        static::getDatabase()->createRelationship(
            collection: 'countries',
            relatedCollection: 'cities',
            type: Database::RELATION_ONE_TO_MANY,
            twoWay: true,
            twoWayKey: 'country'
        );
        static::getDatabase()->createRelationship(
            collection: 'cities',
            relatedCollection: 'mayors',
            type: Database::RELATION_ONE_TO_ONE,
            twoWay: true,
            id: 'mayor',
            twoWayKey: 'city'
        );

        static::getDatabase()->createDocument('countries', new Document([
            '$id' => 'country1',
            '$permissions' => [
                Permission::read(Role::any()),
                Permission::update(Role::any()),
            ],
            'name' => 'Country 1',
            'cities' => [
                [
                    '$id' => 'city1',
                    '$permissions' => [
                        Permission::read(Role::any()),
                        Permission::update(Role::any()),
                    ],
                    'name' => 'City 1',
                    'mayor' => [
                        '$id' => 'mayor1',
                        '$permissions' => [
                            Permission::read(Role::any()),
                            Permission::update(Role::any()),
                        ],
                        'name' => 'Mayor 1',
                    ],
                ],
                [
                    '$id' => 'city2',
                    '$permissions' => [
                        Permission::read(Role::any()),
                    ],
                    'name' => 'City 2',
                    'mayor' => [
                        '$id' => 'mayor2',
                        '$permissions' => [
                            Permission::read(Role::any()),
                        ],
                        'name' => 'Mayor 2',
                    ],
                ],
            ],
        ]));

        $documents = static::getDatabase()->find('countries', [
            Query::limit(1)
        ]);
        $this->assertEquals('Mayor 1', $documents[0]['cities'][0]['mayor']['name']);

        $documents = static::getDatabase()->find('countries', [
            Query::select(['name']),
            Query::limit(1)
        ]);
        $this->assertArrayHasKey('name', $documents[0]);
        $this->assertArrayNotHasKey('cities', $documents[0]);

        $documents = static::getDatabase()->find('countries', [
            Query::select(['*']),
            Query::limit(1)
        ]);
        $this->assertArrayHasKey('name', $documents[0]);
        $this->assertArrayNotHasKey('cities', $documents[0]);

        $documents = static::getDatabase()->find('countries', [
            Query::select(['*', 'cities.*', 'cities.mayor.*']),
            Query::limit(1)
        ]);

        $this->assertEquals('Mayor 1', $documents[0]['cities'][0]['mayor']['name']);

        // Insert docs to cache:
        $country1 = static::getDatabase()->getDocument('countries', 'country1');
        $mayor1 = static::getDatabase()->getDocument('mayors', 'mayor1');
        $this->assertEquals('City 1', $mayor1['city']['name']);
        $this->assertEquals('City 1', $country1['cities'][0]['name']);

        static::getDatabase()->updateDocument('cities', 'city1', new Document([
            '$id' => 'city1',
            '$collection' => 'cities',
            'name' => 'City 1 updated',
            'mayor' => 'mayor1', // we don't support partial updates at the moment
            '$permissions' => [
                Permission::read(Role::any()),
                Permission::update(Role::any()),
            ],
        ]));

        $mayor1 = static::getDatabase()->getDocument('mayors', 'mayor1');
        $country1 = static::getDatabase()->getDocument('countries', 'country1');

        $this->assertEquals('City 1 updated', $mayor1['city']['name']);
        $this->assertEquals('City 1 updated', $country1['cities'][0]['name']);
        $this->assertEquals('city1', $country1['cities'][0]['$id']);
        $this->assertEquals('city2', $country1['cities'][1]['$id']);
        $this->assertEquals('mayor1', $country1['cities'][0]['mayor']['$id']);
        $this->assertEquals('mayor2', $country1['cities'][1]['mayor']['$id']);
        $this->assertArrayNotHasKey('city', $country1['cities'][0]['mayor']);
        $this->assertArrayNotHasKey('city', $country1['cities'][1]['mayor']);

        static::getDatabase()->createDocument('mayors', new Document([
            '$id' => 'mayor3',
            '$permissions' => [
                Permission::read(Role::any()),
            ],
            'name' => 'Mayor 3',
            'city' => [
                '$id' => 'city3',
                '$permissions' => [
                    Permission::read(Role::any()),
                ],
                'name' => 'City 3',
                'country' => [
                    '$id' => 'country2',
                    '$permissions' => [
                        Permission::read(Role::any()),
                    ],
                    'name' => 'Country 2',
                ],
            ],
        ]));

        $country2 = static::getDatabase()->getDocument('countries', 'country2');
        $this->assertEquals('city3', $country2['cities'][0]['$id']);
        $this->assertEquals('mayor3', $country2['cities'][0]['mayor']['$id']);
        $this->assertArrayNotHasKey('country', $country2['cities'][0]);
        $this->assertArrayNotHasKey('city', $country2['cities'][0]['mayor']);
    }

    public function testNestedOneToMany_OneToManyRelationship(): void
    {
        if (!static::getDatabase()->getAdapter()->getSupportForRelationships()) {
            $this->expectNotToPerformAssertions();
            return;
        }

        static::getDatabase()->createCollection('dormitories');
        static::getDatabase()->createCollection('occupants');
        static::getDatabase()->createCollection('pets');

        static::getDatabase()->createAttribute('dormitories', 'name', Database::VAR_STRING, 255, true);
        static::getDatabase()->createAttribute('occupants', 'name', Database::VAR_STRING, 255, true);
        static::getDatabase()->createAttribute('pets', 'name', Database::VAR_STRING, 255, true);

        static::getDatabase()->createRelationship(
            collection: 'dormitories',
            relatedCollection: 'occupants',
            type: Database::RELATION_ONE_TO_MANY,
            twoWay: true,
            twoWayKey: 'dormitory'
        );
        static::getDatabase()->createRelationship(
            collection: 'occupants',
            relatedCollection: 'pets',
            type: Database::RELATION_ONE_TO_MANY,
            twoWay: true,
            twoWayKey: 'occupant'
        );

        static::getDatabase()->createDocument('dormitories', new Document([
            '$id' => 'dormitory1',
            '$permissions' => [
                Permission::read(Role::any()),
            ],
            'name' => 'House 1',
            'occupants' => [
                [
                    '$id' => 'occupant1',
                    '$permissions' => [
                        Permission::read(Role::any()),
                    ],
                    'name' => 'Occupant 1',
                    'pets' => [
                        [
                            '$id' => 'pet1',
                            '$permissions' => [
                                Permission::read(Role::any()),
                            ],
                            'name' => 'Pet 1',
                        ],
                        [
                            '$id' => 'pet2',
                            '$permissions' => [
                                Permission::read(Role::any()),
                            ],
                            'name' => 'Pet 2',
                        ],
                    ],
                ],
                [
                    '$id' => 'occupant2',
                    '$permissions' => [
                        Permission::read(Role::any()),
                    ],
                    'name' => 'Occupant 2',
                    'pets' => [
                        [
                            '$id' => 'pet3',
                            '$permissions' => [
                                Permission::read(Role::any()),
                            ],
                            'name' => 'Pet 3',
                        ],
                        [
                            '$id' => 'pet4',
                            '$permissions' => [
                                Permission::read(Role::any()),
                            ],
                            'name' => 'Pet 4',
                        ],
                    ],
                ],
            ],
        ]));

        $dormitory1 = static::getDatabase()->getDocument('dormitories', 'dormitory1');
        $this->assertEquals('occupant1', $dormitory1['occupants'][0]['$id']);
        $this->assertEquals('occupant2', $dormitory1['occupants'][1]['$id']);
        $this->assertEquals('pet1', $dormitory1['occupants'][0]['pets'][0]['$id']);
        $this->assertEquals('pet2', $dormitory1['occupants'][0]['pets'][1]['$id']);
        $this->assertEquals('pet3', $dormitory1['occupants'][1]['pets'][0]['$id']);
        $this->assertEquals('pet4', $dormitory1['occupants'][1]['pets'][1]['$id']);
        $this->assertArrayNotHasKey('dormitory', $dormitory1['occupants'][0]);
        $this->assertArrayNotHasKey('dormitory', $dormitory1['occupants'][1]);
        $this->assertArrayNotHasKey('occupant', $dormitory1['occupants'][0]['pets'][0]);
        $this->assertArrayNotHasKey('occupant', $dormitory1['occupants'][0]['pets'][1]);
        $this->assertArrayNotHasKey('occupant', $dormitory1['occupants'][1]['pets'][0]);
        $this->assertArrayNotHasKey('occupant', $dormitory1['occupants'][1]['pets'][1]);

        static::getDatabase()->createDocument('pets', new Document([
            '$id' => 'pet5',
            '$permissions' => [
                Permission::read(Role::any()),
            ],
            'name' => 'Pet 5',
            'occupant' => [
                '$id' => 'occupant3',
                '$permissions' => [
                    Permission::read(Role::any()),
                ],
                'name' => 'Occupant 3',
                'dormitory' => [
                    '$id' => 'dormitory2',
                    '$permissions' => [
                        Permission::read(Role::any()),
                    ],
                    'name' => 'House 2',
                ],
            ],
        ]));

        $pet5 = static::getDatabase()->getDocument('pets', 'pet5');
        $this->assertEquals('occupant3', $pet5['occupant']['$id']);
        $this->assertEquals('dormitory2', $pet5['occupant']['dormitory']['$id']);
        $this->assertArrayNotHasKey('pets', $pet5['occupant']);
        $this->assertArrayNotHasKey('occupant', $pet5['occupant']['dormitory']);
    }

    public function testNestedOneToMany_ManyToOneRelationship(): void
    {
        if (!static::getDatabase()->getAdapter()->getSupportForRelationships()) {
            $this->expectNotToPerformAssertions();
            return;
        }

        static::getDatabase()->createCollection('home');
        static::getDatabase()->createCollection('renters');
        static::getDatabase()->createCollection('floors');

        static::getDatabase()->createAttribute('home', 'name', Database::VAR_STRING, 255, true);
        static::getDatabase()->createAttribute('renters', 'name', Database::VAR_STRING, 255, true);
        static::getDatabase()->createAttribute('floors', 'name', Database::VAR_STRING, 255, true);

        static::getDatabase()->createRelationship(
            collection: 'home',
            relatedCollection: 'renters',
            type: Database::RELATION_ONE_TO_MANY,
            twoWay: true
        );
        static::getDatabase()->createRelationship(
            collection: 'renters',
            relatedCollection: 'floors',
            type: Database::RELATION_MANY_TO_ONE,
            twoWay: true,
            id: 'floor'
        );

        static::getDatabase()->createDocument('home', new Document([
            '$id' => 'home1',
            '$permissions' => [
                Permission::read(Role::any()),
            ],
            'name' => 'House 1',
            'renters' => [
                [
                    '$id' => 'renter1',
                    '$permissions' => [
                        Permission::read(Role::any()),
                    ],
                    'name' => 'Occupant 1',
                    'floor' => [
                        '$id' => 'floor1',
                        '$permissions' => [
                            Permission::read(Role::any()),
                        ],
                        'name' => 'Floor 1',
                    ],
                ],
            ],
        ]));

        $home1 = static::getDatabase()->getDocument('home', 'home1');
        $this->assertEquals('renter1', $home1['renters'][0]['$id']);
        $this->assertEquals('floor1', $home1['renters'][0]['floor']['$id']);
        $this->assertArrayNotHasKey('home', $home1['renters'][0]);
        $this->assertArrayNotHasKey('renters', $home1['renters'][0]['floor']);

        static::getDatabase()->createDocument('floors', new Document([
            '$id' => 'floor2',
            '$permissions' => [
                Permission::read(Role::any()),
            ],
            'name' => 'Floor 2',
            'renters' => [
                    [
                    '$id' => 'renter2',
                    '$permissions' => [
                        Permission::read(Role::any()),
                    ],
                    'name' => 'Occupant 2',
                    'home' => [
                        '$id' => 'home2',
                        '$permissions' => [
                            Permission::read(Role::any()),
                        ],
                        'name' => 'House 2',
                    ],
                ],
            ],
        ]));

        $floor2 = static::getDatabase()->getDocument('floors', 'floor2');
        $this->assertEquals('renter2', $floor2['renters'][0]['$id']);
        $this->assertArrayNotHasKey('floor', $floor2['renters'][0]);
        $this->assertEquals('home2', $floor2['renters'][0]['home']['$id']);
        $this->assertArrayNotHasKey('renter', $floor2['renters'][0]['home']);
    }

    public function testNestedOneToMany_ManyToManyRelationship(): void
    {
        if (!static::getDatabase()->getAdapter()->getSupportForRelationships()) {
            $this->expectNotToPerformAssertions();
            return;
        }

        static::getDatabase()->createCollection('owners');
        static::getDatabase()->createCollection('cats');
        static::getDatabase()->createCollection('toys');

        static::getDatabase()->createAttribute('owners', 'name', Database::VAR_STRING, 255, true);
        static::getDatabase()->createAttribute('cats', 'name', Database::VAR_STRING, 255, true);
        static::getDatabase()->createAttribute('toys', 'name', Database::VAR_STRING, 255, true);

        static::getDatabase()->createRelationship(
            collection: 'owners',
            relatedCollection: 'cats',
            type: Database::RELATION_ONE_TO_MANY,
            twoWay: true,
            twoWayKey: 'owner'
        );
        static::getDatabase()->createRelationship(
            collection: 'cats',
            relatedCollection: 'toys',
            type: Database::RELATION_MANY_TO_MANY,
            twoWay: true
        );

        static::getDatabase()->createDocument('owners', new Document([
            '$id' => 'owner1',
            '$permissions' => [
                Permission::read(Role::any()),
            ],
            'name' => 'Owner 1',
            'cats' => [
                [
                    '$id' => 'cat1',
                    '$permissions' => [
                        Permission::read(Role::any()),
                    ],
                    'name' => 'Pet 1',
                    'toys' => [
                        [
                            '$id' => 'toy1',
                            '$permissions' => [
                                Permission::read(Role::any()),
                            ],
                            'name' => 'Toy 1',
                        ],
                    ],
                ],
            ],
        ]));

        $owner1 = static::getDatabase()->getDocument('owners', 'owner1');
        $this->assertEquals('cat1', $owner1['cats'][0]['$id']);
        $this->assertArrayNotHasKey('owner', $owner1['cats'][0]);
        $this->assertEquals('toy1', $owner1['cats'][0]['toys'][0]['$id']);
        $this->assertArrayNotHasKey('cats', $owner1['cats'][0]['toys'][0]);

        static::getDatabase()->createDocument('toys', new Document([
            '$id' => 'toy2',
            '$permissions' => [
                Permission::read(Role::any()),
            ],
            'name' => 'Toy 2',
            'cats' => [
                [
                    '$id' => 'cat2',
                    '$permissions' => [
                        Permission::read(Role::any()),
                    ],
                    'name' => 'Pet 2',
                    'owner' => [
                        '$id' => 'owner2',
                        '$permissions' => [
                            Permission::read(Role::any()),
                        ],
                        'name' => 'Owner 2',
                    ],
                ],
            ],
        ]));

        $toy2 = static::getDatabase()->getDocument('toys', 'toy2');
        $this->assertEquals('cat2', $toy2['cats'][0]['$id']);
        $this->assertArrayNotHasKey('toys', $toy2['cats'][0]);
        $this->assertEquals('owner2', $toy2['cats'][0]['owner']['$id']);
        $this->assertArrayNotHasKey('cats', $toy2['cats'][0]['owner']);
    }

    public function testNestedManyToOne_OneToOneRelationship(): void
    {
        if (!static::getDatabase()->getAdapter()->getSupportForRelationships()) {
            $this->expectNotToPerformAssertions();
            return;
        }

        static::getDatabase()->createCollection('towns');
        static::getDatabase()->createCollection('homelands');
        static::getDatabase()->createCollection('capitals');

        static::getDatabase()->createAttribute('towns', 'name', Database::VAR_STRING, 255, true);
        static::getDatabase()->createAttribute('homelands', 'name', Database::VAR_STRING, 255, true);
        static::getDatabase()->createAttribute('capitals', 'name', Database::VAR_STRING, 255, true);

        static::getDatabase()->createRelationship(
            collection: 'towns',
            relatedCollection: 'homelands',
            type: Database::RELATION_MANY_TO_ONE,
            twoWay: true,
            id: 'homeland'
        );
        static::getDatabase()->createRelationship(
            collection: 'homelands',
            relatedCollection: 'capitals',
            type: Database::RELATION_ONE_TO_ONE,
            twoWay: true,
            id: 'capital',
            twoWayKey: 'homeland'
        );

        static::getDatabase()->createDocument('towns', new Document([
            '$id' => 'town1',
            '$permissions' => [
                Permission::read(Role::any()),
            ],
            'name' => 'City 1',
            'homeland' => [
                '$id' => 'homeland1',
                '$permissions' => [
                    Permission::read(Role::any()),
                ],
                'name' => 'Country 1',
                'capital' => [
                    '$id' => 'capital1',
                    '$permissions' => [
                        Permission::read(Role::any()),
                    ],
                    'name' => 'Flag 1',
                ],
            ],
        ]));

        $town1 = static::getDatabase()->getDocument('towns', 'town1');
        $this->assertEquals('homeland1', $town1['homeland']['$id']);
        $this->assertArrayNotHasKey('towns', $town1['homeland']);
        $this->assertEquals('capital1', $town1['homeland']['capital']['$id']);
        $this->assertArrayNotHasKey('homeland', $town1['homeland']['capital']);

        static::getDatabase()->createDocument('capitals', new Document([
            '$id' => 'capital2',
            '$permissions' => [
                Permission::read(Role::any()),
            ],
            'name' => 'Flag 2',
            'homeland' => [
                '$id' => 'homeland2',
                '$permissions' => [
                    Permission::read(Role::any()),
                ],
                'name' => 'Country 2',
                'towns' => [
                    [
                        '$id' => 'town2',
                        '$permissions' => [
                            Permission::read(Role::any()),
                        ],
                        'name' => 'Town 2',
                    ],
                    [
                        '$id' => 'town3',
                        '$permissions' => [
                            Permission::read(Role::any()),
                        ],
                        'name' => 'Town 3',
                    ],
                ],
            ],
        ]));

        $capital2 = static::getDatabase()->getDocument('capitals', 'capital2');
        $this->assertEquals('homeland2', $capital2['homeland']['$id']);
        $this->assertArrayNotHasKey('capital', $capital2['homeland']);
        $this->assertEquals(2, \count($capital2['homeland']['towns']));
        $this->assertEquals('town2', $capital2['homeland']['towns'][0]['$id']);
        $this->assertEquals('town3', $capital2['homeland']['towns'][1]['$id']);
    }

    public function testNestedManyToOne_OneToManyRelationship(): void
    {
        if (!static::getDatabase()->getAdapter()->getSupportForRelationships()) {
            $this->expectNotToPerformAssertions();
            return;
        }

        static::getDatabase()->createCollection('players');
        static::getDatabase()->createCollection('teams');
        static::getDatabase()->createCollection('supporters');

        static::getDatabase()->createAttribute('players', 'name', Database::VAR_STRING, 255, true);
        static::getDatabase()->createAttribute('teams', 'name', Database::VAR_STRING, 255, true);
        static::getDatabase()->createAttribute('supporters', 'name', Database::VAR_STRING, 255, true);

        static::getDatabase()->createRelationship(
            collection: 'players',
            relatedCollection: 'teams',
            type: Database::RELATION_MANY_TO_ONE,
            twoWay: true,
            id: 'team'
        );
        static::getDatabase()->createRelationship(
            collection: 'teams',
            relatedCollection: 'supporters',
            type: Database::RELATION_ONE_TO_MANY,
            twoWay: true,
            id: 'supporters',
            twoWayKey: 'team'
        );

        static::getDatabase()->createDocument('players', new Document([
            '$id' => 'player1',
            '$permissions' => [
                Permission::read(Role::any()),
            ],
            'name' => 'Player 1',
            'team' => [
                '$id' => 'team1',
                '$permissions' => [
                    Permission::read(Role::any()),
                ],
                'name' => 'Team 1',
                'supporters' => [
                    [
                        '$id' => 'supporter1',
                        '$permissions' => [
                            Permission::read(Role::any()),
                        ],
                        'name' => 'Supporter 1',
                    ],
                    [
                        '$id' => 'supporter2',
                        '$permissions' => [
                            Permission::read(Role::any()),
                        ],
                        'name' => 'Supporter 2',
                    ],
                ],
            ],
        ]));

        $player1 = static::getDatabase()->getDocument('players', 'player1');
        $this->assertEquals('team1', $player1['team']['$id']);
        $this->assertArrayNotHasKey('players', $player1['team']);
        $this->assertEquals(2, \count($player1['team']['supporters']));
        $this->assertEquals('supporter1', $player1['team']['supporters'][0]['$id']);
        $this->assertEquals('supporter2', $player1['team']['supporters'][1]['$id']);

        static::getDatabase()->createDocument('supporters', new Document([
            '$id' => 'supporter3',
            '$permissions' => [
                Permission::read(Role::any()),
            ],
            'name' => 'Supporter 3',
            'team' => [
                '$id' => 'team2',
                '$permissions' => [
                    Permission::read(Role::any()),
                ],
                'name' => 'Team 2',
                'players' => [
                    [
                        '$id' => 'player2',
                        '$permissions' => [
                            Permission::read(Role::any()),
                        ],
                        'name' => 'Player 2',
                    ],
                    [
                        '$id' => 'player3',
                        '$permissions' => [
                            Permission::read(Role::any()),
                        ],
                        'name' => 'Player 3',
                    ],
                ],
            ],
        ]));

        $supporter3 = static::getDatabase()->getDocument('supporters', 'supporter3');
        $this->assertEquals('team2', $supporter3['team']['$id']);
        $this->assertArrayNotHasKey('supporters', $supporter3['team']);
        $this->assertEquals(2, \count($supporter3['team']['players']));
        $this->assertEquals('player2', $supporter3['team']['players'][0]['$id']);
        $this->assertEquals('player3', $supporter3['team']['players'][1]['$id']);
    }

    public function testNestedManyToOne_ManyToOne(): void
    {
        if (!static::getDatabase()->getAdapter()->getSupportForRelationships()) {
            $this->expectNotToPerformAssertions();
            return;
        }

        static::getDatabase()->createCollection('cows');
        static::getDatabase()->createCollection('farms');
        static::getDatabase()->createCollection('farmer');

        static::getDatabase()->createAttribute('cows', 'name', Database::VAR_STRING, 255, true);
        static::getDatabase()->createAttribute('farms', 'name', Database::VAR_STRING, 255, true);
        static::getDatabase()->createAttribute('farmer', 'name', Database::VAR_STRING, 255, true);

        static::getDatabase()->createRelationship(
            collection: 'cows',
            relatedCollection: 'farms',
            type: Database::RELATION_MANY_TO_ONE,
            twoWay: true,
            id: 'farm'
        );
        static::getDatabase()->createRelationship(
            collection: 'farms',
            relatedCollection: 'farmer',
            type: Database::RELATION_MANY_TO_ONE,
            twoWay: true,
            id: 'farmer'
        );

        static::getDatabase()->createDocument('cows', new Document([
            '$id' => 'cow1',
            '$permissions' => [
                Permission::read(Role::any()),
            ],
            'name' => 'Cow 1',
            'farm' => [
                '$id' => 'farm1',
                '$permissions' => [
                    Permission::read(Role::any()),
                ],
                'name' => 'Farm 1',
                'farmer' => [
                    '$id' => 'farmer1',
                    '$permissions' => [
                        Permission::read(Role::any()),
                    ],
                    'name' => 'Farmer 1',
                ],
            ],
        ]));

        $cow1 = static::getDatabase()->getDocument('cows', 'cow1');
        $this->assertEquals('farm1', $cow1['farm']['$id']);
        $this->assertArrayNotHasKey('cows', $cow1['farm']);
        $this->assertEquals('farmer1', $cow1['farm']['farmer']['$id']);
        $this->assertArrayNotHasKey('farms', $cow1['farm']['farmer']);

        static::getDatabase()->createDocument('farmer', new Document([
            '$id' => 'farmer2',
            '$permissions' => [
                Permission::read(Role::any()),
            ],
            'name' => 'Farmer 2',
            'farms' => [
                [
                    '$id' => 'farm2',
                    '$permissions' => [
                        Permission::read(Role::any()),
                    ],
                    'name' => 'Farm 2',
                    'cows' => [
                        [
                            '$id' => 'cow2',
                            '$permissions' => [
                                Permission::read(Role::any()),
                            ],
                            'name' => 'Cow 2',
                        ],
                        [
                            '$id' => 'cow3',
                            '$permissions' => [
                                Permission::read(Role::any()),
                            ],
                            'name' => 'Cow 3',
                        ],
                    ],
                ],
            ],
        ]));

        $farmer2 = static::getDatabase()->getDocument('farmer', 'farmer2');
        $this->assertEquals('farm2', $farmer2['farms'][0]['$id']);
        $this->assertArrayNotHasKey('farmer', $farmer2['farms'][0]);
        $this->assertEquals(2, \count($farmer2['farms'][0]['cows']));
        $this->assertEquals('cow2', $farmer2['farms'][0]['cows'][0]['$id']);
        $this->assertEquals('cow3', $farmer2['farms'][0]['cows'][1]['$id']);
    }

    public function testNestedManyToOne_ManyToManyRelationship(): void
    {
        if (!static::getDatabase()->getAdapter()->getSupportForRelationships()) {
            $this->expectNotToPerformAssertions();
            return;
        }

        static::getDatabase()->createCollection('books');
        static::getDatabase()->createCollection('entrants');
        static::getDatabase()->createCollection('rooms');

        static::getDatabase()->createAttribute('books', 'name', Database::VAR_STRING, 255, true);
        static::getDatabase()->createAttribute('entrants', 'name', Database::VAR_STRING, 255, true);
        static::getDatabase()->createAttribute('rooms', 'name', Database::VAR_STRING, 255, true);

        static::getDatabase()->createRelationship(
            collection: 'books',
            relatedCollection: 'entrants',
            type: Database::RELATION_MANY_TO_ONE,
            twoWay: true,
            id: 'entrant'
        );
        static::getDatabase()->createRelationship(
            collection: 'entrants',
            relatedCollection: 'rooms',
            type: Database::RELATION_MANY_TO_MANY,
            twoWay: true,
        );

        static::getDatabase()->createDocument('books', new Document([
            '$id' => 'book1',
            '$permissions' => [
                Permission::read(Role::any()),
            ],
            'name' => 'Book 1',
            'entrant' => [
                '$id' => 'entrant1',
                '$permissions' => [
                    Permission::read(Role::any()),
                ],
                'name' => 'Entrant 1',
                'rooms' => [
                    [
                        '$id' => 'class1',
                        '$permissions' => [
                            Permission::read(Role::any()),
                        ],
                        'name' => 'Class 1',
                    ],
                    [
                        '$id' => 'class2',
                        '$permissions' => [
                            Permission::read(Role::any()),
                        ],
                        'name' => 'Class 2',
                    ],
                ],
            ],
        ]));

        $book1 = static::getDatabase()->getDocument('books', 'book1');
        $this->assertEquals('entrant1', $book1['entrant']['$id']);
        $this->assertArrayNotHasKey('books', $book1['entrant']);
        $this->assertEquals(2, \count($book1['entrant']['rooms']));
        $this->assertEquals('class1', $book1['entrant']['rooms'][0]['$id']);
        $this->assertEquals('class2', $book1['entrant']['rooms'][1]['$id']);
    }

    public function testNestedManyToMany_OneToOneRelationship(): void
    {
        if (!static::getDatabase()->getAdapter()->getSupportForRelationships()) {
            $this->expectNotToPerformAssertions();
            return;
        }

        static::getDatabase()->createCollection('stones');
        static::getDatabase()->createCollection('hearths');
        static::getDatabase()->createCollection('plots');

        static::getDatabase()->createAttribute('stones', 'name', Database::VAR_STRING, 255, true);
        static::getDatabase()->createAttribute('hearths', 'name', Database::VAR_STRING, 255, true);
        static::getDatabase()->createAttribute('plots', 'name', Database::VAR_STRING, 255, true);

        static::getDatabase()->createRelationship(
            collection: 'stones',
            relatedCollection: 'hearths',
            type: Database::RELATION_MANY_TO_MANY,
            twoWay: true,
        );
        static::getDatabase()->createRelationship(
            collection: 'hearths',
            relatedCollection: 'plots',
            type: Database::RELATION_ONE_TO_ONE,
            twoWay: true,
            id: 'plot',
            twoWayKey: 'hearth'
        );

        static::getDatabase()->createDocument('stones', new Document([
            '$id' => 'stone1',
            '$permissions' => [
                Permission::read(Role::any()),
            ],
            'name' => 'Building 1',
            'hearths' => [
                [
                    '$id' => 'hearth1',
                    '$permissions' => [
                        Permission::read(Role::any()),
                    ],
                    'name' => 'House 1',
                    'plot' => [
                        '$id' => 'plot1',
                        '$permissions' => [
                            Permission::read(Role::any()),
                        ],
                        'name' => 'Address 1',
                    ],
                ],
                [
                    '$id' => 'hearth2',
                    '$permissions' => [
                        Permission::read(Role::any()),
                    ],
                    'name' => 'House 2',
                    'plot' => [
                        '$id' => 'plot2',
                        '$permissions' => [
                            Permission::read(Role::any()),
                        ],
                        'name' => 'Address 2',
                    ],
                ],
            ],
        ]));

        $stone1 = static::getDatabase()->getDocument('stones', 'stone1');
        $this->assertEquals(2, \count($stone1['hearths']));
        $this->assertEquals('hearth1', $stone1['hearths'][0]['$id']);
        $this->assertEquals('hearth2', $stone1['hearths'][1]['$id']);
        $this->assertArrayNotHasKey('stone', $stone1['hearths'][0]);
        $this->assertEquals('plot1', $stone1['hearths'][0]['plot']['$id']);
        $this->assertEquals('plot2', $stone1['hearths'][1]['plot']['$id']);
        $this->assertArrayNotHasKey('hearth', $stone1['hearths'][0]['plot']);

        static::getDatabase()->createDocument('plots', new Document([
            '$id' => 'plot3',
            '$permissions' => [
                Permission::read(Role::any()),
            ],
            'name' => 'Address 3',
            'hearth' => [
                '$id' => 'hearth3',
                '$permissions' => [
                    Permission::read(Role::any()),
                ],
                'name' => 'Hearth 3',
                'stones' => [
                    [
                        '$id' => 'stone2',
                        '$permissions' => [
                            Permission::read(Role::any()),
                        ],
                        'name' => 'Stone 2',
                    ],
                ],
            ],
        ]));

        $plot3 = static::getDatabase()->getDocument('plots', 'plot3');
        $this->assertEquals('hearth3', $plot3['hearth']['$id']);
        $this->assertArrayNotHasKey('plot', $plot3['hearth']);
        $this->assertEquals('stone2', $plot3['hearth']['stones'][0]['$id']);
        $this->assertArrayNotHasKey('hearths', $plot3['hearth']['stones'][0]);
    }

    public function testNestedManyToMany_OneToManyRelationship(): void
    {
        if (!static::getDatabase()->getAdapter()->getSupportForRelationships()) {
            $this->expectNotToPerformAssertions();
            return;
        }

        static::getDatabase()->createCollection('groups');
        static::getDatabase()->createCollection('tounaments');
        static::getDatabase()->createCollection('prizes');

        static::getDatabase()->createAttribute('groups', 'name', Database::VAR_STRING, 255, true);
        static::getDatabase()->createAttribute('tounaments', 'name', Database::VAR_STRING, 255, true);
        static::getDatabase()->createAttribute('prizes', 'name', Database::VAR_STRING, 255, true);

        static::getDatabase()->createRelationship(
            collection: 'groups',
            relatedCollection: 'tounaments',
            type: Database::RELATION_MANY_TO_MANY,
            twoWay: true,
        );
        static::getDatabase()->createRelationship(
            collection: 'tounaments',
            relatedCollection: 'prizes',
            type: Database::RELATION_ONE_TO_MANY,
            twoWay: true,
            id: 'prizes',
            twoWayKey: 'tounament'
        );

        static::getDatabase()->createDocument('groups', new Document([
                    '$id' => 'group1',
                    '$permissions' => [
                        Permission::read(Role::any()),
                    ],
                    'name' => 'Group 1',
                    'tounaments' => [
                        [
                            '$id' => 'tounament1',
                            '$permissions' => [
                                Permission::read(Role::any()),
                            ],
                            'name' => 'Tounament 1',
                            'prizes' => [
                                [
                                    '$id' => 'prize1',
                                    '$permissions' => [
                                        Permission::read(Role::any()),
                                    ],
                                    'name' => 'Prize 1',
                                ],
                                [
                                    '$id' => 'prize2',
                                    '$permissions' => [
                                        Permission::read(Role::any()),
                                    ],
                                    'name' => 'Prize 2',
                                ],
                            ],
                        ],
                        [
                            '$id' => 'tounament2',
                            '$permissions' => [
                                Permission::read(Role::any()),
                            ],
                            'name' => 'Tounament 2',
                            'prizes' => [
                                [
                                    '$id' => 'prize3',
                                    '$permissions' => [
                                        Permission::read(Role::any()),
                                    ],
                                    'name' => 'Prize 3',
                                ],
                                [
                                    '$id' => 'prize4',
                                    '$permissions' => [
                                        Permission::read(Role::any()),
                                    ],
                                    'name' => 'Prize 4',
                                ],
                            ],
                        ],
                    ],
                ]));

        $group1 = static::getDatabase()->getDocument('groups', 'group1');
        $this->assertEquals(2, \count($group1['tounaments']));
        $this->assertEquals('tounament1', $group1['tounaments'][0]['$id']);
        $this->assertEquals('tounament2', $group1['tounaments'][1]['$id']);
        $this->assertArrayNotHasKey('group', $group1['tounaments'][0]);
        $this->assertEquals(2, \count($group1['tounaments'][0]['prizes']));
        $this->assertEquals('prize1', $group1['tounaments'][0]['prizes'][0]['$id']);
        $this->assertEquals('prize2', $group1['tounaments'][0]['prizes'][1]['$id']);
        $this->assertArrayNotHasKey('tounament', $group1['tounaments'][0]['prizes'][0]);
    }

    public function testNestedManyToMany_ManyToOneRelationship(): void
    {
        if (!static::getDatabase()->getAdapter()->getSupportForRelationships()) {
            $this->expectNotToPerformAssertions();
            return;
        }

        static::getDatabase()->createCollection('platforms');
        static::getDatabase()->createCollection('games');
        static::getDatabase()->createCollection('publishers');

        static::getDatabase()->createAttribute('platforms', 'name', Database::VAR_STRING, 255, true);
        static::getDatabase()->createAttribute('games', 'name', Database::VAR_STRING, 255, true);
        static::getDatabase()->createAttribute('publishers', 'name', Database::VAR_STRING, 255, true);

        static::getDatabase()->createRelationship(
            collection: 'platforms',
            relatedCollection: 'games',
            type: Database::RELATION_MANY_TO_MANY,
            twoWay: true,
        );
        static::getDatabase()->createRelationship(
            collection: 'games',
            relatedCollection: 'publishers',
            type: Database::RELATION_MANY_TO_ONE,
            twoWay: true,
            id: 'publisher',
            twoWayKey: 'games'
        );

        static::getDatabase()->createDocument('platforms', new Document([
            '$id' => 'platform1',
            '$permissions' => [
                Permission::read(Role::any()),
            ],
            'name' => 'Platform 1',
            'games' => [
                [
                    '$id' => 'game1',
                    '$permissions' => [
                        Permission::read(Role::any()),
                    ],
                    'name' => 'Game 1',
                    'publisher' => [
                        '$id' => 'publisher1',
                        '$permissions' => [
                            Permission::read(Role::any()),
                        ],
                        'name' => 'Publisher 1',
                    ],
                ],
                [
                    '$id' => 'game2',
                    '$permissions' => [
                        Permission::read(Role::any()),
                    ],
                    'name' => 'Game 2',
                    'publisher' => [
                        '$id' => 'publisher2',
                        '$permissions' => [
                            Permission::read(Role::any()),
                        ],
                        'name' => 'Publisher 2',
                    ],
                ],
            ]
        ]));

        $platform1 = static::getDatabase()->getDocument('platforms', 'platform1');
        $this->assertEquals(2, \count($platform1['games']));
        $this->assertEquals('game1', $platform1['games'][0]['$id']);
        $this->assertEquals('game2', $platform1['games'][1]['$id']);
        $this->assertArrayNotHasKey('platforms', $platform1['games'][0]);
        $this->assertEquals('publisher1', $platform1['games'][0]['publisher']['$id']);
        $this->assertEquals('publisher2', $platform1['games'][1]['publisher']['$id']);
        $this->assertArrayNotHasKey('games', $platform1['games'][0]['publisher']);

        static::getDatabase()->createDocument('publishers', new Document([
            '$id' => 'publisher3',
            '$permissions' => [
                Permission::read(Role::any()),
            ],
            'name' => 'Publisher 3',
            'games' => [
                [
                    '$id' => 'game3',
                    '$permissions' => [
                        Permission::read(Role::any()),
                    ],
                    'name' => 'Game 3',
                    'platforms' => [
                        [
                            '$id' => 'platform2',
                            '$permissions' => [
                                Permission::read(Role::any()),
                            ],
                            'name' => 'Platform 2',
                        ]
                    ],
                ],
            ],
        ]));

        $publisher3 = static::getDatabase()->getDocument('publishers', 'publisher3');
        $this->assertEquals(1, \count($publisher3['games']));
        $this->assertEquals('game3', $publisher3['games'][0]['$id']);
        $this->assertArrayNotHasKey('publisher', $publisher3['games'][0]);
        $this->assertEquals('platform2', $publisher3['games'][0]['platforms'][0]['$id']);
        $this->assertArrayNotHasKey('games', $publisher3['games'][0]['platforms'][0]);
    }

    public function testNestedManyToMany_ManyToManyRelationship(): void
    {
        if (!static::getDatabase()->getAdapter()->getSupportForRelationships()) {
            $this->expectNotToPerformAssertions();
            return;
        }

        static::getDatabase()->createCollection('sauces');
        static::getDatabase()->createCollection('pizzas');
        static::getDatabase()->createCollection('toppings');

        static::getDatabase()->createAttribute('sauces', 'name', Database::VAR_STRING, 255, true);
        static::getDatabase()->createAttribute('pizzas', 'name', Database::VAR_STRING, 255, true);
        static::getDatabase()->createAttribute('toppings', 'name', Database::VAR_STRING, 255, true);

        static::getDatabase()->createRelationship(
            collection: 'sauces',
            relatedCollection: 'pizzas',
            type: Database::RELATION_MANY_TO_MANY,
            twoWay: true,
        );
        static::getDatabase()->createRelationship(
            collection: 'pizzas',
            relatedCollection: 'toppings',
            type: Database::RELATION_MANY_TO_MANY,
            twoWay: true,
            id: 'toppings',
            twoWayKey: 'pizzas'
        );

        static::getDatabase()->createDocument('sauces', new Document([
            '$id' => 'sauce1',
            '$permissions' => [
                Permission::read(Role::any()),
            ],
            'name' => 'Sauce 1',
            'pizzas' => [
                [
                    '$id' => 'pizza1',
                    '$permissions' => [
                        Permission::read(Role::any()),
                    ],
                    'name' => 'Pizza 1',
                    'toppings' => [
                        [
                            '$id' => 'topping1',
                            '$permissions' => [
                                Permission::read(Role::any()),
                            ],
                            'name' => 'Topping 1',
                        ],
                        [
                            '$id' => 'topping2',
                            '$permissions' => [
                                Permission::read(Role::any()),
                            ],
                            'name' => 'Topping 2',
                        ],
                    ],
                ],
                [
                    '$id' => 'pizza2',
                    '$permissions' => [
                        Permission::read(Role::any()),
                    ],
                    'name' => 'Pizza 2',
                    'toppings' => [
                        [
                            '$id' => 'topping3',
                            '$permissions' => [
                                Permission::read(Role::any()),
                            ],
                            'name' => 'Topping 3',
                        ],
                        [
                            '$id' => 'topping4',
                            '$permissions' => [
                                Permission::read(Role::any()),
                            ],
                            'name' => 'Topping 4',
                        ],
                    ],
                ],
            ]
        ]));

        $sauce1 = static::getDatabase()->getDocument('sauces', 'sauce1');
        $this->assertEquals(2, \count($sauce1['pizzas']));
        $this->assertEquals('pizza1', $sauce1['pizzas'][0]['$id']);
        $this->assertEquals('pizza2', $sauce1['pizzas'][1]['$id']);
        $this->assertArrayNotHasKey('sauces', $sauce1['pizzas'][0]);
        $this->assertEquals(2, \count($sauce1['pizzas'][0]['toppings']));
        $this->assertEquals('topping1', $sauce1['pizzas'][0]['toppings'][0]['$id']);
        $this->assertEquals('topping2', $sauce1['pizzas'][0]['toppings'][1]['$id']);
        $this->assertArrayNotHasKey('pizzas', $sauce1['pizzas'][0]['toppings'][0]);
        $this->assertEquals(2, \count($sauce1['pizzas'][1]['toppings']));
        $this->assertEquals('topping3', $sauce1['pizzas'][1]['toppings'][0]['$id']);
        $this->assertEquals('topping4', $sauce1['pizzas'][1]['toppings'][1]['$id']);
        $this->assertArrayNotHasKey('pizzas', $sauce1['pizzas'][1]['toppings'][0]);
    }

    public function testInheritRelationshipPermissions(): void
    {
        if (!static::getDatabase()->getAdapter()->getSupportForRelationships()) {
            $this->expectNotToPerformAssertions();
            return;
        }

        static::getDatabase()->createCollection('lawns', permissions: [Permission::create(Role::any())], documentSecurity: true);
        static::getDatabase()->createCollection('trees', permissions: [Permission::create(Role::any())], documentSecurity: true);
        static::getDatabase()->createCollection('birds', permissions: [Permission::create(Role::any())], documentSecurity: true);

        static::getDatabase()->createAttribute('lawns', 'name', Database::VAR_STRING, 255, true);
        static::getDatabase()->createAttribute('trees', 'name', Database::VAR_STRING, 255, true);
        static::getDatabase()->createAttribute('birds', 'name', Database::VAR_STRING, 255, true);

        static::getDatabase()->createRelationship(
            collection: 'lawns',
            relatedCollection: 'trees',
            type: Database::RELATION_ONE_TO_MANY,
            twoWay: true,
            twoWayKey: 'lawn',
            onDelete: Database::RELATION_MUTATE_CASCADE,
        );
        static::getDatabase()->createRelationship(
            collection: 'trees',
            relatedCollection: 'birds',
            type: Database::RELATION_MANY_TO_MANY,
            twoWay: true,
            onDelete: Database::RELATION_MUTATE_SET_NULL,
        );

        $permissions = [
            Permission::read(Role::any()),
            Permission::read(Role::user('user1')),
            Permission::update(Role::user('user1')),
            Permission::delete(Role::user('user2')),
        ];

        static::getDatabase()->createDocument('lawns', new Document([
            '$id' => 'lawn1',
            '$permissions' => $permissions,
            'name' => 'Lawn 1',
            'trees' => [
                [
                    '$id' => 'tree1',
                    'name' => 'Tree 1',
                    'birds' => [
                        [
                            '$id' => 'bird1',
                            'name' => 'Bird 1',
                        ],
                        [
                            '$id' => 'bird2',
                            'name' => 'Bird 2',
                        ],
                    ],
                ],
            ],
        ]));

        $lawn1 = static::getDatabase()->getDocument('lawns', 'lawn1');
        $this->assertEquals($permissions, $lawn1->getPermissions());
        $this->assertEquals($permissions, $lawn1['trees'][0]->getPermissions());
        $this->assertEquals($permissions, $lawn1['trees'][0]['birds'][0]->getPermissions());
        $this->assertEquals($permissions, $lawn1['trees'][0]['birds'][1]->getPermissions());

        $tree1 = static::getDatabase()->getDocument('trees', 'tree1');
        $this->assertEquals($permissions, $tree1->getPermissions());
        $this->assertEquals($permissions, $tree1['lawn']->getPermissions());
        $this->assertEquals($permissions, $tree1['birds'][0]->getPermissions());
        $this->assertEquals($permissions, $tree1['birds'][1]->getPermissions());
    }

    /**
     * @depends testInheritRelationshipPermissions
     */
    public function testEnforceRelationshipPermissions(): void
    {
        if (!static::getDatabase()->getAdapter()->getSupportForRelationships()) {
            $this->expectNotToPerformAssertions();
            return;
        }
        Authorization::cleanRoles();
        Authorization::setRole(Role::any()->toString());
        $lawn1 = static::getDatabase()->getDocument('lawns', 'lawn1');
        $this->assertEquals('Lawn 1', $lawn1['name']);

        // Try update root document
        try {
            static::getDatabase()->updateDocument(
                'lawns',
                $lawn1->getId(),
                $lawn1->setAttribute('name', 'Lawn 1 Updated')
            );
            $this->fail('Failed to throw exception');
        } catch (Exception $e) {
            $this->assertEquals('Missing "update" permission for role "user:user1". Only "["any"]" scopes are allowed and "["user:user1"]" was given.', $e->getMessage());
        }

        // Try delete root document
        try {
            static::getDatabase()->deleteDocument(
                'lawns',
                $lawn1->getId(),
            );
            $this->fail('Failed to throw exception');
        } catch (Exception $e) {
            $this->assertEquals('Missing "delete" permission for role "user:user2". Only "["any"]" scopes are allowed and "["user:user2"]" was given.', $e->getMessage());
        }

        $tree1 = static::getDatabase()->getDocument('trees', 'tree1');

        // Try update nested document
        try {
            static::getDatabase()->updateDocument(
                'trees',
                $tree1->getId(),
                $tree1->setAttribute('name', 'Tree 1 Updated')
            );
            $this->fail('Failed to throw exception');
        } catch (Exception $e) {
            $this->assertEquals('Missing "update" permission for role "user:user1". Only "["any"]" scopes are allowed and "["user:user1"]" was given.', $e->getMessage());
        }

        // Try delete nested document
        try {
            static::getDatabase()->deleteDocument(
                'trees',
                $tree1->getId(),
            );
            $this->fail('Failed to throw exception');
        } catch (Exception $e) {
            $this->assertEquals('Missing "delete" permission for role "user:user2". Only "["any"]" scopes are allowed and "["user:user2"]" was given.', $e->getMessage());
        }

        $bird1 = static::getDatabase()->getDocument('birds', 'bird1');

        // Try update multi-level nested document
        try {
            static::getDatabase()->updateDocument(
                'birds',
                $bird1->getId(),
                $bird1->setAttribute('name', 'Bird 1 Updated')
            );
            $this->fail('Failed to throw exception when updating document with missing permissions');
        } catch (Exception $e) {
            $this->assertEquals('Missing "update" permission for role "user:user1". Only "["any"]" scopes are allowed and "["user:user1"]" was given.', $e->getMessage());
        }

        // Try delete multi-level nested document
        try {
            static::getDatabase()->deleteDocument(
                'birds',
                $bird1->getId(),
            );
            $this->fail('Failed to throw exception');
        } catch (Exception $e) {
            $this->assertEquals('Missing "delete" permission for role "user:user2". Only "["any"]" scopes are allowed and "["user:user2"]" was given.', $e->getMessage());
        }

        Authorization::setRole(Role::user('user1')->toString());

        $bird1 = static::getDatabase()->getDocument('birds', 'bird1');

        // Try update multi-level nested document
        $bird1 = static::getDatabase()->updateDocument(
            'birds',
            $bird1->getId(),
            $bird1->setAttribute('name', 'Bird 1 Updated')
        );

        $this->assertEquals('Bird 1 Updated', $bird1['name']);

        Authorization::setRole(Role::user('user2')->toString());

        // Try delete multi-level nested document
        $deleted = static::getDatabase()->deleteDocument(
            'birds',
            $bird1->getId(),
        );

        $this->assertEquals(true, $deleted);
        $tree1 = static::getDatabase()->getDocument('trees', 'tree1');
        $this->assertEquals(1, count($tree1['birds']));

        // Try update nested document
        $tree1 = static::getDatabase()->updateDocument(
            'trees',
            $tree1->getId(),
            $tree1->setAttribute('name', 'Tree 1 Updated')
        );

        $this->assertEquals('Tree 1 Updated', $tree1['name']);

        // Try delete nested document
        $deleted = static::getDatabase()->deleteDocument(
            'trees',
            $tree1->getId(),
        );

        $this->assertEquals(true, $deleted);
        $lawn1 = static::getDatabase()->getDocument('lawns', 'lawn1');
        $this->assertEquals(0, count($lawn1['trees']));

        // Create document with no permissions
        static::getDatabase()->createDocument('lawns', new Document([
            '$id' => 'lawn2',
            'name' => 'Lawn 2',
            'trees' => [
                [
                    '$id' => 'tree2',
                    'name' => 'Tree 2',
                    'birds' => [
                        [
                            '$id' => 'bird3',
                            'name' => 'Bird 3',
                        ],
                    ],
                ],
            ],
        ]));

        $lawn2 = static::getDatabase()->getDocument('lawns', 'lawn2');
        $this->assertEquals(true, $lawn2->isEmpty());

        $tree2 = static::getDatabase()->getDocument('trees', 'tree2');
        $this->assertEquals(true, $tree2->isEmpty());

        $bird3 = static::getDatabase()->getDocument('birds', 'bird3');
        $this->assertEquals(true, $bird3->isEmpty());
    }

    public function testExceedMaxDepthOneToMany(): void
    {
        if (!static::getDatabase()->getAdapter()->getSupportForRelationships()) {
            $this->expectNotToPerformAssertions();
            return;
        }

        $level1Collection = 'level1OneToMany';
        $level2Collection = 'level2OneToMany';
        $level3Collection = 'level3OneToMany';
        $level4Collection = 'level4OneToMany';

        static::getDatabase()->createCollection($level1Collection);
        static::getDatabase()->createCollection($level2Collection);
        static::getDatabase()->createCollection($level3Collection);
        static::getDatabase()->createCollection($level4Collection);

        static::getDatabase()->createRelationship(
            collection: $level1Collection,
            relatedCollection: $level2Collection,
            type: Database::RELATION_ONE_TO_MANY,
            twoWay: true,
        );
        static::getDatabase()->createRelationship(
            collection: $level2Collection,
            relatedCollection: $level3Collection,
            type: Database::RELATION_ONE_TO_MANY,
            twoWay: true,
        );
        static::getDatabase()->createRelationship(
            collection: $level3Collection,
            relatedCollection: $level4Collection,
            type: Database::RELATION_ONE_TO_MANY,
            twoWay: true,
        );

        // Exceed create depth
        $level1 = static::getDatabase()->createDocument($level1Collection, new Document([
            '$id' => 'level1',
            '$permissions' => [
                Permission::read(Role::any()),
                Permission::update(Role::any()),
            ],
            $level2Collection => [
                [
                    '$id' => 'level2',
                    $level3Collection => [
                        [
                            '$id' => 'level3',
                            $level4Collection => [
                                [
                                    '$id' => 'level4',
                                ],
                            ],
                        ],
                    ],
                ],
            ],
        ]));
        $this->assertEquals(1, count($level1[$level2Collection]));
        $this->assertEquals('level2', $level1[$level2Collection][0]->getId());
        $this->assertEquals(1, count($level1[$level2Collection][0][$level3Collection]));
        $this->assertEquals('level3', $level1[$level2Collection][0][$level3Collection][0]->getId());
        $this->assertArrayNotHasKey('level4', $level1[$level2Collection][0][$level3Collection][0]);

        // Make sure level 4 document was not created
        $level3 = static::getDatabase()->getDocument($level3Collection, 'level3');
        $this->assertEquals(0, count($level3[$level4Collection]));
        $level4 = static::getDatabase()->getDocument($level4Collection, 'level4');
        $this->assertTrue($level4->isEmpty());

        // Exceed fetch depth
        $level1 = static::getDatabase()->getDocument($level1Collection, 'level1');
        $this->assertEquals(1, count($level1[$level2Collection]));
        $this->assertEquals('level2', $level1[$level2Collection][0]->getId());
        $this->assertEquals(1, count($level1[$level2Collection][0][$level3Collection]));
        $this->assertEquals('level3', $level1[$level2Collection][0][$level3Collection][0]->getId());
        $this->assertArrayNotHasKey($level4Collection, $level1[$level2Collection][0][$level3Collection][0]);


        // Exceed update depth
        $level1 = static::getDatabase()->updateDocument(
            $level1Collection,
            'level1',
            $level1
            ->setAttribute($level2Collection, [new Document([
                '$id' => 'level2new',
                $level3Collection => [
                    [
                        '$id' => 'level3new',
                        $level4Collection => [
                            [
                                '$id' => 'level4new',
                            ],
                        ],
                    ],
                ],
            ])])
        );
        $this->assertEquals(1, count($level1[$level2Collection]));
        $this->assertEquals('level2new', $level1[$level2Collection][0]->getId());
        $this->assertEquals(1, count($level1[$level2Collection][0][$level3Collection]));
        $this->assertEquals('level3new', $level1[$level2Collection][0][$level3Collection][0]->getId());
        $this->assertArrayNotHasKey($level4Collection, $level1[$level2Collection][0][$level3Collection][0]);

        // Make sure level 4 document was not created
        $level3 = static::getDatabase()->getDocument($level3Collection, 'level3new');
        $this->assertEquals(0, count($level3[$level4Collection]));
        $level4 = static::getDatabase()->getDocument($level4Collection, 'level4new');
        $this->assertTrue($level4->isEmpty());
    }

    public function testExceedMaxDepthOneToOne(): void
    {
        if (!static::getDatabase()->getAdapter()->getSupportForRelationships()) {
            $this->expectNotToPerformAssertions();
            return;
        }

        $level1Collection = 'level1OneToOne';
        $level2Collection = 'level2OneToOne';
        $level3Collection = 'level3OneToOne';
        $level4Collection = 'level4OneToOne';

        static::getDatabase()->createCollection($level1Collection);
        static::getDatabase()->createCollection($level2Collection);
        static::getDatabase()->createCollection($level3Collection);
        static::getDatabase()->createCollection($level4Collection);

        static::getDatabase()->createRelationship(
            collection: $level1Collection,
            relatedCollection: $level2Collection,
            type: Database::RELATION_ONE_TO_ONE,
            twoWay: true,
        );
        static::getDatabase()->createRelationship(
            collection: $level2Collection,
            relatedCollection: $level3Collection,
            type: Database::RELATION_ONE_TO_ONE,
            twoWay: true,
        );
        static::getDatabase()->createRelationship(
            collection: $level3Collection,
            relatedCollection: $level4Collection,
            type: Database::RELATION_ONE_TO_ONE,
            twoWay: true,
        );

        // Exceed create depth
        $level1 = static::getDatabase()->createDocument($level1Collection, new Document([
            '$id' => 'level1',
            '$permissions' => [
                Permission::read(Role::any()),
                Permission::update(Role::any()),
            ],
            $level2Collection => [
                '$id' => 'level2',
                $level3Collection => [
                    '$id' => 'level3',
                    $level4Collection => [
                        '$id' => 'level4',
                    ],
                ],
            ],
        ]));
        $this->assertArrayHasKey($level2Collection, $level1);
        $this->assertEquals('level2', $level1[$level2Collection]->getId());
        $this->assertArrayHasKey($level3Collection, $level1[$level2Collection]);
        $this->assertEquals('level3', $level1[$level2Collection][$level3Collection]->getId());
        $this->assertArrayNotHasKey($level4Collection, $level1[$level2Collection][$level3Collection]);

        // Confirm the 4th level document does not exist
        $level3 = static::getDatabase()->getDocument($level3Collection, 'level3');
        $this->assertNull($level3[$level4Collection]);

        // Create level 4 document
        $level3->setAttribute($level4Collection, new Document([
            '$id' => 'level4',
        ]));
        $level3 = static::getDatabase()->updateDocument($level3Collection, $level3->getId(), $level3);
        $this->assertEquals('level4', $level3[$level4Collection]->getId());

        // Exceed fetch depth
        $level1 = static::getDatabase()->getDocument($level1Collection, 'level1');
        $this->assertArrayHasKey($level2Collection, $level1);
        $this->assertEquals('level2', $level1[$level2Collection]->getId());
        $this->assertArrayHasKey($level3Collection, $level1[$level2Collection]);
        $this->assertEquals('level3', $level1[$level2Collection][$level3Collection]->getId());
        $this->assertArrayNotHasKey($level4Collection, $level1[$level2Collection][$level3Collection]);
    }

    public function testExceedMaxDepthOneToOneNull(): void
    {
        if (!static::getDatabase()->getAdapter()->getSupportForRelationships()) {
            $this->expectNotToPerformAssertions();
            return;
        }

        $level1Collection = 'level1OneToOneNull';
        $level2Collection = 'level2OneToOneNull';
        $level3Collection = 'level3OneToOneNull';
        $level4Collection = 'level4OneToOneNull';

        static::getDatabase()->createCollection($level1Collection);
        static::getDatabase()->createCollection($level2Collection);
        static::getDatabase()->createCollection($level3Collection);
        static::getDatabase()->createCollection($level4Collection);

        static::getDatabase()->createRelationship(
            collection: $level1Collection,
            relatedCollection: $level2Collection,
            type: Database::RELATION_ONE_TO_ONE,
            twoWay: true,
        );
        static::getDatabase()->createRelationship(
            collection: $level2Collection,
            relatedCollection: $level3Collection,
            type: Database::RELATION_ONE_TO_ONE,
            twoWay: true,
        );
        static::getDatabase()->createRelationship(
            collection: $level3Collection,
            relatedCollection: $level4Collection,
            type: Database::RELATION_ONE_TO_ONE,
            twoWay: true,
        );

        $level1 = static::getDatabase()->createDocument($level1Collection, new Document([
            '$id' => 'level1',
            '$permissions' => [
                Permission::read(Role::any()),
                Permission::update(Role::any()),
            ],
            $level2Collection => [
                '$id' => 'level2',
                $level3Collection => [
                    '$id' => 'level3',
                    $level4Collection => [
                        '$id' => 'level4',
                    ],
                ],
            ],
        ]));
        $this->assertArrayHasKey($level2Collection, $level1);
        $this->assertEquals('level2', $level1[$level2Collection]->getId());
        $this->assertArrayHasKey($level3Collection, $level1[$level2Collection]);
        $this->assertEquals('level3', $level1[$level2Collection][$level3Collection]->getId());
        $this->assertArrayNotHasKey($level4Collection, $level1[$level2Collection][$level3Collection]);

        // Confirm the 4th level document does not exist
        $level3 = static::getDatabase()->getDocument($level3Collection, 'level3');
        $this->assertNull($level3[$level4Collection]);

        // Create level 4 document
        $level3->setAttribute($level4Collection, new Document([
            '$id' => 'level4',
        ]));
        $level3 = static::getDatabase()->updateDocument($level3Collection, $level3->getId(), $level3);
        $this->assertEquals('level4', $level3[$level4Collection]->getId());
        $level3 = static::getDatabase()->getDocument($level3Collection, 'level3');
        $this->assertEquals('level4', $level3[$level4Collection]->getId());

        // Exceed fetch depth
        $level1 = static::getDatabase()->getDocument($level1Collection, 'level1');
        $this->assertArrayHasKey($level2Collection, $level1);
        $this->assertEquals('level2', $level1[$level2Collection]->getId());
        $this->assertArrayHasKey($level3Collection, $level1[$level2Collection]);
        $this->assertEquals('level3', $level1[$level2Collection][$level3Collection]->getId());
        $this->assertArrayNotHasKey($level4Collection, $level1[$level2Collection][$level3Collection]);
    }

    public function testExceedMaxDepthManyToOneParent(): void
    {
        if (!static::getDatabase()->getAdapter()->getSupportForRelationships()) {
            $this->expectNotToPerformAssertions();
            return;
        }

        $level1Collection = 'level1ManyToOneParent';
        $level2Collection = 'level2ManyToOneParent';
        $level3Collection = 'level3ManyToOneParent';
        $level4Collection = 'level4ManyToOneParent';

        static::getDatabase()->createCollection($level1Collection);
        static::getDatabase()->createCollection($level2Collection);
        static::getDatabase()->createCollection($level3Collection);
        static::getDatabase()->createCollection($level4Collection);

        static::getDatabase()->createRelationship(
            collection: $level1Collection,
            relatedCollection: $level2Collection,
            type: Database::RELATION_MANY_TO_ONE,
            twoWay: true,
        );
        static::getDatabase()->createRelationship(
            collection: $level2Collection,
            relatedCollection: $level3Collection,
            type: Database::RELATION_MANY_TO_ONE,
            twoWay: true,
        );
        static::getDatabase()->createRelationship(
            collection: $level3Collection,
            relatedCollection: $level4Collection,
            type: Database::RELATION_MANY_TO_ONE,
            twoWay: true,
        );

        $level1 = static::getDatabase()->createDocument($level1Collection, new Document([
            '$id' => 'level1',
            '$permissions' => [
                Permission::read(Role::any()),
                Permission::update(Role::any()),
            ],
            $level2Collection => [
                '$id' => 'level2',
                $level3Collection => [
                    '$id' => 'level3',
                    $level4Collection => [
                        '$id' => 'level4',
                    ],
                ],
            ],
        ]));
        $this->assertArrayHasKey($level2Collection, $level1);
        $this->assertEquals('level2', $level1[$level2Collection]->getId());
        $this->assertArrayHasKey($level3Collection, $level1[$level2Collection]);
        $this->assertEquals('level3', $level1[$level2Collection][$level3Collection]->getId());
        $this->assertArrayNotHasKey($level4Collection, $level1[$level2Collection][$level3Collection]);

        // Confirm the 4th level document does not exist
        $level3 = static::getDatabase()->getDocument($level3Collection, 'level3');
        $this->assertNull($level3[$level4Collection]);

        // Create level 4 document
        $level3->setAttribute($level4Collection, new Document([
            '$id' => 'level4',
        ]));
        $level3 = static::getDatabase()->updateDocument($level3Collection, $level3->getId(), $level3);
        $this->assertEquals('level4', $level3[$level4Collection]->getId());
        $level3 = static::getDatabase()->getDocument($level3Collection, 'level3');
        $this->assertEquals('level4', $level3[$level4Collection]->getId());

        // Exceed fetch depth
        $level1 = static::getDatabase()->getDocument($level1Collection, 'level1');
        $this->assertArrayHasKey($level2Collection, $level1);
        $this->assertEquals('level2', $level1[$level2Collection]->getId());
        $this->assertArrayHasKey($level3Collection, $level1[$level2Collection]);
        $this->assertEquals('level3', $level1[$level2Collection][$level3Collection]->getId());
        $this->assertArrayNotHasKey($level4Collection, $level1[$level2Collection][$level3Collection]);
    }

    public function testExceedMaxDepthOneToManyChild(): void
    {
        if (!static::getDatabase()->getAdapter()->getSupportForRelationships()) {
            $this->expectNotToPerformAssertions();
            return;
        }

        $level1Collection = 'level1OneToManyChild';
        $level2Collection = 'level2OneToManyChild';
        $level3Collection = 'level3OneToManyChild';
        $level4Collection = 'level4OneToManyChild';

        static::getDatabase()->createCollection($level1Collection);
        static::getDatabase()->createCollection($level2Collection);
        static::getDatabase()->createCollection($level3Collection);
        static::getDatabase()->createCollection($level4Collection);

        static::getDatabase()->createRelationship(
            collection: $level1Collection,
            relatedCollection: $level2Collection,
            type: Database::RELATION_ONE_TO_MANY,
            twoWay: true,
        );
        static::getDatabase()->createRelationship(
            collection: $level2Collection,
            relatedCollection: $level3Collection,
            type: Database::RELATION_ONE_TO_MANY,
            twoWay: true,
        );
        static::getDatabase()->createRelationship(
            collection: $level3Collection,
            relatedCollection: $level4Collection,
            type: Database::RELATION_ONE_TO_MANY,
            twoWay: true,
        );

        $level1 = static::getDatabase()->createDocument($level1Collection, new Document([
            '$id' => 'level1',
            '$permissions' => [
                Permission::read(Role::any()),
                Permission::update(Role::any()),
            ],
            $level2Collection => [
                [
                    '$id' => 'level2',
                    $level3Collection => [
                        [
                            '$id' => 'level3',
                            $level4Collection => [
                                [
                                    '$id' => 'level4',
                                ],
                            ]
                        ],
                    ],
                ],
            ],
        ]));
        $this->assertArrayHasKey($level2Collection, $level1);
        $this->assertEquals('level2', $level1[$level2Collection][0]->getId());
        $this->assertArrayHasKey($level3Collection, $level1[$level2Collection][0]);
        $this->assertEquals('level3', $level1[$level2Collection][0][$level3Collection][0]->getId());
        $this->assertArrayNotHasKey($level4Collection, $level1[$level2Collection][0][$level3Collection][0]);

        // Confirm the 4th level document does not exist
        $level3 = static::getDatabase()->getDocument($level3Collection, 'level3');
        $this->assertEquals(0, count($level3[$level4Collection]));

        // Create level 4 document
        $level3->setAttribute($level4Collection, [new Document([
            '$id' => 'level4',
        ])]);
        $level3 = static::getDatabase()->updateDocument($level3Collection, $level3->getId(), $level3);
        $this->assertEquals('level4', $level3[$level4Collection][0]->getId());

        // Verify level 4 document is set
        $level3 = static::getDatabase()->getDocument($level3Collection, 'level3');
        $this->assertArrayHasKey($level4Collection, $level3);
        $this->assertEquals('level4', $level3[$level4Collection][0]->getId());

        // Exceed fetch depth
        $level4 = static::getDatabase()->getDocument($level4Collection, 'level4');
        $this->assertArrayHasKey($level3Collection, $level4);
        $this->assertEquals('level3', $level4[$level3Collection]->getId());
        $this->assertArrayHasKey($level2Collection, $level4[$level3Collection]);
        $this->assertEquals('level2', $level4[$level3Collection][$level2Collection]->getId());
        $this->assertArrayNotHasKey($level1Collection, $level4[$level3Collection][$level2Collection]);
    }

    public function testCreateRelationshipMissingCollection(): void
    {
        if (!static::getDatabase()->getAdapter()->getSupportForRelationships()) {
            $this->expectNotToPerformAssertions();
            return;
        }

        $this->expectException(Exception::class);
        $this->expectExceptionMessage('Collection not found');

        static::getDatabase()->createRelationship(
            collection: 'missing',
            relatedCollection: 'missing',
            type: Database::RELATION_ONE_TO_MANY,
            twoWay: true,
        );
    }

    public function testCreateRelationshipMissingRelatedCollection(): void
    {
        if (!static::getDatabase()->getAdapter()->getSupportForRelationships()) {
            $this->expectNotToPerformAssertions();
            return;
        }

        static::getDatabase()->createCollection('test');

        $this->expectException(Exception::class);
        $this->expectExceptionMessage('Related collection not found');

        static::getDatabase()->createRelationship(
            collection: 'test',
            relatedCollection: 'missing',
            type: Database::RELATION_ONE_TO_MANY,
            twoWay: true,
        );
    }

    public function testCreateDuplicateRelationship(): void
    {
        if (!static::getDatabase()->getAdapter()->getSupportForRelationships()) {
            $this->expectNotToPerformAssertions();
            return;
        }

        static::getDatabase()->createCollection('test1');
        static::getDatabase()->createCollection('test2');

        static::getDatabase()->createRelationship(
            collection: 'test1',
            relatedCollection: 'test2',
            type: Database::RELATION_ONE_TO_MANY,
            twoWay: true,
        );

        $this->expectException(Exception::class);
        $this->expectExceptionMessage('Attribute already exists');

        static::getDatabase()->createRelationship(
            collection: 'test1',
            relatedCollection: 'test2',
            type: Database::RELATION_ONE_TO_MANY,
            twoWay: true,
        );
    }

    public function testCreateInvalidRelationship(): void
    {
        if (!static::getDatabase()->getAdapter()->getSupportForRelationships()) {
            $this->expectNotToPerformAssertions();
            return;
        }

        static::getDatabase()->createCollection('test3');
        static::getDatabase()->createCollection('test4');

        $this->expectException(Exception::class);
        $this->expectExceptionMessage('Invalid relationship type');

        static::getDatabase()->createRelationship(
            collection: 'test3',
            relatedCollection: 'test4',
            type: 'invalid',
            twoWay: true,
        );
    }

    public function testDeleteMissingRelationship(): void
    {
        if (!static::getDatabase()->getAdapter()->getSupportForRelationships()) {
            $this->expectNotToPerformAssertions();
            return;
        }

        $this->expectException(Exception::class);
        $this->expectExceptionMessage('Attribute not found');

        static::getDatabase()->deleteRelationship('test', 'test2');
    }

    public function testCreateInvalidIntValueRelationship(): void
    {
        if (!static::getDatabase()->getAdapter()->getSupportForRelationships()) {
            $this->expectNotToPerformAssertions();
            return;
        }

        static::getDatabase()->createCollection('invalid1');
        static::getDatabase()->createCollection('invalid2');

        static::getDatabase()->createRelationship(
            collection: 'invalid1',
            relatedCollection: 'invalid2',
            type: Database::RELATION_ONE_TO_ONE,
            twoWay: true,
        );

        $this->expectException(Exception::class);
        $this->expectExceptionMessage('Invalid relationship value. Must be either a document, document ID, or an array of documents or document IDs.');

        static::getDatabase()->createDocument('invalid1', new Document([
            '$id' => ID::unique(),
            'invalid2' => 10,
        ]));
    }

    /**
     * @depends testCreateInvalidIntValueRelationship
     */
    public function testCreateInvalidObjectValueRelationship(): void
    {
        if (!static::getDatabase()->getAdapter()->getSupportForRelationships()) {
            $this->expectNotToPerformAssertions();
            return;
        }

        $this->expectException(Exception::class);
        $this->expectExceptionMessage('Invalid relationship value. Must be either a document, document ID, or an array of documents or document IDs.');

        static::getDatabase()->createDocument('invalid1', new Document([
            '$id' => ID::unique(),
            'invalid2' => new \stdClass(),
        ]));
    }

    /**
     * @depends testCreateInvalidIntValueRelationship
     */
    public function testCreateInvalidArrayIntValueRelationship(): void
    {
        if (!static::getDatabase()->getAdapter()->getSupportForRelationships()) {
            $this->expectNotToPerformAssertions();
            return;
        }

        static::getDatabase()->createRelationship(
            collection: 'invalid1',
            relatedCollection: 'invalid2',
            type: Database::RELATION_ONE_TO_MANY,
            twoWay: true,
            id: 'invalid3',
            twoWayKey: 'invalid4',
        );

        $this->expectException(Exception::class);
        $this->expectExceptionMessage('Invalid relationship value. Must be either a document, document ID, or an array of documents or document IDs.');

        static::getDatabase()->createDocument('invalid1', new Document([
            '$id' => ID::unique(),
            'invalid3' => [10],
        ]));
    }

    public function testCreateEmptyValueRelationship(): void
    {
        if (!static::getDatabase()->getAdapter()->getSupportForRelationships()) {
            $this->expectNotToPerformAssertions();
            return;
        }

        static::getDatabase()->createCollection('null1');
        static::getDatabase()->createCollection('null2');

        static::getDatabase()->createRelationship(
            collection: 'null1',
            relatedCollection: 'null2',
            type: Database::RELATION_ONE_TO_ONE,
            twoWay: true,
        );
        static::getDatabase()->createRelationship(
            collection: 'null1',
            relatedCollection: 'null2',
            type: Database::RELATION_ONE_TO_MANY,
            twoWay: true,
            id: 'null3',
            twoWayKey: 'null4',
        );
        static::getDatabase()->createRelationship(
            collection: 'null1',
            relatedCollection: 'null2',
            type: Database::RELATION_MANY_TO_ONE,
            twoWay: true,
            id: 'null4',
            twoWayKey: 'null5',
        );
        static::getDatabase()->createRelationship(
            collection: 'null1',
            relatedCollection: 'null2',
            type: Database::RELATION_MANY_TO_MANY,
            twoWay: true,
            id: 'null6',
            twoWayKey: 'null7',
        );

        $document = static::getDatabase()->createDocument('null1', new Document([
            '$id' => ID::unique(),
            'null2' => null,
        ]));

        $this->assertEquals(null, $document->getAttribute('null2'));

        $document = static::getDatabase()->createDocument('null2', new Document([
            '$id' => ID::unique(),
            'null1' => null,
        ]));

        $this->assertEquals(null, $document->getAttribute('null1'));

        $document = static::getDatabase()->createDocument('null1', new Document([
            '$id' => ID::unique(),
            'null3' => null,
        ]));

        // One to many will be empty array instead of null
        $this->assertEquals([], $document->getAttribute('null3'));

        $document = static::getDatabase()->createDocument('null2', new Document([
            '$id' => ID::unique(),
            'null4' => null,
        ]));

        $this->assertEquals(null, $document->getAttribute('null4'));

        $document = static::getDatabase()->createDocument('null1', new Document([
            '$id' => ID::unique(),
            'null4' => null,
        ]));

        $this->assertEquals(null, $document->getAttribute('null4'));

        $document = static::getDatabase()->createDocument('null2', new Document([
            '$id' => ID::unique(),
            'null5' => null,
        ]));

        $this->assertEquals([], $document->getAttribute('null5'));

        $document = static::getDatabase()->createDocument('null1', new Document([
            '$id' => ID::unique(),
            'null6' => null,
        ]));

        $this->assertEquals([], $document->getAttribute('null6'));

        $document = static::getDatabase()->createDocument('null2', new Document([
            '$id' => ID::unique(),
            'null7' => null,
        ]));

        $this->assertEquals([], $document->getAttribute('null7'));
    }

    public function testDeleteCollectionDeletesRelationships(): void
    {
        if (!static::getDatabase()->getAdapter()->getSupportForRelationships()) {
            $this->expectNotToPerformAssertions();
            return;
        }

        static::getDatabase()->createCollection('testers');
        static::getDatabase()->createCollection('devices');

        static::getDatabase()->createRelationship(
            collection: 'testers',
            relatedCollection: 'devices',
            type: Database::RELATION_ONE_TO_MANY,
            twoWay: true,
            twoWayKey: 'tester'
        );

        $testers = static::getDatabase()->getCollection('testers');
        $devices = static::getDatabase()->getCollection('devices');

        $this->assertEquals(1, \count($testers->getAttribute('attributes')));
        $this->assertEquals(1, \count($devices->getAttribute('attributes')));
        $this->assertEquals(1, \count($devices->getAttribute('indexes')));

        static::getDatabase()->deleteCollection('testers');

        $testers = static::getDatabase()->getCollection('testers');
        $devices = static::getDatabase()->getCollection('devices');

        $this->assertEquals(true, $testers->isEmpty());
        $this->assertEquals(0, \count($devices->getAttribute('attributes')));
        $this->assertEquals(0, \count($devices->getAttribute('indexes')));
    }

    public function testDeleteTwoWayRelationshipFromChild(): void
    {
        if (!static::getDatabase()->getAdapter()->getSupportForRelationships()) {
            $this->expectNotToPerformAssertions();
            return;
        }

        static::getDatabase()->createCollection('drivers');
        static::getDatabase()->createCollection('licenses');

        static::getDatabase()->createRelationship(
            collection: 'drivers',
            relatedCollection: 'licenses',
            type: Database::RELATION_ONE_TO_ONE,
            twoWay: true,
            id: 'license',
            twoWayKey: 'driver'
        );

        $drivers = static::getDatabase()->getCollection('drivers');
        $licenses = static::getDatabase()->getCollection('licenses');

        $this->assertEquals(1, \count($drivers->getAttribute('attributes')));
        $this->assertEquals(1, \count($drivers->getAttribute('indexes')));
        $this->assertEquals(1, \count($licenses->getAttribute('attributes')));
        $this->assertEquals(1, \count($licenses->getAttribute('indexes')));

        static::getDatabase()->deleteRelationship('licenses', 'driver');

        $drivers = static::getDatabase()->getCollection('drivers');
        $licenses = static::getDatabase()->getCollection('licenses');

        $this->assertEquals(0, \count($drivers->getAttribute('attributes')));
        $this->assertEquals(0, \count($drivers->getAttribute('indexes')));
        $this->assertEquals(0, \count($licenses->getAttribute('attributes')));
        $this->assertEquals(0, \count($licenses->getAttribute('indexes')));

        static::getDatabase()->createRelationship(
            collection: 'drivers',
            relatedCollection: 'licenses',
            type: Database::RELATION_ONE_TO_MANY,
            twoWay: true,
            id: 'licenses',
            twoWayKey: 'driver'
        );

        $drivers = static::getDatabase()->getCollection('drivers');
        $licenses = static::getDatabase()->getCollection('licenses');

        $this->assertEquals(1, \count($drivers->getAttribute('attributes')));
        $this->assertEquals(0, \count($drivers->getAttribute('indexes')));
        $this->assertEquals(1, \count($licenses->getAttribute('attributes')));
        $this->assertEquals(1, \count($licenses->getAttribute('indexes')));

        static::getDatabase()->deleteRelationship('licenses', 'driver');

        $drivers = static::getDatabase()->getCollection('drivers');
        $licenses = static::getDatabase()->getCollection('licenses');

        $this->assertEquals(0, \count($drivers->getAttribute('attributes')));
        $this->assertEquals(0, \count($drivers->getAttribute('indexes')));
        $this->assertEquals(0, \count($licenses->getAttribute('attributes')));
        $this->assertEquals(0, \count($licenses->getAttribute('indexes')));

        static::getDatabase()->createRelationship(
            collection: 'licenses',
            relatedCollection: 'drivers',
            type: Database::RELATION_MANY_TO_ONE,
            twoWay: true,
            id: 'driver',
            twoWayKey: 'licenses'
        );

        $drivers = static::getDatabase()->getCollection('drivers');
        $licenses = static::getDatabase()->getCollection('licenses');

        $this->assertEquals(1, \count($drivers->getAttribute('attributes')));
        $this->assertEquals(0, \count($drivers->getAttribute('indexes')));
        $this->assertEquals(1, \count($licenses->getAttribute('attributes')));
        $this->assertEquals(1, \count($licenses->getAttribute('indexes')));

        static::getDatabase()->deleteRelationship('drivers', 'licenses');

        $drivers = static::getDatabase()->getCollection('drivers');
        $licenses = static::getDatabase()->getCollection('licenses');

        $this->assertEquals(0, \count($drivers->getAttribute('attributes')));
        $this->assertEquals(0, \count($drivers->getAttribute('indexes')));
        $this->assertEquals(0, \count($licenses->getAttribute('attributes')));
        $this->assertEquals(0, \count($licenses->getAttribute('indexes')));

        static::getDatabase()->createRelationship(
            collection: 'licenses',
            relatedCollection: 'drivers',
            type: Database::RELATION_MANY_TO_MANY,
            twoWay: true,
            id: 'drivers',
            twoWayKey: 'licenses'
        );

        $drivers = static::getDatabase()->getCollection('drivers');
        $licenses = static::getDatabase()->getCollection('licenses');
        $junction = static::getDatabase()->getCollection('_' . $licenses->getInternalId() . '_' . $drivers->getInternalId());

        $this->assertEquals(1, \count($drivers->getAttribute('attributes')));
        $this->assertEquals(0, \count($drivers->getAttribute('indexes')));
        $this->assertEquals(1, \count($licenses->getAttribute('attributes')));
        $this->assertEquals(0, \count($licenses->getAttribute('indexes')));
        $this->assertEquals(2, \count($junction->getAttribute('attributes')));
        $this->assertEquals(2, \count($junction->getAttribute('indexes')));

        static::getDatabase()->deleteRelationship('drivers', 'licenses');

        $drivers = static::getDatabase()->getCollection('drivers');
        $licenses = static::getDatabase()->getCollection('licenses');
        $junction = static::getDatabase()->getCollection('_licenses_drivers');

        $this->assertEquals(0, \count($drivers->getAttribute('attributes')));
        $this->assertEquals(0, \count($drivers->getAttribute('indexes')));
        $this->assertEquals(0, \count($licenses->getAttribute('attributes')));
        $this->assertEquals(0, \count($licenses->getAttribute('indexes')));

        $this->assertEquals(true, $junction->isEmpty());
    }

    public function testUpdateRelationshipToExistingKey(): void
    {
        if (!static::getDatabase()->getAdapter()->getSupportForRelationships()) {
            $this->expectNotToPerformAssertions();
            return;
        }

        static::getDatabase()->createCollection('ovens');
        static::getDatabase()->createCollection('cakes');

        static::getDatabase()->createAttribute('ovens', 'maxTemp', Database::VAR_INTEGER, 0, true);
        static::getDatabase()->createAttribute('ovens', 'owner', Database::VAR_STRING, 255, true);
        static::getDatabase()->createAttribute('cakes', 'height', Database::VAR_INTEGER, 0, true);
        static::getDatabase()->createAttribute('cakes', 'colour', Database::VAR_STRING, 255, true);

        static::getDatabase()->createRelationship(
            collection: 'ovens',
            relatedCollection: 'cakes',
            type: Database::RELATION_ONE_TO_MANY,
            twoWay: true,
            id: 'cakes',
            twoWayKey: 'oven'
        );

        try {
            static::getDatabase()->updateRelationship('ovens', 'cakes', newKey: 'owner');
            $this->fail('Failed to throw exception');
        } catch (DuplicateException $e) {
            $this->assertEquals('Attribute already exists', $e->getMessage());
        }

        try {
            static::getDatabase()->updateRelationship('ovens', 'cakes', newTwoWayKey: 'height');
            $this->fail('Failed to throw exception');
        } catch (DuplicateException $e) {
            $this->assertEquals('Related attribute already exists', $e->getMessage());
        }
    }

    public function testOneToOneRelationshipKeyWithSymbols(): void
    {
        if (!static::getDatabase()->getAdapter()->getSupportForRelationships()) {
            $this->expectNotToPerformAssertions();
            return;
        }

        static::getDatabase()->createCollection('$symbols_coll.ection1');
        static::getDatabase()->createCollection('$symbols_coll.ection2');

        static::getDatabase()->createRelationship(
            collection: '$symbols_coll.ection1',
            relatedCollection: '$symbols_coll.ection2',
            type: Database::RELATION_ONE_TO_ONE,
            twoWay: true,
        );

        $doc1 = static::getDatabase()->createDocument('$symbols_coll.ection2', new Document([
            '$id' => ID::unique(),
            '$permissions' => [
                Permission::read(Role::any()),
                Permission::update(Role::any())
            ]
        ]));
        $doc2 = static::getDatabase()->createDocument('$symbols_coll.ection1', new Document([
            '$id' => ID::unique(),
            '$symbols_coll.ection2' => $doc1->getId(),
            '$permissions' => [
                Permission::read(Role::any()),
                Permission::update(Role::any())
            ]
        ]));

        $doc1 = static::getDatabase()->getDocument('$symbols_coll.ection2', $doc1->getId());
        $doc2 = static::getDatabase()->getDocument('$symbols_coll.ection1', $doc2->getId());

        $this->assertEquals($doc2->getId(), $doc1->getAttribute('$symbols_coll.ection1')->getId());
        $this->assertEquals($doc1->getId(), $doc2->getAttribute('$symbols_coll.ection2')->getId());
    }

    public function testOneToManyRelationshipKeyWithSymbols(): void
    {
        if (!static::getDatabase()->getAdapter()->getSupportForRelationships()) {
            $this->expectNotToPerformAssertions();
            return;
        }

        static::getDatabase()->createCollection('$symbols_coll.ection3');
        static::getDatabase()->createCollection('$symbols_coll.ection4');

        static::getDatabase()->createRelationship(
            collection: '$symbols_coll.ection3',
            relatedCollection: '$symbols_coll.ection4',
            type: Database::RELATION_ONE_TO_MANY,
            twoWay: true,
        );

        $doc1 = static::getDatabase()->createDocument('$symbols_coll.ection4', new Document([
            '$id' => ID::unique(),
            '$permissions' => [
                Permission::read(Role::any()),
                Permission::update(Role::any())
            ]
        ]));
        $doc2 = static::getDatabase()->createDocument('$symbols_coll.ection3', new Document([
            '$id' => ID::unique(),
            '$symbols_coll.ection4' => [$doc1->getId()],
            '$permissions' => [
                Permission::read(Role::any()),
                Permission::update(Role::any())
            ]
        ]));

        $doc1 = static::getDatabase()->getDocument('$symbols_coll.ection4', $doc1->getId());
        $doc2 = static::getDatabase()->getDocument('$symbols_coll.ection3', $doc2->getId());

        $this->assertEquals($doc2->getId(), $doc1->getAttribute('$symbols_coll.ection3')->getId());
        $this->assertEquals($doc1->getId(), $doc2->getAttribute('$symbols_coll.ection4')[0]->getId());
    }

    public function testManyToOneRelationshipKeyWithSymbols(): void
    {
        if (!static::getDatabase()->getAdapter()->getSupportForRelationships()) {
            $this->expectNotToPerformAssertions();
            return;
        }

        static::getDatabase()->createCollection('$symbols_coll.ection5');
        static::getDatabase()->createCollection('$symbols_coll.ection6');

        static::getDatabase()->createRelationship(
            collection: '$symbols_coll.ection5',
            relatedCollection: '$symbols_coll.ection6',
            type: Database::RELATION_MANY_TO_ONE,
            twoWay: true,
        );

        $doc1 = static::getDatabase()->createDocument('$symbols_coll.ection6', new Document([
            '$id' => ID::unique(),
            '$permissions' => [
                Permission::read(Role::any()),
                Permission::update(Role::any())
            ]
        ]));
        $doc2 = static::getDatabase()->createDocument('$symbols_coll.ection5', new Document([
            '$id' => ID::unique(),
            '$symbols_coll.ection6' => $doc1->getId(),
            '$permissions' => [
                Permission::read(Role::any()),
                Permission::update(Role::any())
            ]
        ]));

        $doc1 = static::getDatabase()->getDocument('$symbols_coll.ection6', $doc1->getId());
        $doc2 = static::getDatabase()->getDocument('$symbols_coll.ection5', $doc2->getId());

        $this->assertEquals($doc2->getId(), $doc1->getAttribute('$symbols_coll.ection5')[0]->getId());
        $this->assertEquals($doc1->getId(), $doc2->getAttribute('$symbols_coll.ection6')->getId());
    }

    public function testManyToManyRelationshipKeyWithSymbols(): void
    {
        if (!static::getDatabase()->getAdapter()->getSupportForRelationships()) {
            $this->expectNotToPerformAssertions();
            return;
        }

        static::getDatabase()->createCollection('$symbols_coll.ection7');
        static::getDatabase()->createCollection('$symbols_coll.ection8');

        static::getDatabase()->createRelationship(
            collection: '$symbols_coll.ection7',
            relatedCollection: '$symbols_coll.ection8',
            type: Database::RELATION_MANY_TO_MANY,
            twoWay: true,
        );

        $doc1 = static::getDatabase()->createDocument('$symbols_coll.ection8', new Document([
            '$id' => ID::unique(),
            '$permissions' => [
                Permission::read(Role::any()),
                Permission::update(Role::any())
            ]
        ]));
        $doc2 = static::getDatabase()->createDocument('$symbols_coll.ection7', new Document([
            '$id' => ID::unique(),
            '$symbols_coll.ection8' => [$doc1->getId()],
            '$permissions' => [
                Permission::read(Role::any()),
                Permission::update(Role::any())
            ]
        ]));

        $doc1 = static::getDatabase()->getDocument('$symbols_coll.ection8', $doc1->getId());
        $doc2 = static::getDatabase()->getDocument('$symbols_coll.ection7', $doc2->getId());

        $this->assertEquals($doc2->getId(), $doc1->getAttribute('$symbols_coll.ection7')[0]->getId());
        $this->assertEquals($doc1->getId(), $doc2->getAttribute('$symbols_coll.ection8')[0]->getId());
    }

    public function testCascadeMultiDelete(): void
    {
        if (!static::getDatabase()->getAdapter()->getSupportForRelationships()) {
            $this->expectNotToPerformAssertions();
            return;
        }

        static::getDatabase()->createCollection('cascadeMultiDelete1');
        static::getDatabase()->createCollection('cascadeMultiDelete2');
        static::getDatabase()->createCollection('cascadeMultiDelete3');

        static::getDatabase()->createRelationship(
            collection: 'cascadeMultiDelete1',
            relatedCollection: 'cascadeMultiDelete2',
            type: Database::RELATION_ONE_TO_MANY,
            twoWay: true,
            onDelete: Database::RELATION_MUTATE_CASCADE
        );

        static::getDatabase()->createRelationship(
            collection: 'cascadeMultiDelete2',
            relatedCollection: 'cascadeMultiDelete3',
            type: Database::RELATION_ONE_TO_MANY,
            twoWay: true,
            onDelete: Database::RELATION_MUTATE_CASCADE
        );

        $root = static::getDatabase()->createDocument('cascadeMultiDelete1', new Document([
            '$id' => 'cascadeMultiDelete1',
            '$permissions' => [
                Permission::read(Role::any()),
                Permission::delete(Role::any())
            ],
            'cascadeMultiDelete2' => [
                [
                    '$id' => 'cascadeMultiDelete2',
                    '$permissions' => [
                        Permission::read(Role::any()),
                        Permission::delete(Role::any())
                    ],
                    'cascadeMultiDelete3' => [
                        [
                            '$id' => 'cascadeMultiDelete3',
                            '$permissions' => [
                                Permission::read(Role::any()),
                                Permission::delete(Role::any())
                            ],
                        ],
                    ],
                ],
            ],
        ]));

        $this->assertCount(1, $root->getAttribute('cascadeMultiDelete2'));
        $this->assertCount(1, $root->getAttribute('cascadeMultiDelete2')[0]->getAttribute('cascadeMultiDelete3'));

        $this->assertEquals(true, static::getDatabase()->deleteDocument('cascadeMultiDelete1', $root->getId()));

        $multi2 = static::getDatabase()->getDocument('cascadeMultiDelete2', 'cascadeMultiDelete2');
        $this->assertEquals(true, $multi2->isEmpty());

        $multi3 = static::getDatabase()->getDocument('cascadeMultiDelete3', 'cascadeMultiDelete3');
        $this->assertEquals(true, $multi3->isEmpty());
    }

    public function testCollectionUpdate(): Document
    {
        $collection = static::getDatabase()->createCollection('collectionUpdate', permissions: [
            Permission::create(Role::users()),
            Permission::read(Role::users()),
            Permission::update(Role::users()),
            Permission::delete(Role::users())
        ], documentSecurity: false);

        $this->assertInstanceOf(Document::class, $collection);

        $collection = static::getDatabase()->getCollection('collectionUpdate');

        $this->assertFalse($collection->getAttribute('documentSecurity'));
        $this->assertIsArray($collection->getPermissions());
        $this->assertCount(4, $collection->getPermissions());

        $collection = static::getDatabase()->updateCollection('collectionUpdate', [], true);

        $this->assertTrue($collection->getAttribute('documentSecurity'));
        $this->assertIsArray($collection->getPermissions());
        $this->assertEmpty($collection->getPermissions());

        $collection = static::getDatabase()->getCollection('collectionUpdate');

        $this->assertTrue($collection->getAttribute('documentSecurity'));
        $this->assertIsArray($collection->getPermissions());
        $this->assertEmpty($collection->getPermissions());

        return $collection;
    }

    /**
     * @depends testCollectionUpdate
     */
    public function testCollectionUpdatePermissionsThrowException(Document $collection): void
    {
        $this->expectException(InvalidArgumentException::class);
        static::getDatabase()->updateCollection($collection->getId(), permissions: [
            'i dont work'
        ], documentSecurity: false);
    }

    public function testCollectionPermissions(): Document
    {
        $collection = static::getDatabase()->createCollection('collectionSecurity', permissions: [
            Permission::create(Role::users()),
            Permission::read(Role::users()),
            Permission::update(Role::users()),
            Permission::delete(Role::users())
        ], documentSecurity: false);

        $this->assertInstanceOf(Document::class, $collection);

        $this->assertTrue(static::getDatabase()->createAttribute(
            collection: $collection->getId(),
            id: 'test',
            type: Database::VAR_STRING,
            size: 255,
            required: false
        ));

        return $collection;
    }

    public function testCollectionPermissionsExceptions(): void
    {
        $this->expectException(InvalidArgumentException::class);
        static::getDatabase()->createCollection('collectionSecurity', permissions: [
            'i dont work'
        ]);
    }

    /**
     * @depends testCollectionPermissions
     * @return array<Document>
     */
    public function testCollectionPermissionsCreateWorks(Document $collection): array
    {
        Authorization::cleanRoles();
        Authorization::setRole(Role::users()->toString());

        $document = static::getDatabase()->createDocument($collection->getId(), new Document([
            '$id' => ID::unique(),
            '$permissions' => [
                Permission::read(Role::user('random')),
                Permission::update(Role::user('random')),
                Permission::delete(Role::user('random'))
            ],
            'test' => 'lorem'
        ]));
        $this->assertInstanceOf(Document::class, $document);

        return [$collection, $document];
    }


    /**
     * @depends testCollectionPermissions
     */
    public function testCollectionPermissionsCreateThrowsException(Document $collection): void
    {
        Authorization::cleanRoles();
        Authorization::setRole(Role::any()->toString());
        $this->expectException(AuthorizationException::class);

        static::getDatabase()->createDocument($collection->getId(), new Document([
            '$id' => ID::unique(),
            '$permissions' => [
                Permission::read(Role::any()),
                Permission::update(Role::any()),
                Permission::delete(Role::any())
            ],
            'test' => 'lorem ipsum'
        ]));
    }

    /**
     * @depends testCollectionPermissionsCreateWorks
     * @param array<Document> $data
     * @return array<Document>
     */
    public function testCollectionPermissionsGetWorks(array $data): array
    {
        [$collection, $document] = $data;

        Authorization::cleanRoles();
        Authorization::setRole(Role::users()->toString());

        $document = static::getDatabase()->getDocument(
            $collection->getId(),
            $document->getId()
        );
        $this->assertInstanceOf(Document::class, $document);
        $this->assertFalse($document->isEmpty());

        return $data;
    }

    /**
     * @depends testCollectionPermissionsCreateWorks
     * @param array<Document> $data
     */
    public function testCollectionPermissionsGetThrowsException(array $data): void
    {
        [$collection, $document] = $data;

        Authorization::cleanRoles();
        Authorization::setRole(Role::any()->toString());

        $document = static::getDatabase()->getDocument(
            $collection->getId(),
            $document->getId(),
        );
        $this->assertInstanceOf(Document::class, $document);
        $this->assertTrue($document->isEmpty());
    }

    /**
     * @depends testCollectionPermissionsCreateWorks
     * @param array<Document> $data
     * @return array<Document>
     */
    public function testCollectionPermissionsFindWorks(array $data): array
    {
        [$collection, $document] = $data;

        Authorization::cleanRoles();
        Authorization::setRole(Role::users()->toString());

        $documents = static::getDatabase()->find(
            $collection->getId()
        );
        $this->assertNotEmpty($documents);

        Authorization::cleanRoles();
        Authorization::setRole(Role::user('random')->toString());

        $documents = static::getDatabase()->find(
            $collection->getId()
        );
        $this->assertNotEmpty($documents);

        return $data;
    }

    /**
     * @param array<Document> $data
     * @depends testCollectionPermissionsCreateWorks
     */
    public function testCollectionPermissionsFindThrowsException(array $data): void
    {
        [$collection, $document] = $data;

        Authorization::cleanRoles();
        Authorization::setRole(Role::any()->toString());

        $documents = static::getDatabase()->find(
            $collection->getId()
        );
        $this->assertEmpty($documents);
    }

    /**
     * @depends testCollectionPermissionsCreateWorks
     * @param array<Document> $data
     * @return array<Document>
     */
    public function testCollectionPermissionsCountWorks(array $data): array
    {
        [$collection, $document] = $data;

        Authorization::cleanRoles();
        Authorization::setRole(Role::users()->toString());

        $count = static::getDatabase()->count(
            $collection->getId()
        );

        $this->assertNotEmpty($count);

        return $data;
    }

    /**
     * @param array<Document> $data
     * @depends testCollectionPermissionsCreateWorks
     */
    public function testCollectionPermissionsCountThrowsException(array $data): void
    {
        [$collection, $document] = $data;

        Authorization::cleanRoles();
        Authorization::setRole(Role::any()->toString());

        $count = static::getDatabase()->count(
            $collection->getId()
        );
        $this->assertEmpty($count);
    }

    /**
     * @depends testCollectionPermissionsCreateWorks
     * @param array<Document> $data
     * @return array<Document>
     */
    public function testCollectionPermissionsUpdateWorks(array $data): array
    {
        [$collection, $document] = $data;

        Authorization::cleanRoles();
        Authorization::setRole(Role::users()->toString());

        $this->assertInstanceOf(Document::class, static::getDatabase()->updateDocument(
            $collection->getId(),
            $document->getId(),
            $document->setAttribute('test', 'ipsum')
        ));

        return $data;
    }

    /**
     * @param array<Document> $data
     * @depends testCollectionPermissionsCreateWorks
     */
    public function testCollectionPermissionsUpdateThrowsException(array $data): void
    {
        [$collection, $document] = $data;
        Authorization::cleanRoles();
        Authorization::setRole(Role::any()->toString());

        $this->expectException(AuthorizationException::class);
        $document = static::getDatabase()->updateDocument(
            $collection->getId(),
            $document->getId(),
            $document->setAttribute('test', 'lorem')
        );
    }

    /**
     * @param array<Document> $data
     * @depends testCollectionPermissionsUpdateWorks
     */
    public function testCollectionPermissionsDeleteThrowsException(array $data): void
    {
        [$collection, $document] = $data;

        Authorization::cleanRoles();
        Authorization::setRole(Role::any()->toString());

        $this->expectException(AuthorizationException::class);
        static::getDatabase()->deleteDocument(
            $collection->getId(),
            $document->getId()
        );
    }

    /**
     * @param array<Document> $data
     * @depends testCollectionPermissionsUpdateWorks
     */
    public function testCollectionPermissionsDeleteWorks(array $data): void
    {
        [$collection, $document] = $data;

        Authorization::cleanRoles();
        Authorization::setRole(Role::users()->toString());

        $this->assertTrue(static::getDatabase()->deleteDocument(
            $collection->getId(),
            $document->getId()
        ));
    }

    /**
     * @return array<Document>
     */
    public function testCollectionPermissionsRelationships(): array
    {
        $collection = static::getDatabase()->createCollection('collectionSecurity.Parent', permissions: [
            Permission::create(Role::users()),
            Permission::read(Role::users()),
            Permission::update(Role::users()),
            Permission::delete(Role::users())
        ], documentSecurity: true);

        $this->assertInstanceOf(Document::class, $collection);

        $this->assertTrue(static::getDatabase()->createAttribute(
            collection: $collection->getId(),
            id: 'test',
            type: Database::VAR_STRING,
            size: 255,
            required: false
        ));

        $collectionOneToOne = static::getDatabase()->createCollection('collectionSecurity.OneToOne', permissions: [
            Permission::create(Role::users()),
            Permission::read(Role::users()),
            Permission::update(Role::users()),
            Permission::delete(Role::users())
        ], documentSecurity: true);

        $this->assertInstanceOf(Document::class, $collectionOneToOne);

        $this->assertTrue(static::getDatabase()->createAttribute(
            collection: $collectionOneToOne->getId(),
            id: 'test',
            type: Database::VAR_STRING,
            size: 255,
            required: false
        ));

        $this->assertTrue(static::getDatabase()->createRelationship(
            collection: $collection->getId(),
            relatedCollection: $collectionOneToOne->getId(),
            type: Database::RELATION_ONE_TO_ONE,
            id: Database::RELATION_ONE_TO_ONE,
            onDelete: Database::RELATION_MUTATE_CASCADE
        ));

        $collectionOneToMany = static::getDatabase()->createCollection('collectionSecurity.OneToMany', permissions: [
            Permission::create(Role::users()),
            Permission::read(Role::users()),
            Permission::update(Role::users()),
            Permission::delete(Role::users())
        ], documentSecurity: true);

        $this->assertInstanceOf(Document::class, $collectionOneToMany);

        $this->assertTrue(static::getDatabase()->createAttribute(
            collection: $collectionOneToMany->getId(),
            id: 'test',
            type: Database::VAR_STRING,
            size: 255,
            required: false
        ));

        $this->assertTrue(static::getDatabase()->createRelationship(
            collection: $collection->getId(),
            relatedCollection: $collectionOneToMany->getId(),
            type: Database::RELATION_ONE_TO_MANY,
            id: Database::RELATION_ONE_TO_MANY,
            onDelete: Database::RELATION_MUTATE_CASCADE
        ));

        return [$collection, $collectionOneToOne, $collectionOneToMany];
    }

    /**
     * @depends testCollectionPermissionsRelationships
     * @param array<Document> $data
     * @return array<Document>
     */
    public function testCollectionPermissionsRelationshipsCreateWorks(array $data): array
    {
        [$collection, $collectionOneToOne, $collectionOneToMany] = $data;
        Authorization::cleanRoles();
        Authorization::setRole(Role::users()->toString());

        $document = static::getDatabase()->createDocument($collection->getId(), new Document([
            '$id' => ID::unique(),
            '$permissions' => [
                Permission::read(Role::user('random')),
                Permission::update(Role::user('random')),
                Permission::delete(Role::user('random'))
            ],
            'test' => 'lorem',
            Database::RELATION_ONE_TO_ONE => [
                '$id' => ID::unique(),
                '$permissions' => [
                    Permission::read(Role::user('random')),
                    Permission::update(Role::user('random')),
                    Permission::delete(Role::user('random'))
                ],
                'test' => 'lorem ipsum'
            ],
            Database::RELATION_ONE_TO_MANY => [
                [
                    '$id' => ID::unique(),
                    '$permissions' => [
                        Permission::read(Role::user('random')),
                        Permission::update(Role::user('random')),
                        Permission::delete(Role::user('random'))
                    ],
                    'test' => 'lorem ipsum'
                ], [
                    '$id' => ID::unique(),
                    '$permissions' => [
                        Permission::read(Role::user('torsten')),
                        Permission::update(Role::user('random')),
                        Permission::delete(Role::user('random'))
                    ],
                    'test' => 'dolor'
                ]
            ],
        ]));
        $this->assertInstanceOf(Document::class, $document);

        return [...$data, $document];
    }

    /**
     * @depends testCollectionPermissionsRelationships
     * @param array<Document> $data
     */
    public function testCollectionPermissionsRelationshipsCreateThrowsException(array $data): void
    {
        [$collection, $collectionOneToOne, $collectionOneToMany] = $data;

        Authorization::cleanRoles();
        Authorization::setRole(Role::any()->toString());
        $this->expectException(AuthorizationException::class);

        static::getDatabase()->createDocument($collection->getId(), new Document([
            '$id' => ID::unique(),
            '$permissions' => [
                Permission::read(Role::any()),
                Permission::update(Role::any())
            ],
            'test' => 'lorem ipsum'
        ]));
    }

    /**
     * @depends testCollectionPermissionsRelationshipsCreateWorks
     * @param array<Document> $data
     * @return array<Document>
     */
    public function testCollectionPermissionsRelationshipsGetWorks(array $data): array
    {
        [$collection, $collectionOneToOne, $collectionOneToMany, $document] = $data;

        Authorization::cleanRoles();
        Authorization::setRole(Role::users()->toString());

        $document = static::getDatabase()->getDocument(
            $collection->getId(),
            $document->getId()
        );

        $this->assertInstanceOf(Document::class, $document);
        $this->assertInstanceOf(Document::class, $document->getAttribute(Database::RELATION_ONE_TO_ONE));
        $this->assertIsArray($document->getAttribute(Database::RELATION_ONE_TO_MANY));
        $this->assertCount(2, $document->getAttribute(Database::RELATION_ONE_TO_MANY));
        $this->assertFalse($document->isEmpty());

        Authorization::cleanRoles();
        Authorization::setRole(Role::user('random')->toString());

        $document = static::getDatabase()->getDocument(
            $collection->getId(),
            $document->getId()
        );

        $this->assertInstanceOf(Document::class, $document);
        $this->assertInstanceOf(Document::class, $document->getAttribute(Database::RELATION_ONE_TO_ONE));
        $this->assertIsArray($document->getAttribute(Database::RELATION_ONE_TO_MANY));
        $this->assertCount(1, $document->getAttribute(Database::RELATION_ONE_TO_MANY));
        $this->assertFalse($document->isEmpty());

        return $data;
    }

    /**
     * @param array<Document> $data
     * @depends testCollectionPermissionsRelationshipsCreateWorks
     */
    public function testCollectionPermissionsRelationshipsGetThrowsException(array $data): void
    {
        [$collection, $collectionOneToOne, $collectionOneToMany, $document] = $data;

        Authorization::cleanRoles();
        Authorization::setRole(Role::any()->toString());

        $document = static::getDatabase()->getDocument(
            $collection->getId(),
            $document->getId(),
        );
        $this->assertInstanceOf(Document::class, $document);
        $this->assertTrue($document->isEmpty());
    }

    /**
     * @depends testCollectionPermissionsRelationshipsCreateWorks
     * @param array<Document> $data
     */
    public function testCollectionPermissionsRelationshipsFindWorks(array $data): void
    {
        [$collection, $collectionOneToOne, $collectionOneToMany, $document] = $data;

        Authorization::cleanRoles();
        Authorization::setRole(Role::users()->toString());

        $documents = static::getDatabase()->find(
            $collection->getId()
        );

        $this->assertIsArray($documents);
        $this->assertCount(1, $documents);
        $document = $documents[0];
        $this->assertInstanceOf(Document::class, $document);
        $this->assertInstanceOf(Document::class, $document->getAttribute(Database::RELATION_ONE_TO_ONE));
        $this->assertIsArray($document->getAttribute(Database::RELATION_ONE_TO_MANY));
        $this->assertCount(2, $document->getAttribute(Database::RELATION_ONE_TO_MANY));
        $this->assertFalse($document->isEmpty());

        Authorization::cleanRoles();
        Authorization::setRole(Role::user('random')->toString());

        $documents = static::getDatabase()->find(
            $collection->getId()
        );

        $this->assertIsArray($documents);
        $this->assertCount(1, $documents);
        $document = $documents[0];
        $this->assertInstanceOf(Document::class, $document);
        $this->assertInstanceOf(Document::class, $document->getAttribute(Database::RELATION_ONE_TO_ONE));
        $this->assertIsArray($document->getAttribute(Database::RELATION_ONE_TO_MANY));
        $this->assertCount(1, $document->getAttribute(Database::RELATION_ONE_TO_MANY));
        $this->assertFalse($document->isEmpty());

        Authorization::cleanRoles();
        Authorization::setRole(Role::user('unknown')->toString());

        $documents = static::getDatabase()->find(
            $collection->getId()
        );

        $this->assertIsArray($documents);
        $this->assertCount(0, $documents);
    }

    /**
     * @depends testCollectionPermissionsRelationshipsCreateWorks
     * @param array<Document> $data
     */
    public function testCollectionPermissionsRelationshipsCountWorks(array $data): void
    {
        [$collection, $collectionOneToOne, $collectionOneToMany, $document] = $data;

        Authorization::cleanRoles();
        Authorization::setRole(Role::users()->toString());

        $documents = static::getDatabase()->count(
            $collection->getId()
        );

        $this->assertEquals(1, $documents);

        Authorization::cleanRoles();
        Authorization::setRole(Role::user('random')->toString());

        $documents = static::getDatabase()->count(
            $collection->getId()
        );

        $this->assertEquals(1, $documents);

        Authorization::cleanRoles();
        Authorization::setRole(Role::user('unknown')->toString());

        $documents = static::getDatabase()->count(
            $collection->getId()
        );

        $this->assertEquals(0, $documents);
    }

    /**
     * @depends testCollectionPermissionsRelationshipsCreateWorks
     * @param array<Document> $data
     * @return array<Document>
     */
    public function testCollectionPermissionsRelationshipsUpdateWorks(array $data): array
    {
        [$collection, $collectionOneToOne, $collectionOneToMany, $document] = $data;

        Authorization::cleanRoles();
        Authorization::setRole(Role::users()->toString());

        static::getDatabase()->updateDocument(
            $collection->getId(),
            $document->getId(),
            $document
        );

        $this->assertTrue(true);

        Authorization::cleanRoles();
        Authorization::setRole(Role::user('random')->toString());

        static::getDatabase()->updateDocument(
            $collection->getId(),
            $document->getId(),
            $document->setAttribute('test', 'ipsum')
        );

        $this->assertTrue(true);

        return $data;
    }

    /**
     * @param array<Document> $data
     * @depends testCollectionPermissionsRelationshipsCreateWorks
     */
    public function testCollectionPermissionsRelationshipsUpdateThrowsException(array $data): void
    {
        [$collection, $collectionOneToOne, $collectionOneToMany, $document] = $data;

        Authorization::cleanRoles();
        Authorization::setRole(Role::any()->toString());

        $this->expectException(AuthorizationException::class);
        $document = static::getDatabase()->updateDocument(
            $collection->getId(),
            $document->getId(),
<<<<<<< HEAD
            $document->setAttribute('test', $document->getAttribute('test').'value')
=======
            $document->setAttribute('test', $document->getAttribute('test').'new_value')
>>>>>>> ca3f3a78
        );
    }

    /**
     * @param array<Document> $data
     * @depends testCollectionPermissionsRelationshipsUpdateWorks
     */
    public function testCollectionPermissionsRelationshipsDeleteThrowsException(array $data): void
    {
        [$collection, $collectionOneToOne, $collectionOneToMany, $document] = $data;

        Authorization::cleanRoles();
        Authorization::setRole(Role::any()->toString());

        $this->expectException(AuthorizationException::class);
        $document = static::getDatabase()->deleteDocument(
            $collection->getId(),
            $document->getId()
        );
    }

    /**
     * @param array<Document> $data
     * @depends testCollectionPermissionsRelationshipsUpdateWorks
     */
    public function testCollectionPermissionsRelationshipsDeleteWorks(array $data): void
    {
        [$collection, $collectionOneToOne, $collectionOneToMany, $document] = $data;

        Authorization::cleanRoles();
        Authorization::setRole(Role::users()->toString());

        $this->assertTrue(static::getDatabase()->deleteDocument(
            $collection->getId(),
            $document->getId()
        ));
    }

    public function testCreateRelationDocumentWithoutUpdatePermission(): void
    {
        if (!static::getDatabase()->getAdapter()->getSupportForRelationships()) {
            $this->expectNotToPerformAssertions();
            return;
        }

        Authorization::cleanRoles();
        Authorization::setRole(Role::user('a')->toString());

        static::getDatabase()->createCollection('parentRelationTest', [], [], [
            Permission::read(Role::user('a')),
            Permission::create(Role::user('a')),
            Permission::update(Role::user('a')),
            Permission::delete(Role::user('a'))
        ]);
        static::getDatabase()->createCollection('childRelationTest', [], [], [
            Permission::create(Role::user('a')),
            Permission::read(Role::user('a')),
        ]);
        static::getDatabase()->createAttribute('parentRelationTest', 'name', Database::VAR_STRING, 255, false);
        static::getDatabase()->createAttribute('childRelationTest', 'name', Database::VAR_STRING, 255, false);

        static::getDatabase()->createRelationship(
            collection: 'parentRelationTest',
            relatedCollection: 'childRelationTest',
            type: Database::RELATION_ONE_TO_MANY,
            id: 'childs'
        );

        // Create document with relationship with nested data
        $parent = static::getDatabase()->createDocument('parentRelationTest', new Document([
            '$id' => 'parent1',
            'name' => 'Parent 1',
            'childs' => [
                [
                    '$id' => 'child1',
                    'name' => 'Child 1',
                ],
            ],
        ]));
        $this->assertEquals(1, \count($parent['childs']));
        $updatedParent = static::getDatabase()->updateDocument('parentRelationTest', 'parent1', new Document([
            '$id' => 'parent1',
            'name'=>'Parent 1',
            '$collection' => 'parentRelationTest',
            'childs' => [
                new Document([
                    '$id' => 'child1',
                    '$collection' => 'childRelationTest'
                ]),
                new Document([
                    '$id' => 'child2',
                    'name' => 'Child 2',
                    '$collection' => 'childRelationTest'
                ]),
            ]
        ]));

        $this->assertEquals(2, \count($updatedParent['childs']));

        static::getDatabase()->deleteCollection('parentRelationTest');
        static::getDatabase()->deleteCollection('childRelationTest');
    }

    public function testLabels(): void
    {
        $this->assertInstanceOf('Utopia\Database\Document', static::getDatabase()->createCollection(
            'labels_test',
        ));
        static::getDatabase()->createAttribute('labels_test', 'attr1', Database::VAR_STRING, 10, false);

        static::getDatabase()->createDocument('labels_test', new Document([
            '$id' => 'doc1',
            'attr1' => 'value1',
            '$permissions' => [
                Permission::read(Role::label('reader')),
            ],
        ]));

        $documents = static::getDatabase()->find('labels_test');

        $this->assertEmpty($documents);

        Authorization::setRole(Role::label('reader')->toString());

        $documents = static::getDatabase()->find('labels_test');

        $this->assertCount(1, $documents);
    }

    public function testEvents(): void
    {
        Authorization::skip(function () {
            $database = static::getDatabase();

            $events = [
                Database::EVENT_DATABASE_CREATE,
                Database::EVENT_DATABASE_LIST,
                Database::EVENT_COLLECTION_CREATE,
                Database::EVENT_COLLECTION_LIST,
                Database::EVENT_COLLECTION_READ,
                Database::EVENT_ATTRIBUTE_CREATE,
                Database::EVENT_ATTRIBUTE_UPDATE,
                Database::EVENT_INDEX_CREATE,
                Database::EVENT_DOCUMENT_CREATE,
                Database::EVENT_DOCUMENT_UPDATE,
                Database::EVENT_DOCUMENT_READ,
                Database::EVENT_DOCUMENT_FIND,
                Database::EVENT_DOCUMENT_FIND,
                Database::EVENT_DOCUMENT_COUNT,
                Database::EVENT_DOCUMENT_SUM,
                Database::EVENT_DOCUMENT_INCREASE,
                Database::EVENT_DOCUMENT_DECREASE,
                Database::EVENT_INDEX_DELETE,
                Database::EVENT_DOCUMENT_DELETE,
                Database::EVENT_ATTRIBUTE_DELETE,
                Database::EVENT_COLLECTION_DELETE,
                Database::EVENT_DATABASE_DELETE,
            ];

            $database->on(Database::EVENT_ALL, 'test', function ($event, $data) use (&$events) {
                $shifted = array_shift($events);

                $this->assertEquals($shifted, $event);
            });

            if ($this->getDatabase()->getAdapter()->getSupportForSchemas()) {
                $database->setDefaultDatabase('hellodb');
                $database->create();
            } else {
                array_shift($events);
            }

            $database->list();

            $database->setDefaultDatabase($this->testDatabase);

            $collectionId = ID::unique();
            $database->createCollection($collectionId);
            $database->listCollections();
            $database->getCollection($collectionId);
            $database->createAttribute($collectionId, 'attr1', Database::VAR_INTEGER, 2, false);
            $database->updateAttributeRequired($collectionId, 'attr1', true);
            $indexId1 = 'index2_' . uniqid();
            $database->createIndex($collectionId, $indexId1, Database::INDEX_KEY, ['attr1']);

            $document = $database->createDocument($collectionId, new Document([
                '$id' => 'doc1',
                'attr1' => 10,
                '$permissions' => [
                    Permission::delete(Role::any()),
                    Permission::update(Role::any()),
                    Permission::read(Role::any()),
                ],
            ]));

            $executed = false;
            $database->on(Database::EVENT_ALL, 'should-not-execute', function ($event, $data) use (&$executed) {
                $executed = true;
            });

            $database->silent(function () use ($database, $collectionId, $document) {
                $database->updateDocument($collectionId, 'doc1', $document->setAttribute('attr1', 15));
                $database->getDocument($collectionId, 'doc1');
                $database->find($collectionId);
                $database->findOne($collectionId);
                $database->count($collectionId);
                $database->sum($collectionId, 'attr1');
                $database->increaseDocumentAttribute($collectionId, $document->getId(), 'attr1');
                $database->decreaseDocumentAttribute($collectionId, $document->getId(), 'attr1');
            }, ['should-not-execute']);

            $this->assertFalse($executed);

            $database->deleteIndex($collectionId, $indexId1);
            $database->deleteDocument($collectionId, 'doc1');
            $database->deleteAttribute($collectionId, 'attr1');
            $database->deleteCollection($collectionId);
            $database->delete('hellodb');
        });
    }

    public function testEmptyOperatorValues(): void
    {
        try {
            static::getDatabase()->findOne('documents', [
                Query::equal('string', []),
            ]);
            $this->fail('Failed to throw exception');
        } catch (Exception $e) {
            $this->assertInstanceOf(Exception::class, $e);
            $this->assertEquals('Invalid query: Equal queries require at least one value.', $e->getMessage());
        }

        try {
            static::getDatabase()->findOne('documents', [
                Query::search('string', null),
            ]);
            $this->fail('Failed to throw exception');
        } catch (Exception $e) {
            $this->assertInstanceOf(Exception::class, $e);
            $this->assertEquals('Invalid query: Query type does not match expected: string', $e->getMessage());
        }

        try {
            static::getDatabase()->findOne('documents', [
                Query::notEqual('string', []),
            ]);
            $this->fail('Failed to throw exception');
        } catch (Exception $e) {
            $this->assertInstanceOf(Exception::class, $e);
            $this->assertEquals('Invalid query: Query type does not match expected: string', $e->getMessage());
        }

        try {
            static::getDatabase()->findOne('documents', [
                Query::lessThan('string', []),
            ]);
            $this->fail('Failed to throw exception');
        } catch (Exception $e) {
            $this->assertInstanceOf(Exception::class, $e);
            $this->assertEquals('Invalid query: Query type does not match expected: string', $e->getMessage());
        }

        try {
            static::getDatabase()->findOne('documents', [
                Query::lessThanEqual('string', []),
            ]);
            $this->fail('Failed to throw exception');
        } catch (Exception $e) {
            $this->assertInstanceOf(Exception::class, $e);
            $this->assertEquals('Invalid query: Query type does not match expected: string', $e->getMessage());
        }

        try {
            static::getDatabase()->findOne('documents', [
                Query::greaterThan('string', []),
            ]);
            $this->fail('Failed to throw exception');
        } catch (Exception $e) {
            $this->assertInstanceOf(Exception::class, $e);
            $this->assertEquals('Invalid query: Query type does not match expected: string', $e->getMessage());
        }

        try {
            static::getDatabase()->findOne('documents', [
                Query::greaterThanEqual('string', []),
            ]);
            $this->fail('Failed to throw exception');
        } catch (Exception $e) {
            $this->assertInstanceOf(Exception::class, $e);
            $this->assertEquals('Invalid query: Query type does not match expected: string', $e->getMessage());
        }

        try {
            static::getDatabase()->findOne('documents', [
                Query::contains('string', []),
            ]);
            $this->fail('Failed to throw exception');
        } catch (Exception $e) {
            $this->assertInstanceOf(Exception::class, $e);
            $this->assertEquals('Invalid query: Contains queries require at least one value.', $e->getMessage());
        }
    }

    public function testLast(): void
    {
        $this->expectNotToPerformAssertions();
        static::killDatabase();
    }
}<|MERGE_RESOLUTION|>--- conflicted
+++ resolved
@@ -11407,11 +11407,7 @@
         $document = static::getDatabase()->updateDocument(
             $collection->getId(),
             $document->getId(),
-<<<<<<< HEAD
-            $document->setAttribute('test', $document->getAttribute('test').'value')
-=======
             $document->setAttribute('test', $document->getAttribute('test').'new_value')
->>>>>>> ca3f3a78
         );
     }
 
