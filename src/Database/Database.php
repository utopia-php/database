<?php

namespace Utopia\Database;

use Exception;
use Utopia\Cache\Cache;
use Utopia\Database\Exception as DatabaseException;
use Utopia\Database\Exception\Authorization as AuthorizationException;
use Utopia\Database\Exception\Conflict as ConflictException;
use Utopia\Database\Exception\Duplicate as DuplicateException;
use Utopia\Database\Exception\Limit as LimitException;
use Utopia\Database\Exception\NotFound as NotFoundException;
use Utopia\Database\Exception\Query as QueryException;
use Utopia\Database\Exception\Relationship as RelationshipException;
use Utopia\Database\Exception\Restricted as RestrictedException;
use Utopia\Database\Exception\Structure as StructureException;
use Utopia\Database\Exception\Timeout as TimeoutException;
use Utopia\Database\Helpers\ID;
use Utopia\Database\Helpers\Permission;
use Utopia\Database\Helpers\Role;
use Utopia\Database\Validator\Authorization;
use Utopia\Database\Validator\Index as IndexValidator;
use Utopia\Database\Validator\PartialStructure;
use Utopia\Database\Validator\Permissions;
use Utopia\Database\Validator\Queries\Document as DocumentValidator;
use Utopia\Database\Validator\Queries\Documents as DocumentsValidator;
use Utopia\Database\Validator\Structure;

class Database
{
    public const VAR_STRING = 'string';
    // Simple Types
    public const VAR_INTEGER = 'integer';
    public const VAR_FLOAT = 'double';
    public const VAR_BOOLEAN = 'boolean';
    public const VAR_DATETIME = 'datetime';

    public const INT_MAX = 2147483647;
    public const BIG_INT_MAX = PHP_INT_MAX;
    public const DOUBLE_MAX = PHP_FLOAT_MAX;

    // Relationship Types
    public const VAR_RELATIONSHIP = 'relationship';

    // Index Types
    public const INDEX_KEY = 'key';
    public const INDEX_FULLTEXT = 'fulltext';
    public const INDEX_UNIQUE = 'unique';
    public const INDEX_SPATIAL = 'spatial';
    public const ARRAY_INDEX_LENGTH = 255;

    // Relation Types
    public const RELATION_ONE_TO_ONE = 'oneToOne';
    public const RELATION_ONE_TO_MANY = 'oneToMany';
    public const RELATION_MANY_TO_ONE = 'manyToOne';
    public const RELATION_MANY_TO_MANY = 'manyToMany';

    // Relation Actions
    public const RELATION_MUTATE_CASCADE = 'cascade';
    public const RELATION_MUTATE_RESTRICT = 'restrict';
    public const RELATION_MUTATE_SET_NULL = 'setNull';

    // Relation Sides
    public const RELATION_SIDE_PARENT = 'parent';
    public const RELATION_SIDE_CHILD = 'child';

    public const RELATION_MAX_DEPTH = 3;

    // Orders
    public const ORDER_ASC = 'ASC';
    public const ORDER_DESC = 'DESC';

    // Permissions
    public const PERMISSION_CREATE = 'create';
    public const PERMISSION_READ = 'read';
    public const PERMISSION_UPDATE = 'update';
    public const PERMISSION_DELETE = 'delete';

    // Aggregate permissions
    public const PERMISSION_WRITE = 'write';

    public const PERMISSIONS = [
        self::PERMISSION_CREATE,
        self::PERMISSION_READ,
        self::PERMISSION_UPDATE,
        self::PERMISSION_DELETE,
    ];

    // Collections
    public const METADATA = '_metadata';

    // Cursor
    public const CURSOR_BEFORE = 'before';
    public const CURSOR_AFTER = 'after';

    // Lengths
    public const LENGTH_KEY = 255;

    // Cache
    public const TTL = 60 * 60 * 24; // 24 hours

    // Events
    public const EVENT_ALL = '*';

    public const EVENT_DATABASE_LIST = 'database_list';
    public const EVENT_DATABASE_CREATE = 'database_create';
    public const EVENT_DATABASE_DELETE = 'database_delete';

    public const EVENT_COLLECTION_LIST = 'collection_list';
    public const EVENT_COLLECTION_CREATE = 'collection_create';
    public const EVENT_COLLECTION_UPDATE = 'collection_update';
    public const EVENT_COLLECTION_READ = 'collection_read';
    public const EVENT_COLLECTION_DELETE = 'collection_delete';

    public const EVENT_DOCUMENT_FIND = 'document_find';
    public const EVENT_DOCUMENT_CREATE = 'document_create';
    public const EVENT_DOCUMENTS_CREATE = 'documents_create';
    public const EVENT_DOCUMENTS_DELETE = 'documents_delete';
    public const EVENT_DOCUMENT_READ = 'document_read';
    public const EVENT_DOCUMENT_UPDATE = 'document_update';
    public const EVENT_DOCUMENTS_UPDATE = 'documents_update';
    public const EVENT_DOCUMENT_DELETE = 'document_delete';
    public const EVENT_DOCUMENT_COUNT = 'document_count';
    public const EVENT_DOCUMENT_SUM = 'document_sum';
    public const EVENT_DOCUMENT_INCREASE = 'document_increase';
    public const EVENT_DOCUMENT_DECREASE = 'document_decrease';

    public const EVENT_PERMISSIONS_CREATE = 'permissions_create';
    public const EVENT_PERMISSIONS_READ = 'permissions_read';
    public const EVENT_PERMISSIONS_DELETE = 'permissions_delete';

    public const EVENT_ATTRIBUTE_CREATE = 'attribute_create';
    public const EVENT_ATTRIBUTE_UPDATE = 'attribute_update';
    public const EVENT_ATTRIBUTE_DELETE = 'attribute_delete';

    public const EVENT_INDEX_RENAME = 'index_rename';
    public const EVENT_INDEX_CREATE = 'index_create';
    public const EVENT_INDEX_DELETE = 'index_delete';

    public const INSERT_BATCH_SIZE = 100;
    public const DELETE_BATCH_SIZE = 100;

    /**
     * List of Internal attributes
     *
     * @var array<array<string, mixed>>
     */
    public const INTERNAL_ATTRIBUTES = [
        [
            '$id' => '$id',
            'type' => self::VAR_STRING,
            'size' => Database::LENGTH_KEY,
            'required' => true,
            'signed' => true,
            'array' => false,
            'filters' => [],
        ],
        [
            '$id' => '$internalId',
            'type' => self::VAR_STRING,
            'size' => Database::LENGTH_KEY,
            'required' => true,
            'signed' => true,
            'array' => false,
            'filters' => [],
        ],
        [
            '$id' => '$collection',
            'type' => self::VAR_STRING,
            'size' => Database::LENGTH_KEY,
            'required' => true,
            'signed' => true,
            'array' => false,
            'filters' => [],
        ],
        [
            '$id' => '$tenant',
            'type' => self::VAR_INTEGER,
            'size' => 0,
            'required' => false,
            'default' => null,
            'signed' => true,
            'array' => false,
            'filters' => [],
        ],
        [
            '$id' => '$createdAt',
            'type' => Database::VAR_DATETIME,
            'format' => '',
            'size' => 0,
            'signed' => false,
            'required' => false,
            'default' => null,
            'array' => false,
            'filters' => ['datetime']
        ],
        [
            '$id' => '$updatedAt',
            'type' => Database::VAR_DATETIME,
            'format' => '',
            'size' => 0,
            'signed' => false,
            'required' => false,
            'default' => null,
            'array' => false,
            'filters' => ['datetime']
        ],
        [
            '$id' => '$permissions',
            'type' => Database::VAR_STRING,
            'size' => 1000000,
            'signed' => true,
            'required' => false,
            'default' => [],
            'array' => false,
            'filters' => ['json']
        ],
    ];

    public const INTERNAL_INDEXES = [
        '_id',
        '_uid',
        '_createdAt',
        '_updatedAt',
        '_permissions_id',
        '_permissions',
    ];

    /**
     * Parent Collection
     * Defines the structure for both system and custom collections
     *
     * @var array<string, mixed>
     */
    protected const COLLECTION = [
        '$id' => self::METADATA,
        '$collection' => self::METADATA,
        'name' => 'collections',
        'attributes' => [
            [
                '$id' => 'name',
                'key' => 'name',
                'type' => self::VAR_STRING,
                'size' => 256,
                'required' => true,
                'signed' => true,
                'array' => false,
                'filters' => [],
            ],
            [
                '$id' => 'attributes',
                'key' => 'attributes',
                'type' => self::VAR_STRING,
                'size' => 1000000,
                'required' => false,
                'signed' => true,
                'array' => false,
                'filters' => ['json'],
            ],
            [
                '$id' => 'indexes',
                'key' => 'indexes',
                'type' => self::VAR_STRING,
                'size' => 1000000,
                'required' => false,
                'signed' => true,
                'array' => false,
                'filters' => ['json'],
            ],
            [
                '$id' => 'documentSecurity',
                'key' => 'documentSecurity',
                'type' => self::VAR_BOOLEAN,
                'size' => 0,
                'required' => true,
                'signed' => true,
                'array' => false,
                'filters' => []
            ]
        ],
        'indexes' => [],
    ];

    protected Adapter $adapter;

    protected Cache $cache;

    protected string $cacheName = 'default';

    /**
     * @var array<bool|string>
     */
    protected array $map = [];

    /**
     * @var array<string, array{encode: callable, decode: callable}>
     */
    protected static array $filters = [];

    /**
     * @var array<string, array{encode: callable, decode: callable}>
     */
    protected array $instanceFilters = [];

    /**
     * @var array<string, array<string, callable>>
     */
    protected array $listeners = [
        '*' => [],
    ];

    /**
     * Array in which the keys are the names of database listeners that
     * should be skipped when dispatching events. null $silentListeners
     * will skip all listeners.
     *
     * @var ?array<string, bool>
     */
    protected ?array $silentListeners = [];

    protected ?\DateTime $timestamp = null;

    protected bool $resolveRelationships = true;

    protected bool $checkRelationshipsExist = true;

    protected int $relationshipFetchDepth = 1;

    protected bool $filter = true;

    protected bool $validate = true;

    protected bool $preserveDates = false;

    protected int $maxQueryValues = 100;

    /**
     * Stack of collection IDs when creating or updating related documents
     * @var array<string>
     */
    protected array $relationshipWriteStack = [];

    /**
     * @var array<Document>
     */
    protected array $relationshipFetchStack = [];

    /**
     * @var array<Document>
     */
    protected array $relationshipDeleteStack = [];

    /**
     * @param Adapter $adapter
     * @param Cache $cache
     * @param array<string, array{encode: callable, decode: callable}> $filters
     */
    public function __construct(
        Adapter $adapter,
        Cache $cache,
        array $filters = []
    ) {
        $this->adapter = $adapter;
        $this->cache = $cache;
        $this->instanceFilters = $filters;

        self::addFilter(
            'json',
            /**
             * @param mixed $value
             * @return mixed
             */
            function (mixed $value) {
                $value = ($value instanceof Document) ? $value->getArrayCopy() : $value;

                if (!is_array($value) && !$value instanceof \stdClass) {
                    return $value;
                }

                return json_encode($value);
            },
            /**
             * @param mixed $value
             * @return mixed
             * @throws Exception
             */
            function (mixed $value) {
                if (!is_string($value)) {
                    return $value;
                }

                $value = json_decode($value, true) ?? [];

                if (array_key_exists('$id', $value)) {
                    return new Document($value);
                } else {
                    $value = array_map(function ($item) {
                        if (is_array($item) && array_key_exists('$id', $item)) { // if `$id` exists, create a Document instance
                            return new Document($item);
                        }
                        return $item;
                    }, $value);
                }

                return $value;
            }
        );

        self::addFilter(
            'datetime',
            /**
             * @param mixed $value
             * @return mixed
             */
            function (mixed $value) {
                if (is_null($value)) {
                    return;
                }
                try {
                    $value = new \DateTime($value);
                    $value->setTimezone(new \DateTimeZone(date_default_timezone_get()));
                    return DateTime::format($value);
                } catch (\Throwable $th) {
                    return $value;
                }
            },
            /**
             * @param string|null $value
             * @return string|null
             */
            function (?string $value) {
                return DateTime::formatTz($value);
            }
        );
    }

    /**
     * Add listener to events
     *
     * @param string $event
     * @param string $name
     * @param callable $callback
     * @return static
     */
    public function on(string $event, string $name, callable $callback): static
    {
        if (!isset($this->listeners[$event])) {
            $this->listeners[$event] = [];
        }
        $this->listeners[$event][$name] = $callback;

        return $this;
    }

    /**
     * Add a transformation to be applied to a query string before an event occurs
     *
     * @param string $event
     * @param string $name
     * @param callable $callback
     * @return $this
     */
    public function before(string $event, string $name, callable $callback): static
    {
        $this->adapter->before($event, $name, $callback);

        return $this;
    }

    /**
     * Silent event generation for calls inside the callback
     *
     * @template T
     * @param callable(): T $callback
     * @param array<string>|null $listeners List of listeners to silence; if null, all listeners will be silenced
     * @return T
     */
    public function silent(callable $callback, array $listeners = null): mixed
    {
        $previous = $this->silentListeners;

        if (is_null($listeners)) {
            $this->silentListeners = null;
        } else {
            $silentListeners = [];
            foreach ($listeners as $listener) {
                $silentListeners[$listener] = true;
            }
            $this->silentListeners = $silentListeners;
        }

        try {
            return $callback();
        } finally {
            $this->silentListeners = $previous;
        }
    }

    /**
     * Skip relationships for all the calls inside the callback
     *
     * @template T
     * @param callable(): T $callback
     * @return T
     */
    public function skipRelationships(callable $callback): mixed
    {
        $previous = $this->resolveRelationships;
        $this->resolveRelationships = false;

        try {
            return $callback();
        } finally {
            $this->resolveRelationships = $previous;
        }
    }

    public function skipRelationshipsExistCheck(callable $callback): mixed
    {
        $previous = $this->checkRelationshipsExist;
        $this->checkRelationshipsExist = false;

        try {
            return $callback();
        } finally {
            $this->checkRelationshipsExist = $previous;
        }
    }

    /**
     * Trigger callback for events
     *
     * @param string $event
     * @param mixed $args
     * @return void
     */
    protected function trigger(string $event, mixed $args = null): void
    {
        if (\is_null($this->silentListeners)) {
            return;
        }
        foreach ($this->listeners[self::EVENT_ALL] as $name => $callback) {
            if (isset($this->silentListeners[$name])) {
                continue;
            }
            $callback($event, $args);
        }

        foreach (($this->listeners[$event] ?? []) as $name => $callback) {
            if (isset($this->silentListeners[$name])) {
                continue;
            }
            $callback($event, $args);
        }
    }

    /**
     * Executes $callback with $timestamp set to $requestTimestamp
     *
     * @template T
     * @param ?\DateTime $requestTimestamp
     * @param callable(): T $callback
     * @return T
     */
    public function withRequestTimestamp(?\DateTime $requestTimestamp, callable $callback): mixed
    {
        $previous = $this->timestamp;
        $this->timestamp = $requestTimestamp;
        try {
            $result = $callback();
        } finally {
            $this->timestamp = $previous;
        }
        return $result;
    }

    /**
     * Set Namespace.
     *
     * Set namespace to divide different scope of data sets
     *
     * @param string $namespace
     *
     * @return $this
     *
     * @throws DatabaseException
     */
    public function setNamespace(string $namespace): static
    {
        $this->adapter->setNamespace($namespace);

        return $this;
    }

    /**
     * Get Namespace.
     *
     * Get namespace of current set scope
     *
     * @return string
     */
    public function getNamespace(): string
    {
        return $this->adapter->getNamespace();
    }

    /**
     * Set database to use for current scope
     *
     * @param string $name
     *
     * @return static
     * @throws DatabaseException
     */
    public function setDatabase(string $name): static
    {
        $this->adapter->setDatabase($name);

        return $this;
    }

    /**
     * Get Database.
     *
     * Get Database from current scope
     *
     * @return string
     * @throws DatabaseException
     */
    public function getDatabase(): string
    {
        return $this->adapter->getDatabase();
    }

    /**
     * Set the cache instance
     *
     * @param Cache $cache
     *
     * @return $this
     */
    public function setCache(Cache $cache): static
    {
        $this->cache = $cache;
        return $this;
    }

    /**
     * Get the cache instance
     *
     * @return Cache
     */
    public function getCache(): Cache
    {
        return $this->cache;
    }

    /**
     * Set the name to use for cache
     *
     * @param string $name
     * @return $this
     */
    public function setCacheName(string $name): static
    {
        $this->cacheName = $name;

        return $this;
    }

    /**
     * Get the cache name
     *
     * @return string
     */
    public function getCacheName(): string
    {
        return $this->cacheName;
    }

    /**
     * Set a metadata value to be printed in the query comments
     *
     * @param string $key
     * @param mixed $value
     * @return static
     */
    public function setMetadata(string $key, mixed $value): static
    {
        $this->adapter->setMetadata($key, $value);

        return $this;
    }

    /**
     * Get metadata
     *
     * @return array<string, mixed>
     */
    public function getMetadata(): array
    {
        return $this->adapter->getMetadata();
    }

    /**
     * Clear metadata
     *
     * @return void
     */
    public function resetMetadata(): void
    {
        $this->adapter->resetMetadata();
    }

    /**
     * Set maximum query execution time
     *
     * @param int $milliseconds
     * @param string $event
     * @return static
     * @throws Exception
     */
    public function setTimeout(int $milliseconds, string $event = Database::EVENT_ALL): static
    {
        $this->adapter->setTimeout($milliseconds, $event);

        return $this;
    }

    /**
     * Clear maximum query execution time
     *
     * @param string $event
     * @return void
     */
    public function clearTimeout(string $event = Database::EVENT_ALL): void
    {
        $this->adapter->clearTimeout($event);
    }

    /**
     * Enable filters
     *
     * @return $this
     */
    public function enableFilters(): static
    {
        $this->filter = true;
        return $this;
    }

    /**
     * Disable filters
     *
     * @return $this
     */
    public function disableFilters(): static
    {
        $this->filter = false;
        return $this;
    }

    /**
     * Skip filters
     *
     * Execute a callback without filters
     *
     * @template T
     * @param callable(): T $callback
     * @return T
     */
    public function skipFilters(callable $callback): mixed
    {
        $initial = $this->filter;
        $this->disableFilters();

        try {
            return $callback();
        } finally {
            $this->filter = $initial;
        }
    }

    /**
     * Get instance filters
     *
     * @return array<string, array{encode: callable, decode: callable}>
     */
    public function getInstanceFilters(): array
    {
        return $this->instanceFilters;
    }

    /**
     * Enable validation
     *
     * @return $this
     */
    public function enableValidation(): static
    {
        $this->validate = true;

        return $this;
    }

    /**
     * Disable validation
     *
     * @return $this
     */
    public function disableValidation(): static
    {
        $this->validate = false;

        return $this;
    }

    /**
     * Skip Validation
     *
     * Execute a callback without validation
     *
     * @template T
     * @param callable(): T $callback
     * @return T
     */
    public function skipValidation(callable $callback): mixed
    {
        $initial = $this->validate;
        $this->disableValidation();

        try {
            return $callback();
        } finally {
            $this->validate = $initial;
        }
    }

    /**
     * Get shared tables
     *
     * Get whether to share tables between tenants
     * @return bool
     */
    public function getSharedTables(): bool
    {
        return $this->adapter->getSharedTables();
    }

    /**
     * Set shard tables
     *
     * Set whether to share tables between tenants
     *
     * @param bool $sharedTables
     * @return static
     */
    public function setSharedTables(bool $sharedTables): static
    {
        $this->adapter->setSharedTables($sharedTables);

        return $this;
    }

    /**
     * Set Tenant
     *
     * Set tenant to use if tables are shared
     *
     * @param ?int $tenant
     * @return static
     */
    public function setTenant(?int $tenant): static
    {
        $this->adapter->setTenant($tenant);

        return $this;
    }

    /**
     * Get Tenant
     *
     * Get tenant to use if tables are shared
     *
     * @return ?int
     */
    public function getTenant(): ?int
    {
        return $this->adapter->getTenant();
    }

    /**
     * With Tenant
     *
     * Execute a callback with a specific tenant
     *
     * @param int|null $tenant
     * @param callable $callback
     * @return mixed
     */
    public function withTenant(?int $tenant, callable $callback): mixed
    {
        $previous = $this->adapter->getTenant();
        $this->adapter->setTenant($tenant);

        try {
            return $callback();
        } finally {
            $this->adapter->setTenant($previous);
        }
    }

    public function getPreserveDates(): bool
    {
        return $this->preserveDates;
    }

    public function setPreserveDates(bool $preserve): static
    {
        $this->preserveDates = $preserve;

        return $this;
    }

    public function withPreserveDates(callable $callback): mixed
    {
        $previous = $this->preserveDates;
        $this->preserveDates = true;

        try {
            return $callback();
        } finally {
            $this->preserveDates = $previous;
        }
    }

    public function setMaxQueryValues(int $max): self
    {
        $this->maxQueryValues = $max;

        return $this;
    }

    public function getMaxQueryValues(): int
    {
        return$this->maxQueryValues;
    }

    /**
     * Get list of keywords that cannot be used
     *
     * @return string[]
     */
    public function getKeywords(): array
    {
        return $this->adapter->getKeywords();
    }

    /**
     * Get Database Adapter
     *
     * @return Adapter
     */
    public function getAdapter(): Adapter
    {
        return $this->adapter;
    }

    /**
     * Start a new transaction.
     *
     * If a transaction is already active, this will only increment the transaction count and return true.
     *
     * @return bool
     * @throws DatabaseException
     */
    public function startTransaction(): bool
    {
        return $this->adapter->startTransaction();
    }

    /**
     * Commit a transaction.
     *
     * If no transaction is active, this will be a no-op and will return false.
     * If there is more than one active transaction, this decrement the transaction count and return true.
     * If the transaction count is 1, it will be commited, the transaction count will be reset to 0, and return true.
     *
     * @return bool
     * @throws DatabaseException
     */
    public function commitTransaction(): bool
    {
        return $this->adapter->startTransaction();
    }

    /**
     * Rollback a transaction.
     *
     * If no transaction is active, this will be a no-op and will return false.
     * If 1 or more transactions are active, this will roll back all transactions, reset the count to 0, and return true.
     *
     * @return bool
     * @throws DatabaseException
     */
    public function rollbackTransaction(): bool
    {
        return $this->adapter->rollbackTransaction();
    }

    /**
     * @template T
     * @param callable(): T $callback
     * @return T
     * @throws \Throwable
     */
    public function withTransaction(callable $callback): mixed
    {
        return $this->adapter->withTransaction($callback);
    }

    /**
     * Ping Database
     *
     * @return bool
     */
    public function ping(): bool
    {
        return $this->adapter->ping();
    }

    /**
     * Create the database
     *
     * @param string|null $database
     * @return bool
     * @throws DuplicateException
     * @throws LimitException
     * @throws Exception
     */
    public function create(?string $database = null): bool
    {
        $database ??= $this->adapter->getDatabase();

        $this->adapter->create($database);

        /**
         * Create array of attribute documents
         * @var array<Document> $attributes
         */
        $attributes = \array_map(function ($attribute) {
            return new Document($attribute);
        }, self::COLLECTION['attributes']);

        $this->silent(fn () => $this->createCollection(self::METADATA, $attributes));

        $this->trigger(self::EVENT_DATABASE_CREATE, $database);

        return true;
    }

    /**
     * Check if database exists
     * Optionally check if collection exists in database
     *
     * @param string|null $database (optional) database name
     * @param string|null $collection (optional) collection name
     *
     * @return bool
     */
    public function exists(?string $database = null, ?string $collection = null): bool
    {
        $database ??= $this->adapter->getDatabase();

        return $this->adapter->exists($database, $collection);
    }

    /**
     * List Databases
     *
     * @return array<Document>
     */
    public function list(): array
    {
        $databases = $this->adapter->list();

        $this->trigger(self::EVENT_DATABASE_LIST, $databases);

        return $databases;
    }

    /**
     * Delete Database
     *
     * @param string|null $database
     * @return bool
     * @throws DatabaseException
     */
    public function delete(?string $database = null): bool
    {
        $database = $database ?? $this->adapter->getDatabase();

        $deleted = $this->adapter->delete($database);

        $this->trigger(self::EVENT_DATABASE_DELETE, [
            'name' => $database,
            'deleted' => $deleted
        ]);

        $this->cache->flush();

        return $deleted;
    }

    /**
     * Create Collection
     *
     * @param string $id
     * @param array<Document> $attributes
     * @param array<Document> $indexes
     * @param array<string> $permissions
     * @param bool $documentSecurity
     * @return Document
     * @throws DatabaseException
     * @throws DuplicateException
     * @throws LimitException
     */
    public function createCollection(string $id, array $attributes = [], array $indexes = [], array $permissions = null, bool $documentSecurity = true): Document
    {
        $permissions ??= [
            Permission::create(Role::any()),
        ];

        if ($this->validate) {
            $validator = new Permissions();
            if (!$validator->isValid($permissions)) {
                throw new DatabaseException($validator->getDescription());
            }
        }

        $collection = $this->silent(fn () => $this->getCollection($id));

        if (!$collection->isEmpty() && $id !== self::METADATA) {
            throw new DuplicateException('Collection ' . $id . ' already exists');
        }

        $collection = new Document([
            '$id' => ID::custom($id),
            '$permissions' => $permissions,
            'name' => $id,
            'attributes' => $attributes,
            'indexes' => $indexes,
            'documentSecurity' => $documentSecurity
        ]);

        if ($this->validate) {
            $validator = new IndexValidator(
                $attributes,
                $this->adapter->getMaxIndexLength()
            );
            foreach ($indexes as $index) {
                if (!$validator->isValid($index)) {
                    throw new DatabaseException($validator->getDescription());
                }
            }
        }

        $this->adapter->createCollection($id, $attributes, $indexes);

        if ($id === self::METADATA) {
            return new Document(self::COLLECTION);
        }

        // Check index limits, if given
        if ($indexes && $this->adapter->getCountOfIndexes($collection) > $this->adapter->getLimitForIndexes()) {
            throw new LimitException('Index limit of ' . $this->adapter->getLimitForIndexes() . ' exceeded. Cannot create collection.');
        }

        // Check attribute limits, if given
        if ($attributes) {
            if (
                $this->adapter->getLimitForAttributes() > 0 &&
                $this->adapter->getCountOfAttributes($collection) > $this->adapter->getLimitForAttributes()
            ) {
                throw new LimitException('Column limit of ' . $this->adapter->getLimitForAttributes() . ' exceeded. Cannot create collection.');
            }

            if (
                $this->adapter->getDocumentSizeLimit() > 0 &&
                $this->adapter->getAttributeWidth($collection) > $this->adapter->getDocumentSizeLimit()
            ) {
                throw new LimitException('Row width limit of ' . $this->adapter->getDocumentSizeLimit() . ' exceeded. Cannot create collection.');
            }
        }

        $createdCollection = $this->silent(fn () => $this->createDocument(self::METADATA, $collection));

        $this->trigger(self::EVENT_COLLECTION_CREATE, $createdCollection);

        return $createdCollection;
    }

    /**
     * Update Collections Permissions.
     *
     * @param string $id
     * @param array<string> $permissions
     * @param bool $documentSecurity
     *
     * @return Document
     * @throws ConflictException
     * @throws DatabaseException
     */
    public function updateCollection(string $id, array $permissions, bool $documentSecurity): Document
    {
        if ($this->validate) {
            $validator = new Permissions();
            if (!$validator->isValid($permissions)) {
                throw new DatabaseException($validator->getDescription());
            }
        }

        $collection = $this->silent(fn () => $this->getCollection($id));

        if ($collection->isEmpty()) {
            throw new NotFoundException('Collection not found');
        }

        if (
            $this->adapter->getSharedTables()
            && $collection->getAttribute('$tenant') != $this->adapter->getTenant()
        ) {
            throw new NotFoundException('Collection not found');
        }

        $collection
            ->setAttribute('$permissions', $permissions)
            ->setAttribute('documentSecurity', $documentSecurity);

        $collection = $this->silent(fn () => $this->updateDocument(self::METADATA, $collection->getId(), $collection));

        $this->trigger(self::EVENT_COLLECTION_UPDATE, $collection);

        return $collection;
    }

    /**
     * Get Collection
     *
     * @param string $id
     *
     * @return Document
     * @throws DatabaseException
     */
    public function getCollection(string $id): Document
    {
        $collection = $this->silent(fn () => $this->getDocument(self::METADATA, $id));

        $tenant = $collection->getAttribute('$tenant');

        if (
            $id !== self::METADATA
            && $this->adapter->getSharedTables()
            && $tenant !== null
            && $tenant != $this->adapter->getTenant()
        ) {
            return new Document();
        }

        $this->trigger(self::EVENT_COLLECTION_READ, $collection);

        return $collection;
    }

    /**
     * List Collections
     *
     * @param int $offset
     * @param int $limit
     *
     * @return array<Document>
     * @throws Exception
     */
    public function listCollections(int $limit = 25, int $offset = 0): array
    {
        $result = $this->silent(fn () => $this->find(self::METADATA, [
            Query::limit($limit),
            Query::offset($offset)
        ]));

        $this->trigger(self::EVENT_COLLECTION_LIST, $result);

        return $result;
    }

    /**
     * Get Collection Size
     *
     * @param string $collection
     *
     * @return int
     * @throws Exception
     */
    public function getSizeOfCollection(string $collection): int
    {
        $collection = $this->silent(fn () => $this->getCollection($collection));

        if ($collection->isEmpty()) {
            throw new NotFoundException('Collection not found');
        }

        if ($this->adapter->getSharedTables() && $collection->getAttribute('$tenant') != $this->adapter->getTenant()) {
            throw new NotFoundException('Collection not found');
        }

        return $this->adapter->getSizeOfCollection($collection->getId());
    }

    /**
     * Get Collection Size on disk
     *
     * @param string $collection
     *
     * @return int
     */
    public function getSizeOfCollectionOnDisk(string $collection): int
    {
        if ($this->adapter->getSharedTables() && empty($this->adapter->getTenant())) {
            throw new DatabaseException('Missing tenant. Tenant must be set when table sharing is enabled.');
        }

        $collection = $this->silent(fn () => $this->getCollection($collection));

        if ($collection->isEmpty()) {
            throw new NotFoundException('Collection not found');
        }

        if ($this->adapter->getSharedTables() && $collection->getAttribute('$tenant') != $this->adapter->getTenant()) {
            throw new NotFoundException('Collection not found');
        }

        return $this->adapter->getSizeOfCollectionOnDisk($collection->getId());
    }

    /**
     * Delete Collection
     *
     * @param string $id
     *
     * @return bool
     * @throws DatabaseException
     */
    public function deleteCollection(string $id): bool
    {
        $collection = $this->silent(fn () => $this->getDocument(self::METADATA, $id));

        if ($collection->isEmpty()) {
            throw new NotFoundException('Collection not found');
        }

        if ($this->adapter->getSharedTables() && $collection->getAttribute('$tenant') != $this->adapter->getTenant()) {
            throw new NotFoundException('Collection not found');
        }

        $relationships = \array_filter(
            $collection->getAttribute('attributes'),
            fn ($attribute) =>
            $attribute->getAttribute('type') === Database::VAR_RELATIONSHIP
        );

        foreach ($relationships as $relationship) {
            $this->deleteRelationship($collection->getId(), $relationship->getId());
        }

        $this->adapter->deleteCollection($id);

        if ($id === self::METADATA) {
            $deleted = true;
        } else {
            $deleted = $this->silent(fn () => $this->deleteDocument(self::METADATA, $id));
        }

        if ($deleted) {
            $this->trigger(self::EVENT_COLLECTION_DELETE, $collection);
        }

        return $deleted;
    }

    /**
     * Create Attribute
     *
     * @param string $collection
     * @param string $id
     * @param string $type
     * @param int $size utf8mb4 chars length
     * @param bool $required
     * @param mixed $default
     * @param bool $signed
     * @param bool $array
     * @param string|null $format optional validation format of attribute
     * @param array<string, mixed> $formatOptions assoc array with custom options that can be passed for the format validation
     * @param array<string> $filters
     *
     * @return bool
     * @throws AuthorizationException
     * @throws ConflictException
     * @throws DatabaseException
     * @throws DuplicateException
     * @throws LimitException
     * @throws StructureException
     * @throws Exception
     */
    public function createAttribute(string $collection, string $id, string $type, int $size, bool $required, mixed $default = null, bool $signed = true, bool $array = false, string $format = null, array $formatOptions = [], array $filters = []): bool
    {
        $collection = $this->silent(fn () => $this->getCollection($collection));

        if ($collection->isEmpty()) {
            throw new NotFoundException('Collection not found');
        }

<<<<<<< HEAD
        // Attribute IDs are case-insensitive
=======
        if ($this->adapter->getSharedTables() && $collection->getAttribute('$tenant') != $this->adapter->getTenant()) {
            throw new NotFoundException('Collection not found');
        }

        // Attribute IDs are case insensitive
>>>>>>> 6661edff
        $attributes = $collection->getAttribute('attributes', []);
        /** @var array<Document> $attributes */
        foreach ($attributes as $attribute) {
            if (\strtolower($attribute->getId()) === \strtolower($id)) {
                throw new DuplicateException('Attribute already exists');
            }
        }

        // Ensure required filters for the attribute are passed
        $requiredFilters = $this->getRequiredFilters($type);
        if (!empty(\array_diff($requiredFilters, $filters))) {
            throw new DatabaseException("Attribute of type: $type requires the following filters: " . implode(",", $requiredFilters));
        }

        if (
            $this->adapter->getLimitForAttributes() > 0 &&
            $this->adapter->getCountOfAttributes($collection) >= $this->adapter->getLimitForAttributes()
        ) {
            throw new LimitException('Column limit reached. Cannot create new attribute.');
        }

        if ($format) {
            if (!Structure::hasFormat($format, $type)) {
                throw new DatabaseException('Format ("' . $format . '") not available for this attribute type ("' . $type . '")');
            }
        }

        $attribute = new Document([
            '$id' => ID::custom($id),
            'key' => $id,
            'type' => $type,
            'size' => $size,
            'required' => $required,
            'default' => $default,
            'signed' => $signed,
            'array' => $array,
            'format' => $format,
            'formatOptions' => $formatOptions,
            'filters' => $filters,
        ]);

        $collection->setAttribute('attributes', $attribute, Document::SET_TYPE_APPEND);

        if (
            $this->adapter->getDocumentSizeLimit() > 0 &&
            $this->adapter->getAttributeWidth($collection) >= $this->adapter->getDocumentSizeLimit()
        ) {
            throw new LimitException('Row width limit reached. Cannot create new attribute.');
        }

        switch ($type) {
            case self::VAR_STRING:
                if ($size > $this->adapter->getLimitForString()) {
                    throw new DatabaseException('Max size allowed for string is: ' . number_format($this->adapter->getLimitForString()));
                }
                break;

            case self::VAR_INTEGER:
                $limit = ($signed) ? $this->adapter->getLimitForInt() / 2 : $this->adapter->getLimitForInt();
                if ($size > $limit) {
                    throw new DatabaseException('Max size allowed for int is: ' . number_format($limit));
                }
                break;
            case self::VAR_FLOAT:
            case self::VAR_BOOLEAN:
            case self::VAR_DATETIME:
            case self::VAR_RELATIONSHIP:
                break;
            default:
                throw new DatabaseException('Unknown attribute type: ' . $type . '. Must be one of ' . self::VAR_STRING . ', ' . self::VAR_INTEGER .  ', ' . self::VAR_FLOAT . ', ' . self::VAR_BOOLEAN . ', ' . self::VAR_DATETIME . ', ' . self::VAR_RELATIONSHIP);
        }

        // Only execute when $default is given
        if (!\is_null($default)) {
            if ($required === true) {
                throw new DatabaseException('Cannot set a default value on a required attribute');
            }

            $this->validateDefaultTypes($type, $default);
        }

        $created = $this->adapter->createAttribute($collection->getId(), $id, $type, $size, $signed, $array);

        if (!$created) {
            throw new DatabaseException('Failed to create attribute');
        }

        if ($collection->getId() !== self::METADATA) {
            $this->silent(fn () => $this->updateDocument(self::METADATA, $collection->getId(), $collection));
        }

        $this->purgeCachedCollection($collection->getId());
        $this->purgeCachedDocument(self::METADATA, $collection->getId());

        $this->trigger(self::EVENT_ATTRIBUTE_CREATE, $attribute);

        return true;
    }

    /**
     * Get the list of required filters for each data type
     *
     * @param string|null $type Type of the attribute
     *
     * @return array<string>
     */
    protected function getRequiredFilters(?string $type): array
    {
        return match ($type) {
            self::VAR_DATETIME => ['datetime'],
            default => [],
        };
    }

    /**
     * Function to validate if the default value of an attribute matches its attribute type
     *
     * @param string $type Type of the attribute
     * @param mixed $default Default value of the attribute
     *
     * @throws DatabaseException
     * @return void
     */
    protected function validateDefaultTypes(string $type, mixed $default): void
    {
        $defaultType = \gettype($default);

        if ($defaultType === 'NULL') {
            // Disable null. No validation required
            return;
        }

        if ($defaultType === 'array') {
            foreach ($default as $value) {
                $this->validateDefaultTypes($type, $value);
            }
            return;
        }

        switch ($type) {
            case self::VAR_STRING:
            case self::VAR_INTEGER:
            case self::VAR_FLOAT:
            case self::VAR_BOOLEAN:
                if ($type !== $defaultType) {
                    throw new DatabaseException('Default value ' . $default . ' does not match given type ' . $type);
                }
                break;
            case self::VAR_DATETIME:
                if ($defaultType !== self::VAR_STRING) {
                    throw new DatabaseException('Default value ' . $default . ' does not match given type ' . $type);
                }
                break;
            default:
                throw new DatabaseException('Unknown attribute type: ' . $type . '. Must be one of ' . self::VAR_STRING . ', ' . self::VAR_INTEGER .  ', ' . self::VAR_FLOAT . ', ' . self::VAR_BOOLEAN . ', ' . self::VAR_DATETIME . ', ' . self::VAR_RELATIONSHIP);
        }
    }

    /**
     * Update attribute metadata. Utility method for update attribute methods.
     *
     * @param string $collection
     * @param string $id
     * @param callable $updateCallback method that receives document, and returns it with changes applied
     *
     * @return Document
     * @throws ConflictException
     * @throws DatabaseException
     */
    protected function updateIndexMeta(string $collection, string $id, callable $updateCallback): Document
    {
        $collection = $this->silent(fn () => $this->getCollection($collection));

        if ($collection->getId() === self::METADATA) {
            throw new DatabaseException('Cannot update metadata indexes');
        }

        $indexes = $collection->getAttribute('indexes', []);
        $index = \array_search($id, \array_map(fn ($index) => $index['$id'], $indexes));

        if ($index === false) {
            throw new NotFoundException('Index not found');
        }

        // Execute update from callback
        $updateCallback($indexes[$index], $collection, $index);

        // Save
        $collection->setAttribute('indexes', $indexes);

        $this->silent(fn () => $this->updateDocument(self::METADATA, $collection->getId(), $collection));

        $this->trigger(self::EVENT_ATTRIBUTE_UPDATE, $indexes[$index]);

        return $indexes[$index];
    }

    /**
     * Update attribute metadata. Utility method for update attribute methods.
     *
     * @param string $collection
     * @param string $id
     * @param callable(Document, Document, int|string): void $updateCallback method that receives document, and returns it with changes applied
     *
     * @return Document
     * @throws ConflictException
     * @throws DatabaseException
     */
    protected function updateAttributeMeta(string $collection, string $id, callable $updateCallback): Document
    {
        $collection = $this->silent(fn () => $this->getCollection($collection));

        if ($collection->getId() === self::METADATA) {
            throw new DatabaseException('Cannot update metadata attributes');
        }

        $attributes = $collection->getAttribute('attributes', []);
        $index = \array_search($id, \array_map(fn ($attribute) => $attribute['$id'], $attributes));

        if ($index === false) {
            throw new NotFoundException('Attribute not found');
        }

        // Execute update from callback
        $updateCallback($attributes[$index], $collection, $index);

        // Save
        $collection->setAttribute('attributes', $attributes);

        $this->silent(fn () => $this->updateDocument(self::METADATA, $collection->getId(), $collection));

        $this->trigger(self::EVENT_ATTRIBUTE_UPDATE, $attributes[$index]);

        return $attributes[$index];
    }

    /**
     * Update required status of attribute.
     *
     * @param string $collection
     * @param string $id
     * @param bool $required
     *
     * @return Document
     * @throws Exception
     */
    public function updateAttributeRequired(string $collection, string $id, bool $required): Document
    {
        return $this->updateAttributeMeta($collection, $id, function ($attribute) use ($required) {
            $attribute->setAttribute('required', $required);
        });
    }

    /**
     * Update format of attribute.
     *
     * @param string $collection
     * @param string $id
     * @param string $format validation format of attribute
     *
     * @return Document
     * @throws Exception
     */
    public function updateAttributeFormat(string $collection, string $id, string $format): Document
    {
        return $this->updateAttributeMeta($collection, $id, function ($attribute) use ($format) {
            if (!Structure::hasFormat($format, $attribute->getAttribute('type'))) {
                throw new DatabaseException('Format "' . $format . '" not available for attribute type "' . $attribute->getAttribute('type') . '"');
            }

            $attribute->setAttribute('format', $format);
        });
    }

    /**
     * Update format options of attribute.
     *
     * @param string $collection
     * @param string $id
     * @param array<string, mixed> $formatOptions assoc array with custom options that can be passed for the format validation
     *
     * @return Document
     * @throws Exception
     */
    public function updateAttributeFormatOptions(string $collection, string $id, array $formatOptions): Document
    {
        return $this->updateAttributeMeta($collection, $id, function ($attribute) use ($formatOptions) {
            $attribute->setAttribute('formatOptions', $formatOptions);
        });
    }

    /**
     * Update filters of attribute.
     *
     * @param string $collection
     * @param string $id
     * @param array<string> $filters
     *
     * @return Document
     * @throws Exception
     */
    public function updateAttributeFilters(string $collection, string $id, array $filters): Document
    {
        return $this->updateAttributeMeta($collection, $id, function ($attribute) use ($filters) {
            $attribute->setAttribute('filters', $filters);
        });
    }

    /**
     * Update default value of attribute
     *
     * @param string $collection
     * @param string $id
     * @param mixed $default
     *
     * @return Document
     * @throws Exception
     */
    public function updateAttributeDefault(string $collection, string $id, mixed $default = null): Document
    {
        return $this->updateAttributeMeta($collection, $id, function ($attribute) use ($default) {
            if ($attribute->getAttribute('required') === true) {
                throw new DatabaseException('Cannot set a default value on a required attribute');
            }

            $this->validateDefaultTypes($attribute->getAttribute('type'), $default);

            $attribute->setAttribute('default', $default);
        });
    }

    /**
     * Update Attribute. This method is for updating data that causes underlying structure to change. Check out other updateAttribute methods if you are looking for metadata adjustments.
     *
     * @param string $collection
     * @param string $id
     * @param string|null $type
     * @param int|null $size utf8mb4 chars length
     * @param bool|null $required
     * @param mixed $default
     * @param bool $signed
     * @param bool $array
     * @param string|null $format
     * @param array<string, mixed>|null $formatOptions
     * @param array<string>|null $filters
     * @param string|null $newKey
     * @return Document
     * @throws Exception
     */
    public function updateAttribute(string $collection, string $id, string $type = null, int $size = null, bool $required = null, mixed $default = null, bool $signed = null, bool $array = null, string $format = null, ?array $formatOptions = null, ?array $filters = null, ?string $newKey = null): Document
    {
        return $this->updateAttributeMeta($collection, $id, function ($attribute, $collectionDoc, $attributeIndex) use ($collection, $id, $type, $size, $required, $default, $signed, $array, $format, $formatOptions, $filters, $newKey) {
            $altering = !\is_null($type)
                || !\is_null($size)
                || !\is_null($signed)
                || !\is_null($array)
                || !\is_null($newKey);
            $type ??= $attribute->getAttribute('type');
            $size ??= $attribute->getAttribute('size');
            $signed ??= $attribute->getAttribute('signed');
            $required ??= $attribute->getAttribute('required');
            $default ??= $attribute->getAttribute('default');
            $array ??= $attribute->getAttribute('array');
            $format ??= $attribute->getAttribute('format');
            $formatOptions ??= $attribute->getAttribute('formatOptions');
            $filters ??= $attribute->getAttribute('filters');

            if ($required === true && !\is_null($default)) {
                $default = null;
            }

            switch ($type) {
                case self::VAR_STRING:
                    if (empty($size)) {
                        throw new DatabaseException('Size length is required');
                    }

                    if ($size > $this->adapter->getLimitForString()) {
                        throw new DatabaseException('Max size allowed for string is: ' . number_format($this->adapter->getLimitForString()));
                    }
                    break;

                case self::VAR_INTEGER:
                    $limit = ($signed) ? $this->adapter->getLimitForInt() / 2 : $this->adapter->getLimitForInt();
                    if ($size > $limit) {
                        throw new DatabaseException('Max size allowed for int is: ' . number_format($limit));
                    }
                    break;
                case self::VAR_FLOAT:
                case self::VAR_BOOLEAN:
                case self::VAR_DATETIME:
                    if (!empty($size)) {
                        throw new DatabaseException('Size must be empty');
                    }
                    break;
                default:
                    throw new DatabaseException('Unknown attribute type: ' . $type . '. Must be one of ' . self::VAR_STRING . ', ' . self::VAR_INTEGER .  ', ' . self::VAR_FLOAT . ', ' . self::VAR_BOOLEAN . ', ' . self::VAR_DATETIME . ', ' . self::VAR_RELATIONSHIP);
            }

            /** Ensure required filters for the attribute are passed */
            $requiredFilters = $this->getRequiredFilters($type);
            if (!empty(array_diff($requiredFilters, $filters))) {
                throw new DatabaseException("Attribute of type: $type requires the following filters: " . implode(",", $requiredFilters));
            }

            if ($format) {
                if (!Structure::hasFormat($format, $type)) {
                    throw new DatabaseException('Format ("' . $format . '") not available for this attribute type ("' . $type . '")');
                }
            }

            if (!\is_null($default)) {
                if ($required) {
                    throw new DatabaseException('Cannot set a default value on a required attribute');
                }

                $this->validateDefaultTypes($type, $default);
            }

            $attribute
                ->setAttribute('$id', $newKey ?? $id)
                ->setattribute('key', $newKey ?? $id)
                ->setAttribute('type', $type)
                ->setAttribute('size', $size)
                ->setAttribute('signed', $signed)
                ->setAttribute('array', $array)
                ->setAttribute('format', $format)
                ->setAttribute('formatOptions', $formatOptions)
                ->setAttribute('filters', $filters)
                ->setAttribute('required', $required)
                ->setAttribute('default', $default);

            $attributes = $collectionDoc->getAttribute('attributes');
            $attributes[$attributeIndex] = $attribute;
            $collectionDoc->setAttribute('attributes', $attributes, Document::SET_TYPE_ASSIGN);

            if (
                $this->adapter->getDocumentSizeLimit() > 0 &&
                $this->adapter->getAttributeWidth($collectionDoc) >= $this->adapter->getDocumentSizeLimit()
            ) {
                throw new LimitException('Row width limit reached. Cannot create new attribute.');
            }

            if ($altering) {
                $updated = $this->adapter->updateAttribute($collection, $id, $type, $size, $signed, $array, $newKey);

                if ($id !== $newKey) {
                    $indexes = $collectionDoc->getAttribute('indexes');

                    foreach ($indexes as $index) {
                        if (in_array($id, $index['attributes'])) {
                            $index['attributes'] = array_map(function ($attribute) use ($id, $newKey) {
                                return $attribute === $id ? $newKey : $attribute;
                            }, $index['attributes']);
                        }
                    }
                }

                if (!$updated) {
                    throw new DatabaseException('Failed to update attribute');
                }

                $this->purgeCachedCollection($collection);
            }

            $this->purgeCachedDocument(self::METADATA, $collection);
        });
    }

    /**
     * Checks if attribute can be added to collection.
     * Used to check attribute limits without asking the database
     * Returns true if attribute can be added to collection, throws exception otherwise
     *
     * @param Document $collection
     * @param Document $attribute
     *
     * @throws LimitException
     * @return bool
     */
    public function checkAttribute(Document $collection, Document $attribute): bool
    {
        $collection = clone $collection;

        $collection->setAttribute('attributes', $attribute, Document::SET_TYPE_APPEND);

        if (
            $this->adapter->getLimitForAttributes() > 0 &&
            $this->adapter->getCountOfAttributes($collection) > $this->adapter->getLimitForAttributes()
        ) {
            throw new LimitException('Column limit reached. Cannot create new attribute.');
        }

        if (
            $this->adapter->getDocumentSizeLimit() > 0 &&
            $this->adapter->getAttributeWidth($collection) >= $this->adapter->getDocumentSizeLimit()
        ) {
            throw new LimitException('Row width limit reached. Cannot create new attribute.');
        }

        return true;
    }

    /**
     * Delete Attribute
     *
     * @param string $collection
     * @param string $id
     *
     * @return bool
     * @throws ConflictException
     * @throws DatabaseException
     */
    public function deleteAttribute(string $collection, string $id): bool
    {
        $collection = $this->silent(fn () => $this->getCollection($collection));
        $attributes = $collection->getAttribute('attributes', []);
        $indexes = $collection->getAttribute('indexes', []);

        $attribute = null;

        foreach ($attributes as $key => $value) {
            if (isset($value['$id']) && $value['$id'] === $id) {
                $attribute = $value;
                unset($attributes[$key]);
                break;
            }
        }

        if (\is_null($attribute)) {
            throw new NotFoundException('Attribute not found');
        }

        if ($attribute['type'] === self::VAR_RELATIONSHIP) {
            throw new DatabaseException('Cannot delete relationship as an attribute');
        }

        foreach ($indexes as $indexKey => $index) {
            $indexAttributes = $index->getAttribute('attributes', []);

            $indexAttributes = \array_filter($indexAttributes, fn ($attribute) => $attribute !== $id);

            if (empty($indexAttributes)) {
                unset($indexes[$indexKey]);
            } else {
                $index->setAttribute('attributes', \array_values($indexAttributes));
            }
        }

        $deleted = $this->adapter->deleteAttribute($collection->getId(), $id);

        if (!$deleted) {
            throw new DatabaseException('Failed to delete attribute');
        }

        $collection->setAttribute('attributes', \array_values($attributes));
        $collection->setAttribute('indexes', \array_values($indexes));

        if ($collection->getId() !== self::METADATA) {
            $this->silent(fn () => $this->updateDocument(self::METADATA, $collection->getId(), $collection));
        }

        $this->purgeCachedCollection($collection->getId());
        $this->purgeCachedDocument(self::METADATA, $collection->getId());

        $this->trigger(self::EVENT_ATTRIBUTE_DELETE, $attribute);

        return true;
    }

    /**
     * Rename Attribute
     *
     * @param string $collection
     * @param string $old Current attribute ID
     * @param string $new
     * @return bool
     * @throws AuthorizationException
     * @throws ConflictException
     * @throws DatabaseException
     * @throws DuplicateException
     * @throws StructureException
     */
    public function renameAttribute(string $collection, string $old, string $new): bool
    {
        $collection = $this->silent(fn () => $this->getCollection($collection));
        $attributes = $collection->getAttribute('attributes', []);
        $indexes = $collection->getAttribute('indexes', []);

        $attribute = \in_array($old, \array_map(fn ($attribute) => $attribute['$id'], $attributes));

        if ($attribute === false) {
            throw new NotFoundException('Attribute not found');
        }

        $attributeNew = \in_array($new, \array_map(fn ($attribute) => $attribute['$id'], $attributes));

        if ($attributeNew !== false) {
            throw new DuplicateException('Attribute name already used');
        }

        foreach ($attributes as $key => $value) {
            if (isset($value['$id']) && $value['$id'] === $old) {
                $attributes[$key]['key'] = $new;
                $attributes[$key]['$id'] = $new;
                $attributeNew = $attributes[$key];
                break;
            }
        }

        foreach ($indexes as $index) {
            $indexAttributes = $index->getAttribute('attributes', []);

            $indexAttributes = \array_map(fn ($attribute) => ($attribute === $old) ? $new : $attribute, $indexAttributes);

            $index->setAttribute('attributes', $indexAttributes);
        }

        $collection->setAttribute('attributes', $attributes);
        $collection->setAttribute('indexes', $indexes);

        if ($collection->getId() !== self::METADATA) {
            $this->silent(fn () => $this->updateDocument(self::METADATA, $collection->getId(), $collection));
        }

        $renamed = $this->adapter->renameAttribute($collection->getId(), $old, $new);

        $this->trigger(self::EVENT_ATTRIBUTE_UPDATE, $attributeNew);

        return $renamed;
    }

    /**
     * Create a relationship attribute
     *
     * @param string $collection
     * @param string $relatedCollection
     * @param string $type
     * @param bool $twoWay
     * @param string|null $id
     * @param string|null $twoWayKey
     * @param string $onDelete
     * @return bool
     * @throws AuthorizationException
     * @throws ConflictException
     * @throws DatabaseException
     * @throws DuplicateException
     * @throws LimitException
     * @throws StructureException
     */
    public function createRelationship(
        string $collection,
        string $relatedCollection,
        string $type,
        bool $twoWay = false,
        ?string $id = null,
        ?string $twoWayKey = null,
        string $onDelete = Database::RELATION_MUTATE_RESTRICT
    ): bool {
        $collection = $this->silent(fn () => $this->getCollection($collection));

        if ($collection->isEmpty()) {
            throw new NotFoundException('Collection not found');
        }

        $relatedCollection = $this->silent(fn () => $this->getCollection($relatedCollection));

        if ($relatedCollection->isEmpty()) {
            throw new NotFoundException('Related collection not found');
        }

        $id ??= $relatedCollection->getId();

        $twoWayKey ??= $collection->getId();

        $attributes = $collection->getAttribute('attributes', []);
        /** @var array<Document> $attributes */
        foreach ($attributes as $attribute) {
            if (\strtolower($attribute->getId()) === \strtolower($id)) {
                throw new DuplicateException('Attribute already exists');
            }

            if (
                $attribute->getAttribute('type') === self::VAR_RELATIONSHIP
                && \strtolower($attribute->getAttribute('options')['twoWayKey']) === \strtolower($twoWayKey)
                && $attribute->getAttribute('options')['relatedCollection'] === $relatedCollection->getId()
            ) {
                throw new DuplicateException('Related attribute already exists');
            }
        }

        if (
            $this->adapter->getLimitForAttributes() > 0 &&
            ($this->adapter->getCountOfAttributes($collection) >= $this->adapter->getLimitForAttributes()
                || $this->adapter->getCountOfAttributes($relatedCollection) >= $this->adapter->getLimitForAttributes())
        ) {
            throw new LimitException('Column limit reached. Cannot create new attribute.');
        }

        if (
            $this->adapter->getDocumentSizeLimit() > 0 &&
            ($this->adapter->getAttributeWidth($collection) >= $this->adapter->getDocumentSizeLimit()
                || $this->adapter->getAttributeWidth($relatedCollection) >= $this->adapter->getDocumentSizeLimit())
        ) {
            throw new LimitException('Row width limit reached. Cannot create new attribute.');
        }

        $relationship = new Document([
            '$id' => ID::custom($id),
            'key' => $id,
            'type' => Database::VAR_RELATIONSHIP,
            'required' => false,
            'default' => null,
            'options' => [
                'relatedCollection' => $relatedCollection->getId(),
                'relationType' => $type,
                'twoWay' => $twoWay,
                'twoWayKey' => $twoWayKey,
                'onDelete' => $onDelete,
                'side' => Database::RELATION_SIDE_PARENT,
            ],
        ]);

        $twoWayRelationship = new Document([
            '$id' => ID::custom($twoWayKey),
            'key' => $twoWayKey,
            'type' => Database::VAR_RELATIONSHIP,
            'required' => false,
            'default' => null,
            'options' => [
                'relatedCollection' => $collection->getId(),
                'relationType' => $type,
                'twoWay' => $twoWay,
                'twoWayKey' => $id,
                'onDelete' => $onDelete,
                'side' => Database::RELATION_SIDE_CHILD,
            ],
        ]);

        $collection->setAttribute('attributes', $relationship, Document::SET_TYPE_APPEND);
        $relatedCollection->setAttribute('attributes', $twoWayRelationship, Document::SET_TYPE_APPEND);

        if ($type === self::RELATION_MANY_TO_MANY) {
            $this->silent(fn () => $this->createCollection('_' . $collection->getInternalId() . '_' . $relatedCollection->getInternalId(), [
                new Document([
                    '$id' => $id,
                    'key' => $id,
                    'type' => self::VAR_STRING,
                    'size' => Database::LENGTH_KEY,
                    'required' => true,
                    'signed' => true,
                    'array' => false,
                    'filters' => [],
                ]),
                new Document([
                    '$id' => $twoWayKey,
                    'key' => $twoWayKey,
                    'type' => self::VAR_STRING,
                    'size' => Database::LENGTH_KEY,
                    'required' => true,
                    'signed' => true,
                    'array' => false,
                    'filters' => [],
                ]),
            ], [
                new Document([
                    '$id' => '_index_' . $id,
                    'key' => 'index_' . $id,
                    'type' => self::INDEX_KEY,
                    'attributes' => [$id],
                ]),
                new Document([
                    '$id' => '_index_' . $twoWayKey,
                    'key' => '_index_' . $twoWayKey,
                    'type' => self::INDEX_KEY,
                    'attributes' => [$twoWayKey],
                ]),
            ]));
        }

        $created = $this->adapter->createRelationship(
            $collection->getId(),
            $relatedCollection->getId(),
            $type,
            $twoWay,
            $id,
            $twoWayKey
        );

        if (!$created) {
            throw new DatabaseException('Failed to create relationship');
        }

        $this->silent(function () use ($collection, $relatedCollection, $type, $twoWay, $id, $twoWayKey) {
            $this->updateDocument(self::METADATA, $collection->getId(), $collection);
            $this->updateDocument(self::METADATA, $relatedCollection->getId(), $relatedCollection);

            $indexKey = '_index_' . $id;
            $twoWayIndexKey = '_index_' . $twoWayKey;

            switch ($type) {
                case self::RELATION_ONE_TO_ONE:
                    $this->createIndex($collection->getId(), $indexKey, self::INDEX_UNIQUE, [$id]);
                    if ($twoWay) {
                        $this->createIndex($relatedCollection->getId(), $twoWayIndexKey, self::INDEX_UNIQUE, [$twoWayKey]);
                    }
                    break;
                case self::RELATION_ONE_TO_MANY:
                    $this->createIndex($relatedCollection->getId(), $twoWayIndexKey, self::INDEX_KEY, [$twoWayKey]);
                    break;
                case self::RELATION_MANY_TO_ONE:
                    $this->createIndex($collection->getId(), $indexKey, self::INDEX_KEY, [$id]);
                    break;
                case self::RELATION_MANY_TO_MANY:
                    // Indexes created on junction collection creation
                    break;
                default:
                    throw new RelationshipException('Invalid relationship type.');
            }
        });

        $this->trigger(self::EVENT_ATTRIBUTE_CREATE, $relationship);

        return true;
    }

    /**
     * Update a relationship attribute
     *
     * @param string $collection
     * @param string $id
     * @param string|null $newKey
     * @param string|null $newTwoWayKey
     * @param bool|null $twoWay
     * @param string|null $onDelete
     * @return bool
     * @throws ConflictException
     * @throws DatabaseException
     */
    public function updateRelationship(
        string  $collection,
        string  $id,
        ?string $newKey = null,
        ?string $newTwoWayKey = null,
        ?bool $twoWay = null,
        ?string $onDelete = null
    ): bool {
        if (
            \is_null($newKey)
            && \is_null($newTwoWayKey)
            && \is_null($twoWay)
            && \is_null($onDelete)
        ) {
            return true;
        }

        $collection = $this->getCollection($collection);
        $attributes = $collection->getAttribute('attributes', []);

        if (
            !\is_null($newKey)
            && \in_array($newKey, \array_map(fn ($attribute) => $attribute['key'], $attributes))
        ) {
            throw new DuplicateException('Attribute already exists');
        }

        $attributeIndex = array_search($id, array_map(fn ($attribute) => $attribute['$id'], $attributes));

        if ($attributeIndex === false) {
            throw new NotFoundException('Attribute not found');
        }

        $attribute = $attributes[$attributeIndex];
        $type = $attribute['options']['relationType'];
        $side = $attribute['options']['side'];

        $relatedCollectionId = $attribute['options']['relatedCollection'];
        $relatedCollection = $this->getCollection($relatedCollectionId);

        $this->updateAttributeMeta($collection->getId(), $id, function ($attribute) use ($collection, $id, $newKey, $newTwoWayKey, $twoWay, $onDelete, $type, $side) {
            $altering = (!\is_null($newKey) && $newKey !== $id)
                || (!\is_null($newTwoWayKey) && $newTwoWayKey !== $attribute['options']['twoWayKey']);

            $relatedCollectionId = $attribute['options']['relatedCollection'];
            $relatedCollection = $this->getCollection($relatedCollectionId);
            $relatedAttributes = $relatedCollection->getAttribute('attributes', []);

            if (
                !\is_null($newTwoWayKey)
                && \in_array($newTwoWayKey, \array_map(fn ($attribute) => $attribute['key'], $relatedAttributes))
            ) {
                throw new DuplicateException('Related attribute already exists');
            }

            $newKey ??= $attribute['key'];
            $twoWayKey = $attribute['options']['twoWayKey'];
            $newTwoWayKey ??= $attribute['options']['twoWayKey'];
            $twoWay ??= $attribute['options']['twoWay'];
            $onDelete ??= $attribute['options']['onDelete'];

            $attribute->setAttribute('$id', $newKey);
            $attribute->setAttribute('key', $newKey);
            $attribute->setAttribute('options', [
                'relatedCollection' => $relatedCollection->getId(),
                'relationType' => $type,
                'twoWay' => $twoWay,
                'twoWayKey' => $newTwoWayKey,
                'onDelete' => $onDelete,
                'side' => $side,
            ]);


            $this->updateAttributeMeta($relatedCollection->getId(), $twoWayKey, function ($twoWayAttribute) use ($newKey, $newTwoWayKey, $twoWay, $onDelete) {
                $options = $twoWayAttribute->getAttribute('options', []);
                $options['twoWayKey'] = $newKey;
                $options['twoWay'] = $twoWay;
                $options['onDelete'] = $onDelete;

                $twoWayAttribute->setAttribute('$id', $newTwoWayKey);
                $twoWayAttribute->setAttribute('key', $newTwoWayKey);
                $twoWayAttribute->setAttribute('options', $options);
            });

            if ($type === self::RELATION_MANY_TO_MANY) {
                $junction = $this->getJunctionCollection($collection, $relatedCollection, $side);

                $this->updateAttributeMeta($junction, $id, function ($junctionAttribute) use ($newKey) {
                    $junctionAttribute->setAttribute('$id', $newKey);
                    $junctionAttribute->setAttribute('key', $newKey);
                });
                $this->updateAttributeMeta($junction, $twoWayKey, function ($junctionAttribute) use ($newTwoWayKey) {
                    $junctionAttribute->setAttribute('$id', $newTwoWayKey);
                    $junctionAttribute->setAttribute('key', $newTwoWayKey);
                });

                $this->purgeCachedCollection($junction);
            }

            if ($altering) {
                $updated = $this->adapter->updateRelationship(
                    $collection->getId(),
                    $relatedCollection->getId(),
                    $type,
                    $twoWay,
                    $id,
                    $twoWayKey,
                    $side,
                    $newKey,
                    $newTwoWayKey
                );

                if (!$updated) {
                    throw new DatabaseException('Failed to update relationship');
                }
            }
        });

        // Update Indexes
        $renameIndex = function (string $collection, string $key, string $newKey) {
            $this->updateIndexMeta(
                $collection,
                '_index_' . $key,
                function ($index) use ($newKey) {
                    $index->setAttribute('attributes', [$newKey]);
                }
            );
            $this->silent(
                fn () =>
                $this->renameIndex($collection, '_index_' . $key, '_index_' . $newKey)
            );
        };

        $newKey ??= $attribute['key'];
        $twoWayKey = $attribute['options']['twoWayKey'];
        $newTwoWayKey ??= $attribute['options']['twoWayKey'];
        $twoWay ??= $attribute['options']['twoWay'];
        $onDelete ??= $attribute['options']['onDelete'];

        switch ($type) {
            case self::RELATION_ONE_TO_ONE:
                if ($id !== $newKey) {
                    $renameIndex($collection->getId(), $id, $newKey);
                }
                if ($twoWay && $twoWayKey !== $newTwoWayKey) {
                    $renameIndex($relatedCollection->getId(), $twoWayKey, $newTwoWayKey);
                }
                break;
            case self::RELATION_ONE_TO_MANY:
                if ($side === Database::RELATION_SIDE_PARENT) {
                    if ($twoWayKey !== $newTwoWayKey) {
                        $renameIndex($relatedCollection->getId(), $twoWayKey, $newTwoWayKey);
                    }
                } else {
                    if ($id !== $newKey) {
                        $renameIndex($collection->getId(), $id, $newKey);
                    }
                }
                break;
            case self::RELATION_MANY_TO_ONE:
                if ($side === Database::RELATION_SIDE_PARENT) {
                    if ($id !== $newKey) {
                        $renameIndex($collection->getId(), $id, $newKey);
                    }
                } else {
                    if ($twoWayKey !== $newTwoWayKey) {
                        $renameIndex($relatedCollection->getId(), $twoWayKey, $newTwoWayKey);
                    }
                }
                break;
            case self::RELATION_MANY_TO_MANY:
                $junction = $this->getJunctionCollection($collection, $relatedCollection, $side);

                if ($id !== $newKey) {
                    $renameIndex($junction, $id, $newKey);
                }
                if ($twoWayKey !== $newTwoWayKey) {
                    $renameIndex($junction, $twoWayKey, $newTwoWayKey);
                }
                break;
            default:
                throw new RelationshipException('Invalid relationship type.');
        }

        $this->purgeCachedCollection($collection->getId());
        $this->purgeCachedCollection($relatedCollection->getId());

        return true;
    }

    /**
     * Delete a relationship attribute
     *
     * @param string $collection
     * @param string $id
     *
     * @return bool
     * @throws AuthorizationException
     * @throws ConflictException
     * @throws DatabaseException
     * @throws StructureException
     */
    public function deleteRelationship(string $collection, string $id): bool
    {
        $collection = $this->silent(fn () => $this->getCollection($collection));
        $attributes = $collection->getAttribute('attributes', []);
        $relationship = null;

        foreach ($attributes as $name => $attribute) {
            if ($attribute['$id'] === $id) {
                $relationship = $attribute;
                unset($attributes[$name]);
                break;
            }
        }

        if (\is_null($relationship)) {
            throw new NotFoundException('Attribute not found');
        }

        $collection->setAttribute('attributes', \array_values($attributes));

        $relatedCollection = $relationship['options']['relatedCollection'];
        $type = $relationship['options']['relationType'];
        $twoWay = $relationship['options']['twoWay'];
        $twoWayKey = $relationship['options']['twoWayKey'];
        $side = $relationship['options']['side'];

        $relatedCollection = $this->silent(fn () => $this->getCollection($relatedCollection));
        $relatedAttributes = $relatedCollection->getAttribute('attributes', []);

        foreach ($relatedAttributes as $name => $attribute) {
            if ($attribute['$id'] === $twoWayKey) {
                unset($relatedAttributes[$name]);
                break;
            }
        }

        $relatedCollection->setAttribute('attributes', \array_values($relatedAttributes));

        $this->silent(function () use ($collection, $relatedCollection, $type, $twoWay, $id, $twoWayKey, $side) {
            $this->updateDocument(self::METADATA, $collection->getId(), $collection);
            $this->updateDocument(self::METADATA, $relatedCollection->getId(), $relatedCollection);

            $indexKey = '_index_' . $id;
            $twoWayIndexKey = '_index_' . $twoWayKey;

            switch ($type) {
                case self::RELATION_ONE_TO_ONE:
                    if ($side === Database::RELATION_SIDE_PARENT) {
                        $this->deleteIndex($collection->getId(), $indexKey);
                        if ($twoWay) {
                            $this->deleteIndex($relatedCollection->getId(), $twoWayIndexKey);
                        }
                    }
                    if ($side === Database::RELATION_SIDE_CHILD) {
                        $this->deleteIndex($relatedCollection->getId(), $twoWayIndexKey);
                        if ($twoWay) {
                            $this->deleteIndex($collection->getId(), $indexKey);
                        }
                    }
                    break;
                case self::RELATION_ONE_TO_MANY:
                    if ($side === Database::RELATION_SIDE_PARENT) {
                        $this->deleteIndex($relatedCollection->getId(), $twoWayIndexKey);
                    } else {
                        $this->deleteIndex($collection->getId(), $indexKey);
                    }
                    break;
                case self::RELATION_MANY_TO_ONE:
                    if ($side === Database::RELATION_SIDE_PARENT) {
                        $this->deleteIndex($collection->getId(), $indexKey);
                    } else {
                        $this->deleteIndex($relatedCollection->getId(), $twoWayIndexKey);
                    }
                    break;
                case self::RELATION_MANY_TO_MANY:
                    $junction = $this->getJunctionCollection(
                        $collection,
                        $relatedCollection,
                        $side
                    );

                    $this->deleteDocument(self::METADATA, $junction);
                    break;
                default:
                    throw new RelationshipException('Invalid relationship type.');
            }
        });

        $deleted = $this->adapter->deleteRelationship(
            $collection->getId(),
            $relatedCollection->getId(),
            $type,
            $twoWay,
            $id,
            $twoWayKey,
            $side
        );

        if (!$deleted) {
            throw new DatabaseException('Failed to delete relationship');
        }

        $this->purgeCachedCollection($collection->getId());
        $this->purgeCachedCollection($relatedCollection->getId());

        $this->trigger(self::EVENT_ATTRIBUTE_DELETE, $relationship);

        return true;
    }

    /**
     * Rename Index
     *
     * @param string $collection
     * @param string $old
     * @param string $new
     *
     * @return bool
     * @throws AuthorizationException
     * @throws ConflictException
     * @throws DatabaseException
     * @throws DuplicateException
     * @throws StructureException
     */
    public function renameIndex(string $collection, string $old, string $new): bool
    {
        $collection = $this->silent(fn () => $this->getCollection($collection));

        $indexes = $collection->getAttribute('indexes', []);

        $index = \in_array($old, \array_map(fn ($index) => $index['$id'], $indexes));

        if ($index === false) {
            throw new NotFoundException('Index not found');
        }

        $indexNew = \in_array($new, \array_map(fn ($index) => $index['$id'], $indexes));

        if ($indexNew !== false) {
            throw new DuplicateException('Index name already used');
        }

        foreach ($indexes as $key => $value) {
            if (isset($value['$id']) && $value['$id'] === $old) {
                $indexes[$key]['key'] = $new;
                $indexes[$key]['$id'] = $new;
                $indexNew = $indexes[$key];
                break;
            }
        }

        $collection->setAttribute('indexes', $indexes);

        $this->adapter->renameIndex($collection->getId(), $old, $new);

        if ($collection->getId() !== self::METADATA) {
            $this->silent(fn () => $this->updateDocument(self::METADATA, $collection->getId(), $collection));
        }

        $this->trigger(self::EVENT_INDEX_RENAME, $indexNew);

        return true;
    }

    /**
     * Create Index
     *
     * @param string $collection
     * @param string $id
     * @param string $type
     * @param array<string> $attributes
     * @param array<int> $lengths
     * @param array<string> $orders
     *
     * @return bool
     * @throws AuthorizationException
     * @throws ConflictException
     * @throws DatabaseException
     * @throws DuplicateException
     * @throws LimitException
     * @throws StructureException
     * @throws Exception
     */
    public function createIndex(string $collection, string $id, string $type, array $attributes, array $lengths = [], array $orders = []): bool
    {
        if (empty($attributes)) {
            throw new DatabaseException('Missing attributes');
        }

        $collection = $this->silent(fn () => $this->getCollection($collection));

        // index IDs are case-insensitive
        $indexes = $collection->getAttribute('indexes', []);

        /** @var array<Document> $indexes */
        foreach ($indexes as $index) {
            if (\strtolower($index->getId()) === \strtolower($id)) {
                throw new DuplicateException('Index already exists');
            }
        }

        if ($this->adapter->getCountOfIndexes($collection) >= $this->adapter->getLimitForIndexes()) {
            throw new LimitException('Index limit reached. Cannot create new index.');
        }

        switch ($type) {
            case self::INDEX_KEY:
                if (!$this->adapter->getSupportForIndex()) {
                    throw new DatabaseException('Key index is not supported');
                }
                break;

            case self::INDEX_UNIQUE:
                if (!$this->adapter->getSupportForUniqueIndex()) {
                    throw new DatabaseException('Unique index is not supported');
                }
                break;

            case self::INDEX_FULLTEXT:
                if (!$this->adapter->getSupportForFulltextIndex()) {
                    throw new DatabaseException('Fulltext index is not supported');
                }
                break;

            default:
                throw new DatabaseException('Unknown index type: ' . $type . '. Must be one of ' . Database::INDEX_KEY . ', ' . Database::INDEX_UNIQUE . ', ' . Database::INDEX_FULLTEXT);
        }

        /** @var array<Document> $collectionAttributes */
        $collectionAttributes = $collection->getAttribute('attributes', []);

        foreach ($attributes as $i => $attr) {
            foreach ($collectionAttributes as $collectionAttribute) {
                if ($collectionAttribute->getAttribute('key') === $attr) {
                    $isArray = $collectionAttribute->getAttribute('array', false);
                    if ($isArray) {
                        if ($this->adapter->getMaxIndexLength() > 0) {
                            $lengths[$i] = self::ARRAY_INDEX_LENGTH;
                        }
                        $orders[$i] = null;
                    }
                    break;
                }
            }
        }

        $index = new Document([
            '$id' => ID::custom($id),
            'key' => $id,
            'type' => $type,
            'attributes' => $attributes,
            'lengths' => $lengths,
            'orders' => $orders,
        ]);

        $collection->setAttribute('indexes', $index, Document::SET_TYPE_APPEND);

        if ($this->validate) {
            $validator = new IndexValidator(
                $collection->getAttribute('attributes', []),
                $this->adapter->getMaxIndexLength()
            );
            if (!$validator->isValid($index)) {
                throw new DatabaseException($validator->getDescription());
            }
        }

        try {
            $created = $this->adapter->createIndex($collection->getId(), $id, $type, $attributes, $lengths, $orders);

            if (!$created) {
                throw new DatabaseException('Failed to create index');
            }
        } catch (DuplicateException $e) {
            // HACK: Metadata should still be updated, can be removed when null tenant collections are supported.
            if (!$this->adapter->getSharedTables()) {
                throw $e;
            }
        }

        if ($collection->getId() !== self::METADATA) {
            $this->silent(fn () => $this->updateDocument(self::METADATA, $collection->getId(), $collection));
        }

        $this->trigger(self::EVENT_INDEX_CREATE, $index);

        return true;
    }

    /**
     * Delete Index
     *
     * @param string $collection
     * @param string $id
     *
     * @return bool
     * @throws AuthorizationException
     * @throws ConflictException
     * @throws DatabaseException
     * @throws StructureException
     */
    public function deleteIndex(string $collection, string $id): bool
    {
        $collection = $this->silent(fn () => $this->getCollection($collection));

        $indexes = $collection->getAttribute('indexes', []);

        $indexDeleted = null;
        foreach ($indexes as $key => $value) {
            if (isset($value['$id']) && $value['$id'] === $id) {
                $indexDeleted = $value;
                unset($indexes[$key]);
            }
        }

        $collection->setAttribute('indexes', \array_values($indexes));

        if ($collection->getId() !== self::METADATA) {
            $this->silent(fn () => $this->updateDocument(self::METADATA, $collection->getId(), $collection));
        }

        $deleted = $this->adapter->deleteIndex($collection->getId(), $id);

        $this->trigger(self::EVENT_INDEX_DELETE, $indexDeleted);

        return $deleted;
    }

    /**
     * Get Document
     *
     * @param string $collection
     * @param string $id
     * @param Query[] $queries
     *
     * @return Document
     * @throws DatabaseException
     * @throws Exception
     */
    public function getDocument(string $collection, string $id, array $queries = [], bool $forUpdate = false): Document
    {
        if ($collection === self::METADATA && $id === self::METADATA) {
            return new Document(self::COLLECTION);
        }

        if (empty($collection)) {
            throw new NotFoundException('Collection not found');
        }

        if (empty($id)) {
            return new Document();
        }

        $collection = $this->silent(fn () => $this->getCollection($collection));

        if ($collection->isEmpty()) {
            throw new NotFoundException('Collection not found');
        }

        $attributes = $collection->getAttribute('attributes', []);

        if ($this->validate) {
            $validator = new DocumentValidator($attributes);
            if (!$validator->isValid($queries)) {
                throw new QueryException($validator->getDescription());
            }
        }

        $relationships = \array_filter(
            $collection->getAttribute('attributes', []),
            fn (Document $attribute) => $attribute->getAttribute('type') === self::VAR_RELATIONSHIP
        );

        $selects = Query::groupByType($queries)['selections'];
        $selections = $this->validateSelections($collection, $selects);
        $nestedSelections = [];

        foreach ($queries as $query) {
            if ($query->getMethod() == Query::TYPE_SELECT) {
                $values = $query->getValues();
                foreach ($values as $valueIndex => $value) {
                    if (\str_contains($value, '.')) {
                        // Shift the top level off the dot-path to pass the selection down the chain
                        // 'foo.bar.baz' becomes 'bar.baz'
                        $nestedSelections[] = Query::select([
                            \implode('.', \array_slice(\explode('.', $value), 1))
                        ]);

                        $key = \explode('.', $value)[0];

                        foreach ($relationships as $relationship) {
                            if ($relationship->getAttribute('key') === $key) {
                                switch ($relationship->getAttribute('options')['relationType']) {
                                    case Database::RELATION_MANY_TO_MANY:
                                    case Database::RELATION_ONE_TO_MANY:
                                        unset($values[$valueIndex]);
                                        break;

                                    case Database::RELATION_MANY_TO_ONE:
                                    case Database::RELATION_ONE_TO_ONE:
                                        $values[$valueIndex] = $key;
                                        break;
                                }
                            }
                        }
                    }
                }
                $query->setValues(\array_values($values));
            }
        }

        $queries = \array_values($queries);

        $validator = new Authorization(self::PERMISSION_READ);
        $documentSecurity = $collection->getAttribute('documentSecurity', false);

        /**
         * Cache hash keys
         */
        $collectionCacheKey = $this->cacheName . '-cache-' . $this->getNamespace() . ':' . $this->adapter->getTenant() . ':collection:' . $collection->getId();
        $documentCacheKey = $documentCacheHash = $collectionCacheKey . ':' . $id;

        if (!empty($selections)) {
            $documentCacheHash .= ':' . \md5(\implode($selections));
        }

        if ($cache = $this->cache->load($documentCacheKey, self::TTL, $documentCacheHash)) {
            $document = new Document($cache);

            if ($collection->getId() !== self::METADATA) {
                if (!$validator->isValid([
                    ...$collection->getRead(),
                    ...($documentSecurity ? $document->getRead() : [])
                ])) {
                    return new Document();
                }
            }

            $this->trigger(self::EVENT_DOCUMENT_READ, $document);

            return $document;
        }

        $document = $this->adapter->getDocument($collection->getId(), $id, $queries, $forUpdate);

        if ($document->isEmpty()) {
            return $document;
        }

        $document->setAttribute('$collection', $collection->getId());

        if ($collection->getId() !== self::METADATA) {
            if (!$validator->isValid([
                ...$collection->getRead(),
                ...($documentSecurity ? $document->getRead() : [])
            ])) {
                return new Document();
            }
        }

        $document = $this->casting($collection, $document);
        $document = $this->decode($collection, $document, $selections);
        $this->map = [];

        if ($this->resolveRelationships && (empty($selects) || !empty($nestedSelections))) {
            $document = $this->silent(fn () => $this->populateDocumentRelationships($collection, $document, $nestedSelections));
        }

        $relationships = \array_filter(
            $collection->getAttribute('attributes', []),
            fn ($attribute) =>
            $attribute['type'] === Database::VAR_RELATIONSHIP
        );

        $hasTwoWayRelationship = false;
        foreach ($relationships as $relationship) {
            if ($relationship['options']['twoWay']) {
                $hasTwoWayRelationship = true;
                break;
            }
        }

        /**
         * Bug with function purity in PHPStan means it thinks $this->map is always empty
         * @phpstan-ignore-next-line
         */
        foreach ($this->map as $key => $value) {
            [$k, $v] = \explode('=>', $key);
            $ck = $this->cacheName . '-cache-' . $this->getNamespace() . ':' . $this->adapter->getTenant() . ':map:' . $k;
            $cache = $this->cache->load($ck, self::TTL, $ck);
            if (empty($cache)) {
                $cache = [];
            }
            if (!\in_array($v, $cache)) {
                $cache[] = $v;
                $this->cache->save($ck, $cache, $ck);
            }
        }

        // Don't save to cache if it's part of a relationship
        if (!$hasTwoWayRelationship && empty($relationships)) {
            $this->cache->save($documentCacheKey, $document->getArrayCopy(), $documentCacheHash);
            // Add document reference to the collection key
            $this->cache->save($collectionCacheKey, 'empty', $documentCacheKey);
        }

        // Remove internal attributes if not queried for select query
        // $id, $permissions and $collection are the default selected attributes for (MariaDB, MySQL, SQLite, Postgres)
        // All internal attributes are default selected attributes for (MongoDB)
        foreach ($queries as $query) {
            if ($query->getMethod() === Query::TYPE_SELECT) {
                $values = $query->getValues();
                foreach ($this->getInternalAttributes() as $internalAttribute) {
                    if (!\in_array($internalAttribute['$id'], $values)) {
                        $document->removeAttribute($internalAttribute['$id']);
                    }
                }
            }
        }

        $this->trigger(self::EVENT_DOCUMENT_READ, $document);

        return $document;
    }

    /**
     * @param Document $collection
     * @param Document $document
     * @param array<Query> $queries
     * @return Document
     * @throws DatabaseException
     */
    private function populateDocumentRelationships(Document $collection, Document $document, array $queries = []): Document
    {
        $attributes = $collection->getAttribute('attributes', []);

        $relationships = \array_filter($attributes, function ($attribute) {
            return $attribute['type'] === Database::VAR_RELATIONSHIP;
        });

        foreach ($relationships as $relationship) {
            $key = $relationship['key'];
            $value = $document->getAttribute($key);
            $relatedCollection = $this->getCollection($relationship['options']['relatedCollection']);
            $relationType = $relationship['options']['relationType'];
            $twoWay = $relationship['options']['twoWay'];
            $twoWayKey = $relationship['options']['twoWayKey'];
            $side = $relationship['options']['side'];

            if (!empty($value)) {
                $k = $relatedCollection->getId() . ':' . $value . '=>' . $collection->getId() . ':' . $document->getId();
                if ($relationType === Database::RELATION_ONE_TO_MANY) {
                    $k = $collection->getId() . ':' . $document->getId() . '=>' . $relatedCollection->getId() . ':' . $value;
                }
                $this->map[$k] = true;
            }

            $relationship->setAttribute('collection', $collection->getId());
            $relationship->setAttribute('document', $document->getId());

            $skipFetch = false;
            foreach ($this->relationshipFetchStack as $fetchedRelationship) {
                $existingKey = $fetchedRelationship['key'];
                $existingCollection = $fetchedRelationship['collection'];
                $existingRelatedCollection = $fetchedRelationship['options']['relatedCollection'];
                $existingTwoWayKey = $fetchedRelationship['options']['twoWayKey'];
                $existingSide = $fetchedRelationship['options']['side'];

                // If this relationship has already been fetched for this document, skip it
                $reflexive = $fetchedRelationship == $relationship;

                // If this relationship is the same as a previously fetched relationship, but on the other side, skip it
                $symmetric = $existingKey === $twoWayKey
                    && $existingTwoWayKey === $key
                    && $existingRelatedCollection === $collection->getId()
                    && $existingCollection === $relatedCollection->getId()
                    && $existingSide !== $side;

                // If this relationship is not directly related but relates across multiple collections, skip it.
                //
                // These conditions ensure that a relationship is considered transitive if it has the same
                // two-way key and related collection, but is on the opposite side of the relationship (the first and second conditions).
                //
                // They also ensure that a relationship is considered transitive if it has the same key and related
                // collection as an existing relationship, but a different two-way key (the third condition),
                // or the same two-way key as an existing relationship, but a different key (the fourth condition).
                $transitive = (($existingKey === $twoWayKey
                    && $existingCollection === $relatedCollection->getId()
                    && $existingSide !== $side)
                    || ($existingTwoWayKey === $key
                        && $existingRelatedCollection === $collection->getId()
                        && $existingSide !== $side)
                    || ($existingKey === $key
                        && $existingTwoWayKey !== $twoWayKey
                        && $existingRelatedCollection === $relatedCollection->getId()
                        && $existingSide !== $side)
                    || ($existingKey !== $key
                        && $existingTwoWayKey === $twoWayKey
                        && $existingRelatedCollection === $relatedCollection->getId()
                        && $existingSide !== $side));

                if ($reflexive || $symmetric || $transitive) {
                    $skipFetch = true;
                }
            }

            switch ($relationType) {
                case Database::RELATION_ONE_TO_ONE:
                    if ($skipFetch || $twoWay && ($this->relationshipFetchDepth === Database::RELATION_MAX_DEPTH)) {
                        $document->removeAttribute($key);
                        break;
                    }

                    if (\is_null($value)) {
                        break;
                    }

                    $this->relationshipFetchDepth++;
                    $this->relationshipFetchStack[] = $relationship;

                    $related = $this->getDocument($relatedCollection->getId(), $value, $queries);

                    $this->relationshipFetchDepth--;
                    \array_pop($this->relationshipFetchStack);

                    $document->setAttribute($key, $related);
                    break;
                case Database::RELATION_ONE_TO_MANY:
                    if ($side === Database::RELATION_SIDE_CHILD) {
                        if (!$twoWay || $this->relationshipFetchDepth === Database::RELATION_MAX_DEPTH || $skipFetch) {
                            $document->removeAttribute($key);
                            break;
                        }
                        if (!\is_null($value)) {
                            $this->relationshipFetchDepth++;
                            $this->relationshipFetchStack[] = $relationship;

                            $related = $this->getDocument($relatedCollection->getId(), $value, $queries);

                            $this->relationshipFetchDepth--;
                            \array_pop($this->relationshipFetchStack);

                            $document->setAttribute($key, $related);
                        }
                        break;
                    }

                    if ($this->relationshipFetchDepth === Database::RELATION_MAX_DEPTH || $skipFetch) {
                        break;
                    }

                    $this->relationshipFetchDepth++;
                    $this->relationshipFetchStack[] = $relationship;

                    $relatedDocuments = $this->find($relatedCollection->getId(), [
                        Query::equal($twoWayKey, [$document->getId()]),
                        Query::limit(PHP_INT_MAX),
                        ...$queries
                    ]);

                    $this->relationshipFetchDepth--;
                    \array_pop($this->relationshipFetchStack);

                    foreach ($relatedDocuments as $related) {
                        $related->removeAttribute($twoWayKey);
                    }

                    $document->setAttribute($key, $relatedDocuments);
                    break;
                case Database::RELATION_MANY_TO_ONE:
                    if ($side === Database::RELATION_SIDE_PARENT) {
                        if ($skipFetch || $this->relationshipFetchDepth === Database::RELATION_MAX_DEPTH) {
                            $document->removeAttribute($key);
                            break;
                        }

                        if (\is_null($value)) {
                            break;
                        }
                        $this->relationshipFetchDepth++;
                        $this->relationshipFetchStack[] = $relationship;

                        $related = $this->getDocument($relatedCollection->getId(), $value, $queries);

                        $this->relationshipFetchDepth--;
                        \array_pop($this->relationshipFetchStack);

                        $document->setAttribute($key, $related);
                        break;
                    }

                    if (!$twoWay) {
                        $document->removeAttribute($key);
                        break;
                    }

                    if ($this->relationshipFetchDepth === Database::RELATION_MAX_DEPTH || $skipFetch) {
                        break;
                    }

                    $this->relationshipFetchDepth++;
                    $this->relationshipFetchStack[] = $relationship;

                    $relatedDocuments = $this->find($relatedCollection->getId(), [
                        Query::equal($twoWayKey, [$document->getId()]),
                        Query::limit(PHP_INT_MAX),
                        ...$queries
                    ]);

                    $this->relationshipFetchDepth--;
                    \array_pop($this->relationshipFetchStack);


                    foreach ($relatedDocuments as $related) {
                        $related->removeAttribute($twoWayKey);
                    }

                    $document->setAttribute($key, $relatedDocuments);
                    break;
                case Database::RELATION_MANY_TO_MANY:
                    if (!$twoWay && $side === Database::RELATION_SIDE_CHILD) {
                        break;
                    }

                    if ($twoWay && ($this->relationshipFetchDepth === Database::RELATION_MAX_DEPTH || $skipFetch)) {
                        break;
                    }

                    $this->relationshipFetchDepth++;
                    $this->relationshipFetchStack[] = $relationship;

                    $junction = $this->getJunctionCollection($collection, $relatedCollection, $side);

                    $junctions = $this->skipRelationships(fn () => $this->find($junction, [
                        Query::equal($twoWayKey, [$document->getId()]),
                        Query::limit(PHP_INT_MAX)
                    ]));

                    $related = [];
                    foreach ($junctions as $junction) {
                        $related[] = $this->getDocument(
                            $relatedCollection->getId(),
                            $junction->getAttribute($key),
                            $queries
                        );
                    }

                    $this->relationshipFetchDepth--;
                    \array_pop($this->relationshipFetchStack);

                    $document->setAttribute($key, $related);
                    break;
            }
        }

        return $document;
    }

    /**
     * Create Document
     *
     * @param string $collection
     * @param Document $document
     *
     * @return Document
     *
     * @throws AuthorizationException
     * @throws DatabaseException
     * @throws StructureException
     */
    public function createDocument(string $collection, Document $document): Document
    {
        if (
            $collection !== self::METADATA
            && $this->adapter->getSharedTables()
            && empty($this->adapter->getTenant())
        ) {
            throw new DatabaseException('Missing tenant. Tenant must be set when table sharing is enabled.');
        }

        $collection = $this->silent(fn () => $this->getCollection($collection));

        if ($collection->getId() !== self::METADATA) {
            $authorization = new Authorization(self::PERMISSION_CREATE);
            if (!$authorization->isValid($collection->getCreate())) {
                throw new AuthorizationException($authorization->getDescription());
            }
        }

        $time = DateTime::now();

        $createdAt = $document->getCreatedAt();
        $updatedAt = $document->getUpdatedAt();

        $document
            ->setAttribute('$id', empty($document->getId()) ? ID::unique() : $document->getId())
            ->setAttribute('$collection', $collection->getId())
            ->setAttribute('$createdAt', empty($createdAt) || !$this->preserveDates ? $time : $createdAt)
            ->setAttribute('$updatedAt', empty($updatedAt) || !$this->preserveDates ? $time : $updatedAt);

        if ($this->adapter->getSharedTables()) {
            $document['$tenant'] = (string)$this->adapter->getTenant();
        }

        $document = $this->encode($collection, $document);

        if ($this->validate) {
            $validator = new Permissions();
            if (!$validator->isValid($document->getPermissions())) {
                throw new DatabaseException($validator->getDescription());
            }
        }

        $structure = new Structure(
            $collection,
            $this->adapter->getMinDateTime(),
            $this->adapter->getMaxDateTime(),
        );
        if (!$structure->isValid($document)) {
            throw new StructureException($structure->getDescription());
        }

        \var_dump('before transaction createDocument', $collection, $document);
        $document = $this->withTransaction(function () use ($collection, $document) {
            if ($this->resolveRelationships) {
                $document = $this->silent(fn () => $this->createDocumentRelationships($collection, $document));
            }

            return $this->adapter->createDocument($collection->getId(), $document);
        });

        if ($this->resolveRelationships) {
            $document = $this->silent(fn () => $this->populateDocumentRelationships($collection, $document));
        }

        $document = $this->decode($collection, $document);

        $this->trigger(self::EVENT_DOCUMENT_CREATE, $document);

        return $document;
    }

    /**
     * Create Documents in a batch
     *
     * @param string $collection
     * @param array<Document> $documents
     * @param int $batchSize
     *
     * @return array<Document>
     *
     * @throws AuthorizationException
     * @throws StructureException
     * @throws Exception
     */
    public function createDocuments(string $collection, array $documents, int $batchSize = self::INSERT_BATCH_SIZE): array
    {
        if (empty($documents)) {
            return [];
        }

        $collection = $this->silent(fn () => $this->getCollection($collection));

        $time = DateTime::now();

        foreach ($documents as $key => $document) {
            $createdAt = $document->getCreatedAt();
            $updatedAt = $document->getUpdatedAt();

            $document
                ->setAttribute('$id', empty($document->getId()) ? ID::unique() : $document->getId())
                ->setAttribute('$collection', $collection->getId())
                ->setAttribute('$createdAt', empty($createdAt) || !$this->preserveDates ? $time : $createdAt)
                ->setAttribute('$updatedAt', empty($updatedAt) || !$this->preserveDates ? $time : $updatedAt);

            $document = $this->encode($collection, $document);

            $validator = new Structure(
                $collection,
                $this->adapter->getMinDateTime(),
                $this->adapter->getMaxDateTime(),
            );
            if (!$validator->isValid($document)) {
                throw new StructureException($validator->getDescription());
            }

            if ($this->resolveRelationships) {
                $document = $this->silent(fn () => $this->createDocumentRelationships($collection, $document));
            }

            $documents[$key] = $document;
        }

        \var_dump('before transaction createDocuments', $collection);
        $documents = $this->withTransaction(function () use ($collection, $documents, $batchSize) {
            return $this->adapter->createDocuments($collection->getId(), $documents, $batchSize);
        });

        foreach ($documents as $key => $document) {
            if ($this->resolveRelationships) {
                $document = $this->silent(fn () => $this->populateDocumentRelationships($collection, $document));
            }

            $documents[$key] = $this->decode($collection, $document);
        }

        $this->trigger(self::EVENT_DOCUMENTS_CREATE, $documents);

        return $documents;
    }

    /**
     * @param Document $collection
     * @param Document $document
     * @return Document
     * @throws DatabaseException
     */
    private function createDocumentRelationships(Document $collection, Document $document): Document
    {
        $attributes = $collection->getAttribute('attributes', []);

        $relationships = \array_filter(
            $attributes,
            fn ($attribute) =>
            $attribute['type'] === Database::VAR_RELATIONSHIP
        );

        $stackCount = count($this->relationshipWriteStack);

        foreach ($relationships as $index => $relationship) {
            $key = $relationship['key'];
            $value = $document->getAttribute($key);
            $relatedCollection = $this->getCollection($relationship['options']['relatedCollection']);
            $relationType = $relationship['options']['relationType'];
            $twoWay = $relationship['options']['twoWay'];
            $twoWayKey = $relationship['options']['twoWayKey'];
            $side = $relationship['options']['side'];

            if ($stackCount >= Database::RELATION_MAX_DEPTH - 1 && $this->relationshipWriteStack[$stackCount - 1] !== $relatedCollection->getId()) {
                $document->removeAttribute($key);

                continue;
            }

            $this->relationshipWriteStack[] = $collection->getId();

            try {
                switch (\gettype($value)) {
                    case 'array':
                        if (
                            ($relationType === Database::RELATION_MANY_TO_ONE && $side === Database::RELATION_SIDE_PARENT) ||
                            ($relationType === Database::RELATION_ONE_TO_MANY && $side === Database::RELATION_SIDE_CHILD) ||
                            ($relationType === Database::RELATION_ONE_TO_ONE)
                        ) {
                            throw new RelationshipException('Invalid relationship value. Must be either a document ID or a document, array given.');
                        }

                        // List of documents or IDs
                        foreach ($value as $related) {
                            switch (\gettype($related)) {
                                case 'object':
                                    if (!$related instanceof Document) {
                                        throw new RelationshipException('Invalid relationship value. Must be either a document, document ID, or an array of documents or document IDs.');
                                    }
                                    $this->relateDocuments(
                                        $collection,
                                        $relatedCollection,
                                        $key,
                                        $document,
                                        $related,
                                        $relationType,
                                        $twoWay,
                                        $twoWayKey,
                                        $side,
                                    );
                                    break;
                                case 'string':
                                    $this->relateDocumentsById(
                                        $collection,
                                        $relatedCollection,
                                        $key,
                                        $document->getId(),
                                        $related,
                                        $relationType,
                                        $twoWay,
                                        $twoWayKey,
                                        $side,
                                    );
                                    break;
                                default:
                                    throw new RelationshipException('Invalid relationship value. Must be either a document, document ID, or an array of documents or document IDs.');
                            }
                        }
                        $document->removeAttribute($key);
                        break;

                    case 'object':
                        if (!$value instanceof Document) {
                            throw new RelationshipException('Invalid relationship value. Must be either a document, document ID, or an array of documents or document IDs.');
                        }

                        if ($relationType === Database::RELATION_ONE_TO_ONE && !$twoWay && $side === Database::RELATION_SIDE_CHILD) {
                            throw new RelationshipException('Invalid relationship value. Cannot set a value from the child side of a oneToOne relationship when twoWay is false.');
                        }

                        if (
                            ($relationType === Database::RELATION_ONE_TO_MANY && $side === Database::RELATION_SIDE_PARENT) ||
                            ($relationType === Database::RELATION_MANY_TO_ONE && $side === Database::RELATION_SIDE_CHILD) ||
                            ($relationType === Database::RELATION_MANY_TO_MANY)
                        ) {
                            throw new RelationshipException('Invalid relationship value. Must be either an array of documents or document IDs, document given.');
                        }

                        $relatedId = $this->relateDocuments(
                            $collection,
                            $relatedCollection,
                            $key,
                            $document,
                            $value,
                            $relationType,
                            $twoWay,
                            $twoWayKey,
                            $side,
                        );
                        $document->setAttribute($key, $relatedId);
                        break;

                    case 'string':
                        if ($relationType === Database::RELATION_ONE_TO_ONE && $twoWay === false && $side === Database::RELATION_SIDE_CHILD) {
                            throw new RelationshipException('Invalid relationship value. Cannot set a value from the child side of a oneToOne relationship when twoWay is false.');
                        }

                        if (
                            ($relationType === Database::RELATION_ONE_TO_MANY && $side === Database::RELATION_SIDE_PARENT) ||
                            ($relationType === Database::RELATION_MANY_TO_ONE && $side === Database::RELATION_SIDE_CHILD) ||
                            ($relationType === Database::RELATION_MANY_TO_MANY)
                        ) {
                            throw new RelationshipException('Invalid relationship value. Must be either an array of documents or document IDs, document ID given.');
                        }

                        // Single document ID
                        $this->relateDocumentsById(
                            $collection,
                            $relatedCollection,
                            $key,
                            $document->getId(),
                            $value,
                            $relationType,
                            $twoWay,
                            $twoWayKey,
                            $side,
                        );
                        break;

                    case 'NULL':
                        // TODO: This might need to depend on the relation type, to be either set to null or removed?

                        if (
                            ($relationType === Database::RELATION_ONE_TO_MANY && $side === Database::RELATION_SIDE_CHILD) ||
                            ($relationType === Database::RELATION_MANY_TO_ONE && $side === Database::RELATION_SIDE_PARENT) ||
                            ($relationType === Database::RELATION_ONE_TO_ONE && $side === Database::RELATION_SIDE_PARENT) ||
                            ($relationType === Database::RELATION_ONE_TO_ONE && $side === Database::RELATION_SIDE_CHILD && $twoWay === true)
                        ) {
                            break;
                        }

                        $document->removeAttribute($key);
                        // No related document
                        break;

                    default:
                        throw new RelationshipException('Invalid relationship value. Must be either a document, document ID, or an array of documents or document IDs.');
                }
            } finally {
                \array_pop($this->relationshipWriteStack);
            }
        }

        return $document;
    }

    /**
     * @param Document $collection
     * @param Document $relatedCollection
     * @param string $key
     * @param Document $document
     * @param Document $relation
     * @param string $relationType
     * @param bool $twoWay
     * @param string $twoWayKey
     * @param string $side
     * @return string related document ID
     *
     * @throws AuthorizationException
     * @throws ConflictException
     * @throws StructureException
     * @throws Exception
     */
    private function relateDocuments(
        Document $collection,
        Document $relatedCollection,
        string $key,
        Document $document,
        Document $relation,
        string $relationType,
        bool $twoWay,
        string $twoWayKey,
        string $side,
    ): string {
        switch ($relationType) {
            case Database::RELATION_ONE_TO_ONE:
                if ($twoWay) {
                    $relation->setAttribute($twoWayKey, $document->getId());
                }
                break;
            case Database::RELATION_ONE_TO_MANY:
                if ($side === Database::RELATION_SIDE_PARENT) {
                    $relation->setAttribute($twoWayKey, $document->getId());
                }
                break;
            case Database::RELATION_MANY_TO_ONE:
                if ($side === Database::RELATION_SIDE_CHILD) {
                    $relation->setAttribute($twoWayKey, $document->getId());
                }
                break;
        }

        // Try to get the related document
        $related = $this->getDocument($relatedCollection->getId(), $relation->getId());

        if ($related->isEmpty()) {
            // If the related document doesn't exist, create it, inheriting permissions if none are set
            if (!isset($relation['$permissions'])) {
                $relation->setAttribute('$permissions', $document->getPermissions());
            }

            $related = $this->createDocument($relatedCollection->getId(), $relation);
        } elseif ($related->getAttributes() != $relation->getAttributes()) {
            // If the related document exists and the data is not the same, update it
            foreach ($relation->getAttributes() as $attribute => $value) {
                $related->setAttribute($attribute, $value);
            }

            $related = $this->updateDocument($relatedCollection->getId(), $related->getId(), $related);
        }

        if ($relationType === Database::RELATION_MANY_TO_MANY) {
            $junction = $this->getJunctionCollection($collection, $relatedCollection, $side);

            $this->createDocument($junction, new Document([
                $key => $related->getId(),
                $twoWayKey => $document->getId(),
                '$permissions' => [
                    Permission::read(Role::any()),
                    Permission::update(Role::any()),
                    Permission::delete(Role::any()),
                ]
            ]));
        }

        return $related->getId();
    }

    /**
     * @param Document $collection
     * @param Document $relatedCollection
     * @param string $key
     * @param string $documentId
     * @param string $relationId
     * @param string $relationType
     * @param bool $twoWay
     * @param string $twoWayKey
     * @param string $side
     * @return void
     * @throws AuthorizationException
     * @throws ConflictException
     * @throws StructureException
     * @throws Exception
     */
    private function relateDocumentsById(
        Document $collection,
        Document $relatedCollection,
        string $key,
        string $documentId,
        string $relationId,
        string $relationType,
        bool $twoWay,
        string $twoWayKey,
        string $side,
    ): void {
        // Get the related document, will be empty on permissions failure
        $related = $this->skipRelationships(fn () => $this->getDocument($relatedCollection->getId(), $relationId));

        if ($related->isEmpty() && $this->checkRelationshipsExist) {
            return;
        }

        switch ($relationType) {
            case Database::RELATION_ONE_TO_ONE:
                if ($twoWay) {
                    $related->setAttribute($twoWayKey, $documentId);
                    $this->skipRelationships(fn () => $this->updateDocument($relatedCollection->getId(), $relationId, $related));
                }
                break;
            case Database::RELATION_ONE_TO_MANY:
                if ($side === Database::RELATION_SIDE_PARENT) {
                    $related->setAttribute($twoWayKey, $documentId);
                    $this->skipRelationships(fn () => $this->updateDocument($relatedCollection->getId(), $relationId, $related));
                }
                break;
            case Database::RELATION_MANY_TO_ONE:
                if ($side === Database::RELATION_SIDE_CHILD) {
                    $related->setAttribute($twoWayKey, $documentId);
                    $this->skipRelationships(fn () => $this->updateDocument($relatedCollection->getId(), $relationId, $related));
                }
                break;
            case Database::RELATION_MANY_TO_MANY:
                $this->purgeCachedDocument($relatedCollection->getId(), $relationId);

                $junction = $this->getJunctionCollection($collection, $relatedCollection, $side);

                $this->skipRelationships(fn () => $this->createDocument($junction, new Document([
                    $key => $relationId,
                    $twoWayKey => $documentId,
                    '$permissions' => [
                        Permission::read(Role::any()),
                        Permission::update(Role::any()),
                        Permission::delete(Role::any()),
                    ]
                ])));
                break;
        }
    }

    /**
     * Update Document
     *
     * @param string $collection
     * @param string $id
     * @param Document $document
     * @return Document
     *
     * @throws AuthorizationException
     * @throws ConflictException
     * @throws DatabaseException
     * @throws StructureException
     */
    public function updateDocument(string $collection, string $id, Document $document): Document
    {
        if (!$id) {
            throw new DatabaseException('Must define $id attribute');
        }

        $collection = $this->silent(fn () => $this->getCollection($collection));

        \var_dump('before transaction updateDocument', $collection, $document);
        $document = $this->withTransaction(function () use ($collection, $id, $document) {
            $time = DateTime::now();
            $old = Authorization::skip(fn () => $this->silent(
                fn () =>
                $this->getDocument($collection->getId(), $id, forUpdate: true)
            ));

            $document = \array_merge($old->getArrayCopy(), $document->getArrayCopy());
            $document['$collection'] = $old->getAttribute('$collection');   // Make sure user doesn't switch collection ID
            $document['$createdAt'] = $old->getCreatedAt();                 // Make sure user doesn't switch createdAt

            if ($this->adapter->getSharedTables()) {
                $document['$tenant'] = $old->getAttribute('$tenant');       // Make sure user doesn't switch tenant
            }

            $document = new Document($document);

            $relationships = \array_filter($collection->getAttribute('attributes', []), function ($attribute) {
                return $attribute['type'] === Database::VAR_RELATIONSHIP;
            });

            $updateValidator = new Authorization(self::PERMISSION_UPDATE);
            $readValidator = new Authorization(self::PERMISSION_READ);
            $shouldUpdate = false;

            if ($collection->getId() !== self::METADATA) {
                $documentSecurity = $collection->getAttribute('documentSecurity', false);

                foreach ($relationships as $relationship) {
                    $relationships[$relationship->getAttribute('key')] = $relationship;
                }

                // Compare if the document has any changes
                foreach ($document as $key => $value) {
                    // Skip the nested documents as they will be checked later in recursions.
                    if (\array_key_exists($key, $relationships)) {
                        // No need to compare nested documents more than max depth.
                        if (count($this->relationshipWriteStack) >= Database::RELATION_MAX_DEPTH - 1) {
                            continue;
                        }
                        $relationType = (string)$relationships[$key]['options']['relationType'];
                        $side = (string)$relationships[$key]['options']['side'];
                        switch ($relationType) {
                            case Database::RELATION_ONE_TO_ONE:
                                $oldValue = $old->getAttribute($key) instanceof Document
                                    ? $old->getAttribute($key)->getId()
                                    : $old->getAttribute($key);

                                if ((\is_null($value) !== \is_null($oldValue))
                                    || (\is_string($value) && $value !== $oldValue)
                                    || ($value instanceof Document && $value->getId() !== $oldValue)
                                ) {
                                    $shouldUpdate = true;
                                }
                                break;
                            case Database::RELATION_ONE_TO_MANY:
                            case Database::RELATION_MANY_TO_ONE:
                            case Database::RELATION_MANY_TO_MANY:
                                if (
                                    ($relationType === Database::RELATION_MANY_TO_ONE && $side === Database::RELATION_SIDE_PARENT) ||
                                    ($relationType === Database::RELATION_ONE_TO_MANY && $side === Database::RELATION_SIDE_CHILD)
                                ) {
                                    $oldValue = $old->getAttribute($key) instanceof Document
                                        ? $old->getAttribute($key)->getId()
                                        : $old->getAttribute($key);

                                    if ((\is_null($value) !== \is_null($oldValue))
                                        || (\is_string($value) && $value !== $oldValue)
                                        || ($value instanceof Document && $value->getId() !== $oldValue)
                                    ) {
                                        $shouldUpdate = true;
                                    }
                                    break;
                                }

                                if (!\is_array($value) || !\array_is_list($value)) {
                                    throw new RelationshipException('Invalid relationship value. Must be either an array of documents or document IDs, ' . \gettype($value) . ' given.');
                                }

                                if (\count($old->getAttribute($key)) !== \count($value)) {
                                    $shouldUpdate = true;
                                    break;
                                }

                                foreach ($value as $index => $relation) {
                                    $oldValue = $old->getAttribute($key)[$index] instanceof Document
                                        ? $old->getAttribute($key)[$index]->getId()
                                        : $old->getAttribute($key)[$index];

                                    if (
                                        (\is_string($relation) && $relation !== $oldValue) ||
                                        ($relation instanceof Document && $relation->getId() !== $oldValue)
                                    ) {
                                        $shouldUpdate = true;
                                        break;
                                    }
                                }
                                break;
                        }

                        if ($shouldUpdate) {
                            break;
                        }

                        continue;
                    }

                    $oldValue = $old->getAttribute($key);

                    // If values are not equal we need to update document.
                    if ($value !== $oldValue) {
                        $shouldUpdate = true;
                        break;
                    }
                }

                $updatePermissions = [
                    ...$collection->getUpdate(),
                    ...($documentSecurity ? $old->getUpdate() : [])
                ];

                $readPermissions = [
                    ...$collection->getRead(),
                    ...($documentSecurity ? $old->getRead() : [])
                ];

                if ($shouldUpdate && !$updateValidator->isValid($updatePermissions)) {
                    throw new AuthorizationException($updateValidator->getDescription());
                } elseif (!$shouldUpdate && !$readValidator->isValid($readPermissions)) {
                    throw new AuthorizationException($readValidator->getDescription());
                }
            }

            if ($old->isEmpty()) {
                return new Document();
            }

            if ($shouldUpdate) {
                $updatedAt = $document->getUpdatedAt();
                $document->setAttribute('$updatedAt', empty($updatedAt) || !$this->preserveDates ? $time : $updatedAt);
            }

            // Check if document was updated after the request timestamp
            $oldUpdatedAt = new \DateTime($old->getUpdatedAt());
            if (!is_null($this->timestamp) && $oldUpdatedAt > $this->timestamp) {
                throw new ConflictException('Document was updated after the request timestamp');
            }

            $document = $this->encode($collection, $document);

            $structureValidator = new Structure(
                $collection,
                $this->adapter->getMinDateTime(),
                $this->adapter->getMaxDateTime(),
            );
            if (!$structureValidator->isValid($document)) { // Make sure updated structure still apply collection rules (if any)
                throw new StructureException($structureValidator->getDescription());
            }

            if ($this->resolveRelationships) {
                $document = $this->silent(fn () => $this->updateDocumentRelationships($collection, $old, $document));
            }

            $this->adapter->updateDocument($collection->getId(), $id, $document);

            return $document;
        });

        if ($this->resolveRelationships) {
            $document = $this->silent(fn () => $this->populateDocumentRelationships($collection, $document));
        }

        $document = $this->decode($collection, $document);

        $this->purgeRelatedDocuments($collection, $id);
        $this->purgeCachedDocument($collection->getId(), $id);
        $this->trigger(self::EVENT_DOCUMENT_UPDATE, $document);

        return $document;
    }

    /**
     * Update documents
     *
     * Updates all documents which match the given query.
     *
     * @param string $collection
     * @param Document $updates
     * @param array<Query> $queries
     * @param int $batchSize
     *
     * @return int
     *
     * @throws AuthorizationException
     * @throws DatabaseException
     */
    public function updateDocuments(string $collection, Document $updates, array $queries = [], int $batchSize = self::INSERT_BATCH_SIZE): int
    {
<<<<<<< HEAD
        if (empty($documents)) {
            return [];
=======
        if ($this->adapter->getSharedTables() && empty($this->adapter->getTenant())) {
            throw new DatabaseException('Missing tenant. Tenant must be set when table sharing is enabled.');
        }

        if ($updates->isEmpty()) {
            return 0;
>>>>>>> 6661edff
        }

        $queries = Query::groupByType($queries)['filters'];
        $collection = $this->silent(fn () => $this->getCollection($collection));

<<<<<<< HEAD
        \var_dump('before transaction updateDocuments', $collection);
        $documents = $this->withTransaction(function () use ($collection, $documents, $batchSize) {
            $time = DateTime::now();
=======
        unset($updates['$id']);
        unset($updates['$createdAt']);
        unset($updates['$tenant']);
>>>>>>> 6661edff

        if (!$this->preserveDates) {
            $updates['$updatedAt'] = DateTime::now();
        }

        $updates = $this->encode($collection, $updates);

        // Check new document structure
        $validator = new PartialStructure(
            $collection,
            $this->adapter->getMinDateTime(),
            $this->adapter->getMaxDateTime(),
        );
        if (!$validator->isValid($updates)) {
            throw new StructureException($validator->getDescription());
        }

        $affected = $this->withTransaction(function () use ($collection, $queries, $batchSize, $updates) {
            $lastDocument = null;
            $totalModified = 0;
            $affectedDocumentIds = [];

            $documentSecurity = $collection->getAttribute('documentSecurity', false);

            $authorization = new Authorization(self::PERMISSION_UPDATE);
            $skipAuth = $authorization->isValid($collection->getUpdate());

            if (!$skipAuth && !$documentSecurity && $collection->getId() !== self::METADATA) {
                throw new AuthorizationException($authorization->getDescription());
            }

            // Resolve and update relationships
            while (true) {
                $affectedDocuments = $this->find($collection->getId(), array_merge(
                    empty($lastDocument) ? [
                        Query::limit($batchSize),
                    ] : [
                        Query::limit($batchSize),
                        Query::cursorAfter($lastDocument),
                    ],
                    $queries,
                ), forPermission: Database::PERMISSION_UPDATE);

                if (empty($affectedDocuments)) {
                    break;
                }

                foreach ($affectedDocuments as $document) {
                    if ($this->resolveRelationships) {
                        $newDocument = array_merge($document->getArrayCopy(), $updates->getArrayCopy());

                        $this->silent(fn () => $this->updateDocumentRelationships($collection, $document, new Document($newDocument)));
                    }

                    $affectedDocumentIds[] = $document->getId();
                }

                $getResults = fn () => $this->adapter->updateDocuments(
                    $collection->getId(),
                    $updates,
                    $affectedDocuments
                );

                $result = $skipAuth ? $authorization->skip($getResults) : $getResults();

                $totalModified += $result;

                if (count($affectedDocuments) < $batchSize) {
                    break;
                } else {
                    $lastDocument = end($affectedDocuments);
                }
            }

            $this->trigger(self::EVENT_DOCUMENTS_UPDATE, $affectedDocumentIds);

            foreach ($affectedDocumentIds as $id) {
                $this->purgeRelatedDocuments($collection, $id);
                $this->purgeCachedDocument($collection->getId(), $id);
            }

            return $totalModified;
        });

        return $affected;
    }

    /**
     * @param Document $collection
     * @param Document $old
     * @param Document $document
     *
     * @return Document
     * @throws AuthorizationException
     * @throws ConflictException
     * @throws DatabaseException
     * @throws DuplicateException
     * @throws StructureException
     */
    private function updateDocumentRelationships(Document $collection, Document $old, Document $document): Document
    {
        $attributes = $collection->getAttribute('attributes', []);

        $relationships = \array_filter($attributes, function ($attribute) {
            return $attribute['type'] === Database::VAR_RELATIONSHIP;
        });

        $stackCount = count($this->relationshipWriteStack);

        foreach ($relationships as $index => $relationship) {
            /** @var string $key */
            $key = $relationship['key'];
            $value = $document->getAttribute($key);
            $oldValue = $old->getAttribute($key);
            $relatedCollection = $this->getCollection($relationship['options']['relatedCollection']);
            $relationType = (string) $relationship['options']['relationType'];
            $twoWay = (bool) $relationship['options']['twoWay'];
            $twoWayKey = (string) $relationship['options']['twoWayKey'];
            $side = (string) $relationship['options']['side'];

            if ($oldValue == $value) {
                if (
                    ($relationType === Database::RELATION_ONE_TO_ONE  ||
                        ($relationType === Database::RELATION_MANY_TO_ONE && $side === Database::RELATION_SIDE_PARENT)) &&
                    $value instanceof Document
                ) {
                    $document->setAttribute($key, $value->getId());
                    continue;
                }
                $document->removeAttribute($key);
                continue;
            }

            if ($stackCount >= Database::RELATION_MAX_DEPTH - 1 && $this->relationshipWriteStack[$stackCount - 1] !== $relatedCollection->getId()) {
                $document->removeAttribute($key);
                continue;
            }

            $this->relationshipWriteStack[] = $collection->getId();

            try {
                switch ($relationType) {
                    case Database::RELATION_ONE_TO_ONE:
                        if (!$twoWay) {
                            if ($side === Database::RELATION_SIDE_CHILD) {
                                throw new RelationshipException('Invalid relationship value. Cannot set a value from the child side of a oneToOne relationship when twoWay is false.');
                            }

                            if (\is_string($value)) {
                                $related = $this->skipRelationships(fn () => $this->getDocument($relatedCollection->getId(), $value, [Query::select(['$id'])]));
                                if ($related->isEmpty()) {
                                    // If no such document exists in related collection
                                    // For one-one we need to update the related key to null if no relation exists
                                    $document->setAttribute($key, null);
                                }
                            } elseif ($value instanceof Document) {
                                $relationId = $this->relateDocuments(
                                    $collection,
                                    $relatedCollection,
                                    $key,
                                    $document,
                                    $value,
                                    $relationType,
                                    false,
                                    $twoWayKey,
                                    $side,
                                );
                                $document->setAttribute($key, $relationId);
                            } elseif (is_array($value)) {
                                throw new RelationshipException('Invalid relationship value. Must be either a document, document ID or null. Array given.');
                            }

                            break;
                        }

                        switch (\gettype($value)) {
                            case 'string':
                                $related = $this->skipRelationships(
                                    fn () => $this->getDocument($relatedCollection->getId(), $value, [Query::select(['$id'])])
                                );

                                if ($related->isEmpty()) {
                                    // If no such document exists in related collection
                                    // For one-one we need to update the related key to null if no relation exists
                                    $document->setAttribute($key, null);
                                    break;
                                }
                                if (
                                    $oldValue?->getId() !== $value
                                    && !($this->skipRelationships(fn () => $this->findOne($relatedCollection->getId(), [
                                        Query::select(['$id']),
                                        Query::equal($twoWayKey, [$value]),
                                    ]))->isEmpty())
                                ) {
                                    // Have to do this here because otherwise relations would be updated before the database can throw the unique violation
                                    throw new DuplicateException('Document already has a related document');
                                }

                                $this->skipRelationships(fn () => $this->updateDocument(
                                    $relatedCollection->getId(),
                                    $related->getId(),
                                    $related->setAttribute($twoWayKey, $document->getId())
                                ));
                                break;
                            case 'object':
                                if ($value instanceof Document) {
                                    $related = $this->skipRelationships(fn () => $this->getDocument($relatedCollection->getId(), $value->getId()));

                                    if (
                                        $oldValue?->getId() !== $value->getId()
                                        && !($this->skipRelationships(fn () => $this->findOne($relatedCollection->getId(), [
                                            Query::select(['$id']),
                                            Query::equal($twoWayKey, [$value->getId()]),
                                        ]))->isEmpty())
                                    ) {
                                        // Have to do this here because otherwise relations would be updated before the database can throw the unique violation
                                        throw new DuplicateException('Document already has a related document');
                                    }

                                    $this->relationshipWriteStack[] = $relatedCollection->getId();
                                    if ($related->isEmpty()) {
                                        if (!isset($value['$permissions'])) {
                                            $value->setAttribute('$permissions', $document->getAttribute('$permissions'));
                                        }
                                        $related = $this->createDocument(
                                            $relatedCollection->getId(),
                                            $value->setAttribute($twoWayKey, $document->getId())
                                        );
                                    } else {
                                        $related = $this->updateDocument(
                                            $relatedCollection->getId(),
                                            $related->getId(),
                                            $value->setAttribute($twoWayKey, $document->getId())
                                        );
                                    }
                                    \array_pop($this->relationshipWriteStack);

                                    $document->setAttribute($key, $related->getId());
                                    break;
                                }
                                // no break
                            case 'NULL':
                                if (!\is_null($oldValue?->getId())) {
                                    $oldRelated = $this->skipRelationships(
                                        fn () =>
                                        $this->getDocument($relatedCollection->getId(), $oldValue->getId())
                                    );
                                    $this->skipRelationships(fn () => $this->updateDocument(
                                        $relatedCollection->getId(),
                                        $oldRelated->getId(),
                                        $oldRelated->setAttribute($twoWayKey, null)
                                    ));
                                }
                                break;
                            default:
                                throw new RelationshipException('Invalid relationship value. Must be either a document, document ID or null.');
                        }
                        break;
                    case Database::RELATION_ONE_TO_MANY:
                    case Database::RELATION_MANY_TO_ONE:
                        if (
                            ($relationType === Database::RELATION_ONE_TO_MANY && $side === Database::RELATION_SIDE_PARENT) ||
                            ($relationType === Database::RELATION_MANY_TO_ONE && $side === Database::RELATION_SIDE_CHILD)
                        ) {
                            if (!\is_array($value) || !\array_is_list($value)) {
                                throw new RelationshipException('Invalid relationship value. Must be either an array of documents or document IDs, ' . \gettype($value) . ' given.');
                            }

                            $oldIds = \array_map(fn ($document) => $document->getId(), $oldValue);

                            $newIds = \array_map(function ($item) {
                                if (\is_string($item)) {
                                    return $item;
                                } elseif ($item instanceof Document) {
                                    return $item->getId();
                                } else {
                                    throw new RelationshipException('Invalid relationship value. No ID provided.');
                                }
                            }, $value);

                            $removedDocuments = \array_diff($oldIds, $newIds);

                            foreach ($removedDocuments as $relation) {
                                Authorization::skip(fn () => $this->skipRelationships(fn () => $this->updateDocument(
                                    $relatedCollection->getId(),
                                    $relation,
                                    new Document([$twoWayKey => null])
                                )));
                            }

                            foreach ($value as $relation) {
                                if (\is_string($relation)) {
                                    $related = $this->skipRelationships(
                                        fn () =>
                                        $this->getDocument($relatedCollection->getId(), $relation, [Query::select(['$id'])])
                                    );

                                    if ($related->isEmpty()) {
                                        continue;
                                    }

                                    $this->skipRelationships(fn () => $this->updateDocument(
                                        $relatedCollection->getId(),
                                        $related->getId(),
                                        $related->setAttribute($twoWayKey, $document->getId())
                                    ));
                                } elseif ($relation instanceof Document) {
                                    $related = $this->skipRelationships(
                                        fn () =>
                                        $this->getDocument($relatedCollection->getId(), $relation->getId(), [Query::select(['$id'])])
                                    );

                                    if ($related->isEmpty()) {
                                        if (!isset($relation['$permissions'])) {
                                            $relation->setAttribute('$permissions', $document->getAttribute('$permissions'));
                                        }
                                        $this->createDocument(
                                            $relatedCollection->getId(),
                                            $relation->setAttribute($twoWayKey, $document->getId())
                                        );
                                    } else {
                                        $this->updateDocument(
                                            $relatedCollection->getId(),
                                            $related->getId(),
                                            $relation->setAttribute($twoWayKey, $document->getId())
                                        );
                                    }
                                } else {
                                    throw new RelationshipException('Invalid relationship value.');
                                }
                            }

                            $document->removeAttribute($key);
                            break;
                        }

                        if (\is_string($value)) {
                            $related = $this->skipRelationships(
                                fn () => $this->getDocument($relatedCollection->getId(), $value, [Query::select(['$id'])])
                            );

                            if ($related->isEmpty()) {
                                // If no such document exists in related collection
                                // For many-one we need to update the related key to null if no relation exists
                                $document->setAttribute($key, null);
                            }
                            $this->purgeCachedDocument($relatedCollection->getId(), $value);
                        } elseif ($value instanceof Document) {
                            $related = $this->skipRelationships(
                                fn () => $this->getDocument($relatedCollection->getId(), $value->getId(), [Query::select(['$id'])])
                            );

                            if ($related->isEmpty()) {
                                if (!isset($value['$permissions'])) {
                                    $value->setAttribute('$permissions', $document->getAttribute('$permissions'));
                                }
                                $this->createDocument(
                                    $relatedCollection->getId(),
                                    $value
                                );
                            } elseif ($related->getAttributes() != $value->getAttributes()) {
                                $this->updateDocument(
                                    $relatedCollection->getId(),
                                    $related->getId(),
                                    $value
                                );
                                $this->purgeCachedDocument($relatedCollection->getId(), $related->getId());
                            }

                            $document->setAttribute($key, $value->getId());
                        } elseif (\is_null($value)) {
                            break;
                        } elseif (is_array($value)) {
                            throw new RelationshipException('Invalid relationship value. Must be either a document ID or a document, array given.');
                        } elseif (empty($value)) {
                            throw new RelationshipException('Invalid relationship value. Must be either a document ID or a document.');
                        } else {
                            throw new RelationshipException('Invalid relationship value.');
                        }

                        break;
                    case Database::RELATION_MANY_TO_MANY:
                        if (\is_null($value)) {
                            break;
                        }
                        if (!\is_array($value)) {
                            throw new RelationshipException('Invalid relationship value. Must be an array of documents or document IDs.');
                        }

                        $oldIds = \array_map(fn ($document) => $document->getId(), $oldValue);

                        $newIds = \array_map(function ($item) {
                            if (\is_string($item)) {
                                return $item;
                            } elseif ($item instanceof Document) {
                                return $item->getId();
                            } else {
                                throw new RelationshipException('Invalid relationship value. Must be either a document or document ID.');
                            }
                        }, $value);

                        $removedDocuments = \array_diff($oldIds, $newIds);

                        foreach ($removedDocuments as $relation) {
                            $junction = $this->getJunctionCollection($collection, $relatedCollection, $side);

                            $junctions = $this->find($junction, [
                                Query::equal($key, [$relation]),
                                Query::equal($twoWayKey, [$document->getId()]),
                                Query::limit(PHP_INT_MAX)
                            ]);

                            foreach ($junctions as $junction) {
                                Authorization::skip(fn () => $this->deleteDocument($junction->getCollection(), $junction->getId()));
                            }
                        }

                        foreach ($value as $relation) {
                            if (\is_string($relation)) {
                                if (\in_array($relation, $oldIds) || $this->getDocument($relatedCollection->getId(), $relation, [Query::select(['$id'])])->isEmpty()) {
                                    continue;
                                }
                            } elseif ($relation instanceof Document) {
                                $related = $this->getDocument($relatedCollection->getId(), $relation->getId(), [Query::select(['$id'])]);

                                if ($related->isEmpty()) {
                                    if (!isset($value['$permissions'])) {
                                        $relation->setAttribute('$permissions', $document->getAttribute('$permissions'));
                                    }
                                    $related = $this->createDocument(
                                        $relatedCollection->getId(),
                                        $relation
                                    );
                                } elseif ($related->getAttributes() != $relation->getAttributes()) {
                                    $related = $this->updateDocument(
                                        $relatedCollection->getId(),
                                        $related->getId(),
                                        $relation
                                    );
                                }

                                if (\in_array($relation->getId(), $oldIds)) {
                                    continue;
                                }

                                $relation = $related->getId();
                            } else {
                                throw new RelationshipException('Invalid relationship value. Must be either a document or document ID.');
                            }

                            $this->skipRelationships(fn () => $this->createDocument(
                                $this->getJunctionCollection($collection, $relatedCollection, $side),
                                new Document([
                                    $key => $relation,
                                    $twoWayKey => $document->getId(),
                                    '$permissions' => [
                                        Permission::read(Role::any()),
                                        Permission::update(Role::any()),
                                        Permission::delete(Role::any()),
                                    ],
                                ])
                            ));
                        }

                        $document->removeAttribute($key);
                        break;
                }
            } finally {
                \array_pop($this->relationshipWriteStack);
            }
        }

        return $document;
    }

    private function getJunctionCollection(Document $collection, Document $relatedCollection, string $side): string
    {
        return $side === Database::RELATION_SIDE_PARENT
            ? '_' . $collection->getInternalId() . '_' . $relatedCollection->getInternalId()
            : '_' . $relatedCollection->getInternalId() . '_' . $collection->getInternalId();
    }

    /**
     * Increase a document attribute by a value
     *
     * @param string $collection
     * @param string $id
     * @param string $attribute
     * @param int|float $value
     * @param int|float|null $max
     * @return bool
     *
     * @throws AuthorizationException
     * @throws DatabaseException
     * @throws Exception
     */
    public function increaseDocumentAttribute(string $collection, string $id, string $attribute, int|float $value = 1, int|float|null $max = null): bool
    {
        if ($value <= 0) { // Can be a float
            throw new DatabaseException('Value must be numeric and greater than 0');
        }

        $validator = new Authorization(self::PERMISSION_UPDATE);

        /* @var $document Document */
        $document = Authorization::skip(fn () => $this->silent(fn () => $this->getDocument($collection, $id))); // Skip ensures user does not need read permission for this

        if ($document->isEmpty()) {
            return false;
        }

        $collection = $this->silent(fn () => $this->getCollection($collection));

        if ($collection->getId() !== self::METADATA) {
            $documentSecurity = $collection->getAttribute('documentSecurity', false);
            if (!$validator->isValid([
                ...$collection->getUpdate(),
                ...($documentSecurity ? $document->getUpdate() : [])
            ])) {
                throw new AuthorizationException($validator->getDescription());
            }
        }

        $attr = \array_filter($collection->getAttribute('attributes', []), function ($a) use ($attribute) {
            return $a['$id'] === $attribute;
        });

        if (empty($attr)) {
            throw new NotFoundException('Attribute not found');
        }

        $whiteList = [self::VAR_INTEGER, self::VAR_FLOAT];

        /**
         * @var Document $attr
         */
        $attr = \end($attr);
        if (!in_array($attr->getAttribute('type'), $whiteList)) {
            throw new DatabaseException('Attribute type must be one of: ' . implode(',', $whiteList));
        }

        if ($max && ($document->getAttribute($attribute) + $value > $max)) {
            throw new DatabaseException('Attribute value exceeds maximum limit: ' . $max);
        }

        $time = DateTime::now();
        $updatedAt = $document->getUpdatedAt();
        $updatedAt = (empty($updatedAt) || !$this->preserveDates) ? $time : $updatedAt;

        // Check if document was updated after the request timestamp
        $oldUpdatedAt = new \DateTime($document->getUpdatedAt());
        if (!is_null($this->timestamp) && $oldUpdatedAt > $this->timestamp) {
            throw new ConflictException('Document was updated after the request timestamp');
        }

        $max = $max ? $max - $value : null;

        $result = $this->adapter->increaseDocumentAttribute(
            $collection->getId(),
            $id,
            $attribute,
            $value,
            $updatedAt,
            max: $max
        );

        $this->purgeCachedDocument($collection->getId(), $id);

        $this->trigger(self::EVENT_DOCUMENT_INCREASE, $document);

        return $result;
    }


    /**
     * Decrease a document attribute by a value
     *
     * @param string $collection
     * @param string $id
     * @param string $attribute
     * @param int|float $value
     * @param int|float|null $min
     * @return bool
     *
     * @throws AuthorizationException
     * @throws DatabaseException
     */
    public function decreaseDocumentAttribute(string $collection, string $id, string $attribute, int|float $value = 1, int|float|null $min = null): bool
    {
        if ($value <= 0) { // Can be a float
            throw new DatabaseException('Value must be numeric and greater than 0');
        }

        $validator = new Authorization(self::PERMISSION_UPDATE);

        /* @var $document Document */
        $document = Authorization::skip(fn () => $this->silent(fn () => $this->getDocument($collection, $id))); // Skip ensures user does not need read permission for this

        if ($document->isEmpty()) {
            return false;
        }

        $collection = $this->silent(fn () => $this->getCollection($collection));

        if ($collection->getId() !== self::METADATA) {
            $documentSecurity = $collection->getAttribute('documentSecurity', false);
            if (!$validator->isValid([
                ...$collection->getUpdate(),
                ...($documentSecurity ? $document->getUpdate() : [])
            ])) {
                throw new AuthorizationException($validator->getDescription());
            }
        }

        $attr = \array_filter($collection->getAttribute('attributes', []), function ($a) use ($attribute) {
            return $a['$id'] === $attribute;
        });

        if (empty($attr)) {
            throw new NotFoundException('Attribute not found');
        }

        $whiteList = [self::VAR_INTEGER, self::VAR_FLOAT];

        /**
         * @var Document $attr
         */
        $attr = \end($attr);
        if (!in_array($attr->getAttribute('type'), $whiteList)) {
            throw new DatabaseException('Attribute type must be one of: ' . implode(',', $whiteList));
        }

        if ($min && ($document->getAttribute($attribute) - $value < $min)) {
            throw new DatabaseException('Attribute value Exceeds minimum limit ' . $min);
        }

        $time = DateTime::now();
        $updatedAt = $document->getUpdatedAt();
        $updatedAt = (empty($updatedAt) || !$this->preserveDates) ? $time : $updatedAt;

        // Check if document was updated after the request timestamp
        $oldUpdatedAt = new \DateTime($document->getUpdatedAt());
        if (!is_null($this->timestamp) && $oldUpdatedAt > $this->timestamp) {
            throw new ConflictException('Document was updated after the request timestamp');
        }

        $min = $min ? $min + $value : null;

        $result = $this->adapter->increaseDocumentAttribute(
            $collection->getId(),
            $id,
            $attribute,
            $value * -1,
            $updatedAt,
            min: $min
        );

        $this->purgeCachedDocument($collection->getId(), $id);

        $this->trigger(self::EVENT_DOCUMENT_DECREASE, $document);

        return $result;
    }

    /**
     * Delete Document
     *
     * @param string $collection
     * @param string $id
     *
     * @return bool
     *
     * @throws AuthorizationException
     * @throws ConflictException
     * @throws DatabaseException
     * @throws RestrictedException
     */
    public function deleteDocument(string $collection, string $id): bool
    {
        $collection = $this->silent(fn () => $this->getCollection($collection));

        \var_dump('before transaction deleteDocument', $collection, $id);
        $deleted = $this->withTransaction(function () use ($collection, $id, &$document) {
            $document = Authorization::skip(fn () => $this->silent(
                fn () =>
                $this->getDocument($collection->getId(), $id, forUpdate: true)
            ));

            if ($document->isEmpty()) {
                return false;
            }

            $validator = new Authorization(self::PERMISSION_DELETE);

            if ($collection->getId() !== self::METADATA) {
                $documentSecurity = $collection->getAttribute('documentSecurity', false);
                if (!$validator->isValid([
                    ...$collection->getDelete(),
                    ...($documentSecurity ? $document->getDelete() : [])
                ])) {
                    throw new AuthorizationException($validator->getDescription());
                }
            }

            // Check if document was updated after the request timestamp
            try {
                $oldUpdatedAt = new \DateTime($document->getUpdatedAt());
            } catch (Exception $e) {
                throw new DatabaseException($e->getMessage(), $e->getCode(), $e);
            }

            if (!\is_null($this->timestamp) && $oldUpdatedAt > $this->timestamp) {
                throw new ConflictException('Document was updated after the request timestamp');
            }

            if ($this->resolveRelationships) {
                $document = $this->silent(fn () => $this->deleteDocumentRelationships($collection, $document));
            }

            return $this->adapter->deleteDocument($collection->getId(), $id);
        });

        $this->purgeRelatedDocuments($collection, $id);
        $this->purgeCachedDocument($collection->getId(), $id);

        $this->trigger(self::EVENT_DOCUMENT_DELETE, $document);

        return $deleted;
    }

    /**
     * @param Document $collection
     * @param Document $document
     * @return Document
     * @throws AuthorizationException
     * @throws ConflictException
     * @throws DatabaseException
     * @throws RestrictedException
     * @throws StructureException
     */
    private function deleteDocumentRelationships(Document $collection, Document $document): Document
    {
        $attributes = $collection->getAttribute('attributes', []);

        $relationships = \array_filter($attributes, function ($attribute) {
            return $attribute['type'] === Database::VAR_RELATIONSHIP;
        });

        foreach ($relationships as $relationship) {
            $key = $relationship['key'];
            $value = $document->getAttribute($key);
            $relatedCollection = $this->getCollection($relationship['options']['relatedCollection']);
            $relationType = $relationship['options']['relationType'];
            $twoWay = $relationship['options']['twoWay'];
            $twoWayKey = $relationship['options']['twoWayKey'];
            $onDelete = $relationship['options']['onDelete'];
            $side = $relationship['options']['side'];

            $relationship->setAttribute('collection', $collection->getId());
            $relationship->setAttribute('document', $document->getId());

            switch ($onDelete) {
                case Database::RELATION_MUTATE_RESTRICT:
                    $this->deleteRestrict($relatedCollection, $document, $value, $relationType, $twoWay, $twoWayKey, $side);
                    break;
                case Database::RELATION_MUTATE_SET_NULL:
                    $this->deleteSetNull($collection, $relatedCollection, $document, $value, $relationType, $twoWay, $twoWayKey, $side);
                    break;
                case Database::RELATION_MUTATE_CASCADE:
                    foreach ($this->relationshipDeleteStack as $processedRelationship) {
                        $existingKey = $processedRelationship['key'];
                        $existingCollection = $processedRelationship['collection'];
                        $existingRelatedCollection = $processedRelationship['options']['relatedCollection'];
                        $existingTwoWayKey = $processedRelationship['options']['twoWayKey'];
                        $existingSide = $processedRelationship['options']['side'];

                        // If this relationship has already been fetched for this document, skip it
                        $reflexive = $processedRelationship == $relationship;

                        // If this relationship is the same as a previously fetched relationship, but on the other side, skip it
                        $symmetric = $existingKey === $twoWayKey
                            && $existingTwoWayKey === $key
                            && $existingRelatedCollection === $collection->getId()
                            && $existingCollection === $relatedCollection->getId()
                            && $existingSide !== $side;

                        // If this relationship is not directly related but relates across multiple collections, skip it.
                        //
                        // These conditions ensure that a relationship is considered transitive if it has the same
                        // two-way key and related collection, but is on the opposite side of the relationship (the first and second conditions).
                        //
                        // They also ensure that a relationship is considered transitive if it has the same key and related
                        // collection as an existing relationship, but a different two-way key (the third condition),
                        // or the same two-way key as an existing relationship, but a different key (the fourth condition).
                        $transitive = (($existingKey === $twoWayKey
                            && $existingCollection === $relatedCollection->getId()
                            && $existingSide !== $side)
                            || ($existingTwoWayKey === $key
                                && $existingRelatedCollection === $collection->getId()
                                && $existingSide !== $side)
                            || ($existingKey === $key
                                && $existingTwoWayKey !== $twoWayKey
                                && $existingRelatedCollection === $relatedCollection->getId()
                                && $existingSide !== $side)
                            || ($existingKey !== $key
                                && $existingTwoWayKey === $twoWayKey
                                && $existingRelatedCollection === $relatedCollection->getId()
                                && $existingSide !== $side));

                        if ($reflexive || $symmetric || $transitive) {
                            break 2;
                        }
                    }
                    $this->deleteCascade($collection, $relatedCollection, $document, $key, $value, $relationType, $twoWayKey, $side, $relationship);
                    break;
            }
        }

        return $document;
    }

    /**
     * @param Document $relatedCollection
     * @param Document $document
     * @param mixed $value
     * @param string $relationType
     * @param bool $twoWay
     * @param string $twoWayKey
     * @param string $side
     * @throws AuthorizationException
     * @throws ConflictException
     * @throws DatabaseException
     * @throws RestrictedException
     * @throws StructureException
     */
    private function deleteRestrict(
        Document $relatedCollection,
        Document $document,
        mixed $value,
        string $relationType,
        bool $twoWay,
        string $twoWayKey,
        string $side
    ): void {
        if ($value instanceof Document && $value->isEmpty()) {
            $value = null;
        }

        if (
            !empty($value)
            && $relationType !== Database::RELATION_MANY_TO_ONE
            && $side === Database::RELATION_SIDE_PARENT
        ) {
            throw new RestrictedException('Cannot delete document because it has at least one related document.');
        }

        if (
            $relationType === Database::RELATION_ONE_TO_ONE
            && $side === Database::RELATION_SIDE_CHILD
            && !$twoWay
        ) {
            Authorization::skip(function () use ($document, $relatedCollection, $twoWayKey) {
                $related = $this->findOne($relatedCollection->getId(), [
                    Query::select(['$id']),
                    Query::equal($twoWayKey, [$document->getId()])
                ]);

                if ($related->isEmpty()) {
                    return;
                }

                $this->skipRelationships(fn () => $this->updateDocument(
                    $relatedCollection->getId(),
                    $related->getId(),
                    new Document([
                        $twoWayKey => null
                    ])
                ));
            });
        }

        if (
            $relationType === Database::RELATION_MANY_TO_ONE
            && $side === Database::RELATION_SIDE_CHILD
        ) {
            $related = Authorization::skip(fn () => $this->findOne($relatedCollection->getId(), [
                Query::select(['$id']),
                Query::equal($twoWayKey, [$document->getId()])
            ]));

            if (!$related->isEmpty()) {
                throw new RestrictedException('Cannot delete document because it has at least one related document.');
            }
        }
    }

    /**
     * @param Document $collection
     * @param Document $relatedCollection
     * @param Document $document
     * @param mixed $value
     * @param string $relationType
     * @param bool $twoWay
     * @param string $twoWayKey
     * @param string $side
     * @return void
     * @throws AuthorizationException
     * @throws ConflictException
     * @throws DatabaseException
     * @throws RestrictedException
     * @throws StructureException
     */
    private function deleteSetNull(Document $collection, Document $relatedCollection, Document $document, mixed $value, string $relationType, bool $twoWay, string $twoWayKey, string $side): void
    {
        switch ($relationType) {
            case Database::RELATION_ONE_TO_ONE:
                if (!$twoWay && $side === Database::RELATION_SIDE_PARENT) {
                    break;
                }

                // Shouldn't need read or update permission to delete
                Authorization::skip(function () use ($document, $value, $relatedCollection, $twoWay, $twoWayKey, $side) {
                    if (!$twoWay && $side === Database::RELATION_SIDE_CHILD) {
                        $related = $this->findOne($relatedCollection->getId(), [
                            Query::select(['$id']),
                            Query::equal($twoWayKey, [$document->getId()])
                        ]);
                    } else {
                        if (empty($value)) {
                            return;
                        }
                        $related = $this->getDocument($relatedCollection->getId(), $value->getId(), [Query::select(['$id'])]);
                    }

                    if ($related->isEmpty()) {
                        return;
                    }

                    $this->skipRelationships(fn () => $this->updateDocument(
                        $relatedCollection->getId(),
                        $related->getId(),
                        new Document([
                            $twoWayKey => null
                        ])
                    ));
                });
                break;

            case Database::RELATION_ONE_TO_MANY:
                if ($side === Database::RELATION_SIDE_CHILD) {
                    break;
                }
                foreach ($value as $relation) {
                    Authorization::skip(function () use ($relatedCollection, $twoWayKey, $relation) {
                        $this->skipRelationships(fn () => $this->updateDocument(
                            $relatedCollection->getId(),
                            $relation->getId(),
                            new Document([
                                $twoWayKey => null
                            ]),
                        ));
                    });
                }
                break;

            case Database::RELATION_MANY_TO_ONE:
                if ($side === Database::RELATION_SIDE_PARENT) {
                    break;
                }

                if (!$twoWay) {
                    $value = $this->find($relatedCollection->getId(), [
                        Query::select(['$id']),
                        Query::equal($twoWayKey, [$document->getId()]),
                        Query::limit(PHP_INT_MAX)
                    ]);
                }

                foreach ($value as $relation) {
                    Authorization::skip(function () use ($relatedCollection, $twoWayKey, $relation) {
                        $this->skipRelationships(fn () => $this->updateDocument(
                            $relatedCollection->getId(),
                            $relation->getId(),
                            new Document([
                                $twoWayKey => null
                            ])
                        ));
                    });
                }
                break;

            case Database::RELATION_MANY_TO_MANY:
                $junction = $this->getJunctionCollection($collection, $relatedCollection, $side);

                $junctions = $this->find($junction, [
                    Query::select(['$id']),
                    Query::equal($twoWayKey, [$document->getId()]),
                    Query::limit(PHP_INT_MAX)
                ]);

                foreach ($junctions as $document) {
                    $this->skipRelationships(fn () => $this->deleteDocument(
                        $junction,
                        $document->getId()
                    ));
                }
                break;
        }
    }

    /**
     * @param Document $collection
     * @param Document $relatedCollection
     * @param Document $document
     * @param string $key
     * @param mixed $value
     * @param string $relationType
     * @param string $twoWayKey
     * @param string $side
     * @param Document $relationship
     * @return void
     * @throws AuthorizationException
     * @throws ConflictException
     * @throws DatabaseException
     * @throws RestrictedException
     * @throws StructureException
     */
    private function deleteCascade(Document $collection, Document $relatedCollection, Document $document, string $key, mixed $value, string $relationType, string $twoWayKey, string $side, Document $relationship): void
    {
        switch ($relationType) {
            case Database::RELATION_ONE_TO_ONE:
                if ($value !== null) {
                    $this->relationshipDeleteStack[] = $relationship;

                    $this->deleteDocument(
                        $relatedCollection->getId(),
                        ($value instanceof Document) ? $value->getId() : $value
                    );

                    \array_pop($this->relationshipDeleteStack);
                }
                break;
            case Database::RELATION_ONE_TO_MANY:
                if ($side === Database::RELATION_SIDE_CHILD) {
                    break;
                }

                $this->relationshipDeleteStack[] = $relationship;

                foreach ($value as $relation) {
                    $this->deleteDocument(
                        $relatedCollection->getId(),
                        $relation->getId()
                    );
                }

                \array_pop($this->relationshipDeleteStack);

                break;
            case Database::RELATION_MANY_TO_ONE:
                if ($side === Database::RELATION_SIDE_PARENT) {
                    break;
                }

                $value = $this->find($relatedCollection->getId(), [
                    Query::select(['$id']),
                    Query::equal($twoWayKey, [$document->getId()]),
                    Query::limit(PHP_INT_MAX),
                ]);

                $this->relationshipDeleteStack[] = $relationship;

                foreach ($value as $relation) {
                    $this->deleteDocument(
                        $relatedCollection->getId(),
                        $relation->getId()
                    );
                }

                \array_pop($this->relationshipDeleteStack);

                break;
            case Database::RELATION_MANY_TO_MANY:
                $junction = $this->getJunctionCollection($collection, $relatedCollection, $side);

                $junctions = $this->skipRelationships(fn () => $this->find($junction, [
                    Query::select(['$id', $key]),
                    Query::equal($twoWayKey, [$document->getId()]),
                    Query::limit(PHP_INT_MAX)
                ]));

                $this->relationshipDeleteStack[] = $relationship;

                foreach ($junctions as $document) {
                    if ($side === Database::RELATION_SIDE_PARENT) {
                        $this->deleteDocument(
                            $relatedCollection->getId(),
                            $document->getAttribute($key)
                        );
                    }
                    $this->deleteDocument(
                        $junction,
                        $document->getId()
                    );
                }

                \array_pop($this->relationshipDeleteStack);
                break;
        }
    }

    /**
     * Delete Documents
     *
     * Deletes all documents which match the given query, will respect the relationship's onDelete optin.
     *
     * @param string $collection
     * @param array<Query> $queries
     * @param int $batchSize
     *
     * @return int
     *
     * @throws AuthorizationException
     * @throws DatabaseException
     * @throws RestrictedException
     */
    public function deleteDocuments(string $collection, array $queries = [], int $batchSize = self::DELETE_BATCH_SIZE): int
    {
        if ($this->adapter->getSharedTables() && empty($this->adapter->getTenant())) {
            throw new DatabaseException('Missing tenant. Tenant must be set when table sharing is enabled.');
        }

        $queries = Query::groupByType($queries)['filters'];
        $collection = $this->silent(fn () => $this->getCollection($collection));
        $affectedDocumentIds = [];

        $deleted = $this->withTransaction(function () use ($collection, $queries, $batchSize, $affectedDocumentIds) {
            $lastDocument = null;

            $documentSecurity = $collection->getAttribute('documentSecurity', false);
            $authorization = new Authorization(self::PERMISSION_DELETE);
            $skipAuth = $authorization->isValid($collection->getDelete());

            if (!$skipAuth && !$documentSecurity && $collection->getId() !== self::METADATA) {
                throw new AuthorizationException($authorization->getDescription());
            }

            while (true) {
                $affectedDocuments = $this->find($collection->getId(), array_merge(
                    empty($lastDocument) ? [
                        Query::limit($batchSize),
                    ] : [
                        Query::limit($batchSize),
                        Query::cursorAfter($lastDocument),
                    ],
                    $queries,
                ), forPermission: Database::PERMISSION_DELETE);

                if (empty($affectedDocuments)) {
                    break;
                }

                $affectedDocumentIds = array_merge($affectedDocumentIds, array_map(fn ($document) => $document->getId(), $affectedDocuments));

                foreach ($affectedDocuments as $document) {
                    // Delete Relationships
                    if ($this->resolveRelationships) {
                        $document = $this->silent(fn () => $this->deleteDocumentRelationships($collection, $document));
                    }

                    $this->purgeRelatedDocuments($collection, $document->getId());
                    $this->purgeCachedDocument($collection->getId(), $document->getId());
                }

                if (count($affectedDocuments) < $batchSize) {
                    break;
                } else {
                    $lastDocument = end($affectedDocuments);
                }
            }

            if (empty($affectedDocumentIds)) {
                return 0;
            }

            $this->trigger(self::EVENT_DOCUMENTS_DELETE, $affectedDocumentIds);

            // Mass delete using adapter with query
            return $this->adapter->deleteDocuments($collection->getId(), $affectedDocumentIds);
        });

        return $deleted;
    }

    /**
     * Cleans the all the collection's documents from the cache
     * And the all related cached documents.
     *
     * @param string $collectionId
     *
     * @return bool
     */
    public function purgeCachedCollection(string $collectionId): bool
    {
        $collectionKey = $this->cacheName . '-cache-' . $this->getNamespace() . ':' . $this->adapter->getTenant() . ':collection:' . $collectionId;
        $documentKeys = $this->cache->list($collectionKey);
        foreach ($documentKeys as $documentKey) {
            $this->cache->purge($documentKey);
        }

        return true;
    }

    /**
     * Cleans a specific document from cache
     * And related document reference in the collection cache.
     *
     * @param string $collectionId
     * @param string $id
     *
     * @return bool
     */
    public function purgeCachedDocument(string $collectionId, string $id): bool
    {
        $collectionKey = $this->cacheName . '-cache-' . $this->getNamespace() . ':' . $this->adapter->getTenant() . ':collection:' . $collectionId;
        $documentKey =  $collectionKey . ':' . $id;

        $this->cache->purge($collectionKey, $documentKey);
        $this->cache->purge($documentKey);

        return true;
    }

    /**
     * Find Documents
     *
     * @param string $collection
     * @param array<Query> $queries
     * @param string $forPermission
     *
     * @return array<Document>
     * @throws DatabaseException
     * @throws QueryException
     * @throws TimeoutException
     * @throws Exception
     */
    public function find(string $collection, array $queries = [], string $forPermission = Database::PERMISSION_READ): array
    {
        $collection = $this->silent(fn () => $this->getCollection($collection));

        if ($collection->isEmpty()) {
            throw new NotFoundException('Collection not found');
        }

        $attributes = $collection->getAttribute('attributes', []);
        $indexes = $collection->getAttribute('indexes', []);

        if ($this->validate) {
            $validator = new DocumentsValidator(
                $attributes,
                $indexes,
                $this->maxQueryValues,
                $this->adapter->getMinDateTime(),
                $this->adapter->getMaxDateTime(),
            );
            if (!$validator->isValid($queries)) {
                throw new QueryException($validator->getDescription());
            }
        }

        $authorization = new Authorization(self::PERMISSION_READ);
        $documentSecurity = $collection->getAttribute('documentSecurity', false);
        $skipAuth = $authorization->isValid($collection->getPermissionsByType($forPermission));

        if (!$skipAuth && !$documentSecurity && $collection->getId() !== self::METADATA) {
            throw new AuthorizationException($authorization->getDescription());
        }

        $relationships = \array_filter(
            $collection->getAttribute('attributes', []),
            fn (Document $attribute) => $attribute->getAttribute('type') === self::VAR_RELATIONSHIP
        );

        $grouped = Query::groupByType($queries);
        $filters = $grouped['filters'];
        $selects = $grouped['selections'];
        $limit = $grouped['limit'];
        $offset = $grouped['offset'];
        $orderAttributes = $grouped['orderAttributes'];
        $orderTypes = $grouped['orderTypes'];
        $cursor = $grouped['cursor'];
        $cursorDirection = $grouped['cursorDirection'];

        if (!empty($cursor) && $cursor->getCollection() !== $collection->getId()) {
            throw new DatabaseException("cursor Document must be from the same Collection.");
        }

        $cursor = empty($cursor) ? [] : $this->encode($collection, $cursor)->getArrayCopy();

        /**  @var array<Query> $queries */
        $queries = \array_merge(
            $selects,
            self::convertQueries($collection, $filters)
        );

        $selections = $this->validateSelections($collection, $selects);
        $nestedSelections = [];

        foreach ($queries as $index => &$query) {
            switch ($query->getMethod()) {
                case Query::TYPE_SELECT:
                    $values = $query->getValues();
                    foreach ($values as $valueIndex => $value) {
                        if (\str_contains($value, '.')) {
                            // Shift the top level off the dot-path to pass the selection down the chain
                            // 'foo.bar.baz' becomes 'bar.baz'
                            $nestedSelections[] = Query::select([
                                \implode('.', \array_slice(\explode('.', $value), 1))
                            ]);

                            $key = \explode('.', $value)[0];

                            foreach ($relationships as $relationship) {
                                if ($relationship->getAttribute('key') === $key) {
                                    switch ($relationship->getAttribute('options')['relationType']) {
                                        case Database::RELATION_MANY_TO_MANY:
                                        case Database::RELATION_ONE_TO_MANY:
                                            unset($values[$valueIndex]);
                                            break;

                                        case Database::RELATION_MANY_TO_ONE:
                                        case Database::RELATION_ONE_TO_ONE:
                                            $values[$valueIndex] = $key;
                                            break;
                                    }
                                }
                            }
                        }
                    }
                    $query->setValues(\array_values($values));
                    break;
                default:
                    if (\str_contains($query->getAttribute(), '.')) {
                        unset($queries[$index]);
                    }
                    break;
            }
        }

        $queries = \array_values($queries);

        $getResults = fn () => $this->adapter->find(
            $collection->getId(),
            $queries,
            $limit ?? 25,
            $offset ?? 0,
            $orderAttributes,
            $orderTypes,
            $cursor,
            $cursorDirection ?? Database::CURSOR_AFTER,
            $forPermission
        );

        $results = $skipAuth ? Authorization::skip($getResults) : $getResults();

        foreach ($results as &$node) {
            if ($this->resolveRelationships && (empty($selects) || !empty($nestedSelections))) {
                $node = $this->silent(fn () => $this->populateDocumentRelationships($collection, $node, $nestedSelections));
            }
            $node = $this->casting($collection, $node);
            $node = $this->decode($collection, $node, $selections);

            if (!$node->isEmpty()) {
                $node->setAttribute('$collection', $collection->getId());
            }
        }

        unset($query);

        // Remove internal attributes which are not queried
        foreach ($queries as $query) {
            if ($query->getMethod() === Query::TYPE_SELECT) {
                $values = $query->getValues();
                foreach ($results as $result) {
                    foreach ($this->getInternalAttributes() as $internalAttribute) {
                        if (!\in_array($internalAttribute['$id'], $values)) {
                            $result->removeAttribute($internalAttribute['$id']);
                        }
                    }
                }
            }
        }

        $this->trigger(self::EVENT_DOCUMENT_FIND, $results);

        return $results;
    }

    /**
     * @param string $collection
     * @param array<Query> $queries
     * @return Document
     * @throws DatabaseException
     */
    public function findOne(string $collection, array $queries = []): Document
    {
        $results = $this->silent(fn () => $this->find($collection, \array_merge([
            Query::limit(1)
        ], $queries)));

        $found = \reset($results);

        $this->trigger(self::EVENT_DOCUMENT_FIND, $found);

        if (!$found) {
            return new Document();
        }

        return $found;
    }

    /**
     * Count Documents
     *
     * Count the number of documents.
     *
     * @param string $collection
     * @param array<Query> $queries
     * @param int|null $max
     *
     * @return int
     * @throws DatabaseException
     */
    public function count(string $collection, array $queries = [], ?int $max = null): int
    {
        $collection = $this->silent(fn () => $this->getCollection($collection));
        $attributes = $collection->getAttribute('attributes', []);
        $indexes = $collection->getAttribute('indexes', []);

        if ($this->validate) {
            $validator = new DocumentsValidator(
                $attributes,
                $indexes,
                $this->maxQueryValues,
                $this->adapter->getMinDateTime(),
                $this->adapter->getMaxDateTime(),
            );
            if (!$validator->isValid($queries)) {
                throw new QueryException($validator->getDescription());
            }
        }

        $authorization = new Authorization(self::PERMISSION_READ);
        if ($authorization->isValid($collection->getRead())) {
            $skipAuth = true;
        }

        $queries = Query::groupByType($queries)['filters'];
        $queries = self::convertQueries($collection, $queries);

        $getCount = fn () => $this->adapter->count($collection->getId(), $queries, $max);
        $count = $skipAuth ?? false ? Authorization::skip($getCount) : $getCount();

        $this->trigger(self::EVENT_DOCUMENT_COUNT, $count);

        return $count;
    }

    /**
     * Sum an attribute
     *
     * Sum an attribute for all the documents. Pass $max=0 for unlimited count
     *
     * @param string $collection
     * @param string $attribute
     * @param array<Query> $queries
     * @param int|null $max
     *
     * @return int|float
     * @throws DatabaseException
     */
    public function sum(string $collection, string $attribute, array $queries = [], ?int $max = null): float|int
    {
        $collection = $this->silent(fn () => $this->getCollection($collection));
        $attributes = $collection->getAttribute('attributes', []);
        $indexes = $collection->getAttribute('indexes', []);

        if ($this->validate) {
            $validator = new DocumentsValidator(
                $attributes,
                $indexes,
                $this->maxQueryValues,
                $this->adapter->getMinDateTime(),
                $this->adapter->getMaxDateTime(),
            );
            if (!$validator->isValid($queries)) {
                throw new QueryException($validator->getDescription());
            }
        }

        $queries = self::convertQueries($collection, $queries);

        $sum = $this->adapter->sum($collection->getId(), $attribute, $queries, $max);

        $this->trigger(self::EVENT_DOCUMENT_SUM, $sum);

        return $sum;
    }

    /**
     * Add Attribute Filter
     *
     * @param string $name
     * @param callable $encode
     * @param callable $decode
     *
     * @return void
     */
    public static function addFilter(string $name, callable $encode, callable $decode): void
    {
        self::$filters[$name] = [
            'encode' => $encode,
            'decode' => $decode,
        ];
    }

    /**
     * Encode Document
     *
     * @param Document $collection
     * @param Document $document
     *
     * @return Document
     * @throws DatabaseException
     */
    public function encode(Document $collection, Document $document): Document
    {
        $attributes = $collection->getAttribute('attributes', []);

        $internalAttributes = \array_filter(Database::INTERNAL_ATTRIBUTES, function ($attribute) {
            // We don't want to encode permissions into a JSON string
            return $attribute['$id'] !== '$permissions';
        });

        $attributes = \array_merge($attributes, $internalAttributes);

        foreach ($attributes as $attribute) {
            $key = $attribute['$id'] ?? '';
            $array = $attribute['array'] ?? false;
            $default = $attribute['default'] ?? null;
            $filters = $attribute['filters'] ?? [];
            $value = $document->getAttribute($key);

            // Continue on optional param with no default
            if (is_null($value) && is_null($default)) {
                continue;
            }

            // Assign default only if no value provided
            // False positive "Call to function is_null() with mixed will always evaluate to false"
            // @phpstan-ignore-next-line
            if (is_null($value) && !is_null($default)) {
                $value = ($array) ? $default : [$default];
            } else {
                $value = ($array) ? $value : [$value];
            }

            foreach ($value as &$node) {
                if (($node !== null)) {
                    foreach ($filters as $filter) {
                        $node = $this->encodeAttribute($filter, $node, $document);
                    }
                }
            }

            if (!$array) {
                $value = $value[0];
            }

            $document->setAttribute($key, $value);
        }

        return $document;
    }

    /**
     * Decode Document
     *
     * @param Document $collection
     * @param Document $document
     * @param array<string> $selections
     * @return Document
     * @throws DatabaseException
     */
    public function decode(Document $collection, Document $document, array $selections = []): Document
    {
        $attributes = \array_filter(
            $collection->getAttribute('attributes', []),
            fn ($attribute) =>
            $attribute['type'] !== self::VAR_RELATIONSHIP
        );

        $relationships = \array_filter(
            $collection->getAttribute('attributes', []),
            fn ($attribute) =>
            $attribute['type'] === self::VAR_RELATIONSHIP
        );

        foreach ($relationships as $relationship) {
            $key = $relationship['$id'] ?? '';

            if (
                \array_key_exists($key, (array)$document)
                || \array_key_exists($this->adapter->filter($key), (array)$document)
            ) {
                $value = $document->getAttribute($key);
                $value ??= $document->getAttribute($this->adapter->filter($key));
                $document->removeAttribute($this->adapter->filter($key));
                $document->setAttribute($key, $value);
            }
        }

        $attributes = array_merge($attributes, $this->getInternalAttributes());

        foreach ($attributes as $attribute) {
            $key = $attribute['$id'] ?? '';
            $array = $attribute['array'] ?? false;
            $filters = $attribute['filters'] ?? [];
            $value = $document->getAttribute($key);

            if (\is_null($value)) {
                $value = $document->getAttribute($this->adapter->filter($key));

                if (!\is_null($value)) {
                    $document->removeAttribute($this->adapter->filter($key));
                }
            }

            $value = ($array) ? $value : [$value];
            $value = (is_null($value)) ? [] : $value;

            foreach ($value as &$node) {
                foreach (array_reverse($filters) as $filter) {
                    $node = $this->decodeAttribute($filter, $node, $document);
                }
            }

            if (empty($selections) || \in_array($key, $selections) || \in_array('*', $selections)) {
                if (
                    empty($selections)
                    || \in_array($key, $selections)
                    || \in_array('*', $selections)
                    || \in_array($key, ['$createdAt', '$updatedAt'])
                ) {
                    // Prevent null values being set for createdAt and updatedAt
                    if (\in_array($key, ['$createdAt', '$updatedAt']) && $value[0] === null) {
                        continue;
                    } else {
                        $document->setAttribute($key, ($array) ? $value : $value[0]);
                    }
                }
            }
        }

        return $document;
    }

    /**
     * Casting
     *
     * @param Document $collection
     * @param Document $document
     *
     * @return Document
     */
    public function casting(Document $collection, Document $document): Document
    {
        if ($this->adapter->getSupportForCasting()) {
            return $document;
        }

        $attributes = $collection->getAttribute('attributes', []);

        foreach ($attributes as $attribute) {
            $key = $attribute['$id'] ?? '';
            $type = $attribute['type'] ?? '';
            $array = $attribute['array'] ?? false;
            $value = $document->getAttribute($key, null);
            if (is_null($value)) {
                continue;
            }

            if ($array) {
                $value = !is_string($value)
                    ? $value
                    : json_decode($value, true);
            } else {
                $value = [$value];
            }

            foreach ($value as &$node) {
                switch ($type) {
                    case self::VAR_BOOLEAN:
                        $node = (bool)$node;
                        break;
                    case self::VAR_INTEGER:
                        $node = (int)$node;
                        break;
                    case self::VAR_FLOAT:
                        $node = (float)$node;
                        break;
                    default:
                        break;
                }
            }

            $document->setAttribute($key, ($array) ? $value : $value[0]);
        }

        return $document;
    }

    /**
     * Encode Attribute
     *
     * Passes the attribute $value, and $document context to a predefined filter
     *  that allow you to manipulate the input format of the given attribute.
     *
     * @param string $name
     * @param mixed $value
     * @param Document $document
     *
     * @return mixed
     * @throws DatabaseException
     */
    protected function encodeAttribute(string $name, mixed $value, Document $document): mixed
    {
        if (!array_key_exists($name, self::$filters) && !array_key_exists($name, $this->instanceFilters)) {
            throw new NotFoundException("Filter: {$name} not found");
        }

        try {
            if (\array_key_exists($name, $this->instanceFilters)) {
                $value = $this->instanceFilters[$name]['encode']($value, $document, $this);
            } else {
                $value = self::$filters[$name]['encode']($value, $document, $this);
            }
        } catch (\Throwable $th) {
            throw new DatabaseException($th->getMessage(), $th->getCode(), $th);
        }

        return $value;
    }

    /**
     * Decode Attribute
     *
     * Passes the attribute $value, and $document context to a predefined filter
     *  that allow you to manipulate the output format of the given attribute.
     *
     * @param string $name
     * @param mixed $value
     * @param Document $document
     *
     * @return mixed
     * @throws DatabaseException
     */
    protected function decodeAttribute(string $name, mixed $value, Document $document): mixed
    {
        if (!$this->filter) {
            return $value;
        }

        if (!array_key_exists($name, self::$filters) && !array_key_exists($name, $this->instanceFilters)) {
            throw new NotFoundException('Filter not found');
        }

        if (array_key_exists($name, $this->instanceFilters)) {
            $value = $this->instanceFilters[$name]['decode']($value, $document, $this);
        } else {
            $value = self::$filters[$name]['decode']($value, $document, $this);
        }

        return $value;
    }

    /**
     * Validate if a set of attributes can be selected from the collection
     *
     * @param Document $collection
     * @param array<Query> $queries
     * @return array<string>
     * @throws QueryException
     */
    private function validateSelections(Document $collection, array $queries): array
    {
        if (empty($queries)) {
            return [];
        }

        $selections = [];
        $relationshipSelections = [];

        foreach ($queries as $query) {
            if ($query->getMethod() == Query::TYPE_SELECT) {
                foreach ($query->getValues() as $value) {
                    if (\str_contains($value, '.')) {
                        $relationshipSelections[] = $value;
                        continue;
                    }
                    $selections[] = $value;
                }
            }
        }

        // Allow querying internal attributes
        $keys = \array_map(
            fn ($attribute) => $attribute['$id'],
            self::getInternalAttributes()
        );

        foreach ($collection->getAttribute('attributes', []) as $attribute) {
            if ($attribute['type'] !== self::VAR_RELATIONSHIP) {
                // Fallback to $id when key property is not present in metadata table for some tables such as Indexes or Attributes
                $keys[] = $attribute['key'] ?? $attribute['$id'];
            }
        }

        $invalid = \array_diff($selections, $keys);
        if (!empty($invalid) && !\in_array('*', $invalid)) {
            throw new QueryException('Cannot select attributes: ' . \implode(', ', $invalid));
        }

        $selections = \array_merge($selections, $relationshipSelections);

        $selections[] = '$id';
        $selections[] = '$internalId';
        $selections[] = '$collection';
        $selections[] = '$createdAt';
        $selections[] = '$updatedAt';
        $selections[] = '$permissions';

        return $selections;
    }

    /**
     * Get adapter attribute limit, accounting for internal metadata
     * Returns 0 to indicate no limit
     *
     * @return int
     */
    public function getLimitForAttributes(): int
    {
        // If negative, return 0
        // -1 ==> virtual columns count as total, so treat as buffer
        return \max($this->adapter->getLimitForAttributes() - $this->adapter->getCountOfDefaultAttributes() - 1, 0);
    }

    /**
     * Get adapter index limit
     *
     * @return int
     */
    public function getLimitForIndexes(): int
    {
        return $this->adapter->getLimitForIndexes() - $this->adapter->getCountOfDefaultIndexes();
    }

    /**
     * @param Document $collection
     * @param array<Query> $queries
     * @return array<Query>
     * @throws QueryException
     */
    public static function convertQueries(Document $collection, array $queries): array
    {
        $attributes = $collection->getAttribute('attributes', []);

        foreach ($attributes as $attribute) {
            foreach ($queries as $query) {
                if ($query->getAttribute() === $attribute->getId()) {
                    $query->setOnArray($attribute->getAttribute('array', false));
                }
            }

            if ($attribute->getAttribute('type') == Database::VAR_DATETIME) {
                foreach ($queries as $index => $query) {
                    if ($query->getAttribute() === $attribute->getId()) {
                        $values = $query->getValues();
                        foreach ($values as $valueIndex => $value) {
                            try {
                                $values[$valueIndex] = DateTime::setTimezone($value);
                            } catch (\Throwable $e) {
                                throw new QueryException($e->getMessage(), $e->getCode(), $e);
                            }
                        }
                        $query->setValues($values);
                        $queries[$index] = $query;
                    }
                }
            }
        }

        return $queries;
    }

    /**
     * @param Document $collection
     * @param string $id
     * @return void
     * @throws DatabaseException
     */
    private function purgeRelatedDocuments(Document $collection, string $id): void
    {
        if ($collection->getId() === self::METADATA) {
            return;
        }

        $relationships = \array_filter(
            $collection->getAttribute('attributes', []),
            fn ($attribute) =>
            $attribute['type'] === Database::VAR_RELATIONSHIP
        );

        if (empty($relationships)) {
            return;
        }

        $key = $this->cacheName . '-cache-' . $this->getNamespace() . ':map:' . $collection->getId() . ':' . $id;
        $cache = $this->cache->load($key, self::TTL, $key);
        if (!empty($cache)) {
            foreach ($cache as $v) {
                list($collectionId, $documentId) = explode(':', $v);
                $this->purgeCachedDocument($collectionId, $documentId);
            }
            $this->cache->purge($key);
        }
    }

    /**
     * @return  array<array<string, mixed>>
     */
    public function getInternalAttributes(): array
    {
        $attributes = self::INTERNAL_ATTRIBUTES;

        if (!$this->adapter->getSharedTables()) {
            $attributes = \array_filter(Database::INTERNAL_ATTRIBUTES, function ($attribute) {
                return $attribute['$id'] !== '$tenant';
            });
        }

        return $attributes;
    }

    /**
     * Analyze a collection updating it's metadata on the database engine
     *
     * @param string $collection
     * @return bool
     */
    public function analyzeCollection(string $collection): bool
    {
        return $this->adapter->analyzeCollection($collection);
    }
}<|MERGE_RESOLUTION|>--- conflicted
+++ resolved
@@ -1419,15 +1419,7 @@
             throw new NotFoundException('Collection not found');
         }
 
-<<<<<<< HEAD
         // Attribute IDs are case-insensitive
-=======
-        if ($this->adapter->getSharedTables() && $collection->getAttribute('$tenant') != $this->adapter->getTenant()) {
-            throw new NotFoundException('Collection not found');
-        }
-
-        // Attribute IDs are case insensitive
->>>>>>> 6661edff
         $attributes = $collection->getAttribute('attributes', []);
         /** @var array<Document> $attributes */
         foreach ($attributes as $attribute) {
@@ -3291,7 +3283,6 @@
             throw new StructureException($structure->getDescription());
         }
 
-        \var_dump('before transaction createDocument', $collection, $document);
         $document = $this->withTransaction(function () use ($collection, $document) {
             if ($this->resolveRelationships) {
                 $document = $this->silent(fn () => $this->createDocumentRelationships($collection, $document));
@@ -3362,7 +3353,6 @@
             $documents[$key] = $document;
         }
 
-        \var_dump('before transaction createDocuments', $collection);
         $documents = $this->withTransaction(function () use ($collection, $documents, $batchSize) {
             return $this->adapter->createDocuments($collection->getId(), $documents, $batchSize);
         });
@@ -3724,7 +3714,6 @@
 
         $collection = $this->silent(fn () => $this->getCollection($collection));
 
-        \var_dump('before transaction updateDocument', $collection, $document);
         $document = $this->withTransaction(function () use ($collection, $id, $document) {
             $time = DateTime::now();
             $old = Authorization::skip(fn () => $this->silent(
@@ -3923,31 +3912,16 @@
      */
     public function updateDocuments(string $collection, Document $updates, array $queries = [], int $batchSize = self::INSERT_BATCH_SIZE): int
     {
-<<<<<<< HEAD
-        if (empty($documents)) {
-            return [];
-=======
-        if ($this->adapter->getSharedTables() && empty($this->adapter->getTenant())) {
-            throw new DatabaseException('Missing tenant. Tenant must be set when table sharing is enabled.');
-        }
-
         if ($updates->isEmpty()) {
             return 0;
->>>>>>> 6661edff
         }
 
         $queries = Query::groupByType($queries)['filters'];
         $collection = $this->silent(fn () => $this->getCollection($collection));
 
-<<<<<<< HEAD
-        \var_dump('before transaction updateDocuments', $collection);
-        $documents = $this->withTransaction(function () use ($collection, $documents, $batchSize) {
-            $time = DateTime::now();
-=======
         unset($updates['$id']);
         unset($updates['$createdAt']);
         unset($updates['$tenant']);
->>>>>>> 6661edff
 
         if (!$this->preserveDates) {
             $updates['$updatedAt'] = DateTime::now();
@@ -4629,7 +4603,6 @@
     {
         $collection = $this->silent(fn () => $this->getCollection($collection));
 
-        \var_dump('before transaction deleteDocument', $collection, $id);
         $deleted = $this->withTransaction(function () use ($collection, $id, &$document) {
             $document = Authorization::skip(fn () => $this->silent(
                 fn () =>
