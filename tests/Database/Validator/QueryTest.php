--- conflicted
+++ resolved
@@ -122,12 +122,9 @@
         $this->assertEquals(true, $validator->isValid(DatabaseQuery::parse('isNotNull("title")')));
         $this->assertEquals(true, $validator->isValid(DatabaseQuery::parse('between("price", [1.5, 10.9])')));
         $this->assertEquals(true, $validator->isValid(DatabaseQuery::parse('between("birthDay",["2024-01-01","2023-01-01"])')));
-<<<<<<< HEAD
-        $this->assertEquals(true, $validator->isValid(DatabaseQuery::parse('select(["title", "description"])')));
-=======
         $this->assertEquals(true, $validator->isValid(DatabaseQuery::parse('startsWith("title", "Fro")')));
         $this->assertEquals(true, $validator->isValid(DatabaseQuery::parse('endsWith("title", "Zen")')));
->>>>>>> 0bcc932c
+        $this->assertEquals(true, $validator->isValid(DatabaseQuery::parse('select(["title", "description"])')));
     }
 
     public function testInvalidMethod()
