--- conflicted
+++ resolved
@@ -301,7 +301,7 @@
             } else {
                 throw new DatabaseException('No size found');
             }
-        } catch (Exception $e) {
+        } catch(Exception $e) {
             throw new DatabaseException('Failed to get collection size: ' . $e->getMessage());
         }
     }
@@ -1858,10 +1858,6 @@
         $this->timeout = null;
     }
 
-<<<<<<< HEAD
-
-=======
->>>>>>> 6a73b0a8
     /**
      * Analyze a collection updating it's metadata on the database engine
      *
@@ -1872,4 +1868,5 @@
     {
         return false;
     }
+
 }