--- conflicted
+++ resolved
@@ -29,13 +29,7 @@
 use Utopia\Database\Validator\IndexDependency as IndexDependencyValidator;
 use Utopia\Database\Validator\PartialStructure;
 use Utopia\Database\Validator\Permissions;
-<<<<<<< HEAD
 use Utopia\Database\Validator\Queries\V2 as DocumentsValidator;
-=======
-use Utopia\Database\Validator\Queries\Document as DocumentValidator;
-use Utopia\Database\Validator\Queries\Documents as DocumentsValidator;
-use Utopia\Database\Validator\Spatial;
->>>>>>> bfc010cb
 use Utopia\Database\Validator\Structure;
 
 class Database
@@ -3389,42 +3383,9 @@
             fn (Document $attribute) => $attribute->getAttribute('type') === self::VAR_RELATIONSHIP
         );
 
-<<<<<<< HEAD
-        $nestedSelections = [];
-
-        foreach ($selects as $i => $q) {
-            if (\str_contains($q->getAttribute(), '.')) {
-                $key = \explode('.', $q->getAttribute())[0];
-
-                foreach ($relationships as $relationship) {
-                    if ($relationship->getAttribute('key') === $key) {
-                        $nestedSelections[] = Query::select(
-                            \implode('.', \array_slice(\explode('.', $q->getAttribute()), 1))
-                        );
-
-                        switch ($relationship->getAttribute('options')['relationType']) {
-                            case Database::RELATION_MANY_TO_MANY:
-                            case Database::RELATION_ONE_TO_MANY:
-                                unset($selects[$i]);
-                                break;
-
-                            case Database::RELATION_MANY_TO_ONE:
-                            case Database::RELATION_ONE_TO_ONE:
-                                $q->setAttribute($key);
-                                $selects[$i] = $q;
-                                break;
-                        }
-                    }
-                }
-            }
-        }
-
-        $selects = \array_values($selects); // Since we may unset above
-=======
         $selects = Query::groupByType($queries)['selections'];
         $selections = $this->validateSelections($collection, $selects);
         $nestedSelections = $this->processRelationshipQueries($relationships, $queries);
->>>>>>> bfc010cb
 
         $validator = new Authorization(self::PERMISSION_READ);
         $documentSecurity = $collection->getAttribute('documentSecurity', false);
@@ -3513,40 +3474,11 @@
             }
         }
 
-<<<<<<< HEAD
-        // Remove internal attributes if not queried for select query
-        // $id, $permissions and $collection are the default selected attributes for (MariaDB, MySQL, SQLite, Postgres)
-        // All internal attributes are default selected attributes for (MongoDB)
-
-//        if (!empty($selects)) {
-//            $selectedAttributes = array_map(
-//                fn ($q) => $q->getAttribute(),
-//                array_filter($selects, fn ($q) => $q->isSystem() === false)
-//            );
-//
-//            if (!in_array('*', $selectedAttributes)){
-//                foreach ($this->getInternalAttributes() as $internalAttribute) {
-//                    if (!in_array($internalAttribute['$id'], $selectedAttributes, true)) {
-//                        $document->removeAttribute($internalAttribute['$id']);
-//                    }
-//                }
-//            }
-//        }
-
-//        if (!empty($selects)){
-//            $selectedAttributes = array_map(fn ($q) => $q->getAttribute(), $selects);
-//
-//            if (!in_array('*', $selectedAttributes) && !in_array('$collection', $selectedAttributes)) {
-//                $document->removeAttribute('$collection');
-//            }
-//
-//            var_dump($selectedAttributes);
-//        }
-
-=======
->>>>>>> bfc010cb
         $this->trigger(self::EVENT_DOCUMENT_READ, $document);
 
+        /**
+         * reminder
+         */
         $document->removeAttribute('$perms');
 
         return $document;
@@ -3907,15 +3839,11 @@
             $document = $this->silent(fn () => $this->populateDocumentRelationships($collection, $document));
         }
 
-<<<<<<< HEAD
         $context = new QueryContext();
         $context->add($collection);
 
+        $document = $this->casting($context, $document);
         $document = $this->decode($context, $document);
-=======
-        $document = $this->casting($collection, $document);
-        $document = $this->decode($collection, $document);
->>>>>>> bfc010cb
 
         $this->trigger(self::EVENT_DOCUMENT_CREATE, $document);
 
@@ -4017,12 +3945,8 @@
                     $document = $this->silent(fn () => $this->populateDocumentRelationships($collection, $document));
                 }
 
-<<<<<<< HEAD
+                $document = $this->casting($context, $document);
                 $document = $this->decode($context, $document);
-=======
-                $document = $this->casting($collection, $document);
-                $document = $this->decode($collection, $document);
->>>>>>> bfc010cb
                 $onNext && $onNext($document);
                 $modified++;
             }
@@ -4627,19 +4551,11 @@
 
         if ($this->validate) {
             $validator = new DocumentsValidator(
-<<<<<<< HEAD
                 $context,
+                $this->adapter->getIdAttributeType(),
                 maxValuesCount: $this->maxQueryValues,
                 minAllowedDate: $this->adapter->getMinDateTime(),
                 maxAllowedDate: $this->adapter->getMaxDateTime()
-=======
-                $attributes,
-                $indexes,
-                $this->adapter->getIdAttributeType(),
-                $this->maxQueryValues,
-                $this->adapter->getMinDateTime(),
-                $this->adapter->getMaxDateTime(),
->>>>>>> bfc010cb
             );
 
             if (!$validator->isValid($queries)) {
@@ -4647,20 +4563,12 @@
             }
         }
 
-        $limit = Query::getLimitQuery($queries);
-
-<<<<<<< HEAD
-        $cursor = new Document();
-        $cursorQuery = Query::getCursorQueries($queries);
-        if (! is_null($cursorQuery)) {
-            $cursor = $cursorQuery->getCursorDocument($cursorQuery);
-            if ($cursor->getCollection() !== $collection->getId()) {
-                throw new DatabaseException("cursor Document must be from the same Collection.");
-            }
-=======
+        $grouped = Query::groupByType($queries);
+        $limit = $grouped['limit'];
+        $cursor = $grouped['cursor'];
+
         if (!empty($cursor) && $cursor->getCollection() !== $collection->getId()) {
             throw new DatabaseException("Cursor document must be from the same Collection.");
->>>>>>> bfc010cb
         }
 
         unset($updates['$id']);
@@ -4707,7 +4615,7 @@
                 Query::limit($batchSize)
             ];
 
-            if (!$last->isEmpty()) {
+            if (!empty($last)) {
                 $new[] = Query::cursorAfter($last);
             }
 
@@ -4775,17 +4683,12 @@
                 $doc->removeAttribute('$skipPermissionsUpdate');
 
                 $this->purgeCachedDocument($collection->getId(), $doc->getId());
-<<<<<<< HEAD
                 $doc = $this->decode($context, $doc);
-                $onNext && $onNext($doc);
-=======
-                $doc = $this->decode($collection, $doc);
                 try {
                     $onNext && $onNext($doc);
                 } catch (Throwable $th) {
                     $onError ? $onError($th) : throw $th;
                 }
->>>>>>> bfc010cb
                 $modified++;
             }
 
@@ -5255,14 +5158,11 @@
         $time = DateTime::now();
         $created = 0;
         $updated = 0;
-<<<<<<< HEAD
+        $seenIds = [];
 
         $context = new QueryContext();
         $context->add($collection);
 
-=======
-        $seenIds = [];
->>>>>>> bfc010cb
         foreach ($documents as $key => $document) {
             if ($this->getSharedTables() && $this->getTenantPerDocument()) {
                 $old = Authorization::skip(fn () => $this->withTenant($document->getTenant(), fn () => $this->silent(fn () => $this->getDocument(
@@ -6153,36 +6053,24 @@
 
         if ($this->validate) {
             $validator = new DocumentsValidator(
-<<<<<<< HEAD
                 $context,
+                $this->adapter->getIdAttributeType(),
                 maxValuesCount: $this->maxQueryValues,
                 minAllowedDate: $this->adapter->getMinDateTime(),
                 maxAllowedDate: $this->adapter->getMaxDateTime()
-=======
-                $attributes,
-                $indexes,
-                $this->adapter->getIdAttributeType(),
-                $this->maxQueryValues,
-                $this->adapter->getMinDateTime(),
-                $this->adapter->getMaxDateTime()
->>>>>>> bfc010cb
             );
-
 
             if (!$validator->isValid($queries)) {
                 throw new QueryException($validator->getDescription());
             }
         }
 
-        $limit = Query::getLimitQuery($queries);
-
-        $cursor = new Document();
-        $cursorQuery = Query::getCursorQueries($queries);
-        if (! is_null($cursorQuery)) {
-            $cursor = $cursorQuery->getCursorDocument($cursorQuery);
-            if ($cursor->getCollection() !== $collection->getId()) {
-                throw new DatabaseException("cursor Document must be from the same Collection.");
-            }
+        $grouped = Query::groupByType($queries);
+        $limit = $grouped['limit'];
+        $cursor = $grouped['cursor'];
+
+        if (!empty($cursor) && $cursor->getCollection() !== $collection->getId()) {
+            throw new DatabaseException("Cursor document must be from the same Collection.");
         }
 
         $originalLimit = $limit;
@@ -6200,7 +6088,7 @@
                 Query::limit($batchSize)
             ];
 
-            if (!$last->isEmpty()) {
+            if (!empty($last)) {
                 $new[] = Query::cursorAfter($last);
             }
 
@@ -6382,19 +6270,11 @@
 
         if ($this->validate) {
             $validator = new DocumentsValidator(
-<<<<<<< HEAD
                 $context,
+                $this->adapter->getIdAttributeType(),
                 maxValuesCount: $this->maxQueryValues,
                 minAllowedDate: $this->adapter->getMinDateTime(),
                 maxAllowedDate: $this->adapter->getMaxDateTime()
-=======
-                $attributes,
-                $indexes,
-                $this->adapter->getIdAttributeType(),
-                $this->maxQueryValues,
-                $this->adapter->getMinDateTime(),
-                $this->adapter->getMaxDateTime(),
->>>>>>> bfc010cb
             );
 
             if (!$validator->isValid($queries)) {
@@ -6412,20 +6292,13 @@
             fn (Document $attribute) => $attribute->getAttribute('type') === self::VAR_RELATIONSHIP
         );
 
-<<<<<<< HEAD
-        $filters = Query::getFilterQueries($queries);
-        $selects = Query::getSelectQueries($queries);
-        $limit = Query::getLimitQuery($queries, 25);
-        $offset = Query::getOffsetQuery($queries, 0);
-        $orders = Query::getOrderQueries($queries);
-
-        $cursor = [];
-        $cursorDirection = Database::CURSOR_AFTER;
-        $cursorQuery = Query::getCursorQueries($queries);
-        if (! is_null($cursorQuery)) {
-            $cursor = $cursorQuery->getCursorDocument($cursorQuery);
-            $cursorDirection = $cursorQuery->getCursorDirection();
-=======
+//        $filters = Query::getFilterQueries($queries);
+//        $selects = Query::getSelectQueries($queries);
+//        $limit = Query::getLimitQuery($queries, 25);
+//        $offset = Query::getOffsetQuery($queries, 0);
+//        $orders = Query::getOrderQueries($queries);
+
+
         $grouped = Query::groupByType($queries);
         $filters = $grouped['filters'];
         $selects = $grouped['selections'];
@@ -6457,114 +6330,46 @@
                 }
             }
         }
->>>>>>> bfc010cb
-
-            if ($cursor->getCollection() !== $collection->getId()) {
-                throw new DatabaseException("cursor Document must be from the same Collection.");
-            }
-
-            $cursor = $this->encode($collection, $cursor)->getArrayCopy();
-        }
-
-        $uniqueOrderBy = false;
-        foreach ($orders as $order) {
-            if ($order->getAttribute() === '$id' || $order->getAttribute() === '$sequence') {
-                $uniqueOrderBy = true;
-            }
-        }
-
-<<<<<<< HEAD
-        if ($uniqueOrderBy === false) {
-            $orders[] = Query::orderAsc();
-        }
-
-        foreach ($orders as $order) {
-            if (!empty($cursor) && !isset($cursor[$order->getAttribute()])) {
-                throw new OrderException(
-                    message: "Order attribute '{$order->getAttribute()}' is empty",
-                    attribute: $order->getAttribute()
-                );
-            }
-        }
-
-        $nestedSelections = [];
-
-        foreach ($selects as $i => $q) {
-            if (\str_contains($q->getAttribute(), '.')) {
-                $key = \explode('.', $q->getAttribute())[0];
-                foreach ($relationships as $relationship) {
-                    if ($relationship->getAttribute('key') === $key) {
-                        $nestedSelections[] = Query::select(
-                            \implode('.', \array_slice(\explode('.', $q->getAttribute()), 1))
-                        );
-
-                        switch ($relationship->getAttribute('options')['relationType']) {
-                            case Database::RELATION_MANY_TO_MANY:
-                            case Database::RELATION_ONE_TO_MANY:
-                                unset($selects[$i]);
-                                break;
-
-                            case Database::RELATION_MANY_TO_ONE:
-                            case Database::RELATION_ONE_TO_ONE:
-                                $q->setAttribute($key);
-                                $selects[$i] = $q;
-                                break;
-                        }
-                    }
-                }
-            }
-        }
-
-        $selects = \array_values($selects); // Since we may unset above
-
-        $results = $this->adapter->find(
-            $context,
-=======
+
+        if (!empty($cursor) && $cursor->getCollection() !== $collection->getId()) {
+            throw new DatabaseException("cursor Document must be from the same Collection.");
+        }
+
+        $cursor = empty($cursor) ? [] : $this->encode($collection, $cursor)->getArrayCopy();
+
         /**  @var array<Query> $queries */
         $queries = \array_merge(
             $selects,
-            $this->convertQueries($collection, $filters)
+            self::convertQueries($collection, $filters)
         );
 
         $selections = $this->validateSelections($collection, $selects);
         $nestedSelections = $this->processRelationshipQueries($relationships, $queries);
 
-        $getResults = fn () => $this->adapter->find(
-            $collection,
->>>>>>> bfc010cb
+        $results = $this->adapter->find(
+            $context,
             $queries,
-            $limit,
-            $offset,
+            $limit ?? 25,
+            $offset ?? 0,
             $cursor,
             $cursorDirection,
-<<<<<<< HEAD
             $forPermission,
             selects: $selects,
             filters: $filters,
             joins: $joins,
             orderQueries: $orders
-=======
-            $forPermission
->>>>>>> bfc010cb
         );
 
         foreach ($results as $index => $node) {
             $node = $this->casting($context, $node, $selects);
             $node = $this->decode($context, $node, $selects);
 
-<<<<<<< HEAD
             if ($this->resolveRelationships && (empty($selects) || !empty($nestedSelections))) {
                 $node = $this->silent(fn () => $this->populateDocumentRelationships($collection, $node, $nestedSelections));
             }
-=======
-        foreach ($results as $index => $node) {
-            if ($this->resolveRelationships && !empty($relationships) && (empty($selects) || !empty($nestedSelections))) {
-                $node = $this->silent(fn () => $this->populateDocumentRelationships($collection, $node, $nestedSelections));
-            }
 
             $node = $this->casting($collection, $node);
             $node = $this->decode($collection, $node, $selections);
->>>>>>> bfc010cb
 
             if (!$node->isEmpty()) {
                 $node->setAttribute('$collection', $collection->getId());
@@ -6591,20 +6396,17 @@
      */
     public function foreach(string $collection, callable $callback, array $queries = [], string $forPermission = Database::PERMISSION_READ): void
     {
-        $cursorQuery = Query::getCursorQueries($queries);
-        if (! is_null($cursorQuery)) {
-            if ($cursorQuery->getCursorDirection() === Database::CURSOR_BEFORE) {
-                throw new DatabaseException('Cursor ' . Database::CURSOR_BEFORE . ' not supported in this method.');
-            }
-        }
-
-        $offset = Query::getOffsetQuery($queries);
-
-        $limitExists = true;
-        $limit = Query::getLimitQuery($queries);
-        if (is_null($limit)) {
-            $limit = 25;
-            $limitExists = false;
+        $grouped = Query::groupByType($queries);
+        $limitExists = $grouped['limit'] !== null;
+        $limit = $grouped['limit'] ?? 25;
+        $offset = $grouped['offset'];
+
+        $cursor = $grouped['cursor'];
+        $cursorDirection = $grouped['cursorDirection'];
+
+        // Cursor before is not supported
+        if ($cursor !== null && $cursorDirection === Database::CURSOR_BEFORE) {
+            throw new DatabaseException('Cursor ' . Database::CURSOR_BEFORE . ' not supported in this method.');
         }
 
         $sum = $limit;
@@ -6680,6 +6482,8 @@
     {
         $collection = $this->silent(fn () => $this->getCollection($collection));
 
+        $this->checkQueriesType($queries);
+
         /**
          * @var $collection Document
          */
@@ -6691,32 +6495,25 @@
         $context = new QueryContext();
         $context->add($collection);
 
+        $this->checkQueriesType($queries);
+
+        if ($this->validate) {
+            $validator = new DocumentsValidator(
+                $context,
+                $this->adapter->getIdAttributeType(),
+                maxValuesCount: $this->maxQueryValues,
+                minAllowedDate: $this->adapter->getMinDateTime(),
+                maxAllowedDate: $this->adapter->getMaxDateTime()
+            );
+            if (!$validator->isValid($queries)) {
+                throw new QueryException($validator->getDescription());
+            }
+        }
+
+
         $authorization = new Authorization(self::PERMISSION_READ);
         if ($authorization->isValid($collection->getRead())) {
             $skipAuth = true;
-        }
-
-        $this->checkQueriesType($queries);
-
-        if ($this->validate) {
-            $validator = new DocumentsValidator(
-<<<<<<< HEAD
-                $context,
-                maxValuesCount: $this->maxQueryValues,
-                minAllowedDate: $this->adapter->getMinDateTime(),
-                maxAllowedDate: $this->adapter->getMaxDateTime()
-=======
-                $attributes,
-                $indexes,
-                $this->adapter->getIdAttributeType(),
-                $this->maxQueryValues,
-                $this->adapter->getMinDateTime(),
-                $this->adapter->getMaxDateTime(),
->>>>>>> bfc010cb
-            );
-            if (!$validator->isValid($queries)) {
-                throw new QueryException($validator->getDescription());
-            }
         }
 
         /**
@@ -6724,15 +6521,10 @@
          */
         $queries = Query::getFilterQueries($queries);
 
-<<<<<<< HEAD
         /**
          * Convert Queries
          */
         $queries = self::convertQueries($context, $queries);
-=======
-        $queries = Query::groupByType($queries)['filters'];
-        $queries = $this->convertQueries($collection, $queries);
->>>>>>> bfc010cb
 
         $getCount = fn () => $this->adapter->count($collection, $queries, $max);
         $count = $skipAuth ?? false ? Authorization::skip($getCount) : $getCount();
@@ -6779,26 +6571,17 @@
 
         if ($this->validate) {
             $validator = new DocumentsValidator(
-<<<<<<< HEAD
                 $context,
+                $this->adapter->getIdAttributeType(),
                 maxValuesCount: $this->maxQueryValues,
                 minAllowedDate: $this->adapter->getMinDateTime(),
                 maxAllowedDate: $this->adapter->getMaxDateTime()
-=======
-                $attributes,
-                $indexes,
-                $this->adapter->getIdAttributeType(),
-                $this->maxQueryValues,
-                $this->adapter->getMinDateTime(),
-                $this->adapter->getMaxDateTime(),
->>>>>>> bfc010cb
             );
             if (!$validator->isValid($queries)) {
                 throw new QueryException($validator->getDescription());
             }
         }
 
-<<<<<<< HEAD
         /**
          * We allow only filters
          */
@@ -6811,11 +6594,6 @@
 
         $getCount = fn () => $this->adapter->sum($collection->getId(), $attribute, $queries, $max);
         $sum = $skipAuth ?? false ? Authorization::skip($getCount) : $getCount();
-=======
-        $queries = $this->convertQueries($collection, $queries);
-
-        $sum = $this->adapter->sum($collection, $attribute, $queries, $max);
->>>>>>> bfc010cb
 
         $this->trigger(self::EVENT_DOCUMENT_SUM, $sum);
 
@@ -6938,12 +6716,15 @@
             }
         }
 
-<<<<<<< HEAD
         $new = new Document();
 
         foreach ($document as $key => $value) {
             if($key === '$perms'){
                 $new->setAttribute($key, $value);
+                continue;
+            }
+
+            if ($key === '$permissions') {
                 continue;
             }
 
@@ -6961,84 +6742,51 @@
 
                 if ($select->getAttribute() == $key || $this->adapter->filter($select->getAttribute()) == $key) {
                     $alias = $select->getAlias();
-=======
-        foreach ($this->getInternalAttributes() as $attribute) {
-            $attributes[] = $attribute;
-        }
-
-        foreach ($attributes as $attribute) {
-            $key = $attribute['$id'] ?? '';
+
+                    break;
+                }
+            }
+
+            $collection = $context->getCollectionByAlias($alias);
+            if ($collection->isEmpty()) {
+                throw new \Exception('Invalid query: Unknown Alias context');
+            }
+
+            $attribute = $internals[$key] ?? null;
+
+            if (is_null($attribute)) {
+                $attribute = $schema[$collection->getId()][$this->adapter->filter($key)] ?? null;
+            }
+
+            if (is_null($attribute)) {
+                continue;
+            }
+
+            if (empty($attributeKey)){
+                $attributeKey = $attribute['$id'];
+            }
+
             $type = $attribute['type'] ?? '';
             $array = $attribute['array'] ?? false;
             $filters = $attribute['filters'] ?? [];
-            $value = $document->getAttribute($key);
-
-            if ($key === '$permissions') {
-                continue;
-            }
-
-            if (\is_null($value)) {
-                $value = $document->getAttribute($this->adapter->filter($key));
->>>>>>> bfc010cb
-
-                    break;
-                }
-            }
-
-            $collection = $context->getCollectionByAlias($alias);
-            if ($collection->isEmpty()) {
-                throw new \Exception('Invalid query: Unknown Alias context');
-            }
-
-            $attribute = $internals[$key] ?? null;
-
-            if (is_null($attribute)) {
-                $attribute = $schema[$collection->getId()][$this->adapter->filter($key)] ?? null;
-            }
-
-            if (is_null($attribute)) {
-                continue;
-            }
-
-            if (empty($attributeKey)){
-                $attributeKey = $attribute['$id'];
-            }
-
-            $array = $attribute['array'] ?? false;
-            $filters = $attribute['filters'] ?? [];
 
             $value = ($array) ? $value : [$value];
             $value = (is_null($value)) ? [] : $value;
 
             foreach ($value as $index => $node) {
-<<<<<<< HEAD
+                if (is_string($node) && in_array($type, Database::SPATIAL_TYPES)) {
+                    $node = $this->decodeSpatialData($node);
+                }
+
                 foreach (array_reverse($filters) as $filter) {
                     $value[$index] = $this->decodeAttribute($filter, $node, $document, $key);
-=======
-                if (is_string($node) && in_array($type, Database::SPATIAL_TYPES)) {
-                    $node = $this->decodeSpatialData($node);
-                }
-
-                foreach (array_reverse($filters) as $filter) {
-                    $node = $this->decodeAttribute($filter, $node, $document, $key);
->>>>>>> bfc010cb
                 }
                 $value[$index] = $node;
             }
 
-<<<<<<< HEAD
             $value = ($array) ? $value : $value[0];
 
             $new->setAttribute($attributeKey, $value);
-=======
-            if (
-                empty($selections)
-                || \in_array($key, $selections)
-                || \in_array('*', $selections)
-            ) {
-                $document->setAttribute($key, ($array) ? $value : $value[0]);
-            }
->>>>>>> bfc010cb
         }
 
         return $new;
@@ -7078,6 +6826,10 @@
 
         foreach ($document as $key => $value) {
 
+            if ($key === '$permissions') {
+                continue;
+            }
+
             if($key === '$perms'){
                 $new->setAttribute($key, $value);
                 continue;
@@ -7121,31 +6873,13 @@
                 $attributeKey = $attribute['$id'];
             }
 
-<<<<<<< HEAD
-=======
-        foreach ($this->getInternalAttributes() as $attribute) {
-            $attributes[] = $attribute;
-        }
-
-        foreach ($attributes as $attribute) {
-            $key = $attribute['$id'] ?? '';
-            $type = $attribute['type'] ?? '';
-            $array = $attribute['array'] ?? false;
-            $value = $document->getAttribute($key, null);
->>>>>>> bfc010cb
             if (is_null($value)) {
                 $new->setAttribute($attributeKey, null);
                 continue;
             }
 
-<<<<<<< HEAD
             $type = $attribute['type'] ?? '';
             $array = $attribute['array'] ?? false;
-=======
-            if ($key === '$permissions') {
-                continue;
-            }
->>>>>>> bfc010cb
 
             if ($array) {
                 $value = !is_string($value)
@@ -7155,11 +6889,7 @@
                 $value = [$value];
             }
 
-<<<<<<< HEAD
-            foreach ($value as $i => $node) {
-=======
             foreach ($value as $index => $node) {
->>>>>>> bfc010cb
                 switch ($type) {
                     case self::VAR_ID:
                         // Disabled until Appwrite migrates to use real int ID's for MySQL
@@ -7168,15 +6898,15 @@
                         $node = (string)$node;
                         break;
                     case self::VAR_BOOLEAN:
-                        $value[$i] = (bool)$node;
+                        $node = (bool)$node;
                         break;
 
                     case self::VAR_INTEGER:
-                        $value[$i] = (int)$node;
+                        $node = (int)$node;
                         break;
 
                     case self::VAR_FLOAT:
-                        $value[$i] = (float)$node;
+                        $node = (float)$node;
                         break;
                 }
 
@@ -7260,68 +6990,6 @@
     }
 
     /**
-<<<<<<< HEAD
-=======
-     * Validate if a set of attributes can be selected from the collection
-     *
-     * @param Document $collection
-     * @param array<Query> $queries
-     * @return array<string>
-     * @throws QueryException
-     */
-    private function validateSelections(Document $collection, array $queries): array
-    {
-        if (empty($queries)) {
-            return [];
-        }
-
-        $selections = [];
-        $relationshipSelections = [];
-
-        foreach ($queries as $query) {
-            if ($query->getMethod() == Query::TYPE_SELECT) {
-                foreach ($query->getValues() as $value) {
-                    if (\str_contains($value, '.')) {
-                        $relationshipSelections[] = $value;
-                        continue;
-                    }
-                    $selections[] = $value;
-                }
-            }
-        }
-
-        // Allow querying internal attributes
-        $keys = \array_map(
-            fn ($attribute) => $attribute['$id'],
-            self::getInternalAttributes()
-        );
-
-        foreach ($collection->getAttribute('attributes', []) as $attribute) {
-            if ($attribute['type'] !== self::VAR_RELATIONSHIP) {
-                // Fallback to $id when key property is not present in metadata table for some tables such as Indexes or Attributes
-                $keys[] = $attribute['key'] ?? $attribute['$id'];
-            }
-        }
-
-        $invalid = \array_diff($selections, $keys);
-        if (!empty($invalid) && !\in_array('*', $invalid)) {
-            throw new QueryException('Cannot select attributes: ' . \implode(', ', $invalid));
-        }
-
-        $selections = \array_merge($selections, $relationshipSelections);
-
-        $selections[] = '$id';
-        $selections[] = '$sequence';
-        $selections[] = '$collection';
-        $selections[] = '$createdAt';
-        $selections[] = '$updatedAt';
-        $selections[] = '$permissions';
-
-        return \array_values(\array_unique($selections));
-    }
-
-    /**
->>>>>>> bfc010cb
      * Get adapter attribute limit, accounting for internal metadata
      * Returns 0 to indicate no limit
      *
@@ -7349,16 +7017,11 @@
     /**
      * @param array<Query> $queries
      * @return array<Query>
-<<<<<<< HEAD
      * @throws Exception
-=======
-     * @throws QueryException
-     * @throws \Utopia\Database\Exception
->>>>>>> bfc010cb
      */
     public static function convertQueries(QueryContext $context, array $queries): array
     {
-        foreach ($queries as $i => $query) {
+        foreach ($queries as $index => $query) {
             if ($query->isNested() || $query->isJoin()) {
                 $values = self::convertQueries($context, $query->getValues());
                 $query->setValues($values);
@@ -7366,7 +7029,7 @@
 
             $query = self::convertQuery($context, $query);
 
-            $queries[$i] = $query;
+            $queries[$index] = $query;
         }
 
         return $queries;
@@ -7377,38 +7040,12 @@
      */
     public static function convertQuery(QueryContext $context, Query $query): Query
     {
-<<<<<<< HEAD
         $collection = clone $context->getCollectionByAlias($query->getAlias());
 
         if ($collection->isEmpty()) {
             throw new \Exception('Unknown Alias context');
         }
 
-=======
-        foreach ($queries as $index => $query) {
-            if ($query->isNested()) {
-                $values = self::convertQueries($collection, $query->getValues());
-                $query->setValues($values);
-            }
-
-            $query = self::convertQuery($collection, $query);
-
-            $queries[$index] = $query;
-        }
-
-        return $queries;
-    }
-
-    /**
-     * @param Document $collection
-     * @param Query $query
-     * @return Query
-     * @throws QueryException
-     * @throws \Utopia\Database\Exception
-     */
-    public static function convertQuery(Document $collection, Query $query): Query
-    {
->>>>>>> bfc010cb
         /**
          * @var array<Document> $attributes
          */
