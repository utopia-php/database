--- conflicted
+++ resolved
@@ -81,7 +81,7 @@
     /**
      * @var array
      */
-    protected static array $formats = [];
+    static protected array $formats = [];
 
     /**
      * @var string
@@ -102,7 +102,7 @@
      *
      * @return array
      */
-    public static function getFormats(): array
+    static public function getFormats(): array
     {
         return self::$formats;
     }
@@ -110,12 +110,12 @@
     /**
      * Add a new Validator
      * Stores a callback and required params to create Validator
-     *
+     * 
      * @param string $name
      * @param \Closure $callback Callback that accepts $params in order and returns \Utopia\Validator
      * @param string $type Primitive data type for validation
      */
-    public static function addFormat(string $name, \Closure $callback, string $type): void
+    static public function addFormat(string $name, \Closure $callback, string $type): void
     {
         self::$formats[$name] = [
             'callback' => $callback,
@@ -130,7 +130,7 @@
      *
      * @return bool
      */
-    public static function hasFormat(string $name, string $type): bool
+    static public function hasFormat(string $name, string $type): bool
     {
         if (isset(self::$formats[$name]) && self::$formats[$name]['type'] === $type) {
             return true;
@@ -141,16 +141,16 @@
 
     /**
      * Get a Format array to create Validator
-     *
+     * 
      * @param string $name
      * @param string $type
-     *
+     * 
      * @return array
      */
-    public static function getFormat(string $name, string $type): array
-    {
-        if (isset(self::$formats[$name])) {
-            if (self::$formats[$name]['type'] !== $type) {
+    static public function getFormat(string $name, string $type): array
+    {
+        if(isset(self::$formats[$name])) {
+            if(self::$formats[$name]['type'] !== $type) {
                 throw new Exception('Format ("'.$name.'") not available for this attribute type ("'.$type.'")');
             }
 
@@ -162,10 +162,10 @@
 
     /**
      * Remove a Validator
-     *
+     * 
      * @param string $name
      */
-    public static function removeFormat(string $name): void
+    static public function removeFormat(string $name): void
     {
         unset(self::$formats[$name]);
     }
@@ -193,7 +193,7 @@
      */
     public function isValid($document): bool
     {
-        if (!$document instanceof Document) {
+        if(!$document instanceof Document) {
             $this->message = 'Value must be an instance of Document';
             return false;
         }
@@ -213,19 +213,20 @@
         $attributes = \array_merge($this->attributes, $this->collection->getAttribute('attributes', []));
 
         foreach ($attributes as $key => $attribute) { // Check all required attributes are set
+
             $name = $attribute['$id'] ?? '';
             $required = $attribute['required'] ?? false;
 
             $keys[$name] = $attribute; // List of allowed attributes to help find unknown ones
 
-            if ($required && !isset($structure[$name])) {
+            if($required && !isset($structure[$name])) {
                 $this->message = 'Missing required attribute "'.$name.'"';
                 return false;
             }
         }
 
         foreach ($structure as $key => $value) {
-            if (!array_key_exists($key, $keys)) { // Check no unknown attributes are set
+            if(!array_key_exists($key, $keys)) { // Check no unknown attributes are set
                 $this->message = 'Unknown attribute: "'.$key.'"';
                 return false;
             }
@@ -276,32 +277,28 @@
                 $validator = $format['callback']($attribute);
             }
 
-<<<<<<< HEAD
-            if ($array) { // Validate attribute type for arrays - format for arrays handled separately
-                if ($required == false && empty($value)) { // Allow both null and [] for optional arrays
-=======
             if($array) { // Validate attribute type for arrays - format for arrays handled separately
                 if ($required == false && ((is_array($value) && empty($value)) || is_null($value))) { // Allow both null and [] for optional arrays
->>>>>>> 3e48e346
                     continue;
                 }
-                if (!is_array($value)) {
+                if(!is_array($value)) {
                     $this->message = 'Attribute "'.$key.'" must be an array';
                     return false;
                 }
 
                 foreach ($value as $x => $child) {
-                    if ($required == false && is_null($child)) { // Allow null value to optional params
+                    if($required == false && is_null($child)) { // Allow null value to optional params
                         continue;
                     }
 
-                    if (!$validator->isValid($child)) {
+                    if(!$validator->isValid($child)) {
                         $this->message = 'Attribute "'.$key.'[\''.$x.'\']" has invalid '.$label.'. '.$validator->getDescription();
                         return false;
                     }
                 }
-            } else {
-                if (!$validator->isValid($value)) {
+            }
+            else {
+                if(!$validator->isValid($value)) {
                     $this->message = 'Attribute "'.$key.'" has invalid '.$label.'. '.$validator->getDescription();
                     return false;
                 }
