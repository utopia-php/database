<?php

namespace Utopia\Database\Adapter;

use Exception;
use PDO;
use PDOException;
use Utopia\Database\Database;
use Utopia\Database\Document;
use Utopia\Database\Exception as DatabaseException;
use Utopia\Database\Exception\Duplicate as DuplicateException;
use Utopia\Database\Exception\Timeout as TimeoutException;
use Utopia\Database\Query;
use Utopia\Database\Validator\Authorization;

class MariaDB extends SQL
{
    /**
     * Create Database
     *
     * @param string $name
     * @return bool
     * @throws Exception
     * @throws PDOException
     */
    public function create(string $name): bool
    {
        $name = $this->filter($name);

        if ($this->exists($name)) {
            return true;
        }

        $sql = "CREATE DATABASE `{$name}` /*!40100 DEFAULT CHARACTER SET utf8mb4 */;";

        $sql = $this->trigger(Database::EVENT_DATABASE_CREATE, $sql);

        return $this->getPDO()
            ->prepare($sql)
            ->execute();
    }

    /**
     * Delete Database
     *
     * @param string $name
     * @return bool
     * @throws Exception
     * @throws PDOException
     */
    public function delete(string $name): bool
    {
        $name = $this->filter($name);

        $sql = "DROP DATABASE `{$name}`;";

        $sql = $this->trigger(Database::EVENT_DATABASE_DELETE, $sql);

        return $this->getPDO()
            ->prepare($sql)
            ->execute();
    }

    /**
     * Create Collection
     *
     * @param string $name
     * @param array<Document> $attributes
     * @param array<Document> $indexes
     * @return bool
     * @throws Exception
     * @throws PDOException
     */
    public function createCollection(string $name, array $attributes = [], array $indexes = []): bool
    {
        $id = $this->filter($name);

        /** @var array<string> $attributeStrings */
        $attributeStrings = [];

        /** @var array<string> $indexStrings */
        $indexStrings = [];

        foreach ($attributes as $key => $attribute) {
            $attrId = $this->filter($attribute->getId());
            $attrType = $this->getSQLType($attribute->getAttribute('type'), $attribute->getAttribute('size', 0), $attribute->getAttribute('signed', true));

            if ($attribute->getAttribute('array')) {
                $attrType = 'LONGTEXT';
            }

            $attributeStrings[$key] = "`{$attrId}` {$attrType}, ";
        }

        foreach ($indexes as $key => $index) {
            $indexId = $this->filter($index->getId());
            $indexType = $index->getAttribute('type');

            $indexAttributes = $index->getAttribute('attributes');
            foreach ($indexAttributes as $nested => $attribute) {
                $indexLength = $index->getAttribute('lengths')[$nested] ?? '';
                $indexLength = (empty($indexLength)) ? '' : '(' . (int)$indexLength . ')';
                $indexOrder = $index->getAttribute('orders')[$nested] ?? '';
                $indexAttribute = $this->filter($attribute);

                if ($indexType === Database::INDEX_FULLTEXT) {
                    $indexOrder = '';
                }

                $indexAttributes[$nested] = "`{$indexAttribute}`{$indexLength} {$indexOrder}";
            }

            $indexStrings[$key] = "{$indexType} `{$indexId}` (" . \implode(", ", $indexAttributes) . " ),";
        }

        $sql = "
			CREATE TABLE IF NOT EXISTS {$this->getSQLTable($id)} (
				`_id` INT(11) UNSIGNED NOT NULL AUTO_INCREMENT,
				`_uid` VARCHAR(255) NOT NULL,
				`_tenant` CHAR(36) NOT NULL,
				`_createdAt` DATETIME(3) DEFAULT NULL,
				`_updatedAt` DATETIME(3) DEFAULT NULL,
				`_permissions` MEDIUMTEXT DEFAULT NULL,
				" . \implode(' ', $attributeStrings) . "
				PRIMARY KEY (`_id`),
				" . \implode(' ', $indexStrings) . "
				UNIQUE KEY `_uid` (`_uid`),
				KEY `_tenant` (`_tenant`),
				KEY `_created_at` (`_createdAt`, `_tenant`),
				KEY `_updated_at` (`_updatedAt`, `_tenant`),
				KEY `_uid_tenant` (`_uid`, `_tenant`)
			)
		";

        $sql = $this->trigger(Database::EVENT_COLLECTION_CREATE, $sql);

        try {
            $this->getPDO()
                ->prepare($sql)
                ->execute();

            $sql = "
				CREATE TABLE IF NOT EXISTS {$this->getSQLTable($id . '_perms')} (
					`_id` int(11) unsigned NOT NULL AUTO_INCREMENT,
					`_tenant` CHAR(36) NOT NULL,
					`_type` VARCHAR(12) NOT NULL,
					`_permission` VARCHAR(255) NOT NULL,
					`_document` VARCHAR(255) NOT NULL,
					PRIMARY KEY (`_id`),
					UNIQUE INDEX `_index1` (`_document`, `_tenant`, `_type`,`_permission`),
					INDEX `_permission` (`_permission`, `_type`, `_tenant`, `_document`)
				)
			";

            $sql = $this->trigger(Database::EVENT_COLLECTION_CREATE, $sql);

            $this->getPDO()
                ->prepare($sql)
                ->execute();
        } catch (\Exception $th) {
            $this->getPDO()
                ->prepare("DROP TABLE IF EXISTS {$this->getSQLTable($id)}, {$this->getSQLTable($id . '_perms')};")
                ->execute();
            throw $th;
        }

        return true;
    }

    /**
     * Get collection size
     *
     * @param string $collection
     * @return int
     * @throws DatabaseException
     */
    public function getSizeOfCollection(string $collection): int
    {
        $collection = $this->filter($collection);
        $collection = $this->getNamespace() . '_' . $collection;
        $database = $this->getDatabase();
        $name = $database . '/' . $collection;
        $permissions = $database . '/' . $collection . '_perms';

        $collectionSize = $this->getPDO()->prepare("
            SELECT SUM(FS_BLOCK_SIZE + ALLOCATED_SIZE)  
            FROM INFORMATION_SCHEMA.INNODB_SYS_TABLESPACES
            WHERE NAME = :name
         ");

        $permissionsSize = $this->getPDO()->prepare("
            SELECT SUM(FS_BLOCK_SIZE + ALLOCATED_SIZE)  
            FROM INFORMATION_SCHEMA.INNODB_SYS_TABLESPACES
            WHERE NAME = :permissions
        ");

        $collectionSize->bindParam(':name', $name);
        $permissionsSize->bindParam(':permissions', $permissions);

        try {
            $collectionSize->execute();
            $permissionsSize->execute();
            $size = $collectionSize->fetchColumn() + $permissionsSize->fetchColumn();
        } catch (PDOException $e) {
            throw new DatabaseException('Failed to get collection size: ' . $e->getMessage());
        }

        return $size;
    }

    /**
     * Delete collection
     *
     * @param string $id
     * @return bool
     * @throws Exception
     * @throws PDOException
     */
    public function deleteCollection(string $id): bool
    {
        $id = $this->filter($id);

        $sql = "DROP TABLE {$this->getSQLTable($id)}, {$this->getSQLTable($id . '_perms')};";

        $sql = $this->trigger(Database::EVENT_COLLECTION_DELETE, $sql);

        return $this->getPDO()
            ->prepare($sql)
            ->execute();
    }

    /**
     * Create Attribute
     *
     * @param string $collection
     * @param string $id
     * @param string $type
     * @param int $size
     * @param bool $signed
     * @param bool $array
     * @return bool
     * @throws Exception
     * @throws PDOException
     */
    public function createAttribute(string $collection, string $id, string $type, int $size, bool $signed = true, bool $array = false): bool
    {
        $name = $this->filter($collection);
        $id = $this->filter($id);
        $type = $this->getSQLType($type, $size, $signed);

        if ($array) {
            $type = 'LONGTEXT';
        }

        $sql = "ALTER TABLE {$this->getSQLTable($name)} ADD COLUMN `{$id}` {$type};";
        $sql = $this->trigger(Database::EVENT_ATTRIBUTE_CREATE, $sql);

        return $this->getPDO()
            ->prepare($sql)
            ->execute();
    }

    /**
     * Update Attribute
     *
     * @param string $collection
     * @param string $id
     * @param string $type
     * @param int $size
     * @param bool $signed
     * @param bool $array
     * @return bool
     * @throws Exception
     * @throws PDOException
     */
    public function updateAttribute(string $collection, string $id, string $type, int $size, bool $signed = true, bool $array = false): bool
    {
        $name = $this->filter($collection);
        $id = $this->filter($id);
        $type = $this->getSQLType($type, $size, $signed);

        if ($array) {
            $type = 'LONGTEXT';
        }

        $sql = "ALTER TABLE {$this->getSQLTable($name)} MODIFY `{$id}` {$type};";

        $sql = $this->trigger(Database::EVENT_ATTRIBUTE_UPDATE, $sql);

        return $this->getPDO()
            ->prepare($sql)
            ->execute();
    }

    /**
     * Delete Attribute
     *
     * @param string $collection
     * @param string $id
     * @param bool $array
     * @return bool
     * @throws Exception
     * @throws PDOException
     */
    public function deleteAttribute(string $collection, string $id, bool $array = false): bool
    {
        $name = $this->filter($collection);
        $id = $this->filter($id);

        $sql = "ALTER TABLE {$this->getSQLTable($name)} DROP COLUMN `{$id}`;";

        $sql = $this->trigger(Database::EVENT_ATTRIBUTE_DELETE, $sql);

        return $this->getPDO()
            ->prepare($sql)
            ->execute();
    }

    /**
     * Rename Attribute
     *
     * @param string $collection
     * @param string $old
     * @param string $new
     * @return bool
     * @throws Exception
     * @throws PDOException
     */
    public function renameAttribute(string $collection, string $old, string $new): bool
    {
        $collection = $this->filter($collection);
        $old = $this->filter($old);
        $new = $this->filter($new);

        $sql = "ALTER TABLE {$this->getSQLTable($collection)} RENAME COLUMN `{$old}` TO `{$new}`;";

        $sql = $this->trigger(Database::EVENT_ATTRIBUTE_UPDATE, $sql);

        return $this->getPDO()
            ->prepare($sql)
            ->execute();
    }

    /**
     * @param string $collection
     * @param string $id
     * @param string $type
     * @param string $relatedCollection
     * @param bool $twoWay
     * @param string $twoWayKey
     * @return bool
     * @throws DatabaseException
     */
    public function createRelationship(
        string $collection,
        string $relatedCollection,
        string $type,
        bool $twoWay = false,
        string $id = '',
        string $twoWayKey = ''
    ): bool {
        $name = $this->filter($collection);
        $relatedName = $this->filter($relatedCollection);
        $table = $this->getSQLTable($name);
        $relatedTable = $this->getSQLTable($relatedName);
        $id = $this->filter($id);
        $twoWayKey = $this->filter($twoWayKey);
        $sqlType = $this->getSQLType(Database::VAR_RELATIONSHIP, 0, false);

        switch ($type) {
            case Database::RELATION_ONE_TO_ONE:
                $sql = "ALTER TABLE {$table} ADD COLUMN `{$id}` {$sqlType} DEFAULT NULL;";

                if ($twoWay) {
                    $sql .= "ALTER TABLE {$relatedTable} ADD COLUMN `{$twoWayKey}` {$sqlType} DEFAULT NULL;";
                }
                break;
            case Database::RELATION_ONE_TO_MANY:
                $sql = "ALTER TABLE {$relatedTable} ADD COLUMN `{$twoWayKey}` {$sqlType} DEFAULT NULL;";
                break;
            case Database::RELATION_MANY_TO_ONE:
                $sql = "ALTER TABLE {$table} ADD COLUMN `{$id}` {$sqlType} DEFAULT NULL;";
                break;
            case Database::RELATION_MANY_TO_MANY:
                return true;
            default:
                throw new DatabaseException('Invalid relationship type');
        }

        $sql = $this->trigger(Database::EVENT_ATTRIBUTE_CREATE, $sql);

        return $this->getPDO()
            ->prepare($sql)
            ->execute();
    }

    /**
     * @param string $collection
     * @param string $relatedCollection
     * @param string $type
     * @param bool $twoWay
     * @param string $key
     * @param string $twoWayKey
     * @param string|null $newKey
     * @param string|null $newTwoWayKey
     * @return bool
     * @throws Exception
     */
    public function updateRelationship(
        string $collection,
        string $relatedCollection,
        string $type,
        bool $twoWay,
        string $key,
        string $twoWayKey,
        ?string $newKey = null,
        ?string $newTwoWayKey = null,
    ): bool {
        $name = $this->filter($collection);
        $relatedName = $this->filter($relatedCollection);
        $table = $this->getSQLTable($name);
        $relatedTable = $this->getSQLTable($relatedName);
        $key = $this->filter($key);
        $twoWayKey = $this->filter($twoWayKey);

        if (!\is_null($newKey)) {
            $newKey = $this->filter($newKey);
        }
        if (!\is_null($newTwoWayKey)) {
            $newTwoWayKey = $this->filter($newTwoWayKey);
        }

        $sql = '';

        switch ($type) {
            case Database::RELATION_ONE_TO_ONE:
                if (!\is_null($newKey)) {
                    $sql = "ALTER TABLE {$table} RENAME COLUMN `{$key}` TO `{$newKey}`;";
                }
                if ($twoWay && !\is_null($newTwoWayKey)) {
                    $sql .= "ALTER TABLE {$relatedTable} RENAME COLUMN `{$twoWayKey}` TO `{$newTwoWayKey}`;";
                }
                break;
            case Database::RELATION_ONE_TO_MANY:
                if ($twoWay && !\is_null($newTwoWayKey)) {
                    $sql = "ALTER TABLE {$relatedTable} RENAME COLUMN `{$twoWayKey}` TO `{$newTwoWayKey}`;";
                }
                break;
            case Database::RELATION_MANY_TO_ONE:
                if (!\is_null($newKey)) {
                    $sql = "ALTER TABLE {$table} RENAME COLUMN `{$key}` TO `{$newKey}`;";
                }
                break;
            case Database::RELATION_MANY_TO_MANY:
                $collection = $this->getDocument(Database::METADATA, $collection);
                $relatedCollection = $this->getDocument(Database::METADATA, $relatedCollection);

                $junction = $this->getSQLTable('_' . $collection->getInternalId() . '_' . $relatedCollection->getInternalId());

                if (!\is_null($newKey)) {
                    $sql = "ALTER TABLE {$junction} RENAME COLUMN `{$key}` TO `{$newKey}`;";
                }
                if ($twoWay && !\is_null($newTwoWayKey)) {
                    $sql .= "ALTER TABLE {$junction} RENAME COLUMN `{$twoWayKey}` TO `{$newTwoWayKey}`;";
                }
                break;
            default:
                throw new DatabaseException('Invalid relationship type');
        }

        if (empty($sql)) {
            return true;
        }

        $sql = $this->trigger(Database::EVENT_ATTRIBUTE_UPDATE, $sql);

        return $this->getPDO()
            ->prepare($sql)
            ->execute();
    }

    /**
     * @param string $collection
     * @param string $relatedCollection
     * @param string $type
     * @param bool $twoWay
     * @param string $key
     * @param string $twoWayKey
     * @param string $side
     * @return bool
     * @throws DatabaseException
     */
    public function deleteRelationship(
        string $collection,
        string $relatedCollection,
        string $type,
        bool $twoWay,
        string $key,
        string $twoWayKey,
        string $side
    ): bool {
        $name = $this->filter($collection);
        $relatedName = $this->filter($relatedCollection);
        $table = $this->getSQLTable($name);
        $relatedTable = $this->getSQLTable($relatedName);
        $key = $this->filter($key);
        $twoWayKey = $this->filter($twoWayKey);

        $sql = '';

        switch ($type) {
            case Database::RELATION_ONE_TO_ONE:
                $sql = "ALTER TABLE {$table} DROP COLUMN `{$key}`;";
                if ($twoWay) {
                    $sql .= "ALTER TABLE {$relatedTable} DROP COLUMN `{$twoWayKey}`;";
                }
                break;
            case Database::RELATION_ONE_TO_MANY:
                if ($side === Database::RELATION_SIDE_PARENT) {
                    $sql = "ALTER TABLE {$relatedTable} DROP COLUMN `{$twoWayKey}`;";
                } elseif ($twoWay) {
                    $sql = "ALTER TABLE {$table} DROP COLUMN `{$key}`;";
                }
                break;
            case Database::RELATION_MANY_TO_ONE:
                if ($twoWay && $side === Database::RELATION_SIDE_CHILD) {
                    $sql = "ALTER TABLE {$relatedTable} DROP COLUMN `{$twoWayKey}`;";
                } else {
                    $sql = "ALTER TABLE {$table} DROP COLUMN `{$key}`;";
                }
                break;
            case Database::RELATION_MANY_TO_MANY:
                $collection = $this->getDocument(Database::METADATA, $collection);
                $relatedCollection = $this->getDocument(Database::METADATA, $relatedCollection);

                $junction = $side === Database::RELATION_SIDE_PARENT
                    ? $this->getSQLTable('_' . $collection->getInternalId() . '_' . $relatedCollection->getInternalId())
                    : $this->getSQLTable('_' . $relatedCollection->getInternalId() . '_' . $collection->getInternalId());

                $perms = $side === Database::RELATION_SIDE_PARENT
                    ? $this->getSQLTable('_' . $collection->getInternalId() . '_' . $relatedCollection->getInternalId() . '_perms')
                    : $this->getSQLTable('_' . $relatedCollection->getInternalId() . '_' . $collection->getInternalId() . '_perms');

                $sql = "DROP TABLE {$junction}; DROP TABLE {$perms}";
                break;
            default:
                throw new DatabaseException('Invalid relationship type');
        }

        if (empty($sql)) {
            return true;
        }

        $sql = $this->trigger(Database::EVENT_ATTRIBUTE_DELETE, $sql);

        return $this->getPDO()
            ->prepare($sql)
            ->execute();
    }

    /**
     * Rename Index
     *
     * @param string $collection
     * @param string $old
     * @param string $new
     * @return bool
     * @throws Exception
     */
    public function renameIndex(string $collection, string $old, string $new): bool
    {
        $collection = $this->filter($collection);
        $old = $this->filter($old);
        $new = $this->filter($new);

        $sql = "ALTER TABLE {$this->getSQLTable($collection)} RENAME INDEX `{$old}` TO `{$new}`;";

        $sql = $this->trigger(Database::EVENT_INDEX_RENAME, $sql);

        return $this->getPDO()
            ->prepare($sql)
            ->execute();
    }

    /**
     * Create Index
     *
     * @param string $collection
     * @param string $id
     * @param string $type
     * @param array<string> $attributes
     * @param array<int> $lengths
     * @param array<string> $orders
     * @return bool
     * @throws Exception
     * @throws PDOException
     */
    public function createIndex(string $collection, string $id, string $type, array $attributes, array $lengths, array $orders): bool
    {
        $name = $this->filter($collection);
        $id = $this->filter($id);

        $attributes = \array_map(fn ($attribute) => match ($attribute) {
            '$id' => '_uid',
            '$createdAt' => '_createdAt',
            '$updatedAt' => '_updatedAt',
            default => $attribute
        }, $attributes);

        foreach ($attributes as $key => $attribute) {
            $length = $lengths[$key] ?? '';
            $length = (empty($length)) ? '' : '(' . (int)$length . ')';
            $order = $orders[$key] ?? '';
            $attribute = $this->filter($attribute);

            if (Database::INDEX_FULLTEXT === $type) {
                $order = '';
            }

            $attributes[$key] = "`{$attribute}`{$length} {$order}";
        }

        $sql = $this->getSQLIndex($name, $id, $type, $attributes);

        $sql = $this->trigger(Database::EVENT_INDEX_CREATE, $sql);

        return $this->getPDO()
            ->prepare($sql)
            ->execute();
    }

    /**
     * Delete Index
     *
     * @param string $collection
     * @param string $id
     * @return bool
     * @throws Exception
     * @throws PDOException
     */
    public function deleteIndex(string $collection, string $id): bool
    {
        $name = $this->filter($collection);
        $id = $this->filter($id);

        $sql = "ALTER TABLE {$this->getSQLTable($name)} DROP INDEX `{$id}`;";

        $sql = $this->trigger(Database::EVENT_INDEX_DELETE, $sql);

        return $this->getPDO()
            ->prepare($sql)
            ->execute();
    }

    /**
     * Create Document
     *
     * @param string $collection
     * @param Document $document
     * @return Document
     * @throws Exception
     * @throws PDOException
     * @throws DuplicateException
     * @throws \Throwable
     */
    public function createDocument(string $collection, Document $document): Document
    {
        $attributes = $document->getAttributes();
        $attributes['_tenant'] = $document->getAttribute('$tenant');
        $attributes['_createdAt'] = $document->getCreatedAt();
        $attributes['_updatedAt'] = $document->getUpdatedAt();
        $attributes['_permissions'] = \json_encode($document->getPermissions());

        $name = $this->filter($collection);
        $columns = '';
        $columnNames = '';

<<<<<<< HEAD
        try {
            $this->getPDO()->beginTransaction();
        } catch (PDOException $e) {
            $this->getPDO()->rollBack();
        }

=======
        /**
         * Insert Attributes
         */
>>>>>>> dc789f2c
        $bindIndex = 0;
        foreach ($attributes as $attribute => $value) {
            $column = $this->filter($attribute);
            $bindKey = 'key_' . $bindIndex;
            $columns .= "`{$column}`, ";
            $columnNames .= ':' . $bindKey . ', ';
            $bindIndex++;
        }

        // Insert internal ID if set
        if (!empty($document->getInternalId())) {
            $bindKey = '_id';
            $columns .= "_id, ";
            $columnNames .= ':' . $bindKey . ', ';
        }

        $sql = "
			INSERT INTO {$this->getSQLTable($name)}({$columns} _uid)
			VALUES ({$columnNames} :_uid)
		";

        $sql = $this->trigger(Database::EVENT_DOCUMENT_CREATE, $sql);

        $stmt = $this->getPDO()->prepare($sql);

        $stmt->bindValue(':_uid', $document->getId(), PDO::PARAM_STR);

        if (!empty($document->getInternalId())) {
            $stmt->bindValue(':_id', $document->getInternalId(), PDO::PARAM_STR);
        }

        $attributeIndex = 0;
        foreach ($attributes as $value) {
            if (is_array($value)) {
                $value = json_encode($value);
            }

            $bindKey = 'key_' . $attributeIndex;
            $value = (is_bool($value)) ? (int)$value : $value;
            $stmt->bindValue(':' . $bindKey, $value, $this->getPDOType($value));
            $attributeIndex++;
        }

        $permissions = [];
        foreach (Database::PERMISSIONS as $type) {
            foreach ($document->getPermissionsByType($type) as $permission) {
                $permission = \str_replace('"', '', $permission);
                $permissions[] = "('{$type}', '{$permission}', '{$document->getId()}', '{$document->getAttribute('$tenant')}')";
            }
        }

        if (!empty($permissions)) {
            $strPermissions = \implode(', ', $permissions);

            $sqlPermissions = "
				INSERT INTO {$this->getSQLTable($name . '_perms')} (_type, _permission, _document, _tenant) 
				VALUES {$strPermissions}
			";
            $sqlPermissions = $this->trigger(Database::EVENT_PERMISSIONS_CREATE, $sqlPermissions);
            $stmtPermissions = $this->getPDO()->prepare($sqlPermissions);
        }

        try {
            $this->getPDO()->beginTransaction();
            $stmt->execute();

            $document['$internalId'] = $this->getDocument($collection, $document->getId())->getInternalId();

            if (isset($stmtPermissions)) {
                $stmtPermissions->execute();
            }

            $this->getPDO()->commit();
        } catch (\Throwable $e) {
            $this->getPDO()->rollBack();
<<<<<<< HEAD
            throw match ($e->getCode()) {
                1062,
                23000 => new DuplicateException('Duplicated document: ' . $e->getMessage()),
                default => $e,
            };
        }
=======

            if($e instanceof PDOException) {
                switch ($e->getCode()) {
                    case 1062:
                    case 23000:
                        throw new DuplicateException('Duplicated document: ' . $e->getMessage());
                }
            }
>>>>>>> dc789f2c

            throw $e;
        }

        return $document;
    }

    /**
     * Create Documents in batches
     *
     * @param string $collection
     * @param array<Document> $documents
     * @param int $batchSize
     *
     * @return array<Document>
     *
     * @throws DuplicateException
     * @throws \Throwable
     */
    public function createDocuments(string $collection, array $documents, int $batchSize = Database::INSERT_BATCH_SIZE): array
    {
        if (empty($documents)) {
            return $documents;
        }

        try {
            $this->getPDO()->beginTransaction();

            $name = $this->filter($collection);
            $batches = \array_chunk($documents, max(1, $batchSize));

            foreach ($batches as $batch) {
                $bindIndex = 0;
                $batchKeys = [];
                $bindValues = [];
                $permissions = [];

                foreach ($batch as $document) {
                    $attributes = $document->getAttributes();
                    $attributes['_uid'] = $document->getId();
					$attributes['_tenant'] = $document->getAttribute('$tenant');
                    $attributes['_createdAt'] = $document->getCreatedAt();
                    $attributes['_updatedAt'] = $document->getUpdatedAt();
                    $attributes['_permissions'] = \json_encode($document->getPermissions());

                    $columns = [];
                    foreach (\array_keys($attributes) as $key => $attribute) {
                        $columns[$key] = "`{$this->filter($attribute)}`";
                    }

                    $columns = '(' . \implode(', ', $columns) . ')';

                    $bindKeys = [];

                    foreach ($attributes as $value) {
                        if (\is_array($value)) {
                            $value = \json_encode($value);
                        }
                        $value = (\is_bool($value)) ? (int)$value : $value;
                        $bindKey = 'key_' . $bindIndex;
                        $bindKeys[] = ':' . $bindKey;
                        $bindValues[$bindKey] = $value;
                        $bindIndex++;
                    }

                    $batchKeys[] = '(' . \implode(', ', $bindKeys) . ')';
                    foreach (Database::PERMISSIONS as $type) {
                        foreach ($document->getPermissionsByType($type) as $permission) {
                            $permission = \str_replace('"', '', $permission);
                            $permissions[] = "('{$type}', '{$permission}', '{$document->getId()}')";
                        }
                    }
                }

                $stmt = $this->getPDO()->prepare(
                    "
                    INSERT INTO {$this->getSQLTable($name)} {$columns}
                    VALUES " . \implode(', ', $batchKeys)
                );

                foreach ($bindValues as $key => $value) {
                    $stmt->bindValue($key, $value, $this->getPDOType($value));
                }

                $stmt->execute();

                if (!empty($permissions)) {
                    $stmtPermissions = $this->getPDO()->prepare(
                        "
                        INSERT INTO {$this->getSQLTable($name . '_perms')} (_type, _permission, _document) 
                        VALUES " . \implode(', ', $permissions)
                    );
                    $stmtPermissions?->execute();
                }
            }

<<<<<<< HEAD
            if (!$this->getPDO()->commit()) {
                throw new DatabaseException('Failed to commit transaction');
            }

            return $documents;

        } catch (PDOException $e) {
=======
            $this->getPDO()->commit();
        } catch (\Throwable $e) {
>>>>>>> dc789f2c
            $this->getPDO()->rollBack();

            if($e instanceof PDOException) {
                switch ($e->getCode()) {
                    case 1062:
                    case 23000:
                        throw new DuplicateException('Duplicated document: ' . $e->getMessage());
                }
            }

            throw $e;
        }

        return $documents;
    }

    /**
     * Update Document
     *
     * @param string $collection
     * @param Document $document
     * @return Document
     * @throws Exception
     * @throws PDOException
     * @throws DuplicateException
     * @throws \Throwable
     */
    public function updateDocument(string $collection, Document $document): Document
    {
        $attributes = $document->getAttributes();
		$attributes['_tenant'] = $document->getAttribute('$tenant');
        $attributes['_createdAt'] = $document->getCreatedAt();
        $attributes['_updatedAt'] = $document->getUpdatedAt();
        $attributes['_permissions'] = json_encode($document->getPermissions());

        $name = $this->filter($collection);
        $columns = '';

        $sql = "
			SELECT _type, _permission
			FROM {$this->getSQLTable($name . '_perms')} p
			WHERE p._document = :_uid
		";

        $sql = $this->trigger(Database::EVENT_PERMISSIONS_READ, $sql);

        /**
         * Get current permissions from the database
         */
        $sqlPermissions = $this->getPDO()->prepare($sql);
        $sqlPermissions->bindValue(':_uid', $document->getId());
        $sqlPermissions->execute();
        $permissions = $sqlPermissions->fetchAll();
        $sqlPermissions->closeCursor();

        $initial = [];
        foreach (Database::PERMISSIONS as $type) {
            $initial[$type] = [];
        }

        $permissions = array_reduce($permissions, function (array $carry, array $item) {
            $carry[$item['_type']][] = $item['_permission'];

            return $carry;
        }, $initial);

        /**
         * Get removed Permissions
         */
        $removals = [];
        foreach (Database::PERMISSIONS as $type) {
            $diff = \array_diff($permissions[$type], $document->getPermissionsByType($type));
            if (!empty($diff)) {
                $removals[$type] = $diff;
            }
        }

        /**
         * Get added Permissions
         */
        $additions = [];
        foreach (Database::PERMISSIONS as $type) {
            $diff = \array_diff($document->getPermissionsByType($type), $permissions[$type]);
            if (!empty($diff)) {
                $additions[$type] = $diff;
            }
        }

        /**
         * Query to remove permissions
         */
        $removeQuery = '';
        if (!empty($removals)) {
            $removeQuery = 'AND (';
            foreach ($removals as $type => $permissions) {
                $removeQuery .= "(
                    _type = '{$type}'
                    AND _permission IN (" . implode(', ', \array_map(fn (string $i) => ":_remove_{$type}_{$i}", \array_keys($permissions))) . ")
                )";
                if ($type !== \array_key_last($removals)) {
                    $removeQuery .= ' OR ';
                }
            }
        }
        if (!empty($removeQuery)) {
            $removeQuery .= ')';
            $removeQuery = "
				DELETE
                FROM {$this->getSQLTable($name . '_perms')}
                WHERE
                    _document = :_uid
                    {$removeQuery}
			";

            $removeQuery = $this->trigger(Database::EVENT_PERMISSIONS_DELETE, $removeQuery);

            $stmtRemovePermissions = $this->getPDO()->prepare($removeQuery);
            $stmtRemovePermissions->bindValue(':_uid', $document->getId());

            foreach ($removals as $type => $permissions) {
                foreach ($permissions as $i => $permission) {
                    $stmtRemovePermissions->bindValue(":_remove_{$type}_{$i}", $permission);
                }
            }
        }

        /**
         * Query to add permissions
         */
        if (!empty($additions)) {
            $values = [];
            foreach ($additions as $type => $permissions) {
                foreach ($permissions as $i => $_) {
                    $values[] = "( :_uid, '{$type}', :_add_{$type}_{$i} )";
                }
            }

            $sql = "
				INSERT INTO {$this->getSQLTable($name . '_perms')}
				(_document, _type, _permission) VALUES " . \implode(', ', $values)
            ;

            $sql = $this->trigger(Database::EVENT_PERMISSIONS_CREATE, $sql);

            $stmtAddPermissions = $this->getPDO()->prepare($sql);

            $stmtAddPermissions->bindValue(":_uid", $document->getId());
            foreach ($additions as $type => $permissions) {
                foreach ($permissions as $i => $permission) {
                    $stmtAddPermissions->bindValue(":_add_{$type}_{$i}", $permission);
                }
            }
        }

        /**
         * Update Attributes
         */
        $bindIndex = 0;
        foreach ($attributes as $attribute => $value) {
            $column = $this->filter($attribute);
            $bindKey = 'key_' . $bindIndex;
            $columns .= "`{$column}`" . '=:' . $bindKey . ',';
            $bindIndex++;
        }

        $sql = "
			UPDATE {$this->getSQLTable($name)}
			SET {$columns} _uid = :_uid 
			WHERE _uid = :_uid
		";

        $sql = $this->trigger(Database::EVENT_DOCUMENT_UPDATE, $sql);

        $stmt = $this->getPDO()->prepare($sql);

        $stmt->bindValue(':_uid', $document->getId());

        $attributeIndex = 0;
        foreach ($attributes as $attribute => $value) {
            if (is_array($value)) {
                $value = json_encode($value);
            }

            $bindKey = 'key_' . $attributeIndex;
            $attribute = $this->filter($attribute);
            $value = (is_bool($value)) ? (int)$value : $value;
            $stmt->bindValue(':' . $bindKey, $value, $this->getPDOType($value));
            $attributeIndex++;
        }

        try {
            $this->getPDO()->beginTransaction();

            $stmt->execute();

            if (isset($stmtRemovePermissions)) {
                $stmtRemovePermissions->execute();
            }
            if (isset($stmtAddPermissions)) {
                $stmtAddPermissions->execute();
            }

            $this->getPDO()->commit();
        } catch (\Throwable $e) {
            $this->getPDO()->rollBack();
<<<<<<< HEAD
            throw match ($e->getCode()) {
                1062,
                23000 => new DuplicateException('Duplicated document: ' . $e->getMessage()),
                default => $e,
            };
        }
=======

            if($e instanceof PDOException) {
                switch ($e->getCode()) {
                    case 1062:
                    case 23000:
                        throw new DuplicateException('Duplicated document: ' . $e->getMessage());
                }
            }
>>>>>>> dc789f2c

            throw $e;
        }

        return $document;
    }

    /**
     * Update Documents in batches
     *
     * @param string $collection
     * @param array<Document> $documents
     * @param int $batchSize
     *
     * @return array<Document>
     *
     * @throws DuplicateException
     * @throws \Throwable
     */
    public function updateDocuments(string $collection, array $documents, int $batchSize = Database::INSERT_BATCH_SIZE): array
    {
        if (empty($documents)) {
            return $documents;
        }

        try {
            $this->getPDO()->beginTransaction();

            $name = $this->filter($collection);
            $batches = \array_chunk($documents, max(1, $batchSize));

            foreach ($batches as $batch) {
                $bindIndex = 0;
                $batchKeys = [];
                $bindValues = [];

                $removeQuery = '';
                $removeBindValues = [];

                $addQuery = '';
                $addBindValues = [];

                foreach ($batch as $index => $document) {
                    $attributes = $document->getAttributes();
                    $attributes['_uid'] = $document->getId();
					$attributes['_tenant'] = $document->getAttribute('$tenant');
                    $attributes['_createdAt'] = $document->getCreatedAt();
                    $attributes['_updatedAt'] = $document->getUpdatedAt();
                    $attributes['_permissions'] = json_encode($document->getPermissions());

                    $columns = \array_map(function ($attribute) {
                        return "`" . $this->filter($attribute) . "`";
                    }, \array_keys($attributes));

                    $bindKeys = [];

                    foreach ($attributes as $value) {
                        if (\is_array($value)) {
                            $value = json_encode($value);
                        }
                        $value = (is_bool($value)) ? (int)$value : $value;
                        $bindKey = 'key_' . $bindIndex;
                        $bindKeys[] = ':' . $bindKey;
                        $bindValues[$bindKey] = $value;
                        $bindIndex++;
                    }

                    $batchKeys[] = '(' . implode(', ', $bindKeys) . ')';

                    // Permissions logic
                    $permissionsStmt = $this->getPDO()->prepare("
                        SELECT _type, _permission
                        FROM {$this->getSQLTable($name . '_perms')}
                        WHERE _document = :_uid
                    ");
                    $permissionsStmt->bindValue(':_uid', $document->getId());
                    $permissionsStmt->execute();
                    $permissions = $permissionsStmt->fetchAll(PDO::FETCH_ASSOC);

                    $initial = [];
                    foreach (Database::PERMISSIONS as $type) {
                        $initial[$type] = [];
                    }

                    $permissions = \array_reduce($permissions, function (array $carry, array $item) {
                        $carry[$item['_type']][] = $item['_permission'];
                        return $carry;
                    }, $initial);

                    // Get removed Permissions
                    $removals = [];
                    foreach (Database::PERMISSIONS as $type) {
                        $diff = array_diff($permissions[$type], $document->getPermissionsByType($type));
                        if (!empty($diff)) {
                            $removals[$type] = $diff;
                        }
                    }

                    // Build inner query to remove permissions
                    if (!empty($removals)) {
                        foreach ($removals as $type => $permissionsToRemove) {
                            $bindKey = 'uid_' . $index;
                            $removeBindKeys[] = ':uid_' . $index;
                            $removeBindValues[$bindKey] = $document->getId();

                            $removeQuery .= "(
                                _document = :uid_{$index}
                                AND _type = '{$type}'
                                AND _permission IN (" . implode(', ', \array_map(function (string $i) use ($permissionsToRemove, $index, $type, &$removeBindKeys, &$removeBindValues) {
                                $bindKey = 'remove_' . $type . '_' . $index . '_' . $i;
                                $removeBindKeys[] = ':' . $bindKey;
                                $removeBindValues[$bindKey] = $permissionsToRemove[$i];

                                return ':' . $bindKey;
                            }, \array_keys($permissionsToRemove))) .
                                ")
                            )";

                            if ($type !== \array_key_last($removals)) {
                                $removeQuery .= ' OR ';
                            }
                        }

                        if ($index !== \array_key_last($batch)) {
                            $removeQuery .= ' OR ';
                        }
                    }

                    // Get added Permissions
                    $additions = [];
                    foreach (Database::PERMISSIONS as $type) {
                        $diff = \array_diff($document->getPermissionsByType($type), $permissions[$type]);
                        if (!empty($diff)) {
                            $additions[$type] = $diff;
                        }
                    }

                    // Build inner query to add permissions
                    if (!empty($additions)) {
                        foreach ($additions as $type => $permissionsToAdd) {
                            foreach ($permissionsToAdd as $i => $permission) {
                                $bindKey = 'uid_' . $index;
                                $addBindValues[$bindKey] = $document->getId();

                                $bindKey = 'add_' . $type . '_' . $index . '_' . $i;
                                $addBindValues[$bindKey] = $permission;

                                $addQuery .= "(:uid_{$index}, '{$type}', :{$bindKey})";

                                if ($i !== \array_key_last($permissionsToAdd) || $type !== \array_key_last($additions)) {
                                    $addQuery .= ', ';
                                }
                            }
                        }
                        if ($index !== \array_key_last($batch)) {
                            $addQuery .= ', ';
                        }
                    }
                }

                $updateClause = '';
                for ($i = 0; $i < \count($columns); $i++) {
                    $column = $columns[$i];
                    if (!empty($updateClause)) {
                        $updateClause .= ', ';
                    }
                    $updateClause .= "{$column} = VALUES({$column})";
                }

                $stmt = $this->getPDO()->prepare("
                    INSERT INTO {$this->getSQLTable($name)} (" . \implode(", ", $columns) . ") 
                    VALUES " . \implode(', ', $batchKeys) . "
                    ON DUPLICATE KEY UPDATE $updateClause
                ");

                foreach ($bindValues as $key => $value) {
                    $stmt->bindValue($key, $value, $this->getPDOType($value));
                }

                $stmt->execute();

                if (!empty($removeQuery)) {
                    $stmtRemovePermissions = $this->getPDO()->prepare("
                        DELETE
                        FROM {$this->getSQLTable($name . '_perms')}
                        WHERE ({$removeQuery})
                    ");

                    foreach ($removeBindValues as $key => $value) {
                        $stmtRemovePermissions->bindValue($key, $value, $this->getPDOType($value));
                    }

                    $stmtRemovePermissions->execute();
                }

                if (!empty($addQuery)) {
                    $stmtAddPermissions = $this->getPDO()->prepare("
                        INSERT INTO {$this->getSQLTable($name . '_perms')} (`_document`, `_type`, `_permission`)
                        VALUES {$addQuery}
                    ");

                    foreach ($addBindValues as $key => $value) {
                        $stmtAddPermissions->bindValue($key, $value, $this->getPDOType($value));
                    }

                    $stmtAddPermissions->execute();
                }
            }

<<<<<<< HEAD
            if (!$this->getPDO()->commit()) {
                throw new DatabaseException('Failed to commit transaction');
            }

            return $documents;
        } catch (PDOException $e) {
            $this->getPDO()->rollBack();

            throw match ($e->getCode()) {
                1062,
                23000 => new DuplicateException('Duplicated document: ' . $e->getMessage()),
                default => $e,
            };
=======
            $this->getPDO()->commit();
        } catch (\Throwable $e) {
            $this->getPDO()->rollBack();

            if($e instanceof PDOException) {
                switch ($e->getCode()) {
                    case 1062:
                    case 23000:
                        throw new DuplicateException('Duplicated document: ' . $e->getMessage());
                }
            }

            throw $e;
>>>>>>> dc789f2c
        }

        return $documents;
    }

    /**
     * Increase or decrease an attribute value
     *
     * @param string $collection
     * @param string $id
     * @param string $attribute
     * @param int|float $value
     * @param int|float|null $min
     * @param int|float|null $max
     * @return bool
     * @throws Exception
     */
    public function increaseDocumentAttribute(string $collection, string $id, string $attribute, int|float $value, int|float|null $min = null, int|float|null $max = null): bool
    {
        $name = $this->filter($collection);
        $attribute = $this->filter($attribute);

        $sqlMax = $max ? " AND `{$attribute}` <= {$max}" : '';
        $sqlMin = $min ? " AND `{$attribute}` >= {$min}" : '';

        $sql = "
			UPDATE {$this->getSQLTable($name)} 
			SET `{$attribute}` = `{$attribute}` + :val 
			WHERE 
			    _uid = :_uid 
				{$sqlMax}
				{$sqlMin}	
		";

        $sql = $this->trigger(Database::EVENT_DOCUMENT_UPDATE, $sql);

        $stmt = $this->getPDO()->prepare($sql);
        $stmt->bindValue(':_uid', $id);
        $stmt->bindValue(':val', $value);

        $stmt->execute() || throw new DatabaseException('Failed to update attribute');
        return true;
    }

    /**
     * Delete Document
     *
     * @param string $collection
     * @param string $id
     * @return bool
     * @throws Exception
     * @throws PDOException
     */
    public function deleteDocument(string $collection, string $id): bool
    {
        $name = $this->filter($collection);

        $sql = "
		    DELETE FROM {$this->getSQLTable($name)} 
		    WHERE _uid = :_uid
		";

        $sql = $this->trigger(Database::EVENT_DOCUMENT_DELETE, $sql);

        $stmt = $this->getPDO()->prepare($sql);

        $stmt->bindValue(':_uid', $id);

        $sql = "
			DELETE FROM {$this->getSQLTable($name . '_perms')} 
		    WHERE _document = :_uid
		";

        $sql = $this->trigger(Database::EVENT_PERMISSIONS_DELETE, $sql);

        $stmtPermissions = $this->getPDO()->prepare($sql);
        $stmtPermissions->bindValue(':_uid', $id);

        try {
            $this->getPDO()->beginTransaction();

            if (!$stmt->execute()) {
                throw new DatabaseException('Failed to delete document');
            }
            if (!$stmtPermissions->execute()) {
                throw new DatabaseException('Failed to clean permissions');
            }

            $this->getPDO()->commit();
        } catch (\Throwable $th) {
            $this->getPDO()->rollBack();
            throw new DatabaseException($th->getMessage());
        }

        return true;
    }

    /**
     * Find Documents
     *
     * @param string $collection
     * @param array<Query> $queries
     * @param int|null $limit
     * @param int|null $offset
     * @param array<string> $orderAttributes
     * @param array<string> $orderTypes
     * @param array<string, mixed> $cursor
     * @param string $cursorDirection
     * @return array<Document>
     * @throws DatabaseException
     * @throws TimeoutException
     */
    public function find(string $collection, array $queries = [], ?int $limit = 25, ?int $offset = null, array $orderAttributes = [], array $orderTypes = [], array $cursor = [], string $cursorDirection = Database::CURSOR_AFTER): array
    {
        $name = $this->filter($collection);
        $roles = Authorization::getRoles();
        $where = [];
        $orders = [];

        $orderAttributes = \array_map(fn ($orderAttribute) => match ($orderAttribute) {
            '$id' => '_uid',
            '$internalId' => '_id',
            '$createdAt' => '_createdAt',
            '$updatedAt' => '_updatedAt',
            default => $orderAttribute
        }, $orderAttributes);

        $hasIdAttribute = false;
        foreach ($orderAttributes as $i => $attribute) {
            if ($attribute === '_uid') {
                $hasIdAttribute = true;
            }

            $attribute = $this->filter($attribute);
            $orderType = $this->filter($orderTypes[$i] ?? Database::ORDER_ASC);

            // Get most dominant/first order attribute
            if ($i === 0 && !empty($cursor)) {
                $orderMethodInternalId = Query::TYPE_GREATER; // To preserve natural order
                $orderMethod = $orderType === Database::ORDER_DESC ? Query::TYPE_LESSER : Query::TYPE_GREATER;

                if ($cursorDirection === Database::CURSOR_BEFORE) {
                    $orderType = $orderType === Database::ORDER_ASC ? Database::ORDER_DESC : Database::ORDER_ASC;
                    $orderMethodInternalId = $orderType === Database::ORDER_ASC ? Query::TYPE_LESSER : Query::TYPE_GREATER;
                    $orderMethod = $orderType === Database::ORDER_DESC ? Query::TYPE_LESSER : Query::TYPE_GREATER;
                }

                $where[] = "(
                        table_main.`{$attribute}` {$this->getSQLOperator($orderMethod)} :cursor 
                        OR (
                            table_main.`{$attribute}` = :cursor 
                            AND
                            table_main._id {$this->getSQLOperator($orderMethodInternalId)} {$cursor['$internalId']}
                        )
                    )";
            } elseif ($cursorDirection === Database::CURSOR_BEFORE) {
                $orderType = $orderType === Database::ORDER_ASC ? Database::ORDER_DESC : Database::ORDER_ASC;
            }

            $orders[] = "`${attribute}` ${orderType}";
        }

        // Allow after pagination without any order
        if (empty($orderAttributes) && !empty($cursor)) {
            $orderType = $orderTypes[0] ?? Database::ORDER_ASC;

            if ($cursorDirection === Database::CURSOR_AFTER) {
                $orderMethod = $orderType === Database::ORDER_DESC
                    ? Query::TYPE_LESSER
                    : Query::TYPE_GREATER;
            } else {
                $orderMethod = $orderType === Database::ORDER_DESC
                    ? Query::TYPE_GREATER
                    : Query::TYPE_LESSER;
            }

            $where[] = "( table_main._id {$this->getSQLOperator($orderMethod)} {$cursor['$internalId']} )";
        }

        // Allow order type without any order attribute, fallback to the natural order (_id)
        if (!$hasIdAttribute) {
            if (empty($orderAttributes) && !empty($orderTypes)) {
                $order = $orderTypes[0] ?? Database::ORDER_ASC;
                if ($cursorDirection === Database::CURSOR_BEFORE) {
                    $order = $order === Database::ORDER_ASC ? Database::ORDER_DESC : Database::ORDER_ASC;
                }

                $orders[] = 'table_main._id ' . $this->filter($order);
            } else {
                $orders[] = 'table_main._id ' . ($cursorDirection === Database::CURSOR_AFTER ? Database::ORDER_ASC : Database::ORDER_DESC); // Enforce last ORDER by '_id'
            }
        }

        foreach ($queries as $query) {
            if ($query->getMethod() === Query::TYPE_SELECT) {
                continue;
            }
            $where[] = $this->getSQLCondition($query);
        }


        if (Authorization::$status) {
            $where[] = $this->getSQLPermissionsCondition($name, $roles);
        }

        $sqlWhere = !empty($where) ? 'WHERE ' . implode(' AND ', $where) : '';
        $sqlOrder = 'ORDER BY ' . implode(', ', $orders);
        $sqlLimit = \is_null($limit) ? '' : 'LIMIT :limit';
        $sqlLimit .= \is_null($offset) ? '' : ' OFFSET :offset';

        $selections = $this->getAttributeSelections($queries);

        $sql = "
            SELECT {$this->getAttributeProjection($selections, 'table_main')}
            FROM {$this->getSQLTable($name)} as table_main
            {$sqlWhere}
            {$sqlOrder}
            {$sqlLimit};
        ";

        $sql = $this->trigger(Database::EVENT_DOCUMENT_FIND, $sql);

        $stmt = $this->getPDO()->prepare($sql);

        foreach ($queries as $query) {
            $this->bindConditionValue($stmt, $query);
        }

        if (!empty($cursor) && !empty($orderAttributes) && array_key_exists(0, $orderAttributes)) {
            $attribute = $orderAttributes[0];

            $attribute = match ($attribute) {
                '_uid' => '$id',
                '_id' => '$internalId',
                '_createdAt' => '$createdAt',
                '_updatedAt' => '$updatedAt',
                default => $attribute
            };

            if (\is_null($cursor[$attribute] ?? null)) {
                throw new DatabaseException("Order attribute '{$attribute}' is empty");
            }
            $stmt->bindValue(':cursor', $cursor[$attribute], $this->getPDOType($cursor[$attribute]));
        }

        if (!\is_null($limit)) {
            $stmt->bindValue(':limit', $limit, PDO::PARAM_INT);
        }
        if (!\is_null($offset)) {
            $stmt->bindValue(':offset', $offset, PDO::PARAM_INT);
        }

        try {
            $stmt->execute();
        } catch (PDOException $e) {
            $this->processException($e);
        }

        $results = $stmt->fetchAll();
        $stmt->closeCursor();

        foreach ($results as $index => $document) {
            if (\array_key_exists('_uid', $document)) {
                $results[$index]['$id'] = $document['_uid'];
                unset($results[$index]['_uid']);
            }
            if (\array_key_exists('_id', $document)) {
                $results[$index]['$internalId'] = $document['_id'];
                unset($results[$index]['_id']);
            }
			if (\array_key_exists('_tenant', $document)) {
				$results[$index]['$tenant'] = $document['_tenant'];
				unset($results[$index]['_tenant']);
			}
            if (\array_key_exists('_createdAt', $document)) {
                $results[$index]['$createdAt'] = $document['_createdAt'];
                unset($results[$index]['_createdAt']);
            }
            if (\array_key_exists('_updatedAt', $document)) {
                $results[$index]['$updatedAt'] = $document['_updatedAt'];
                unset($results[$index]['_updatedAt']);
            }
            if (\array_key_exists('_permissions', $document)) {
                $results[$index]['$permissions'] = \json_decode($document['_permissions'] ?? '[]', true);
                unset($results[$index]['_permissions']);
            }

            $results[$index] = new Document($results[$index]);
        }

        if ($cursorDirection === Database::CURSOR_BEFORE) {
            $results = \array_reverse($results);
        }

        return $results;
    }

    /**
     * Count Documents
     *
     * @param string $collection
     * @param array<Query> $queries
     * @param int|null $max
     * @return int
     * @throws Exception
     * @throws PDOException
     */
    public function count(string $collection, array $queries = [], ?int $max = null): int
    {
        $name = $this->filter($collection);
        $roles = Authorization::getRoles();
        $where = [];
        $limit = \is_null($max) ? '' : 'LIMIT :max';

        foreach ($queries as $query) {
            $where[] = $this->getSQLCondition($query);
        }

        if (Authorization::$status) {
            $where[] = $this->getSQLPermissionsCondition($name, $roles);
        }

        $sqlWhere = !empty($where)
            ? 'WHERE ' . \implode(' AND ', $where)
            : '';

        $sql = "
			SELECT COUNT(1) as sum FROM (
				SELECT 1
				FROM {$this->getSQLTable($name)} table_main
				" . $sqlWhere . "
				{$limit}
			) table_count
        ";

        $sql = $this->trigger(Database::EVENT_DOCUMENT_COUNT, $sql);

        $stmt = $this->getPDO()->prepare($sql);

        foreach ($queries as $query) {
            $this->bindConditionValue($stmt, $query);
        }

        if (!\is_null($max)) {
            $stmt->bindValue(':max', $max, PDO::PARAM_INT);
        }

        $stmt->execute();

        $result = $stmt->fetchAll();
        $stmt->closeCursor();
        if (!empty($result)) {
            $result = $result[0];
        }

        return $result['sum'] ?? 0;
    }

    /**
     * Sum an Attribute
     *
     * @param string $collection
     * @param string $attribute
     * @param array<Query> $queries
     * @param int|null $max
     * @return int|float
     * @throws Exception
     * @throws PDOException
     */
    public function sum(string $collection, string $attribute, array $queries = [], ?int $max = null): int|float
    {
        $name = $this->filter($collection);
        $roles = Authorization::getRoles();
        $where = [];
        $limit = \is_null($max) ? '' : 'LIMIT :max';

        foreach ($queries as $query) {
            $where[] = $this->getSQLCondition($query);
        }

        if (Authorization::$status) {
            $where[] = $this->getSQLPermissionsCondition($name, $roles);
        }

        $sqlWhere = !empty($where)
            ? 'WHERE ' . \implode(' AND ', $where)
            : '';

        $sql = "
			SELECT SUM({$attribute}) as sum FROM (
				SELECT {$attribute}
				FROM {$this->getSQLTable($name)} table_main
				{$sqlWhere}
				{$limit}
			) table_count
        ";

        $sql = $this->trigger(Database::EVENT_DOCUMENT_SUM, $sql);

        $stmt = $this->getPDO()->prepare($sql);

        foreach ($queries as $query) {
            $this->bindConditionValue($stmt, $query);
        }

        if (!\is_null($max)) {
            $stmt->bindValue(':max', $max, PDO::PARAM_INT);
        }

        $stmt->execute();

        $result = $stmt->fetchAll();
        $stmt->closeCursor();
        if (!empty($result)) {
            $result = $result[0];
        }

        return $result['sum'] ?? 0;
    }

    /**
     * Get the SQL projection given the selected attributes
     *
     * @param array<string> $selections
     * @param string $prefix
     * @return mixed
     * @throws Exception
     */
    protected function getAttributeProjection(array $selections, string $prefix = ''): mixed
    {
        if (empty($selections) || \in_array('*', $selections)) {
            if (!empty($prefix)) {
                return "`{$prefix}`.*";
            }
            return '*';
        }

        // Remove $id, $permissions and $collection if present since it is always selected by default
        $selections = \array_diff($selections, ['$id', '$permissions', '$collection']);

        $selections[] = '_uid';
        $selections[] = '_permissions';

        if (\in_array('$internalId', $selections)) {
            $selections[] = '_id';
            $selections = \array_diff($selections, ['$internalId']);
        }
        if (\in_array('$createdAt', $selections)) {
            $selections[] = '_createdAt';
            $selections = \array_diff($selections, ['$createdAt']);
        }
        if (\in_array('$updatedAt', $selections)) {
            $selections[] = '_updatedAt';
            $selections = \array_diff($selections, ['$updatedAt']);
        }

        if (!empty($prefix)) {
            foreach ($selections as &$selection) {
                $selection = "`{$prefix}`.`{$this->filter($selection)}`";
            }
        } else {
            foreach ($selections as &$selection) {
                $selection = "`{$this->filter($selection)}`";
            }
        }

        return \implode(', ', $selections);
    }

    /*
     * Get SQL Condition
     *
     * @param Query $query
     * @return string
     * @throws Exception
     */
    protected function getSQLCondition(Query $query): string
    {
        $query->setAttribute(match ($query->getAttribute()) {
            '$id' => '_uid',
            '$internalId' => '_id',
            '$tenant' => '_tenant',
            '$createdAt' => '_createdAt',
            '$updatedAt' => '_updatedAt',
            default => $query->getAttribute()
        });

        $attribute = "`{$query->getAttribute()}`";
        $placeholder = $this->getSQLPlaceholder($query);

        switch ($query->getMethod()) {
            case Query::TYPE_SEARCH:
                return "MATCH(table_main.{$attribute}) AGAINST (:{$placeholder}_0 IN BOOLEAN MODE)";

            case Query::TYPE_BETWEEN:
                return "table_main.{$attribute} BETWEEN :{$placeholder}_0 AND :{$placeholder}_1";

            case Query::TYPE_IS_NULL:
            case Query::TYPE_IS_NOT_NULL:
                return "table_main.{$attribute} {$this->getSQLOperator($query->getMethod())}";

            default:
                $conditions = [];
                foreach ($query->getValues() as $key => $value) {
                    $conditions[] = $attribute . ' ' . $this->getSQLOperator($query->getMethod()) . ' :' . $placeholder . '_' . $key;
                }
                $condition = implode(' OR ', $conditions);
                return empty($condition) ? '' : '(' . $condition . ')';
        }
    }

    /**
     * Get SQL Type
     *
     * @param string $type
     * @param int $size
     * @param bool $signed
     * @return string
     * @throws Exception
     */
    protected function getSQLType(string $type, int $size, bool $signed = true): string
    {
        switch ($type) {
            case Database::VAR_STRING:
                // $size = $size * 4; // Convert utf8mb4 size to bytes
                if ($size > 16777215) {
                    return 'LONGTEXT';
                }

                if ($size > 65535) {
                    return 'MEDIUMTEXT';
                }

                if ($size > $this->getMaxVarcharLength()) {
                    return 'TEXT';
                }

                return "VARCHAR({$size})";

            case Database::VAR_INTEGER:  // We don't support zerofill: https://stackoverflow.com/a/5634147/2299554
                $signed = ($signed) ? '' : ' UNSIGNED';

                if ($size >= 8) { // INT = 4 bytes, BIGINT = 8 bytes
                    return 'BIGINT' . $signed;
                }

                return 'INT' . $signed;

            case Database::VAR_FLOAT:
                $signed = ($signed) ? '' : ' UNSIGNED';
                return 'DOUBLE' . $signed;

            case Database::VAR_BOOLEAN:
                return 'TINYINT(1)';

            case Database::VAR_RELATIONSHIP:
                return 'VARCHAR(255)';

            case Database::VAR_DATETIME:
                return 'DATETIME(3)';

            default:
                throw new DatabaseException('Unknown type: ' . $type . '. Must be one of ' . Database::VAR_STRING . ', ' . Database::VAR_INTEGER .  ', ' . Database::VAR_FLOAT . ', ' . Database::VAR_BOOLEAN . ', ' . Database::VAR_DATETIME . ', ' . Database::VAR_RELATIONSHIP);
        }
    }

    /**
     * Get SQL Index
     *
     * @param string $collection
     * @param string $id
     * @param string $type
     * @param array<string> $attributes
     * @return string
     * @throws Exception
     */
    protected function getSQLIndex(string $collection, string $id, string $type, array $attributes): string
    {
        $type = match ($type) {
            Database::INDEX_KEY,
            Database::INDEX_ARRAY => 'INDEX',
            Database::INDEX_UNIQUE => 'UNIQUE INDEX',
            Database::INDEX_FULLTEXT => 'FULLTEXT INDEX',
            default => throw new DatabaseException('Unknown index type: ' . $type . '. Must be one of ' . Database::INDEX_KEY . ', ' . Database::INDEX_UNIQUE . ', ' . Database::INDEX_ARRAY . ', ' . Database::INDEX_FULLTEXT),
        };

        $attributes = \implode(', ', $attributes);

        return "CREATE {$type} `{$id}` ON {$this->getSQLTable($collection)} ({$attributes}, _tenant)";
    }

    /**
     * Get PDO Type
     *
     * @param mixed $value
     * @return int
     * @throws Exception
     */
    protected function getPDOType(mixed $value): int
    {
        return match (gettype($value)) {
            'double', 'string' => PDO::PARAM_STR,
            'integer', 'boolean' => PDO::PARAM_INT,
            'NULL' => PDO::PARAM_NULL,
            default => throw new DatabaseException('Unknown PDO Type for ' . \gettype($value)),
        };
    }

    /**
     * Is fulltext Wildcard index supported?
     *
     * @return bool
     */
    public function getSupportForFulltextWildcardIndex(): bool
    {
        return true;
    }

    /**
     * Are timeouts supported?
     *
     * @return bool
     */
    public function getSupportForTimeouts(): bool
    {
        return true;
    }

    /**
     * Set max execution time
     * @param int $milliseconds
     * @param string $event
     * @return void
     * @throws DatabaseException
     */
    public function setTimeout(int $milliseconds, string $event = Database::EVENT_ALL): void
    {
        if (!$this->getSupportForTimeouts()) {
            return;
        }
        if ($milliseconds <= 0) {
            throw new DatabaseException('Timeout must be greater than 0');
        }

        $seconds = $milliseconds / 1000;

        $this->before($event, 'timeout', function ($sql) use ($seconds) {
            return "SET STATEMENT max_statement_time = {$seconds} FOR " . $sql;
        });
    }

    /**
     * @param PDOException $e
     * @throws TimeoutException
     */
    protected function processException(PDOException $e): void
    {
        // Regular PDO
        if ($e->getCode() === '70100' && isset($e->errorInfo[1]) && $e->errorInfo[1] === 1969) {
            throw new TimeoutException($e->getMessage());
        }

        // PDOProxy switches errorInfo PDOProxy.php line 64
        if ($e->getCode() === 1969 && isset($e->errorInfo[0]) && $e->errorInfo[0] === '70100') {
            throw new TimeoutException($e->getMessage());
        }

        throw $e;
    }
}<|MERGE_RESOLUTION|>--- conflicted
+++ resolved
@@ -675,18 +675,9 @@
         $columns = '';
         $columnNames = '';
 
-<<<<<<< HEAD
-        try {
-            $this->getPDO()->beginTransaction();
-        } catch (PDOException $e) {
-            $this->getPDO()->rollBack();
-        }
-
-=======
         /**
          * Insert Attributes
          */
->>>>>>> dc789f2c
         $bindIndex = 0;
         foreach ($attributes as $attribute => $value) {
             $column = $this->filter($attribute);
@@ -762,14 +753,6 @@
             $this->getPDO()->commit();
         } catch (\Throwable $e) {
             $this->getPDO()->rollBack();
-<<<<<<< HEAD
-            throw match ($e->getCode()) {
-                1062,
-                23000 => new DuplicateException('Duplicated document: ' . $e->getMessage()),
-                default => $e,
-            };
-        }
-=======
 
             if($e instanceof PDOException) {
                 switch ($e->getCode()) {
@@ -778,7 +761,6 @@
                         throw new DuplicateException('Duplicated document: ' . $e->getMessage());
                 }
             }
->>>>>>> dc789f2c
 
             throw $e;
         }
@@ -875,18 +857,8 @@
                 }
             }
 
-<<<<<<< HEAD
-            if (!$this->getPDO()->commit()) {
-                throw new DatabaseException('Failed to commit transaction');
-            }
-
-            return $documents;
-
-        } catch (PDOException $e) {
-=======
             $this->getPDO()->commit();
         } catch (\Throwable $e) {
->>>>>>> dc789f2c
             $this->getPDO()->rollBack();
 
             if($e instanceof PDOException) {
@@ -1092,14 +1064,6 @@
             $this->getPDO()->commit();
         } catch (\Throwable $e) {
             $this->getPDO()->rollBack();
-<<<<<<< HEAD
-            throw match ($e->getCode()) {
-                1062,
-                23000 => new DuplicateException('Duplicated document: ' . $e->getMessage()),
-                default => $e,
-            };
-        }
-=======
 
             if($e instanceof PDOException) {
                 switch ($e->getCode()) {
@@ -1108,7 +1072,6 @@
                         throw new DuplicateException('Duplicated document: ' . $e->getMessage());
                 }
             }
->>>>>>> dc789f2c
 
             throw $e;
         }
@@ -1318,21 +1281,6 @@
                 }
             }
 
-<<<<<<< HEAD
-            if (!$this->getPDO()->commit()) {
-                throw new DatabaseException('Failed to commit transaction');
-            }
-
-            return $documents;
-        } catch (PDOException $e) {
-            $this->getPDO()->rollBack();
-
-            throw match ($e->getCode()) {
-                1062,
-                23000 => new DuplicateException('Duplicated document: ' . $e->getMessage()),
-                default => $e,
-            };
-=======
             $this->getPDO()->commit();
         } catch (\Throwable $e) {
             $this->getPDO()->rollBack();
@@ -1346,7 +1294,6 @@
             }
 
             throw $e;
->>>>>>> dc789f2c
         }
 
         return $documents;
