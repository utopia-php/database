--- conflicted
+++ resolved
@@ -4,11 +4,7 @@
         "Read more about it at https://getcomposer.org/doc/01-basic-usage.md#installing-dependencies",
         "This file is @generated automatically"
     ],
-<<<<<<< HEAD
-    "content-hash": "551ac82cdacc10d8a41f4ce450865610",
-=======
     "content-hash": "1ef51fb364b438b677b5bce17887153c",
->>>>>>> a83997d5
     "packages": [
         {
             "name": "brick/math",
