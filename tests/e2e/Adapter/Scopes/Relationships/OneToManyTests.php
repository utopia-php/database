<?php

namespace Tests\E2E\Adapter\Scopes\Relationships;

use Exception;
use Utopia\Database\Database;
use Utopia\Database\Document;
use Utopia\Database\Exception\Restricted as RestrictedException;
use Utopia\Database\Exception\Structure;
use Utopia\Database\Helpers\ID;
use Utopia\Database\Helpers\Permission;
use Utopia\Database\Helpers\Role;
use Utopia\Database\Query;

trait OneToManyTests
{
    public function testOneToManyOneWayRelationship(): void
    {
        /** @var Database $database */
        $database = static::getDatabase();

        if (!$database->getAdapter()->getSupportForRelationships()) {
            $this->expectNotToPerformAssertions();
            return;
        }

        $database->createCollection('artist');
        $database->createCollection('album');

        $database->createAttribute('artist', 'name', Database::VAR_STRING, 255, true);
        $database->createAttribute('album', 'name', Database::VAR_STRING, 255, true);
        $database->createAttribute('album', 'price', Database::VAR_FLOAT, 0, true);

        $database->createRelationship(
            collection: 'artist',
            relatedCollection: 'album',
            type: Database::RELATION_ONE_TO_MANY,
            id: 'albums'
        );

        // Check metadata for collection
        $collection = $database->getCollection('artist');
        $attributes = $collection->getAttribute('attributes', []);

        foreach ($attributes as $attribute) {
            if ($attribute['key'] === 'albums') {
                $this->assertEquals('relationship', $attribute['type']);
                $this->assertEquals('albums', $attribute['$id']);
                $this->assertEquals('albums', $attribute['key']);
                $this->assertEquals('album', $attribute['options']['relatedCollection']);
                $this->assertEquals(Database::RELATION_ONE_TO_MANY, $attribute['options']['relationType']);
                $this->assertEquals(false, $attribute['options']['twoWay']);
                $this->assertEquals('artist', $attribute['options']['twoWayKey']);
            }
        }

        // Create document with relationship with nested data
        $artist1 = $database->createDocument('artist', new Document([
            '$id' => 'artist1',
            '$permissions' => [
                Permission::read(Role::any()),
                Permission::update(Role::any()),
                Permission::delete(Role::any()),
            ],
            'name' => 'Artist 1',
            'albums' => [
                [
                    '$id' => 'album1',
                    '$permissions' => [
                        Permission::read(Role::any()),
                        Permission::update(Role::any())
                    ],
                    'name' => 'Album 1',
                    'price' => 9.99,
                ],
            ],
        ]));

        // Update a document with non existing related document. It should not get added to the list.
        $database->updateDocument('artist', 'artist1', $artist1->setAttribute('albums', ['album1', 'no-album']));

        $artist1Document = $database->getDocument('artist', 'artist1');
        // Assert document does not contain non existing relation document.
        $this->assertEquals(1, \count($artist1Document->getAttribute('albums')));

        // Create document with relationship with related ID
        $database->createDocument('album', new Document([
            '$id' => 'album2',
            '$permissions' => [
                Permission::read(Role::any()),
                Permission::update(Role::any()),
                Permission::delete(Role::any()),
            ],
            'name' => 'Album 2',
            'price' => 19.99,
        ]));
        $database->createDocument('artist', new Document([
            '$id' => 'artist2',
            '$permissions' => [
                Permission::read(Role::any()),
                Permission::delete(Role::any()),
            ],
            'name' => 'Artist 2',
            'albums' => [
                'album2',
                [
                    '$id' => 'album33',
                    '$permissions' => [
                        Permission::read(Role::any()),
                        Permission::update(Role::any()),
                        Permission::delete(Role::any()),
                    ],
                    'name' => 'Album 3',
                    'price' => 33.33,
                ]
            ]
        ]));

        $documents = $database->find('artist', [
            Query::select(['name']),
            Query::limit(1)
        ]);
        $this->assertArrayNotHasKey('albums', $documents[0]);

        // Get document with relationship
        $artist = $database->getDocument('artist', 'artist1');
        $albums = $artist->getAttribute('albums', []);
        $this->assertEquals('album1', $albums[0]['$id']);
        $this->assertArrayNotHasKey('artist', $albums[0]);

        $artist = $database->getDocument('artist', 'artist2');
        $albums = $artist->getAttribute('albums', []);
        $this->assertEquals('album2', $albums[0]['$id']);
        $this->assertArrayNotHasKey('artist', $albums[0]);
        $this->assertEquals('album33', $albums[1]['$id']);
        $this->assertCount(2, $albums);

        // Get related document
        $album = $database->getDocument('album', 'album1');
        $this->assertArrayNotHasKey('artist', $album);

        $album = $database->getDocument('album', 'album2');
        $this->assertArrayNotHasKey('artist', $album);

        $artists = $database->find('artist');

        $this->assertEquals(2, \count($artists));

        // Select related document attributes
        $artist = $database->findOne('artist', [
            Query::select(['*', 'albums.name'])
        ]);

        if ($artist->isEmpty()) {
            $this->fail('Artist not found');
        }

        $this->assertEquals('Album 1', $artist->getAttribute('albums')[0]->getAttribute('name'));
        $this->assertArrayNotHasKey('price', $artist->getAttribute('albums')[0]);

        $artist = $database->getDocument('artist', 'artist1', [
            Query::select(['*', 'albums.name'])
        ]);

        $this->assertEquals('Album 1', $artist->getAttribute('albums')[0]->getAttribute('name'));
        $this->assertArrayNotHasKey('price', $artist->getAttribute('albums')[0]);

        // Update root document attribute without altering relationship
        $artist1 = $database->updateDocument(
            'artist',
            $artist1->getId(),
            $artist1->setAttribute('name', 'Artist 1 Updated')
        );

        $this->assertEquals('Artist 1 Updated', $artist1->getAttribute('name'));
        $artist1 = $database->getDocument('artist', 'artist1');
        $this->assertEquals('Artist 1 Updated', $artist1->getAttribute('name'));

        // Update nested document attribute
        $albums = $artist1->getAttribute('albums', []);
        $albums[0]->setAttribute('name', 'Album 1 Updated');

        $artist1 = $database->updateDocument(
            'artist',
            $artist1->getId(),
            $artist1->setAttribute('albums', $albums)
        );

        $this->assertEquals('Album 1 Updated', $artist1->getAttribute('albums')[0]->getAttribute('name'));
        $artist1 = $database->getDocument('artist', 'artist1');
        $this->assertEquals('Album 1 Updated', $artist1->getAttribute('albums')[0]->getAttribute('name'));

        $albumId = $artist1->getAttribute('albums')[0]->getAttribute('$id');
        $albumDocument = $database->getDocument('album', $albumId);
        $albumDocument->setAttribute('name', 'Album 1 Updated!!!');
        $database->updateDocument('album', $albumDocument->getId(), $albumDocument);
        $albumDocument = $database->getDocument('album', $albumDocument->getId());
        $artist1 = $database->getDocument('artist', $artist1->getId());

        $this->assertEquals('Album 1 Updated!!!', $albumDocument['name']);
        $this->assertEquals($albumDocument->getId(), $artist1->getAttribute('albums')[0]->getId());
        $this->assertEquals($albumDocument->getAttribute('name'), $artist1->getAttribute('albums')[0]->getAttribute('name'));

        // Create new document with no relationship
        $artist3 = $database->createDocument('artist', new Document([
            '$id' => 'artist3',
            '$permissions' => [
                Permission::read(Role::any()),
                Permission::update(Role::any()),
                Permission::delete(Role::any()),
            ],
            'name' => 'Artist 3',
        ]));

        // Update to relate to created document
        $artist3 = $database->updateDocument(
            'artist',
            $artist3->getId(),
            $artist3->setAttribute('albums', [new Document([
                '$id' => 'album3',
                '$permissions' => [
                    Permission::read(Role::any()),
                    Permission::update(Role::any()),
                    Permission::delete(Role::any()),
                ],
                'name' => 'Album 3',
                'price' => 29.99,
            ])])
        );

        $this->assertEquals('Album 3', $artist3->getAttribute('albums')[0]->getAttribute('name'));
        $artist3 = $database->getDocument('artist', 'artist3');
        $this->assertEquals('Album 3', $artist3->getAttribute('albums')[0]->getAttribute('name'));

        // Update document with new related documents, will remove existing relations
        $database->updateDocument(
            'artist',
            $artist1->getId(),
            $artist1->setAttribute('albums', ['album2'])
        );

        // Update document with new related documents, will remove existing relations
        $database->updateDocument(
            'artist',
            $artist1->getId(),
            $artist1->setAttribute('albums', ['album1', 'album2'])
        );

        // Rename relationship key
        $database->updateRelationship(
            'artist',
            'albums',
            'newAlbums'
        );

        // Get document with new relationship key
        $artist = $database->getDocument('artist', 'artist1');
        $albums = $artist->getAttribute('newAlbums');
        $this->assertEquals('album1', $albums[0]['$id']);

        // Create new document with no relationship
        $database->createDocument('artist', new Document([
            '$id' => 'artist4',
            '$permissions' => [
                Permission::read(Role::any()),
                Permission::update(Role::any()),
                Permission::delete(Role::any()),
            ],
            'name' => 'Artist 4',
        ]));

        // Can delete document with no relationship when on delete is set to restrict
        $deleted = $database->deleteDocument('artist', 'artist4');
        $this->assertEquals(true, $deleted);

        $artist4 = $database->getDocument('artist', 'artist4');
        $this->assertEquals(true, $artist4->isEmpty());

        // Try to delete document while still related to another with on delete: restrict
        try {
            $database->deleteDocument('artist', 'artist1');
            $this->fail('Failed to throw exception');
        } catch (Exception $e) {
            $this->assertEquals('Cannot delete document because it has at least one related document.', $e->getMessage());
        }

        // Change on delete to set null
        $database->updateRelationship(
            collection: 'artist',
            id: 'newAlbums',
            onDelete: Database::RELATION_MUTATE_SET_NULL
        );

        // Delete parent, set child relationship to null
        $database->deleteDocument('artist', 'artist1');

        // Check relation was set to null
        $album2 = $database->getDocument('album', 'album2');
        $this->assertEquals(null, $album2->getAttribute('artist', ''));

        // Relate again
        $database->updateDocument(
            'album',
            $album2->getId(),
            $album2->setAttribute('artist', 'artist2')
        );

        // Change on delete to cascade
        $database->updateRelationship(
            collection: 'artist',
            id: 'newAlbums',
            onDelete: Database::RELATION_MUTATE_CASCADE
        );

        // Delete parent, will delete child
        $database->deleteDocument('artist', 'artist2');

        // Check parent and child were deleted
        $library = $database->getDocument('artist', 'artist2');
        $this->assertEquals(true, $library->isEmpty());

        $library = $database->getDocument('album', 'album2');
        $this->assertEquals(true, $library->isEmpty());

        $albums = [];
        for ($i = 1 ; $i <= 50 ; $i++) {
            $albums[] = [
                '$id' => 'album_' . $i,
                '$permissions' => [
                    Permission::read(Role::any()),
                    Permission::update(Role::any()),
                    Permission::delete(Role::any()),
                ],
                'name' => 'album ' . $i . ' ' . 'Artist 100',
                'price' => 100,
            ];
        }

        $artist = $database->createDocument('artist', new Document([
            '$permissions' => [
                Permission::read(Role::any()),
                Permission::delete(Role::any()),
            ],
            'name' => 'Artist 100',
            'newAlbums' => $albums
        ]));

        $artist = $database->getDocument('artist', $artist->getId());
        $this->assertCount(50, $artist->getAttribute('newAlbums'));

        $albums = $database->find('album', [
            Query::equal('artist', [$artist->getId()]),
            Query::limit(999)
        ]);

        $this->assertCount(50, $albums);

        $count = $database->count('album', [
            Query::equal('artist', [$artist->getId()]),
        ]);

        $this->assertEquals(50, $count);

        $database->deleteDocument('album', 'album_1');
        $artist = $database->getDocument('artist', $artist->getId());
        $this->assertCount(49, $artist->getAttribute('newAlbums'));

        $database->deleteDocument('artist', $artist->getId());

        $albums = $database->find('album', [
            Query::equal('artist', [$artist->getId()]),
            Query::limit(999)
        ]);

        $this->assertCount(0, $albums);

        // Delete relationship
        $database->deleteRelationship(
            'artist',
            'newAlbums'
        );

        // Try to get document again
        $artist = $database->getDocument('artist', 'artist1');
        $albums = $artist->getAttribute('newAlbums', '');
        $this->assertEquals(null, $albums);
    }

    public function testOneToManyTwoWayRelationship(): void
    {
        /** @var Database $database */
        $database = static::getDatabase();

        if (!$database->getAdapter()->getSupportForRelationships()) {
            $this->expectNotToPerformAssertions();
            return;
        }

        $database->createCollection('customer');
        $database->createCollection('account');

        $database->createAttribute('customer', 'name', Database::VAR_STRING, 255, true);
        $database->createAttribute('account', 'name', Database::VAR_STRING, 255, true);
        $database->createAttribute('account', 'number', Database::VAR_STRING, 255, true);

        $database->createRelationship(
            collection: 'customer',
            relatedCollection: 'account',
            type: Database::RELATION_ONE_TO_MANY,
            twoWay: true,
            id: 'accounts'
        );

        // Check metadata for collection
        $collection = $database->getCollection('customer');
        $attributes = $collection->getAttribute('attributes', []);
        foreach ($attributes as $attribute) {
            if ($attribute['key'] === 'accounts') {
                $this->assertEquals('relationship', $attribute['type']);
                $this->assertEquals('accounts', $attribute['$id']);
                $this->assertEquals('accounts', $attribute['key']);
                $this->assertEquals('account', $attribute['options']['relatedCollection']);
                $this->assertEquals(Database::RELATION_ONE_TO_MANY, $attribute['options']['relationType']);
                $this->assertEquals(true, $attribute['options']['twoWay']);
                $this->assertEquals('customer', $attribute['options']['twoWayKey']);
            }
        }

        // Check metadata for related collection
        $collection = $database->getCollection('account');
        $attributes = $collection->getAttribute('attributes', []);
        foreach ($attributes as $attribute) {
            if ($attribute['key'] === 'customer') {
                $this->assertEquals('relationship', $attribute['type']);
                $this->assertEquals('customer', $attribute['$id']);
                $this->assertEquals('customer', $attribute['key']);
                $this->assertEquals('customer', $attribute['options']['relatedCollection']);
                $this->assertEquals(Database::RELATION_ONE_TO_MANY, $attribute['options']['relationType']);
                $this->assertEquals(true, $attribute['options']['twoWay']);
                $this->assertEquals('accounts', $attribute['options']['twoWayKey']);
            }
        }

        // Create document with relationship with nested data
        $customer1 = $database->createDocument('customer', new Document([
            '$id' => 'customer1',
            '$permissions' => [
                Permission::read(Role::any()),
                Permission::update(Role::any()),
                Permission::delete(Role::any()),
            ],
            'name' => 'Customer 1',
            'accounts' => [
                [
                    '$id' => 'account1',
                    '$permissions' => [
                        Permission::read(Role::any()),
                        Permission::update(Role::any()),
                        Permission::delete(Role::any()),
                    ],
                    'name' => 'Account 1',
                    'number' => '123456789',
                ],
            ],
        ]));

        // Update a document with non existing related document. It should not get added to the list.
        $database->updateDocument('customer', 'customer1', $customer1->setAttribute('accounts', ['account1','no-account']));

        $customer1Document = $database->getDocument('customer', 'customer1');
        // Assert document does not contain non existing relation document.
        $this->assertEquals(1, \count($customer1Document->getAttribute('accounts')));

        // Create document with relationship with related ID
        $account2 = $database->createDocument('account', new Document([
            '$id' => 'account2',
            '$permissions' => [
                Permission::read(Role::any()),
                Permission::update(Role::any()),
                Permission::delete(Role::any()),
            ],
            'name' => 'Account 2',
            'number' => '987654321',
        ]));
        $database->createDocument('customer', new Document([
            '$id' => 'customer2',
            '$permissions' => [
                Permission::read(Role::any()),
                Permission::update(Role::any()),
                Permission::delete(Role::any()),
            ],
            'name' => 'Customer 2',
            'accounts' => [
                'account2'
            ]
        ]));

        // Create from child side
        $database->createDocument('account', new Document([
            '$id' => 'account3',
            '$permissions' => [
                Permission::read(Role::any()),
                Permission::update(Role::any()),
                Permission::delete(Role::any()),
            ],
            'name' => 'Account 3',
            'number' => '123456789',
            'customer' => [
                '$id' => 'customer3',
                '$permissions' => [
                    Permission::read(Role::any()),
                    Permission::update(Role::any()),
                    Permission::delete(Role::any()),
                ],
                'name' => 'Customer 3'
            ]
        ]));
        $database->createDocument('customer', new Document([
            '$id' => 'customer4',
            '$permissions' => [
                Permission::read(Role::any()),
                Permission::update(Role::any()),
                Permission::delete(Role::any()),
            ],
            'name' => 'Customer 4',
        ]));
        $database->createDocument('account', new Document([
            '$id' => 'account4',
            '$permissions' => [
                Permission::read(Role::any()),
                Permission::update(Role::any()),
                Permission::delete(Role::any()),
            ],
            'name' => 'Account 4',
            'number' => '123456789',
            'customer' => 'customer4'
        ]));

        // Get documents with relationship
        $customer = $database->getDocument('customer', 'customer1');
        $accounts = $customer->getAttribute('accounts', []);
        $this->assertEquals('account1', $accounts[0]['$id']);
        $this->assertArrayNotHasKey('customer', $accounts[0]);

        $customer = $database->getDocument('customer', 'customer2');
        $accounts = $customer->getAttribute('accounts', []);
        $this->assertEquals('account2', $accounts[0]['$id']);
        $this->assertArrayNotHasKey('customer', $accounts[0]);

        $customer = $database->getDocument('customer', 'customer3');
        $accounts = $customer->getAttribute('accounts', []);
        $this->assertEquals('account3', $accounts[0]['$id']);
        $this->assertArrayNotHasKey('customer', $accounts[0]);

        $customer = $database->getDocument('customer', 'customer4');
        $accounts = $customer->getAttribute('accounts', []);
        $this->assertEquals('account4', $accounts[0]['$id']);
        $this->assertArrayNotHasKey('customer', $accounts[0]);

        // Get related documents
        $account = $database->getDocument('account', 'account1');
        $customer = $account->getAttribute('customer');
        $this->assertEquals('customer1', $customer['$id']);
        $this->assertArrayNotHasKey('accounts', $customer);

        $account = $database->getDocument('account', 'account2');
        $customer = $account->getAttribute('customer');
        $this->assertEquals('customer2', $customer['$id']);
        $this->assertArrayNotHasKey('accounts', $customer);

        $account = $database->getDocument('account', 'account3');
        $customer = $account->getAttribute('customer');
        $this->assertEquals('customer3', $customer['$id']);
        $this->assertArrayNotHasKey('accounts', $customer);

        $account = $database->getDocument('account', 'account4');
        $customer = $account->getAttribute('customer');
        $this->assertEquals('customer4', $customer['$id']);
        $this->assertArrayNotHasKey('accounts', $customer);

        $customers = $database->find('customer');

        $this->assertEquals(4, \count($customers));

        // Select related document attributes
        $customer = $database->findOne('customer', [
            Query::select(['*', 'accounts.name'])
        ]);

        if ($customer->isEmpty()) {
            throw new Exception('Customer not found');
        }

        $this->assertEquals('Account 1', $customer->getAttribute('accounts')[0]->getAttribute('name'));
        $this->assertArrayNotHasKey('number', $customer->getAttribute('accounts')[0]);

        $customer = $database->getDocument('customer', 'customer1', [
            Query::select(['*', 'accounts.name'])
        ]);

        $this->assertEquals('Account 1', $customer->getAttribute('accounts')[0]->getAttribute('name'));
        $this->assertArrayNotHasKey('number', $customer->getAttribute('accounts')[0]);

        // Update root document attribute without altering relationship
        $customer1 = $database->updateDocument(
            'customer',
            $customer1->getId(),
            $customer1->setAttribute('name', 'Customer 1 Updated')
        );

        $this->assertEquals('Customer 1 Updated', $customer1->getAttribute('name'));
        $customer1 = $database->getDocument('customer', 'customer1');
        $this->assertEquals('Customer 1 Updated', $customer1->getAttribute('name'));

        $account2 = $database->getDocument('account', 'account2');

        // Update inverse root document attribute without altering relationship
        $account2 = $database->updateDocument(
            'account',
            $account2->getId(),
            $account2->setAttribute('name', 'Account 2 Updated')
        );

        $this->assertEquals('Account 2 Updated', $account2->getAttribute('name'));
        $account2 = $database->getDocument('account', 'account2');
        $this->assertEquals('Account 2 Updated', $account2->getAttribute('name'));

        // Update nested document attribute
        $accounts = $customer1->getAttribute('accounts', []);
        $accounts[0]->setAttribute('name', 'Account 1 Updated');

        $customer1 = $database->updateDocument(
            'customer',
            $customer1->getId(),
            $customer1->setAttribute('accounts', $accounts)
        );

        $this->assertEquals('Account 1 Updated', $customer1->getAttribute('accounts')[0]->getAttribute('name'));
        $customer1 = $database->getDocument('customer', 'customer1');
        $this->assertEquals('Account 1 Updated', $customer1->getAttribute('accounts')[0]->getAttribute('name'));

        // Update inverse nested document attribute
        $account2 = $database->updateDocument(
            'account',
            $account2->getId(),
            $account2->setAttribute(
                'customer',
                $account2
                    ->getAttribute('customer')
                    ->setAttribute('name', 'Customer 2 Updated')
            )
        );

        $this->assertEquals('Customer 2 Updated', $account2->getAttribute('customer')->getAttribute('name'));
        $account2 = $database->getDocument('account', 'account2');
        $this->assertEquals('Customer 2 Updated', $account2->getAttribute('customer')->getAttribute('name'));

        // Create new document with no relationship
        $customer5 = $database->createDocument('customer', new Document([
            '$id' => 'customer5',
            '$permissions' => [
                Permission::read(Role::any()),
                Permission::update(Role::any()),
                Permission::delete(Role::any()),
            ],
            'name' => 'Customer 5',
        ]));

        // Update to relate to created document
        $customer5 = $database->updateDocument(
            'customer',
            $customer5->getId(),
            $customer5->setAttribute('accounts', [new Document([
                '$id' => 'account5',
                '$permissions' => [
                    Permission::read(Role::any()),
                    Permission::update(Role::any()),
                    Permission::delete(Role::any()),
                ],
                'name' => 'Account 5',
                'number' => '123456789',
            ])])
        );

        $this->assertEquals('Account 5', $customer5->getAttribute('accounts')[0]->getAttribute('name'));
        $customer5 = $database->getDocument('customer', 'customer5');
        $this->assertEquals('Account 5', $customer5->getAttribute('accounts')[0]->getAttribute('name'));

        // Create new child document with no relationship
        $account6 = $database->createDocument('account', new Document([
            '$id' => 'account6',
            '$permissions' => [
                Permission::read(Role::any()),
                Permission::update(Role::any()),
                Permission::delete(Role::any()),
            ],
            'name' => 'Account 6',
            'number' => '123456789',
        ]));

        // Update inverse to relate to created document
        $account6 = $database->updateDocument(
            'account',
            $account6->getId(),
            $account6->setAttribute('customer', new Document([
                '$id' => 'customer6',
                '$permissions' => [
                    Permission::read(Role::any()),
                    Permission::update(Role::any()),
                    Permission::delete(Role::any()),
                ],
                'name' => 'Customer 6',
            ]))
        );

        $this->assertEquals('Customer 6', $account6->getAttribute('customer')->getAttribute('name'));
        $account6 = $database->getDocument('account', 'account6');
        $this->assertEquals('Customer 6', $account6->getAttribute('customer')->getAttribute('name'));

        // Update document with new related document, will remove existing relations
        $database->updateDocument(
            'customer',
            $customer1->getId(),
            $customer1->setAttribute('accounts', ['account2'])
        );

        // Update document with new related document
        $database->updateDocument(
            'customer',
            $customer1->getId(),
            $customer1->setAttribute('accounts', ['account1', 'account2'])
        );

        // Update inverse document
        $database->updateDocument(
            'account',
            $account2->getId(),
            $account2->setAttribute('customer', 'customer2')
        );

        // Rename relationship keys on both sides
        $database->updateRelationship(
            'customer',
            'accounts',
            'newAccounts',
            'newCustomer'
        );

        // Get document with new relationship key
        $customer = $database->getDocument('customer', 'customer1');
        $accounts = $customer->getAttribute('newAccounts');
        $this->assertEquals('account1', $accounts[0]['$id']);

        // Get inverse document with new relationship key
        $account = $database->getDocument('account', 'account1');
        $customer = $account->getAttribute('newCustomer');
        $this->assertEquals('customer1', $customer['$id']);

        // Create new document with no relationship
        $database->createDocument('customer', new Document([
            '$id' => 'customer7',
            '$permissions' => [
                Permission::read(Role::any()),
                Permission::update(Role::any()),
                Permission::delete(Role::any()),
            ],
            'name' => 'Customer 7',
        ]));

        // Can delete document with no relationship when on delete is set to restrict
        $deleted = $database->deleteDocument('customer', 'customer7');
        $this->assertEquals(true, $deleted);

        $customer7 = $database->getDocument('customer', 'customer7');
        $this->assertEquals(true, $customer7->isEmpty());

        // Try to delete document while still related to another with on delete: restrict
        try {
            $database->deleteDocument('customer', 'customer1');
            $this->fail('Failed to throw exception');
        } catch (Exception $e) {
            $this->assertEquals('Cannot delete document because it has at least one related document.', $e->getMessage());
        }

        // Change on delete to set null
        $database->updateRelationship(
            collection: 'customer',
            id: 'newAccounts',
            onDelete: Database::RELATION_MUTATE_SET_NULL
        );

        // Delete parent, set child relationship to null
        $database->deleteDocument('customer', 'customer1');

        // Check relation was set to null
        $account1 = $database->getDocument('account', 'account1');
        $this->assertEquals(null, $account2->getAttribute('newCustomer', ''));

        // Relate again
        $database->updateDocument(
            'account',
            $account1->getId(),
            $account1->setAttribute('newCustomer', 'customer2')
        );

        // Change on delete to cascade
        $database->updateRelationship(
            collection: 'customer',
            id: 'newAccounts',
            onDelete: Database::RELATION_MUTATE_CASCADE
        );

        // Delete parent, will delete child
        $database->deleteDocument('customer', 'customer2');

        // Check parent and child were deleted
        $library = $database->getDocument('customer', 'customer2');
        $this->assertEquals(true, $library->isEmpty());

        $library = $database->getDocument('account', 'account2');
        $this->assertEquals(true, $library->isEmpty());

        // Delete relationship
        $database->deleteRelationship(
            'customer',
            'newAccounts'
        );

        // Try to get document again
        $customer = $database->getDocument('customer', 'customer1');
        $accounts = $customer->getAttribute('newAccounts');
        $this->assertEquals(null, $accounts);

        // Try to get inverse document again
        $accounts = $database->getDocument('account', 'account1');
        $customer = $accounts->getAttribute('newCustomer');
        $this->assertEquals(null, $customer);
    }

    public function testNestedOneToMany_OneToOneRelationship(): void
    {
        /** @var Database $database */
        $database = static::getDatabase();

        if (!$database->getAdapter()->getSupportForRelationships()) {
            $this->expectNotToPerformAssertions();
            return;
        }

        $database->createCollection('countries');
        $database->createCollection('cities');
        $database->createCollection('mayors');

        $database->createAttribute('cities', 'name', Database::VAR_STRING, 255, true);
        $database->createAttribute('countries', 'name', Database::VAR_STRING, 255, true);
        $database->createAttribute('mayors', 'name', Database::VAR_STRING, 255, true);

        $database->createRelationship(
            collection: 'countries',
            relatedCollection: 'cities',
            type: Database::RELATION_ONE_TO_MANY,
            twoWay: true,
            twoWayKey: 'country'
        );
        $database->createRelationship(
            collection: 'cities',
            relatedCollection: 'mayors',
            type: Database::RELATION_ONE_TO_ONE,
            twoWay: true,
            id: 'mayor',
            twoWayKey: 'city'
        );

        $database->createDocument('countries', new Document([
            '$id' => 'country1',
            '$permissions' => [
                Permission::read(Role::any()),
                Permission::update(Role::any()),
            ],
            'name' => 'Country 1',
            'cities' => [
                [
                    '$id' => 'city1',
                    '$permissions' => [
                        Permission::read(Role::any()),
                        Permission::update(Role::any()),
                    ],
                    'name' => 'City 1',
                    'mayor' => [
                        '$id' => 'mayor1',
                        '$permissions' => [
                            Permission::read(Role::any()),
                            Permission::update(Role::any()),
                        ],
                        'name' => 'Mayor 1',
                    ],
                ],
                [
                    '$id' => 'city2',
                    '$permissions' => [
                        Permission::read(Role::any()),
                    ],
                    'name' => 'City 2',
                    'mayor' => [
                        '$id' => 'mayor2',
                        '$permissions' => [
                            Permission::read(Role::any()),
                        ],
                        'name' => 'Mayor 2',
                    ],
                ],
            ],
        ]));

        $documents = $database->find('countries', [
            Query::limit(1)
        ]);
        $this->assertEquals('Mayor 1', $documents[0]['cities'][0]['mayor']['name']);

        $documents = $database->find('countries', [
            Query::select(['name']),
            Query::limit(1)
        ]);
        $this->assertArrayHasKey('name', $documents[0]);
        $this->assertArrayNotHasKey('cities', $documents[0]);

        $documents = $database->find('countries', [
            Query::select(['*']),
            Query::limit(1)
        ]);
        $this->assertArrayHasKey('name', $documents[0]);
        $this->assertArrayNotHasKey('cities', $documents[0]);

        $documents = $database->find('countries', [
            Query::select(['*', 'cities.*', 'cities.mayor.*']),
            Query::limit(1)
        ]);

        $this->assertEquals('Mayor 1', $documents[0]['cities'][0]['mayor']['name']);

        // Insert docs to cache:
        $country1 = $database->getDocument('countries', 'country1');
        $mayor1 = $database->getDocument('mayors', 'mayor1');
        $this->assertEquals('City 1', $mayor1['city']['name']);
        $this->assertEquals('City 1', $country1['cities'][0]['name']);

        $database->updateDocument('cities', 'city1', new Document([
            '$id' => 'city1',
            '$collection' => 'cities',
            'name' => 'City 1 updated',
            'mayor' => 'mayor1', // we don't support partial updates at the moment
            '$permissions' => [
                Permission::read(Role::any()),
                Permission::update(Role::any()),
            ],
        ]));

        $mayor1 = $database->getDocument('mayors', 'mayor1');
        $country1 = $database->getDocument('countries', 'country1');

        $this->assertEquals('City 1 updated', $mayor1['city']['name']);
        $this->assertEquals('City 1 updated', $country1['cities'][0]['name']);
        $this->assertEquals('city1', $country1['cities'][0]['$id']);
        $this->assertEquals('city2', $country1['cities'][1]['$id']);
        $this->assertEquals('mayor1', $country1['cities'][0]['mayor']['$id']);
        $this->assertEquals('mayor2', $country1['cities'][1]['mayor']['$id']);
        $this->assertArrayNotHasKey('city', $country1['cities'][0]['mayor']);
        $this->assertArrayNotHasKey('city', $country1['cities'][1]['mayor']);

        $database->createDocument('mayors', new Document([
            '$id' => 'mayor3',
            '$permissions' => [
                Permission::read(Role::any()),
            ],
            'name' => 'Mayor 3',
            'city' => [
                '$id' => 'city3',
                '$permissions' => [
                    Permission::read(Role::any()),
                ],
                'name' => 'City 3',
                'country' => [
                    '$id' => 'country2',
                    '$permissions' => [
                        Permission::read(Role::any()),
                    ],
                    'name' => 'Country 2',
                ],
            ],
        ]));

        $country2 = $database->getDocument('countries', 'country2');
        $this->assertEquals('city3', $country2['cities'][0]['$id']);
        $this->assertEquals('mayor3', $country2['cities'][0]['mayor']['$id']);
        $this->assertArrayNotHasKey('country', $country2['cities'][0]);
        $this->assertArrayNotHasKey('city', $country2['cities'][0]['mayor']);
    }

    public function testNestedOneToMany_OneToManyRelationship(): void
    {
        /** @var Database $database */
        $database = static::getDatabase();

        if (!$database->getAdapter()->getSupportForRelationships()) {
            $this->expectNotToPerformAssertions();
            return;
        }

        $database->createCollection('dormitories');
        $database->createCollection('occupants');
        $database->createCollection('pets');

        $database->createAttribute('dormitories', 'name', Database::VAR_STRING, 255, true);
        $database->createAttribute('occupants', 'name', Database::VAR_STRING, 255, true);
        $database->createAttribute('pets', 'name', Database::VAR_STRING, 255, true);

        $database->createRelationship(
            collection: 'dormitories',
            relatedCollection: 'occupants',
            type: Database::RELATION_ONE_TO_MANY,
            twoWay: true,
            twoWayKey: 'dormitory'
        );
        $database->createRelationship(
            collection: 'occupants',
            relatedCollection: 'pets',
            type: Database::RELATION_ONE_TO_MANY,
            twoWay: true,
            twoWayKey: 'occupant'
        );

        $database->createDocument('dormitories', new Document([
            '$id' => 'dormitory1',
            '$permissions' => [
                Permission::read(Role::any()),
            ],
            'name' => 'House 1',
            'occupants' => [
                [
                    '$id' => 'occupant1',
                    '$permissions' => [
                        Permission::read(Role::any()),
                    ],
                    'name' => 'Occupant 1',
                    'pets' => [
                        [
                            '$id' => 'pet1',
                            '$permissions' => [
                                Permission::read(Role::any()),
                            ],
                            'name' => 'Pet 1',
                        ],
                        [
                            '$id' => 'pet2',
                            '$permissions' => [
                                Permission::read(Role::any()),
                            ],
                            'name' => 'Pet 2',
                        ],
                    ],
                ],
                [
                    '$id' => 'occupant2',
                    '$permissions' => [
                        Permission::read(Role::any()),
                    ],
                    'name' => 'Occupant 2',
                    'pets' => [
                        [
                            '$id' => 'pet3',
                            '$permissions' => [
                                Permission::read(Role::any()),
                            ],
                            'name' => 'Pet 3',
                        ],
                        [
                            '$id' => 'pet4',
                            '$permissions' => [
                                Permission::read(Role::any()),
                            ],
                            'name' => 'Pet 4',
                        ],
                    ],
                ],
            ],
        ]));

        $dormitory1 = $database->getDocument('dormitories', 'dormitory1');
        $this->assertEquals('occupant1', $dormitory1['occupants'][0]['$id']);
        $this->assertEquals('occupant2', $dormitory1['occupants'][1]['$id']);
        $this->assertEquals('pet1', $dormitory1['occupants'][0]['pets'][0]['$id']);
        $this->assertEquals('pet2', $dormitory1['occupants'][0]['pets'][1]['$id']);
        $this->assertEquals('pet3', $dormitory1['occupants'][1]['pets'][0]['$id']);
        $this->assertEquals('pet4', $dormitory1['occupants'][1]['pets'][1]['$id']);
        $this->assertArrayNotHasKey('dormitory', $dormitory1['occupants'][0]);
        $this->assertArrayNotHasKey('dormitory', $dormitory1['occupants'][1]);
        $this->assertArrayNotHasKey('occupant', $dormitory1['occupants'][0]['pets'][0]);
        $this->assertArrayNotHasKey('occupant', $dormitory1['occupants'][0]['pets'][1]);
        $this->assertArrayNotHasKey('occupant', $dormitory1['occupants'][1]['pets'][0]);
        $this->assertArrayNotHasKey('occupant', $dormitory1['occupants'][1]['pets'][1]);

        $database->createDocument('pets', new Document([
            '$id' => 'pet5',
            '$permissions' => [
                Permission::read(Role::any()),
            ],
            'name' => 'Pet 5',
            'occupant' => [
                '$id' => 'occupant3',
                '$permissions' => [
                    Permission::read(Role::any()),
                ],
                'name' => 'Occupant 3',
                'dormitory' => [
                    '$id' => 'dormitory2',
                    '$permissions' => [
                        Permission::read(Role::any()),
                    ],
                    'name' => 'House 2',
                ],
            ],
        ]));

        $pet5 = $database->getDocument('pets', 'pet5');
        $this->assertEquals('occupant3', $pet5['occupant']['$id']);
        $this->assertEquals('dormitory2', $pet5['occupant']['dormitory']['$id']);
        $this->assertArrayNotHasKey('pets', $pet5['occupant']);
        $this->assertArrayNotHasKey('occupant', $pet5['occupant']['dormitory']);
    }

    public function testNestedOneToMany_ManyToOneRelationship(): void
    {
        /** @var Database $database */
        $database = static::getDatabase();

        if (!$database->getAdapter()->getSupportForRelationships()) {
            $this->expectNotToPerformAssertions();
            return;
        }

        $database->createCollection('home');
        $database->createCollection('renters');
        $database->createCollection('floors');

        $database->createAttribute('home', 'name', Database::VAR_STRING, 255, true);
        $database->createAttribute('renters', 'name', Database::VAR_STRING, 255, true);
        $database->createAttribute('floors', 'name', Database::VAR_STRING, 255, true);

        $database->createRelationship(
            collection: 'home',
            relatedCollection: 'renters',
            type: Database::RELATION_ONE_TO_MANY,
            twoWay: true
        );
        $database->createRelationship(
            collection: 'renters',
            relatedCollection: 'floors',
            type: Database::RELATION_MANY_TO_ONE,
            twoWay: true,
            id: 'floor'
        );

        $database->createDocument('home', new Document([
            '$id' => 'home1',
            '$permissions' => [
                Permission::read(Role::any()),
            ],
            'name' => 'House 1',
            'renters' => [
                [
                    '$id' => 'renter1',
                    '$permissions' => [
                        Permission::read(Role::any()),
                    ],
                    'name' => 'Occupant 1',
                    'floor' => [
                        '$id' => 'floor1',
                        '$permissions' => [
                            Permission::read(Role::any()),
                        ],
                        'name' => 'Floor 1',
                    ],
                ],
            ],
        ]));

        $home1 = $database->getDocument('home', 'home1');
        $this->assertEquals('renter1', $home1['renters'][0]['$id']);
        $this->assertEquals('floor1', $home1['renters'][0]['floor']['$id']);
        $this->assertArrayNotHasKey('home', $home1['renters'][0]);
        $this->assertArrayNotHasKey('renters', $home1['renters'][0]['floor']);

        $database->createDocument('floors', new Document([
            '$id' => 'floor2',
            '$permissions' => [
                Permission::read(Role::any()),
            ],
            'name' => 'Floor 2',
            'renters' => [
                [
                    '$id' => 'renter2',
                    '$permissions' => [
                        Permission::read(Role::any()),
                    ],
                    'name' => 'Occupant 2',
                    'home' => [
                        '$id' => 'home2',
                        '$permissions' => [
                            Permission::read(Role::any()),
                        ],
                        'name' => 'House 2',
                    ],
                ],
            ],
        ]));

        $floor2 = $database->getDocument('floors', 'floor2');
        $this->assertEquals('renter2', $floor2['renters'][0]['$id']);
        $this->assertArrayNotHasKey('floor', $floor2['renters'][0]);
        $this->assertEquals('home2', $floor2['renters'][0]['home']['$id']);
        $this->assertArrayNotHasKey('renter', $floor2['renters'][0]['home']);
    }

    public function testNestedOneToMany_ManyToManyRelationship(): void
    {
        /** @var Database $database */
        $database = static::getDatabase();

        if (!$database->getAdapter()->getSupportForRelationships()) {
            $this->expectNotToPerformAssertions();
            return;
        }

        $database->createCollection('owners');
        $database->createCollection('cats');
        $database->createCollection('toys');

        $database->createAttribute('owners', 'name', Database::VAR_STRING, 255, true);
        $database->createAttribute('cats', 'name', Database::VAR_STRING, 255, true);
        $database->createAttribute('toys', 'name', Database::VAR_STRING, 255, true);

        $database->createRelationship(
            collection: 'owners',
            relatedCollection: 'cats',
            type: Database::RELATION_ONE_TO_MANY,
            twoWay: true,
            twoWayKey: 'owner'
        );
        $database->createRelationship(
            collection: 'cats',
            relatedCollection: 'toys',
            type: Database::RELATION_MANY_TO_MANY,
            twoWay: true
        );

        $database->createDocument('owners', new Document([
            '$id' => 'owner1',
            '$permissions' => [
                Permission::read(Role::any()),
            ],
            'name' => 'Owner 1',
            'cats' => [
                [
                    '$id' => 'cat1',
                    '$permissions' => [
                        Permission::read(Role::any()),
                    ],
                    'name' => 'Pet 1',
                    'toys' => [
                        [
                            '$id' => 'toy1',
                            '$permissions' => [
                                Permission::read(Role::any()),
                            ],
                            'name' => 'Toy 1',
                        ],
                    ],
                ],
            ],
        ]));

        $owner1 = $database->getDocument('owners', 'owner1');
        $this->assertEquals('cat1', $owner1['cats'][0]['$id']);
        $this->assertArrayNotHasKey('owner', $owner1['cats'][0]);
        $this->assertEquals('toy1', $owner1['cats'][0]['toys'][0]['$id']);
        $this->assertArrayNotHasKey('cats', $owner1['cats'][0]['toys'][0]);

        $database->createDocument('toys', new Document([
            '$id' => 'toy2',
            '$permissions' => [
                Permission::read(Role::any()),
            ],
            'name' => 'Toy 2',
            'cats' => [
                [
                    '$id' => 'cat2',
                    '$permissions' => [
                        Permission::read(Role::any()),
                    ],
                    'name' => 'Pet 2',
                    'owner' => [
                        '$id' => 'owner2',
                        '$permissions' => [
                            Permission::read(Role::any()),
                        ],
                        'name' => 'Owner 2',
                    ],
                ],
            ],
        ]));

        $toy2 = $database->getDocument('toys', 'toy2');
        $this->assertEquals('cat2', $toy2['cats'][0]['$id']);
        $this->assertArrayNotHasKey('toys', $toy2['cats'][0]);
        $this->assertEquals('owner2', $toy2['cats'][0]['owner']['$id']);
        $this->assertArrayNotHasKey('cats', $toy2['cats'][0]['owner']);
    }

    public function testExceedMaxDepthOneToMany(): void
    {
        /** @var Database $database */
        $database = static::getDatabase();

        if (!$database->getAdapter()->getSupportForRelationships()) {
            $this->expectNotToPerformAssertions();
            return;
        }

        $level1Collection = 'level1OneToMany';
        $level2Collection = 'level2OneToMany';
        $level3Collection = 'level3OneToMany';
        $level4Collection = 'level4OneToMany';

        $database->createCollection($level1Collection);
        $database->createCollection($level2Collection);
        $database->createCollection($level3Collection);
        $database->createCollection($level4Collection);

        $database->createRelationship(
            collection: $level1Collection,
            relatedCollection: $level2Collection,
            type: Database::RELATION_ONE_TO_MANY,
            twoWay: true,
        );
        $database->createRelationship(
            collection: $level2Collection,
            relatedCollection: $level3Collection,
            type: Database::RELATION_ONE_TO_MANY,
            twoWay: true,
        );
        $database->createRelationship(
            collection: $level3Collection,
            relatedCollection: $level4Collection,
            type: Database::RELATION_ONE_TO_MANY,
            twoWay: true,
        );

        // Exceed create depth
        $level1 = $database->createDocument($level1Collection, new Document([
            '$id' => 'level1',
            '$permissions' => [
                Permission::read(Role::any()),
                Permission::update(Role::any()),
            ],
            $level2Collection => [
                [
                    '$id' => 'level2',
                    $level3Collection => [
                        [
                            '$id' => 'level3',
                            $level4Collection => [
                                [
                                    '$id' => 'level4',
                                ],
                            ],
                        ],
                    ],
                ],
            ],
        ]));
        $this->assertEquals(1, count($level1[$level2Collection]));
        $this->assertEquals('level2', $level1[$level2Collection][0]->getId());
        $this->assertEquals(1, count($level1[$level2Collection][0][$level3Collection]));
        $this->assertEquals('level3', $level1[$level2Collection][0][$level3Collection][0]->getId());
        $this->assertArrayNotHasKey('level4', $level1[$level2Collection][0][$level3Collection][0]);

        // Make sure level 4 document was not created
        $level3 = $database->getDocument($level3Collection, 'level3');
        $this->assertEquals(0, count($level3[$level4Collection]));
        $level4 = $database->getDocument($level4Collection, 'level4');
        $this->assertTrue($level4->isEmpty());

        // Exceed fetch depth
        $level1 = $database->getDocument($level1Collection, 'level1');
        $this->assertEquals(1, count($level1[$level2Collection]));
        $this->assertEquals('level2', $level1[$level2Collection][0]->getId());
        $this->assertEquals(1, count($level1[$level2Collection][0][$level3Collection]));
        $this->assertEquals('level3', $level1[$level2Collection][0][$level3Collection][0]->getId());
        $this->assertArrayNotHasKey($level4Collection, $level1[$level2Collection][0][$level3Collection][0]);


        // Exceed update depth
        $level1 = $database->updateDocument(
            $level1Collection,
            'level1',
            $level1
                ->setAttribute($level2Collection, [new Document([
                    '$id' => 'level2new',
                    $level3Collection => [
                        [
                            '$id' => 'level3new',
                            $level4Collection => [
                                [
                                    '$id' => 'level4new',
                                ],
                            ],
                        ],
                    ],
                ])])
        );
        $this->assertEquals(1, count($level1[$level2Collection]));
        $this->assertEquals('level2new', $level1[$level2Collection][0]->getId());
        $this->assertEquals(1, count($level1[$level2Collection][0][$level3Collection]));
        $this->assertEquals('level3new', $level1[$level2Collection][0][$level3Collection][0]->getId());
        $this->assertArrayNotHasKey($level4Collection, $level1[$level2Collection][0][$level3Collection][0]);

        // Make sure level 4 document was not created
        $level3 = $database->getDocument($level3Collection, 'level3new');
        $this->assertEquals(0, count($level3[$level4Collection]));
        $level4 = $database->getDocument($level4Collection, 'level4new');
        $this->assertTrue($level4->isEmpty());
    }
    public function testExceedMaxDepthOneToManyChild(): void
    {
        /** @var Database $database */
        $database = static::getDatabase();

        if (!$database->getAdapter()->getSupportForRelationships()) {
            $this->expectNotToPerformAssertions();
            return;
        }

        $level1Collection = 'level1OneToManyChild';
        $level2Collection = 'level2OneToManyChild';
        $level3Collection = 'level3OneToManyChild';
        $level4Collection = 'level4OneToManyChild';

        $database->createCollection($level1Collection);
        $database->createCollection($level2Collection);
        $database->createCollection($level3Collection);
        $database->createCollection($level4Collection);

        $database->createRelationship(
            collection: $level1Collection,
            relatedCollection: $level2Collection,
            type: Database::RELATION_ONE_TO_MANY,
            twoWay: true,
        );
        $database->createRelationship(
            collection: $level2Collection,
            relatedCollection: $level3Collection,
            type: Database::RELATION_ONE_TO_MANY,
            twoWay: true,
        );
        $database->createRelationship(
            collection: $level3Collection,
            relatedCollection: $level4Collection,
            type: Database::RELATION_ONE_TO_MANY,
            twoWay: true,
        );

        $level1 = $database->createDocument($level1Collection, new Document([
            '$id' => 'level1',
            '$permissions' => [
                Permission::read(Role::any()),
                Permission::update(Role::any()),
            ],
            $level2Collection => [
                [
                    '$id' => 'level2',
                    $level3Collection => [
                        [
                            '$id' => 'level3',
                            $level4Collection => [
                                [
                                    '$id' => 'level4',
                                ],
                            ]
                        ],
                    ],
                ],
            ],
        ]));
        $this->assertArrayHasKey($level2Collection, $level1);
        $this->assertEquals('level2', $level1[$level2Collection][0]->getId());
        $this->assertArrayHasKey($level3Collection, $level1[$level2Collection][0]);
        $this->assertEquals('level3', $level1[$level2Collection][0][$level3Collection][0]->getId());
        $this->assertArrayNotHasKey($level4Collection, $level1[$level2Collection][0][$level3Collection][0]);

        // Confirm the 4th level document does not exist
        $level3 = $database->getDocument($level3Collection, 'level3');
        $this->assertEquals(0, count($level3[$level4Collection]));

        // Create level 4 document
        $level3->setAttribute($level4Collection, [new Document([
            '$id' => 'level4',
        ])]);
        $level3 = $database->updateDocument($level3Collection, $level3->getId(), $level3);
        $this->assertEquals('level4', $level3[$level4Collection][0]->getId());

        // Verify level 4 document is set
        $level3 = $database->getDocument($level3Collection, 'level3');
        $this->assertArrayHasKey($level4Collection, $level3);
        $this->assertEquals('level4', $level3[$level4Collection][0]->getId());

        // Exceed fetch depth
        $level4 = $database->getDocument($level4Collection, 'level4');
        $this->assertArrayHasKey($level3Collection, $level4);
        $this->assertEquals('level3', $level4[$level3Collection]->getId());
        $this->assertArrayHasKey($level2Collection, $level4[$level3Collection]);
        $this->assertEquals('level2', $level4[$level3Collection][$level2Collection]->getId());
        $this->assertArrayNotHasKey($level1Collection, $level4[$level3Collection][$level2Collection]);
    }

    public function testOneToManyRelationshipKeyWithSymbols(): void
    {
        /** @var Database $database */
        $database = static::getDatabase();

        if (!$database->getAdapter()->getSupportForRelationships()) {
            $this->expectNotToPerformAssertions();
            return;
        }

        $database->createCollection('$symbols_coll.ection3');
        $database->createCollection('$symbols_coll.ection4');

        $database->createRelationship(
            collection: '$symbols_coll.ection3',
            relatedCollection: '$symbols_coll.ection4',
            type: Database::RELATION_ONE_TO_MANY,
            twoWay: true,
        );

        $doc1 = $database->createDocument('$symbols_coll.ection4', new Document([
            '$id' => ID::unique(),
            '$permissions' => [
                Permission::read(Role::any()),
                Permission::update(Role::any())
            ]
        ]));
        $doc2 = $database->createDocument('$symbols_coll.ection3', new Document([
            '$id' => ID::unique(),
            '$symbols_coll.ection4' => [$doc1->getId()],
            '$permissions' => [
                Permission::read(Role::any()),
                Permission::update(Role::any())
            ]
        ]));

        $doc1 = $database->getDocument('$symbols_coll.ection4', $doc1->getId());
        $doc2 = $database->getDocument('$symbols_coll.ection3', $doc2->getId());

        $this->assertEquals($doc2->getId(), $doc1->getAttribute('$symbols_coll.ection3')->getId());
        $this->assertEquals($doc1->getId(), $doc2->getAttribute('$symbols_coll.ection4')[0]->getId());
    }

    public function testRecreateOneToManyOneWayRelationshipFromChild(): void
    {
        /** @var Database $database */
        $database = static::getDatabase();

        if (!$database->getAdapter()->getSupportForRelationships()) {
            $this->expectNotToPerformAssertions();
            return;
        }
        $database->createCollection('one', [
            new Document([
                '$id' => ID::custom('name'),
                'type' => Database::VAR_STRING,
                'format' => '',
                'size' => 100,
                'signed' => true,
                'required' => false,
                'default' => null,
                'array' => false,
                'filters' => [],
            ]),
        ], [], [
            Permission::read(Role::any()),
            Permission::create(Role::any()),
            Permission::update(Role::any()),
            Permission::delete(Role::any())
        ]);
        $database->createCollection('two', [
            new Document([
                '$id' => ID::custom('name'),
                'type' => Database::VAR_STRING,
                'format' => '',
                'size' => 100,
                'signed' => true,
                'required' => false,
                'default' => null,
                'array' => false,
                'filters' => [],
            ]),
        ], [], [
            Permission::read(Role::any()),
            Permission::create(Role::any()),
            Permission::update(Role::any()),
            Permission::delete(Role::any())
        ]);

        $database->createRelationship(
            collection: 'one',
            relatedCollection: 'two',
            type: Database::RELATION_ONE_TO_MANY,
        );

        $database->deleteRelationship('two', 'one');

        $result = $database->createRelationship(
            collection: 'one',
            relatedCollection: 'two',
            type: Database::RELATION_ONE_TO_MANY,
        );

        $this->assertTrue($result);

        $database->deleteCollection('one');
        $database->deleteCollection('two');
    }

    public function testRecreateOneToManyTwoWayRelationshipFromParent(): void
    {
        /** @var Database $database */
        $database = static::getDatabase();

        if (!$database->getAdapter()->getSupportForRelationships()) {
            $this->expectNotToPerformAssertions();
            return;
        }
        $database->createCollection('one', [
            new Document([
                '$id' => ID::custom('name'),
                'type' => Database::VAR_STRING,
                'format' => '',
                'size' => 100,
                'signed' => true,
                'required' => false,
                'default' => null,
                'array' => false,
                'filters' => [],
            ]),
        ], [], [
            Permission::read(Role::any()),
            Permission::create(Role::any()),
            Permission::update(Role::any()),
            Permission::delete(Role::any())
        ]);
        $database->createCollection('two', [
            new Document([
                '$id' => ID::custom('name'),
                'type' => Database::VAR_STRING,
                'format' => '',
                'size' => 100,
                'signed' => true,
                'required' => false,
                'default' => null,
                'array' => false,
                'filters' => [],
            ]),
        ], [], [
            Permission::read(Role::any()),
            Permission::create(Role::any()),
            Permission::update(Role::any()),
            Permission::delete(Role::any())
        ]);

        $database->createRelationship(
            collection: 'one',
            relatedCollection: 'two',
            type: Database::RELATION_ONE_TO_MANY,
            twoWay: true,
        );

        $database->deleteRelationship('one', 'two');

        $result = $database->createRelationship(
            collection: 'one',
            relatedCollection: 'two',
            type: Database::RELATION_ONE_TO_MANY,
            twoWay: true,
        );

        $this->assertTrue($result);

        $database->deleteCollection('one');
        $database->deleteCollection('two');
    }

    public function testRecreateOneToManyTwoWayRelationshipFromChild(): void
    {
        /** @var Database $database */
        $database = static::getDatabase();

        if (!$database->getAdapter()->getSupportForRelationships()) {
            $this->expectNotToPerformAssertions();
            return;
        }
        $database->createCollection('one', [
            new Document([
                '$id' => ID::custom('name'),
                'type' => Database::VAR_STRING,
                'format' => '',
                'size' => 100,
                'signed' => true,
                'required' => false,
                'default' => null,
                'array' => false,
                'filters' => [],
            ]),
        ], [], [
            Permission::read(Role::any()),
            Permission::create(Role::any()),
            Permission::update(Role::any()),
            Permission::delete(Role::any())
        ]);
        $database->createCollection('two', [
            new Document([
                '$id' => ID::custom('name'),
                'type' => Database::VAR_STRING,
                'format' => '',
                'size' => 100,
                'signed' => true,
                'required' => false,
                'default' => null,
                'array' => false,
                'filters' => [],
            ]),
        ], [], [
            Permission::read(Role::any()),
            Permission::create(Role::any()),
            Permission::update(Role::any()),
            Permission::delete(Role::any())
        ]);

        $database->createRelationship(
            collection: 'one',
            relatedCollection: 'two',
            type: Database::RELATION_ONE_TO_MANY,
            twoWay: true,
        );

        $database->deleteRelationship('two', 'one');

        $result = $database->createRelationship(
            collection: 'one',
            relatedCollection: 'two',
            type: Database::RELATION_ONE_TO_MANY,
            twoWay: true,
        );

        $this->assertTrue($result);

        $database->deleteCollection('one');
        $database->deleteCollection('two');
    }

    public function testRecreateOneToManyOneWayRelationshipFromParent(): void
    {
        /** @var Database $database */
        $database = static::getDatabase();

        if (!$database->getAdapter()->getSupportForRelationships()) {
            $this->expectNotToPerformAssertions();
            return;
        }
        $database->createCollection('one', [
            new Document([
                '$id' => ID::custom('name'),
                'type' => Database::VAR_STRING,
                'format' => '',
                'size' => 100,
                'signed' => true,
                'required' => false,
                'default' => null,
                'array' => false,
                'filters' => [],
            ]),
        ], [], [
            Permission::read(Role::any()),
            Permission::create(Role::any()),
            Permission::update(Role::any()),
            Permission::delete(Role::any())
        ]);
        $database->createCollection('two', [
            new Document([
                '$id' => ID::custom('name'),
                'type' => Database::VAR_STRING,
                'format' => '',
                'size' => 100,
                'signed' => true,
                'required' => false,
                'default' => null,
                'array' => false,
                'filters' => [],
            ]),
        ], [], [
            Permission::read(Role::any()),
            Permission::create(Role::any()),
            Permission::update(Role::any()),
            Permission::delete(Role::any())
        ]);

        $database->createRelationship(
            collection: 'one',
            relatedCollection: 'two',
            type: Database::RELATION_ONE_TO_MANY,
        );

        $database->deleteRelationship('one', 'two');

        $result = $database->createRelationship(
            collection: 'one',
            relatedCollection: 'two',
            type: Database::RELATION_ONE_TO_MANY,
        );

        $this->assertTrue($result);

        $database->deleteCollection('one');
        $database->deleteCollection('two');
    }

    public function testDeleteBulkDocumentsOneToManyRelationship(): void
    {
        /** @var Database $database */
        $database = static::getDatabase();

        if (!$database->getAdapter()->getSupportForRelationships() || !$database->getAdapter()->getSupportForBatchOperations()) {
            $this->expectNotToPerformAssertions();
            return;
        }

        $this->getDatabase()->createCollection('bulk_delete_person_o2m');
        $this->getDatabase()->createCollection('bulk_delete_library_o2m');

        $this->getDatabase()->createAttribute('bulk_delete_person_o2m', 'name', Database::VAR_STRING, 255, true);
        $this->getDatabase()->createAttribute('bulk_delete_library_o2m', 'name', Database::VAR_STRING, 255, true);
        $this->getDatabase()->createAttribute('bulk_delete_library_o2m', 'area', Database::VAR_STRING, 255, true);

        // Restrict
        $this->getDatabase()->createRelationship(
            collection: 'bulk_delete_person_o2m',
            relatedCollection: 'bulk_delete_library_o2m',
            type: Database::RELATION_ONE_TO_MANY,
            onDelete: Database::RELATION_MUTATE_RESTRICT
        );

        $person1 = $this->getDatabase()->createDocument('bulk_delete_person_o2m', new Document([
            '$id' => 'person1',
            '$permissions' => [
                Permission::read(Role::any()),
                Permission::update(Role::any()),
                Permission::delete(Role::any()),
            ],
            'name' => 'Person 1',
            'bulk_delete_library_o2m' => [
                [
                    '$id' => 'library1',
                    '$permissions' => [
                        Permission::read(Role::any()),
                        Permission::update(Role::any()),
                        Permission::delete(Role::any()),
                    ],
                    'name' => 'Library 1',
                    'area' => 'Area 1',
                ],
                [
                    '$id' => 'library2',
                    '$permissions' => [
                        Permission::read(Role::any()),
                        Permission::update(Role::any()),
                        Permission::delete(Role::any()),
                    ],
                    'name' => 'Library 2',
                    'area' => 'Area 2',
                ],
            ],
        ]));

        $person1 = $this->getDatabase()->getDocument('bulk_delete_person_o2m', 'person1');
        $libraries = $person1->getAttribute('bulk_delete_library_o2m');
        $this->assertCount(2, $libraries);

        // Delete person
        try {
            $this->getDatabase()->deleteDocuments('bulk_delete_person_o2m');
            $this->fail('Failed to throw exception');
        } catch (RestrictedException $e) {
            $this->assertEquals('Cannot delete document because it has at least one related document.', $e->getMessage());
        }

        // Restrict Cleanup
        $this->getDatabase()->deleteDocuments('bulk_delete_library_o2m');
        $this->assertCount(0, $this->getDatabase()->find('bulk_delete_library_o2m'));

        $this->getDatabase()->deleteDocuments('bulk_delete_person_o2m');
        $this->assertCount(0, $this->getDatabase()->find('bulk_delete_person_o2m'));

        // NULL
        $this->getDatabase()->updateRelationship(
            collection: 'bulk_delete_person_o2m',
            id: 'bulk_delete_library_o2m',
            onDelete: Database::RELATION_MUTATE_SET_NULL
        );

        $person1 = $this->getDatabase()->createDocument('bulk_delete_person_o2m', new Document([
            '$id' => 'person1',
            '$permissions' => [
                Permission::read(Role::any()),
                Permission::update(Role::any()),
                Permission::delete(Role::any()),
            ],
            'name' => 'Person 1',
            'bulk_delete_library_o2m' => [
                [
                    '$id' => 'library1',
                    '$permissions' => [
                        Permission::read(Role::any()),
                        Permission::update(Role::any()),
                        Permission::delete(Role::any()),
                    ],
                    'name' => 'Library 1',
                    'area' => 'Area 1',
                ],
                [
                    '$id' => 'library2',
                    '$permissions' => [
                        Permission::read(Role::any()),
                        Permission::update(Role::any()),
                        Permission::delete(Role::any()),
                    ],
                    'name' => 'Library 2',
                    'area' => 'Area 2',
                ],
            ],
        ]));

        $person1 = $this->getDatabase()->getDocument('bulk_delete_person_o2m', 'person1');
        $libraries = $person1->getAttribute('bulk_delete_library_o2m');
        $this->assertCount(2, $libraries);

        $this->getDatabase()->deleteDocuments('bulk_delete_library_o2m');
        $this->assertCount(0, $this->getDatabase()->find('bulk_delete_library_o2m'));

        $person = $this->getDatabase()->getDocument('bulk_delete_person_o2m', 'person1');
        $libraries = $person->getAttribute('bulk_delete_library_o2m');
        $this->assertEmpty($libraries);

        // NULL - Cleanup
        $this->getDatabase()->deleteDocuments('bulk_delete_person_o2m');
        $this->assertCount(0, $this->getDatabase()->find('bulk_delete_person_o2m'));


        // Cascade
        $this->getDatabase()->updateRelationship(
            collection: 'bulk_delete_person_o2m',
            id: 'bulk_delete_library_o2m',
            onDelete: Database::RELATION_MUTATE_CASCADE
        );

        $person1 = $this->getDatabase()->createDocument('bulk_delete_person_o2m', new Document([
            '$id' => 'person1',
            '$permissions' => [
                Permission::read(Role::any()),
                Permission::update(Role::any()),
                Permission::delete(Role::any()),
            ],
            'name' => 'Person 1',
            'bulk_delete_library_o2m' => [
                [
                    '$id' => 'library1',
                    '$permissions' => [
                        Permission::read(Role::any()),
                        Permission::update(Role::any()),
                        Permission::delete(Role::any()),
                    ],
                    'name' => 'Library 1',
                    'area' => 'Area 1',
                ],
                [
                    '$id' => 'library2',
                    '$permissions' => [
                        Permission::read(Role::any()),
                        Permission::update(Role::any()),
                        Permission::delete(Role::any()),
                    ],
                    'name' => 'Library 2',
                    'area' => 'Area 2',
                ],
            ],
        ]));

        $person1 = $this->getDatabase()->getDocument('bulk_delete_person_o2m', 'person1');
        $libraries = $person1->getAttribute('bulk_delete_library_o2m');
        $this->assertCount(2, $libraries);

        $this->getDatabase()->deleteDocuments('bulk_delete_library_o2m');
        $this->assertCount(0, $this->getDatabase()->find('bulk_delete_library_o2m'));

        $person = $this->getDatabase()->getDocument('bulk_delete_person_o2m', 'person1');
        $libraries = $person->getAttribute('bulk_delete_library_o2m');
        $this->assertEmpty($libraries);
    }


    public function testOneToManyAndManyToOneDeleteRelationship(): void
    {
        /** @var Database $database */
        $database = static::getDatabase();

        if (!$database->getAdapter()->getSupportForRelationships()) {
            $this->expectNotToPerformAssertions();
            return;
        }

        $database->createCollection('relation1');
        $database->createCollection('relation2');

        $database->createRelationship(
            collection: 'relation1',
            relatedCollection: 'relation2',
            type: Database::RELATION_ONE_TO_MANY,
        );

        $relation1 = $database->getCollection('relation1');
        $this->assertCount(1, $relation1->getAttribute('attributes'));
        $this->assertCount(0, $relation1->getAttribute('indexes'));
        $relation2 = $database->getCollection('relation2');
        $this->assertCount(1, $relation2->getAttribute('attributes'));
        $this->assertCount(1, $relation2->getAttribute('indexes'));

        $database->deleteRelationship('relation2', 'relation1');

        $relation1 = $database->getCollection('relation1');
        $this->assertCount(0, $relation1->getAttribute('attributes'));
        $this->assertCount(0, $relation1->getAttribute('indexes'));
        $relation2 = $database->getCollection('relation2');
        $this->assertCount(0, $relation2->getAttribute('attributes'));
        $this->assertCount(0, $relation2->getAttribute('indexes'));

        $database->createRelationship(
            collection: 'relation1',
            relatedCollection: 'relation2',
            type: Database::RELATION_MANY_TO_ONE,
        );

        $relation1 = $database->getCollection('relation1');
        $this->assertCount(1, $relation1->getAttribute('attributes'));
        $this->assertCount(1, $relation1->getAttribute('indexes'));
        $relation2 = $database->getCollection('relation2');
        $this->assertCount(1, $relation2->getAttribute('attributes'));
        $this->assertCount(0, $relation2->getAttribute('indexes'));

        $database->deleteRelationship('relation1', 'relation2');

        $relation1 = $database->getCollection('relation1');
        $this->assertCount(0, $relation1->getAttribute('attributes'));
        $this->assertCount(0, $relation1->getAttribute('indexes'));
        $relation2 = $database->getCollection('relation2');
        $this->assertCount(0, $relation2->getAttribute('attributes'));
        $this->assertCount(0, $relation2->getAttribute('indexes'));
    }
<<<<<<< HEAD
    public function testDeleteDocumentsRelationshipErrorDoesNotDeleteParent_OneToMany(): void
=======
    public function testUpdateParentAndChild_OneToMany(): void
>>>>>>> 8e5038aa
    {
        /** @var Database $database */
        $database = static::getDatabase();

<<<<<<< HEAD
        if (!$database->getAdapter()->getSupportForRelationships() || !$database->getAdapter()->getSupportForBatchOperations()) {
=======
        if (
            !$database->getAdapter()->getSupportForRelationships() ||
            !$database->getAdapter()->getSupportForBatchOperations()
        ) {
>>>>>>> 8e5038aa
            $this->expectNotToPerformAssertions();
            return;
        }

<<<<<<< HEAD
        $parentCollection = 'parent_relationship_error_one_to_many';
        $childCollection = 'child_relationship_error_one_to_many';

        $database->createCollection($parentCollection);
        $database->createCollection($childCollection);
        $database->createAttribute($parentCollection, 'name', Database::VAR_STRING, 255, true);
        $database->createAttribute($childCollection, 'name', Database::VAR_STRING, 255, true);
=======
        $parentCollection = 'parent_combined_o2m';
        $childCollection = 'child_combined_o2m';

        $database->createCollection($parentCollection);
        $database->createCollection($childCollection);

        $database->createAttribute($parentCollection, 'name', Database::VAR_STRING, 255, true);
        $database->createAttribute($childCollection, 'name', Database::VAR_STRING, 255, true);
        $database->createAttribute($childCollection, 'parentNumber', Database::VAR_INTEGER, 0, false);
>>>>>>> 8e5038aa

        $database->createRelationship(
            collection: $parentCollection,
            relatedCollection: $childCollection,
            type: Database::RELATION_ONE_TO_MANY,
<<<<<<< HEAD
            onDelete: Database::RELATION_MUTATE_RESTRICT
        );

        $parent = $database->createDocument($parentCollection, new Document([
=======
            id: 'parentNumber'
        );

        $database->createDocument($parentCollection, new Document([
>>>>>>> 8e5038aa
            '$id' => 'parent1',
            '$permissions' => [
                Permission::read(Role::any()),
                Permission::update(Role::any()),
                Permission::delete(Role::any()),
            ],
            'name' => 'Parent 1',
<<<<<<< HEAD
            $childCollection => [
                [
                    '$id' => 'child1',
                    '$permissions' => [
                        Permission::read(Role::any()),
                        Permission::update(Role::any()),
                        Permission::delete(Role::any()),
                    ],
                    'name' => 'Child 1',
                ]
            ]
        ]));

        try {
            $database->deleteDocuments($parentCollection, [Query::equal('$id', ['parent1'])]);
            $this->fail('Expected exception was not thrown');
        } catch (RestrictedException $e) {
            $this->assertEquals('Cannot delete document because it has at least one related document.', $e->getMessage());
        }
        $parentDoc = $database->getDocument($parentCollection, 'parent1');
        $childDoc = $database->getDocument($childCollection, 'child1');
        $this->assertFalse($parentDoc->isEmpty(), 'Parent should not be deleted');
        $this->assertFalse($childDoc->isEmpty(), 'Child should not be deleted');
=======
        ]));

        $database->createDocument($childCollection, new Document([
            '$id' => 'child1',
            '$permissions' => [
                Permission::read(Role::any()),
                Permission::update(Role::any()),
                Permission::delete(Role::any()),
            ],
            'name' => 'Child 1',
            'parentNumber' => null,
        ]));

        $database->updateDocuments(
            $parentCollection,
            new Document(['name' => 'Parent 1 Updated']),
            [Query::equal('$id', ['parent1'])]
        );

        $parentDoc = $database->getDocument($parentCollection, 'parent1');
        $this->assertEquals('Parent 1 Updated', $parentDoc->getAttribute('name'), 'Parent should be updated');

        $childDoc = $database->getDocument($childCollection, 'child1');
        $this->assertEquals('Child 1', $childDoc->getAttribute('name'), 'Child should remain unchanged');

        // invalid update to child
        try {
            $database->updateDocuments(
                $childCollection,
                new Document(['parentNumber' => 'not-a-number']),
                [Query::equal('$id', ['child1'])]
            );
            $this->fail('Expected exception was not thrown for invalid parentNumber type');
        } catch (\Throwable $e) {
            $this->assertInstanceOf(Structure::class, $e);
        }

        // parent remains unaffected
        $parentDocAfter = $database->getDocument($parentCollection, 'parent1');
        $this->assertEquals('Parent 1 Updated', $parentDocAfter->getAttribute('name'), 'Parent should not be affected by failed child update');

>>>>>>> 8e5038aa
        $database->deleteCollection($parentCollection);
        $database->deleteCollection($childCollection);
    }
}<|MERGE_RESOLUTION|>--- conflicted
+++ resolved
@@ -2073,36 +2073,19 @@
         $this->assertCount(0, $relation2->getAttribute('attributes'));
         $this->assertCount(0, $relation2->getAttribute('indexes'));
     }
-<<<<<<< HEAD
-    public function testDeleteDocumentsRelationshipErrorDoesNotDeleteParent_OneToMany(): void
-=======
     public function testUpdateParentAndChild_OneToMany(): void
->>>>>>> 8e5038aa
     {
         /** @var Database $database */
         $database = static::getDatabase();
 
-<<<<<<< HEAD
-        if (!$database->getAdapter()->getSupportForRelationships() || !$database->getAdapter()->getSupportForBatchOperations()) {
-=======
         if (
             !$database->getAdapter()->getSupportForRelationships() ||
             !$database->getAdapter()->getSupportForBatchOperations()
         ) {
->>>>>>> 8e5038aa
             $this->expectNotToPerformAssertions();
             return;
         }
 
-<<<<<<< HEAD
-        $parentCollection = 'parent_relationship_error_one_to_many';
-        $childCollection = 'child_relationship_error_one_to_many';
-
-        $database->createCollection($parentCollection);
-        $database->createCollection($childCollection);
-        $database->createAttribute($parentCollection, 'name', Database::VAR_STRING, 255, true);
-        $database->createAttribute($childCollection, 'name', Database::VAR_STRING, 255, true);
-=======
         $parentCollection = 'parent_combined_o2m';
         $childCollection = 'child_combined_o2m';
 
@@ -2112,23 +2095,15 @@
         $database->createAttribute($parentCollection, 'name', Database::VAR_STRING, 255, true);
         $database->createAttribute($childCollection, 'name', Database::VAR_STRING, 255, true);
         $database->createAttribute($childCollection, 'parentNumber', Database::VAR_INTEGER, 0, false);
->>>>>>> 8e5038aa
 
         $database->createRelationship(
             collection: $parentCollection,
             relatedCollection: $childCollection,
             type: Database::RELATION_ONE_TO_MANY,
-<<<<<<< HEAD
-            onDelete: Database::RELATION_MUTATE_RESTRICT
-        );
-
-        $parent = $database->createDocument($parentCollection, new Document([
-=======
             id: 'parentNumber'
         );
 
         $database->createDocument($parentCollection, new Document([
->>>>>>> 8e5038aa
             '$id' => 'parent1',
             '$permissions' => [
                 Permission::read(Role::any()),
@@ -2136,31 +2111,6 @@
                 Permission::delete(Role::any()),
             ],
             'name' => 'Parent 1',
-<<<<<<< HEAD
-            $childCollection => [
-                [
-                    '$id' => 'child1',
-                    '$permissions' => [
-                        Permission::read(Role::any()),
-                        Permission::update(Role::any()),
-                        Permission::delete(Role::any()),
-                    ],
-                    'name' => 'Child 1',
-                ]
-            ]
-        ]));
-
-        try {
-            $database->deleteDocuments($parentCollection, [Query::equal('$id', ['parent1'])]);
-            $this->fail('Expected exception was not thrown');
-        } catch (RestrictedException $e) {
-            $this->assertEquals('Cannot delete document because it has at least one related document.', $e->getMessage());
-        }
-        $parentDoc = $database->getDocument($parentCollection, 'parent1');
-        $childDoc = $database->getDocument($childCollection, 'child1');
-        $this->assertFalse($parentDoc->isEmpty(), 'Parent should not be deleted');
-        $this->assertFalse($childDoc->isEmpty(), 'Child should not be deleted');
-=======
         ]));
 
         $database->createDocument($childCollection, new Document([
@@ -2202,7 +2152,65 @@
         $parentDocAfter = $database->getDocument($parentCollection, 'parent1');
         $this->assertEquals('Parent 1 Updated', $parentDocAfter->getAttribute('name'), 'Parent should not be affected by failed child update');
 
->>>>>>> 8e5038aa
+        $database->deleteCollection($parentCollection);
+        $database->deleteCollection($childCollection);
+    }
+    public function testDeleteDocumentsRelationshipErrorDoesNotDeleteParent_OneToMany(): void
+    {
+        /** @var Database $database */
+        $database = static::getDatabase();
+
+        if (!$database->getAdapter()->getSupportForRelationships() || !$database->getAdapter()->getSupportForBatchOperations()) {
+            $this->expectNotToPerformAssertions();
+            return;
+        }
+
+        $parentCollection = 'parent_relationship_error_one_to_many';
+        $childCollection = 'child_relationship_error_one_to_many';
+
+        $database->createCollection($parentCollection);
+        $database->createCollection($childCollection);
+        $database->createAttribute($parentCollection, 'name', Database::VAR_STRING, 255, true);
+        $database->createAttribute($childCollection, 'name', Database::VAR_STRING, 255, true);
+
+        $database->createRelationship(
+            collection: $parentCollection,
+            relatedCollection: $childCollection,
+            type: Database::RELATION_ONE_TO_MANY,
+            onDelete: Database::RELATION_MUTATE_RESTRICT
+        );
+
+        $parent = $database->createDocument($parentCollection, new Document([
+            '$id' => 'parent1',
+            '$permissions' => [
+                Permission::read(Role::any()),
+                Permission::update(Role::any()),
+                Permission::delete(Role::any()),
+            ],
+            'name' => 'Parent 1',
+            $childCollection => [
+                [
+                    '$id' => 'child1',
+                    '$permissions' => [
+                        Permission::read(Role::any()),
+                        Permission::update(Role::any()),
+                        Permission::delete(Role::any()),
+                    ],
+                    'name' => 'Child 1',
+                ]
+            ]
+        ]));
+
+        try {
+            $database->deleteDocuments($parentCollection, [Query::equal('$id', ['parent1'])]);
+            $this->fail('Expected exception was not thrown');
+        } catch (RestrictedException $e) {
+            $this->assertEquals('Cannot delete document because it has at least one related document.', $e->getMessage());
+        }
+        $parentDoc = $database->getDocument($parentCollection, 'parent1');
+        $childDoc = $database->getDocument($childCollection, 'child1');
+        $this->assertFalse($parentDoc->isEmpty(), 'Parent should not be deleted');
+        $this->assertFalse($childDoc->isEmpty(), 'Child should not be deleted');
         $database->deleteCollection($parentCollection);
         $database->deleteCollection($childCollection);
     }
