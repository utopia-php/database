--- conflicted
+++ resolved
@@ -425,7 +425,6 @@
     }
 
     /**
-<<<<<<< HEAD
      * Create Attribute
      *
      * @param string $collection
@@ -494,8 +493,6 @@
     }
 
     /**
-=======
->>>>>>> cc6538e0
      * Rename Attribute
      *
      * @param string $collection
