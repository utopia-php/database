<?php

<<<<<<< HEAD
//
//namespace Utopia\Database\Validator\Queries;
//
//use Exception;
//use Utopia\Database\Database;
//use Utopia\Database\Document;
//use Utopia\Database\Validator\IndexedQueries;
//use Utopia\Database\Validator\Query\Cursor;
//use Utopia\Database\Validator\Query\Filter;
//use Utopia\Database\Validator\Query\Limit;
//use Utopia\Database\Validator\Query\Offset;
//use Utopia\Database\Validator\Query\Order;
//use Utopia\Database\Validator\Query\Select;
//
//class Documents extends IndexedQueries
//{
//    /**
//     * Expression constructor
//     *
//     * @param array<mixed> $attributes
//     * @param array<mixed> $indexes
//     * @throws Exception
//     */
//    public function __construct(
//        array $attributes,
//        array $indexes,
//        int $maxValuesCount = 100,
//        \DateTime $minAllowedDate = new \DateTime('0000-01-01'),
//        \DateTime $maxAllowedDate = new \DateTime('9999-12-31'),
//    ) {
//        $attributes[] = new Document([
//            '$id' => '$id',
//            'key' => '$id',
//            'type' => Database::VAR_STRING,
//            'array' => false,
//        ]);
//        $attributes[] = new Document([
//            '$id' => '$sequence',
//            'key' => '$sequence',
//            'type' => Database::VAR_STRING,
//            'array' => false,
//        ]);
//        $attributes[] = new Document([
//            '$id' => '$createdAt',
//            'key' => '$createdAt',
//            'type' => Database::VAR_DATETIME,
//            'array' => false,
//        ]);
//        $attributes[] = new Document([
//            '$id' => '$updatedAt',
//            'key' => '$updatedAt',
//            'type' => Database::VAR_DATETIME,
//            'array' => false,
//        ]);
//
//        $validators = [
//            new Limit(),
//            new Offset(),
//            new Cursor(),
//            new Filter(
//                $attributes,
//                $maxValuesCount,
//                $minAllowedDate,
//                $maxAllowedDate,
//            ),
//            new Order($attributes),
//            new Select($attributes),
//        ];
//
//        parent::__construct($attributes, $indexes, $validators);
//    }
//}
=======
namespace Utopia\Database\Validator\Queries;

use Utopia\Database\Database;
use Utopia\Database\Document;
use Utopia\Database\Validator\IndexedQueries;
use Utopia\Database\Validator\Query\Cursor;
use Utopia\Database\Validator\Query\Filter;
use Utopia\Database\Validator\Query\Limit;
use Utopia\Database\Validator\Query\Offset;
use Utopia\Database\Validator\Query\Order;
use Utopia\Database\Validator\Query\Select;

class Documents extends IndexedQueries
{
    /**
     * @param array<mixed> $attributes
     * @param array<mixed> $indexes
     * @param string $idAttributeType
     * @param int $maxValuesCount
     * @param \DateTime $minAllowedDate
     * @param \DateTime $maxAllowedDate
     * @param bool $supportForAttributes
     * @throws \Utopia\Database\Exception
     */
    public function __construct(
        array $attributes,
        array $indexes,
        string $idAttributeType,
        int $maxValuesCount = 5000,
        int $maxUIDLength = 36,
        \DateTime $minAllowedDate = new \DateTime('0000-01-01'),
        \DateTime $maxAllowedDate = new \DateTime('9999-12-31'),
        bool $supportForAttributes = true
    ) {
        $attributes[] = new Document([
            '$id' => '$id',
            'key' => '$id',
            'type' => Database::VAR_STRING,
            'array' => false,
        ]);
        $attributes[] = new Document([
            '$id' => '$sequence',
            'key' => '$sequence',
            'type' => Database::VAR_ID,
            'array' => false,
        ]);
        $attributes[] = new Document([
            '$id' => '$createdAt',
            'key' => '$createdAt',
            'type' => Database::VAR_DATETIME,
            'array' => false,
        ]);
        $attributes[] = new Document([
            '$id' => '$updatedAt',
            'key' => '$updatedAt',
            'type' => Database::VAR_DATETIME,
            'array' => false,
        ]);

        $validators = [
            new Limit(),
            new Offset(),
            new Cursor($maxUIDLength),
            new Filter(
                $attributes,
                $idAttributeType,
                $maxValuesCount,
                $minAllowedDate,
                $maxAllowedDate,
                $supportForAttributes
            ),
            new Order($attributes, $supportForAttributes),
            new Select($attributes, $supportForAttributes),
        ];

        parent::__construct($attributes, $indexes, $validators);
    }
}
>>>>>>> d577fb2e
<|MERGE_RESOLUTION|>--- conflicted
+++ resolved
@@ -1,10 +1,7 @@
 <?php
-
-<<<<<<< HEAD
 //
 //namespace Utopia\Database\Validator\Queries;
 //
-//use Exception;
 //use Utopia\Database\Database;
 //use Utopia\Database\Document;
 //use Utopia\Database\Validator\IndexedQueries;
@@ -18,18 +15,24 @@
 //class Documents extends IndexedQueries
 //{
 //    /**
-//     * Expression constructor
-//     *
 //     * @param array<mixed> $attributes
 //     * @param array<mixed> $indexes
-//     * @throws Exception
+//     * @param string $idAttributeType
+//     * @param int $maxValuesCount
+//     * @param \DateTime $minAllowedDate
+//     * @param \DateTime $maxAllowedDate
+//     * @param bool $supportForAttributes
+//     * @throws \Utopia\Database\Exception
 //     */
 //    public function __construct(
 //        array $attributes,
 //        array $indexes,
-//        int $maxValuesCount = 100,
+//        string $idAttributeType,
+//        int $maxValuesCount = 5000,
+//        int $maxUIDLength = 36,
 //        \DateTime $minAllowedDate = new \DateTime('0000-01-01'),
 //        \DateTime $maxAllowedDate = new \DateTime('9999-12-31'),
+//        bool $supportForAttributes = true
 //    ) {
 //        $attributes[] = new Document([
 //            '$id' => '$id',
@@ -40,7 +43,7 @@
 //        $attributes[] = new Document([
 //            '$id' => '$sequence',
 //            'key' => '$sequence',
-//            'type' => Database::VAR_STRING,
+//            'type' => Database::VAR_ID,
 //            'array' => false,
 //        ]);
 //        $attributes[] = new Document([
@@ -59,97 +62,19 @@
 //        $validators = [
 //            new Limit(),
 //            new Offset(),
-//            new Cursor(),
+//            new Cursor($maxUIDLength),
 //            new Filter(
 //                $attributes,
+//                $idAttributeType,
 //                $maxValuesCount,
 //                $minAllowedDate,
 //                $maxAllowedDate,
+//                $supportForAttributes
 //            ),
-//            new Order($attributes),
-//            new Select($attributes),
+//            new Order($attributes, $supportForAttributes),
+//            new Select($attributes, $supportForAttributes),
 //        ];
 //
 //        parent::__construct($attributes, $indexes, $validators);
 //    }
-//}
-=======
-namespace Utopia\Database\Validator\Queries;
-
-use Utopia\Database\Database;
-use Utopia\Database\Document;
-use Utopia\Database\Validator\IndexedQueries;
-use Utopia\Database\Validator\Query\Cursor;
-use Utopia\Database\Validator\Query\Filter;
-use Utopia\Database\Validator\Query\Limit;
-use Utopia\Database\Validator\Query\Offset;
-use Utopia\Database\Validator\Query\Order;
-use Utopia\Database\Validator\Query\Select;
-
-class Documents extends IndexedQueries
-{
-    /**
-     * @param array<mixed> $attributes
-     * @param array<mixed> $indexes
-     * @param string $idAttributeType
-     * @param int $maxValuesCount
-     * @param \DateTime $minAllowedDate
-     * @param \DateTime $maxAllowedDate
-     * @param bool $supportForAttributes
-     * @throws \Utopia\Database\Exception
-     */
-    public function __construct(
-        array $attributes,
-        array $indexes,
-        string $idAttributeType,
-        int $maxValuesCount = 5000,
-        int $maxUIDLength = 36,
-        \DateTime $minAllowedDate = new \DateTime('0000-01-01'),
-        \DateTime $maxAllowedDate = new \DateTime('9999-12-31'),
-        bool $supportForAttributes = true
-    ) {
-        $attributes[] = new Document([
-            '$id' => '$id',
-            'key' => '$id',
-            'type' => Database::VAR_STRING,
-            'array' => false,
-        ]);
-        $attributes[] = new Document([
-            '$id' => '$sequence',
-            'key' => '$sequence',
-            'type' => Database::VAR_ID,
-            'array' => false,
-        ]);
-        $attributes[] = new Document([
-            '$id' => '$createdAt',
-            'key' => '$createdAt',
-            'type' => Database::VAR_DATETIME,
-            'array' => false,
-        ]);
-        $attributes[] = new Document([
-            '$id' => '$updatedAt',
-            'key' => '$updatedAt',
-            'type' => Database::VAR_DATETIME,
-            'array' => false,
-        ]);
-
-        $validators = [
-            new Limit(),
-            new Offset(),
-            new Cursor($maxUIDLength),
-            new Filter(
-                $attributes,
-                $idAttributeType,
-                $maxValuesCount,
-                $minAllowedDate,
-                $maxAllowedDate,
-                $supportForAttributes
-            ),
-            new Order($attributes, $supportForAttributes),
-            new Select($attributes, $supportForAttributes),
-        ];
-
-        parent::__construct($attributes, $indexes, $validators);
-    }
-}
->>>>>>> d577fb2e
+//}