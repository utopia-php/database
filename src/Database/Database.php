<?php

namespace Utopia\Database;

use Exception;
use Throwable;
use Utopia\Cache\Cache;
use Utopia\CLI\Console;
use Utopia\Database\Exception as DatabaseException;
use Utopia\Database\Exception\Authorization as AuthorizationException;
use Utopia\Database\Exception\Conflict as ConflictException;
use Utopia\Database\Exception\Dependency as DependencyException;
use Utopia\Database\Exception\Duplicate as DuplicateException;
use Utopia\Database\Exception\Index as IndexException;
use Utopia\Database\Exception\Limit as LimitException;
use Utopia\Database\Exception\NotFound as NotFoundException;
use Utopia\Database\Exception\Order as OrderException;
use Utopia\Database\Exception\Query as QueryException;
use Utopia\Database\Exception\Relationship as RelationshipException;
use Utopia\Database\Exception\Restricted as RestrictedException;
use Utopia\Database\Exception\Structure as StructureException;
use Utopia\Database\Exception\Timeout as TimeoutException;
use Utopia\Database\Exception\Type as TypeException;
use Utopia\Database\Helpers\ID;
use Utopia\Database\Helpers\Permission;
use Utopia\Database\Helpers\Role;
use Utopia\Database\Validator\Authorization;
use Utopia\Database\Validator\Index as IndexValidator;
use Utopia\Database\Validator\IndexDependency as IndexDependencyValidator;
use Utopia\Database\Validator\PartialStructure;
use Utopia\Database\Validator\Permissions;
use Utopia\Database\Validator\Queries\Document as DocumentValidator;
use Utopia\Database\Validator\Queries\Documents as DocumentsValidator;
use Utopia\Database\Validator\Structure;

class Database
{
    public const VAR_STRING = 'string';
    // Simple Types
    public const VAR_INTEGER = 'integer';
    public const VAR_FLOAT = 'double';
    public const VAR_BOOLEAN = 'boolean';
    public const VAR_DATETIME = 'datetime';
    public const VAR_ID = 'id';
    public const VAR_OBJECT_ID = 'objectId';

    public const INT_MAX = 2147483647;
    public const BIG_INT_MAX = PHP_INT_MAX;
    public const DOUBLE_MAX = PHP_FLOAT_MAX;

    // Relationship Types
    public const VAR_RELATIONSHIP = 'relationship';

    // Index Types
    public const INDEX_KEY = 'key';
    public const INDEX_FULLTEXT = 'fulltext';
    public const INDEX_UNIQUE = 'unique';
    public const INDEX_SPATIAL = 'spatial';
    public const ARRAY_INDEX_LENGTH = 255;

    // Relation Types
    public const RELATION_ONE_TO_ONE = 'oneToOne';
    public const RELATION_ONE_TO_MANY = 'oneToMany';
    public const RELATION_MANY_TO_ONE = 'manyToOne';
    public const RELATION_MANY_TO_MANY = 'manyToMany';

    // Relation Actions
    public const RELATION_MUTATE_CASCADE = 'cascade';
    public const RELATION_MUTATE_RESTRICT = 'restrict';
    public const RELATION_MUTATE_SET_NULL = 'setNull';

    // Relation Sides
    public const RELATION_SIDE_PARENT = 'parent';
    public const RELATION_SIDE_CHILD = 'child';

    public const RELATION_MAX_DEPTH = 3;

    // Orders
    public const ORDER_ASC = 'ASC';
    public const ORDER_DESC = 'DESC';

    // Permissions
    public const PERMISSION_CREATE = 'create';
    public const PERMISSION_READ = 'read';
    public const PERMISSION_UPDATE = 'update';
    public const PERMISSION_DELETE = 'delete';

    // Aggregate permissions
    public const PERMISSION_WRITE = 'write';

    public const PERMISSIONS = [
        self::PERMISSION_CREATE,
        self::PERMISSION_READ,
        self::PERMISSION_UPDATE,
        self::PERMISSION_DELETE,
    ];

    // Collections
    public const METADATA = '_metadata';

    // Cursor
    public const CURSOR_BEFORE = 'before';
    public const CURSOR_AFTER = 'after';

    // Lengths
    public const LENGTH_KEY = 255;

    // Cache
    public const TTL = 60 * 60 * 24; // 24 hours

    // Events
    public const EVENT_ALL = '*';

    public const EVENT_DATABASE_LIST = 'database_list';
    public const EVENT_DATABASE_CREATE = 'database_create';
    public const EVENT_DATABASE_DELETE = 'database_delete';

    public const EVENT_COLLECTION_LIST = 'collection_list';
    public const EVENT_COLLECTION_CREATE = 'collection_create';
    public const EVENT_COLLECTION_UPDATE = 'collection_update';
    public const EVENT_COLLECTION_READ = 'collection_read';
    public const EVENT_COLLECTION_DELETE = 'collection_delete';

    public const EVENT_DOCUMENT_FIND = 'document_find';
    public const EVENT_DOCUMENT_PURGE = 'document_purge';
    public const EVENT_DOCUMENT_CREATE = 'document_create';
    public const EVENT_DOCUMENTS_CREATE = 'documents_create';
    public const EVENT_DOCUMENT_READ = 'document_read';
    public const EVENT_DOCUMENT_UPDATE = 'document_update';
    public const EVENT_DOCUMENTS_UPDATE = 'documents_update';
    public const EVENT_DOCUMENTS_UPSERT = 'documents_upsert';
    public const EVENT_DOCUMENT_DELETE = 'document_delete';
    public const EVENT_DOCUMENTS_DELETE = 'documents_delete';
    public const EVENT_DOCUMENT_COUNT = 'document_count';
    public const EVENT_DOCUMENT_SUM = 'document_sum';
    public const EVENT_DOCUMENT_INCREASE = 'document_increase';
    public const EVENT_DOCUMENT_DECREASE = 'document_decrease';

    public const EVENT_PERMISSIONS_CREATE = 'permissions_create';
    public const EVENT_PERMISSIONS_READ = 'permissions_read';
    public const EVENT_PERMISSIONS_DELETE = 'permissions_delete';

    public const EVENT_ATTRIBUTE_CREATE = 'attribute_create';
    public const EVENT_ATTRIBUTES_CREATE = 'attributes_create';
    public const EVENT_ATTRIBUTE_UPDATE = 'attribute_update';
    public const EVENT_ATTRIBUTE_DELETE = 'attribute_delete';

    public const EVENT_INDEX_RENAME = 'index_rename';
    public const EVENT_INDEX_CREATE = 'index_create';
    public const EVENT_INDEX_DELETE = 'index_delete';

    public const INSERT_BATCH_SIZE = 1_000;
    public const DELETE_BATCH_SIZE = 1_000;

    /**
     * List of Internal attributes
     *
     * @var array<array<string, mixed>>
     */
    public const INTERNAL_ATTRIBUTES = [
        [
            '$id' => '$id',
            'type' => self::VAR_STRING,
            'size' => Database::LENGTH_KEY,
            'required' => true,
            'signed' => true,
            'array' => false,
            'filters' => [],
        ],
        [
            '$id' => '$sequence',
            'type' => self::VAR_ID,
            'size' => 0,
            'required' => true,
            'signed' => true,
            'array' => false,
            'filters' => [],
        ],
        [
            '$id' => '$collection',
            'type' => self::VAR_STRING,
            'size' => Database::LENGTH_KEY,
            'required' => true,
            'signed' => true,
            'array' => false,
            'filters' => [],
        ],
        [
            '$id' => '$tenant',
            'type' => self::VAR_INTEGER,
            //'type' => self::VAR_ID, // Inconsistency with other VAR_ID since this is an INT
            'size' => 0,
            'required' => false,
            'default' => null,
            'signed' => true,
            'array' => false,
            'filters' => [],
        ],
        [
            '$id' => '$createdAt',
            'type' => Database::VAR_DATETIME,
            'format' => '',
            'size' => 0,
            'signed' => false,
            'required' => false,
            'default' => null,
            'array' => false,
            'filters' => ['datetime']
        ],
        [
            '$id' => '$updatedAt',
            'type' => Database::VAR_DATETIME,
            'format' => '',
            'size' => 0,
            'signed' => false,
            'required' => false,
            'default' => null,
            'array' => false,
            'filters' => ['datetime']
        ],
        [
            '$id' => '$permissions',
            'type' => Database::VAR_STRING,
            'size' => 1_000_000,
            'signed' => true,
            'required' => false,
            'default' => [],
            'array' => false,
            'filters' => ['json']
        ],
    ];

    public const INTERNAL_ATTRIBUTE_KEYS = [
        '_uid',
        '_createdAt',
        '_updatedAt',
        '_permissions',
    ];

    public const INTERNAL_INDEXES = [
        '_id',
        '_uid',
        '_createdAt',
        '_updatedAt',
        '_permissions_id',
        '_permissions',
    ];

    /**
     * Parent Collection
     * Defines the structure for both system and custom collections
     *
     * @var array<string, mixed>
     */
    protected const COLLECTION = [
        '$id' => self::METADATA,
        '$collection' => self::METADATA,
        'name' => 'collections',
        'attributes' => [
            [
                '$id' => 'name',
                'key' => 'name',
                'type' => self::VAR_STRING,
                'size' => 256,
                'required' => true,
                'signed' => true,
                'array' => false,
                'filters' => [],
            ],
            [
                '$id' => 'attributes',
                'key' => 'attributes',
                'type' => self::VAR_STRING,
                'size' => 1000000,
                'required' => false,
                'signed' => true,
                'array' => false,
                'filters' => ['json'],
            ],
            [
                '$id' => 'indexes',
                'key' => 'indexes',
                'type' => self::VAR_STRING,
                'size' => 1000000,
                'required' => false,
                'signed' => true,
                'array' => false,
                'filters' => ['json'],
            ],
            [
                '$id' => 'documentSecurity',
                'key' => 'documentSecurity',
                'type' => self::VAR_BOOLEAN,
                'size' => 0,
                'required' => true,
                'signed' => true,
                'array' => false,
                'filters' => []
            ]
        ],
        'indexes' => [],
    ];

    protected Adapter $adapter;

    protected Cache $cache;

    protected string $cacheName = 'default';

    /**
     * @var array<bool|string>
     */
    protected array $map = [];

    /**
     * @var array<string, array{encode: callable, decode: callable}>
     */
    protected static array $filters = [];

    /**
     * @var array<string, array{encode: callable, decode: callable}>
     */
    protected array $instanceFilters = [];

    /**
     * @var array<string, array<string, callable>>
     */
    protected array $listeners = [
        '*' => [],
    ];

    /**
     * Array in which the keys are the names of database listeners that
     * should be skipped when dispatching events. null $silentListeners
     * will skip all listeners.
     *
     * @var ?array<string, bool>
     */
    protected ?array $silentListeners = [];

    protected ?\DateTime $timestamp = null;

    protected bool $resolveRelationships = true;

    protected bool $checkRelationshipsExist = true;

    protected int $relationshipFetchDepth = 1;

    protected bool $filter = true;

    protected bool $validate = true;

    protected bool $preserveDates = false;

    protected int $maxQueryValues = 100;

    protected bool $migrating = false;

    /**
     * List of collections that should be treated as globally accessible
     *
     * @var array<string, bool>
     */
    protected array $globalCollections = [];

    /**
     * Stack of collection IDs when creating or updating related documents
     * @var array<string>
     */
    protected array $relationshipWriteStack = [];

    /**
     * @var array<Document>
     */
    protected array $relationshipFetchStack = [];

    /**
     * @var array<Document>
     */
    protected array $relationshipDeleteStack = [];

    /**
     * @param Adapter $adapter
     * @param Cache $cache
     * @param array<string, array{encode: callable, decode: callable}> $filters
     */
    public function __construct(
        Adapter $adapter,
        Cache $cache,
        array $filters = []
    ) {
        $this->adapter = $adapter;
        $this->cache = $cache;
        $this->instanceFilters = $filters;

        self::addFilter(
            'json',
            /**
             * @param mixed $value
             * @return mixed
             */
            function (mixed $value) {
                $value = ($value instanceof Document) ? $value->getArrayCopy() : $value;

                if (!is_array($value) && !$value instanceof \stdClass) {
                    return $value;
                }

                return json_encode($value);
            },
            /**
             * @param mixed $value
             * @return mixed
             * @throws Exception
             */
            function (mixed $value) {
                if (!is_string($value)) {
                    return $value;
                }

                $value = json_decode($value, true) ?? [];

                if (array_key_exists('$id', $value)) {
                    return new Document($value);
                } else {
                    $value = array_map(function ($item) {
                        if (is_array($item) && array_key_exists('$id', $item)) { // if `$id` exists, create a Document instance
                            return new Document($item);
                        }
                        return $item;
                    }, $value);
                }

                return $value;
            }
        );

        self::addFilter(
            'datetime',
            /**
             * @param mixed $value
             * @return mixed
             */
            function (mixed $value) {
                if (is_null($value)) {
                    return;
                }
                try {
                    $value = new \DateTime($value);
                    $value->setTimezone(new \DateTimeZone(date_default_timezone_get()));
                    return DateTime::format($value);
                } catch (\Throwable) {
                    return $value;
                }
            },
            /**
             * @param string|null $value
             * @return string|null
             */
            function (?string $value) {
                return DateTime::formatTz($value);
            }
        );
    }

    /**
     * Add listener to events
     * Passing a null $callback will remove the listener
     *
     * @param string $event
     * @param string $name
     * @param ?callable $callback
     * @return static
     */
    public function on(string $event, string $name, ?callable $callback): static
    {
        if (empty($callback)) {
            unset($this->listeners[$event][$name]);
            return $this;
        }

        if (!isset($this->listeners[$event])) {
            $this->listeners[$event] = [];
        }
        $this->listeners[$event][$name] = $callback;

        return $this;
    }

    /**
     * Add a transformation to be applied to a query string before an event occurs
     *
     * @param string $event
     * @param string $name
     * @param callable $callback
     * @return $this
     */
    public function before(string $event, string $name, callable $callback): static
    {
        $this->adapter->before($event, $name, $callback);

        return $this;
    }

    /**
     * Silent event generation for calls inside the callback
     *
     * @template T
     * @param callable(): T $callback
     * @param array<string>|null $listeners List of listeners to silence; if null, all listeners will be silenced
     * @return T
     */
    public function silent(callable $callback, ?array $listeners = null): mixed
    {
        $previous = $this->silentListeners;

        if (is_null($listeners)) {
            $this->silentListeners = null;
        } else {
            $silentListeners = [];
            foreach ($listeners as $listener) {
                $silentListeners[$listener] = true;
            }
            $this->silentListeners = $silentListeners;
        }

        try {
            return $callback();
        } finally {
            $this->silentListeners = $previous;
        }
    }

    /**
     * Get getConnection Id
     *
     * @return string
     * @throws Exception
     */
    public function getConnectionId(): string
    {
        return $this->adapter->getConnectionId();
    }

    /**
     * Skip relationships for all the calls inside the callback
     *
     * @template T
     * @param callable(): T $callback
     * @return T
     */
    public function skipRelationships(callable $callback): mixed
    {
        $previous = $this->resolveRelationships;
        $this->resolveRelationships = false;

        try {
            return $callback();
        } finally {
            $this->resolveRelationships = $previous;
        }
    }

    public function skipRelationshipsExistCheck(callable $callback): mixed
    {
        $previous = $this->checkRelationshipsExist;
        $this->checkRelationshipsExist = false;

        try {
            return $callback();
        } finally {
            $this->checkRelationshipsExist = $previous;
        }
    }

    /**
     * Trigger callback for events
     *
     * @param string $event
     * @param mixed $args
     * @return void
     */
    protected function trigger(string $event, mixed $args = null): void
    {
        if (\is_null($this->silentListeners)) {
            return;
        }
        foreach ($this->listeners[self::EVENT_ALL] as $name => $callback) {
            if (isset($this->silentListeners[$name])) {
                continue;
            }
            $callback($event, $args);
        }

        foreach (($this->listeners[$event] ?? []) as $name => $callback) {
            if (isset($this->silentListeners[$name])) {
                continue;
            }
            $callback($event, $args);
        }
    }

    /**
     * Executes $callback with $timestamp set to $requestTimestamp
     *
     * @template T
     * @param ?\DateTime $requestTimestamp
     * @param callable(): T $callback
     * @return T
     */
    public function withRequestTimestamp(?\DateTime $requestTimestamp, callable $callback): mixed
    {
        $previous = $this->timestamp;
        $this->timestamp = $requestTimestamp;
        try {
            $result = $callback();
        } finally {
            $this->timestamp = $previous;
        }
        return $result;
    }

    /**
     * Set Namespace.
     *
     * Set namespace to divide different scope of data sets
     *
     * @param string $namespace
     *
     * @return $this
     *
     * @throws DatabaseException
     */
    public function setNamespace(string $namespace): static
    {
        $this->adapter->setNamespace($namespace);

        return $this;
    }

    /**
     * Get Namespace.
     *
     * Get namespace of current set scope
     *
     * @return string
     */
    public function getNamespace(): string
    {
        return $this->adapter->getNamespace();
    }

    /**
     * Set database to use for current scope
     *
     * @param string $name
     *
     * @return static
     * @throws DatabaseException
     */
    public function setDatabase(string $name): static
    {
        $this->adapter->setDatabase($name);

        return $this;
    }

    /**
     * Get Database.
     *
     * Get Database from current scope
     *
     * @return string
     * @throws DatabaseException
     */
    public function getDatabase(): string
    {
        return $this->adapter->getDatabase();
    }

    /**
     * Set the cache instance
     *
     * @param Cache $cache
     *
     * @return $this
     */
    public function setCache(Cache $cache): static
    {
        $this->cache = $cache;
        return $this;
    }

    /**
     * Get the cache instance
     *
     * @return Cache
     */
    public function getCache(): Cache
    {
        return $this->cache;
    }

    /**
     * Set the name to use for cache
     *
     * @param string $name
     * @return $this
     */
    public function setCacheName(string $name): static
    {
        $this->cacheName = $name;

        return $this;
    }

    /**
     * Get the cache name
     *
     * @return string
     */
    public function getCacheName(): string
    {
        return $this->cacheName;
    }

    /**
     * Set a metadata value to be printed in the query comments
     *
     * @param string $key
     * @param mixed $value
     * @return static
     */
    public function setMetadata(string $key, mixed $value): static
    {
        $this->adapter->setMetadata($key, $value);

        return $this;
    }

    /**
     * Get metadata
     *
     * @return array<string, mixed>
     */
    public function getMetadata(): array
    {
        return $this->adapter->getMetadata();
    }

    /**
     * Clear metadata
     *
     * @return void
     */
    public function resetMetadata(): void
    {
        $this->adapter->resetMetadata();
    }

    /**
     * Set maximum query execution time
     *
     * @param int $milliseconds
     * @param string $event
     * @return static
     * @throws Exception
     */
    public function setTimeout(int $milliseconds, string $event = Database::EVENT_ALL): static
    {
        $this->adapter->setTimeout($milliseconds, $event);

        return $this;
    }

    /**
     * Clear maximum query execution time
     *
     * @param string $event
     * @return void
     */
    public function clearTimeout(string $event = Database::EVENT_ALL): void
    {
        $this->adapter->clearTimeout($event);
    }

    /**
     * Enable filters
     *
     * @return $this
     */
    public function enableFilters(): static
    {
        $this->filter = true;
        return $this;
    }

    /**
     * Disable filters
     *
     * @return $this
     */
    public function disableFilters(): static
    {
        $this->filter = false;
        return $this;
    }

    /**
     * Skip filters
     *
     * Execute a callback without filters
     *
     * @template T
     * @param callable(): T $callback
     * @return T
     */
    public function skipFilters(callable $callback): mixed
    {
        $initial = $this->filter;
        $this->disableFilters();

        try {
            return $callback();
        } finally {
            $this->filter = $initial;
        }
    }

    /**
     * Get instance filters
     *
     * @return array<string, array{encode: callable, decode: callable}>
     */
    public function getInstanceFilters(): array
    {
        return $this->instanceFilters;
    }

    /**
     * Enable validation
     *
     * @return $this
     */
    public function enableValidation(): static
    {
        $this->validate = true;

        return $this;
    }

    /**
     * Disable validation
     *
     * @return $this
     */
    public function disableValidation(): static
    {
        $this->validate = false;

        return $this;
    }

    /**
     * Skip Validation
     *
     * Execute a callback without validation
     *
     * @template T
     * @param callable(): T $callback
     * @return T
     */
    public function skipValidation(callable $callback): mixed
    {
        $initial = $this->validate;
        $this->disableValidation();

        try {
            return $callback();
        } finally {
            $this->validate = $initial;
        }
    }

    /**
     * Get shared tables
     *
     * Get whether to share tables between tenants
     * @return bool
     */
    public function getSharedTables(): bool
    {
        return $this->adapter->getSharedTables();
    }

    /**
     * Set shard tables
     *
     * Set whether to share tables between tenants
     *
     * @param bool $sharedTables
     * @return static
     */
    public function setSharedTables(bool $sharedTables): static
    {
        $this->adapter->setSharedTables($sharedTables);

        return $this;
    }

    /**
     * Set Tenant
     *
     * Set tenant to use if tables are shared
     *
     * @param ?int $tenant
     * @return static
     */
    public function setTenant(?int $tenant): static
    {
        $this->adapter->setTenant($tenant);

        return $this;
    }

    /**
     * Get Tenant
     *
     * Get tenant to use if tables are shared
     *
     * @return ?int
     */
    public function getTenant(): ?int
    {
        return $this->adapter->getTenant();
    }

    /**
     * With Tenant
     *
     * Execute a callback with a specific tenant
     *
     * @param int|null $tenant
     * @param callable $callback
     * @return mixed
     */
    public function withTenant(?int $tenant, callable $callback): mixed
    {
        $previous = $this->adapter->getTenant();
        $this->adapter->setTenant($tenant);

        try {
            return $callback();
        } finally {
            $this->adapter->setTenant($previous);
        }
    }

    /**
     * Set whether to allow creating documents with tenant set per document.
     *
     * @param bool $enabled
     * @return static
     */
    public function setTenantPerDocument(bool $enabled): static
    {
        $this->adapter->setTenantPerDocument($enabled);

        return $this;
    }

    /**
     * Get whether to allow creating documents with tenant set per document.
     *
     * @return bool
     */
    public function getTenantPerDocument(): bool
    {
        return $this->adapter->getTenantPerDocument();
    }

    public function getPreserveDates(): bool
    {
        return $this->preserveDates;
    }

    public function setPreserveDates(bool $preserve): static
    {
        $this->preserveDates = $preserve;

        return $this;
    }

    public function setMigrating(bool $migrating): self
    {
        $this->migrating = $migrating;

        return $this;
    }

    public function isMigrating(): bool
    {
        return $this->migrating;
    }

    public function withPreserveDates(callable $callback): mixed
    {
        $previous = $this->preserveDates;
        $this->preserveDates = true;

        try {
            return $callback();
        } finally {
            $this->preserveDates = $previous;
        }
    }

    public function setMaxQueryValues(int $max): self
    {
        $this->maxQueryValues = $max;

        return $this;
    }

    public function getMaxQueryValues(): int
    {
        return $this->maxQueryValues;
    }

    /**
     * Set list of collections which are globally accessible
     *
     * @param array<string> $collections
     * @return $this
     */
    public function setGlobalCollections(array $collections): static
    {
        foreach ($collections as $collection) {
            $this->globalCollections[$collection] = true;
        }

        return $this;
    }

    /**
     * Get list of collections which are globally accessible
     *
     * @return array<string>
     */
    public function getGlobalCollections(): array
    {
        return \array_keys($this->globalCollections);
    }

    /**
     * Clear global collections
     *
     * @return void
     */
    public function resetGlobalCollections(): void
    {
        $this->globalCollections = [];
    }

    /**
     * Get list of keywords that cannot be used
     *
     * @return string[]
     */
    public function getKeywords(): array
    {
        return $this->adapter->getKeywords();
    }

    /**
     * Get Database Adapter
     *
     * @return Adapter
     */
    public function getAdapter(): Adapter
    {
        return $this->adapter;
    }

    /**
     * Run a callback inside a transaction.
     *
     * @template T
     * @param callable(): T $callback
     * @return T
     * @throws \Throwable
     */
    public function withTransaction(callable $callback): mixed
    {
        return $this->adapter->withTransaction($callback);
    }

    /**
     * Ping Database
     *
     * @return bool
     */
    public function ping(): bool
    {
        return $this->adapter->ping();
    }

    public function reconnect(): void
    {
        $this->adapter->reconnect();
    }

    /**
     * Create the database
     *
     * @param string|null $database
     * @return bool
     * @throws DuplicateException
     * @throws LimitException
     * @throws Exception
     */
    public function create(?string $database = null): bool
    {
        $database ??= $this->adapter->getDatabase();

        $this->adapter->create($database);

        /**
         * Create array of attribute documents
         * @var array<Document> $attributes
         */
        $attributes = \array_map(function ($attribute) {
            return new Document($attribute);
        }, self::COLLECTION['attributes']);

        $this->silent(fn () => $this->createCollection(self::METADATA, $attributes));

        $this->trigger(self::EVENT_DATABASE_CREATE, $database);

        return true;
    }

    /**
     * Check if database exists
     * Optionally check if collection exists in database
     *
     * @param string|null $database (optional) database name
     * @param string|null $collection (optional) collection name
     *
     * @return bool
     */
    public function exists(?string $database = null, ?string $collection = null): bool
    {
        $database ??= $this->adapter->getDatabase();

        return $this->adapter->exists($database, $collection);
    }

    /**
     * List Databases
     *
     * @return array<Document>
     */
    public function list(): array
    {
        $databases = $this->adapter->list();

        $this->trigger(self::EVENT_DATABASE_LIST, $databases);

        return $databases;
    }

    /**
     * Delete Database
     *
     * @param string|null $database
     * @return bool
     * @throws DatabaseException
     */
    public function delete(?string $database = null): bool
    {
        $database = $database ?? $this->adapter->getDatabase();

        $deleted = $this->adapter->delete($database);

        $this->trigger(self::EVENT_DATABASE_DELETE, [
            'name' => $database,
            'deleted' => $deleted
        ]);

        $this->cache->flush();

        return $deleted;
    }

    /**
     * Create Collection
     *
     * @param string $id
     * @param array<Document> $attributes
     * @param array<Document> $indexes
     * @param array<string>|null $permissions
     * @param bool $documentSecurity
     * @return Document
     * @throws DatabaseException
     * @throws DuplicateException
     * @throws LimitException
     */
    public function createCollection(string $id, array $attributes = [], array $indexes = [], ?array $permissions = null, bool $documentSecurity = true): Document
    {
        $permissions ??= [
            Permission::create(Role::any()),
        ];

        if ($this->validate) {
            $validator = new Permissions();
            if (!$validator->isValid($permissions)) {
                throw new DatabaseException($validator->getDescription());
            }
        }

        $collection = $this->silent(fn () => $this->getCollection($id));

        if (!$collection->isEmpty() && $id !== self::METADATA) {
            throw new DuplicateException('Collection ' . $id . ' already exists');
        }

        /**
         * Fix metadata index length & orders
         */
        foreach ($indexes as $key => $index) {
            $lengths = $index->getAttribute('lengths', []);
            $orders = $index->getAttribute('orders', []);

            foreach ($index->getAttribute('attributes', []) as $i => $attr) {
                foreach ($attributes as $collectionAttribute) {
                    if ($collectionAttribute->getAttribute('$id') === $attr) {
                        /**
                         * mysql does not save length in collection when length = attributes size
                         */
                        if ($collectionAttribute->getAttribute('type') === Database::VAR_STRING) {
                            if (!empty($lengths[$i]) && $lengths[$i] === $collectionAttribute->getAttribute('size') && $this->adapter->getMaxIndexLength() > 0) {
                                $lengths[$i] = null;
                            }
                        }

                        $isArray = $collectionAttribute->getAttribute('array', false);
                        if ($isArray) {
                            if ($this->adapter->getMaxIndexLength() > 0) {
                                $lengths[$i] = self::ARRAY_INDEX_LENGTH;
                            }
                            $orders[$i] = null;
                        }
                        break;
                    }
                }
            }

            $index->setAttribute('lengths', $lengths);
            $index->setAttribute('orders', $orders);
            $indexes[$key] = $index;
        }

        $collection = new Document([
            '$id' => ID::custom($id),
            '$permissions' => $permissions,
            'name' => $id,
            'attributes' => $attributes,
            'indexes' => $indexes,
            'documentSecurity' => $documentSecurity
        ]);

        if ($this->validate) {
            $validator = new IndexValidator(
                $attributes,
                $this->adapter->getMaxIndexLength(),
                $this->adapter->getInternalIndexesKeys(),
                $this->adapter->getSupportForIndexArray()
            );
            foreach ($indexes as $index) {
                if (!$validator->isValid($index)) {
                    throw new IndexException($validator->getDescription());
                }
            }
        }

        // Check index limits, if given
        if ($indexes && $this->adapter->getCountOfIndexes($collection) > $this->adapter->getLimitForIndexes()) {
            throw new LimitException('Index limit of ' . $this->adapter->getLimitForIndexes() . ' exceeded. Cannot create collection.');
        }

        // Check attribute limits, if given
        if ($attributes) {
            if (
                $this->adapter->getLimitForAttributes() > 0 &&
                $this->adapter->getCountOfAttributes($collection) > $this->adapter->getLimitForAttributes()
            ) {
                throw new LimitException('Attribute limit of ' . $this->adapter->getLimitForAttributes() . ' exceeded. Cannot create collection.');
            }

            if (
                $this->adapter->getDocumentSizeLimit() > 0 &&
                $this->adapter->getAttributeWidth($collection) > $this->adapter->getDocumentSizeLimit()
            ) {
                throw new LimitException('Document size limit of ' . $this->adapter->getDocumentSizeLimit() . ' exceeded. Cannot create collection.');
            }
        }

        try {
            $this->adapter->createCollection($id, $attributes, $indexes);
        } catch (DuplicateException $e) {
            // HACK: Metadata should still be updated, can be removed when null tenant collections are supported.
            if (!$this->adapter->getSharedTables() || !$this->isMigrating()) {
                throw $e;
            }
        }

        if ($id === self::METADATA) {
            return new Document(self::COLLECTION);
        }

        $createdCollection = $this->silent(fn () => $this->createDocument(self::METADATA, $collection));

        $this->trigger(self::EVENT_COLLECTION_CREATE, $createdCollection);

        return $createdCollection;
    }

    /**
     * Update Collections Permissions.
     *
     * @param string $id
     * @param array<string> $permissions
     * @param bool $documentSecurity
     *
     * @return Document
     * @throws ConflictException
     * @throws DatabaseException
     */
    public function updateCollection(string $id, array $permissions, bool $documentSecurity): Document
    {
        if ($this->validate) {
            $validator = new Permissions();
            if (!$validator->isValid($permissions)) {
                throw new DatabaseException($validator->getDescription());
            }
        }

        $collection = $this->silent(fn () => $this->getCollection($id));

        if ($collection->isEmpty()) {
            throw new NotFoundException('Collection not found');
        }

        if (
            $this->adapter->getSharedTables()
            && $collection->getTenant() !== $this->adapter->getTenant()
        ) {
            throw new NotFoundException('Collection not found');
        }

        $collection
            ->setAttribute('$permissions', $permissions)
            ->setAttribute('documentSecurity', $documentSecurity);

        $collection = $this->silent(fn () => $this->updateDocument(self::METADATA, $collection->getId(), $collection));

        $this->trigger(self::EVENT_COLLECTION_UPDATE, $collection);

        return $collection;
    }

    /**
     * Get Collection
     *
     * @param string $id
     *
     * @return Document
     * @throws DatabaseException
     */
    public function getCollection(string $id): Document
    {
        $collection = $this->silent(fn () => $this->getDocument(self::METADATA, $id));

        if (
            $id !== self::METADATA
            && $this->adapter->getSharedTables()
            && $collection->getTenant() !== null
            && $collection->getTenant() !== $this->adapter->getTenant()
        ) {
            return new Document();
        }

        $this->trigger(self::EVENT_COLLECTION_READ, $collection);

        return $collection;
    }

    /**
     * List Collections
     *
     * @param int $offset
     * @param int $limit
     *
     * @return array<Document>
     * @throws Exception
     */
    public function listCollections(int $limit = 25, int $offset = 0): array
    {
        $result = $this->silent(fn () => $this->find(self::METADATA, [
            Query::limit($limit),
            Query::offset($offset)
        ]));

        $this->trigger(self::EVENT_COLLECTION_LIST, $result);

        return $result;
    }

    /**
     * Get Collection Size
     *
     * @param string $collection
     *
     * @return int
     * @throws Exception
     */
    public function getSizeOfCollection(string $collection): int
    {
        $collection = $this->silent(fn () => $this->getCollection($collection));

        if ($collection->isEmpty()) {
            throw new NotFoundException('Collection not found');
        }

        if ($this->adapter->getSharedTables() && $collection->getTenant() !== $this->adapter->getTenant()) {
            throw new NotFoundException('Collection not found');
        }

        return $this->adapter->getSizeOfCollection($collection->getId());
    }

    /**
     * Get Collection Size on disk
     *
     * @param string $collection
     *
     * @return int
     */
    public function getSizeOfCollectionOnDisk(string $collection): int
    {
        if ($this->adapter->getSharedTables() && empty($this->adapter->getTenant())) {
            throw new DatabaseException('Missing tenant. Tenant must be set when table sharing is enabled.');
        }

        $collection = $this->silent(fn () => $this->getCollection($collection));

        if ($collection->isEmpty()) {
            throw new NotFoundException('Collection not found');
        }

        if ($this->adapter->getSharedTables() && $collection->getTenant() !== $this->adapter->getTenant()) {
            throw new NotFoundException('Collection not found');
        }

        return $this->adapter->getSizeOfCollectionOnDisk($collection->getId());
    }

    /**
     * Analyze a collection updating its metadata on the database engine
     *
     * @param string $collection
     * @return bool
     */
    public function analyzeCollection(string $collection): bool
    {
        return $this->adapter->analyzeCollection($collection);
    }

    /**
     * Delete Collection
     *
     * @param string $id
     *
     * @return bool
     * @throws DatabaseException
     */
    public function deleteCollection(string $id): bool
    {
        $collection = $this->silent(fn () => $this->getDocument(self::METADATA, $id));

        if ($collection->isEmpty()) {
            throw new NotFoundException('Collection not found');
        }

        if ($this->adapter->getSharedTables() && $collection->getTenant() !== $this->adapter->getTenant()) {
            throw new NotFoundException('Collection not found');
        }

        $relationships = \array_filter(
            $collection->getAttribute('attributes'),
            fn ($attribute) => $attribute->getAttribute('type') === Database::VAR_RELATIONSHIP
        );

        foreach ($relationships as $relationship) {
            $this->deleteRelationship($collection->getId(), $relationship->getId());
        }

        try {
            $this->adapter->deleteCollection($id);
        } catch (NotFoundException $e) {
            // HACK: Metadata should still be updated, can be removed when null tenant collections are supported.
            if (!$this->adapter->getSharedTables() || !$this->isMigrating()) {
                throw $e;
            }
        }

        if ($id === self::METADATA) {
            $deleted = true;
        } else {
            $deleted = $this->silent(fn () => $this->deleteDocument(self::METADATA, $id));
        }

        if ($deleted) {
            $this->trigger(self::EVENT_COLLECTION_DELETE, $collection);
        }

        $this->purgeCachedCollection($id);

        return $deleted;
    }

    /**
     * Create Attribute
     *
     * @param string $collection
     * @param string $id
     * @param string $type
     * @param int $size utf8mb4 chars length
     * @param bool $required
     * @param mixed $default
     * @param bool $signed
     * @param bool $array
     * @param string|null $format optional validation format of attribute
     * @param array<string, mixed> $formatOptions assoc array with custom options that can be passed for the format validation
     * @param array<string> $filters
     *
     * @return bool
     * @throws AuthorizationException
     * @throws ConflictException
     * @throws DatabaseException
     * @throws DuplicateException
     * @throws LimitException
     * @throws StructureException
     * @throws Exception
     */
    public function createAttribute(string $collection, string $id, string $type, int $size, bool $required, mixed $default = null, bool $signed = true, bool $array = false, ?string $format = null, array $formatOptions = [], array $filters = []): bool
    {
        $collection = $this->silent(fn () => $this->getCollection($collection));

        if ($collection->isEmpty()) {
            throw new NotFoundException('Collection not found');
        }

        $attribute = $this->validateAttribute(
            $collection,
            $id,
            $type,
            $size,
            $required,
            $default,
            $signed,
            $array,
            $format,
            $formatOptions,
            $filters
        );

        $collection->setAttribute(
            'attributes',
            $attribute,
            Document::SET_TYPE_APPEND
        );

        try {
            $created = $this->adapter->createAttribute($collection->getId(), $id, $type, $size, $signed, $array);

            if (!$created) {
                throw new DatabaseException('Failed to create attribute');
            }
        } catch (DuplicateException $e) {
            // HACK: Metadata should still be updated, can be removed when null tenant collections are supported.
            if (!$this->adapter->getSharedTables() || !$this->isMigrating()) {
                throw $e;
            }
        }

        if ($collection->getId() !== self::METADATA) {
            $this->silent(fn () => $this->updateDocument(self::METADATA, $collection->getId(), $collection));
        }

        $this->purgeCachedCollection($collection->getId());
        $this->purgeCachedDocument(self::METADATA, $collection->getId());

        $this->trigger(self::EVENT_ATTRIBUTE_CREATE, $attribute);

        return true;
    }

    /**
     * Create Attribute
     *
     * @param string $collection
     * @param array<array<string, mixed>> $attributes
     * @return bool
     * @throws AuthorizationException
     * @throws ConflictException
     * @throws DatabaseException
     * @throws DuplicateException
     * @throws LimitException
     * @throws StructureException
     * @throws Exception
     */
    public function createAttributes(string $collection, array $attributes): bool
    {
        if (empty($attributes)) {
            throw new DatabaseException('No attributes to create');
        }

        $collection = $this->silent(fn () => $this->getCollection($collection));

        if ($collection->isEmpty()) {
            throw new NotFoundException('Collection not found');
        }

        $attributeDocuments = [];
        foreach ($attributes as $attribute) {
            if (!isset($attribute['$id'])) {
                throw new DatabaseException('Missing attribute key');
            }
            if (!isset($attribute['type'])) {
                throw new DatabaseException('Missing attribute type');
            }
            if (!isset($attribute['size'])) {
                throw new DatabaseException('Missing attribute size');
            }
            if (!isset($attribute['required'])) {
                throw new DatabaseException('Missing attribute required');
            }
            if (!isset($attribute['default'])) {
                $attribute['default'] = null;
            }
            if (!isset($attribute['signed'])) {
                $attribute['signed'] = true;
            }
            if (!isset($attribute['array'])) {
                $attribute['array'] = false;
            }
            if (!isset($attribute['format'])) {
                $attribute['format'] = null;
            }
            if (!isset($attribute['formatOptions'])) {
                $attribute['formatOptions'] = [];
            }
            if (!isset($attribute['filters'])) {
                $attribute['filters'] = [];
            }

            $attributeDocument = $this->validateAttribute(
                $collection,
                $attribute['$id'],
                $attribute['type'],
                $attribute['size'],
                $attribute['required'],
                $attribute['default'],
                $attribute['signed'],
                $attribute['array'],
                $attribute['format'],
                $attribute['formatOptions'],
                $attribute['filters']
            );

            $collection->setAttribute(
                'attributes',
                $attributeDocument,
                Document::SET_TYPE_APPEND
            );

            $attributeDocuments[] = $attributeDocument;
        }

        try {
            $created = $this->adapter->createAttributes($collection->getId(), $attributes);

            if (!$created) {
                throw new DatabaseException('Failed to create attributes');
            }
        } catch (DuplicateException $e) {
            // No attributes were in a metadata, but at least one of them was present on the table
            // HACK: Metadata should still be updated, can be removed when null tenant collections are supported.
            if (!$this->adapter->getSharedTables() || !$this->isMigrating()) {
                throw $e;
            }
        }

        if ($collection->getId() !== self::METADATA) {
            $this->silent(fn () => $this->updateDocument(self::METADATA, $collection->getId(), $collection));
        }

        $this->purgeCachedCollection($collection->getId());
        $this->purgeCachedDocument(self::METADATA, $collection->getId());

        $this->trigger(self::EVENT_ATTRIBUTE_CREATE, $attributeDocuments);

        return true;
    }

    /**
     * @param Document $collection
     * @param string $id
     * @param string $type
     * @param int $size
     * @param bool $required
     * @param mixed $default
     * @param bool $signed
     * @param bool $array
     * @param string $format
     * @param array<string, mixed> $formatOptions
     * @param array<string> $filters
     * @return Document
     * @throws DuplicateException
     * @throws LimitException
     * @throws Exception
     */
    private function validateAttribute(
        Document $collection,
        string $id,
        string $type,
        int $size,
        bool $required,
        mixed $default,
        bool $signed,
        bool $array,
        ?string $format,
        array $formatOptions,
        array $filters
    ): Document {
        // Attribute IDs are case-insensitive
        $attributes = $collection->getAttribute('attributes', []);

        /** @var array<Document> $attributes */
        foreach ($attributes as $attribute) {
            if (\strtolower($attribute->getId()) === \strtolower($id)) {
                throw new DuplicateException('Attribute already exists in metadata');
            }
        }

        if ($this->adapter->getSupportForSchemaAttributes() && !($this->getSharedTables() && $this->isMigrating())) {
            $schema = $this->getSchemaAttributes($collection->getId());
            foreach ($schema as $attribute) {
                $newId = $this->adapter->filter($attribute->getId());
                if (\strtolower($newId) === \strtolower($id)) {
                    throw new DuplicateException('Attribute already exists in schema');
                }
            }
        }

        // Ensure required filters for the attribute are passed
        $requiredFilters = $this->getRequiredFilters($type);
        if (!empty(\array_diff($requiredFilters, $filters))) {
            throw new DatabaseException("Attribute of type: $type requires the following filters: " . implode(",", $requiredFilters));
        }

        if ($format && !Structure::hasFormat($format, $type)) {
            throw new DatabaseException('Format ("' . $format . '") not available for this attribute type ("' . $type . '")');
        }

        $attribute = new Document([
            '$id' => ID::custom($id),
            'key' => $id,
            'type' => $type,
            'size' => $size,
            'required' => $required,
            'default' => $default,
            'signed' => $signed,
            'array' => $array,
            'format' => $format,
            'formatOptions' => $formatOptions,
            'filters' => $filters,
        ]);

        $this->checkAttribute($collection, $attribute);

        switch ($type) {
            case self::VAR_ID:

                break;
            case self::VAR_STRING:
                if ($size > $this->adapter->getLimitForString()) {
                    throw new DatabaseException('Max size allowed for string is: ' . number_format($this->adapter->getLimitForString()));
                }
                break;
            case self::VAR_INTEGER:
                $limit = ($signed) ? $this->adapter->getLimitForInt() / 2 : $this->adapter->getLimitForInt();
                if ($size > $limit) {
                    throw new DatabaseException('Max size allowed for int is: ' . number_format($limit));
                }
                break;
            case self::VAR_FLOAT:
            case self::VAR_BOOLEAN:
            case self::VAR_DATETIME:
            case self::VAR_RELATIONSHIP:
                break;
            default:
                throw new DatabaseException('Unknown attribute type: ' . $type . '. Must be one of ' . self::VAR_STRING . ', ' . self::VAR_INTEGER . ', ' . self::VAR_FLOAT . ', ' . self::VAR_BOOLEAN . ', ' . self::VAR_DATETIME . ', ' . self::VAR_RELATIONSHIP);
        }

        // Only execute when $default is given
        if (!\is_null($default)) {
            if ($required === true) {
                throw new DatabaseException('Cannot set a default value for a required attribute');
            }

            $this->validateDefaultTypes($type, $default);
        }

        return $attribute;
    }

    /**
     * Get the list of required filters for each data type
     *
     * @param string|null $type Type of the attribute
     *
     * @return array<string>
     */
    protected function getRequiredFilters(?string $type): array
    {
        return match ($type) {
            self::VAR_DATETIME => ['datetime'],
            default => [],
        };
    }

    /**
     * Function to validate if the default value of an attribute matches its attribute type
     *
     * @param string $type Type of the attribute
     * @param mixed $default Default value of the attribute
     *
     * @return void
     * @throws DatabaseException
     */
    protected function validateDefaultTypes(string $type, mixed $default): void
    {
        $defaultType = \gettype($default);

        if ($defaultType === 'NULL') {
            // Disable null. No validation required
            return;
        }

        if ($defaultType === 'array') {
            foreach ($default as $value) {
                $this->validateDefaultTypes($type, $value);
            }
            return;
        }

        switch ($type) {
            case self::VAR_STRING:
            case self::VAR_INTEGER:
            case self::VAR_FLOAT:
            case self::VAR_BOOLEAN:
                if ($type !== $defaultType) {
                    throw new DatabaseException('Default value ' . $default . ' does not match given type ' . $type);
                }
                break;
            case self::VAR_DATETIME:
                if ($defaultType !== self::VAR_STRING) {
                    throw new DatabaseException('Default value ' . $default . ' does not match given type ' . $type);
                }
                break;
            default:
                throw new DatabaseException('Unknown attribute type: ' . $type . '. Must be one of ' . self::VAR_STRING . ', ' . self::VAR_INTEGER . ', ' . self::VAR_FLOAT . ', ' . self::VAR_BOOLEAN . ', ' . self::VAR_DATETIME . ', ' . self::VAR_RELATIONSHIP);
        }
    }

    /**
     * Update attribute metadata. Utility method for update attribute methods.
     *
     * @param string $collection
     * @param string $id
     * @param callable $updateCallback method that receives document, and returns it with changes applied
     *
     * @return Document
     * @throws ConflictException
     * @throws DatabaseException
     */
    protected function updateIndexMeta(string $collection, string $id, callable $updateCallback): Document
    {
        $collection = $this->silent(fn () => $this->getCollection($collection));

        if ($collection->getId() === self::METADATA) {
            throw new DatabaseException('Cannot update metadata indexes');
        }

        $indexes = $collection->getAttribute('indexes', []);
        $index = \array_search($id, \array_map(fn ($index) => $index['$id'], $indexes));

        if ($index === false) {
            throw new NotFoundException('Index not found');
        }

        // Execute update from callback
        $updateCallback($indexes[$index], $collection, $index);

        // Save
        $collection->setAttribute('indexes', $indexes);

        $this->silent(fn () => $this->updateDocument(self::METADATA, $collection->getId(), $collection));

        $this->trigger(self::EVENT_ATTRIBUTE_UPDATE, $indexes[$index]);

        return $indexes[$index];
    }

    /**
     * Update attribute metadata. Utility method for update attribute methods.
     *
     * @param string $collection
     * @param string $id
     * @param callable(Document, Document, int|string): void $updateCallback method that receives document, and returns it with changes applied
     *
     * @return Document
     * @throws ConflictException
     * @throws DatabaseException
     */
    protected function updateAttributeMeta(string $collection, string $id, callable $updateCallback): Document
    {
        $collection = $this->silent(fn () => $this->getCollection($collection));

        if ($collection->getId() === self::METADATA) {
            throw new DatabaseException('Cannot update metadata attributes');
        }

        $attributes = $collection->getAttribute('attributes', []);
        $index = \array_search($id, \array_map(fn ($attribute) => $attribute['$id'], $attributes));

        if ($index === false) {
            throw new NotFoundException('Attribute not found');
        }

        // Execute update from callback
        $updateCallback($attributes[$index], $collection, $index);

        // Save
        $collection->setAttribute('attributes', $attributes);

        $this->silent(fn () => $this->updateDocument(self::METADATA, $collection->getId(), $collection));

        $this->trigger(self::EVENT_ATTRIBUTE_UPDATE, $attributes[$index]);

        return $attributes[$index];
    }

    /**
     * Update required status of attribute.
     *
     * @param string $collection
     * @param string $id
     * @param bool $required
     *
     * @return Document
     * @throws Exception
     */
    public function updateAttributeRequired(string $collection, string $id, bool $required): Document
    {
        return $this->updateAttributeMeta($collection, $id, function ($attribute) use ($required) {
            $attribute->setAttribute('required', $required);
        });
    }

    /**
     * Update format of attribute.
     *
     * @param string $collection
     * @param string $id
     * @param string $format validation format of attribute
     *
     * @return Document
     * @throws Exception
     */
    public function updateAttributeFormat(string $collection, string $id, string $format): Document
    {
        return $this->updateAttributeMeta($collection, $id, function ($attribute) use ($format) {
            if (!Structure::hasFormat($format, $attribute->getAttribute('type'))) {
                throw new DatabaseException('Format "' . $format . '" not available for attribute type "' . $attribute->getAttribute('type') . '"');
            }

            $attribute->setAttribute('format', $format);
        });
    }

    /**
     * Update format options of attribute.
     *
     * @param string $collection
     * @param string $id
     * @param array<string, mixed> $formatOptions assoc array with custom options that can be passed for the format validation
     *
     * @return Document
     * @throws Exception
     */
    public function updateAttributeFormatOptions(string $collection, string $id, array $formatOptions): Document
    {
        return $this->updateAttributeMeta($collection, $id, function ($attribute) use ($formatOptions) {
            $attribute->setAttribute('formatOptions', $formatOptions);
        });
    }

    /**
     * Update filters of attribute.
     *
     * @param string $collection
     * @param string $id
     * @param array<string> $filters
     *
     * @return Document
     * @throws Exception
     */
    public function updateAttributeFilters(string $collection, string $id, array $filters): Document
    {
        return $this->updateAttributeMeta($collection, $id, function ($attribute) use ($filters) {
            $attribute->setAttribute('filters', $filters);
        });
    }

    /**
     * Update default value of attribute
     *
     * @param string $collection
     * @param string $id
     * @param mixed $default
     *
     * @return Document
     * @throws Exception
     */
    public function updateAttributeDefault(string $collection, string $id, mixed $default = null): Document
    {
        return $this->updateAttributeMeta($collection, $id, function ($attribute) use ($default) {
            if ($attribute->getAttribute('required') === true) {
                throw new DatabaseException('Cannot set a default value on a required attribute');
            }

            $this->validateDefaultTypes($attribute->getAttribute('type'), $default);

            $attribute->setAttribute('default', $default);
        });
    }

    /**
     * Update Attribute. This method is for updating data that causes underlying structure to change. Check out other updateAttribute methods if you are looking for metadata adjustments.
     *
     * @param string $collection
     * @param string $id
     * @param string|null $type
     * @param int|null $size utf8mb4 chars length
     * @param bool|null $required
     * @param mixed $default
     * @param bool $signed
     * @param bool $array
     * @param string|null $format
     * @param array<string, mixed>|null $formatOptions
     * @param array<string>|null $filters
     * @param string|null $newKey
     * @return Document
     * @throws Exception
     */
    public function updateAttribute(string $collection, string $id, ?string $type = null, ?int $size = null, ?bool $required = null, mixed $default = null, ?bool $signed = null, ?bool $array = null, ?string $format = null, ?array $formatOptions = null, ?array $filters = null, ?string $newKey = null): Document
    {
        return $this->updateAttributeMeta($collection, $id, function ($attribute, $collectionDoc, $attributeIndex) use ($collection, $id, $type, $size, $required, $default, $signed, $array, $format, $formatOptions, $filters, $newKey) {
            $altering = !\is_null($type)
                || !\is_null($size)
                || !\is_null($signed)
                || !\is_null($array)
                || !\is_null($newKey);
            $type ??= $attribute->getAttribute('type');
            $size ??= $attribute->getAttribute('size');
            $signed ??= $attribute->getAttribute('signed');
            $required ??= $attribute->getAttribute('required');
            $default ??= $attribute->getAttribute('default');
            $array ??= $attribute->getAttribute('array');
            $format ??= $attribute->getAttribute('format');
            $formatOptions ??= $attribute->getAttribute('formatOptions');
            $filters ??= $attribute->getAttribute('filters');

            if ($required === true && !\is_null($default)) {
                $default = null;
            }

            switch ($type) {
                case self::VAR_STRING:
                    if (empty($size)) {
                        throw new DatabaseException('Size length is required');
                    }

                    if ($size > $this->adapter->getLimitForString()) {
                        throw new DatabaseException('Max size allowed for string is: ' . number_format($this->adapter->getLimitForString()));
                    }
                    break;

                case self::VAR_INTEGER:
                    $limit = ($signed) ? $this->adapter->getLimitForInt() / 2 : $this->adapter->getLimitForInt();
                    if ($size > $limit) {
                        throw new DatabaseException('Max size allowed for int is: ' . number_format($limit));
                    }
                    break;
                case self::VAR_FLOAT:
                case self::VAR_BOOLEAN:
                case self::VAR_DATETIME:
                    if (!empty($size)) {
                        throw new DatabaseException('Size must be empty');
                    }
                    break;
                default:
                    throw new DatabaseException('Unknown attribute type: ' . $type . '. Must be one of ' . self::VAR_STRING . ', ' . self::VAR_INTEGER . ', ' . self::VAR_FLOAT . ', ' . self::VAR_BOOLEAN . ', ' . self::VAR_DATETIME . ', ' . self::VAR_RELATIONSHIP);
            }

            /** Ensure required filters for the attribute are passed */
            $requiredFilters = $this->getRequiredFilters($type);
            if (!empty(array_diff($requiredFilters, $filters))) {
                throw new DatabaseException("Attribute of type: $type requires the following filters: " . implode(",", $requiredFilters));
            }

            if ($format) {
                if (!Structure::hasFormat($format, $type)) {
                    throw new DatabaseException('Format ("' . $format . '") not available for this attribute type ("' . $type . '")');
                }
            }

            if (!\is_null($default)) {
                if ($required) {
                    throw new DatabaseException('Cannot set a default value on a required attribute');
                }

                $this->validateDefaultTypes($type, $default);
            }

            $attribute
                ->setAttribute('$id', $newKey ?? $id)
                ->setattribute('key', $newKey ?? $id)
                ->setAttribute('type', $type)
                ->setAttribute('size', $size)
                ->setAttribute('signed', $signed)
                ->setAttribute('array', $array)
                ->setAttribute('format', $format)
                ->setAttribute('formatOptions', $formatOptions)
                ->setAttribute('filters', $filters)
                ->setAttribute('required', $required)
                ->setAttribute('default', $default);

            $attributes = $collectionDoc->getAttribute('attributes');
            $attributes[$attributeIndex] = $attribute;
            $collectionDoc->setAttribute('attributes', $attributes, Document::SET_TYPE_ASSIGN);

            if (
                $this->adapter->getDocumentSizeLimit() > 0 &&
                $this->adapter->getAttributeWidth($collectionDoc) >= $this->adapter->getDocumentSizeLimit()
            ) {
                throw new LimitException('Row width limit reached. Cannot update attribute.');
            }

            if ($altering) {
                $indexes = $collectionDoc->getAttribute('indexes');

                if (!\is_null($newKey) && $id !== $newKey) {
                    foreach ($indexes as $index) {
                        if (in_array($id, $index['attributes'])) {
                            $index['attributes'] = array_map(function ($attribute) use ($id, $newKey) {
                                return $attribute === $id ? $newKey : $attribute;
                            }, $index['attributes']);
                        }
                    }

                    /**
                     * Check index dependency if we are changing the key
                     */
                    $validator = new IndexDependencyValidator(
                        $collectionDoc->getAttribute('indexes', []),
                        $this->adapter->getSupportForCastIndexArray(),
                    );

                    if (!$validator->isValid($attribute)) {
                        throw new DependencyException($validator->getDescription());
                    }
                }

                /**
                 * Since we allow changing type & size we need to validate index length
                 */
                if ($this->validate) {
                    $validator = new IndexValidator(
                        $attributes,
                        $this->adapter->getMaxIndexLength(),
                        $this->adapter->getInternalIndexesKeys(),
                        $this->adapter->getSupportForIndexArray()
                    );

                    foreach ($indexes as $index) {
                        if (!$validator->isValid($index)) {
                            throw new IndexException($validator->getDescription());
                        }
                    }
                }

                $updated = $this->adapter->updateAttribute($collection, $id, $type, $size, $signed, $array, $newKey);

                if (!$updated) {
                    throw new DatabaseException('Failed to update attribute');
                }

                $this->purgeCachedCollection($collection);
            }

            $this->purgeCachedDocument(self::METADATA, $collection);
        });
    }

    /**
     * Checks if attribute can be added to collection.
     * Used to check attribute limits without asking the database
     * Returns true if attribute can be added to collection, throws exception otherwise
     *
     * @param Document $collection
     * @param Document $attribute
     *
     * @return bool
     * @throws LimitException
     */
    public function checkAttribute(Document $collection, Document $attribute): bool
    {
        $collection = clone $collection;

        $collection->setAttribute('attributes', $attribute, Document::SET_TYPE_APPEND);

        if (
            $this->adapter->getLimitForAttributes() > 0 &&
            $this->adapter->getCountOfAttributes($collection) > $this->adapter->getLimitForAttributes()
        ) {
            throw new LimitException('Column limit reached. Cannot create new attribute.');
        }

        if (
            $this->adapter->getDocumentSizeLimit() > 0 &&
            $this->adapter->getAttributeWidth($collection) >= $this->adapter->getDocumentSizeLimit()
        ) {
            throw new LimitException('Row width limit reached. Cannot create new attribute.');
        }

        return true;
    }

    /**
     * Delete Attribute
     *
     * @param string $collection
     * @param string $id
     *
     * @return bool
     * @throws ConflictException
     * @throws DatabaseException
     */
    public function deleteAttribute(string $collection, string $id): bool
    {
        $collection = $this->silent(fn () => $this->getCollection($collection));
        $attributes = $collection->getAttribute('attributes', []);
        $indexes = $collection->getAttribute('indexes', []);

        $attribute = null;

        foreach ($attributes as $key => $value) {
            if (isset($value['$id']) && $value['$id'] === $id) {
                $attribute = $value;
                unset($attributes[$key]);
                break;
            }
        }

        if (\is_null($attribute)) {
            throw new NotFoundException('Attribute not found');
        }

        if ($attribute['type'] === self::VAR_RELATIONSHIP) {
            throw new DatabaseException('Cannot delete relationship as an attribute');
        }

        if ($this->validate) {
            $validator = new IndexDependencyValidator(
                $collection->getAttribute('indexes', []),
                $this->adapter->getSupportForCastIndexArray(),
            );

            if (!$validator->isValid($attribute)) {
                throw new DependencyException($validator->getDescription());
            }
        }

        foreach ($indexes as $indexKey => $index) {
            $indexAttributes = $index->getAttribute('attributes', []);

            $indexAttributes = \array_filter($indexAttributes, fn ($attribute) => $attribute !== $id);

            if (empty($indexAttributes)) {
                unset($indexes[$indexKey]);
            } else {
                $index->setAttribute('attributes', \array_values($indexAttributes));
            }
        }

        try {
            if (!$this->adapter->deleteAttribute($collection->getId(), $id)) {
                throw new DatabaseException('Failed to delete attribute');
            }
        } catch (NotFoundException) {
            // Ignore
        }

        $collection->setAttribute('attributes', \array_values($attributes));
        $collection->setAttribute('indexes', \array_values($indexes));

        if ($collection->getId() !== self::METADATA) {
            $this->silent(fn () => $this->updateDocument(self::METADATA, $collection->getId(), $collection));
        }

        $this->purgeCachedCollection($collection->getId());
        $this->purgeCachedDocument(self::METADATA, $collection->getId());

        $this->trigger(self::EVENT_ATTRIBUTE_DELETE, $attribute);

        return true;
    }

    /**
     * Rename Attribute
     *
     * @param string $collection
     * @param string $old Current attribute ID
     * @param string $new
     * @return bool
     * @throws AuthorizationException
     * @throws ConflictException
     * @throws DatabaseException
     * @throws DuplicateException
     * @throws StructureException
     */
    public function renameAttribute(string $collection, string $old, string $new): bool
    {
        $collection = $this->silent(fn () => $this->getCollection($collection));

        /**
         * @var array<Document> $attributes
         */
        $attributes = $collection->getAttribute('attributes', []);

        /**
         * @var array<Document> $indexes
         */
        $indexes = $collection->getAttribute('indexes', []);

        $attribute = new Document();

        foreach ($attributes as $value) {
            if ($value->getId() === $old) {
                $attribute = $value;
            }

            if ($value->getId() === $new) {
                throw new DuplicateException('Attribute name already used');
            }
        }

        if ($attribute->isEmpty()) {
            throw new NotFoundException('Attribute not found');
        }

        if ($this->validate) {
            $validator = new IndexDependencyValidator(
                $collection->getAttribute('indexes', []),
                $this->adapter->getSupportForCastIndexArray(),
            );

            if (!$validator->isValid($attribute)) {
                throw new DependencyException($validator->getDescription());
            }
        }

        $attribute->setAttribute('$id', $new);
        $attribute->setAttribute('key', $new);

        foreach ($indexes as $index) {
            $indexAttributes = $index->getAttribute('attributes', []);

            $indexAttributes = \array_map(fn ($attr) => ($attr === $old) ? $new : $attr, $indexAttributes);

            $index->setAttribute('attributes', $indexAttributes);
        }

        $renamed = $this->adapter->renameAttribute($collection->getId(), $old, $new);

        $collection->setAttribute('attributes', $attributes);
        $collection->setAttribute('indexes', $indexes);

        if ($collection->getId() !== self::METADATA) {
            $this->silent(fn () => $this->updateDocument(self::METADATA, $collection->getId(), $collection));
        }

        $this->trigger(self::EVENT_ATTRIBUTE_UPDATE, $attribute);

        return $renamed;
    }

    /**
     * Create a relationship attribute
     *
     * @param string $collection
     * @param string $relatedCollection
     * @param string $type
     * @param bool $twoWay
     * @param string|null $id
     * @param string|null $twoWayKey
     * @param string $onDelete
     * @return bool
     * @throws AuthorizationException
     * @throws ConflictException
     * @throws DatabaseException
     * @throws DuplicateException
     * @throws LimitException
     * @throws StructureException
     */
    public function createRelationship(
        string $collection,
        string $relatedCollection,
        string $type,
        bool $twoWay = false,
        ?string $id = null,
        ?string $twoWayKey = null,
        string $onDelete = Database::RELATION_MUTATE_RESTRICT
    ): bool {
        $collection = $this->silent(fn () => $this->getCollection($collection));

        if ($collection->isEmpty()) {
            throw new NotFoundException('Collection not found');
        }

        $relatedCollection = $this->silent(fn () => $this->getCollection($relatedCollection));

        if ($relatedCollection->isEmpty()) {
            throw new NotFoundException('Related collection not found');
        }

        $id ??= $relatedCollection->getId();

        $twoWayKey ??= $collection->getId();

        $attributes = $collection->getAttribute('attributes', []);
        /** @var array<Document> $attributes */
        foreach ($attributes as $attribute) {
            if (\strtolower($attribute->getId()) === \strtolower($id)) {
                throw new DuplicateException('Attribute already exists');
            }

            if (
                $attribute->getAttribute('type') === self::VAR_RELATIONSHIP
                && \strtolower($attribute->getAttribute('options')['twoWayKey']) === \strtolower($twoWayKey)
                && $attribute->getAttribute('options')['relatedCollection'] === $relatedCollection->getId()
            ) {
                throw new DuplicateException('Related attribute already exists');
            }
        }

        $relationship = new Document([
            '$id' => ID::custom($id),
            'key' => $id,
            'type' => Database::VAR_RELATIONSHIP,
            'required' => false,
            'default' => null,
            'options' => [
                'relatedCollection' => $relatedCollection->getId(),
                'relationType' => $type,
                'twoWay' => $twoWay,
                'twoWayKey' => $twoWayKey,
                'onDelete' => $onDelete,
                'side' => Database::RELATION_SIDE_PARENT,
            ],
        ]);

        $twoWayRelationship = new Document([
            '$id' => ID::custom($twoWayKey),
            'key' => $twoWayKey,
            'type' => Database::VAR_RELATIONSHIP,
            'required' => false,
            'default' => null,
            'options' => [
                'relatedCollection' => $collection->getId(),
                'relationType' => $type,
                'twoWay' => $twoWay,
                'twoWayKey' => $id,
                'onDelete' => $onDelete,
                'side' => Database::RELATION_SIDE_CHILD,
            ],
        ]);

        $this->checkAttribute($collection, $relationship);
        $this->checkAttribute($relatedCollection, $twoWayRelationship);

        $collection->setAttribute('attributes', $relationship, Document::SET_TYPE_APPEND);
        $relatedCollection->setAttribute('attributes', $twoWayRelationship, Document::SET_TYPE_APPEND);

        if ($type === self::RELATION_MANY_TO_MANY) {
            $this->silent(fn () => $this->createCollection('_' . $collection->getSequence() . '_' . $relatedCollection->getSequence(), [
                new Document([
                    '$id' => $id,
                    'key' => $id,
                    'type' => self::VAR_STRING,
                    'size' => Database::LENGTH_KEY,
                    'required' => true,
                    'signed' => true,
                    'array' => false,
                    'filters' => [],
                ]),
                new Document([
                    '$id' => $twoWayKey,
                    'key' => $twoWayKey,
                    'type' => self::VAR_STRING,
                    'size' => Database::LENGTH_KEY,
                    'required' => true,
                    'signed' => true,
                    'array' => false,
                    'filters' => [],
                ]),
            ], [
                new Document([
                    '$id' => '_index_' . $id,
                    'key' => 'index_' . $id,
                    'type' => self::INDEX_KEY,
                    'attributes' => [$id],
                ]),
                new Document([
                    '$id' => '_index_' . $twoWayKey,
                    'key' => '_index_' . $twoWayKey,
                    'type' => self::INDEX_KEY,
                    'attributes' => [$twoWayKey],
                ]),
            ]));
        }

        $created = $this->adapter->createRelationship(
            $collection->getId(),
            $relatedCollection->getId(),
            $type,
            $twoWay,
            $id,
            $twoWayKey
        );

        if (!$created) {
            throw new DatabaseException('Failed to create relationship');
        }

        $this->silent(function () use ($collection, $relatedCollection, $type, $twoWay, $id, $twoWayKey) {
            try {
                $this->withTransaction(function () use ($collection, $relatedCollection) {
                    $this->updateDocument(self::METADATA, $collection->getId(), $collection);
                    $this->updateDocument(self::METADATA, $relatedCollection->getId(), $relatedCollection);
                });
            } catch (\Throwable $e) {
                $this->adapter->deleteRelationship(
                    $collection->getId(),
                    $relatedCollection->getId(),
                    $type,
                    $twoWay,
                    $id,
                    $twoWayKey,
                    Database::RELATION_SIDE_PARENT
                );

                throw new DatabaseException('Failed to create relationship: ' . $e->getMessage());
            }

            $indexKey = '_index_' . $id;
            $twoWayIndexKey = '_index_' . $twoWayKey;

            switch ($type) {
                case self::RELATION_ONE_TO_ONE:
                    $this->createIndex($collection->getId(), $indexKey, self::INDEX_UNIQUE, [$id]);
                    if ($twoWay) {
                        $this->createIndex($relatedCollection->getId(), $twoWayIndexKey, self::INDEX_UNIQUE, [$twoWayKey]);
                    }
                    break;
                case self::RELATION_ONE_TO_MANY:
                    $this->createIndex($relatedCollection->getId(), $twoWayIndexKey, self::INDEX_KEY, [$twoWayKey]);
                    break;
                case self::RELATION_MANY_TO_ONE:
                    $this->createIndex($collection->getId(), $indexKey, self::INDEX_KEY, [$id]);
                    break;
                case self::RELATION_MANY_TO_MANY:
                    // Indexes created on junction collection creation
                    break;
                default:
                    throw new RelationshipException('Invalid relationship type.');
            }
        });

        $this->trigger(self::EVENT_ATTRIBUTE_CREATE, $relationship);

        return true;
    }

    /**
     * Update a relationship attribute
     *
     * @param string $collection
     * @param string $id
     * @param string|null $newKey
     * @param string|null $newTwoWayKey
     * @param bool|null $twoWay
     * @param string|null $onDelete
     * @return bool
     * @throws ConflictException
     * @throws DatabaseException
     */
    public function updateRelationship(
        string $collection,
        string $id,
        ?string $newKey = null,
        ?string $newTwoWayKey = null,
        ?bool $twoWay = null,
        ?string $onDelete = null
    ): bool {
        if (
            \is_null($newKey)
            && \is_null($newTwoWayKey)
            && \is_null($twoWay)
            && \is_null($onDelete)
        ) {
            return true;
        }

        $collection = $this->getCollection($collection);
        $attributes = $collection->getAttribute('attributes', []);

        if (
            !\is_null($newKey)
            && \in_array($newKey, \array_map(fn ($attribute) => $attribute['key'], $attributes))
        ) {
            throw new DuplicateException('Relationship already exists');
        }

        $attributeIndex = array_search($id, array_map(fn ($attribute) => $attribute['$id'], $attributes));

        if ($attributeIndex === false) {
            throw new NotFoundException('Relationship not found');
        }

        $attribute = $attributes[$attributeIndex];
        $type = $attribute['options']['relationType'];
        $side = $attribute['options']['side'];

        $relatedCollectionId = $attribute['options']['relatedCollection'];
        $relatedCollection = $this->getCollection($relatedCollectionId);

        $this->updateAttributeMeta($collection->getId(), $id, function ($attribute) use ($collection, $id, $newKey, $newTwoWayKey, $twoWay, $onDelete, $type, $side) {
            $altering = (!\is_null($newKey) && $newKey !== $id)
                || (!\is_null($newTwoWayKey) && $newTwoWayKey !== $attribute['options']['twoWayKey']);

            $relatedCollectionId = $attribute['options']['relatedCollection'];
            $relatedCollection = $this->getCollection($relatedCollectionId);
            $relatedAttributes = $relatedCollection->getAttribute('attributes', []);

            if (
                !\is_null($newTwoWayKey)
                && \in_array($newTwoWayKey, \array_map(fn ($attribute) => $attribute['key'], $relatedAttributes))
            ) {
                throw new DuplicateException('Related attribute already exists');
            }

            $newKey ??= $attribute['key'];
            $twoWayKey = $attribute['options']['twoWayKey'];
            $newTwoWayKey ??= $attribute['options']['twoWayKey'];
            $twoWay ??= $attribute['options']['twoWay'];
            $onDelete ??= $attribute['options']['onDelete'];

            $attribute->setAttribute('$id', $newKey);
            $attribute->setAttribute('key', $newKey);
            $attribute->setAttribute('options', [
                'relatedCollection' => $relatedCollection->getId(),
                'relationType' => $type,
                'twoWay' => $twoWay,
                'twoWayKey' => $newTwoWayKey,
                'onDelete' => $onDelete,
                'side' => $side,
            ]);


            $this->updateAttributeMeta($relatedCollection->getId(), $twoWayKey, function ($twoWayAttribute) use ($newKey, $newTwoWayKey, $twoWay, $onDelete) {
                $options = $twoWayAttribute->getAttribute('options', []);
                $options['twoWayKey'] = $newKey;
                $options['twoWay'] = $twoWay;
                $options['onDelete'] = $onDelete;

                $twoWayAttribute->setAttribute('$id', $newTwoWayKey);
                $twoWayAttribute->setAttribute('key', $newTwoWayKey);
                $twoWayAttribute->setAttribute('options', $options);
            });

            if ($type === self::RELATION_MANY_TO_MANY) {
                $junction = $this->getJunctionCollection($collection, $relatedCollection, $side);

                $this->updateAttributeMeta($junction, $id, function ($junctionAttribute) use ($newKey) {
                    $junctionAttribute->setAttribute('$id', $newKey);
                    $junctionAttribute->setAttribute('key', $newKey);
                });
                $this->updateAttributeMeta($junction, $twoWayKey, function ($junctionAttribute) use ($newTwoWayKey) {
                    $junctionAttribute->setAttribute('$id', $newTwoWayKey);
                    $junctionAttribute->setAttribute('key', $newTwoWayKey);
                });

                $this->purgeCachedCollection($junction);
            }

            if ($altering) {
                $updated = $this->adapter->updateRelationship(
                    $collection->getId(),
                    $relatedCollection->getId(),
                    $type,
                    $twoWay,
                    $id,
                    $twoWayKey,
                    $side,
                    $newKey,
                    $newTwoWayKey
                );

                if (!$updated) {
                    throw new DatabaseException('Failed to update relationship');
                }
            }
        });

        // Update Indexes
        $renameIndex = function (string $collection, string $key, string $newKey) {
            $this->updateIndexMeta(
                $collection,
                '_index_' . $key,
                function ($index) use ($newKey) {
                    $index->setAttribute('attributes', [$newKey]);
                }
            );
            $this->silent(
                fn () => $this->renameIndex($collection, '_index_' . $key, '_index_' . $newKey)
            );
        };

        $newKey ??= $attribute['key'];
        $twoWayKey = $attribute['options']['twoWayKey'];
        $newTwoWayKey ??= $attribute['options']['twoWayKey'];
        $twoWay ??= $attribute['options']['twoWay'];
        $onDelete ??= $attribute['options']['onDelete'];

        switch ($type) {
            case self::RELATION_ONE_TO_ONE:
                if ($id !== $newKey) {
                    $renameIndex($collection->getId(), $id, $newKey);
                }
                if ($twoWay && $twoWayKey !== $newTwoWayKey) {
                    $renameIndex($relatedCollection->getId(), $twoWayKey, $newTwoWayKey);
                }
                break;
            case self::RELATION_ONE_TO_MANY:
                if ($side === Database::RELATION_SIDE_PARENT) {
                    if ($twoWayKey !== $newTwoWayKey) {
                        $renameIndex($relatedCollection->getId(), $twoWayKey, $newTwoWayKey);
                    }
                } else {
                    if ($id !== $newKey) {
                        $renameIndex($collection->getId(), $id, $newKey);
                    }
                }
                break;
            case self::RELATION_MANY_TO_ONE:
                if ($side === Database::RELATION_SIDE_PARENT) {
                    if ($id !== $newKey) {
                        $renameIndex($collection->getId(), $id, $newKey);
                    }
                } else {
                    if ($twoWayKey !== $newTwoWayKey) {
                        $renameIndex($relatedCollection->getId(), $twoWayKey, $newTwoWayKey);
                    }
                }
                break;
            case self::RELATION_MANY_TO_MANY:
                $junction = $this->getJunctionCollection($collection, $relatedCollection, $side);

                if ($id !== $newKey) {
                    $renameIndex($junction, $id, $newKey);
                }
                if ($twoWayKey !== $newTwoWayKey) {
                    $renameIndex($junction, $twoWayKey, $newTwoWayKey);
                }
                break;
            default:
                throw new RelationshipException('Invalid relationship type.');
        }

        $this->purgeCachedCollection($collection->getId());
        $this->purgeCachedCollection($relatedCollection->getId());

        return true;
    }

    /**
     * Delete a relationship attribute
     *
     * @param string $collection
     * @param string $id
     *
     * @return bool
     * @throws AuthorizationException
     * @throws ConflictException
     * @throws DatabaseException
     * @throws StructureException
     */
    public function deleteRelationship(string $collection, string $id): bool
    {
        $collection = $this->silent(fn () => $this->getCollection($collection));
        $attributes = $collection->getAttribute('attributes', []);
        $relationship = null;

        foreach ($attributes as $name => $attribute) {
            if ($attribute['$id'] === $id) {
                $relationship = $attribute;
                unset($attributes[$name]);
                break;
            }
        }

        if (\is_null($relationship)) {
            throw new NotFoundException('Relationship not found');
        }

        $collection->setAttribute('attributes', \array_values($attributes));

        $relatedCollection = $relationship['options']['relatedCollection'];
        $type = $relationship['options']['relationType'];
        $twoWay = $relationship['options']['twoWay'];
        $twoWayKey = $relationship['options']['twoWayKey'];
        $side = $relationship['options']['side'];

        $relatedCollection = $this->silent(fn () => $this->getCollection($relatedCollection));
        $relatedAttributes = $relatedCollection->getAttribute('attributes', []);

        foreach ($relatedAttributes as $name => $attribute) {
            if ($attribute['$id'] === $twoWayKey) {
                unset($relatedAttributes[$name]);
                break;
            }
        }

        $relatedCollection->setAttribute('attributes', \array_values($relatedAttributes));

        $this->silent(function () use ($collection, $relatedCollection, $type, $twoWay, $id, $twoWayKey, $side) {
            try {
                $this->withTransaction(function () use ($collection, $relatedCollection) {
                    $this->updateDocument(self::METADATA, $collection->getId(), $collection);
                    $this->updateDocument(self::METADATA, $relatedCollection->getId(), $relatedCollection);
                });
            } catch (\Throwable $e) {
                throw new DatabaseException('Failed to delete relationship: ' . $e->getMessage());
            }

            $indexKey = '_index_' . $id;
            $twoWayIndexKey = '_index_' . $twoWayKey;

            switch ($type) {
                case self::RELATION_ONE_TO_ONE:
                    if ($side === Database::RELATION_SIDE_PARENT) {
                        $this->deleteIndex($collection->getId(), $indexKey);
                        if ($twoWay) {
                            $this->deleteIndex($relatedCollection->getId(), $twoWayIndexKey);
                        }
                    }
                    if ($side === Database::RELATION_SIDE_CHILD) {
                        $this->deleteIndex($relatedCollection->getId(), $twoWayIndexKey);
                        if ($twoWay) {
                            $this->deleteIndex($collection->getId(), $indexKey);
                        }
                    }
                    break;
                case self::RELATION_ONE_TO_MANY:
                    if ($side === Database::RELATION_SIDE_PARENT) {
                        $this->deleteIndex($relatedCollection->getId(), $twoWayIndexKey);
                    } else {
                        $this->deleteIndex($collection->getId(), $indexKey);
                    }
                    break;
                case self::RELATION_MANY_TO_ONE:
                    if ($side === Database::RELATION_SIDE_PARENT) {
                        $this->deleteIndex($collection->getId(), $indexKey);
                    } else {
                        $this->deleteIndex($relatedCollection->getId(), $twoWayIndexKey);
                    }
                    break;
                case self::RELATION_MANY_TO_MANY:
                    $junction = $this->getJunctionCollection(
                        $collection,
                        $relatedCollection,
                        $side
                    );

                    $this->deleteDocument(self::METADATA, $junction);
                    break;
                default:
                    throw new RelationshipException('Invalid relationship type.');
            }
        });

        $deleted = $this->adapter->deleteRelationship(
            $collection->getId(),
            $relatedCollection->getId(),
            $type,
            $twoWay,
            $id,
            $twoWayKey,
            $side
        );

        if (!$deleted) {
            throw new DatabaseException('Failed to delete relationship');
        }

        $this->purgeCachedCollection($collection->getId());
        $this->purgeCachedCollection($relatedCollection->getId());

        $this->trigger(self::EVENT_ATTRIBUTE_DELETE, $relationship);

        return true;
    }

    /**
     * Rename Index
     *
     * @param string $collection
     * @param string $old
     * @param string $new
     *
     * @return bool
     * @throws AuthorizationException
     * @throws ConflictException
     * @throws DatabaseException
     * @throws DuplicateException
     * @throws StructureException
     */
    public function renameIndex(string $collection, string $old, string $new): bool
    {
        $collection = $this->silent(fn () => $this->getCollection($collection));

        $indexes = $collection->getAttribute('indexes', []);

        $index = \in_array($old, \array_map(fn ($index) => $index['$id'], $indexes));

        if ($index === false) {
            throw new NotFoundException('Index not found');
        }

        $indexNew = \in_array($new, \array_map(fn ($index) => $index['$id'], $indexes));

        if ($indexNew !== false) {
            throw new DuplicateException('Index name already used');
        }

        foreach ($indexes as $key => $value) {
            if (isset($value['$id']) && $value['$id'] === $old) {
                $indexes[$key]['key'] = $new;
                $indexes[$key]['$id'] = $new;
                $indexNew = $indexes[$key];
                break;
            }
        }

        $collection->setAttribute('indexes', $indexes);

        $this->adapter->renameIndex($collection->getId(), $old, $new);

        if ($collection->getId() !== self::METADATA) {
            $this->silent(fn () => $this->updateDocument(self::METADATA, $collection->getId(), $collection));
        }

        $this->trigger(self::EVENT_INDEX_RENAME, $indexNew);

        return true;
    }

    /**
     * Create Index
     *
     * @param string $collection
     * @param string $id
     * @param string $type
     * @param array<string> $attributes
     * @param array<int> $lengths
     * @param array<string> $orders
     *
     * @return bool
     * @throws AuthorizationException
     * @throws ConflictException
     * @throws DatabaseException
     * @throws DuplicateException
     * @throws LimitException
     * @throws StructureException
     * @throws Exception
     */
    public function createIndex(string $collection, string $id, string $type, array $attributes, array $lengths = [], array $orders = []): bool
    {
        if (empty($attributes)) {
            throw new DatabaseException('Missing attributes');
        }

        $collection = $this->silent(fn () => $this->getCollection($collection));

        // index IDs are case-insensitive
        $indexes = $collection->getAttribute('indexes', []);

        /** @var array<Document> $indexes */
        foreach ($indexes as $index) {
            if (\strtolower($index->getId()) === \strtolower($id)) {
                throw new DuplicateException('Index already exists');
            }
        }

        if ($this->adapter->getCountOfIndexes($collection) >= $this->adapter->getLimitForIndexes()) {
            throw new LimitException('Index limit reached. Cannot create new index.');
        }

        switch ($type) {
            case self::INDEX_KEY:
                if (!$this->adapter->getSupportForIndex()) {
                    throw new DatabaseException('Key index is not supported');
                }
                break;

            case self::INDEX_UNIQUE:
                if (!$this->adapter->getSupportForUniqueIndex()) {
                    throw new DatabaseException('Unique index is not supported');
                }
                break;

            case self::INDEX_FULLTEXT:
                if (!$this->adapter->getSupportForFulltextIndex()) {
                    throw new DatabaseException('Fulltext index is not supported');
                }
                break;

            default:
                throw new DatabaseException('Unknown index type: ' . $type . '. Must be one of ' . Database::INDEX_KEY . ', ' . Database::INDEX_UNIQUE . ', ' . Database::INDEX_FULLTEXT);
        }

        /** @var array<Document> $collectionAttributes */
        $collectionAttributes = $collection->getAttribute('attributes', []);
        $indexAttributesWithTypes = [];
        foreach ($attributes as $i => $attr) {
            foreach ($collectionAttributes as $collectionAttribute) {
                if ($collectionAttribute->getAttribute('key') === $attr) {
                    $indexAttributesWithTypes[$attr] = $collectionAttribute->getAttribute('type');

                    /**
                     * mysql does not save length in collection when length = attributes size
                     */
                    if ($collectionAttribute->getAttribute('type') === Database::VAR_STRING) {
                        if (!empty($lengths[$i]) && $lengths[$i] === $collectionAttribute->getAttribute('size') && $this->adapter->getMaxIndexLength() > 0) {
                            $lengths[$i] = null;
                        }
                    }

                    $isArray = $collectionAttribute->getAttribute('array', false);
                    if ($isArray) {
                        if ($this->adapter->getMaxIndexLength() > 0) {
                            $lengths[$i] = self::ARRAY_INDEX_LENGTH;
                        }
                        $orders[$i] = null;
                    }
                    break;
                }
            }
        }

        $index = new Document([
            '$id' => ID::custom($id),
            'key' => $id,
            'type' => $type,
            'attributes' => $attributes,
            'lengths' => $lengths,
            'orders' => $orders,
        ]);

        $collection->setAttribute('indexes', $index, Document::SET_TYPE_APPEND);

        if ($this->validate) {
            $validator = new IndexValidator(
                $collection->getAttribute('attributes', []),
                $this->adapter->getMaxIndexLength(),
                $this->adapter->getInternalIndexesKeys(),
                $this->adapter->getSupportForIndexArray()
            );
            if (!$validator->isValid($index)) {
                throw new IndexException($validator->getDescription());
            }
        }

        try {
            $created = $this->adapter->createIndex($collection->getId(), $id, $type, $attributes, $lengths, $orders, $indexAttributesWithTypes);

            if (!$created) {
                throw new DatabaseException('Failed to create index');
            }
        } catch (DuplicateException $e) {
            // HACK: Metadata should still be updated, can be removed when null tenant collections are supported.

            if (!$this->adapter->getSharedTables() || !$this->isMigrating()) {
                throw $e;
            }
        }

        if ($collection->getId() !== self::METADATA) {
            $this->silent(fn () => $this->updateDocument(self::METADATA, $collection->getId(), $collection));
        }

        $this->trigger(self::EVENT_INDEX_CREATE, $index);

        return true;
    }

    /**
     * Delete Index
     *
     * @param string $collection
     * @param string $id
     *
     * @return bool
     * @throws AuthorizationException
     * @throws ConflictException
     * @throws DatabaseException
     * @throws StructureException
     */
    public function deleteIndex(string $collection, string $id): bool
    {
        $collection = $this->silent(fn () => $this->getCollection($collection));

        $indexes = $collection->getAttribute('indexes', []);

        $indexDeleted = null;
        foreach ($indexes as $key => $value) {
            if (isset($value['$id']) && $value['$id'] === $id) {
                $indexDeleted = $value;
                unset($indexes[$key]);
            }
        }

        $deleted = $this->adapter->deleteIndex($collection->getId(), $id);

        $collection->setAttribute('indexes', \array_values($indexes));

        if ($collection->getId() !== self::METADATA) {
            $this->silent(fn () => $this->updateDocument(self::METADATA, $collection->getId(), $collection));
        }

        $this->trigger(self::EVENT_INDEX_DELETE, $indexDeleted);

        return $deleted;
    }

    /**
     * Get Document
     *
     * @param string $collection
     * @param string $id
     * @param Query[] $queries
     *
     * @return Document
     * @throws DatabaseException
     * @throws Exception
     */
    public function getDocument(string $collection, string $id, array $queries = [], bool $forUpdate = false): Document
    {
        if ($collection === self::METADATA && $id === self::METADATA) {
            return new Document(self::COLLECTION);
        }

        if (empty($collection)) {
            throw new NotFoundException('Collection not found');
        }

        if (empty($id)) {
            return new Document();
        }

        $collection = $this->silent(fn () => $this->getCollection($collection));

        if ($collection->isEmpty()) {
            throw new NotFoundException('Collection not found');
        }

        $attributes = $collection->getAttribute('attributes', []);

        $this->checkQueriesType($queries);

        if ($this->validate) {
            $validator = new DocumentValidator($attributes);
            if (!$validator->isValid($queries)) {
                throw new QueryException($validator->getDescription());
            }
        }

        $relationships = \array_filter(
            $collection->getAttribute('attributes', []),
            fn (Document $attribute) => $attribute->getAttribute('type') === self::VAR_RELATIONSHIP
        );

        $selects = Query::groupByType($queries)['selections'];
        $selections = $this->validateSelections($collection, $selects);
        $nestedSelections = $this->processRelationshipQueries($relationships, $queries);

        $validator = new Authorization(self::PERMISSION_READ);
        $documentSecurity = $collection->getAttribute('documentSecurity', false);

        [$collectionKey, $documentKey, $hashKey] = $this->getCacheKeys(
            $collection->getId(),
            $id,
            $selections
        );

        try {
            $cached = $this->cache->load($documentKey, self::TTL, $hashKey);
        } catch (Exception $e) {
            Console::warning('Warning: Failed to get document from cache: ' . $e->getMessage());
            $cached = null;
        }

        if ($cached) {
            $document = new Document($cached);

            if ($collection->getId() !== self::METADATA) {
                if (!$validator->isValid([
                    ...$collection->getRead(),
                    ...($documentSecurity ? $document->getRead() : [])
                ])) {
                    return new Document();
                }
            }

            $this->trigger(self::EVENT_DOCUMENT_READ, $document);

            return $document;
        }

        $document = $this->adapter->getDocument(
            $collection->getId(),
            $id,
            $queries,
            $forUpdate
        );

        if ($document->isEmpty()) {
            return $document;
        }

        $document = $this->adapter->castingAfter($collection, $document);

        $document->setAttribute('$collection', $collection->getId());

        if ($collection->getId() !== self::METADATA) {
            if (!$validator->isValid([
                ...$collection->getRead(),
                ...($documentSecurity ? $document->getRead() : [])
            ])) {
                return new Document();
            }
        }

        $document = $this->casting($collection, $document);
        $document = $this->decode($collection, $document, $selections);
        $this->map = [];

        if ($this->resolveRelationships && !empty($relationships) && (empty($selects) || !empty($nestedSelections))) {
            $document = $this->silent(fn () => $this->populateDocumentRelationships($collection, $document, $nestedSelections));
        }

        $relationships = \array_filter(
            $collection->getAttribute('attributes', []),
            fn ($attribute) => $attribute['type'] === Database::VAR_RELATIONSHIP
        );

        // Don't save to cache if it's part of a relationship
        if (empty($relationships)) {
            try {
                $this->cache->save($documentKey, $document->getArrayCopy(), $hashKey);
                $this->cache->save($collectionKey, 'empty', $documentKey);
            } catch (Exception $e) {
                Console::warning('Failed to save document to cache: ' . $e->getMessage());
            }
        }

        $this->trigger(self::EVENT_DOCUMENT_READ, $document);

        return $document;
    }

    /**
     * @param Document $collection
     * @param Document $document
     * @param array<string, array<Query>> $selects
     * @return Document
     * @throws DatabaseException
     */
    private function populateDocumentRelationships(Document $collection, Document $document, array $selects = []): Document
    {
        $attributes = $collection->getAttribute('attributes', []);

        $relationships = \array_filter($attributes, function ($attribute) {
            return $attribute['type'] === Database::VAR_RELATIONSHIP;
        });

        foreach ($relationships as $relationship) {
            $key = $relationship['key'];
            $value = $document->getAttribute($key);
            $relatedCollection = $this->getCollection($relationship['options']['relatedCollection']);
            $relationType = $relationship['options']['relationType'];
            $twoWay = $relationship['options']['twoWay'];
            $twoWayKey = $relationship['options']['twoWayKey'];
            $side = $relationship['options']['side'];

            $queries = $selects[$key] ?? [];

            if (!empty($value)) {
                $k = $relatedCollection->getId() . ':' . $value . '=>' . $collection->getId() . ':' . $document->getId();
                if ($relationType === Database::RELATION_ONE_TO_MANY) {
                    $k = $collection->getId() . ':' . $document->getId() . '=>' . $relatedCollection->getId() . ':' . $value;
                }
                $this->map[$k] = true;
            }

            $relationship->setAttribute('collection', $collection->getId());
            $relationship->setAttribute('document', $document->getId());

            $skipFetch = false;
            foreach ($this->relationshipFetchStack as $fetchedRelationship) {
                $existingKey = $fetchedRelationship['key'];
                $existingCollection = $fetchedRelationship['collection'];
                $existingRelatedCollection = $fetchedRelationship['options']['relatedCollection'];
                $existingTwoWayKey = $fetchedRelationship['options']['twoWayKey'];
                $existingSide = $fetchedRelationship['options']['side'];

                // If this relationship has already been fetched for this document, skip it
                $reflexive = $fetchedRelationship == $relationship;

                // If this relationship is the same as a previously fetched relationship, but on the other side, skip it
                $symmetric = $existingKey === $twoWayKey
                    && $existingTwoWayKey === $key
                    && $existingRelatedCollection === $collection->getId()
                    && $existingCollection === $relatedCollection->getId()
                    && $existingSide !== $side;

                // If this relationship is not directly related but relates across multiple collections, skip it.
                //
                // These conditions ensure that a relationship is considered transitive if it has the same
                // two-way key and related collection, but is on the opposite side of the relationship (the first and second conditions).
                //
                // They also ensure that a relationship is considered transitive if it has the same key and related
                // collection as an existing relationship, but a different two-way key (the third condition),
                // or the same two-way key as an existing relationship, but a different key (the fourth condition).
                $transitive = (($existingKey === $twoWayKey
                        && $existingCollection === $relatedCollection->getId()
                        && $existingSide !== $side)
                    || ($existingTwoWayKey === $key
                        && $existingRelatedCollection === $collection->getId()
                        && $existingSide !== $side)
                    || ($existingKey === $key
                        && $existingTwoWayKey !== $twoWayKey
                        && $existingRelatedCollection === $relatedCollection->getId()
                        && $existingSide !== $side)
                    || ($existingKey !== $key
                        && $existingTwoWayKey === $twoWayKey
                        && $existingRelatedCollection === $relatedCollection->getId()
                        && $existingSide !== $side));

                if ($reflexive || $symmetric || $transitive) {
                    $skipFetch = true;
                }
            }

            switch ($relationType) {
                case Database::RELATION_ONE_TO_ONE:
                    if ($skipFetch || $twoWay && ($this->relationshipFetchDepth === Database::RELATION_MAX_DEPTH)) {
                        $document->removeAttribute($key);
                        break;
                    }

                    if (\is_null($value)) {
                        break;
                    }

                    $this->relationshipFetchDepth++;
                    $this->relationshipFetchStack[] = $relationship;

                    $related = $this->getDocument($relatedCollection->getId(), $value, $queries);

                    $this->relationshipFetchDepth--;
                    \array_pop($this->relationshipFetchStack);

                    $document->setAttribute($key, $related);
                    break;
                case Database::RELATION_ONE_TO_MANY:
                    if ($side === Database::RELATION_SIDE_CHILD) {
                        if (!$twoWay || $this->relationshipFetchDepth === Database::RELATION_MAX_DEPTH || $skipFetch) {
                            $document->removeAttribute($key);
                            break;
                        }
                        if (!\is_null($value)) {
                            $this->relationshipFetchDepth++;
                            $this->relationshipFetchStack[] = $relationship;

                            $related = $this->getDocument($relatedCollection->getId(), $value, $queries);

                            $this->relationshipFetchDepth--;
                            \array_pop($this->relationshipFetchStack);

                            $document->setAttribute($key, $related);
                        }
                        break;
                    }

                    if ($this->relationshipFetchDepth === Database::RELATION_MAX_DEPTH || $skipFetch) {
                        break;
                    }

                    $this->relationshipFetchDepth++;
                    $this->relationshipFetchStack[] = $relationship;

                    $relatedDocuments = $this->find($relatedCollection->getId(), [
                        Query::equal($twoWayKey, [$document->getId()]),
                        Query::limit(PHP_INT_MAX),
                        ...$queries
                    ]);

                    $this->relationshipFetchDepth--;
                    \array_pop($this->relationshipFetchStack);

                    foreach ($relatedDocuments as $related) {
                        $related->removeAttribute($twoWayKey);
                    }

                    $document->setAttribute($key, $relatedDocuments);
                    break;
                case Database::RELATION_MANY_TO_ONE:
                    if ($side === Database::RELATION_SIDE_PARENT) {
                        if ($skipFetch || $this->relationshipFetchDepth === Database::RELATION_MAX_DEPTH) {
                            $document->removeAttribute($key);
                            break;
                        }

                        if (\is_null($value)) {
                            break;
                        }
                        $this->relationshipFetchDepth++;
                        $this->relationshipFetchStack[] = $relationship;

                        $related = $this->getDocument($relatedCollection->getId(), $value, $queries);

                        $this->relationshipFetchDepth--;
                        \array_pop($this->relationshipFetchStack);

                        $document->setAttribute($key, $related);
                        break;
                    }

                    if (!$twoWay) {
                        $document->removeAttribute($key);
                        break;
                    }

                    if ($this->relationshipFetchDepth === Database::RELATION_MAX_DEPTH || $skipFetch) {
                        break;
                    }

                    $this->relationshipFetchDepth++;
                    $this->relationshipFetchStack[] = $relationship;

                    $relatedDocuments = $this->find($relatedCollection->getId(), [
                        Query::equal($twoWayKey, [$document->getId()]),
                        Query::limit(PHP_INT_MAX),
                        ...$queries
                    ]);

                    $this->relationshipFetchDepth--;
                    \array_pop($this->relationshipFetchStack);


                    foreach ($relatedDocuments as $related) {
                        $related->removeAttribute($twoWayKey);
                    }

                    $document->setAttribute($key, $relatedDocuments);
                    break;
                case Database::RELATION_MANY_TO_MANY:
                    if (!$twoWay && $side === Database::RELATION_SIDE_CHILD) {
                        break;
                    }

                    if ($twoWay && ($this->relationshipFetchDepth === Database::RELATION_MAX_DEPTH || $skipFetch)) {
                        break;
                    }

                    $this->relationshipFetchDepth++;
                    $this->relationshipFetchStack[] = $relationship;

                    $junction = $this->getJunctionCollection($collection, $relatedCollection, $side);

                    $junctions = $this->skipRelationships(fn () => $this->find($junction, [
                        Query::equal($twoWayKey, [$document->getId()]),
                        Query::limit(PHP_INT_MAX)
                    ]));

                    $relatedIds = [];
                    foreach ($junctions as $junction) {
                        $relatedIds[] = $junction->getAttribute($key);
                    }

                    $related = [];
                    if (!empty($relatedIds)) {
                        $foundRelated = $this->find($relatedCollection->getId(), [
                            Query::equal('$id', $relatedIds),
                            Query::limit(PHP_INT_MAX),
                            ...$queries
                        ]);

                        // Preserve the order of related documents to match the junction order
                        $relatedById = [];
                        foreach ($foundRelated as $doc) {
                            $relatedById[$doc->getId()] = $doc;
                        }

                        foreach ($relatedIds as $relatedId) {
                            if (isset($relatedById[$relatedId])) {
                                $related[] = $relatedById[$relatedId];
                            }
                        }
                    }

                    $this->relationshipFetchDepth--;
                    \array_pop($this->relationshipFetchStack);

                    $document->setAttribute($key, $related);
                    break;
            }
        }

        return $document;
    }

    /**
     * Create Document
     *
     * @param string $collection
     * @param Document $document
     *
     * @return Document
     *
     * @throws AuthorizationException
     * @throws DatabaseException
     * @throws StructureException
     */
    public function createDocument(string $collection, Document $document): Document
    {
        if (
            $collection !== self::METADATA
            && $this->adapter->getSharedTables()
            && !$this->adapter->getTenantPerDocument()
            && empty($this->adapter->getTenant())
        ) {
            throw new DatabaseException('Missing tenant. Tenant must be set when table sharing is enabled.');
        }

        if (
            !$this->adapter->getSharedTables()
            && $this->adapter->getTenantPerDocument()
        ) {
            throw new DatabaseException('Shared tables must be enabled if tenant per document is enabled.');
        }

        $collection = $this->silent(fn () => $this->getCollection($collection));

        if ($collection->getId() !== self::METADATA) {
            $authorization = new Authorization(self::PERMISSION_CREATE);
            if (!$authorization->isValid($collection->getCreate())) {
                throw new AuthorizationException($authorization->getDescription());
            }
        }

        $time = DateTime::now();

        $createdAt = $document->getCreatedAt();
        $updatedAt = $document->getUpdatedAt();

        $document
            ->setAttribute('$id', empty($document->getId()) ? ID::unique() : $document->getId())
            ->setAttribute('$collection', $collection->getId())
            ->setAttribute('$createdAt', ($createdAt === null || !$this->preserveDates) ? $time : $createdAt)
            ->setAttribute('$updatedAt', ($updatedAt === null || !$this->preserveDates) ? $time : $updatedAt);

        if (empty($document->getPermissions())) {
            $document->setAttribute('$permissions', []);
        }

        if ($this->adapter->getSharedTables()) {
            if ($this->adapter->getTenantPerDocument()) {
                if (
                    $collection->getId() !== static::METADATA
                    && $document->getTenant() === null
                ) {
                    throw new DatabaseException('Missing tenant. Tenant must be set when tenant per document is enabled.');
                }
            } else {
                $document->setAttribute('$tenant', $this->adapter->getTenant());
            }
        }

        $document = $this->encode($collection, $document);

        if ($this->validate) {
            $validator = new Permissions();
            if (!$validator->isValid($document->getPermissions())) {
                throw new DatabaseException($validator->getDescription());
            }
        }

        $structure = new Structure(
            $collection,
            $this->adapter->getIdAttributeType(),
            $this->adapter->getMinDateTime(),
            $this->adapter->getMaxDateTime(),
        );
        if (!$structure->isValid($document)) {
            throw new StructureException($structure->getDescription());
        }

        $document = $this->adapter->castingBefore($collection, $document);

        $document = $this->withTransaction(function () use ($collection, $document) {
            if ($this->resolveRelationships) {
                $document = $this->silent(fn () => $this->createDocumentRelationships($collection, $document));
            }
            return $this->adapter->createDocument($collection->getId(), $document);
        });

        $document = $this->adapter->castingAfter($collection, $document);

        if ($this->resolveRelationships) {
            $document = $this->silent(fn () => $this->populateDocumentRelationships($collection, $document));
        }

        $document = $this->casting($collection, $document);
        $document = $this->decode($collection, $document);

        $this->trigger(self::EVENT_DOCUMENT_CREATE, $document);

        return $document;
    }

    /**
     * Create Documents in a batch
     *
     * @param string $collection
     * @param array<Document> $documents
     * @param int $batchSize
     * @param callable|null $onNext
     * @return int
     * @throws AuthorizationException
     * @throws StructureException
     * @throws \Throwable
     * @throws Exception
     */
    public function createDocuments(
        string $collection,
        array $documents,
        int $batchSize = self::INSERT_BATCH_SIZE,
        ?callable $onNext = null,
    ): int {
        if (!$this->adapter->getSharedTables() && $this->adapter->getTenantPerDocument()) {
            throw new DatabaseException('Shared tables must be enabled if tenant per document is enabled.');
        }

        if (empty($documents)) {
            return 0;
        }

        $batchSize = \min(Database::INSERT_BATCH_SIZE, \max(1, $batchSize));
        $collection = $this->silent(fn () => $this->getCollection($collection));
        if ($collection->getId() !== self::METADATA) {
            $authorization = new Authorization(self::PERMISSION_CREATE);
            if (!$authorization->isValid($collection->getCreate())) {
                throw new AuthorizationException($authorization->getDescription());
            }
        }

        $time = DateTime::now();
        $modified = 0;

        foreach ($documents as $document) {
            $createdAt = $document->getCreatedAt();
            $updatedAt = $document->getUpdatedAt();

            $document
                ->setAttribute('$id', empty($document->getId()) ? ID::unique() : $document->getId())
                ->setAttribute('$collection', $collection->getId())
                ->setAttribute('$createdAt', ($createdAt === null || !$this->preserveDates) ? $time : $createdAt)
                ->setAttribute('$updatedAt', ($updatedAt === null || !$this->preserveDates) ? $time : $updatedAt);

            if (empty($document->getPermissions())) {
                $document->setAttribute('$permissions', []);
            }

            if ($this->adapter->getSharedTables()) {
                if ($this->adapter->getTenantPerDocument()) {
                    if ($document->getTenant() === null) {
                        throw new DatabaseException('Missing tenant. Tenant must be set when tenant per document is enabled.');
                    }
                } else {
                    $document->setAttribute('$tenant', $this->adapter->getTenant());
                }
            }

            $document = $this->encode($collection, $document);

            $validator = new Structure(
                $collection,
                $this->adapter->getIdAttributeType(),
                $this->adapter->getMinDateTime(),
                $this->adapter->getMaxDateTime(),
            );
            if (!$validator->isValid($document)) {
                throw new StructureException($validator->getDescription());
            }

            if ($this->resolveRelationships) {
                $document = $this->silent(fn () => $this->createDocumentRelationships($collection, $document));
            }

            $document = $this->adapter->castingBefore($collection, $document);
        }

        foreach (\array_chunk($documents, $batchSize) as $chunk) {
            $batch = $this->withTransaction(function () use ($collection, $chunk) {
                return $this->adapter->createDocuments($collection->getId(), $chunk);
            });

            $batch = $this->adapter->getSequences($collection->getId(), $batch);

            foreach ($batch as $document) {
                $document = $this->adapter->castingAfter($collection, $document);
                if ($this->resolveRelationships) {
                    $document = $this->silent(fn () => $this->populateDocumentRelationships($collection, $document));
                }

                $document = $this->casting($collection, $document);
                $document = $this->decode($collection, $document);
                $onNext && $onNext($document);
                $modified++;
            }
        }

        $this->trigger(self::EVENT_DOCUMENTS_CREATE, new Document([
            '$collection' => $collection->getId(),
            'modified' => $modified
        ]));

        return $modified;
    }

    /**
     * @param Document $collection
     * @param Document $document
     * @return Document
     * @throws DatabaseException
     */
    private function createDocumentRelationships(Document $collection, Document $document): Document
    {
        $attributes = $collection->getAttribute('attributes', []);

        $relationships = \array_filter(
            $attributes,
            fn ($attribute) => $attribute['type'] === Database::VAR_RELATIONSHIP
        );

        $stackCount = count($this->relationshipWriteStack);

        foreach ($relationships as $relationship) {
            $key = $relationship['key'];
            $value = $document->getAttribute($key);
            $relatedCollection = $this->getCollection($relationship['options']['relatedCollection']);
            $relationType = $relationship['options']['relationType'];
            $twoWay = $relationship['options']['twoWay'];
            $twoWayKey = $relationship['options']['twoWayKey'];
            $side = $relationship['options']['side'];

            if ($stackCount >= Database::RELATION_MAX_DEPTH - 1 && $this->relationshipWriteStack[$stackCount - 1] !== $relatedCollection->getId()) {
                $document->removeAttribute($key);

                continue;
            }

            $this->relationshipWriteStack[] = $collection->getId();

            try {
                switch (\gettype($value)) {
                    case 'array':
                        if (
                            ($relationType === Database::RELATION_MANY_TO_ONE && $side === Database::RELATION_SIDE_PARENT) ||
                            ($relationType === Database::RELATION_ONE_TO_MANY && $side === Database::RELATION_SIDE_CHILD) ||
                            ($relationType === Database::RELATION_ONE_TO_ONE)
                        ) {
                            throw new RelationshipException('Invalid relationship value. Must be either a document ID or a document, array given.');
                        }

                        // List of documents or IDs
                        foreach ($value as $related) {
                            switch (\gettype($related)) {
                                case 'object':
                                    if (!$related instanceof Document) {
                                        throw new RelationshipException('Invalid relationship value. Must be either a document, document ID, or an array of documents or document IDs.');
                                    }
                                    $this->relateDocuments(
                                        $collection,
                                        $relatedCollection,
                                        $key,
                                        $document,
                                        $related,
                                        $relationType,
                                        $twoWay,
                                        $twoWayKey,
                                        $side,
                                    );
                                    break;
                                case 'string':
                                    $this->relateDocumentsById(
                                        $collection,
                                        $relatedCollection,
                                        $key,
                                        $document->getId(),
                                        $related,
                                        $relationType,
                                        $twoWay,
                                        $twoWayKey,
                                        $side,
                                    );
                                    break;
                                default:
                                    throw new RelationshipException('Invalid relationship value. Must be either a document, document ID, or an array of documents or document IDs.');
                            }
                        }
                        $document->removeAttribute($key);
                        break;

                    case 'object':
                        if (!$value instanceof Document) {
                            throw new RelationshipException('Invalid relationship value. Must be either a document, document ID, or an array of documents or document IDs.');
                        }

                        if ($relationType === Database::RELATION_ONE_TO_ONE && !$twoWay && $side === Database::RELATION_SIDE_CHILD) {
                            throw new RelationshipException('Invalid relationship value. Cannot set a value from the child side of a oneToOne relationship when twoWay is false.');
                        }

                        if (
                            ($relationType === Database::RELATION_ONE_TO_MANY && $side === Database::RELATION_SIDE_PARENT) ||
                            ($relationType === Database::RELATION_MANY_TO_ONE && $side === Database::RELATION_SIDE_CHILD) ||
                            ($relationType === Database::RELATION_MANY_TO_MANY)
                        ) {
                            throw new RelationshipException('Invalid relationship value. Must be either an array of documents or document IDs, document given.');
                        }

                        $relatedId = $this->relateDocuments(
                            $collection,
                            $relatedCollection,
                            $key,
                            $document,
                            $value,
                            $relationType,
                            $twoWay,
                            $twoWayKey,
                            $side,
                        );
                        $document->setAttribute($key, $relatedId);
                        break;

                    case 'string':
                        if ($relationType === Database::RELATION_ONE_TO_ONE && $twoWay === false && $side === Database::RELATION_SIDE_CHILD) {
                            throw new RelationshipException('Invalid relationship value. Cannot set a value from the child side of a oneToOne relationship when twoWay is false.');
                        }

                        if (
                            ($relationType === Database::RELATION_ONE_TO_MANY && $side === Database::RELATION_SIDE_PARENT) ||
                            ($relationType === Database::RELATION_MANY_TO_ONE && $side === Database::RELATION_SIDE_CHILD) ||
                            ($relationType === Database::RELATION_MANY_TO_MANY)
                        ) {
                            throw new RelationshipException('Invalid relationship value. Must be either an array of documents or document IDs, document ID given.');
                        }

                        // Single document ID
                        $this->relateDocumentsById(
                            $collection,
                            $relatedCollection,
                            $key,
                            $document->getId(),
                            $value,
                            $relationType,
                            $twoWay,
                            $twoWayKey,
                            $side,
                        );
                        break;

                    case 'NULL':
                        // TODO: This might need to depend on the relation type, to be either set to null or removed?

                        if (
                            ($relationType === Database::RELATION_ONE_TO_MANY && $side === Database::RELATION_SIDE_CHILD) ||
                            ($relationType === Database::RELATION_MANY_TO_ONE && $side === Database::RELATION_SIDE_PARENT) ||
                            ($relationType === Database::RELATION_ONE_TO_ONE && $side === Database::RELATION_SIDE_PARENT) ||
                            ($relationType === Database::RELATION_ONE_TO_ONE && $side === Database::RELATION_SIDE_CHILD && $twoWay === true)
                        ) {
                            break;
                        }

                        $document->removeAttribute($key);
                        // No related document
                        break;

                    default:
                        throw new RelationshipException('Invalid relationship value. Must be either a document, document ID, or an array of documents or document IDs.');
                }
            } finally {
                \array_pop($this->relationshipWriteStack);
            }
        }

        return $document;
    }

    /**
     * @param Document $collection
     * @param Document $relatedCollection
     * @param string $key
     * @param Document $document
     * @param Document $relation
     * @param string $relationType
     * @param bool $twoWay
     * @param string $twoWayKey
     * @param string $side
     * @return string related document ID
     *
     * @throws AuthorizationException
     * @throws ConflictException
     * @throws StructureException
     * @throws Exception
     */
    private function relateDocuments(
        Document $collection,
        Document $relatedCollection,
        string $key,
        Document $document,
        Document $relation,
        string $relationType,
        bool $twoWay,
        string $twoWayKey,
        string $side,
    ): string {
        switch ($relationType) {
            case Database::RELATION_ONE_TO_ONE:
                if ($twoWay) {
                    $relation->setAttribute($twoWayKey, $document->getId());
                }
                break;
            case Database::RELATION_ONE_TO_MANY:
                if ($side === Database::RELATION_SIDE_PARENT) {
                    $relation->setAttribute($twoWayKey, $document->getId());
                }
                break;
            case Database::RELATION_MANY_TO_ONE:
                if ($side === Database::RELATION_SIDE_CHILD) {
                    $relation->setAttribute($twoWayKey, $document->getId());
                }
                break;
        }

        // Try to get the related document
        $related = $this->getDocument($relatedCollection->getId(), $relation->getId());

        if ($related->isEmpty()) {
            // If the related document doesn't exist, create it, inheriting permissions if none are set
            if (!isset($relation['$permissions'])) {
                $relation->setAttribute('$permissions', $document->getPermissions());
            }

            $related = $this->createDocument($relatedCollection->getId(), $relation);
        } elseif ($related->getAttributes() != $relation->getAttributes()) {
            // If the related document exists and the data is not the same, update it
            foreach ($relation->getAttributes() as $attribute => $value) {
                $related->setAttribute($attribute, $value);
            }

            $related = $this->updateDocument($relatedCollection->getId(), $related->getId(), $related);
        }

        if ($relationType === Database::RELATION_MANY_TO_MANY) {
            $junction = $this->getJunctionCollection($collection, $relatedCollection, $side);

            $this->createDocument($junction, new Document([
                $key => $related->getId(),
                $twoWayKey => $document->getId(),
                '$permissions' => [
                    Permission::read(Role::any()),
                    Permission::update(Role::any()),
                    Permission::delete(Role::any()),
                ]
            ]));
        }

        return $related->getId();
    }

    /**
     * @param Document $collection
     * @param Document $relatedCollection
     * @param string $key
     * @param string $documentId
     * @param string $relationId
     * @param string $relationType
     * @param bool $twoWay
     * @param string $twoWayKey
     * @param string $side
     * @return void
     * @throws AuthorizationException
     * @throws ConflictException
     * @throws StructureException
     * @throws Exception
     */
    private function relateDocumentsById(
        Document $collection,
        Document $relatedCollection,
        string $key,
        string $documentId,
        string $relationId,
        string $relationType,
        bool $twoWay,
        string $twoWayKey,
        string $side,
    ): void {
        // Get the related document, will be empty on permissions failure
        $related = $this->skipRelationships(fn () => $this->getDocument($relatedCollection->getId(), $relationId));

        if ($related->isEmpty() && $this->checkRelationshipsExist) {
            return;
        }

        switch ($relationType) {
            case Database::RELATION_ONE_TO_ONE:
                if ($twoWay) {
                    $related->setAttribute($twoWayKey, $documentId);
                    $this->skipRelationships(fn () => $this->updateDocument($relatedCollection->getId(), $relationId, $related));
                }
                break;
            case Database::RELATION_ONE_TO_MANY:
                if ($side === Database::RELATION_SIDE_PARENT) {
                    $related->setAttribute($twoWayKey, $documentId);
                    $this->skipRelationships(fn () => $this->updateDocument($relatedCollection->getId(), $relationId, $related));
                }
                break;
            case Database::RELATION_MANY_TO_ONE:
                if ($side === Database::RELATION_SIDE_CHILD) {
                    $related->setAttribute($twoWayKey, $documentId);
                    $this->skipRelationships(fn () => $this->updateDocument($relatedCollection->getId(), $relationId, $related));
                }
                break;
            case Database::RELATION_MANY_TO_MANY:
                $this->purgeCachedDocument($relatedCollection->getId(), $relationId);

                $junction = $this->getJunctionCollection($collection, $relatedCollection, $side);

                $this->skipRelationships(fn () => $this->createDocument($junction, new Document([
                    $key => $relationId,
                    $twoWayKey => $documentId,
                    '$permissions' => [
                        Permission::read(Role::any()),
                        Permission::update(Role::any()),
                        Permission::delete(Role::any()),
                    ]
                ])));
                break;
        }
    }

    /**
     * Update Document
     *
     * @param string $collection
     * @param string $id
     * @param Document $document
     * @return Document
     *
     * @throws AuthorizationException
     * @throws ConflictException
     * @throws DatabaseException
     * @throws StructureException
     */
    public function updateDocument(string $collection, string $id, Document $document): Document
    {
        if (!$id) {
            throw new DatabaseException('Must define $id attribute');
        }

        $collection = $this->silent(fn () => $this->getCollection($collection));
        $newUpdatedAt = $document->getUpdatedAt();
        $document = $this->withTransaction(function () use ($collection, $id, $document, $newUpdatedAt) {
            $time = DateTime::now();
            $old = Authorization::skip(fn () => $this->silent(
                fn () => $this->getDocument($collection->getId(), $id, forUpdate: true)
            ));

            $skipPermissionsUpdate = true;

            if ($document->offsetExists('$permissions')) {
                $originalPermissions = $old->getPermissions();
                $currentPermissions  = $document->getPermissions();

                sort($originalPermissions);
                sort($currentPermissions);

                $skipPermissionsUpdate = ($originalPermissions === $currentPermissions);
            }
            $createdAt = $document->getCreatedAt();

            $document = \array_merge($old->getArrayCopy(), $document->getArrayCopy());
            $document['$collection'] = $old->getAttribute('$collection');   // Make sure user doesn't switch collection ID
            $document['$createdAt'] = ($createdAt === null || !$this->preserveDates) ? $old->getCreatedAt() : $createdAt;

            if ($this->adapter->getSharedTables()) {
                $document['$tenant'] = $old->getTenant();                   // Make sure user doesn't switch tenant
            }
            $document = new Document($document);

            $relationships = \array_filter($collection->getAttribute('attributes', []), function ($attribute) {
                return $attribute['type'] === Database::VAR_RELATIONSHIP;
            });

            $updateValidator = new Authorization(self::PERMISSION_UPDATE);
            $readValidator = new Authorization(self::PERMISSION_READ);
            $shouldUpdate = false;

            if ($collection->getId() !== self::METADATA) {
                $documentSecurity = $collection->getAttribute('documentSecurity', false);

                foreach ($relationships as $relationship) {
                    $relationships[$relationship->getAttribute('key')] = $relationship;
                }

                // Compare if the document has any changes
                foreach ($document as $key => $value) {
                    // Skip the nested documents as they will be checked later in recursions.
                    if (\array_key_exists($key, $relationships)) {
                        // No need to compare nested documents more than max depth.
                        if (count($this->relationshipWriteStack) >= Database::RELATION_MAX_DEPTH - 1) {
                            continue;
                        }
                        $relationType = (string)$relationships[$key]['options']['relationType'];
                        $side = (string)$relationships[$key]['options']['side'];
                        switch ($relationType) {
                            case Database::RELATION_ONE_TO_ONE:
                                $oldValue = $old->getAttribute($key) instanceof Document
                                    ? $old->getAttribute($key)->getId()
                                    : $old->getAttribute($key);

                                if ((\is_null($value) !== \is_null($oldValue))
                                    || (\is_string($value) && $value !== $oldValue)
                                    || ($value instanceof Document && $value->getId() !== $oldValue)
                                ) {
                                    $shouldUpdate = true;
                                }
                                break;
                            case Database::RELATION_ONE_TO_MANY:
                            case Database::RELATION_MANY_TO_ONE:
                            case Database::RELATION_MANY_TO_MANY:
                                if (
                                    ($relationType === Database::RELATION_MANY_TO_ONE && $side === Database::RELATION_SIDE_PARENT) ||
                                    ($relationType === Database::RELATION_ONE_TO_MANY && $side === Database::RELATION_SIDE_CHILD)
                                ) {
                                    $oldValue = $old->getAttribute($key) instanceof Document
                                        ? $old->getAttribute($key)->getId()
                                        : $old->getAttribute($key);

                                    if ((\is_null($value) !== \is_null($oldValue))
                                        || (\is_string($value) && $value !== $oldValue)
                                        || ($value instanceof Document && $value->getId() !== $oldValue)
                                    ) {
                                        $shouldUpdate = true;
                                    }
                                    break;
                                }

                                if (!\is_array($value) || !\array_is_list($value)) {
                                    throw new RelationshipException('Invalid relationship value. Must be either an array of documents or document IDs, ' . \gettype($value) . ' given.');
                                }

                                if (\count($old->getAttribute($key)) !== \count($value)) {
                                    $shouldUpdate = true;
                                    break;
                                }

                                foreach ($value as $index => $relation) {
                                    $oldValue = $old->getAttribute($key)[$index] instanceof Document
                                        ? $old->getAttribute($key)[$index]->getId()
                                        : $old->getAttribute($key)[$index];

                                    if (
                                        (\is_string($relation) && $relation !== $oldValue) ||
                                        ($relation instanceof Document && $relation->getId() !== $oldValue)
                                    ) {
                                        $shouldUpdate = true;
                                        break;
                                    }
                                }
                                break;
                        }

                        if ($shouldUpdate) {
                            break;
                        }

                        continue;
                    }

                    $oldValue = $old->getAttribute($key);

                    // If values are not equal we need to update document.
                    if ($value !== $oldValue) {
                        $shouldUpdate = true;
                        break;
                    }
                }

                $updatePermissions = [
                    ...$collection->getUpdate(),
                    ...($documentSecurity ? $old->getUpdate() : [])
                ];

                $readPermissions = [
                    ...$collection->getRead(),
                    ...($documentSecurity ? $old->getRead() : [])
                ];

                if ($shouldUpdate && !$updateValidator->isValid($updatePermissions)) {
                    throw new AuthorizationException($updateValidator->getDescription());
                } elseif (!$shouldUpdate && !$readValidator->isValid($readPermissions)) {
                    throw new AuthorizationException($readValidator->getDescription());
                }
            }

            if ($old->isEmpty()) {
                return new Document();
            }

            if ($shouldUpdate) {
                $document->setAttribute('$updatedAt', ($newUpdatedAt === null || !$this->preserveDates) ? $time : $newUpdatedAt);
            }

            // Check if document was updated after the request timestamp
            $oldUpdatedAt = new \DateTime($old->getUpdatedAt());
            if (!is_null($this->timestamp) && $oldUpdatedAt > $this->timestamp) {
                throw new ConflictException('Document was updated after the request timestamp');
            }

            $document = $this->encode($collection, $document);

            $structureValidator = new Structure(
                $collection,
                $this->adapter->getIdAttributeType(),
                $this->adapter->getMinDateTime(),
                $this->adapter->getMaxDateTime(),
            );
            if (!$structureValidator->isValid($document)) { // Make sure updated structure still apply collection rules (if any)
                throw new StructureException($structureValidator->getDescription());
            }

            if ($this->resolveRelationships) {
                $document = $this->silent(fn () => $this->updateDocumentRelationships($collection, $old, $document));
            }

            $document = $this->adapter->castingBefore($collection, $document);

            $this->adapter->updateDocument($collection->getId(), $id, $document, $skipPermissionsUpdate);

            $document = $this->adapter->castingAfter($collection, $document);

            $this->purgeCachedDocument($collection->getId(), $id);

            return $document;
        });

        if ($this->resolveRelationships) {
            $document = $this->silent(fn () => $this->populateDocumentRelationships($collection, $document));
        }

        $document = $this->decode($collection, $document);

        $this->trigger(self::EVENT_DOCUMENT_UPDATE, $document);

        return $document;
    }

    /**
     * Update documents
     *
     * Updates all documents which match the given query.
     *
     * @param string $collection
     * @param Document $updates
     * @param array<Query> $queries
     * @param int $batchSize
     * @param callable|null $onNext
     * @param callable|null $onError
     * @return int
     * @throws AuthorizationException
     * @throws ConflictException
     * @throws DuplicateException
     * @throws QueryException
     * @throws StructureException
     * @throws TimeoutException
     * @throws \Throwable
     * @throws Exception
     */
    public function updateDocuments(
        string $collection,
        Document $updates,
        array $queries = [],
        int $batchSize = self::INSERT_BATCH_SIZE,
        ?callable $onNext = null,
        ?callable $onError = null,
    ): int {
        if ($updates->isEmpty()) {
            return 0;
        }

        $batchSize = \min(Database::INSERT_BATCH_SIZE, \max(1, $batchSize));
        $collection = $this->silent(fn () => $this->getCollection($collection));
        if ($collection->isEmpty()) {
            throw new DatabaseException('Collection not found');
        }

        $documentSecurity = $collection->getAttribute('documentSecurity', false);
        $authorization = new Authorization(self::PERMISSION_UPDATE);
        $skipAuth = $authorization->isValid($collection->getUpdate());

        if (!$skipAuth && !$documentSecurity && $collection->getId() !== self::METADATA) {
            throw new AuthorizationException($authorization->getDescription());
        }

        $attributes = $collection->getAttribute('attributes', []);
        $indexes = $collection->getAttribute('indexes', []);

        $this->checkQueriesType($queries);

        if ($this->validate) {
            $validator = new DocumentsValidator(
                $attributes,
                $indexes,
                $this->adapter->getIdAttributeType(),
                $this->maxQueryValues,
                $this->adapter->getMinDateTime(),
                $this->adapter->getMaxDateTime(),
            );

            if (!$validator->isValid($queries)) {
                throw new QueryException($validator->getDescription());
            }
        }

        $grouped = Query::groupByType($queries);
        $limit = $grouped['limit'];
        $cursor = $grouped['cursor'];

        if (!empty($cursor) && $cursor->getCollection() !== $collection->getId()) {
            throw new DatabaseException("Cursor document must be from the same Collection.");
        }
        unset($updates['$id']);
        unset($updates['$tenant']);
        if (($updates->getCreatedAt() === null || !$this->preserveDates)) {
            unset($updates['$createdAt']);
        } else {
            $updates['$createdAt'] = $updates->getCreatedAt();
        }
        if ($this->adapter->getSharedTables()) {
            $updates['$tenant'] = $this->adapter->getTenant();
        }

        $updatedAt = $updates->getUpdatedAt();
        $updates['$updatedAt'] = ($updatedAt === null || !$this->preserveDates) ? DateTime::now() : $updatedAt;

        $updates = $this->encode($collection, $updates);
        // Check new document structure
        $validator = new PartialStructure(
            $collection,
            $this->adapter->getIdAttributeType(),
            $this->adapter->getMinDateTime(),
            $this->adapter->getMaxDateTime(),
        );

        if (!$validator->isValid($updates)) {
            throw new StructureException($validator->getDescription());
        }

        $originalLimit = $limit;
        $last = $cursor;
        $modified = 0;

        while (true) {
            if ($limit && $limit < $batchSize) {
                $batchSize = $limit;
            } elseif (!empty($limit)) {
                $limit -= $batchSize;
            }

            $new = [
                Query::limit($batchSize)
            ];

            if (!empty($last)) {
                $new[] = Query::cursorAfter($last);
            }

            $batch = $this->silent(fn () => $this->find(
                $collection->getId(),
                array_merge($new, $queries),
                forPermission: Database::PERMISSION_UPDATE
            ));

            if (empty($batch)) {
                break;
            }

            $this->withTransaction(function () use ($collection, $updates, &$batch) {
                foreach ($batch as &$document) {
                    $new = new Document(\array_merge($document->getArrayCopy(), $updates->getArrayCopy()));

                    if ($this->resolveRelationships) {
                        $this->silent(fn () => $this->updateDocumentRelationships($collection, $document, $new));
                    }

                    $document = $new;

                    // Check if document was updated after the request timestamp
                    try {
                        $oldUpdatedAt = new \DateTime($document->getUpdatedAt());
                    } catch (Exception $e) {
                        throw new DatabaseException($e->getMessage(), $e->getCode(), $e);
                    }

                    if (!is_null($this->timestamp) && $oldUpdatedAt > $this->timestamp) {
                        throw new ConflictException('Document was updated after the request timestamp');
                    }

                    $document = $this->encode($collection, $document);
                    $document = $this->adapter->castingBefore($collection, $document);

                }

<<<<<<< HEAD
                unset($document);

                $updates = $this->adapter->castingBefore($collection, $updates);

=======
>>>>>>> 4018440a
                $this->adapter->updateDocuments(
                    $collection->getId(),
                    $updates,
                    $batch
                );
            });

            foreach ($batch as $doc) {
                $doc = $this->adapter->castingAfter($collection, $doc);
                $this->purgeCachedDocument($collection->getId(), $doc->getId());
                $doc = $this->decode($collection, $doc);
                try {
                    $onNext && $onNext($doc);
                } catch (Throwable $th) {
                    $onError ? $onError($th) : throw $th;
                }
                $modified++;
            }

            if (count($batch) < $batchSize) {
                break;
            } elseif ($originalLimit && $modified == $originalLimit) {
                break;
            }

            $last = \end($batch);
        }

        $this->trigger(self::EVENT_DOCUMENTS_UPDATE, new Document([
            '$collection' => $collection->getId(),
            'modified' => $modified
        ]));

        return $modified;
    }

    /**
     * @param Document $collection
     * @param Document $old
     * @param Document $document
     *
     * @return Document
     * @throws AuthorizationException
     * @throws ConflictException
     * @throws DatabaseException
     * @throws DuplicateException
     * @throws StructureException
     */
    private function updateDocumentRelationships(Document $collection, Document $old, Document $document): Document
    {
        $attributes = $collection->getAttribute('attributes', []);

        $relationships = \array_filter($attributes, function ($attribute) {
            return $attribute['type'] === Database::VAR_RELATIONSHIP;
        });

        $stackCount = count($this->relationshipWriteStack);

        foreach ($relationships as $index => $relationship) {
            /** @var string $key */
            $key = $relationship['key'];
            $value = $document->getAttribute($key);
            $oldValue = $old->getAttribute($key);
            $relatedCollection = $this->getCollection($relationship['options']['relatedCollection']);
            $relationType = (string)$relationship['options']['relationType'];
            $twoWay = (bool)$relationship['options']['twoWay'];
            $twoWayKey = (string)$relationship['options']['twoWayKey'];
            $side = (string)$relationship['options']['side'];

            if ($oldValue == $value) {
                if (
                    ($relationType === Database::RELATION_ONE_TO_ONE
                        || ($relationType === Database::RELATION_MANY_TO_ONE && $side === Database::RELATION_SIDE_PARENT)) &&
                    $value instanceof Document
                ) {
                    $document->setAttribute($key, $value->getId());
                    continue;
                }
                $document->removeAttribute($key);
                continue;
            }

            if ($stackCount >= Database::RELATION_MAX_DEPTH - 1 && $this->relationshipWriteStack[$stackCount - 1] !== $relatedCollection->getId()) {
                $document->removeAttribute($key);
                continue;
            }

            $this->relationshipWriteStack[] = $collection->getId();

            try {
                switch ($relationType) {
                    case Database::RELATION_ONE_TO_ONE:
                        if (!$twoWay) {
                            if ($side === Database::RELATION_SIDE_CHILD) {
                                throw new RelationshipException('Invalid relationship value. Cannot set a value from the child side of a oneToOne relationship when twoWay is false.');
                            }

                            if (\is_string($value)) {
                                $related = $this->skipRelationships(fn () => $this->getDocument($relatedCollection->getId(), $value, [Query::select(['$id'])]));
                                if ($related->isEmpty()) {
                                    // If no such document exists in related collection
                                    // For one-one we need to update the related key to null if no relation exists
                                    $document->setAttribute($key, null);
                                }
                            } elseif ($value instanceof Document) {
                                $relationId = $this->relateDocuments(
                                    $collection,
                                    $relatedCollection,
                                    $key,
                                    $document,
                                    $value,
                                    $relationType,
                                    false,
                                    $twoWayKey,
                                    $side,
                                );
                                $document->setAttribute($key, $relationId);
                            } elseif (is_array($value)) {
                                throw new RelationshipException('Invalid relationship value. Must be either a document, document ID or null. Array given.');
                            }

                            break;
                        }

                        switch (\gettype($value)) {
                            case 'string':
                                $related = $this->skipRelationships(
                                    fn () => $this->getDocument($relatedCollection->getId(), $value, [Query::select(['$id'])])
                                );

                                if ($related->isEmpty()) {
                                    // If no such document exists in related collection
                                    // For one-one we need to update the related key to null if no relation exists
                                    $document->setAttribute($key, null);
                                    break;
                                }
                                if (
                                    $oldValue?->getId() !== $value
                                    && !($this->skipRelationships(fn () => $this->findOne($relatedCollection->getId(), [
                                        Query::select(['$id']),
                                        Query::equal($twoWayKey, [$value]),
                                    ]))->isEmpty())
                                ) {
                                    // Have to do this here because otherwise relations would be updated before the database can throw the unique violation
                                    throw new DuplicateException('Document already has a related document');
                                }

                                $this->skipRelationships(fn () => $this->updateDocument(
                                    $relatedCollection->getId(),
                                    $related->getId(),
                                    $related->setAttribute($twoWayKey, $document->getId())
                                ));
                                break;
                            case 'object':
                                if ($value instanceof Document) {
                                    $related = $this->skipRelationships(fn () => $this->getDocument($relatedCollection->getId(), $value->getId()));

                                    if (
                                        $oldValue?->getId() !== $value->getId()
                                        && !($this->skipRelationships(fn () => $this->findOne($relatedCollection->getId(), [
                                            Query::select(['$id']),
                                            Query::equal($twoWayKey, [$value->getId()]),
                                        ]))->isEmpty())
                                    ) {
                                        // Have to do this here because otherwise relations would be updated before the database can throw the unique violation
                                        throw new DuplicateException('Document already has a related document');
                                    }

                                    $this->relationshipWriteStack[] = $relatedCollection->getId();
                                    if ($related->isEmpty()) {
                                        if (!isset($value['$permissions'])) {
                                            $value->setAttribute('$permissions', $document->getAttribute('$permissions'));
                                        }
                                        $related = $this->createDocument(
                                            $relatedCollection->getId(),
                                            $value->setAttribute($twoWayKey, $document->getId())
                                        );
                                    } else {
                                        $related = $this->updateDocument(
                                            $relatedCollection->getId(),
                                            $related->getId(),
                                            $value->setAttribute($twoWayKey, $document->getId())
                                        );
                                    }
                                    \array_pop($this->relationshipWriteStack);

                                    $document->setAttribute($key, $related->getId());
                                    break;
                                }
                                // no break
                            case 'NULL':
                                if (!\is_null($oldValue?->getId())) {
                                    $oldRelated = $this->skipRelationships(
                                        fn () => $this->getDocument($relatedCollection->getId(), $oldValue->getId())
                                    );
                                    $this->skipRelationships(fn () => $this->updateDocument(
                                        $relatedCollection->getId(),
                                        $oldRelated->getId(),
                                        new Document([$twoWayKey => null])
                                    ));
                                }
                                break;
                            default:
                                throw new RelationshipException('Invalid relationship value. Must be either a document, document ID or null.');
                        }
                        break;
                    case Database::RELATION_ONE_TO_MANY:
                    case Database::RELATION_MANY_TO_ONE:
                        if (
                            ($relationType === Database::RELATION_ONE_TO_MANY && $side === Database::RELATION_SIDE_PARENT) ||
                            ($relationType === Database::RELATION_MANY_TO_ONE && $side === Database::RELATION_SIDE_CHILD)
                        ) {
                            if (!\is_array($value) || !\array_is_list($value)) {
                                throw new RelationshipException('Invalid relationship value. Must be either an array of documents or document IDs, ' . \gettype($value) . ' given.');
                            }

                            $oldIds = \array_map(fn ($document) => $document->getId(), $oldValue);

                            $newIds = \array_map(function ($item) {
                                if (\is_string($item)) {
                                    return $item;
                                } elseif ($item instanceof Document) {
                                    return $item->getId();
                                } else {
                                    throw new RelationshipException('Invalid relationship value. Must be either a document or document ID.');
                                }
                            }, $value);

                            $removedDocuments = \array_diff($oldIds, $newIds);

                            foreach ($removedDocuments as $relation) {
                                Authorization::skip(fn () => $this->skipRelationships(fn () => $this->updateDocument(
                                    $relatedCollection->getId(),
                                    $relation,
                                    new Document([$twoWayKey => null])
                                )));
                            }

                            foreach ($value as $relation) {
                                if (\is_string($relation)) {
                                    $related = $this->skipRelationships(
                                        fn () => $this->getDocument($relatedCollection->getId(), $relation, [Query::select(['$id'])])
                                    );

                                    if ($related->isEmpty()) {
                                        continue;
                                    }

                                    $this->skipRelationships(fn () => $this->updateDocument(
                                        $relatedCollection->getId(),
                                        $related->getId(),
                                        $related->setAttribute($twoWayKey, $document->getId())
                                    ));
                                } elseif ($relation instanceof Document) {
                                    $related = $this->skipRelationships(
                                        fn () => $this->getDocument($relatedCollection->getId(), $relation->getId(), [Query::select(['$id'])])
                                    );

                                    if ($related->isEmpty()) {
                                        if (!isset($relation['$permissions'])) {
                                            $relation->setAttribute('$permissions', $document->getAttribute('$permissions'));
                                        }
                                        $this->createDocument(
                                            $relatedCollection->getId(),
                                            $relation->setAttribute($twoWayKey, $document->getId())
                                        );
                                    } else {
                                        $this->updateDocument(
                                            $relatedCollection->getId(),
                                            $related->getId(),
                                            $relation->setAttribute($twoWayKey, $document->getId())
                                        );
                                    }
                                } else {
                                    throw new RelationshipException('Invalid relationship value.');
                                }
                            }

                            $document->removeAttribute($key);
                            break;
                        }

                        if (\is_string($value)) {
                            $related = $this->skipRelationships(
                                fn () => $this->getDocument($relatedCollection->getId(), $value, [Query::select(['$id'])])
                            );

                            if ($related->isEmpty()) {
                                // If no such document exists in related collection
                                // For many-one we need to update the related key to null if no relation exists
                                $document->setAttribute($key, null);
                            }
                            $this->purgeCachedDocument($relatedCollection->getId(), $value);
                        } elseif ($value instanceof Document) {
                            $related = $this->skipRelationships(
                                fn () => $this->getDocument($relatedCollection->getId(), $value->getId(), [Query::select(['$id'])])
                            );

                            if ($related->isEmpty()) {
                                if (!isset($value['$permissions'])) {
                                    $value->setAttribute('$permissions', $document->getAttribute('$permissions'));
                                }
                                $this->createDocument(
                                    $relatedCollection->getId(),
                                    $value
                                );
                            } elseif ($related->getAttributes() != $value->getAttributes()) {
                                $this->updateDocument(
                                    $relatedCollection->getId(),
                                    $related->getId(),
                                    $value
                                );
                                $this->purgeCachedDocument($relatedCollection->getId(), $related->getId());
                            }

                            $document->setAttribute($key, $value->getId());
                        } elseif (\is_null($value)) {
                            break;
                        } elseif (is_array($value)) {
                            throw new RelationshipException('Invalid relationship value. Must be either a document ID or a document, array given.');
                        } elseif (empty($value)) {
                            throw new RelationshipException('Invalid relationship value. Must be either a document ID or a document.');
                        } else {
                            throw new RelationshipException('Invalid relationship value.');
                        }

                        break;
                    case Database::RELATION_MANY_TO_MANY:
                        if (\is_null($value)) {
                            break;
                        }
                        if (!\is_array($value)) {
                            throw new RelationshipException('Invalid relationship value. Must be an array of documents or document IDs.');
                        }

                        $oldIds = \array_map(fn ($document) => $document->getId(), $oldValue);

                        $newIds = \array_map(function ($item) {
                            if (\is_string($item)) {
                                return $item;
                            } elseif ($item instanceof Document) {
                                return $item->getId();
                            } else {
                                throw new RelationshipException('Invalid relationship value. Must be either a document or document ID.');
                            }
                        }, $value);

                        $removedDocuments = \array_diff($oldIds, $newIds);

                        foreach ($removedDocuments as $relation) {
                            $junction = $this->getJunctionCollection($collection, $relatedCollection, $side);

                            $junctions = $this->find($junction, [
                                Query::equal($key, [$relation]),
                                Query::equal($twoWayKey, [$document->getId()]),
                                Query::limit(PHP_INT_MAX)
                            ]);

                            foreach ($junctions as $junction) {
                                Authorization::skip(fn () => $this->deleteDocument($junction->getCollection(), $junction->getId()));
                            }
                        }

                        foreach ($value as $relation) {
                            if (\is_string($relation)) {
                                if (\in_array($relation, $oldIds) || $this->getDocument($relatedCollection->getId(), $relation, [Query::select(['$id'])])->isEmpty()) {
                                    continue;
                                }
                            } elseif ($relation instanceof Document) {
                                $related = $this->getDocument($relatedCollection->getId(), $relation->getId(), [Query::select(['$id'])]);

                                if ($related->isEmpty()) {
                                    if (!isset($value['$permissions'])) {
                                        $relation->setAttribute('$permissions', $document->getAttribute('$permissions'));
                                    }
                                    $related = $this->createDocument(
                                        $relatedCollection->getId(),
                                        $relation
                                    );
                                } elseif ($related->getAttributes() != $relation->getAttributes()) {
                                    $related = $this->updateDocument(
                                        $relatedCollection->getId(),
                                        $related->getId(),
                                        $relation
                                    );
                                }

                                if (\in_array($relation->getId(), $oldIds)) {
                                    continue;
                                }

                                $relation = $related->getId();
                            } else {
                                throw new RelationshipException('Invalid relationship value. Must be either a document or document ID.');
                            }

                            $this->skipRelationships(fn () => $this->createDocument(
                                $this->getJunctionCollection($collection, $relatedCollection, $side),
                                new Document([
                                    $key => $relation,
                                    $twoWayKey => $document->getId(),
                                    '$permissions' => [
                                        Permission::read(Role::any()),
                                        Permission::update(Role::any()),
                                        Permission::delete(Role::any()),
                                    ],
                                ])
                            ));
                        }

                        $document->removeAttribute($key);
                        break;
                }
            } finally {
                \array_pop($this->relationshipWriteStack);
            }
        }

        return $document;
    }

    private function getJunctionCollection(Document $collection, Document $relatedCollection, string $side): string
    {
        return $side === Database::RELATION_SIDE_PARENT
            ? '_' . $collection->getSequence() . '_' . $relatedCollection->getSequence()
            : '_' . $relatedCollection->getSequence() . '_' . $collection->getSequence();
    }

    /**
     * Create or update documents.
     *
     * @param string $collection
     * @param array<Document> $documents
     * @param int $batchSize
     * @param callable|null $onNext
     * @return int
     * @throws StructureException
     * @throws \Throwable
     */
    public function createOrUpdateDocuments(
        string $collection,
        array $documents,
        int $batchSize = self::INSERT_BATCH_SIZE,
        ?callable $onNext = null,
    ): int {
        return $this->createOrUpdateDocumentsWithIncrease(
            $collection,
            '',
            $documents,
            $onNext,
            $batchSize
        );
    }

    /**
     * Create or update documents, increasing the value of the given attribute by the value in each document.
     *
     * @param string $collection
     * @param string $attribute
     * @param array<Document> $documents
     * @param callable|null $onNext
     * @param int $batchSize
     * @return int
     * @throws StructureException
     * @throws \Throwable
     * @throws Exception
     */
    public function createOrUpdateDocumentsWithIncrease(
        string $collection,
        string $attribute,
        array $documents,
        ?callable $onNext = null,
        int $batchSize = self::INSERT_BATCH_SIZE
    ): int {
        if (empty($documents)) {
            return 0;
        }

        $batchSize = \min(Database::INSERT_BATCH_SIZE, \max(1, $batchSize));
        $collection = $this->silent(fn () => $this->getCollection($collection));
        $documentSecurity = $collection->getAttribute('documentSecurity', false);
        $collectionAttributes = $collection->getAttribute('attributes', []);
        $time = DateTime::now();
        $created = 0;
        $updated = 0;
        $seenIds = [];
        foreach ($documents as $key => $document) {
            if ($this->getSharedTables() && $this->getTenantPerDocument()) {
                $old = Authorization::skip(fn () => $this->withTenant($document->getTenant(), fn () => $this->silent(fn () => $this->getDocument(
                    $collection->getId(),
                    $document->getId(),
                ))));
            } else {
                $old = Authorization::skip(fn () => $this->silent(fn () => $this->getDocument(
                    $collection->getId(),
                    $document->getId(),
                )));
            }

            $skipPermissionsUpdate = true;

            if ($document->offsetExists('$permissions')) {
                $originalPermissions = $old->getPermissions();
                $currentPermissions  = $document->getPermissions();

                sort($originalPermissions);
                sort($currentPermissions);

                $skipPermissionsUpdate = ($originalPermissions === $currentPermissions);
            }

            if (
                empty($attribute)
                && $skipPermissionsUpdate
                && $old->getAttributes() == $document->getAttributes()
            ) {
                // If not updating a single attribute and the
                // document is the same as the old one, skip it
                unset($documents[$key]);
                continue;
            }

            // If old is empty, check if user has create permission on the collection
            // If old is not empty, check if user has update permission on the collection
            // If old is not empty AND documentSecurity is enabled, check if user has update permission on the collection or document

            $validator = new Authorization(
                $old->isEmpty() ?
                    self::PERMISSION_CREATE :
                    self::PERMISSION_UPDATE
            );

            if ($old->isEmpty()) {
                if (!$validator->isValid($collection->getCreate())) {
                    throw new AuthorizationException($validator->getDescription());
                }
            } elseif (!$validator->isValid([
                ...$collection->getUpdate(),
                ...($documentSecurity ? $old->getUpdate() : [])
            ])) {
                throw new AuthorizationException($validator->getDescription());
            }

            $updatedAt = $document->getUpdatedAt();

            $document
                ->setAttribute('$id', empty($document->getId()) ? ID::unique() : $document->getId())
                ->setAttribute('$collection', $collection->getId())
                ->setAttribute('$updatedAt', ($updatedAt === null || !$this->preserveDates) ? $time : $updatedAt)
                ->removeAttribute('$sequence');

            $createdAt = $document->getCreatedAt();
            if ($createdAt === null || !$this->preserveDates) {
                $document->setAttribute('$createdAt', $old->isEmpty() ? $time : $old->getCreatedAt());
            } else {
                $document->setAttribute('$createdAt', $createdAt);
            }

            // Force matching optional parameter sets
            // Doesn't use decode as that intentionally skips null defaults to reduce payload size
            foreach ($collectionAttributes as $attr) {
                if (!$attr->getAttribute('required') && !\array_key_exists($attr['$id'], (array)$document)) {
                    $document->setAttribute(
                        $attr['$id'],
                        $old->getAttribute($attr['$id'], ($attr['default'] ?? null))
                    );
                }
            }

            if ($skipPermissionsUpdate) {
                $document->setAttribute('$permissions', $old->getPermissions());
            }

            if ($this->adapter->getSharedTables()) {
                if ($this->adapter->getTenantPerDocument()) {
                    if ($document->getTenant() === null) {
                        throw new DatabaseException('Missing tenant. Tenant must be set when tenant per document is enabled.');
                    }
                    if (!$old->isEmpty() && $old->getTenant() !== $document->getTenant()) {
                        throw new DatabaseException('Tenant cannot be changed.');
                    }
                } else {
                    $document->setAttribute('$tenant', $this->adapter->getTenant());
                }
            }

            $document = $this->encode($collection, $document);

            $validator = new Structure(
                $collection,
                $this->adapter->getIdAttributeType(),
                $this->adapter->getMinDateTime(),
                $this->adapter->getMaxDateTime(),
            );

            if (!$validator->isValid($document)) {
                throw new StructureException($validator->getDescription());
            }

            if (!$old->isEmpty()) {
                // Check if document was updated after the request timestamp
                try {
                    $oldUpdatedAt = new \DateTime($old->getUpdatedAt());
                } catch (Exception $e) {
                    throw new DatabaseException($e->getMessage(), $e->getCode(), $e);
                }

                if (!\is_null($this->timestamp) && $oldUpdatedAt > $this->timestamp) {
                    throw new ConflictException('Document was updated after the request timestamp');
                }
            }

            if ($this->resolveRelationships) {
                $document = $this->silent(fn () => $this->createDocumentRelationships($collection, $document));
            }

            $seenIds[] = $document->getId();

            $old = $this->adapter->castingBefore($collection, $old);
            $document = $this->adapter->castingBefore($collection, $document);

            $documents[$key] = new Change(
                old: $old,
                new: $document
            );
        }

        // Required because *some* DBs will allow duplicate IDs for upsert
        if (\count($seenIds) !== \count(\array_unique($seenIds))) {
            throw new DuplicateException('Duplicate document IDs found in the input array.');
        }

        foreach (\array_chunk($documents, $batchSize) as $chunk) {
            /**
             * @var array<Change> $chunk
             */
            $batch = $this->withTransaction(fn () => Authorization::skip(fn () => $this->adapter->createOrUpdateDocuments(
                $collection->getId(),
                $attribute,
                $chunk
            )));

            $batch = $this->adapter->getSequences($collection->getId(), $batch);

            foreach ($chunk as $change) {
                if ($change->getOld()->isEmpty()) {
                    $created++;
                } else {
                    $updated++;
                }
            }

            foreach ($batch as $doc) {

                $doc = $this->adapter->castingAfter($collection, $doc);

                if ($this->resolveRelationships) {
                    $doc = $this->silent(fn () => $this->populateDocumentRelationships($collection, $doc));
                }

                $doc = $this->decode($collection, $doc);

                if ($this->getSharedTables() && $this->getTenantPerDocument()) {
                    $this->withTenant($doc->getTenant(), function () use ($collection, $doc) {
                        $this->purgeCachedDocument($collection->getId(), $doc->getId());
                    });
                } else {
                    $this->purgeCachedDocument($collection->getId(), $doc->getId());
                }

                $onNext && $onNext($doc);
            }
        }

        $this->trigger(self::EVENT_DOCUMENTS_UPSERT, new Document([
            '$collection' => $collection->getId(),
            'created' => $created,
            'updated' => $updated,
        ]));

        return $created + $updated;
    }

    /**
     * Increase a document attribute by a value
     *
     * @param string $collection The collection ID
     * @param string $id The document ID
     * @param string $attribute The attribute to increase
     * @param int|float $value The value to increase the attribute by, can be a float
     * @param int|float|null $max The maximum value the attribute can reach after the increase, null means no limit
     * @return Document
     * @throws AuthorizationException
     * @throws DatabaseException
     * @throws LimitException
     * @throws NotFoundException
     * @throws TypeException
     * @throws \Throwable
     */
    public function increaseDocumentAttribute(
        string $collection,
        string $id,
        string $attribute,
        int|float $value = 1,
        int|float|null $max = null
    ): Document {
        if ($value <= 0) { // Can be a float
            throw new DatabaseException('Value must be numeric and greater than 0');
        }

        $collection = $this->silent(fn () => $this->getCollection($collection));

        $attr = \array_filter($collection->getAttribute('attributes', []), function ($a) use ($attribute) {
            return $a['$id'] === $attribute;
        });

        if (empty($attr)) {
            throw new NotFoundException('Attribute not found');
        }

        $whiteList = [
            self::VAR_INTEGER,
            self::VAR_FLOAT
        ];

        /** @var Document $attr */
        $attr = \end($attr);
        if (!\in_array($attr->getAttribute('type'), $whiteList) || $attr->getAttribute('array')) {
            throw new TypeException('Attribute must be an integer or float and can not be an array.');
        }

        $document = $this->withTransaction(function () use ($collection, $id, $attribute, $value, $max) {
            /* @var $document Document */
            $document = Authorization::skip(fn () => $this->silent(fn () => $this->getDocument($collection->getId(), $id, forUpdate: true))); // Skip ensures user does not need read permission for this

            if ($document->isEmpty()) {
                throw new NotFoundException('Document not found');
            }

            $validator = new Authorization(self::PERMISSION_UPDATE);

            if ($collection->getId() !== self::METADATA) {
                $documentSecurity = $collection->getAttribute('documentSecurity', false);
                if (!$validator->isValid([
                    ...$collection->getUpdate(),
                    ...($documentSecurity ? $document->getUpdate() : [])
                ])) {
                    throw new AuthorizationException($validator->getDescription());
                }
            }

            if ($max && ($document->getAttribute($attribute) + $value > $max)) {
                throw new LimitException('Attribute value exceeds maximum limit: ' . $max);
            }

            $time = DateTime::now();
            $updatedAt = $document->getUpdatedAt();
            $updatedAt = (empty($updatedAt) || !$this->preserveDates) ? $time : $updatedAt;
            $max = $max ? $max - $value : null;

            $this->adapter->increaseDocumentAttribute(
                $collection->getId(),
                $id,
                $attribute,
                $value,
                $updatedAt,
                max: $max
            );

            return $document->setAttribute(
                $attribute,
                $document->getAttribute($attribute) + $value
            );
        });

        $this->purgeCachedDocument($collection->getId(), $id);

        $this->trigger(self::EVENT_DOCUMENT_INCREASE, $document);

        return $document;
    }


    /**
     * Decrease a document attribute by a value
     *
     * @param string $collection
     * @param string $id
     * @param string $attribute
     * @param int|float $value
     * @param int|float|null $min
     * @return Document
     *
     * @throws AuthorizationException
     * @throws DatabaseException
     */
    public function decreaseDocumentAttribute(
        string $collection,
        string $id,
        string $attribute,
        int|float $value = 1,
        int|float|null $min = null
    ): Document {
        if ($value <= 0) { // Can be a float
            throw new DatabaseException('Value must be numeric and greater than 0');
        }

        $collection = $this->silent(fn () => $this->getCollection($collection));

        $attr = \array_filter($collection->getAttribute('attributes', []), function ($a) use ($attribute) {
            return $a['$id'] === $attribute;
        });

        if (empty($attr)) {
            throw new NotFoundException('Attribute not found');
        }

        $whiteList = [
            self::VAR_INTEGER,
            self::VAR_FLOAT
        ];

        /**
         * @var Document $attr
         */
        $attr = \end($attr);
        if (!\in_array($attr->getAttribute('type'), $whiteList) || $attr->getAttribute('array')) {
            throw new TypeException('Attribute must be an integer or float and can not be an array.');
        }

        $document = $this->withTransaction(function () use ($collection, $id, $attribute, $value, $min) {
            /* @var $document Document */
            $document = Authorization::skip(fn () => $this->silent(fn () => $this->getDocument($collection->getId(), $id, forUpdate: true))); // Skip ensures user does not need read permission for this

            if ($document->isEmpty()) {
                throw new NotFoundException('Document not found');
            }

            $validator = new Authorization(self::PERMISSION_UPDATE);

            if ($collection->getId() !== self::METADATA) {
                $documentSecurity = $collection->getAttribute('documentSecurity', false);
                if (!$validator->isValid([
                    ...$collection->getUpdate(),
                    ...($documentSecurity ? $document->getUpdate() : [])
                ])) {
                    throw new AuthorizationException($validator->getDescription());
                }
            }

            if ($min && ($document->getAttribute($attribute) - $value < $min)) {
                throw new LimitException('Attribute value exceeds minimum limit: ' . $min);
            }

            $time = DateTime::now();
            $updatedAt = $document->getUpdatedAt();
            $updatedAt = (empty($updatedAt) || !$this->preserveDates) ? $time : $updatedAt;
            $min = $min ? $min + $value : null;

            $this->adapter->increaseDocumentAttribute(
                $collection->getId(),
                $id,
                $attribute,
                $value * -1,
                $updatedAt,
                min: $min
            );

            return $document->setAttribute(
                $attribute,
                $document->getAttribute($attribute) - $value
            );
        });

        $this->purgeCachedDocument($collection->getId(), $id);

        $this->trigger(self::EVENT_DOCUMENT_DECREASE, $document);

        return $document;
    }

    /**
     * Delete Document
     *
     * @param string $collection
     * @param string $id
     *
     * @return bool
     *
     * @throws AuthorizationException
     * @throws ConflictException
     * @throws DatabaseException
     * @throws RestrictedException
     */
    public function deleteDocument(string $collection, string $id): bool
    {
        $collection = $this->silent(fn () => $this->getCollection($collection));

        $deleted = $this->withTransaction(function () use ($collection, $id, &$document) {
            $document = Authorization::skip(fn () => $this->silent(
                fn () => $this->getDocument($collection->getId(), $id, forUpdate: true)
            ));

            if ($document->isEmpty()) {
                return false;
            }

            $validator = new Authorization(self::PERMISSION_DELETE);

            if ($collection->getId() !== self::METADATA) {
                $documentSecurity = $collection->getAttribute('documentSecurity', false);
                if (!$validator->isValid([
                    ...$collection->getDelete(),
                    ...($documentSecurity ? $document->getDelete() : [])
                ])) {
                    throw new AuthorizationException($validator->getDescription());
                }
            }

            // Check if document was updated after the request timestamp
            try {
                $oldUpdatedAt = new \DateTime($document->getUpdatedAt());
            } catch (Exception $e) {
                throw new DatabaseException($e->getMessage(), $e->getCode(), $e);
            }

            if (!\is_null($this->timestamp) && $oldUpdatedAt > $this->timestamp) {
                throw new ConflictException('Document was updated after the request timestamp');
            }

            if ($this->resolveRelationships) {
                $document = $this->silent(fn () => $this->deleteDocumentRelationships($collection, $document));
            }

            $result = $this->adapter->deleteDocument($collection->getId(), $id);

            $this->purgeCachedDocument($collection->getId(), $id);

            return $result;
        });

        $this->trigger(self::EVENT_DOCUMENT_DELETE, $document);

        return $deleted;
    }

    /**
     * @param Document $collection
     * @param Document $document
     * @return Document
     * @throws AuthorizationException
     * @throws ConflictException
     * @throws DatabaseException
     * @throws RestrictedException
     * @throws StructureException
     */
    private function deleteDocumentRelationships(Document $collection, Document $document): Document
    {
        $attributes = $collection->getAttribute('attributes', []);

        $relationships = \array_filter($attributes, function ($attribute) {
            return $attribute['type'] === Database::VAR_RELATIONSHIP;
        });

        foreach ($relationships as $relationship) {
            $key = $relationship['key'];
            $value = $document->getAttribute($key);
            $relatedCollection = $this->getCollection($relationship['options']['relatedCollection']);
            $relationType = $relationship['options']['relationType'];
            $twoWay = $relationship['options']['twoWay'];
            $twoWayKey = $relationship['options']['twoWayKey'];
            $onDelete = $relationship['options']['onDelete'];
            $side = $relationship['options']['side'];

            $relationship->setAttribute('collection', $collection->getId());
            $relationship->setAttribute('document', $document->getId());

            switch ($onDelete) {
                case Database::RELATION_MUTATE_RESTRICT:
                    $this->deleteRestrict($relatedCollection, $document, $value, $relationType, $twoWay, $twoWayKey, $side);
                    break;
                case Database::RELATION_MUTATE_SET_NULL:
                    $this->deleteSetNull($collection, $relatedCollection, $document, $value, $relationType, $twoWay, $twoWayKey, $side);
                    break;
                case Database::RELATION_MUTATE_CASCADE:
                    foreach ($this->relationshipDeleteStack as $processedRelationship) {
                        $existingKey = $processedRelationship['key'];
                        $existingCollection = $processedRelationship['collection'];
                        $existingRelatedCollection = $processedRelationship['options']['relatedCollection'];
                        $existingTwoWayKey = $processedRelationship['options']['twoWayKey'];
                        $existingSide = $processedRelationship['options']['side'];

                        // If this relationship has already been fetched for this document, skip it
                        $reflexive = $processedRelationship == $relationship;

                        // If this relationship is the same as a previously fetched relationship, but on the other side, skip it
                        $symmetric = $existingKey === $twoWayKey
                            && $existingTwoWayKey === $key
                            && $existingRelatedCollection === $collection->getId()
                            && $existingCollection === $relatedCollection->getId()
                            && $existingSide !== $side;

                        // If this relationship is not directly related but relates across multiple collections, skip it.
                        //
                        // These conditions ensure that a relationship is considered transitive if it has the same
                        // two-way key and related collection, but is on the opposite side of the relationship (the first and second conditions).
                        //
                        // They also ensure that a relationship is considered transitive if it has the same key and related
                        // collection as an existing relationship, but a different two-way key (the third condition),
                        // or the same two-way key as an existing relationship, but a different key (the fourth condition).
                        $transitive = (($existingKey === $twoWayKey
                                && $existingCollection === $relatedCollection->getId()
                                && $existingSide !== $side)
                            || ($existingTwoWayKey === $key
                                && $existingRelatedCollection === $collection->getId()
                                && $existingSide !== $side)
                            || ($existingKey === $key
                                && $existingTwoWayKey !== $twoWayKey
                                && $existingRelatedCollection === $relatedCollection->getId()
                                && $existingSide !== $side)
                            || ($existingKey !== $key
                                && $existingTwoWayKey === $twoWayKey
                                && $existingRelatedCollection === $relatedCollection->getId()
                                && $existingSide !== $side));

                        if ($reflexive || $symmetric || $transitive) {
                            break 2;
                        }
                    }
                    $this->deleteCascade($collection, $relatedCollection, $document, $key, $value, $relationType, $twoWayKey, $side, $relationship);
                    break;
            }
        }

        return $document;
    }

    /**
     * @param Document $relatedCollection
     * @param Document $document
     * @param mixed $value
     * @param string $relationType
     * @param bool $twoWay
     * @param string $twoWayKey
     * @param string $side
     * @throws AuthorizationException
     * @throws ConflictException
     * @throws DatabaseException
     * @throws RestrictedException
     * @throws StructureException
     */
    private function deleteRestrict(
        Document $relatedCollection,
        Document $document,
        mixed $value,
        string $relationType,
        bool $twoWay,
        string $twoWayKey,
        string $side
    ): void {
        if ($value instanceof Document && $value->isEmpty()) {
            $value = null;
        }

        if (
            !empty($value)
            && $relationType !== Database::RELATION_MANY_TO_ONE
            && $side === Database::RELATION_SIDE_PARENT
        ) {
            throw new RestrictedException('Cannot delete document because it has at least one related document.');
        }

        if (
            $relationType === Database::RELATION_ONE_TO_ONE
            && $side === Database::RELATION_SIDE_CHILD
            && !$twoWay
        ) {
            Authorization::skip(function () use ($document, $relatedCollection, $twoWayKey) {
                $related = $this->findOne($relatedCollection->getId(), [
                    Query::select(['$id']),
                    Query::equal($twoWayKey, [$document->getId()])
                ]);

                if ($related->isEmpty()) {
                    return;
                }

                $this->skipRelationships(fn () => $this->updateDocument(
                    $relatedCollection->getId(),
                    $related->getId(),
                    new Document([
                        $twoWayKey => null
                    ])
                ));
            });
        }

        if (
            $relationType === Database::RELATION_MANY_TO_ONE
            && $side === Database::RELATION_SIDE_CHILD
        ) {
            $related = Authorization::skip(fn () => $this->findOne($relatedCollection->getId(), [
                Query::select(['$id']),
                Query::equal($twoWayKey, [$document->getId()])
            ]));

            if (!$related->isEmpty()) {
                throw new RestrictedException('Cannot delete document because it has at least one related document.');
            }
        }
    }

    /**
     * @param Document $collection
     * @param Document $relatedCollection
     * @param Document $document
     * @param mixed $value
     * @param string $relationType
     * @param bool $twoWay
     * @param string $twoWayKey
     * @param string $side
     * @return void
     * @throws AuthorizationException
     * @throws ConflictException
     * @throws DatabaseException
     * @throws RestrictedException
     * @throws StructureException
     */
    private function deleteSetNull(Document $collection, Document $relatedCollection, Document $document, mixed $value, string $relationType, bool $twoWay, string $twoWayKey, string $side): void
    {
        switch ($relationType) {
            case Database::RELATION_ONE_TO_ONE:
                if (!$twoWay && $side === Database::RELATION_SIDE_PARENT) {
                    break;
                }

                // Shouldn't need read or update permission to delete
                Authorization::skip(function () use ($document, $value, $relatedCollection, $twoWay, $twoWayKey, $side) {
                    if (!$twoWay && $side === Database::RELATION_SIDE_CHILD) {
                        $related = $this->findOne($relatedCollection->getId(), [
                            Query::select(['$id']),
                            Query::equal($twoWayKey, [$document->getId()])
                        ]);
                    } else {
                        if (empty($value)) {
                            return;
                        }
                        $related = $this->getDocument($relatedCollection->getId(), $value->getId(), [Query::select(['$id'])]);
                    }

                    if ($related->isEmpty()) {
                        return;
                    }

                    $this->skipRelationships(fn () => $this->updateDocument(
                        $relatedCollection->getId(),
                        $related->getId(),
                        new Document([
                            $twoWayKey => null
                        ])
                    ));
                });
                break;

            case Database::RELATION_ONE_TO_MANY:
                if ($side === Database::RELATION_SIDE_CHILD) {
                    break;
                }
                foreach ($value as $relation) {
                    Authorization::skip(function () use ($relatedCollection, $twoWayKey, $relation) {
                        $this->skipRelationships(fn () => $this->updateDocument(
                            $relatedCollection->getId(),
                            $relation->getId(),
                            new Document([
                                $twoWayKey => null
                            ]),
                        ));
                    });
                }
                break;

            case Database::RELATION_MANY_TO_ONE:
                if ($side === Database::RELATION_SIDE_PARENT) {
                    break;
                }

                if (!$twoWay) {
                    $value = $this->find($relatedCollection->getId(), [
                        Query::select(['$id']),
                        Query::equal($twoWayKey, [$document->getId()]),
                        Query::limit(PHP_INT_MAX)
                    ]);
                }

                foreach ($value as $relation) {
                    Authorization::skip(function () use ($relatedCollection, $twoWayKey, $relation) {
                        $this->skipRelationships(fn () => $this->updateDocument(
                            $relatedCollection->getId(),
                            $relation->getId(),
                            new Document([
                                $twoWayKey => null
                            ])
                        ));
                    });
                }
                break;

            case Database::RELATION_MANY_TO_MANY:
                $junction = $this->getJunctionCollection($collection, $relatedCollection, $side);

                $junctions = $this->find($junction, [
                    Query::select(['$id']),
                    Query::equal($twoWayKey, [$document->getId()]),
                    Query::limit(PHP_INT_MAX)
                ]);

                foreach ($junctions as $document) {
                    $this->skipRelationships(fn () => $this->deleteDocument(
                        $junction,
                        $document->getId()
                    ));
                }
                break;
        }
    }

    /**
     * @param Document $collection
     * @param Document $relatedCollection
     * @param Document $document
     * @param string $key
     * @param mixed $value
     * @param string $relationType
     * @param string $twoWayKey
     * @param string $side
     * @param Document $relationship
     * @return void
     * @throws AuthorizationException
     * @throws ConflictException
     * @throws DatabaseException
     * @throws RestrictedException
     * @throws StructureException
     */
    private function deleteCascade(Document $collection, Document $relatedCollection, Document $document, string $key, mixed $value, string $relationType, string $twoWayKey, string $side, Document $relationship): void
    {
        switch ($relationType) {
            case Database::RELATION_ONE_TO_ONE:
                if ($value !== null) {
                    $this->relationshipDeleteStack[] = $relationship;

                    $this->deleteDocument(
                        $relatedCollection->getId(),
                        ($value instanceof Document) ? $value->getId() : $value
                    );

                    \array_pop($this->relationshipDeleteStack);
                }
                break;
            case Database::RELATION_ONE_TO_MANY:
                if ($side === Database::RELATION_SIDE_CHILD) {
                    break;
                }

                $this->relationshipDeleteStack[] = $relationship;

                foreach ($value as $relation) {
                    $this->deleteDocument(
                        $relatedCollection->getId(),
                        $relation->getId()
                    );
                }

                \array_pop($this->relationshipDeleteStack);

                break;
            case Database::RELATION_MANY_TO_ONE:
                if ($side === Database::RELATION_SIDE_PARENT) {
                    break;
                }

                $value = $this->find($relatedCollection->getId(), [
                    Query::select(['$id']),
                    Query::equal($twoWayKey, [$document->getId()]),
                    Query::limit(PHP_INT_MAX),
                ]);

                $this->relationshipDeleteStack[] = $relationship;

                foreach ($value as $relation) {
                    $this->deleteDocument(
                        $relatedCollection->getId(),
                        $relation->getId()
                    );
                }

                \array_pop($this->relationshipDeleteStack);

                break;
            case Database::RELATION_MANY_TO_MANY:
                $junction = $this->getJunctionCollection($collection, $relatedCollection, $side);

                $junctions = $this->skipRelationships(fn () => $this->find($junction, [
                    Query::select(['$id', $key]),
                    Query::equal($twoWayKey, [$document->getId()]),
                    Query::limit(PHP_INT_MAX)
                ]));

                $this->relationshipDeleteStack[] = $relationship;

                foreach ($junctions as $document) {
                    if ($side === Database::RELATION_SIDE_PARENT) {
                        $this->deleteDocument(
                            $relatedCollection->getId(),
                            $document->getAttribute($key)
                        );
                    }
                    $this->deleteDocument(
                        $junction,
                        $document->getId()
                    );
                }

                \array_pop($this->relationshipDeleteStack);
                break;
        }
    }

    /**
     * Delete Documents
     *
     * Deletes all documents which match the given query, will respect the relationship's onDelete optin.
     *
     * @param string $collection
     * @param array<Query> $queries
     * @param int $batchSize
     * @param callable|null $onNext
     * @param callable|null $onError
     * @return int
     * @throws AuthorizationException
     * @throws DatabaseException
     * @throws RestrictedException
     * @throws \Throwable
     */
    public function deleteDocuments(
        string $collection,
        array $queries = [],
        int $batchSize = self::DELETE_BATCH_SIZE,
        ?callable $onNext = null,
        ?callable $onError = null,
    ): int {
        if ($this->adapter->getSharedTables() && empty($this->adapter->getTenant())) {
            throw new DatabaseException('Missing tenant. Tenant must be set when table sharing is enabled.');
        }

        $batchSize = \min(Database::DELETE_BATCH_SIZE, \max(1, $batchSize));
        $collection = $this->silent(fn () => $this->getCollection($collection));
        if ($collection->isEmpty()) {
            throw new DatabaseException('Collection not found');
        }

        $documentSecurity = $collection->getAttribute('documentSecurity', false);
        $authorization = new Authorization(self::PERMISSION_DELETE);
        $skipAuth = $authorization->isValid($collection->getDelete());

        if (!$skipAuth && !$documentSecurity && $collection->getId() !== self::METADATA) {
            throw new AuthorizationException($authorization->getDescription());
        }

        $attributes = $collection->getAttribute('attributes', []);
        $indexes = $collection->getAttribute('indexes', []);

        $this->checkQueriesType($queries);

        if ($this->validate) {
            $validator = new DocumentsValidator(
                $attributes,
                $indexes,
                $this->adapter->getIdAttributeType(),
                $this->maxQueryValues,
                $this->adapter->getMinDateTime(),
                $this->adapter->getMaxDateTime()
            );

            if (!$validator->isValid($queries)) {
                throw new QueryException($validator->getDescription());
            }
        }

        $grouped = Query::groupByType($queries);
        $limit = $grouped['limit'];
        $cursor = $grouped['cursor'];

        if (!empty($cursor) && $cursor->getCollection() !== $collection->getId()) {
            throw new DatabaseException("Cursor document must be from the same Collection.");
        }

        $originalLimit = $limit;
        $last = $cursor;
        $modified = 0;

        while (true) {
            if ($limit && $limit < $batchSize && $limit > 0) {
                $batchSize = $limit;
            } elseif (!empty($limit)) {
                $limit -= $batchSize;
            }

            $new = [
                Query::limit($batchSize)
            ];

            if (!empty($last)) {
                $new[] = Query::cursorAfter($last);
            }

            /**
             * @var array<Document> $batch
             */
            $batch = $this->silent(fn () => $this->find(
                $collection->getId(),
                array_merge($new, $queries),
                forPermission: Database::PERMISSION_DELETE
            ));

            if (empty($batch)) {
                break;
            }

            $sequences = [];
            $permissionIds = [];

            $this->withTransaction(function () use ($collection, $sequences, $permissionIds, $batch) {
                foreach ($batch as $document) {
                    $sequences[] = $document->getSequence();
                    if (!empty($document->getPermissions())) {
                        $permissionIds[] = $document->getId();
                    }

                    if ($this->resolveRelationships) {
                        $document = $this->silent(fn () => $this->deleteDocumentRelationships(
                            $collection,
                            $document
                        ));
                    }

                    // Check if document was updated after the request timestamp
                    try {
                        $oldUpdatedAt = new \DateTime($document->getUpdatedAt());
                    } catch (Exception $e) {
                        throw new DatabaseException($e->getMessage(), $e->getCode(), $e);
                    }

                    if (!\is_null($this->timestamp) && $oldUpdatedAt > $this->timestamp) {
                        throw new ConflictException('Document was updated after the request timestamp');
                    }
                }

                $this->adapter->deleteDocuments(
                    $collection->getId(),
                    $sequences,
                    $permissionIds
                );
            });

            foreach ($batch as $document) {
                if ($this->getSharedTables() && $this->getTenantPerDocument()) {
                    $this->withTenant($document->getTenant(), function () use ($collection, $document) {
                        $this->purgeCachedDocument($collection->getId(), $document->getId());
                    });
                } else {
                    $this->purgeCachedDocument($collection->getId(), $document->getId());
                }
                try {
                    $onNext && $onNext($document);
                } catch (Throwable $th) {
                    $onError ? $onError($th) : throw $th;
                }
                $modified++;
            }

            if (count($batch) < $batchSize) {
                break;
            } elseif ($originalLimit && $modified >= $originalLimit) {
                break;
            }

            $last = \end($batch);
        }

        $this->trigger(self::EVENT_DOCUMENTS_DELETE, new Document([
            '$collection' => $collection->getId(),
            'modified' => $modified
        ]));

        return $modified;
    }

    /**
     * Cleans the all the collection's documents from the cache
     * And the all related cached documents.
     *
     * @param string $collectionId
     *
     * @return bool
     */
    public function purgeCachedCollection(string $collectionId): bool
    {
        [$collectionKey] = $this->getCacheKeys($collectionId);

        $documentKeys = $this->cache->list($collectionKey);
        foreach ($documentKeys as $documentKey) {
            $this->cache->purge($documentKey);
        }

        $this->cache->purge($collectionKey);

        return true;
    }

    /**
     * Cleans a specific document from cache
     * And related document reference in the collection cache.
     *
     * @param string $collectionId
     * @param string $id
     * @return bool
     * @throws Exception
     */
    public function purgeCachedDocument(string $collectionId, string $id): bool
    {
        [$collectionKey, $documentKey] = $this->getCacheKeys($collectionId, $id);

        $this->cache->purge($collectionKey, $documentKey);
        $this->cache->purge($documentKey);

        $this->trigger(self::EVENT_DOCUMENT_PURGE, new Document([
            '$id' => $id,
            '$collection' => $collectionId
        ]));

        return true;
    }

    /**
     * Find Documents
     *
     * @param string $collection
     * @param array<Query> $queries
     * @param string $forPermission
     *
     * @return array<Document>
     * @throws DatabaseException
     * @throws QueryException
     * @throws TimeoutException
     * @throws Exception
     */
    public function find(string $collection, array $queries = [], string $forPermission = Database::PERMISSION_READ): array
    {
        $collection = $this->silent(fn () => $this->getCollection($collection));

        if ($collection->isEmpty()) {
            throw new NotFoundException('Collection not found');
        }

        $attributes = $collection->getAttribute('attributes', []);
        $indexes = $collection->getAttribute('indexes', []);

        $this->checkQueriesType($queries);

        if ($this->validate) {
            $validator = new DocumentsValidator(
                $attributes,
                $indexes,
                $this->adapter->getIdAttributeType(),
                $this->maxQueryValues,
                $this->adapter->getMinDateTime(),
                $this->adapter->getMaxDateTime(),
            );
            if (!$validator->isValid($queries)) {
                throw new QueryException($validator->getDescription());
            }
        }

        $authorization = new Authorization($forPermission);
        $documentSecurity = $collection->getAttribute('documentSecurity', false);
        $skipAuth = $authorization->isValid($collection->getPermissionsByType($forPermission));

        if (!$skipAuth && !$documentSecurity && $collection->getId() !== self::METADATA) {
            throw new AuthorizationException($authorization->getDescription());
        }

        $relationships = \array_filter(
            $collection->getAttribute('attributes', []),
            fn (Document $attribute) => $attribute->getAttribute('type') === self::VAR_RELATIONSHIP
        );

        $grouped = Query::groupByType($queries);
        $filters = $grouped['filters'];
        $selects = $grouped['selections'];
        $limit = $grouped['limit'];
        $offset = $grouped['offset'];
        $orderAttributes = $grouped['orderAttributes'];
        $orderTypes = $grouped['orderTypes'];
        $cursor = $grouped['cursor'];
        $cursorDirection = $grouped['cursorDirection'] ?? Database::CURSOR_AFTER;

        $uniqueOrderBy = false;
        foreach ($orderAttributes as $order) {
            if ($order === '$id' || $order === '$sequence') {
                $uniqueOrderBy = true;
            }
        }

        if ($uniqueOrderBy === false) {
            $orderAttributes[] = '$sequence';
        }

        if (!empty($cursor)) {
            foreach ($orderAttributes as $order) {
                if ($cursor->getAttribute($order) === null) {
                    throw new OrderException(
                        message: "Order attribute '{$order}' is empty",
                        attribute: $order
                    );
                }
            }
        }

        if (!empty($cursor) && $cursor->getCollection() !== $collection->getId()) {
            throw new DatabaseException("cursor Document must be from the same Collection.");
        }

        if (!empty($cursor)) {
            $cursor = $this->adapter->castingBefore($collection, $cursor);
        }

        $cursor = empty($cursor) ? [] : $this->encode($collection, $cursor)->getArrayCopy();

        /**  @var array<Query> $queries */
        $queries = \array_merge(
            $selects,
            $this->convertQueries($collection, $filters)
        );

        $selections = $this->validateSelections($collection, $selects);
        $nestedSelections = $this->processRelationshipQueries($relationships, $queries);

        $getResults = fn () => $this->adapter->find(
            $collection->getId(),
            $queries,
            $limit ?? 25,
            $offset ?? 0,
            $orderAttributes,
            $orderTypes,
            $cursor,
            $cursorDirection,
            $forPermission
        );

        $results = $skipAuth ? Authorization::skip($getResults) : $getResults();

        foreach ($results as $index => $node) {

            $node = $this->adapter->castingAfter($collection, $node);

            if ($this->resolveRelationships && !empty($relationships) && (empty($selects) || !empty($nestedSelections))) {
                $node = $this->silent(fn () => $this->populateDocumentRelationships($collection, $node, $nestedSelections));
            }

            $node = $this->casting($collection, $node);
            $node = $this->decode($collection, $node, $selections);

            if (!$node->isEmpty()) {
                $node->setAttribute('$collection', $collection->getId());
            }

            $results[$index] = $node;
        }

        $this->trigger(self::EVENT_DOCUMENT_FIND, $results);

        return $results;
    }

    /**
     * Call callback for each document of the given collection
     * that matches the given queries
     *
     * @param string $collection
     * @param callable $callback
     * @param array<Query> $queries
     * @param string $forPermission
     * @return void
     * @throws \Utopia\Database\Exception
     */
    public function foreach(string $collection, callable $callback, array $queries = [], string $forPermission = Database::PERMISSION_READ): void
    {
        $grouped = Query::groupByType($queries);
        $limitExists = $grouped['limit'] !== null;
        $limit = $grouped['limit'] ?? 25;
        $offset = $grouped['offset'];

        $cursor = $grouped['cursor'];
        $cursorDirection = $grouped['cursorDirection'];

        // Cursor before is not supported
        if ($cursor !== null && $cursorDirection === Database::CURSOR_BEFORE) {
            throw new DatabaseException('Cursor ' . Database::CURSOR_BEFORE . ' not supported in this method.');
        }

        $sum = $limit;
        $latestDocument = null;

        while ($sum === $limit) {
            $newQueries = $queries;
            if ($latestDocument !== null) {
                //reset offset and cursor as groupByType ignores same type query after first one is encountered
                if ($offset !== null) {
                    array_unshift($newQueries, Query::offset(0));
                }

                array_unshift($newQueries, Query::cursorAfter($latestDocument));
            }
            if (!$limitExists) {
                $newQueries[] = Query::limit($limit);
            }
            $results = $this->find($collection, $newQueries, $forPermission);

            if (empty($results)) {
                return;
            }

            $sum = count($results);

            foreach ($results as $document) {
                if (is_callable($callback)) {
                    $callback($document);
                }
            }

            $latestDocument = $results[array_key_last($results)];
        }
    }

    /**
     * @param string $collection
     * @param array<Query> $queries
     * @return Document
     * @throws DatabaseException
     */
    public function findOne(string $collection, array $queries = []): Document
    {
        $results = $this->silent(fn () => $this->find($collection, \array_merge([
            Query::limit(1)
        ], $queries)));

        $found = \reset($results);

        $this->trigger(self::EVENT_DOCUMENT_FIND, $found);

        if (!$found) {
            return new Document();
        }

        return $found;
    }

    /**
     * Count Documents
     *
     * Count the number of documents.
     *
     * @param string $collection
     * @param array<Query> $queries
     * @param int|null $max
     *
     * @return int
     * @throws DatabaseException
     */
    public function count(string $collection, array $queries = [], ?int $max = null): int
    {
        $collection = $this->silent(fn () => $this->getCollection($collection));
        $attributes = $collection->getAttribute('attributes', []);
        $indexes = $collection->getAttribute('indexes', []);

        $this->checkQueriesType($queries);

        if ($this->validate) {
            $validator = new DocumentsValidator(
                $attributes,
                $indexes,
                $this->adapter->getIdAttributeType(),
                $this->maxQueryValues,
                $this->adapter->getMinDateTime(),
                $this->adapter->getMaxDateTime(),
            );
            if (!$validator->isValid($queries)) {
                throw new QueryException($validator->getDescription());
            }
        }

        $authorization = new Authorization(self::PERMISSION_READ);
        if ($authorization->isValid($collection->getRead())) {
            $skipAuth = true;
        }

        $queries = Query::groupByType($queries)['filters'];
        $queries = $this->convertQueries($collection, $queries);

        $getCount = fn () => $this->adapter->count($collection->getId(), $queries, $max);
        $count = $skipAuth ?? false ? Authorization::skip($getCount) : $getCount();

        $this->trigger(self::EVENT_DOCUMENT_COUNT, $count);

        return $count;
    }

    /**
     * Sum an attribute
     *
     * Sum an attribute for all the documents. Pass $max=0 for unlimited count
     *
     * @param string $collection
     * @param string $attribute
     * @param array<Query> $queries
     * @param int|null $max
     *
     * @return int|float
     * @throws DatabaseException
     */
    public function sum(string $collection, string $attribute, array $queries = [], ?int $max = null): float|int
    {
        $collection = $this->silent(fn () => $this->getCollection($collection));
        $attributes = $collection->getAttribute('attributes', []);
        $indexes = $collection->getAttribute('indexes', []);

        $this->checkQueriesType($queries);

        if ($this->validate) {
            $validator = new DocumentsValidator(
                $attributes,
                $indexes,
                $this->adapter->getIdAttributeType(),
                $this->maxQueryValues,
                $this->adapter->getMinDateTime(),
                $this->adapter->getMaxDateTime(),
            );
            if (!$validator->isValid($queries)) {
                throw new QueryException($validator->getDescription());
            }
        }

        $queries = $this->convertQueries($collection, $queries);

        $sum = $this->adapter->sum($collection->getId(), $attribute, $queries, $max);

        $this->trigger(self::EVENT_DOCUMENT_SUM, $sum);

        return $sum;
    }

    /**
     * Add Attribute Filter
     *
     * @param string $name
     * @param callable $encode
     * @param callable $decode
     *
     * @return void
     */
    public static function addFilter(string $name, callable $encode, callable $decode): void
    {
        self::$filters[$name] = [
            'encode' => $encode,
            'decode' => $decode,
        ];
    }

    /**
     * Encode Document
     *
     * @param Document $collection
     * @param Document $document
     *
     * @return Document
     * @throws DatabaseException
     */
    public function encode(Document $collection, Document $document): Document
    {
        $attributes = $collection->getAttribute('attributes', []);
        $internalDateAttributes = ['$createdAt','$updatedAt'];
        foreach ($this->getInternalAttributes() as $attribute) {
            $attributes[] = $attribute;
        }

        foreach ($attributes as $attribute) {
            $key = $attribute['$id'] ?? '';
            $array = $attribute['array'] ?? false;
            $default = $attribute['default'] ?? null;
            $filters = $attribute['filters'] ?? [];
            $value = $document->getAttribute($key);

            if (in_array($key, $internalDateAttributes) && is_string($value) && empty($value)) {
                $document->setAttribute($key, null);
                continue;
            }

            if ($key === '$permissions') {
                continue;
            }

            // Continue on optional param with no default
            if (is_null($value) && is_null($default)) {
                continue;
            }

            // Assign default only if no value provided
            // False positive "Call to function is_null() with mixed will always evaluate to false"
            // @phpstan-ignore-next-line
            if (is_null($value) && !is_null($default)) {
                $value = ($array) ? $default : [$default];
            } else {
                $value = ($array) ? $value : [$value];
            }

            foreach ($value as $index => $node) {
                if ($node !== null) {
                    foreach ($filters as $filter) {
                        $node = $this->encodeAttribute($filter, $node, $document);
                    }
                    $value[$index] = $node;
                }
            }

            if (!$array) {
                $value = $value[0];
            }
            $document->setAttribute($key, $value);
        }

        return $document;
    }

    /**
     * Decode Document
     *
     * @param Document $collection
     * @param Document $document
     * @param array<string> $selections
     * @return Document
     * @throws DatabaseException
     */
    public function decode(Document $collection, Document $document, array $selections = []): Document
    {
        $attributes = \array_filter(
            $collection->getAttribute('attributes', []),
            fn ($attribute) => $attribute['type'] !== self::VAR_RELATIONSHIP
        );

        $relationships = \array_filter(
            $collection->getAttribute('attributes', []),
            fn ($attribute) => $attribute['type'] === self::VAR_RELATIONSHIP
        );

        foreach ($relationships as $relationship) {
            $key = $relationship['$id'] ?? '';

            if (
                \array_key_exists($key, (array)$document)
                || \array_key_exists($this->adapter->filter($key), (array)$document)
            ) {
                $value = $document->getAttribute($key);
                $value ??= $document->getAttribute($this->adapter->filter($key));
                $document->removeAttribute($this->adapter->filter($key));
                $document->setAttribute($key, $value);
            }
        }

        foreach ($this->getInternalAttributes() as $attribute) {
            $attributes[] = $attribute;
        }

        foreach ($attributes as $attribute) {
            $key = $attribute['$id'] ?? '';
            $array = $attribute['array'] ?? false;
            $filters = $attribute['filters'] ?? [];
            $value = $document->getAttribute($key);

            if ($key === '$permissions') {
                continue;
            }

            if (\is_null($value)) {
                $value = $document->getAttribute($this->adapter->filter($key));

                if (!\is_null($value)) {
                    $document->removeAttribute($this->adapter->filter($key));
                }
            }

            $value = ($array) ? $value : [$value];
            $value = (is_null($value)) ? [] : $value;

            foreach ($value as $index => $node) {
                foreach (array_reverse($filters) as $filter) {
                    $node = $this->decodeAttribute($filter, $node, $document, $key);
                }
                $value[$index] = $node;
            }

            if (
                empty($selections)
                || \in_array($key, $selections)
                || \in_array('*', $selections)
            ) {
                $document->setAttribute($key, ($array) ? $value : $value[0]);
            }
        }

        return $document;
    }

    /**
     * Casting
     *
     * @param Document $collection
     * @param Document $document
     *
     * @return Document
     */
    public function casting(Document $collection, Document $document): Document
    {
        if ($this->adapter->getSupportForCasting()) {
            return $document;
        }

        $attributes = $collection->getAttribute('attributes', []);

        foreach ($this->getInternalAttributes() as $attribute) {
            $attributes[] = $attribute;
        }

        foreach ($attributes as $attribute) {
            $key = $attribute['$id'] ?? '';
            $type = $attribute['type'] ?? '';
            $array = $attribute['array'] ?? false;
            $value = $document->getAttribute($key, null);
            if (is_null($value)) {
                continue;
            }

            if ($key === '$permissions') {
                continue;
            }

            if ($array) {
                $value = !is_string($value)
                    ? $value
                    : json_decode($value, true);
            } else {
                $value = [$value];
            }

            foreach ($value as $index => $node) {
                switch ($type) {
                    case self::VAR_ID:
                        // Disabled until Appwrite migrates to use real int ID's for MySQL
                        //$type = $this->adapter->getIdAttributeType();
                        //\settype($node, $type);
                        $node = (string)$node;
                        break;
                    case self::VAR_BOOLEAN:
                        $node = (bool)$node;
                        break;
                    case self::VAR_INTEGER:
                        $node = (int)$node;
                        break;
                    case self::VAR_FLOAT:
                        $node = (float)$node;
                        break;
                    default:
                        break;
                }

                $value[$index] = $node;
            }

            $document->setAttribute($key, ($array) ? $value : $value[0]);
        }

        return $document;
    }

    /**
     * Encode Attribute
     *
     * Passes the attribute $value, and $document context to a predefined filter
     *  that allow you to manipulate the input format of the given attribute.
     *
     * @param string $name
     * @param mixed $value
     * @param Document $document
     *
     * @return mixed
     * @throws DatabaseException
     */
    protected function encodeAttribute(string $name, mixed $value, Document $document): mixed
    {
        if (!array_key_exists($name, self::$filters) && !array_key_exists($name, $this->instanceFilters)) {
            throw new NotFoundException("Filter: {$name} not found");
        }

        try {
            if (\array_key_exists($name, $this->instanceFilters)) {
                $value = $this->instanceFilters[$name]['encode']($value, $document, $this);
            } else {
                $value = self::$filters[$name]['encode']($value, $document, $this);
            }
        } catch (\Throwable $th) {
            throw new DatabaseException($th->getMessage(), $th->getCode(), $th);
        }

        return $value;
    }

    /**
     * Decode Attribute
     *
     * Passes the attribute $value, and $document context to a predefined filter
     *  that allow you to manipulate the output format of the given attribute.
     *
     * @param string $filter
     * @param mixed $value
     * @param Document $document
     *
     * @return mixed
     * @throws DatabaseException
     */
    protected function decodeAttribute(string $filter, mixed $value, Document $document, string $attribute): mixed
    {
        if (!$this->filter) {
            return $value;
        }

        if (!array_key_exists($filter, self::$filters) && !array_key_exists($filter, $this->instanceFilters)) {
            throw new NotFoundException("Filter \"{$filter}\" not found for attribute \"{$attribute}\"");
        }

        if (array_key_exists($filter, $this->instanceFilters)) {
            $value = $this->instanceFilters[$filter]['decode']($value, $document, $this);
        } else {
            $value = self::$filters[$filter]['decode']($value, $document, $this);
        }

        return $value;
    }

    /**
     * Validate if a set of attributes can be selected from the collection
     *
     * @param Document $collection
     * @param array<Query> $queries
     * @return array<string>
     * @throws QueryException
     */
    private function validateSelections(Document $collection, array $queries): array
    {
        if (empty($queries)) {
            return [];
        }

        $selections = [];
        $relationshipSelections = [];

        foreach ($queries as $query) {
            if ($query->getMethod() == Query::TYPE_SELECT) {
                foreach ($query->getValues() as $value) {
                    if (\str_contains($value, '.')) {
                        $relationshipSelections[] = $value;
                        continue;
                    }
                    $selections[] = $value;
                }
            }
        }

        // Allow querying internal attributes
        $keys = \array_map(
            fn ($attribute) => $attribute['$id'],
            self::getInternalAttributes()
        );

        foreach ($collection->getAttribute('attributes', []) as $attribute) {
            if ($attribute['type'] !== self::VAR_RELATIONSHIP) {
                // Fallback to $id when key property is not present in metadata table for some tables such as Indexes or Attributes
                $keys[] = $attribute['key'] ?? $attribute['$id'];
            }
        }

        $invalid = \array_diff($selections, $keys);
        if (!empty($invalid) && !\in_array('*', $invalid)) {
            throw new QueryException('Cannot select attributes: ' . \implode(', ', $invalid));
        }

        $selections = \array_merge($selections, $relationshipSelections);

        $selections[] = '$id';
        $selections[] = '$sequence';
        $selections[] = '$collection';
        $selections[] = '$createdAt';
        $selections[] = '$updatedAt';
        $selections[] = '$permissions';

        return \array_values(\array_unique($selections));
    }

    /**
     * Get adapter attribute limit, accounting for internal metadata
     * Returns 0 to indicate no limit
     *
     * @return int
     */
    public function getLimitForAttributes(): int
    {
        if ($this->adapter->getLimitForAttributes() === 0) {
            return 0;
        }

        return $this->adapter->getLimitForAttributes() - $this->adapter->getCountOfDefaultAttributes();
    }

    /**
     * Get adapter index limit
     *
     * @return int
     */
    public function getLimitForIndexes(): int
    {
        return $this->adapter->getLimitForIndexes() - $this->adapter->getCountOfDefaultIndexes();
    }

    /**
     * @param Document $collection
     * @param array<Query> $queries
     * @return array<Query>
     * @throws QueryException
     * @throws Exception
     */
    public function convertQueries(Document $collection, array $queries): array
    {
        $attributes = $collection->getAttribute('attributes', []);

        foreach (Database::INTERNAL_ATTRIBUTES as $attribute) {
            $attributes[] = new Document($attribute);
        }

        foreach ($attributes as $attribute) {
            foreach ($queries as $query) {
                if ($query->getAttribute() === $attribute->getId()) {
                    $query->setOnArray($attribute->getAttribute('array', false));
                }
            }

            if ($attribute->getAttribute('type') == Database::VAR_DATETIME) {
                foreach ($queries as $index => $query) {
                    if ($query->getAttribute() === $attribute->getId()) {
                        $values = $query->getValues();
                        foreach ($values as $valueIndex => $value) {
                            try {
                                if ($this->adapter->isMongo()) {
                                    $values[$valueIndex] = $this->adapter->setUTCDatetime($value);
                                } else {
                                    $values[$valueIndex] = DateTime::setTimezone($value);
                                }
                            } catch (\Throwable $e) {
                                throw new QueryException($e->getMessage(), $e->getCode(), $e);
                            }
                        }
                        $query->setValues($values);
                        $queries[$index] = $query;
                    }
                }
            }
        }

        return $queries;
    }

    /**
     * @return  array<array<string, mixed>>
     */
    public function getInternalAttributes(): array
    {
        $attributes = self::INTERNAL_ATTRIBUTES;

        if (!$this->adapter->getSharedTables()) {
            $attributes = \array_filter(Database::INTERNAL_ATTRIBUTES, function ($attribute) {
                return $attribute['$id'] !== '$tenant';
            });
        }

        return $attributes;
    }

    /**
     * Get Schema Attributes
     *
     * @param string $collection
     * @return array<Document>
     * @throws DatabaseException
     */
    public function getSchemaAttributes(string $collection): array
    {
        return $this->adapter->getSchemaAttributes($collection);
    }

    /**
     * @param string $collectionId
     * @param string|null $documentId
     * @param array<string> $selects
     * @return array{0: ?string, 1: ?string, 2: ?string}
     */
    public function getCacheKeys(string $collectionId, ?string $documentId = null, array $selects = []): array
    {
        if ($this->adapter->getSupportForHostname()) {
            $hostname = $this->adapter->getHostname();
        }

        $tenantSegment = $this->adapter->getTenant();

        if ($collectionId === self::METADATA && isset($this->globalCollections[$documentId])) {
            $tenantSegment = null;
        }

        $collectionKey = \sprintf(
            '%s-cache-%s:%s:%s:collection:%s',
            $this->cacheName,
            $hostname ?? '',
            $this->getNamespace(),
            $tenantSegment,
            $collectionId
        );

        if ($documentId) {
            $documentKey = $documentHashKey = "{$collectionKey}:{$documentId}";

            if (!empty($selects)) {
                $documentHashKey = $documentKey . ':' . \md5(\implode($selects));
            }
        }

        return [
            $collectionKey,
            $documentKey ?? null,
            $documentHashKey ?? null
        ];
    }

    /**
     * @param array<Query> $queries
     * @return void
     * @throws QueryException
     */
    private function checkQueriesType(array $queries): void
    {
        foreach ($queries as $query) {
            if (!$query instanceof Query) {
                throw new QueryException('Invalid query type: "' . \gettype($query) . '". Expected instances of "' . Query::class . '"');
            }

            if ($query->isNested()) {
                $this->checkQueriesType($query->getValues());
            }
        }
    }

    /**
     * Process relationship queries, extracting nested selections.
     *
     * @param array<Document> $relationships
     * @param array<Query> $queries
     * @return array<string, array<Query>> $selects
     */
    private function processRelationshipQueries(
        array $relationships,
        array $queries,
    ): array {
        $nestedSelections = [];

        foreach ($queries as $query) {
            if ($query->getMethod() !== Query::TYPE_SELECT) {
                continue;
            }

            $values = $query->getValues();
            foreach ($values as $valueIndex => $value) {
                if (!\str_contains($value, '.')) {
                    continue;
                }

                $nesting = \explode('.', $value);
                $selectedKey = \array_shift($nesting); // Remove and return first item

                $relationship = \array_values(\array_filter(
                    $relationships,
                    fn (Document $relationship) => $relationship->getAttribute('key') === $selectedKey,
                ))[0] ?? null;

                if (!$relationship) {
                    continue;
                }

                // Shift the top level off the dot-path to pass the selection down the chain
                // 'foo.bar.baz' becomes 'bar.baz'

                $nestingPath = \implode('.', $nesting);
                $nestedSelections[$selectedKey][] = Query::select([$nestingPath]);

                $type = $relationship->getAttribute('options')['relationType'];
                $side = $relationship->getAttribute('options')['side'];

                switch ($type) {
                    case Database::RELATION_MANY_TO_MANY:
                        unset($values[$valueIndex]);
                        break;
                    case Database::RELATION_ONE_TO_MANY:
                        if ($side === Database::RELATION_SIDE_PARENT) {
                            unset($values[$valueIndex]);
                        } else {
                            $values[$valueIndex] = $selectedKey;
                        }
                        break;
                    case Database::RELATION_MANY_TO_ONE:
                        if ($side === Database::RELATION_SIDE_PARENT) {
                            $values[$valueIndex] = $selectedKey;
                        } else {
                            unset($values[$valueIndex]);
                        }
                        break;
                    case Database::RELATION_ONE_TO_ONE:
                        $values[$valueIndex] = $selectedKey;
                        break;
                }
            }

            $query->setValues(\array_values($values));
        }

        return $nestedSelections;
    }
}<|MERGE_RESOLUTION|>--- conflicted
+++ resolved
@@ -4481,13 +4481,10 @@
 
                 }
 
-<<<<<<< HEAD
                 unset($document);
 
                 $updates = $this->adapter->castingBefore($collection, $updates);
 
-=======
->>>>>>> 4018440a
                 $this->adapter->updateDocuments(
                     $collection->getId(),
                     $updates,
