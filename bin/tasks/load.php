<?php

/**
 * @var CLI
 */
global $cli;

use Faker\Factory;
use Faker\Generator;
use Utopia\Database\Adapter\MySQL;
use Utopia\Database\Helpers\Permission;
use Utopia\Database\Helpers\Role;
use Utopia\Database\Validator\Authorization;
use Utopia\Mongo\Client;
use Swoole\Database\PDOConfig;
use Swoole\Database\PDOPool;
use Utopia\Cache\Cache;
use Utopia\Cache\Adapter\None as NoCache;
use Utopia\CLI\CLI;
use Utopia\CLI\Console;
use Utopia\Database\Database;
use Utopia\Database\Document;
use Utopia\Database\Adapter\Mongo;
use Utopia\Database\Adapter\MariaDB;
use Utopia\Http\Validator\Numeric;
use Utopia\Http\Validator\Text;

/**
 * @Example
 * docker compose exec tests bin/load --adapter=mariadb --limit=1000 --name=testing
 */

$cli
    ->task('load')
    ->desc('Load database with mock data for testing')
    ->param('adapter', '', new Text(0), 'Database adapter', false)
    ->param('limit', '', new Numeric(), 'Total number of records to add to database', false)
    ->param('name', 'myapp_'.uniqid(), new Text(0), 'Name of created database.', true)
    ->action(function ($adapter, $limit, $name) {
        $start = null;
        $namespace = '_ns';
        $cache = new Cache(new NoCache());

        Console::info("Filling {$adapter} with {$limit} records: {$name}");

        Swoole\Runtime::enableCoroutine();

        switch ($adapter) {
            case 'mariadb':
                Co\run(function () use (&$start, $limit, $name, $namespace, $cache) {
                    // can't use PDO pool to act above the database level e.g. creating schemas
                    $dbHost = 'mariadb';
                    $dbPort = '3306';
                    $dbUser = 'root';
                    $dbPass = 'password';

                    $pdo = new PDO("mysql:host={$dbHost};port={$dbPort};charset=utf8mb4", $dbUser, $dbPass, MariaDB::getPDOAttributes());

                    $database = new Database(new MariaDB($pdo), $cache);
                    $database->setDatabase($name);
                    $database->setNamespace($namespace);

                    // Outline collection schema
                    createSchema($database);

                    // reclaim resources
                    $database = null;
                    $pdo = null;

                    // Init Faker
                    $faker = Factory::create();

                    $start = microtime(true);

                    // create PDO pool for coroutines
                    $pool = new PDOPool(
                        (new PDOConfig())
                            ->withHost('mariadb')
                            ->withPort(3306)
                            ->withDbName($name)
                            ->withCharset('utf8mb4')
                            ->withUsername('root')
                            ->withPassword('password'),
                        128
                    );

                    // A coroutine is assigned per 1000 documents
                    for ($i = 0; $i < $limit / 1000; $i++) {
                        \go(function () use ($pool, $faker, $name, $cache, $namespace) {
                            $pdo = $pool->get();

                            $database = new Database(new MariaDB($pdo), $cache);
                            $database->setDatabase($name);
                            $database->setNamespace($namespace);

                            // Each coroutine loads 1000 documents
                            for ($i = 0; $i < 1000; $i++) {
                                createDocument($database, $faker);
                            }

                            // Reclaim resources
                            $pool->put($pdo);
                            $database = null;
                        });
                    }
                });
                break;

            case 'mysql':
                Co\run(function () use (&$start, $limit, $name, $namespace, $cache) {
                    // can't use PDO pool to act above the database level e.g. creating schemas
                    $dbHost = 'mysql';
                    $dbPort = '3307';
                    $dbUser = 'root';
                    $dbPass = 'password';

                    $pdo = new PDO("mysql:host={$dbHost};port={$dbPort};charset=utf8mb4", $dbUser, $dbPass, MySQL::getPDOAttributes());

                    $database = new Database(new MySQL($pdo), $cache);
                    $database->setDatabase($name);
                    $database->setNamespace($namespace);

                    // Outline collection schema
                    createSchema($database);

                    // reclaim resources
                    $database = null;
                    $pdo = null;

                    // Init Faker
                    $faker = Factory::create();

                    $start = microtime(true);

                    // create PDO pool for coroutines
                    $pool = new PDOPool(
                        (new PDOConfig())
                            ->withHost('mysql')
                            ->withPort(3307)
                            // ->withUnixSocket('/tmp/mysql.sock')
                            ->withDbName($name)
                            ->withCharset('utf8mb4')
                            ->withUsername('root')
                            ->withPassword('password'),
                        128
                    );

                    // A coroutine is assigned per 1000 documents
                    for ($i = 0; $i < $limit / 1000; $i++) {
                        \go(function () use ($pool, $faker, $name, $cache, $namespace) {
                            $pdo = $pool->get();

                            $database = new Database(new MySQL($pdo), $cache);
                            $database->setDatabase($name);
                            $database->setNamespace($namespace);

                            // Each coroutine loads 1000 documents
                            for ($i = 0; $i < 1000; $i++) {
                                createDocument($database, $faker);
                            }

                            // Reclaim resources
                            $pool->put($pdo);
                            $database = null;
                        });
                    }
                });
                break;

            case 'mongodb':
                Co\run(function () use (&$start, $limit, $name, $namespace, $cache) {
                    $client = new Client(
                        $name,
                        'mongo',
                        27017,
                        'root',
                        'example',
                        false
                    );

                    $database = new Database(new Mongo($client), $cache);
                    $database->setDatabase($name);
                    $database->setNamespace($namespace);

                    // Outline collection schema
                    createSchema($database);

                    // Fill DB
                    $faker = Factory::create();

                    $start = microtime(true);

                    for ($i = 0; $i < $limit / 1000; $i++) {
                        go(function () use ($client, $faker, $name, $namespace, $cache) {
                            $database = new Database(new Mongo($client), $cache);
                            $database->setDatabase($name);
                            $database->setNamespace($namespace);

                            // Each coroutine loads 1000 documents
                            for ($i = 0; $i < 1000; $i++) {
                                createDocument($database, $faker);
                            }

                            $database = null;
                        });
                    }
                });
                break;

            default:
                echo 'Adapter not supported';
                return;
        }

        $time = microtime(true) - $start;
        Console::success("Completed in {$time} seconds");
    });



$cli
    ->error()
    ->inject('error')
    ->action(function (Exception $error) {
        Console::error($error->getMessage());
    });


function createSchema(Database $database): void
{
    if ($database->exists($database->getDatabase())) {
        $database->delete($database->getDatabase());
    }
    $database->create();

<<<<<<< HEAD
    Authorization::addRole(Role::any()->toString());
=======
    Authorization::setRole(Role::any()->toString());

>>>>>>> f55b13de
    $database->createCollection('articles', permissions: [
        Permission::create(Role::any()),
        Permission::read(Role::any()),
    ]);

    $database->createAttribute('articles', 'author', Database::VAR_STRING, 256, true);
    $database->createAttribute('articles', 'created', Database::VAR_DATETIME, 0, true, filters: ['datetime']);
    $database->createAttribute('articles', 'text', Database::VAR_STRING, 5000, true);
    $database->createAttribute('articles', 'genre', Database::VAR_STRING, 256, true);
    $database->createAttribute('articles', 'views', Database::VAR_INTEGER, 0, true);
    $database->createAttribute('articles', 'tags', Database::VAR_STRING, 0, true, array: true);
    $database->createIndex('articles', 'text', Database::INDEX_FULLTEXT, ['text']);
}

function createDocument($database, Generator $faker): void
{
    $database->createDocument('articles', new Document([
        // Five random users out of 10,000 get read access
        // Three random users out of 10,000 get mutate access
        '$permissions' => [
            Permission::read(Role::any()),
            Permission::read(Role::user($faker->randomNumber(9))),
            Permission::read(Role::user($faker->randomNumber(9))),
            Permission::read(Role::user($faker->randomNumber(9))),
            Permission::read(Role::user($faker->randomNumber(9))),
            Permission::create(Role::user($faker->randomNumber(9))),
            Permission::create(Role::user($faker->randomNumber(9))),
            Permission::create(Role::user($faker->randomNumber(9))),
            Permission::update(Role::user($faker->randomNumber(9))),
            Permission::update(Role::user($faker->randomNumber(9))),
            Permission::update(Role::user($faker->randomNumber(9))),
            Permission::delete(Role::user($faker->randomNumber(9))),
            Permission::delete(Role::user($faker->randomNumber(9))),
            Permission::delete(Role::user($faker->randomNumber(9))),
        ],
        'author' => $faker->name(),
        'created' => \Utopia\Database\DateTime::format($faker->dateTime()),
        'text' => $faker->realTextBetween(1000, 4000),
        'genre' => $faker->randomElement(['fashion', 'food', 'travel', 'music', 'lifestyle', 'fitness', 'diy', 'sports', 'finance']),
        'views' => $faker->randomNumber(6),
        'tags' => $faker->randomElements(['short', 'quick', 'easy', 'medium', 'hard'], $faker->numberBetween(1, 5)),
    ]));
}<|MERGE_RESOLUTION|>--- conflicted
+++ resolved
@@ -233,12 +233,8 @@
     }
     $database->create();
 
-<<<<<<< HEAD
     Authorization::addRole(Role::any()->toString());
-=======
-    Authorization::setRole(Role::any()->toString());
-
->>>>>>> f55b13de
+    
     $database->createCollection('articles', permissions: [
         Permission::create(Role::any()),
         Permission::read(Role::any()),
