<?php

namespace Utopia\Database;

use ArrayObject;
use Exception;

class Document extends ArrayObject
{
    const SET_TYPE_ASSIGN = 'assign';
    const SET_TYPE_PREPEND = 'prepend';
    const SET_TYPE_APPEND = 'append';

    /**
     * Construct.
     *
     * Construct a new fields object
     *
     * @see ArrayObject::__construct
     *
     * @param array $input
     * @param int    $flags
     * @param string $iterator_class
     */
    public function __construct(array $input = [])
    {
        if(isset($input['$read']) && !is_array($input['$read'])) {
            throw new Exception('$read permission must be of type array');
        }

        if(isset($input['$write']) && !is_array($input['$write'])) {
            throw new Exception('$write permission must be of type array');
        }

        foreach ($input as $key => &$value) {
            if (\is_array($value)) {
                if ((isset($value['$id']) || isset($value['$collection']))) {
                    $input[$key] = new self($value);
                } else {
                    foreach ($value as $childKey => $child) {
                        if ((isset($child['$id']) || isset($child['$collection'])) && (!$child instanceof self)) {
                            $value[$childKey] = new self($child);
                        }
                    }
                }
            }
        }

        parent::__construct($input);
    }

    /**
     * @return string
     */
    public function getId(): string
    {
        return $this->getAttribute('$id', '');
    }

    /**
     * @return string
     */
    public function getInternalId(): string
    {
        return $this->getAttribute('$internalId', '');
    }

    /**
     * @return string
     */
    public function getCollection(): string
    {
        return $this->getAttribute('$collection', '');
    }

    /**
     * @return array
     */
    public function getRead(): array
    {
        return array_unique($this->getAttribute('$read', []));
    }

    /**
     * @return array
     */
    public function getWrite(): array
    {
        return array_unique($this->getAttribute('$write', []));
    }

<<<<<<< HEAD
    /**
     * @return string
     */
    public function getCreatedAt(): string
=======
    public function getCreatedAt(): ?int
>>>>>>> e9e16364
    {
        return $this->getAttribute('$createdAt');
    }

<<<<<<< HEAD
    /**
     * @return string
     */
    public function getUpdateAt(): string
=======
    public function getUpdatedAt(): ?int
>>>>>>> e9e16364
    {
        return $this->getAttribute('$updatedAt');
    }

    /**
     * Get Document Attributes
     * 
     * @return array
     */
    public function getAttributes(): array
    {
        $attributes = [];

        foreach ($this as $attribute => $value) {
            if(array_key_exists($attribute, [
                '$id' => true,
                '$internalId' => true,
                '$collection' => true,
                '$read' => true,
                '$write' => [],
                '$createdAt' => true,
                '$updatedAt' => true,
            ])) {
                continue;
            }

            $attributes[$attribute] = $value;
        }

        return $attributes;
    }

    /**
     * Get Attribute.
     *
     * Method for getting a specific fields attribute. If $name is not found $default value will be returned.
     *
     * @param string $name
     * @param mixed  $default
     *
     * @return mixed
     */
    public function getAttribute(string $name, $default = null)
    {
        if(isset($this[$name])) {
            return $this[$name];
        }

        return $default;
    }

    /**
     * Set Attribute.
     *
     * Method for setting a specific field attribute
     *
     * @param string $key
     * @param mixed  $value
     * @param string $type
     *
     * @return self
     */
    public function setAttribute(string $key, $value, string $type = self::SET_TYPE_ASSIGN): self
    {
        switch ($type) {
            case self::SET_TYPE_ASSIGN:
                $this[$key] = $value;
                break;
            case self::SET_TYPE_APPEND:
                $this[$key] = (!isset($this[$key]) || !\is_array($this[$key])) ? [] : $this[$key];
                \array_push($this[$key], $value);
                break;
            case self::SET_TYPE_PREPEND:
                $this[$key] = (!isset($this[$key]) || !\is_array($this[$key])) ? [] : $this[$key];
                \array_unshift($this[$key], $value);
                break;
        }

        return $this;
    }

    /**
     * Remove Attribute.
     *
     * Method for removing a specific field attribute
     *
     * @param string $key
     *
     * @return self
     */
    public function removeAttribute(string $key): self
    {
        if (isset($this[$key])) {
            unset($this[$key]);
        }

        return $this;
    }

    /**
     * Find.
     *
     * @param string $key
     * @param mixed $find
     * @param string $subject
     *
     * @return mixed
     */
    public function find(string $key, $find, string $subject = '')
    {
        $subject = $this[$subject] ?? null;
        $subject = (empty($subject)) ? $this : $subject;

        if(is_array($subject)) {
            foreach($subject as $i => $value) {
                if(isset($value[$key]) && $value[$key] === $find) {
                    return $value;
                }
            }
            return false;
        }

        if(isset($subject[$key]) && $subject[$key] === $find) {
            return $subject;
        }
        return false;
    }

    /**
     * Find and Replace.
     *
     * Get array child by key and value match
     *
     * @param string $key
     * @param mixed $find
     * @param mixed $replace
     * @param string $subject
     *
     * @return bool
     */
    public function findAndReplace(string $key, $find, $replace, string $subject = ''): bool
    {
        $subject = &$this[$subject] ?? null;
        $subject = (empty($subject)) ? $this : $subject;

        if(is_array($subject)) {
            foreach($subject as $i => &$value) {
                if(isset($value[$key]) && $value[$key] === $find) {
                    $value = $replace;
                    return true;
                }
            }
            return false;
        }

        if(isset($subject[$key]) && $subject[$key] === $find) {
            $subject[$key] = $replace;
            return true;
        }
        return false;
    }

    /**
     * Find and Remove.
     *
     * Get array child by key and value match
     *
     * @param string $key
     * @param mixed $find
     * @param string $subject
     *
     * @return bool
     */
    public function findAndRemove(string $key, $find, string $subject = ''): bool
    {
        $subject = &$this[$subject] ?? null;
        $subject = (empty($subject)) ? $this : $subject;

        if(is_array($subject)) {
            foreach($subject as $i => &$value) {
                if(isset($value[$key]) && $value[$key] === $find) {
                    unset($subject[$i]);
                    return true;
                }
            }
            return false;
        }

        if(isset($subject[$key]) && $subject[$key] === $find) {
            unset($subject[$key]);
            return true;
        }
        return false;
    }

    /**
     * Checks if document has data.
     *
     * @return bool
     */
    public function isEmpty(): bool
    {
        return empty($this->getId());
    }

    /**
     * Checks if a document key is set.
     *
     * @param string $key
     *
     * @return bool
     */
    public function isSet($key): bool
    {
        return isset($this[$key]);
    }

    /**
     * Get Array Copy.
     *
     * Outputs entity as a PHP array
     *
     * @param array $allow
     * @param array $disallow
     *
     * @return array
     */
    public function getArrayCopy(array $allow = [], array $disallow = []): array
    {
        $array = parent::getArrayCopy();

        $output = [];

        foreach ($array as $key => &$value) {
            if (!empty($allow) && !\in_array($key, $allow)) { // Export only allow fields
                continue;
            }

            if (!empty($disallow) && \in_array($key, $disallow)) { // Don't export disallowed fields
                continue;
            }

            if ($value instanceof self) {
                $output[$key] = $value->getArrayCopy($allow, $disallow);
            } elseif (\is_array($value)) {
                foreach ($value as $childKey => &$child) {
                    if ($child instanceof self) {
                        $output[$key][$childKey] = $child->getArrayCopy($allow, $disallow);
                    } else {
                        $output[$key][$childKey] = $child;
                    }
                }

                if (empty($value)) {
                    $output[$key] = $value;
                }
            } else {
                $output[$key] = $value;
            }
        }

        return $output;
    }
}<|MERGE_RESOLUTION|>--- conflicted
+++ resolved
@@ -89,26 +89,18 @@
         return array_unique($this->getAttribute('$write', []));
     }
 
-<<<<<<< HEAD
     /**
      * @return string
      */
     public function getCreatedAt(): string
-=======
-    public function getCreatedAt(): ?int
->>>>>>> e9e16364
     {
         return $this->getAttribute('$createdAt');
     }
 
-<<<<<<< HEAD
     /**
      * @return string
      */
     public function getUpdateAt(): string
-=======
-    public function getUpdatedAt(): ?int
->>>>>>> e9e16364
     {
         return $this->getAttribute('$updatedAt');
     }
