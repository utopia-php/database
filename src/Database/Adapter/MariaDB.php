--- conflicted
+++ resolved
@@ -31,18 +31,12 @@
             return true;
         }
 
-        $sql = "CREATE DATABASE `{$name}` /*!40100 DEFAULT CHARACTER SET utf8mb4 */;";
+        $sql = "CREATE DATABASE IF NOT EXISTS `{$name}` CHARACTER SET utf8mb4 COLLATE utf8mb4_unicode_ci;";
 
         $sql = $this->trigger(Database::EVENT_DATABASE_CREATE, $sql);
 
         return $this->getPDO()
-<<<<<<< HEAD
-            ->prepare("CREATE DATABASE IF NOT EXISTS `{$name}` CHARACTER SET utf8mb4 COLLATE utf8mb4_unicode_ci;")
-            //->prepare("CREATE DATABASE IF NOT EXISTS `{$name}` CHARACTER SET utf8mb4 COLLATE utf8mb4_0900_as_ci;")
-            //->prepare("CREATE DATABASE IF NOT EXISTS `{$name}` /*!40100 DEFAULT CHARACTER SET utf8mb4 */;")
-=======
             ->prepare($sql)
->>>>>>> 2651f41b
             ->execute();
     }
 
