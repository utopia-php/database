<?php

namespace Utopia\Database;

use Exception;
use Utopia\Cache\Cache;
use Utopia\Database\Exception as DatabaseException;
use Utopia\Database\Exception\Authorization as AuthorizationException;
use Utopia\Database\Exception\Conflict as ConflictException;
use Utopia\Database\Exception\Duplicate as DuplicateException;
use Utopia\Database\Exception\Limit as LimitException;
use Utopia\Database\Exception\Query as QueryException;
use Utopia\Database\Exception\Restricted as RestrictedException;
use Utopia\Database\Exception\Structure as StructureException;
use Utopia\Database\Exception\Timeout as TimeoutException;
use Utopia\Database\Helpers\ID;
use Utopia\Database\Helpers\Permission;
use Utopia\Database\Helpers\Role;
use Utopia\Database\Validator\Authorization;
use Utopia\Database\Validator\Queries\Document as DocumentValidator;
use Utopia\Database\Validator\Queries\Documents as DocumentsValidator;
use Utopia\Database\Validator\Index as IndexValidator;
use Utopia\Database\Validator\Permissions;
use Utopia\Database\Validator\Structure;

class Database
{
    public const VAR_STRING = 'string';
    // Simple Types
    public const VAR_INTEGER = 'integer';
    public const VAR_FLOAT = 'double';
    public const VAR_BOOLEAN = 'boolean';
    public const VAR_DATETIME = 'datetime';

    // Relationships Types
    public const VAR_RELATIONSHIP = 'relationship';

    // Index Types
    public const INDEX_KEY = 'key';
    public const INDEX_FULLTEXT = 'fulltext';
    public const INDEX_UNIQUE = 'unique';
    public const INDEX_SPATIAL = 'spatial';
    public const INDEX_ARRAY = 'array';

    // Relation Types
    public const RELATION_ONE_TO_ONE = 'oneToOne';
    public const RELATION_ONE_TO_MANY = 'oneToMany';
    public const RELATION_MANY_TO_ONE = 'manyToOne';
    public const RELATION_MANY_TO_MANY = 'manyToMany';

    // Relation Actions
    public const RELATION_MUTATE_CASCADE = 'cascade';
    public const RELATION_MUTATE_RESTRICT = 'restrict';
    public const RELATION_MUTATE_SET_NULL = 'setNull';

    // Relation Sides
    public const RELATION_SIDE_PARENT = 'parent';
    public const RELATION_SIDE_CHILD = 'child';

    public const RELATION_MAX_DEPTH = 3;

    // Orders
    public const ORDER_ASC = 'ASC';
    public const ORDER_DESC = 'DESC';

    // Permissions
    public const PERMISSION_CREATE = 'create';
    public const PERMISSION_READ = 'read';
    public const PERMISSION_UPDATE = 'update';
    public const PERMISSION_DELETE = 'delete';

    // Aggregate permissions
    public const PERMISSION_WRITE = 'write';

    public const PERMISSIONS = [
        self::PERMISSION_CREATE,
        self::PERMISSION_READ,
        self::PERMISSION_UPDATE,
        self::PERMISSION_DELETE,
    ];

    // Collections
    public const METADATA = '_metadata';

    // Cursor
    public const CURSOR_BEFORE = 'before';
    public const CURSOR_AFTER = 'after';

    // Lengths
    public const LENGTH_KEY = 255;

    // Cache
    public const TTL = 60 * 60 * 24; // 24 hours

    // Events
    public const EVENT_ALL = '*';

    public const EVENT_DATABASE_LIST = 'database_list';
    public const EVENT_DATABASE_CREATE = 'database_create';
    public const EVENT_DATABASE_DELETE = 'database_delete';

    public const EVENT_COLLECTION_LIST = 'collection_list';
    public const EVENT_COLLECTION_CREATE = 'collection_create';
    public const EVENT_COLLECTION_UPDATE = 'collection_update';
    public const EVENT_COLLECTION_READ = 'collection_read';
    public const EVENT_COLLECTION_DELETE = 'collection_delete';

    public const EVENT_DOCUMENT_FIND = 'document_find';
    public const EVENT_DOCUMENT_CREATE = 'document_create';
    public const EVENT_DOCUMENTS_CREATE = 'documents_create';
    public const EVENT_DOCUMENT_READ = 'document_read';
    public const EVENT_DOCUMENT_UPDATE = 'document_update';
    public const EVENT_DOCUMENTS_UPDATE = 'documents_update';
    public const EVENT_DOCUMENT_DELETE = 'document_delete';
    public const EVENT_DOCUMENT_COUNT = 'document_count';
    public const EVENT_DOCUMENT_SUM = 'document_sum';
    public const EVENT_DOCUMENT_INCREASE = 'document_increase';
    public const EVENT_DOCUMENT_DECREASE = 'document_decrease';

    public const EVENT_PERMISSIONS_CREATE = 'permissions_create';
    public const EVENT_PERMISSIONS_READ = 'permissions_read';
    public const EVENT_PERMISSIONS_DELETE = 'permissions_delete';

    public const EVENT_ATTRIBUTE_CREATE = 'attribute_create';
    public const EVENT_ATTRIBUTE_UPDATE = 'attribute_update';
    public const EVENT_ATTRIBUTE_DELETE = 'attribute_delete';

    public const EVENT_INDEX_RENAME = 'index_rename';
    public const EVENT_INDEX_CREATE = 'index_create';
    public const EVENT_INDEX_DELETE = 'index_delete';

    public const INSERT_BATCH_SIZE = 100;

    protected Adapter $adapter;

    protected Cache $cache;

    /**
     * @var array<bool|string>
     */
    protected array $map = [];

    /**
     * List of Internal attributes
     *
     * @var array<array<string, mixed>>
     */
    public const INTERNAL_ATTRIBUTES = [
        [
            '$id' => '$id',
            'type' => self::VAR_STRING,
            'size' => Database::LENGTH_KEY,
            'required' => true,
            'signed' => true,
            'array' => false,
            'filters' => [],
        ],
        [
            '$id' => '$internalId',
            'type' => self::VAR_STRING,
            'size' => Database::LENGTH_KEY,
            'required' => true,
            'signed' => true,
            'array' => false,
            'filters' => [],
        ],
        [
            '$id' => '$collection',
            'type' => self::VAR_STRING,
            'size' => Database::LENGTH_KEY,
            'required' => true,
            'signed' => true,
            'array' => false,
            'filters' => [],
        ],
        [
            '$id' => '$tenant',
            'type' => self::VAR_STRING,
            'size' => 36,
            'required' => false,
            'default' => null,
            'signed' => true,
            'array' => false,
            'filters' => [],
        ],
        [
            '$id' => '$createdAt',
            'type' => Database::VAR_DATETIME,
            'format' => '',
            'size' => 0,
            'signed' => false,
            'required' => false,
            'default' => null,
            'array' => false,
            'filters' => ['datetime']
        ],
        [
            '$id' => '$updatedAt',
            'type' => Database::VAR_DATETIME,
            'format' => '',
            'size' => 0,
            'signed' => false,
            'required' => false,
            'default' => null,
            'array' => false,
            'filters' => ['datetime']
        ],
        [
            '$id' => '$permissions',
            'type' => Database::VAR_STRING,
            'size' => 1000000,
            'signed' => true,
            'required' => false,
            'default' => [],
            'array' => false,
            'filters' => ['json']
        ],
    ];

    public const INTERNAL_INDEXES = [
        '_id',
        '_uid',
        '_createdAt',
        '_updatedAt',
        '_permissions_id',
        '_permissions',
    ];

    /**
     * Parent Collection
     * Defines the structure for both system and custom collections
     *
     * @var array<string, mixed>
     */
    public const COLLECTION = [
        '$id' => self::METADATA,
        '$collection' => self::METADATA,
        'name' => 'collections',
        'attributes' => [
            [
                '$id' => 'name',
                'key' => 'name',
                'type' => self::VAR_STRING,
                'size' => 256,
                'required' => true,
                'signed' => true,
                'array' => false,
                'filters' => [],
            ],
            [
                '$id' => 'attributes',
                'key' => 'attributes',
                'type' => self::VAR_STRING,
                'size' => 1000000,
                'required' => false,
                'signed' => true,
                'array' => false,
                'filters' => ['json'],
            ],
            [
                '$id' => 'indexes',
                'key' => 'indexes',
                'type' => self::VAR_STRING,
                'size' => 1000000,
                'required' => false,
                'signed' => true,
                'array' => false,
                'filters' => ['json'],
            ],
            [
                '$id' => 'documentSecurity',
                'key' => 'documentSecurity',
                'type' => self::VAR_BOOLEAN,
                'size' => 0,
                'required' => true,
                'signed' => true,
                'array' => false,
                'filters' => []
            ]
        ],
        'indexes' => [],
    ];

    /**
     * @var array<string, array{encode: callable, decode: callable}>
     */
    protected static array $filters = [];

    /**
     * @var array<string, array{encode: callable, decode: callable}>
     */
    protected array $instanceFilters = [];

    /**
     * @var array<string, mixed>
     */
    protected array $listeners = [
        '*' => [],
    ];

    /**
     * Array in which the keys are the names of databse listeners that
     * should be skipped when dispatching events. null $silentListeners
     * will skip all listeners.
     *
     * @var ?array<string, bool>
     */
    protected ?array $silentListeners = [];

    protected ?\DateTime $timestamp = null;

    protected bool $resolveRelationships = true;

    protected bool $validate = true;

    protected int $relationshipFetchDepth = 1;

    /**
     * Stack of collection IDs when creating or updating related documents
     * @var array<string>
     */
    protected array $relationshipWriteStack = [];

    /**
     * @var array<Document>
     */
    protected array $relationshipFetchStack = [];

    /**
     * @var array<Document>
     */
    protected array $relationshipDeleteStack = [];

    /**
     * @param Adapter $adapter
     * @param Cache $cache
     * @param array<string, array{encode: callable, decode: callable}> $filters
     */
    public function __construct(Adapter $adapter, Cache $cache, array $filters = [])
    {
        $this->adapter = $adapter;
        $this->cache = $cache;
        $this->instanceFilters = $filters;

        self::addFilter(
            'json',
            /**
             * @param mixed $value
             * @return mixed
             */
            function (mixed $value) {
                $value = ($value instanceof Document) ? $value->getArrayCopy() : $value;

                if (!is_array($value) && !$value instanceof \stdClass) {
                    return $value;
                }

                return json_encode($value);
            },
            /**
             * @param mixed $value
             * @return mixed
             * @throws Exception
             */
            function (mixed $value) {
                if (!is_string($value)) {
                    return $value;
                }

                $value = json_decode($value, true) ?? [];

                if (array_key_exists('$id', $value)) {
                    return new Document($value);
                } else {
                    $value = array_map(function ($item) {
                        if (is_array($item) && array_key_exists('$id', $item)) { // if `$id` exists, create a Document instance
                            return new Document($item);
                        }
                        return $item;
                    }, $value);
                }

                return $value;
            }
        );

        self::addFilter(
            'datetime',
            /**
             * @param string|null $value
             * @return string|null
             * @throws Exception
             */
            function (?string $value) {
                if (is_null($value)) {
                    return null;
                }
                try {
                    $value = new \DateTime($value);
                    $value->setTimezone(new \DateTimeZone(date_default_timezone_get()));
                    return DateTime::format($value);
                } catch (\Throwable $th) {
                    return $value;
                }
            },
            /**
             * @param string|null $value
             * @return string|null
             */
            function (?string $value) {
                return DateTime::formatTz($value);
            }
        );
    }

    /**
     * Add listener to events
     *
     * @param string $event
     * @param string $name
     * @param callable $callback
     * @return self
     */
    public function on(string $event, string $name, callable $callback): self
    {
        if (!isset($this->listeners[$event])) {
            $this->listeners[$event] = [];
        }
        $this->listeners[$event][$name] = $callback;

        return $this;
    }

    /**
     * Add a transformation to be applied to a query string before an event occurs
     *
     * @param string $event
     * @param string $name
     * @param callable $callback
     * @return $this
     */
    public function before(string $event, string $name, callable $callback): self
    {
        $this->adapter->before($event, $name, $callback);

        return $this;
    }

    /**
     * Silent event generation for calls inside the callback
     *
     * @template T
     * @param callable(): T $callback
     * @param array<string>|null $listeners List of listeners to silence; if null, all listeners will be silenced
     * @return T
     */
    public function silent(callable $callback, array $listeners = null): mixed
    {
        $previous = $this->silentListeners;

        if (is_null($listeners)) {
            $this->silentListeners = null;
        } else {
            $silentListeners = [];
            foreach ($listeners as $listener) {
                $silentListeners[$listener] = true;
            }
            $this->silentListeners = $silentListeners;
        }

        try {
            return $callback();
        } finally {
            $this->silentListeners = $previous;
        }
    }

    /**
     * Skip relationships for all the calls inside the callback
     *
     * @template T
     * @param callable(): T $callback
     * @return T
     */
    public function skipRelationships(callable $callback): mixed
    {
        $previous = $this->resolveRelationships;
        $this->resolveRelationships = false;

        try {
            return $callback();
        } finally {
            $this->resolveRelationships = $previous;
        }
    }

    /**
     * Trigger callback for events
     *
     * @param string $event
     * @param mixed $args
     * @return void
     */
    protected function trigger(string $event, mixed $args = null): void
    {
        if (\is_null($this->silentListeners)) {
            return;
        }
        foreach ($this->listeners[self::EVENT_ALL] as $name => $callback) {
            if (isset($this->silentListeners[$name])) {
                continue;
            }
            $callback($event, $args);
        }

        foreach (($this->listeners[$event] ?? []) as $name => $callback) {
            if (isset($this->silentListeners[$name])) {
                continue;
            }
            $callback($event, $args);
        }
    }

    /**
     * Executes $callback with $timestamp set to $requestTimestamp
     *
     * @template T
     * @param ?\DateTime $requestTimestamp
     * @param callable(): T $callback
     * @return T
     */
    public function withRequestTimestamp(?\DateTime $requestTimestamp, callable $callback): mixed
    {
        $previous = $this->timestamp;
        $this->timestamp = $requestTimestamp;
        try {
            $result = $callback();
        } finally {
            $this->timestamp = $previous;
        }
        return $result;
    }

    /**
     * Set Namespace.
     *
     * Set namespace to divide different scope of data sets
     *
     * @param string $namespace
     *
     * @return $this
     *
     * @throws DatabaseException
     */
    public function setNamespace(string $namespace): self
    {
        $this->adapter->setNamespace($namespace);

        return $this;
    }

    /**
     * Get Namespace.
     *
     * Get namespace of current set scope
     *
     * @return string
     */
    public function getNamespace(): string
    {
        return $this->adapter->getNamespace();
    }

    /**
     * Set database to use for current scope
     *
     * @param string $name
     *
     * @return self
     * @throws DatabaseException
     */
    public function setDatabase(string $name): self
    {
        $this->adapter->setDatabase($name);

        return $this;
    }

    /**
     * Get Database.
     *
     * Get Database from current scope
     *
     * @return string
     * @throws DatabaseException
     */
    public function getDatabase(): string
    {
        return $this->adapter->getDatabase();
    }

    /**
     * Set a metadata value to be printed in the query comments
     *
     * @param string $key
     * @param mixed $value
     * @return self
     */
    public function setMetadata(string $key, mixed $value): self
    {
        $this->adapter->setMetadata($key, $value);

        return $this;
    }

    /**
     * Get metadata
     *
     * @return array<string, mixed>
     */
    public function getMetadata(): array
    {
        return $this->adapter->getMetadata();
    }

    /**
     * Clear metadata
     *
     * @return void
     */
    public function resetMetadata(): void
    {
        $this->adapter->resetMetadata();
    }

    /**
     * Set maximum query execution time
     *
     * @param int $milliseconds
     * @param string $event
     * @return self
     * @throws Exception
     */
    public function setTimeout(int $milliseconds, string $event = Database::EVENT_ALL): self
    {
        $this->adapter->setTimeout($milliseconds, $event);

        return $this;
    }

    /**
     * Clear maximum query execution time
     *
     * @param string $event
     * @return void
     */
    public function clearTimeout(string $event = Database::EVENT_ALL): void
    {
        $this->adapter->clearTimeout($event);
    }

    /**
     * Enable validation
     *
     * @return $this
     */
    public function enableValidation(): self
    {
        $this->validate = true;

        return $this;
    }

    /**
     * Disable validation
     *
     * @return $this
     */
    public function disableValidation(): self
    {
        $this->validate = false;

        return $this;
    }

    /**
     * Set Share Tables
     *
     * Set whether to share tables between tenants
     *
     * @param bool $share
     * @return self
     */
    public function setShareTables(bool $share): self
    {
        $this->adapter->setShareTables($share);

        return $this;
    }

    /**
     * Set Tenant
     *
     * Set tenant to use if tables are shared
     *
     * @param ?int $tenant
     * @return self
     */
    public function setTenant(?int $tenant): self
    {
        $this->adapter->setTenant($tenant);

        return $this;
    }

    /**
     * Ping Database
     *
     * @return bool
     */
    public function ping(): bool
    {
        return $this->adapter->ping();
    }

    /**
     * Create the database
     *
     * @throws DatabaseException
     *
     * @return bool
     */
    public function create(?string $database = null): bool
    {
        if ($this->adapter->getShareTables() && empty($this->adapter->getTenant())) {
            throw new DatabaseException('Missing tenant. Tenant must be set when table sharing is enabled.');
        }

        $database = $database ?? $this->adapter->getDatabase();
        $this->adapter->create($database);

        /**
         * Create array of attribute documents
         * @var array<Document> $attributes
         */
        $attributes = array_map(function ($attribute) {
            return new Document($attribute);
        }, self::COLLECTION['attributes']);

        $this->silent(fn () => $this->createCollection(self::METADATA, $attributes));

        $this->trigger(self::EVENT_DATABASE_CREATE, $database);

        return true;
    }

    /**
     * Check if database exists
     * Optionally check if collection exists in database
     *
     * @param string|null $database (optional) database name
     * @param string|null $collection (optional) collection name
     *
     * @return bool
     */
    public function exists(?string $database = null, ?string $collection = null): bool
    {
        if ($this->adapter->getShareTables() && empty($this->adapter->getTenant())) {
            throw new DatabaseException('Missing tenant. Tenant must be set when table sharing is enabled.');
        }

        $database = $database ?? $this->adapter->getDatabase();

        return $this->adapter->exists($database, $collection);
    }

    /**
     * List Databases
     *
     * @return array<Document>
     */
    public function list(): array
    {
        if ($this->adapter->getShareTables() && empty($this->adapter->getTenant())) {
            throw new DatabaseException('Missing tenant. Tenant must be set when table sharing is enabled.');
        }

        $databases = $this->adapter->list();

        $this->trigger(self::EVENT_DATABASE_LIST, $databases);

        return $databases;
    }

    /**
     * Delete Database
     *
     * @param string|null $database
     * @return bool
     */
    public function delete(?string $database = null): bool
    {
        if ($this->adapter->getShareTables() && empty($this->adapter->getTenant())) {
            throw new DatabaseException('Missing tenant. Tenant must be set when table sharing is enabled.');
        }

        $database = $database ?? $this->adapter->getDatabase();

        $deleted = $this->adapter->delete($database);

        $this->trigger(self::EVENT_DATABASE_DELETE, [
            'name' => $database,
            'deleted' => $deleted
        ]);

        return $deleted;
    }

    /**
     * Create Collection
     *
     * @param string $id
     * @param array<Document> $attributes
     * @param array<Document> $indexes
     * @param array<string> $permissions
     * @param bool $documentSecurity
     * @return Document
     * @throws DatabaseException
     * @throws DuplicateException
     * @throws LimitException
     */
    public function createCollection(string $id, array $attributes = [], array $indexes = [], array $permissions = null, bool $documentSecurity = true): Document
    {
        if ($this->adapter->getShareTables() && empty($this->adapter->getTenant())) {
            throw new DatabaseException('Missing tenant. Tenant must be set when table sharing is enabled.');
        }

        $permissions ??= [
            Permission::create(Role::any()),
        ];

        if ($this->validate) {
            $validator = new Permissions();
            if (!$validator->isValid($permissions)) {
                throw new DatabaseException($validator->getDescription());
            }
        }

        $collection = $this->silent(fn () => $this->getCollection($id));

        if (!$collection->isEmpty() && $id !== self::METADATA) {
            throw new DuplicateException('Collection ' . $id . ' already exists');
        }

        $collection = new Document([
            '$id' => ID::custom($id),
            '$permissions' => $permissions,
            'name' => $id,
            'attributes' => $attributes,
            'indexes' => $indexes,
            'documentSecurity' => $documentSecurity
        ]);

        if ($this->validate) {
            $validator = new IndexValidator(
                $attributes,
                $this->adapter->getMaxIndexLength()
            );
            foreach ($indexes as $index) {
                if (!$validator->isValid($index)) {
                    throw new DatabaseException($validator->getDescription());
                }
            }
        }

        $this->adapter->createCollection($id, $attributes, $indexes);

        if ($id === self::METADATA) {
            return new Document(self::COLLECTION);
        }

        // Check index limits, if given
        if ($indexes && $this->adapter->getCountOfIndexes($collection) > $this->adapter->getLimitForIndexes()) {
            throw new LimitException('Index limit of ' . $this->adapter->getLimitForIndexes() . ' exceeded. Cannot create collection.');
        }

        // Check attribute limits, if given
        if ($attributes) {
            if (
                $this->adapter->getLimitForAttributes() > 0 &&
                $this->adapter->getCountOfAttributes($collection) > $this->adapter->getLimitForAttributes()
            ) {
                throw new LimitException('Column limit of ' . $this->adapter->getLimitForAttributes() . ' exceeded. Cannot create collection.');
            }

            if (
                $this->adapter->getDocumentSizeLimit() > 0 &&
                $this->adapter->getAttributeWidth($collection) > $this->adapter->getDocumentSizeLimit()
            ) {
                throw new LimitException('Row width limit of ' . $this->adapter->getDocumentSizeLimit() . ' exceeded. Cannot create collection.');
            }
        }

        $createdCollection = $this->silent(fn () => $this->createDocument(self::METADATA, $collection));

        $this->trigger(self::EVENT_COLLECTION_CREATE, $createdCollection);

        return $createdCollection;
    }

    /**
     * Update Collections Permissions.
     *
     * @param string $id
     * @param array<string> $permissions
     * @param bool $documentSecurity
     *
     * @return Document
     * @throws ConflictException
     * @throws DatabaseException
     */
    public function updateCollection(string $id, array $permissions, bool $documentSecurity): Document
    {
        if ($this->adapter->getShareTables() && empty($this->adapter->getTenant())) {
            throw new DatabaseException('Missing tenant. Tenant must be set when table sharing is enabled.');
        }

        if ($this->validate) {
            $validator = new Permissions();
            if (!$validator->isValid($permissions)) {
                throw new DatabaseException($validator->getDescription());
            }
        }

        $collection = $this->silent(fn () => $this->getCollection($id));

        if ($collection->isEmpty()) {
            throw new DatabaseException('Collection not found');
        }

        if ($this->adapter->getShareTables()
            && $collection->getAttribute('$tenant') != $this->adapter->getTenant()) {
            throw new DatabaseException('Collection not found');
        }

        $collection
            ->setAttribute('$permissions', $permissions)
            ->setAttribute('documentSecurity', $documentSecurity);

        $collection = $this->silent(fn () => $this->updateDocument(self::METADATA, $collection->getId(), $collection));

        $this->trigger(self::EVENT_COLLECTION_UPDATE, $collection);

        return $collection;
    }

    /**
     * Get Collection
     *
     * @param string $id
     *
     * @return Document
     * @throws DatabaseException
     */
    public function getCollection(string $id): Document
    {
        if ($this->adapter->getShareTables() && empty($this->adapter->getTenant())) {
            throw new DatabaseException('Missing tenant. Tenant must be set when table sharing is enabled.');
        }

        $collection = $this->silent(fn () => $this->getDocument(self::METADATA, $id));

        if ($id !== self::METADATA
            && $this->adapter->getShareTables()
            && $collection->getAttribute('$tenant') != $this->adapter->getTenant()) {
            return new Document();
        }

        $this->trigger(self::EVENT_COLLECTION_READ, $collection);

        return $collection;
    }

    /**
     * List Collections
     *
     * @param int $offset
     * @param int $limit
     *
     * @return array<Document>
     * @throws Exception
     */
    public function listCollections(int $limit = 25, int $offset = 0): array
    {
        if ($this->adapter->getShareTables() && empty($this->adapter->getTenant())) {
            throw new DatabaseException('Missing tenant. Tenant must be set when table sharing is enabled.');
        }

        $result = $this->silent(fn () => $this->find(self::METADATA, [
            Query::limit($limit),
            Query::offset($offset)
        ]));

        if ($this->adapter->getShareTables()) {
            $result = \array_filter($result, function ($collection) {
                return $collection->getAttribute('$tenant') === $this->adapter->getTenant();
            });
        }

        $this->trigger(self::EVENT_COLLECTION_LIST, $result);

        return $result;
    }

    /**
     * Get Collection Size
     *
     * @param string $collection
     *
     * @return int
     */
    public function getSizeOfCollection(string $collection): int
    {
        if ($this->adapter->getShareTables() && empty($this->adapter->getTenant())) {
            throw new DatabaseException('Missing tenant. Tenant must be set when table sharing is enabled.');
        }

        $collection = $this->silent(fn () => $this->getCollection($collection));

        if ($collection->isEmpty()) {
            throw new DatabaseException('Collection not found');
        }

        if ($this->adapter->getShareTables() && $collection->getAttribute('$tenant') != $this->adapter->getTenant()) {
            throw new DatabaseException('Collection not found');
        }

        return $this->adapter->getSizeOfCollection($collection->getId());
    }

    /**
     * Delete Collection
     *
     * @param string $id
     *
     * @return bool
     */
    public function deleteCollection(string $id): bool
    {
        if ($this->adapter->getShareTables() && empty($this->adapter->getTenant())) {
            throw new DatabaseException('Missing tenant. Tenant must be set when table sharing is enabled.');
        }

        $collection = $this->silent(fn () => $this->getDocument(self::METADATA, $id));

        if ($collection->isEmpty()) {
            throw new DatabaseException('Collection not found');
        }

        if ($this->adapter->getShareTables() && $collection->getAttribute('$tenant') != $this->adapter->getTenant()) {
            throw new DatabaseException('Collection not found');
        }

        $relationships = \array_filter(
            $collection->getAttribute('attributes'),
            fn ($attribute) =>
            $attribute->getAttribute('type') === Database::VAR_RELATIONSHIP
        );

        foreach ($relationships as $relationship) {
            $this->deleteRelationship($collection->getId(), $relationship->getId());
        }

        $this->adapter->deleteCollection($id);

        $deleted = $this->silent(fn () => $this->deleteDocument(self::METADATA, $id));

        $this->trigger(self::EVENT_COLLECTION_DELETE, $collection);

        return $deleted;
    }

    /**
     * Create Attribute
     *
     * @param string $collection
     * @param string $id
     * @param string $type
     * @param int $size utf8mb4 chars length
     * @param bool $required
     * @param mixed $default
     * @param bool $signed
     * @param bool $array
     * @param string|null $format optional validation format of attribute
     * @param array<string, mixed> $formatOptions assoc array with custom options that can be passed for the format validation
     * @param array<string> $filters
     *
     * @return bool
     * @throws AuthorizationException
     * @throws ConflictException
     * @throws DatabaseException
     * @throws DuplicateException
     * @throws LimitException
     * @throws StructureException
     */
    public function createAttribute(string $collection, string $id, string $type, int $size, bool $required, mixed $default = null, bool $signed = true, bool $array = false, string $format = null, array $formatOptions = [], array $filters = []): bool
    {
        if ($this->adapter->getShareTables() && empty($this->adapter->getTenant())) {
            throw new DatabaseException('Missing tenant. Tenant must be set when table sharing is enabled.');
        }

        $collection = $this->silent(fn () => $this->getCollection($collection));

        if ($collection->isEmpty()) {
            throw new DatabaseException('Collection not found');
        }

        if ($this->adapter->getShareTables() && $collection->getAttribute('$tenant') != $this->adapter->getTenant()) {
            throw new DatabaseException('Collection not found');
        }

        // attribute IDs are case insensitive
        $attributes = $collection->getAttribute('attributes', []);
        /** @var array<Document> $attributes */
        foreach ($attributes as $attribute) {
            if (\strtolower($attribute->getId()) === \strtolower($id)) {
                throw new DuplicateException('Attribute already exists');
            }
        }

        /** Ensure required filters for the attribute are passed */
        $requiredFilters = $this->getRequiredFilters($type);
        if (!empty(array_diff($requiredFilters, $filters))) {
            throw new DatabaseException("Attribute of type: $type requires the following filters: " . implode(",", $requiredFilters));
        }

        if (
            $this->adapter->getLimitForAttributes() > 0 &&
            $this->adapter->getCountOfAttributes($collection) >= $this->adapter->getLimitForAttributes()
        ) {
            throw new LimitException('Column limit reached. Cannot create new attribute.');
        }

        if ($format) {
            if (!Structure::hasFormat($format, $type)) {
                throw new DatabaseException('Format ("' . $format . '") not available for this attribute type ("' . $type . '")');
            }
        }

        $attribute = new Document([
            '$id' => ID::custom($id),
            'key' => $id,
            'type' => $type,
            'size' => $size,
            'required' => $required,
            'default' => $default,
            'signed' => $signed,
            'array' => $array,
            'format' => $format,
            'formatOptions' => $formatOptions,
            'filters' => $filters,
        ]);

        $collection->setAttribute('attributes', $attribute, Document::SET_TYPE_APPEND);

        if (
            $this->adapter->getDocumentSizeLimit() > 0 &&
            $this->adapter->getAttributeWidth($collection) >= $this->adapter->getDocumentSizeLimit()
        ) {
            throw new LimitException('Row width limit reached. Cannot create new attribute.');
        }

        switch ($type) {
            case self::VAR_STRING:
                if ($size > $this->adapter->getLimitForString()) {
                    throw new DatabaseException('Max size allowed for string is: ' . number_format($this->adapter->getLimitForString()));
                }
                break;

            case self::VAR_INTEGER:
                $limit = ($signed) ? $this->adapter->getLimitForInt() / 2 : $this->adapter->getLimitForInt();
                if ($size > $limit) {
                    throw new DatabaseException('Max size allowed for int is: ' . number_format($limit));
                }
                break;
            case self::VAR_FLOAT:
            case self::VAR_BOOLEAN:
            case self::VAR_DATETIME:
            case self::VAR_RELATIONSHIP:
                break;
            default:
                throw new DatabaseException('Unknown attribute type: ' . $type . '. Must be one of ' . self::VAR_STRING . ', ' . self::VAR_INTEGER .  ', ' . self::VAR_FLOAT . ', ' . self::VAR_BOOLEAN . ', ' . self::VAR_DATETIME . ', ' . self::VAR_RELATIONSHIP);
        }

        // only execute when $default is given
        if (!\is_null($default)) {
            if ($required === true) {
                throw new DatabaseException('Cannot set a default value on a required attribute');
            }

            $this->validateDefaultTypes($type, $default);
        }

        $created = $this->adapter->createAttribute($collection->getId(), $id, $type, $size, $signed, $array);

        if (!$created) {
            throw new DatabaseException('Failed to create attribute');
        }

        if ($collection->getId() !== self::METADATA) {
            $this->silent(fn () => $this->updateDocument(self::METADATA, $collection->getId(), $collection));
        }

        $this->trigger(self::EVENT_ATTRIBUTE_CREATE, $attribute);

        return true;
    }

    /**
     * Get the list of required filters for each data type
     *
     * @param string|null $type Type of the attribute
     *
     * @return array<string>
     */
    protected function getRequiredFilters(?string $type): array
    {
        return match ($type) {
            self::VAR_DATETIME => ['datetime'],
            default => [],
        };
    }

    /**
     * Function to validate if the default value of an attribute matches its attribute type
     *
     * @param string $type Type of the attribute
     * @param mixed $default Default value of the attribute
     *
     * @throws Exception
     * @return void
     */
    protected function validateDefaultTypes(string $type, mixed $default): void
    {
        $defaultType = \gettype($default);

        if ($defaultType === 'NULL') {
            // Disable null. No validation required
            return;
        }

        if ($defaultType === 'array') {
            foreach ($default as $value) {
                $this->validateDefaultTypes($type, $value);
            }
            return;
        }

        switch ($type) {
            case self::VAR_STRING:
            case self::VAR_INTEGER:
            case self::VAR_FLOAT:
            case self::VAR_BOOLEAN:
                if ($type !== $defaultType) {
                    throw new DatabaseException('Default value ' . $default . ' does not match given type ' . $type);
                }
                break;
            case self::VAR_DATETIME:
                if ($defaultType !== self::VAR_STRING) {
                    throw new DatabaseException('Default value ' . $default . ' does not match given type ' . $type);
                }
                break;
            default:
                throw new DatabaseException('Unknown attribute type: ' . $type . '. Must be one of ' . self::VAR_STRING . ', ' . self::VAR_INTEGER .  ', ' . self::VAR_FLOAT . ', ' . self::VAR_BOOLEAN . ', ' . self::VAR_DATETIME . ', ' . self::VAR_RELATIONSHIP);
        }
    }

    /**
     * Update attribute metadata. Utility method for update attribute methods.
     *
     * @param string $collection
     * @param string $id
     * @param callable $updateCallback method that receives document, and returns it with changes applied
     *
     * @return Document
     * @throws ConflictException
     * @throws DatabaseException
     */
    protected function updateIndexMeta(string $collection, string $id, callable $updateCallback): Document
    {
        if ($this->adapter->getShareTables() && empty($this->adapter->getTenant())) {
            throw new DatabaseException('Missing tenant. Tenant must be set when table sharing is enabled.');
        }

        $collection = $this->silent(fn () => $this->getCollection($collection));

        if ($collection->getId() === self::METADATA) {
            throw new DatabaseException('Cannot update metadata indexes');
        }

        $indexes = $collection->getAttribute('indexes', []);
        $index = \array_search($id, \array_map(fn ($index) => $index['$id'], $indexes));

        if ($index === false) {
            throw new DatabaseException('Index not found');
        }

        // Execute update from callback
        $updateCallback($indexes[$index], $collection, $index);

        // Save
        $collection->setAttribute('indexes', $indexes);

        $this->silent(fn () => $this->updateDocument(self::METADATA, $collection->getId(), $collection));

        $this->trigger(self::EVENT_ATTRIBUTE_UPDATE, $indexes[$index]);

        return $indexes[$index];
    }

    /**
     * Update attribute metadata. Utility method for update attribute methods.
     *
     * @param string $collection
     * @param string $id
     * @param callable $updateCallback method that receives document, and returns it with changes applied
     *
     * @return Document
     * @throws ConflictException
     * @throws DatabaseException
     */
    protected function updateAttributeMeta(string $collection, string $id, callable $updateCallback): Document
    {
        if ($this->adapter->getShareTables() && empty($this->adapter->getTenant())) {
            throw new DatabaseException('Missing tenant. Tenant must be set when table sharing is enabled.');
        }

        $collection = $this->silent(fn () => $this->getCollection($collection));

        if ($collection->getId() === self::METADATA) {
            throw new DatabaseException('Cannot update metadata attributes');
        }

        $attributes = $collection->getAttribute('attributes', []);
        $index = \array_search($id, \array_map(fn ($attribute) => $attribute['$id'], $attributes));

        if ($index === false) {
            throw new DatabaseException('Attribute not found');
        }

        // Execute update from callback
        $updateCallback($attributes[$index], $collection, $index);

        // Save
        $collection->setAttribute('attributes', $attributes, Document::SET_TYPE_ASSIGN);

        $this->silent(fn () => $this->updateDocument(self::METADATA, $collection->getId(), $collection));

        $this->trigger(self::EVENT_ATTRIBUTE_UPDATE, $attributes[$index]);

        return $attributes[$index];
    }

    /**
     * Update required status of attribute.
     *
     * @param string $collection
     * @param string $id
     * @param bool $required
     *
     * @return Document
     * @throws Exception
     */
    public function updateAttributeRequired(string $collection, string $id, bool $required): Document
    {
        return $this->updateAttributeMeta($collection, $id, function ($attribute) use ($required) {
            $attribute->setAttribute('required', $required);
        });
    }

    /**
     * Update format of attribute.
     *
     * @param string $collection
     * @param string $id
     * @param string $format validation format of attribute
     *
     * @return Document
     * @throws Exception
     */
    public function updateAttributeFormat(string $collection, string $id, string $format): Document
    {
        return $this->updateAttributeMeta($collection, $id, function ($attribute) use ($format) {
            if (!Structure::hasFormat($format, $attribute->getAttribute('type'))) {
                throw new DatabaseException('Format "' . $format . '" not available for attribute type "' . $attribute->getAttribute('type') . '"');
            }

            $attribute->setAttribute('format', $format);
        });
    }

    /**
     * Update format options of attribute.
     *
     * @param string $collection
     * @param string $id
     * @param array<string, mixed> $formatOptions assoc array with custom options that can be passed for the format validation
     *
     * @return Document
     * @throws Exception
     */
    public function updateAttributeFormatOptions(string $collection, string $id, array $formatOptions): Document
    {
        return $this->updateAttributeMeta($collection, $id, function ($attribute) use ($formatOptions) {
            $attribute->setAttribute('formatOptions', $formatOptions);
        });
    }

    /**
     * Update filters of attribute.
     *
     * @param string $collection
     * @param string $id
     * @param array<string> $filters
     *
     * @return Document
     * @throws Exception
     */
    public function updateAttributeFilters(string $collection, string $id, array $filters): Document
    {
        return $this->updateAttributeMeta($collection, $id, function ($attribute) use ($filters) {
            $attribute->setAttribute('filters', $filters);
        });
    }

    /**
     * Update default value of attribute
     *
     * @param string $collection
     * @param string $id
     * @param mixed $default
     *
     * @return Document
     * @throws Exception
     */
    public function updateAttributeDefault(string $collection, string $id, mixed $default = null): Document
    {
        return $this->updateAttributeMeta($collection, $id, function ($attribute) use ($default) {
            if ($attribute->getAttribute('required') === true) {
                throw new DatabaseException('Cannot set a default value on a required attribute');
            }

            $this->validateDefaultTypes($attribute->getAttribute('type'), $default);

            $attribute->setAttribute('default', $default);
        });
    }

    /**
     * Update Attribute. This method is for updating data that causes underlying structure to change. Check out other updateAttribute methods if you are looking for metadata adjustments.
     * To update attribute key (ID), use renameAttribute instead.
     * @param string $collection
     * @param string $id
     * @param string|null $type
     * @param int|null $size utf8mb4 chars length
     * @param bool|null $required
     * @param mixed $default
     * @param bool $signed
     * @param bool $array
     * @param string|null $format
     * @param array<string, mixed>|null $formatOptions
     * @param array<string>|null $filters
     * @return Document
     * @throws Exception
     */
    public function updateAttribute(string $collection, string $id, string $type = null, int $size = null, bool $required = null, mixed $default = null, bool $signed = null, bool $array = null, string $format = null, ?array $formatOptions = null, ?array $filters = null): Document
    {
        return $this->updateAttributeMeta($collection, $id, function ($attribute, $collectionDoc, $attributeIndex) use ($collection, $id, $type, $size, $required, $default, $signed, $array, $format, $formatOptions, $filters) {
            $altering = !\is_null($type)
                || !\is_null($size)
                || !\is_null($signed)
                || !\is_null($array);
            $type ??= $attribute->getAttribute('type');
            $size ??= $attribute->getAttribute('size');
            $signed ??= $attribute->getAttribute('signed');
            $required ??= $attribute->getAttribute('required');
            $default ??= $attribute->getAttribute('default');
            $array ??= $attribute->getAttribute('array');
            $format ??= $attribute->getAttribute('format');
            $formatOptions ??= $attribute->getAttribute('formatOptions');
            $filters ??= $attribute->getAttribute('filters');

            if ($required === true && !\is_null($default)) {
                $default = null;
            }

            switch ($type) {
                case self::VAR_STRING:
                    if (empty($size)) {
                        throw new DatabaseException('Size length is required');
                    }

                    if ($size > $this->adapter->getLimitForString()) {
                        throw new DatabaseException('Max size allowed for string is: ' . number_format($this->adapter->getLimitForString()));
                    }
                    break;

                case self::VAR_INTEGER:
                    $limit = ($signed) ? $this->adapter->getLimitForInt() / 2 : $this->adapter->getLimitForInt();
                    if ($size > $limit) {
                        throw new DatabaseException('Max size allowed for int is: ' . number_format($limit));
                    }
                    break;
                case self::VAR_FLOAT:
                case self::VAR_BOOLEAN:
                case self::VAR_DATETIME:
                    if (!empty($size)) {
                        throw new DatabaseException('Size must be empty');
                    }
                    break;
                default:
                    throw new DatabaseException('Unknown attribute type: ' . $type . '. Must be one of ' . self::VAR_STRING . ', ' . self::VAR_INTEGER .  ', ' . self::VAR_FLOAT . ', ' . self::VAR_BOOLEAN . ', ' . self::VAR_DATETIME . ', ' . self::VAR_RELATIONSHIP);
            }

            /** Ensure required filters for the attribute are passed */
            $requiredFilters = $this->getRequiredFilters($type);
            if (!empty(array_diff($requiredFilters, $filters))) {
                throw new DatabaseException("Attribute of type: $type requires the following filters: " . implode(",", $requiredFilters));
            }

            if ($format) {
                if (!Structure::hasFormat($format, $type)) {
                    throw new DatabaseException('Format ("' . $format . '") not available for this attribute type ("' . $type . '")');
                }
            }

            if (!\is_null($default)) {
                if ($required) {
                    throw new DatabaseException('Cannot set a default value on a required attribute');
                }

                $this->validateDefaultTypes($type, $default);
            }

            $attribute
                ->setAttribute('type', $type)
                ->setAttribute('size', $size)
                ->setAttribute('signed', $signed)
                ->setAttribute('array', $array)
                ->setAttribute('format', $format)
                ->setAttribute('formatOptions', $formatOptions)
                ->setAttribute('filters', $filters)
                ->setAttribute('required', $required)
                ->setAttribute('default', $default);

            $attributes = $collectionDoc->getAttribute('attributes');
            $attributes[$attributeIndex] = $attribute;
            $collectionDoc->setAttribute('attributes', $attributes, Document::SET_TYPE_ASSIGN);

            if (
                $this->adapter->getDocumentSizeLimit() > 0 &&
                $this->adapter->getAttributeWidth($collectionDoc) >= $this->adapter->getDocumentSizeLimit()
            ) {
                throw new LimitException('Row width limit reached. Cannot create new attribute.');
            }

            if ($altering) {
                $updated = $this->adapter->updateAttribute($collection, $id, $type, $size, $signed, $array);

                if (!$updated) {
                    throw new DatabaseException('Failed to update attribute');
                }

                $this->purgeCachedCollection($collection);
            }

            $this->purgeCachedDocument(self::METADATA, $collection);
        });
    }

    /**
     * Checks if attribute can be added to collection.
     * Used to check attribute limits without asking the database
     * Returns true if attribute can be added to collection, throws exception otherwise
     *
     * @param Document $collection
     * @param Document $attribute
     *
     * @throws LimitException
     * @return bool
     */
    public function checkAttribute(Document $collection, Document $attribute): bool
    {
        if ($this->adapter->getShareTables() && empty($this->adapter->getTenant())) {
            throw new DatabaseException('Missing tenant. Tenant must be set when table sharing is enabled.');
        }

        $collection = clone $collection;

        $collection->setAttribute('attributes', $attribute, Document::SET_TYPE_APPEND);

        if (
            $this->adapter->getLimitForAttributes() > 0 &&
            $this->adapter->getCountOfAttributes($collection) > $this->adapter->getLimitForAttributes()
        ) {
            throw new LimitException('Column limit reached. Cannot create new attribute.');
        }

        if (
            $this->adapter->getDocumentSizeLimit() > 0 &&
            $this->adapter->getAttributeWidth($collection) >= $this->adapter->getDocumentSizeLimit()
        ) {
            throw new LimitException('Row width limit reached. Cannot create new attribute.');
        }

        return true;
    }

    /**
     * Delete Attribute
     *
     * @param string $collection
     * @param string $id
     *
     * @return bool
     * @throws ConflictException
     * @throws DatabaseException
     */
    public function deleteAttribute(string $collection, string $id): bool
    {
        if ($this->adapter->getShareTables() && empty($this->adapter->getTenant())) {
            throw new DatabaseException('Missing tenant. Tenant must be set when table sharing is enabled.');
        }

        $collection = $this->silent(fn () => $this->getCollection($collection));
        $attributes = $collection->getAttribute('attributes', []);
        $indexes = $collection->getAttribute('indexes', []);

        $attribute = null;

        foreach ($attributes as $key => $value) {
            if (isset($value['$id']) && $value['$id'] === $id) {
                $attribute = $value;
                unset($attributes[$key]);
                break;
            }
        }

        if (\is_null($attribute)) {
            throw new DatabaseException('Attribute not found');
        }

        if ($attribute['type'] === self::VAR_RELATIONSHIP) {
            throw new DatabaseException('Cannot delete relationship as an attribute');
        }

        foreach ($indexes as $indexKey => $index) {
            $indexAttributes = $index->getAttribute('attributes', []);

            $indexAttributes = \array_filter($indexAttributes, fn ($attribute) => $attribute !== $id);

            if (empty($indexAttributes)) {
                unset($indexes[$indexKey]);
            } else {
                $index->setAttribute('attributes', \array_values($indexAttributes));
            }
        }

        $deleted = $this->adapter->deleteAttribute($collection->getId(), $id);

        if (!$deleted) {
            throw new DatabaseException('Failed to delete attribute');
        }

        $collection->setAttribute('attributes', \array_values($attributes));
        $collection->setAttribute('indexes', \array_values($indexes));

        if ($collection->getId() !== self::METADATA) {
            $this->silent(fn () => $this->updateDocument(self::METADATA, $collection->getId(), $collection));
        }

        $this->trigger(self::EVENT_ATTRIBUTE_DELETE, $attribute);

        return true;
    }

    /**
     * Rename Attribute
     *
     * @param string $collection
     * @param string $old Current attribute ID
     * @param string $new
     * @return bool
     * @throws AuthorizationException
     * @throws ConflictException
     * @throws DatabaseException
     * @throws DuplicateException
     * @throws StructureException
     */
    public function renameAttribute(string $collection, string $old, string $new): bool
    {
        if ($this->adapter->getShareTables() && empty($this->adapter->getTenant())) {
            throw new DatabaseException('Missing tenant. Tenant must be set when table sharing is enabled.');
        }

        $collection = $this->silent(fn () => $this->getCollection($collection));
        $attributes = $collection->getAttribute('attributes', []);
        $indexes = $collection->getAttribute('indexes', []);

        $attribute = \in_array($old, \array_map(fn ($attribute) => $attribute['$id'], $attributes));

        if ($attribute === false) {
            throw new DatabaseException('Attribute not found');
        }

        $attributeNew = \in_array($new, \array_map(fn ($attribute) => $attribute['$id'], $attributes));

        if ($attributeNew !== false) {
            throw new DuplicateException('Attribute name already used');
        }

        foreach ($attributes as $key => $value) {
            if (isset($value['$id']) && $value['$id'] === $old) {
                $attributes[$key]['key'] = $new;
                $attributes[$key]['$id'] = $new;
                $attributeNew = $attributes[$key];
                break;
            }
        }

        foreach ($indexes as $index) {
            $indexAttributes = $index->getAttribute('attributes', []);

            $indexAttributes = \array_map(fn ($attribute) => ($attribute === $old) ? $new : $attribute, $indexAttributes);

            $index->setAttribute('attributes', $indexAttributes);
        }

        $collection->setAttribute('attributes', $attributes);
        $collection->setAttribute('indexes', $indexes);

        if ($collection->getId() !== self::METADATA) {
            $this->silent(fn () => $this->updateDocument(self::METADATA, $collection->getId(), $collection));
        }

        $renamed = $this->adapter->renameAttribute($collection->getId(), $old, $new);

        $this->trigger(self::EVENT_ATTRIBUTE_UPDATE, $attributeNew);

        return $renamed;
    }

    /**
     * Create a relationship attribute
     *
     * @param string $collection
     * @param string $relatedCollection
     * @param string $type
     * @param bool $twoWay
     * @param string|null $id
     * @param string|null $twoWayKey
     * @param string $onDelete
     * @return bool
     * @throws AuthorizationException
     * @throws ConflictException
     * @throws DatabaseException
     * @throws DuplicateException
     * @throws LimitException
     * @throws StructureException
     */
    public function createRelationship(
        string $collection,
        string $relatedCollection,
        string $type,
        bool $twoWay = false,
        ?string $id = null,
        ?string $twoWayKey = null,
        string $onDelete = Database::RELATION_MUTATE_RESTRICT
    ): bool {
        if ($this->adapter->getShareTables() && empty($this->adapter->getTenant())) {
            throw new DatabaseException('Missing tenant. Tenant must be set when table sharing is enabled.');
        }

        $collection = $this->silent(fn () => $this->getCollection($collection));

        if ($collection->isEmpty()) {
            throw new DatabaseException('Collection not found');
        }

        $relatedCollection = $this->silent(fn () => $this->getCollection($relatedCollection));

        if ($relatedCollection->isEmpty()) {
            throw new DatabaseException('Related collection not found');
        }

        $id ??= $relatedCollection->getId();

        $twoWayKey ??= $collection->getId();

        $attributes = $collection->getAttribute('attributes', []);
        /** @var array<Document> $attributes */
        foreach ($attributes as $attribute) {
            if (\strtolower($attribute->getId()) === \strtolower($id)) {
                throw new DuplicateException('Attribute already exists');
            }

            if ($attribute->getAttribute('type') === self::VAR_RELATIONSHIP
                && \strtolower($attribute->getAttribute('options')['twoWayKey']) === \strtolower($twoWayKey)
                && $attribute->getAttribute('options')['relatedCollection'] === $relatedCollection->getId()
            ) {
                throw new DuplicateException('Related attribute already exists');
            }
        }

        if (
            $this->adapter->getLimitForAttributes() > 0 &&
            ($this->adapter->getCountOfAttributes($collection) >= $this->adapter->getLimitForAttributes()
                || $this->adapter->getCountOfAttributes($relatedCollection) >= $this->adapter->getLimitForAttributes())
        ) {
            throw new LimitException('Column limit reached. Cannot create new attribute.');
        }

        if (
            $this->adapter->getDocumentSizeLimit() > 0 &&
            ($this->adapter->getAttributeWidth($collection) >= $this->adapter->getDocumentSizeLimit()
                || $this->adapter->getAttributeWidth($relatedCollection) >= $this->adapter->getDocumentSizeLimit())
        ) {
            throw new LimitException('Row width limit reached. Cannot create new attribute.');
        }

        $relationship = new Document([
            '$id' => ID::custom($id),
            'key' => $id,
            'type' => Database::VAR_RELATIONSHIP,
            'required' => false,
            'default' => null,
            'options' => [
                'relatedCollection' => $relatedCollection->getId(),
                'relationType' => $type,
                'twoWay' => $twoWay,
                'twoWayKey' => $twoWayKey,
                'onDelete' => $onDelete,
                'side' => Database::RELATION_SIDE_PARENT,
            ],
        ]);

        $twoWayRelationship = new Document([
            '$id' => ID::custom($twoWayKey),
            'key' => $twoWayKey,
            'type' => Database::VAR_RELATIONSHIP,
            'required' => false,
            'default' => null,
            'options' => [
                'relatedCollection' => $collection->getId(),
                'relationType' => $type,
                'twoWay' => $twoWay,
                'twoWayKey' => $id,
                'onDelete' => $onDelete,
                'side' => Database::RELATION_SIDE_CHILD,
            ],
        ]);

        $collection->setAttribute('attributes', $relationship, Document::SET_TYPE_APPEND);
        $relatedCollection->setAttribute('attributes', $twoWayRelationship, Document::SET_TYPE_APPEND);

        if ($type === self::RELATION_MANY_TO_MANY) {
            $this->silent(fn () => $this->createCollection('_' . $collection->getInternalId() . '_' . $relatedCollection->getInternalId(), [
                new Document([
                    '$id' => $id,
                    'key' => $id,
                    'type' => self::VAR_STRING,
                    'size' => Database::LENGTH_KEY,
                    'required' => true,
                    'signed' => true,
                    'array' => false,
                    'filters' => [],
                ]),
                new Document([
                    '$id' => $twoWayKey,
                    'key' => $twoWayKey,
                    'type' => self::VAR_STRING,
                    'size' => Database::LENGTH_KEY,
                    'required' => true,
                    'signed' => true,
                    'array' => false,
                    'filters' => [],
                ]),
            ], [
                new Document([
                    '$id' => '_index_' . $id,
                    'key' => 'index_' . $id,
                    'type' => self::INDEX_KEY,
                    'attributes' => [$id],
                ]),
                new Document([
                    '$id' => '_index_' . $twoWayKey,
                    'key' => '_index_' . $twoWayKey,
                    'type' => self::INDEX_KEY,
                    'attributes' => [$twoWayKey],
                ]),
            ]));
        }

        $created = $this->adapter->createRelationship(
            $collection->getId(),
            $relatedCollection->getId(),
            $type,
            $twoWay,
            $id,
            $twoWayKey
        );

        if (!$created) {
            throw new DatabaseException('Failed to create relationship');
        }

        $this->silent(function () use ($collection, $relatedCollection, $type, $twoWay, $id, $twoWayKey) {
            $this->updateDocument(self::METADATA, $collection->getId(), $collection);
            $this->updateDocument(self::METADATA, $relatedCollection->getId(), $relatedCollection);

            $indexKey = '_index_' . $id;
            $twoWayIndexKey = '_index_' . $twoWayKey;

            switch ($type) {
                case self::RELATION_ONE_TO_ONE:
                    $this->createIndex($collection->getId(), $indexKey, self::INDEX_UNIQUE, [$id]);
                    if ($twoWay) {
                        $this->createIndex($relatedCollection->getId(), $twoWayIndexKey, self::INDEX_UNIQUE, [$twoWayKey]);
                    }
                    break;
                case self::RELATION_ONE_TO_MANY:
                    $this->createIndex($relatedCollection->getId(), $twoWayIndexKey, self::INDEX_KEY, [$twoWayKey]);
                    break;
                case self::RELATION_MANY_TO_ONE:
                    $this->createIndex($collection->getId(), $indexKey, self::INDEX_KEY, [$id]);
                    break;
                case self::RELATION_MANY_TO_MANY:
                    // Indexes created on junction collection creation
                    break;
                default:
                    throw new DatabaseException('Invalid relationship type.');
            }
        });

        $this->trigger(self::EVENT_ATTRIBUTE_CREATE, $relationship);

        return true;
    }

    /**
     * Update a relationship attribute
     *
     * @param string $collection
     * @param string $id
     * @param string|null $newKey
     * @param string|null $newTwoWayKey
     * @param bool|null $twoWay
     * @param string|null $onDelete
     * @return bool
     * @throws ConflictException
     * @throws DatabaseException
     */
    public function updateRelationship(
        string  $collection,
        string  $id,
        ?string $newKey = null,
        ?string $newTwoWayKey = null,
        ?bool $twoWay = null,
        ?string $onDelete = null
    ): bool {
        if ($this->adapter->getShareTables() && empty($this->adapter->getTenant())) {
            throw new DatabaseException('Missing tenant. Tenant must be set when table sharing is enabled.');
        }

        if (
            \is_null($newKey)
            && \is_null($newTwoWayKey)
            && \is_null($twoWay)
            && \is_null($onDelete)
        ) {
            return true;
        }

        $collection = $this->getCollection($collection);
        $attributes = $collection->getAttribute('attributes', []);

        if (
            !\is_null($newKey)
            && \in_array($newKey, \array_map(fn ($attribute) => $attribute['key'], $attributes))
        ) {
            throw new DuplicateException('Attribute already exists');
        }

        $this->updateAttributeMeta($collection->getId(), $id, function ($attribute) use ($collection, $id, $newKey, $newTwoWayKey, $twoWay, $onDelete) {
            $altering = (!\is_null($newKey) && $newKey !== $id)
                || (!\is_null($newTwoWayKey) && $newTwoWayKey !== $attribute['options']['twoWayKey']);

            $relatedCollectionId = $attribute['options']['relatedCollection'];
            $relatedCollection = $this->getCollection($relatedCollectionId);
            $relatedAttributes = $relatedCollection->getAttribute('attributes', []);

            if (
                !\is_null($newTwoWayKey)
                && \in_array($newTwoWayKey, \array_map(fn ($attribute) => $attribute['key'], $relatedAttributes))
            ) {
                throw new DuplicateException('Related attribute already exists');
            }

            $type = $attribute['options']['relationType'];
            $side = $attribute['options']['side'];

            $newKey ??= $attribute['key'];
            $twoWayKey = $attribute['options']['twoWayKey'];
            $newTwoWayKey ??= $attribute['options']['twoWayKey'];
            $twoWay ??= $attribute['options']['twoWay'];
            $onDelete ??= $attribute['options']['onDelete'];

            $attribute->setAttribute('$id', $newKey);
            $attribute->setAttribute('key', $newKey);
            $attribute->setAttribute('options', [
                'relatedCollection' => $relatedCollection->getId(),
                'relationType' => $type,
                'twoWay' => $twoWay,
                'twoWayKey' => $newTwoWayKey,
                'onDelete' => $onDelete,
                'side' => $side,
            ]);


            $this->updateAttributeMeta($relatedCollection->getId(), $twoWayKey, function ($twoWayAttribute) use ($newKey, $newTwoWayKey, $twoWay, $onDelete) {
                $options = $twoWayAttribute->getAttribute('options', []);
                $options['twoWayKey'] = $newKey;
                $options['twoWay'] = $twoWay;
                $options['onDelete'] = $onDelete;

                $twoWayAttribute->setAttribute('$id', $newTwoWayKey);
                $twoWayAttribute->setAttribute('key', $newTwoWayKey);
                $twoWayAttribute->setAttribute('options', $options);
            });

            if ($type === self::RELATION_MANY_TO_MANY) {
                $junction = $this->getJunctionCollection($collection, $relatedCollection, $side);

                $this->updateAttributeMeta($junction, $id, function ($junctionAttribute) use ($newKey) {
                    $junctionAttribute->setAttribute('$id', $newKey);
                    $junctionAttribute->setAttribute('key', $newKey);
                });
                $this->updateAttributeMeta($junction, $twoWayKey, function ($junctionAttribute) use ($newTwoWayKey) {
                    $junctionAttribute->setAttribute('$id', $newTwoWayKey);
                    $junctionAttribute->setAttribute('key', $newTwoWayKey);
                });

                $this->purgeCachedCollection($junction);
            }

            if ($altering) {
                $updated = $this->adapter->updateRelationship(
                    $collection->getId(),
                    $relatedCollection->getId(),
                    $type,
                    $twoWay,
                    $id,
                    $twoWayKey,
                    $newKey,
                    $newTwoWayKey
                );

                if (!$updated) {
                    throw new DatabaseException('Failed to update relationship');
                }
            }

            $this->purgeCachedCollection($collection->getId());
            $this->purgeCachedCollection($relatedCollection->getId());

            $renameIndex = function (string $collection, string $key, string $newKey) {
                $this->updateIndexMeta(
                    $collection,
                    '_index_' . $key,
                    fn ($index) =>
                    $index->setAttribute('attributes', [$newKey])
                );
                $this->silent(
                    fn () =>
                    $this->renameIndex($collection, '_index_' . $key, '_index_' . $newKey)
                );
            };

            switch ($type) {
                case self::RELATION_ONE_TO_ONE:
                    if ($id !== $newKey) {
                        $renameIndex($collection->getId(), $id, $newKey);
                    }
                    if ($twoWay && $twoWayKey !== $newTwoWayKey) {
                        $renameIndex($relatedCollection->getId(), $twoWayKey, $newTwoWayKey);
                    }
                    break;
                case self::RELATION_ONE_TO_MANY:
                    if ($twoWayKey !== $newTwoWayKey) {
                        $renameIndex($relatedCollection->getId(), $twoWayKey, $newTwoWayKey);
                    }
                    break;
                case self::RELATION_MANY_TO_ONE:
                    if ($id !== $newKey) {
                        $renameIndex($collection->getId(), $id, $newKey);
                    }
                    break;
                case self::RELATION_MANY_TO_MANY:
                    $junction = $this->getJunctionCollection($collection, $relatedCollection, $side);

                    if ($id !== $newKey) {
                        $renameIndex($junction, $id, $newKey);
                    }
                    if ($twoWayKey !== $newTwoWayKey) {
                        $renameIndex($junction, $twoWayKey, $newTwoWayKey);
                    }
                    break;
                default:
                    throw new DatabaseException('Invalid relationship type.');
            }
        });

        return true;
    }

    /**
     * Delete a relationship attribute
     *
     * @param string $collection
     * @param string $id
     *
     * @return bool
     * @throws AuthorizationException
     * @throws ConflictException
     * @throws DatabaseException
     * @throws StructureException
     */
    public function deleteRelationship(string $collection, string $id): bool
    {
        if ($this->adapter->getShareTables() && empty($this->adapter->getTenant())) {
            throw new DatabaseException('Missing tenant. Tenant must be set when table sharing is enabled.');
        }

        $collection = $this->silent(fn () => $this->getCollection($collection));
        $attributes = $collection->getAttribute('attributes', []);
        $relationship = null;

        foreach ($attributes as $name => $attribute) {
            if ($attribute['$id'] === $id) {
                $relationship = $attribute;
                unset($attributes[$name]);
                break;
            }
        }

        if (\is_null($relationship)) {
            throw new DatabaseException('Attribute not found');
        }

        $collection->setAttribute('attributes', \array_values($attributes));

        $relatedCollection = $relationship['options']['relatedCollection'];
        $type = $relationship['options']['relationType'];
        $twoWay = $relationship['options']['twoWay'];
        $twoWayKey = $relationship['options']['twoWayKey'];
        $side = $relationship['options']['side'];

        $relatedCollection = $this->silent(fn () => $this->getCollection($relatedCollection));
        $relatedAttributes = $relatedCollection->getAttribute('attributes', []);

        foreach ($relatedAttributes as $name => $attribute) {
            if ($attribute['$id'] === $twoWayKey) {
                unset($relatedAttributes[$name]);
                break;
            }
        }

        $relatedCollection->setAttribute('attributes', \array_values($relatedAttributes));

        $this->silent(function () use ($collection, $relatedCollection, $type, $twoWay, $id, $twoWayKey, $side) {
            $this->updateDocument(self::METADATA, $collection->getId(), $collection);
            $this->updateDocument(self::METADATA, $relatedCollection->getId(), $relatedCollection);

            $indexKey = '_index_' . $id;
            $twoWayIndexKey = '_index_' . $twoWayKey;

            switch ($type) {
                case self::RELATION_ONE_TO_ONE:
                    $this->deleteIndex($collection->getId(), $indexKey);
                    if ($twoWay) {
                        $this->deleteIndex($relatedCollection->getId(), $twoWayIndexKey);
                    }
                    break;
                case self::RELATION_ONE_TO_MANY:
                    if ($side === Database::RELATION_SIDE_PARENT) {
                        $this->deleteIndex($relatedCollection->getId(), $twoWayIndexKey);
                    } elseif ($twoWay) {
                        $this->deleteIndex($collection->getId(), $indexKey);
                    }
                    break;
                case self::RELATION_MANY_TO_ONE:
                    if ($twoWay && $side === Database::RELATION_SIDE_CHILD) {
                        $this->deleteIndex($relatedCollection->getId(), $twoWayIndexKey);
                    } else {
                        $this->deleteIndex($collection->getId(), $indexKey);
                    }
                    break;
                case self::RELATION_MANY_TO_MANY:
                    $junction = $this->getJunctionCollection(
                        $collection,
                        $relatedCollection,
                        $side
                    );

                    $this->deleteDocument(self::METADATA, $junction);
                    break;
                default:
                    throw new DatabaseException('Invalid relationship type.');
            }
        });

        $deleted = $this->adapter->deleteRelationship(
            $collection->getId(),
            $relatedCollection->getId(),
            $type,
            $twoWay,
            $id,
            $twoWayKey,
            $side
        );

        if (!$deleted) {
            throw new DatabaseException('Failed to delete relationship');
        }

        $this->purgeCachedCollection($collection->getId());
        $this->purgeCachedCollection($relatedCollection->getId());

        $this->trigger(self::EVENT_ATTRIBUTE_DELETE, $relationship);

        return true;
    }

    /**
     * Rename Index
     *
     * @param string $collection
     * @param string $old
     * @param string $new
     *
     * @return bool
     * @throws AuthorizationException
     * @throws ConflictException
     * @throws DatabaseException
     * @throws DuplicateException
     * @throws StructureException
     */
    public function renameIndex(string $collection, string $old, string $new): bool
    {
        if ($this->adapter->getShareTables() && empty($this->adapter->getTenant())) {
            throw new DatabaseException('Missing tenant. Tenant must be set when table sharing is enabled.');
        }

        $collection = $this->silent(fn () => $this->getCollection($collection));

        $indexes = $collection->getAttribute('indexes', []);

        $index = \in_array($old, \array_map(fn ($index) => $index['$id'], $indexes));

        if ($index === false) {
            throw new DatabaseException('Index not found');
        }

        $indexNew = \in_array($new, \array_map(fn ($index) => $index['$id'], $indexes));

        if ($indexNew !== false) {
            throw new DuplicateException('Index name already used');
        }

        foreach ($indexes as $key => $value) {
            if (isset($value['$id']) && $value['$id'] === $old) {
                $indexes[$key]['key'] = $new;
                $indexes[$key]['$id'] = $new;
                $indexNew = $indexes[$key];
                break;
            }
        }

        $collection->setAttribute('indexes', $indexes);

        $this->adapter->renameIndex($collection->getId(), $old, $new);

        if ($collection->getId() !== self::METADATA) {
            $this->silent(fn () => $this->updateDocument(self::METADATA, $collection->getId(), $collection));
        }

        $this->trigger(self::EVENT_INDEX_RENAME, $indexNew);

        return true;
    }

    /**
     * Create Index
     *
     * @param string $collection
     * @param string $id
     * @param string $type
     * @param array<string> $attributes
     * @param array<int> $lengths
     * @param array<string> $orders
     *
     * @return bool
     * @throws AuthorizationException
     * @throws ConflictException
     * @throws DatabaseException
     * @throws DuplicateException
     * @throws LimitException
     * @throws StructureException
     * @throws Exception
     */
    public function createIndex(string $collection, string $id, string $type, array $attributes, array $lengths = [], array $orders = []): bool
    {
        if ($this->adapter->getShareTables() && empty($this->adapter->getTenant())) {
            throw new DatabaseException('Missing tenant. Tenant must be set when table sharing is enabled.');
        }

        if (empty($attributes)) {
            throw new DatabaseException('Missing attributes');
        }

        $collection = $this->silent(fn () => $this->getCollection($collection));

        // index IDs are case-insensitive
        $indexes = $collection->getAttribute('indexes', []);

        /** @var array<Document> $indexes */
        foreach ($indexes as $index) {
            if (\strtolower($index->getId()) === \strtolower($id)) {
                throw new DuplicateException('Index already exists');
            }
        }

        if ($this->adapter->getCountOfIndexes($collection) >= $this->adapter->getLimitForIndexes()) {
            throw new LimitException('Index limit reached. Cannot create new index.');
        }

        switch ($type) {
            case self::INDEX_KEY:
                if (!$this->adapter->getSupportForIndex()) {
                    throw new DatabaseException('Key index is not supported');
                }
                break;

            case self::INDEX_UNIQUE:
                if (!$this->adapter->getSupportForUniqueIndex()) {
                    throw new DatabaseException('Unique index is not supported');
                }
                break;

            case self::INDEX_FULLTEXT:
                if (!$this->adapter->getSupportForFulltextIndex()) {
                    throw new DatabaseException('Fulltext index is not supported');
                }
                break;

            default:
                throw new DatabaseException('Unknown index type: ' . $type . '. Must be one of ' . Database::INDEX_KEY . ', ' . Database::INDEX_UNIQUE . ', ' . Database::INDEX_ARRAY . ', ' . Database::INDEX_FULLTEXT);
        }

        $index = new Document([
            '$id' => ID::custom($id),
            'key' => $id,
            'type' => $type,
            'attributes' => $attributes,
            'lengths' => $lengths,
            'orders' => $orders,
        ]);

        $collection->setAttribute('indexes', $index, Document::SET_TYPE_APPEND);

        if ($this->validate) {
            $validator = new IndexValidator(
                $collection->getAttribute('attributes', []),
                $this->adapter->getMaxIndexLength()
            );
            if (!$validator->isValid($index)) {
                throw new DatabaseException($validator->getDescription());
            }
        }

        $index = $this->adapter->createIndex($collection->getId(), $id, $type, $attributes, $lengths, $orders);

        if ($collection->getId() !== self::METADATA) {
            $this->silent(fn () => $this->updateDocument(self::METADATA, $collection->getId(), $collection));
        }

        $this->trigger(self::EVENT_INDEX_CREATE, $index);

        return $index;
    }

    /**
     * Delete Index
     *
     * @param string $collection
     * @param string $id
     *
     * @return bool
     * @throws AuthorizationException
     * @throws ConflictException
     * @throws DatabaseException
     * @throws StructureException
     */
    public function deleteIndex(string $collection, string $id): bool
    {
        if ($this->adapter->getShareTables() && empty($this->adapter->getTenant())) {
            throw new DatabaseException('Missing tenant. Tenant must be set when table sharing is enabled.');
        }

        $collection = $this->silent(fn () => $this->getCollection($collection));

        $indexes = $collection->getAttribute('indexes', []);

        $indexDeleted = null;
        foreach ($indexes as $key => $value) {
            if (isset($value['$id']) && $value['$id'] === $id) {
                $indexDeleted = $value;
                unset($indexes[$key]);
            }
        }

        $collection->setAttribute('indexes', \array_values($indexes));

        if ($collection->getId() !== self::METADATA) {
            $this->silent(fn () => $this->updateDocument(self::METADATA, $collection->getId(), $collection));
        }

        $deleted = $this->adapter->deleteIndex($collection->getId(), $id);

        $this->trigger(self::EVENT_INDEX_DELETE, $indexDeleted);

        return $deleted;
    }

    /**
     * Get Document
     *
     * @param string $collection
     * @param string $id
     * @param Query[] $queries
     *
     * @return Document
     * @throws DatabaseException
     * @throws Exception
     */
    public function getDocument(string $collection, string $id, array $queries = []): Document
    {
        if ($this->adapter->getShareTables() && empty($this->adapter->getTenant())) {
            throw new DatabaseException('Missing tenant. Tenant must be set when table sharing is enabled.');
        }

        if ($collection === self::METADATA && $id === self::METADATA) {
            return new Document(self::COLLECTION);
        }

        if (empty($collection)) {
            throw new DatabaseException('Collection not found');
        }

        if (empty($id)) {
            return new Document();
        }

        $collection = $this->silent(fn () => $this->getCollection($collection));

        if ($collection->isEmpty()) {
            throw new DatabaseException('Collection not found');
        }

        $attributes = $collection->getAttribute('attributes', []);

        if ($this->validate) {
            $validator = new DocumentValidator($attributes);
            if (!$validator->isValid($queries)) {
                throw new QueryException($validator->getDescription());
            }
        }

        $relationships = \array_filter(
            $collection->getAttribute('attributes', []),
            fn (Document $attribute) => $attribute->getAttribute('type') === self::VAR_RELATIONSHIP
        );

        $selects = Query::groupByType($queries)['selections'];
        $selections = $this->validateSelections($collection, $selects);
        $nestedSelections = [];

        foreach ($queries as $query) {
            if ($query->getMethod() == Query::TYPE_SELECT) {
                $values = $query->getValues();
                foreach ($values as $valueIndex => $value) {
                    if (\str_contains($value, '.')) {
                        // Shift the top level off the dot-path to pass the selection down the chain
                        // 'foo.bar.baz' becomes 'bar.baz'
                        $nestedSelections[] = Query::select([
                            \implode('.', \array_slice(\explode('.', $value), 1))
                        ]);

                        $key = \explode('.', $value)[0];

                        foreach ($relationships as $relationship) {
                            if ($relationship->getAttribute('key') === $key) {
                                switch ($relationship->getAttribute('options')['relationType']) {
                                    case Database::RELATION_MANY_TO_MANY:
                                    case Database::RELATION_ONE_TO_MANY:
                                        unset($values[$valueIndex]);
                                        break;

                                    case Database::RELATION_MANY_TO_ONE:
                                    case Database::RELATION_ONE_TO_ONE:
                                        $values[$valueIndex] = $key;
                                        break;
                                }
                            }
                        }
                    }
                }
                $query->setValues(\array_values($values));
            }
        }

        $queries = \array_values($queries);

        $validator = new Authorization(self::PERMISSION_READ);
        $documentSecurity = $collection->getAttribute('documentSecurity', false);
        $cacheKey = 'cache-' . $this->getNamespace() . ':' . $this->adapter->getTenant() . ':' . $collection->getId() . ':' . $id;

        if (!empty($selections)) {
            $cacheKey .= ':' . \md5(\implode($selections));
        } else {
            $cacheKey .= ':*';
        }

        if ($cache = $this->cache->load($cacheKey, self::TTL)) {
            $document = new Document($cache);

            if ($collection->getId() !== self::METADATA) {
                if (!$validator->isValid([
                    ...$collection->getRead(),
                    ...($documentSecurity ? $document->getRead() : [])
                ])) {
                    return new Document();
                }
            }

            $this->trigger(self::EVENT_DOCUMENT_READ, $document);

            return $document;
        }

        $document = $this->adapter->getDocument($collection->getId(), $id, $queries);

        if ($document->isEmpty()) {
            return $document;
        }

        $document->setAttribute('$collection', $collection->getId());

        if ($collection->getId() !== self::METADATA) {
            if (!$validator->isValid([
                ...$collection->getRead(),
                ...($documentSecurity ? $document->getRead() : [])
            ])) {
                return new Document();
            }
        }

        $document = $this->casting($collection, $document);
        $document = $this->decode($collection, $document, $selections);
        $this->map = [];

        if ($this->resolveRelationships && (empty($selects) || !empty($nestedSelections))) {
            $document = $this->silent(fn () => $this->populateDocumentRelationships($collection, $document, $nestedSelections));
        }

        $relationships = \array_filter(
            $collection->getAttribute('attributes', []),
            fn ($attribute) =>
            $attribute['type'] === Database::VAR_RELATIONSHIP
        );

        $hasTwoWayRelationship = false;
        foreach ($relationships as $relationship) {
            if ($relationship['options']['twoWay']) {
                $hasTwoWayRelationship = true;
                break;
            }
        }

        /**
         * Bug with function purity in PHPStan means it thinks $this->map is always empty
         *
         * @phpstan-ignore-next-line
         */
        foreach ($this->map as $key => $value) {
            [$k, $v] = \explode('=>', $key);
            $ck = 'cache-' . $this->getNamespace() . ':map:' . $k;
            $cache = $this->cache->load($ck, self::TTL);
            if (empty($cache)) {
                $cache = [];
            }
            if (!\in_array($v, $cache)) {
                $cache[] = $v;
                $this->cache->save($ck, $cache);
            }
        }

        // Don't save to cache if it's part of a two-way relationship or a relationship at all
        if (!$hasTwoWayRelationship && empty($relationships)) {
            $this->cache->save($cacheKey, $document->getArrayCopy());
        }

        // Remove internal attributes if not queried for select query
        // $id, $permissions and $collection are the default selected attributes for (MariaDB, MySQL, SQLite, Postgres)
        // All internal attributes are default selected attributes for (MongoDB)
        foreach ($queries as $query) {
            if ($query->getMethod() === Query::TYPE_SELECT) {
                $values = $query->getValues();
                foreach (Database::INTERNAL_ATTRIBUTES as $internalAttribute) {
                    if (!in_array($internalAttribute['$id'], $values)) {
                        $document->removeAttribute($internalAttribute['$id']);
                    }
                }
            }
        }

        $this->trigger(self::EVENT_DOCUMENT_READ, $document);

        return $document;
    }

    /**
     * @param Document $collection
     * @param Document $document
     * @param array<Query> $queries
     * @return Document
     * @throws DatabaseException
     */
    private function populateDocumentRelationships(Document $collection, Document $document, array $queries = []): Document
    {
        $attributes = $collection->getAttribute('attributes', []);

        $relationships = \array_filter($attributes, function ($attribute) {
            return $attribute['type'] === Database::VAR_RELATIONSHIP;
        });

        foreach ($relationships as $relationship) {
            $key = $relationship['key'];
            $value = $document->getAttribute($key);
            $relatedCollection = $this->getCollection($relationship['options']['relatedCollection']);
            $relationType = $relationship['options']['relationType'];
            $twoWay = $relationship['options']['twoWay'];
            $twoWayKey = $relationship['options']['twoWayKey'];
            $side = $relationship['options']['side'];

            if (!empty($value)) {
                $k = $relatedCollection->getId() . ':' . $value . '=>' . $collection->getId() . ':' . $document->getId();
                if ($relationType === Database::RELATION_ONE_TO_MANY) {
                    $k = $collection->getId() . ':' . $document->getId() . '=>' . $relatedCollection->getId() . ':' . $value;
                }
                $this->map[$k] = true;
            }

            $relationship->setAttribute('collection', $collection->getId());
            $relationship->setAttribute('document', $document->getId());

            $skipFetch = false;
            foreach ($this->relationshipFetchStack as $fetchedRelationship) {
                $existingKey = $fetchedRelationship['key'];
                $existingCollection = $fetchedRelationship['collection'];
                $existingRelatedCollection = $fetchedRelationship['options']['relatedCollection'];
                $existingTwoWayKey = $fetchedRelationship['options']['twoWayKey'];
                $existingSide = $fetchedRelationship['options']['side'];

                // If this relationship has already been fetched for this document, skip it
                $reflexive = $fetchedRelationship == $relationship;

                // If this relationship is the same as a previously fetched relationship, but on the other side, skip it
                $symmetric = $existingKey === $twoWayKey
                    && $existingTwoWayKey === $key
                    && $existingRelatedCollection === $collection->getId()
                    && $existingCollection === $relatedCollection->getId()
                    && $existingSide !== $side;

                // If this relationship is not directly related but relates across multiple collections, skip it.
                //
                // These conditions ensure that a relationship is considered transitive if it has the same
                // two-way key and related collection, but is on the opposite side of the relationship (the first and second conditions).
                //
                // They also ensure that a relationship is considered transitive if it has the same key and related
                // collection as an existing relationship, but a different two-way key (the third condition),
                // or the same two-way key as an existing relationship, but a different key (the fourth condition).
                $transitive = (($existingKey === $twoWayKey
                    && $existingCollection === $relatedCollection->getId()
                    && $existingSide !== $side)
                    || ($existingTwoWayKey === $key
                        && $existingRelatedCollection === $collection->getId()
                        && $existingSide !== $side)
                    || ($existingKey === $key
                        && $existingTwoWayKey !== $twoWayKey
                        && $existingRelatedCollection === $relatedCollection->getId()
                        && $existingSide !== $side)
                    || ($existingKey !== $key
                        && $existingTwoWayKey === $twoWayKey
                        && $existingRelatedCollection === $relatedCollection->getId()
                        && $existingSide !== $side));

                if ($reflexive || $symmetric || $transitive) {
                    $skipFetch = true;
                }
            }

            switch ($relationType) {
                case Database::RELATION_ONE_TO_ONE:
                    if ($skipFetch || $twoWay && ($this->relationshipFetchDepth === Database::RELATION_MAX_DEPTH)) {
                        $document->removeAttribute($key);
                        break;
                    }

                    if (\is_null($value)) {
                        break;
                    }

                    $this->relationshipFetchDepth++;
                    $this->relationshipFetchStack[] = $relationship;

                    $related = $this->getDocument($relatedCollection->getId(), $value, $queries);

                    $this->relationshipFetchDepth--;
                    \array_pop($this->relationshipFetchStack);

                    $document->setAttribute($key, $related);
                    break;
                case Database::RELATION_ONE_TO_MANY:
                    if ($side === Database::RELATION_SIDE_CHILD) {
                        if (!$twoWay || $this->relationshipFetchDepth === Database::RELATION_MAX_DEPTH || $skipFetch) {
                            $document->removeAttribute($key);
                            break;
                        }
                        if (!\is_null($value)) {
                            $this->relationshipFetchDepth++;
                            $this->relationshipFetchStack[] = $relationship;

                            $related = $this->getDocument($relatedCollection->getId(), $value, $queries);

                            $this->relationshipFetchDepth--;
                            \array_pop($this->relationshipFetchStack);

                            $document->setAttribute($key, $related);
                        }
                        break;
                    }

                    if ($this->relationshipFetchDepth === Database::RELATION_MAX_DEPTH || $skipFetch) {
                        break;
                    }

                    $this->relationshipFetchDepth++;
                    $this->relationshipFetchStack[] = $relationship;

                    $relatedDocuments = $this->find($relatedCollection->getId(), [
                        Query::equal($twoWayKey, [$document->getId()]),
                        Query::limit(PHP_INT_MAX),
                        ...$queries
                    ]);

                    $this->relationshipFetchDepth--;
                    \array_pop($this->relationshipFetchStack);

                    foreach ($relatedDocuments as $related) {
                        $related->removeAttribute($twoWayKey);
                    }

                    $document->setAttribute($key, $relatedDocuments);
                    break;
                case Database::RELATION_MANY_TO_ONE:
                    if ($side === Database::RELATION_SIDE_PARENT) {
                        if ($skipFetch || $this->relationshipFetchDepth === Database::RELATION_MAX_DEPTH) {
                            $document->removeAttribute($key);
                            break;
                        }

                        if (\is_null($value)) {
                            break;
                        }
                        $this->relationshipFetchDepth++;
                        $this->relationshipFetchStack[] = $relationship;

                        $related = $this->getDocument($relatedCollection->getId(), $value, $queries);

                        $this->relationshipFetchDepth--;
                        \array_pop($this->relationshipFetchStack);

                        $document->setAttribute($key, $related);
                        break;
                    }

                    if (!$twoWay) {
                        $document->removeAttribute($key);
                        break;
                    }

                    if ($this->relationshipFetchDepth === Database::RELATION_MAX_DEPTH || $skipFetch) {
                        break;
                    }

                    $this->relationshipFetchDepth++;
                    $this->relationshipFetchStack[] = $relationship;

                    $relatedDocuments = $this->find($relatedCollection->getId(), [
                        Query::equal($twoWayKey, [$document->getId()]),
                        Query::limit(PHP_INT_MAX),
                        ...$queries
                    ]);

                    $this->relationshipFetchDepth--;
                    \array_pop($this->relationshipFetchStack);


                    foreach ($relatedDocuments as $related) {
                        $related->removeAttribute($twoWayKey);
                    }

                    $document->setAttribute($key, $relatedDocuments);
                    break;
                case Database::RELATION_MANY_TO_MANY:
                    if (!$twoWay && $side === Database::RELATION_SIDE_CHILD) {
                        break;
                    }

                    if ($twoWay && ($this->relationshipFetchDepth === Database::RELATION_MAX_DEPTH || $skipFetch)) {
                        break;
                    }

                    $this->relationshipFetchDepth++;
                    $this->relationshipFetchStack[] = $relationship;

                    $junction = $this->getJunctionCollection($collection, $relatedCollection, $side);

                    $junctions = $this->skipRelationships(fn () => $this->find($junction, [
                        Query::equal($twoWayKey, [$document->getId()]),
                        Query::limit(PHP_INT_MAX)
                    ]));

                    $related = [];
                    foreach ($junctions as $junction) {
                        $related[] = $this->getDocument(
                            $relatedCollection->getId(),
                            $junction->getAttribute($key),
                            $queries
                        );
                    }

                    $this->relationshipFetchDepth--;
                    \array_pop($this->relationshipFetchStack);

                    $document->setAttribute($key, $related);
                    break;
            }
        }

        return $document;
    }

    /**
     * Create Document
     *
     * @param string $collection
     * @param Document $document
     *
     * @return Document
     *
     * @throws AuthorizationException
     * @throws DatabaseException
     * @throws StructureException
     */
    public function createDocument(string $collection, Document $document): Document
    {
        if ($this->adapter->getShareTables() && empty($this->adapter->getTenant())) {
            throw new DatabaseException('Missing tenant. Tenant must be set when table sharing is enabled.');
        }

        $collection = $this->silent(fn () => $this->getCollection($collection));

        if ($collection->getId() !== self::METADATA) {
            $authorization = new Authorization(self::PERMISSION_CREATE);
            if (!$authorization->isValid($collection->getCreate())) {
                throw new AuthorizationException($authorization->getDescription());
            }
        }

        $time = DateTime::now();

        $document
            ->setAttribute('$id', empty($document->getId()) ? ID::unique() : $document->getId())
            ->setAttribute('$collection', $collection->getId())
            ->setAttribute('$createdAt', $time)
            ->setAttribute('$updatedAt', $time);

        $document = $this->encode($collection, $document);

        if ($this->validate) {
            $validator = new Permissions();
            if (!$validator->isValid($document->getPermissions())) {
                throw new DatabaseException($validator->getDescription());
            }
        }

        $structure = new Structure($collection);
        if (!$structure->isValid($document)) {
            throw new StructureException($structure->getDescription());
        }

        if ($this->resolveRelationships) {
            $document = $this->silent(fn () => $this->createDocumentRelationships($collection, $document));
        }

        $document = $this->adapter->createDocument($collection->getId(), $document);

        if ($this->resolveRelationships) {
            $document = $this->silent(fn () => $this->populateDocumentRelationships($collection, $document));
        }

        $document = $this->decode($collection, $document);

        $this->trigger(self::EVENT_DOCUMENT_CREATE, $document);

        return $document;
    }

    /**
     * Create Documents in a batch
     *
     * @param string $collection
     * @param array<Document> $documents
     * @param int $batchSize
     *
     * @return array<Document>
     *
     * @throws AuthorizationException
     * @throws StructureException
     * @throws Exception
     */
    public function createDocuments(string $collection, array $documents, int $batchSize = self::INSERT_BATCH_SIZE): array
    {
        if ($this->adapter->getShareTables() && empty($this->adapter->getTenant())) {
            throw new DatabaseException('Missing tenant. Tenant must be set when table sharing is enabled.');
        }

        if (empty($documents)) {
            return [];
        }

        $collection = $this->silent(fn () => $this->getCollection($collection));

        $time = DateTime::now();

        foreach ($documents as $key => $document) {
            if ($this->adapter->getShareTables()) {
                if (empty($document->getAttribute('$tenant'))) {
                    throw new DatabaseException('Missing tenant. Tenant must be included when isolation mode is set to "table".');
                }
            }

            $document
                ->setAttribute('$id', empty($document->getId()) ? ID::unique() : $document->getId())
                ->setAttribute('$collection', $collection->getId())
                ->setAttribute('$createdAt', $time)
                ->setAttribute('$updatedAt', $time);

            $document = $this->encode($collection, $document);

            $validator = new Structure($collection);
            if (!$validator->isValid($document)) {
                throw new StructureException($validator->getDescription());
            }

            $documents[$key] = $document;
        }

        $documents = $this->adapter->createDocuments($collection->getId(), $documents, $batchSize);

        foreach ($documents as $key => $document) {
            $documents[$key] = $this->decode($collection, $document);
        }

        $this->trigger(self::EVENT_DOCUMENTS_CREATE, $documents);

        return $documents;
    }

    /**
     * @param Document $collection
     * @param Document $document
     * @return Document
     * @throws DatabaseException
     */
    private function createDocumentRelationships(Document $collection, Document $document): Document
    {
        $attributes = $collection->getAttribute('attributes', []);

        $relationships = \array_filter(
            $attributes,
            fn ($attribute) =>
            $attribute['type'] === Database::VAR_RELATIONSHIP
        );

        $stackCount = count($this->relationshipWriteStack);

        foreach ($relationships as $index => $relationship) {
            $key = $relationship['key'];
            $value = $document->getAttribute($key);
            $relatedCollection = $this->getCollection($relationship['options']['relatedCollection']);
            $relationType = $relationship['options']['relationType'];
            $twoWay = $relationship['options']['twoWay'];
            $twoWayKey = $relationship['options']['twoWayKey'];
            $side = $relationship['options']['side'];

            if ($stackCount >= Database::RELATION_MAX_DEPTH - 1 && $this->relationshipWriteStack[$stackCount - 1] !== $relatedCollection->getId()) {
                $document->removeAttribute($key);

                continue;
            }

            $this->relationshipWriteStack[] = $collection->getId();

            try {
                switch (\gettype($value)) {
                    case 'array':
                        // List of documents or IDs
                        foreach ($value as $related) {
                            switch (\gettype($related)) {
                                case 'object':
                                    if (!$related instanceof Document) {
                                        throw new DatabaseException('Invalid relationship value. Must be either a document, document ID, or an array of documents or document IDs.');
                                    }
                                    $this->relateDocuments(
                                        $collection,
                                        $relatedCollection,
                                        $key,
                                        $document,
                                        $related,
                                        $relationType,
                                        $twoWay,
                                        $twoWayKey,
                                        $side,
                                    );
                                    break;
                                case 'string':
                                    $this->relateDocumentsById(
                                        $collection,
                                        $relatedCollection,
                                        $key,
                                        $document->getId(),
                                        $related,
                                        $relationType,
                                        $twoWay,
                                        $twoWayKey,
                                        $side,
                                    );
                                    break;
                                default:
                                    throw new DatabaseException('Invalid relationship value. Must be either a document, document ID, or an array of documents or document IDs.');
                            }
                        }
                        $document->removeAttribute($key);
                        break;
                    case 'object':
                        if (!$value instanceof Document) {
                            throw new DatabaseException('Invalid relationship value. Must be either a document, document ID, or an array of documents or document IDs.');
                        }
                        $relatedId = $this->relateDocuments(
                            $collection,
                            $relatedCollection,
                            $key,
                            $document,
                            $value,
                            $relationType,
                            $twoWay,
                            $twoWayKey,
                            $side,
                        );
                        $document->setAttribute($key, $relatedId);
                        break;
                    case 'string':
                        // Single document ID
                        $this->relateDocumentsById(
                            $collection,
                            $relatedCollection,
                            $key,
                            $document->getId(),
                            $value,
                            $relationType,
                            $twoWay,
                            $twoWayKey,
                            $side,
                        );
                        break;
                    case 'NULL':
                        // TODO: This might need to depend on the relation type, to be either set to null or removed?
                        $document->removeAttribute($key);
                        // No related document
                        break;
                    default:
                        throw new DatabaseException('Invalid relationship value. Must be either a document, document ID, or an array of documents or document IDs.');
                }
            } finally {
                \array_pop($this->relationshipWriteStack);
            }
        }

        return $document;
    }

    /**
     * @param Document $collection
     * @param Document $relatedCollection
     * @param string $key
     * @param Document $document
     * @param Document $relation
     * @param string $relationType
     * @param bool $twoWay
     * @param string $twoWayKey
     * @param string $side
     * @return string related document ID
     *
     * @throws AuthorizationException
     * @throws ConflictException
     * @throws StructureException
     * @throws Exception
     */
    private function relateDocuments(
        Document $collection,
        Document $relatedCollection,
        string $key,
        Document $document,
        Document $relation,
        string $relationType,
        bool $twoWay,
        string $twoWayKey,
        string $side,
    ): string {
        switch ($relationType) {
            case Database::RELATION_ONE_TO_ONE:
                if ($twoWay) {
                    $relation->setAttribute($twoWayKey, $document->getId());
                }
                break;
            case Database::RELATION_ONE_TO_MANY:
                if ($side === Database::RELATION_SIDE_PARENT) {
                    $relation->setAttribute($twoWayKey, $document->getId());
                }
                break;
            case Database::RELATION_MANY_TO_ONE:
                if ($side === Database::RELATION_SIDE_CHILD) {
                    $relation->setAttribute($twoWayKey, $document->getId());
                }
                break;
        }

        // Try to get the related document
        $related = $this->getDocument($relatedCollection->getId(), $relation->getId());

        if ($related->isEmpty()) {
            // If the related document doesn't exist, create it, inheriting permissions if none are set
            if (!isset($relation['$permissions'])) {
                $relation->setAttribute('$permissions', $document->getPermissions());
            }

            $related = $this->createDocument($relatedCollection->getId(), $relation);
        } elseif ($related->getAttributes() != $relation->getAttributes()) {
            // If the related document exists and the data is not the same, update it
            foreach ($relation->getAttributes() as $attribute => $value) {
                $related->setAttribute($attribute, $value);
            }

            $related = $this->updateDocument($relatedCollection->getId(), $related->getId(), $related);
        }

        if ($relationType === Database::RELATION_MANY_TO_MANY) {
            $junction = $this->getJunctionCollection($collection, $relatedCollection, $side);

            $this->createDocument($junction, new Document([
                $key => $related->getId(),
                $twoWayKey => $document->getId(),
                '$permissions' => [
                    Permission::read(Role::any()),
                    Permission::update(Role::any()),
                    Permission::delete(Role::any()),
                ]
            ]));
        }

        return $related->getId();
    }

    /**
     * @param Document $collection
     * @param Document $relatedCollection
     * @param string $key
     * @param string $documentId
     * @param string $relationId
     * @param string $relationType
     * @param bool $twoWay
     * @param string $twoWayKey
     * @param string $side
     * @return void
     * @throws AuthorizationException
     * @throws ConflictException
     * @throws StructureException
     * @throws Exception
     */
    private function relateDocumentsById(
        Document $collection,
        Document $relatedCollection,
        string $key,
        string $documentId,
        string $relationId,
        string $relationType,
        bool $twoWay,
        string $twoWayKey,
        string $side,
    ): void {
        // Get the related document, will be empty on permissions failure
        $related = $this->skipRelationships(fn () => $this->getDocument($relatedCollection->getId(), $relationId));

        if ($related->isEmpty()) {
            return;
        }

        switch ($relationType) {
            case Database::RELATION_ONE_TO_ONE:
                if ($twoWay) {
                    $related->setAttribute($twoWayKey, $documentId);
                    $this->skipRelationships(fn () => $this->updateDocument($relatedCollection->getId(), $relationId, $related));
                }
                break;
            case Database::RELATION_ONE_TO_MANY:
                if ($side === Database::RELATION_SIDE_PARENT) {
                    $related->setAttribute($twoWayKey, $documentId);
                    $this->skipRelationships(fn () => $this->updateDocument($relatedCollection->getId(), $relationId, $related));
                }
                break;
            case Database::RELATION_MANY_TO_ONE:
                if ($side === Database::RELATION_SIDE_CHILD) {
                    $related->setAttribute($twoWayKey, $documentId);
                    $this->skipRelationships(fn () => $this->updateDocument($relatedCollection->getId(), $relationId, $related));
                }
                break;
            case Database::RELATION_MANY_TO_MANY:
                $this->purgeCachedDocument($relatedCollection->getId(), $relationId);

                $junction = $this->getJunctionCollection($collection, $relatedCollection, $side);

                $this->skipRelationships(fn () => $this->createDocument($junction, new Document([
                    $key => $related->getId(),
                    $twoWayKey => $documentId,
                    '$permissions' => [
                        Permission::read(Role::any()),
                        Permission::update(Role::any()),
                        Permission::delete(Role::any()),
                    ]
                ])));
                break;
        }
    }

    /**
     * Update Document
     *
     * @param string $collection
     * @param string $id
     * @param Document $document
     * @return Document
     *
     * @throws AuthorizationException
     * @throws ConflictException
     * @throws DatabaseException
     * @throws StructureException
     */
    public function updateDocument(string $collection, string $id, Document $document): Document
    {
        if ($this->adapter->getShareTables() && empty($this->adapter->getTenant())) {
            throw new DatabaseException('Missing tenant. Tenant must be set when table sharing is enabled.');
        }

        if (!$document->getId() || !$id) {
            throw new DatabaseException('Must define $id attribute');
        }

        $time = DateTime::now();
        $old = Authorization::skip(fn () => $this->silent(fn () => $this->getDocument($collection, $id))); // Skip ensures user does not need read permission for this
        $document = \array_merge($old->getArrayCopy(), $document->getArrayCopy());
        $document['$collection'] = $old->getAttribute('$collection');   // Make sure user doesn't switch collection ID
        $document['$tenant'] = $old->getAttribute('$tenant');           // Make sure user doesn't switch tenant
        $document['$createdAt'] = $old->getCreatedAt();                 // Make sure user doesn't switch createdAt
        $document = new Document($document);

        $collection = $this->silent(fn () => $this->getCollection($collection));

        $relationships = \array_filter($collection->getAttribute('attributes', []), function ($attribute) {
            return $attribute['type'] === Database::VAR_RELATIONSHIP;
        });

        $validator = new Authorization(self::PERMISSION_UPDATE);
        $shouldUpdate = false;

        if ($collection->getId() !== self::METADATA) {
            $documentSecurity = $collection->getAttribute('documentSecurity', false);

            foreach ($relationships as $relationship) {
                $relationships[$relationship->getAttribute('key')] = $relationship;
            }

            // Compare if the document has any changes
            foreach ($document as $key => $value) {
                // Skip the nested documents as they will be checked later in recursions.
                if (\array_key_exists($key, $relationships)) {
                    // No need to compare nested documents more than max depth.
                    if (count($this->relationshipWriteStack) >= Database::RELATION_MAX_DEPTH - 1) {
                        continue;
                    }
                    $relationType = (string) $relationships[$key]['options']['relationType'];
                    $side = (string) $relationships[$key]['options']['side'];

                    switch($relationType) {
                        case Database::RELATION_ONE_TO_ONE:
                            $oldValue = $old->getAttribute($key) instanceof Document
                                ? $old->getAttribute($key)->getId()
                                : $old->getAttribute($key);

                            if ((\is_null($value) !== \is_null($oldValue))
                            || (\is_string($value) && $value !== $oldValue)
                            || ($value instanceof Document && $value->getId() !== $oldValue)) {
                                $shouldUpdate = true;
                            }
                            break;
                        case Database::RELATION_ONE_TO_MANY:
                        case Database::RELATION_MANY_TO_ONE:
                        case Database::RELATION_MANY_TO_MANY:
                            if (
                                ($relationType === Database::RELATION_MANY_TO_ONE && $side === Database::RELATION_SIDE_PARENT) ||
                                ($relationType === Database::RELATION_ONE_TO_MANY && $side === Database::RELATION_SIDE_CHILD)
                            ) {
                                $oldValue = $old->getAttribute($key) instanceof Document
                                    ? $old->getAttribute($key)->getId()
                                    : $old->getAttribute($key);

                                if ((\is_null($value) !== \is_null($oldValue))
                                || (\is_string($value) && $value !== $oldValue)
                                || ($value instanceof Document &&  $value->getId() !== $oldValue)) {
                                    $shouldUpdate = true;
                                }
                                break;
                            }

                            if ((\is_null($old->getAttribute($key)) !== \is_null($value))
                            || \count($old->getAttribute($key)) !== \count($value)) {
                                $shouldUpdate = true;
                                break;
                            }
                            foreach ($value as $index => $relation) {
                                $oldValue = $old->getAttribute($key)[$index] instanceof Document
                                    ? $old->getAttribute($key)[$index]->getId()
                                    : $old->getAttribute($key)[$index];

                                if ((\is_string($relation) && $relation !== $oldValue)
                                || ($relation instanceof Document && $relation->getId() !== $oldValue)) {
                                    $shouldUpdate = true;
                                    break;
                                }
                            }
                            break;
                    }

                    if ($shouldUpdate) {
                        break;
                    }

                    continue;
                }

                $oldValue = $old->getAttribute($key);

                // If values are not equal we need to update document.
                if ($value !== $oldValue) {
                    $shouldUpdate = true;
                    break;
                }
            }

            if ($shouldUpdate && !$validator->isValid([
                ...$collection->getUpdate(),
                ...($documentSecurity ? $old->getUpdate() : [])
            ])) {
                throw new AuthorizationException($validator->getDescription());
            }
        }

        if ($shouldUpdate) {
            $document->setAttribute('$updatedAt', $time);
        }

        // Check if document was updated after the request timestamp
        $oldUpdatedAt = new \DateTime($old->getUpdatedAt());
        if (!is_null($this->timestamp) && $oldUpdatedAt > $this->timestamp) {
            throw new ConflictException('Document was updated after the request timestamp');
        }

        $document = $this->encode($collection, $document);

        $validator = new Structure($collection);

        if (!$validator->isValid($document)) { // Make sure updated structure still apply collection rules (if any)
            throw new StructureException($validator->getDescription());
        }

        if ($this->resolveRelationships) {
            $document = $this->silent(fn () => $this->updateDocumentRelationships($collection, $old, $document));
        }

        $this->adapter->updateDocument($collection->getId(), $document);

        if ($this->resolveRelationships) {
            $document = $this->silent(fn () => $this->populateDocumentRelationships($collection, $document));
        }

        $document = $this->decode($collection, $document);

        $this->purgeRelatedDocuments($collection, $id);

        $this->purgeCachedDocument($collection->getId(), $id);

        $this->trigger(self::EVENT_DOCUMENT_UPDATE, $document);

        return $document;
    }

    /**
     * Update Documents in a batch
     *
     * @param string $collection
     * @param array<Document> $documents
     * @param int $batchSize
     *
     * @return array<Document>
     *
     * @throws AuthorizationException
     * @throws Exception
     * @throws StructureException
     */
    public function updateDocuments(string $collection, array $documents, int $batchSize = self::INSERT_BATCH_SIZE): array
    {
        if ($this->adapter->getShareTables() && empty($this->adapter->getTenant())) {
            throw new DatabaseException('Missing tenant. Tenant must be set when table sharing is enabled.');
        }

        if (empty($documents)) {
            return [];
        }

        $time = DateTime::now();
        $collection = $this->silent(fn () => $this->getCollection($collection));

        foreach ($documents as $document) {
            if ($this->adapter->getShareTables() && empty($document->getAttribute('$tenant'))) {
                throw new DatabaseException('Missing tenant. Tenant must be included when isolation mode is set to "table".');
            }

            if (!$document->getId()) {
                throw new DatabaseException('Must define $id attribute for each document');
            }

            $old = Authorization::skip(fn () => $this->silent(
                fn () => $this->getDocument(
                    $collection->getId(),
                    $document->getId()
                )
            ));

            $document->setAttribute('$updatedAt', $time);
            $document = $this->encode($collection, $document);

            $validator = new Authorization(self::PERMISSION_UPDATE);
            if ($collection->getId() !== self::METADATA
                && !$validator->isValid($old->getUpdate())) {
                throw new AuthorizationException($validator->getDescription());
            }

            $validator = new Structure($collection);
            if (!$validator->isValid($document)) {
                throw new StructureException($validator->getDescription());
            }
        }

        $documents = $this->adapter->updateDocuments($collection->getId(), $documents, $batchSize);

        foreach ($documents as $key => $document) {
            $documents[$key] = $this->decode($collection, $document);

            $this->purgeCachedDocument($collection->getId(), $document->getId());
        }

        $this->trigger(self::EVENT_DOCUMENTS_UPDATE, $documents);

        return $documents;
    }

    /**
     * @param Document $collection
     * @param Document $old
     * @param Document $document
     *
     * @return Document
     * @throws AuthorizationException
     * @throws ConflictException
     * @throws DatabaseException
     * @throws DuplicateException
     * @throws StructureException
     */
    private function updateDocumentRelationships(Document $collection, Document $old, Document $document): Document
    {
        $attributes = $collection->getAttribute('attributes', []);

        $relationships = \array_filter($attributes, function ($attribute) {
            return $attribute['type'] === Database::VAR_RELATIONSHIP;
        });

        $stackCount = count($this->relationshipWriteStack);

        foreach ($relationships as $index => $relationship) {
            /** @var string $key */
            $key = $relationship['key'];
            $value = $document->getAttribute($key);
            $oldValue = $old->getAttribute($key);
            $relatedCollection = $this->getCollection($relationship['options']['relatedCollection']);
            $relationType = (string) $relationship['options']['relationType'];
            $twoWay = (bool) $relationship['options']['twoWay'];
            $twoWayKey = (string) $relationship['options']['twoWayKey'];
            $side = (string) $relationship['options']['side'];

            if ($oldValue == $value) {
                if (
                    ($relationType === Database::RELATION_ONE_TO_ONE  ||
                    ($relationType === Database::RELATION_MANY_TO_ONE && $side === Database::RELATION_SIDE_PARENT)) &&
                    $value instanceof Document
                ) {
                    $document->setAttribute($key, $value->getId());
                    continue;
                }
                $document->removeAttribute($key);
                continue;
            }

            if ($stackCount >= Database::RELATION_MAX_DEPTH - 1 && $this->relationshipWriteStack[$stackCount - 1] !== $relatedCollection->getId()) {
                $document->removeAttribute($key);
                continue;
            }

            $this->relationshipWriteStack[] = $collection->getId();

            try {
                switch ($relationType) {
                    case Database::RELATION_ONE_TO_ONE:
                        if (!$twoWay) {
                            if (\is_string($value)) {
                                $related = $this->getDocument($relatedCollection->getId(), $value);
                                if ($related->isEmpty()) {
                                    // If no such document exists in related collection
                                    // For one-one we need to update the related key to null if no relation exists
                                    $document->setAttribute($key, null);
                                }
                            } elseif ($value instanceof Document) {
                                $relationId = $this->relateDocuments(
                                    $collection,
                                    $relatedCollection,
                                    $key,
                                    $document,
                                    $value,
                                    $relationType,
                                    false,
                                    $twoWayKey,
                                    $side,
                                );
                                $document->setAttribute($key, $relationId);
                            }
                            break;
                        }

                        switch (\gettype($value)) {
                            case 'string':
                                $related = $this->skipRelationships(fn () => $this->getDocument($relatedCollection->getId(), $value));
                                if ($related->isEmpty()) {
                                    // If no such document exists in related collection
                                    // For one-one we need to update the related key to null if no relation exists
                                    $document->setAttribute($key, null);
                                    break;
                                }
                                if (
                                    $oldValue?->getId() !== $value
                                    && $this->skipRelationships(fn () => $this->findOne($relatedCollection->getId(), [
                                        Query::equal($twoWayKey, [$value]),
                                    ]))
                                ) {
                                    // Have to do this here because otherwise relations would be updated before the database can throw the unique violation
                                    throw new DuplicateException('Document already has a related document');
                                }

                                $this->skipRelationships(fn () => $this->updateDocument(
                                    $relatedCollection->getId(),
                                    $related->getId(),
                                    $related->setAttribute($twoWayKey, $document->getId())
                                ));
                                break;
                            case 'object':
                                if ($value instanceof Document) {
                                    $related = $this->skipRelationships(fn () => $this->getDocument($relatedCollection->getId(), $value->getId()));

                                    if (
                                        $oldValue?->getId() !== $value->getId()
                                        && $this->skipRelationships(fn () => $this->findOne($relatedCollection->getId(), [
                                            Query::equal($twoWayKey, [$value->getId()]),
                                        ]))
                                    ) {
                                        // Have to do this here because otherwise relations would be updated before the database can throw the unique violation
                                        throw new DuplicateException('Document already has a related document');
                                    }

                                    $this->relationshipWriteStack[] = $relatedCollection->getId();
                                    if ($related->isEmpty()) {
                                        if (!isset($value['$permissions'])) {
                                            $value->setAttribute('$permissions', $document->getAttribute('$permissions'));
                                        }
                                        $related = $this->createDocument(
                                            $relatedCollection->getId(),
                                            $value->setAttribute($twoWayKey, $document->getId())
                                        );
                                    } else {
                                        $related = $this->updateDocument(
                                            $relatedCollection->getId(),
                                            $related->getId(),
                                            $value->setAttribute($twoWayKey, $document->getId())
                                        );
                                    }
                                    \array_pop($this->relationshipWriteStack);

                                    $document->setAttribute($key, $related->getId());
                                    break;
                                }
                                // no break
                            case 'NULL':
                                if (!\is_null($oldValue?->getId())) {
                                    $oldRelated = $this->skipRelationships(
                                        fn () =>
                                        $this->getDocument($relatedCollection->getId(), $oldValue->getId())
                                    );
                                    $this->skipRelationships(fn () => $this->updateDocument(
                                        $relatedCollection->getId(),
                                        $oldRelated->getId(),
                                        $oldRelated->setAttribute($twoWayKey, null)
                                    ));
                                }
                                break;
                            default:
                                throw new DatabaseException('Invalid type for relationship. Must be either a document, document ID or null.');
                        }
                        break;
                    case Database::RELATION_ONE_TO_MANY:
                    case Database::RELATION_MANY_TO_ONE:
                        if (
                            ($relationType === Database::RELATION_ONE_TO_MANY && $side === Database::RELATION_SIDE_PARENT)
                            || ($relationType === Database::RELATION_MANY_TO_ONE && $side === Database::RELATION_SIDE_CHILD)
                        ) {
                            if (\is_null($value)) {
                                break;
                            }

                            if (!\is_array($value)) {
                                throw new DatabaseException('Invalid value for relationship');
                            }

                            $oldIds = \array_map(fn ($document) => $document->getId(), $oldValue);

                            $newIds = \array_map(function ($item) {
                                if (\is_string($item)) {
                                    return $item;
                                } elseif ($item instanceof Document) {
                                    return $item->getId();
                                } else {
                                    throw new DatabaseException('Invalid value for relationship');
                                }
                            }, $value);

                            $removedDocuments = \array_diff($oldIds, $newIds);

                            foreach ($removedDocuments as $relation) {
                                $relation = Authorization::skip(fn () => $this->skipRelationships(fn () => $this->getDocument(
                                    $relatedCollection->getId(),
                                    $relation
                                )));

                                Authorization::skip(fn () => $this->skipRelationships(fn () => $this->updateDocument(
                                    $relatedCollection->getId(),
                                    $relation->getId(),
                                    $relation->setAttribute($twoWayKey, null)
                                )));
                            }

                            foreach ($value as $relation) {
                                if (\is_string($relation)) {
                                    $related = $this->skipRelationships(
                                        fn () =>
                                        $this->getDocument($relatedCollection->getId(), $relation)
                                    );

                                    if ($related->isEmpty()) {
                                        continue;
                                    }

                                    $this->skipRelationships(fn () => $this->updateDocument(
                                        $relatedCollection->getId(),
                                        $related->getId(),
                                        $related->setAttribute($twoWayKey, $document->getId())
                                    ));
                                } elseif ($relation instanceof Document) {
                                    $related = $this->getDocument($relatedCollection->getId(), $relation->getId());

                                    if ($related->isEmpty()) {
                                        if (!isset($value['$permissions'])) {
                                            $relation->setAttribute('$permissions', $document->getAttribute('$permissions'));
                                        }
                                        $this->createDocument(
                                            $relatedCollection->getId(),
                                            $relation->setAttribute($twoWayKey, $document->getId())
                                        );
                                    } else {
                                        $this->updateDocument(
                                            $relatedCollection->getId(),
                                            $related->getId(),
                                            $relation->setAttribute($twoWayKey, $document->getId())
                                        );
                                    }
                                } else {
                                    throw new DatabaseException('Invalid value for relationship');
                                }
                            }

                            $document->removeAttribute($key);
                            break;
                        }

                        if (\is_string($value)) {
                            $related = $this->getDocument($relatedCollection->getId(), $value);
                            if ($related->isEmpty()) {
                                // If no such document exists in related collection
                                // For many-one we need to update the related key to null if no relation exists
                                $document->setAttribute($key, null);
                            }
                            $this->purgeCachedDocument($relatedCollection->getId(), $value);
                        } elseif ($value instanceof Document) {
                            $related = $this->getDocument($relatedCollection->getId(), $value->getId());

                            if ($related->isEmpty()) {
                                if (!isset($value['$permissions'])) {
                                    $value->setAttribute('$permissions', $document->getAttribute('$permissions'));
                                }
                                $this->createDocument(
                                    $relatedCollection->getId(),
                                    $value
                                );
                            } elseif ($related->getAttributes() != $value->getAttributes()) {
                                $this->updateDocument(
                                    $relatedCollection->getId(),
                                    $related->getId(),
                                    $value
                                );
                                $this->purgeCachedDocument($relatedCollection->getId(), $related->getId());
                            }

                            $document->setAttribute($key, $value->getId());
                        } elseif (\is_null($value)) {
                            break;
                        } elseif (empty($value)) {
                            throw new DatabaseException('Invalid value for relationship');

                        } else {
                            throw new DatabaseException('Invalid value for relationship');
                        }

                        break;
                    case Database::RELATION_MANY_TO_MANY:
                        if (\is_null($value)) {
                            break;
                        }
                        if (!\is_array($value)) {
                            throw new DatabaseException('Invalid value for relationship');
                        }

                        $oldIds = \array_map(fn ($document) => $document->getId(), $oldValue);

                        $newIds = \array_map(function ($item) {
                            if (\is_string($item)) {
                                return $item;
                            } elseif ($item instanceof Document) {
                                return $item->getId();
                            } else {
                                throw new DatabaseException('Invalid value for relationship');
                            }
                        }, $value);

                        $removedDocuments = \array_diff($oldIds, $newIds);

                        foreach ($removedDocuments as $relation) {
                            $junction = $this->getJunctionCollection($collection, $relatedCollection, $side);

                            $junctions = $this->find($junction, [
                                Query::equal($key, [$relation]),
                                Query::equal($twoWayKey, [$document->getId()]),
                                Query::limit(PHP_INT_MAX)
                            ]);

                            foreach ($junctions as $junction) {
                                Authorization::skip(fn () => $this->deleteDocument($junction->getCollection(), $junction->getId()));
                            }
                        }

                        foreach ($value as $relation) {
                            if (\is_string($relation)) {
                                if (\in_array($relation, $oldIds) || $this->getDocument($relatedCollection->getId(), $relation)->isEmpty()) {
                                    continue;
                                }
                            } elseif ($relation instanceof Document) {
                                $related = $this->getDocument($relatedCollection->getId(), $relation->getId());

                                if ($related->isEmpty()) {
                                    if (!isset($value['$permissions'])) {
                                        $relation->setAttribute('$permissions', $document->getAttribute('$permissions'));
                                    }
                                    $related = $this->createDocument(
                                        $relatedCollection->getId(),
                                        $relation
                                    );
                                } elseif ($related->getAttributes() != $relation->getAttributes()) {
                                    $related = $this->updateDocument(
                                        $relatedCollection->getId(),
                                        $related->getId(),
                                        $relation
                                    );
                                }

                                if (\in_array($relation->getId(), $oldIds)) {
                                    continue;
                                }

                                $relation = $related->getId();
                            } else {
                                throw new DatabaseException('Invalid value for relationship');
                            }

                            $this->skipRelationships(fn () => $this->createDocument(
                                $this->getJunctionCollection($collection, $relatedCollection, $side),
                                new Document([
                                    $key => $relation,
                                    $twoWayKey => $document->getId(),
                                    '$permissions' => [
                                        Permission::read(Role::any()),
                                        Permission::update(Role::any()),
                                        Permission::delete(Role::any()),
                                    ],
                                ])
                            ));
                        }

                        $document->removeAttribute($key);
                        break;
                }
            } finally {
                \array_pop($this->relationshipWriteStack);
            }
        }

        return $document;
    }

    private function getJunctionCollection(Document $collection, Document $relatedCollection, string $side): string
    {
        return $side === Database::RELATION_SIDE_PARENT
            ? '_' . $collection->getInternalId() . '_' . $relatedCollection->getInternalId()
            : '_' . $relatedCollection->getInternalId() . '_' . $collection->getInternalId();
    }

    /**
     * Increase a document attribute by a value
     *
     * @param string $collection
     * @param string $id
     * @param string $attribute
     * @param int|float $value
     * @param int|float|null $max
     * @return bool
     *
     * @throws AuthorizationException
     * @throws DatabaseException
     */
    public function increaseDocumentAttribute(string $collection, string $id, string $attribute, int|float $value = 1, int|float|null $max = null): bool
    {
        if ($this->adapter->getShareTables() && empty($this->adapter->getTenant())) {
            throw new DatabaseException('Missing tenant. Tenant must be set when table sharing is enabled.');
        }

        if ($value <= 0) { // Can be a float
            throw new DatabaseException('Value must be numeric and greater than 0');
        }

        $validator = new Authorization(self::PERMISSION_UPDATE);

        $document = Authorization::skip(fn () => $this->silent(fn () => $this->getDocument($collection, $id))); // Skip ensures user does not need read permission for this

        $collection = $this->silent(fn () => $this->getCollection($collection));

        if ($collection->getId() !== self::METADATA) {
            $documentSecurity = $collection->getAttribute('documentSecurity', false);
            if (!$validator->isValid([
                ...$collection->getUpdate(),
                ...($documentSecurity ? $document->getUpdate() : [])
            ])) {
                throw new AuthorizationException($validator->getDescription());
            }
        }

        $attr = \array_filter($collection->getAttribute('attributes', []), function ($a) use ($attribute) {
            return $a['$id'] === $attribute;
        });

        if (empty($attr)) {
            throw new DatabaseException('Attribute not found');
        }

        $whiteList = [self::VAR_INTEGER, self::VAR_FLOAT];

        /**
         * @var Document $attr
         */
        $attr = end($attr);
        if (!in_array($attr->getAttribute('type'), $whiteList)) {
            throw new DatabaseException('Attribute type must be one of: ' . implode(',', $whiteList));
        }

        if ($max && ($document->getAttribute($attribute) + $value > $max)) {
            throw new DatabaseException('Attribute value exceeds maximum limit: ' . $max);
        }

        $max = $max ? $max - $value : null;
        $result = $this->adapter->increaseDocumentAttribute($collection->getId(), $id, $attribute, $value, null, $max);

        $this->purgeCachedDocument($collection->getId(), $id);

        $this->trigger(self::EVENT_DOCUMENT_INCREASE, $document);

        return $result;
    }


    /**
     * Decrease a document attribute by a value
     *
     * @param string $collection
     * @param string $id
     * @param string $attribute
     * @param int|float $value
     * @param int|float|null $min
     * @return bool
     *
     * @throws AuthorizationException
     * @throws DatabaseException
     */
    public function decreaseDocumentAttribute(string $collection, string $id, string $attribute, int|float $value = 1, int|float|null $min = null): bool
    {
        if ($this->adapter->getShareTables() && empty($this->adapter->getTenant())) {
            throw new DatabaseException('Missing tenant. Tenant must be set when table sharing is enabled.');
        }

        if ($value <= 0) { // Can be a float
            throw new DatabaseException('Value must be numeric and greater than 0');
        }

        $validator = new Authorization(self::PERMISSION_UPDATE);

        $document = Authorization::skip(fn () => $this->silent(fn () => $this->getDocument($collection, $id))); // Skip ensures user does not need read permission for this

        $collection = $this->silent(fn () => $this->getCollection($collection));

        if ($collection->getId() !== self::METADATA) {
            $documentSecurity = $collection->getAttribute('documentSecurity', false);
            if (!$validator->isValid([
                ...$collection->getUpdate(),
                ...($documentSecurity ? $document->getUpdate() : [])
            ])) {
                throw new AuthorizationException($validator->getDescription());
            }
        }

        $attr = \array_filter($collection->getAttribute('attributes', []), function ($a) use ($attribute) {
            return $a['$id'] === $attribute;
        });

        if (empty($attr)) {
            throw new DatabaseException('Attribute not found');
        }

        $whiteList = [self::VAR_INTEGER, self::VAR_FLOAT];

        /**
         * @var Document $attr
         */
        $attr = end($attr);
        if (!in_array($attr->getAttribute('type'), $whiteList)) {
            throw new DatabaseException('Attribute type must be one of: ' . implode(',', $whiteList));
        }

        if ($min && ($document->getAttribute($attribute) - $value < $min)) {
            throw new DatabaseException('Attribute value Exceeds minimum limit ' . $min);
        }

        $min = $min ? $min + $value : null;
        $result = $this->adapter->increaseDocumentAttribute($collection->getId(), $id, $attribute, $value * -1, $min);
        $this->purgeCachedDocument($collection->getId(), $id);
        $this->trigger(self::EVENT_DOCUMENT_DECREASE, $document);

        return $result;
    }

    /**
     * Delete Document
     *
     * @param string $collection
     * @param string $id
     *
     * @return bool
     *
     * @throws AuthorizationException
     * @throws ConflictException
     * @throws DatabaseException
     * @throws RestrictedException
     * @throws StructureException
     */
    public function deleteDocument(string $collection, string $id): bool
    {
        if ($this->adapter->getShareTables() && empty($this->adapter->getTenant())) {
            throw new DatabaseException('Missing tenant. Tenant must be set when table sharing is enabled.');
        }

        $document = Authorization::skip(fn () => $this->silent(fn () => $this->getDocument($collection, $id)));

        $collection = $this->silent(fn () => $this->getCollection($collection));

        $validator = new Authorization(self::PERMISSION_DELETE);

        if ($collection->getId() !== self::METADATA) {
            $documentSecurity = $collection->getAttribute('documentSecurity', false);
            if (!$validator->isValid([
                ...$collection->getDelete(),
                ...($documentSecurity ? $document->getDelete() : [])
            ])) {
                throw new AuthorizationException($validator->getDescription());
            }
        }

        // Check if document was updated after the request timestamp
        try {
            $oldUpdatedAt = new \DateTime($document->getUpdatedAt());
        } catch (Exception $e) {
            throw new DatabaseException($e->getMessage(), $e->getCode(), $e);
        }

        if (!is_null($this->timestamp) && $oldUpdatedAt > $this->timestamp) {
            throw new ConflictException('Document was updated after the request timestamp');
        }

        if ($this->resolveRelationships) {
            $document = $this->silent(fn () => $this->deleteDocumentRelationships($collection, $document));
        }

        $deleted = $this->adapter->deleteDocument($collection->getId(), $id);

        $this->purgeRelatedDocuments($collection, $id);
        $this->purgeCachedDocument($collection->getId(), $id);

        $this->trigger(self::EVENT_DOCUMENT_DELETE, $document);

        return $deleted;
    }

    /**
     * @param Document $collection
     * @param Document $document
     * @return Document
     * @throws AuthorizationException
     * @throws ConflictException
     * @throws DatabaseException
     * @throws RestrictedException
     * @throws StructureException
     */
    private function deleteDocumentRelationships(Document $collection, Document $document): Document
    {
        $attributes = $collection->getAttribute('attributes', []);

        $relationships = \array_filter($attributes, function ($attribute) {
            return $attribute['type'] === Database::VAR_RELATIONSHIP;
        });

        foreach ($relationships as $relationship) {
            $key = $relationship['key'];
            $value = $document->getAttribute($key);
            $relatedCollection = $this->getCollection($relationship['options']['relatedCollection']);
            $relationType = $relationship['options']['relationType'];
            $twoWay = $relationship['options']['twoWay'];
            $twoWayKey = $relationship['options']['twoWayKey'];
            $onDelete = $relationship['options']['onDelete'];
            $side = $relationship['options']['side'];

            $relationship->setAttribute('collection', $collection->getId());
            $relationship->setAttribute('document', $document->getId());

            switch ($onDelete) {
                case Database::RELATION_MUTATE_RESTRICT:
                    $this->deleteRestrict($relatedCollection, $document, $value, $relationType, $twoWay, $twoWayKey, $side);
                    break;
                case Database::RELATION_MUTATE_SET_NULL:
                    $this->deleteSetNull($collection, $relatedCollection, $document, $value, $relationType, $twoWay, $twoWayKey, $side);
                    break;
                case Database::RELATION_MUTATE_CASCADE:
                    foreach ($this->relationshipDeleteStack as $processedRelationship) {
                        $existingKey = $processedRelationship['key'];
                        $existingCollection = $processedRelationship['collection'];
                        $existingRelatedCollection = $processedRelationship['options']['relatedCollection'];
                        $existingTwoWayKey = $processedRelationship['options']['twoWayKey'];
                        $existingSide = $processedRelationship['options']['side'];

                        // If this relationship has already been fetched for this document, skip it
                        $reflexive = $processedRelationship == $relationship;

                        // If this relationship is the same as a previously fetched relationship, but on the other side, skip it
                        $symmetric = $existingKey === $twoWayKey
                            && $existingTwoWayKey === $key
                            && $existingRelatedCollection === $collection->getId()
                            && $existingCollection === $relatedCollection->getId()
                            && $existingSide !== $side;

                        // If this relationship is not directly related but relates across multiple collections, skip it.
                        //
                        // These conditions ensure that a relationship is considered transitive if it has the same
                        // two-way key and related collection, but is on the opposite side of the relationship (the first and second conditions).
                        //
                        // They also ensure that a relationship is considered transitive if it has the same key and related
                        // collection as an existing relationship, but a different two-way key (the third condition),
                        // or the same two-way key as an existing relationship, but a different key (the fourth condition).
                        $transitive = (($existingKey === $twoWayKey
                                && $existingCollection === $relatedCollection->getId()
                                && $existingSide !== $side)
                            || ($existingTwoWayKey === $key
                                && $existingRelatedCollection === $collection->getId()
                                && $existingSide !== $side)
                            || ($existingKey === $key
                                && $existingTwoWayKey !== $twoWayKey
                                && $existingRelatedCollection === $relatedCollection->getId()
                                && $existingSide !== $side)
                            || ($existingKey !== $key
                                && $existingTwoWayKey === $twoWayKey
                                && $existingRelatedCollection === $relatedCollection->getId()
                                && $existingSide !== $side));

                        if ($reflexive || $symmetric || $transitive) {
                            break 2;
                        }
                    }
                    $this->deleteCascade($collection, $relatedCollection, $document, $key, $value, $relationType, $twoWayKey, $side, $relationship);
                    break;
            }
        }

        return $document;
    }

    /**
     * @param Document $relatedCollection
     * @param Document $document
     * @param mixed $value
     * @param string $relationType
     * @param bool $twoWay
     * @param string $twoWayKey
     * @param string $side
     * @throws AuthorizationException
     * @throws ConflictException
     * @throws DatabaseException
     * @throws RestrictedException
     * @throws StructureException
     */
    private function deleteRestrict(
        Document $relatedCollection,
        Document $document,
        mixed $value,
        string $relationType,
        bool $twoWay,
        string $twoWayKey,
        string $side
    ): void {
        if ($value instanceof Document && $value->isEmpty()) {
            $value = null;
        }

        if (
            !empty($value)
            && $relationType !== Database::RELATION_MANY_TO_ONE
            && $side === Database::RELATION_SIDE_PARENT
        ) {
            throw new RestrictedException('Cannot delete document because it has at least one related document.');
        }

        if (
            $relationType === Database::RELATION_ONE_TO_ONE
            && $side === Database::RELATION_SIDE_CHILD
            && !$twoWay
        ) {
            Authorization::skip(function () use ($document, $relatedCollection, $twoWayKey) {
                $related = $this->findOne($relatedCollection->getId(), [
                    Query::equal($twoWayKey, [$document->getId()])
                ]);

                if (!$related instanceof Document) {
                    return;
                }


                $this->skipRelationships(fn () => $this->updateDocument(
                    $relatedCollection->getId(),
                    $related->getId(),
                    $related->setAttribute($twoWayKey, null)
                ));
            });
        }

        if (
            $relationType === Database::RELATION_MANY_TO_ONE
            && $side === Database::RELATION_SIDE_CHILD
        ) {
            $related = Authorization::skip(fn () => $this->findOne($relatedCollection->getId(), [
                Query::equal($twoWayKey, [$document->getId()])
            ]));

            if ($related) {
                throw new RestrictedException('Cannot delete document because it has at least one related document.');
            }
        }
    }

    /**
     * @param Document $collection
     * @param Document $relatedCollection
     * @param Document $document
     * @param mixed $value
     * @param string $relationType
     * @param bool $twoWay
     * @param string $twoWayKey
     * @param string $side
     * @return void
     * @throws AuthorizationException
     * @throws ConflictException
     * @throws DatabaseException
     * @throws RestrictedException
     * @throws StructureException
     */
    private function deleteSetNull(Document $collection, Document $relatedCollection, Document $document, mixed $value, string $relationType, bool $twoWay, string $twoWayKey, string $side): void
    {
        switch ($relationType) {
            case Database::RELATION_ONE_TO_ONE:
                if (!$twoWay && $side === Database::RELATION_SIDE_PARENT) {
                    break;
                }

                // Shouldn't need read or update permission to delete
                Authorization::skip(function () use ($document, $value, $relatedCollection, $twoWay, $twoWayKey, $side) {
                    if (!$twoWay && $side === Database::RELATION_SIDE_CHILD) {
                        $related = $this->findOne($relatedCollection->getId(), [
                            Query::equal($twoWayKey, [$document->getId()])
                        ]);
                    } else {
                        if(empty($value)) {
                            return;
                        }
                        $related = $this->getDocument($relatedCollection->getId(), $value->getId());
                    }

                    if (!$related instanceof Document) {
                        return;
                    }

                    $this->skipRelationships(fn () => $this->updateDocument(
                        $relatedCollection->getId(),
                        $related->getId(),
                        $related->setAttribute($twoWayKey, null)
                    ));
                });
                break;
            case Database::RELATION_ONE_TO_MANY:
                if ($side === Database::RELATION_SIDE_CHILD) {
                    break;
                }
                foreach ($value as $relation) {
                    Authorization::skip(function () use ($relatedCollection, $twoWayKey, $relation) {
                        $related = $this->getDocument($relatedCollection->getId(), $relation->getId());

                        $this->skipRelationships(fn () => $this->updateDocument(
                            $relatedCollection->getId(),
                            $related->getId(),
                            $related->setAttribute($twoWayKey, null)
                        ));
                    });
                }
                break;
            case Database::RELATION_MANY_TO_ONE:
                if ($side === Database::RELATION_SIDE_PARENT) {
                    break;
                }

                if (!$twoWay) {
                    $value = $this->find($relatedCollection->getId(), [
                        Query::equal($twoWayKey, [$document->getId()]),
                        Query::limit(PHP_INT_MAX)
                    ]);
                }

                foreach ($value as $relation) {
                    Authorization::skip(function () use ($relatedCollection, $twoWayKey, $relation) {
                        $related = $this->getDocument($relatedCollection->getId(), $relation->getId());

                        $this->skipRelationships(fn () => $this->updateDocument(
                            $relatedCollection->getId(),
                            $related->getId(),
                            $related->setAttribute($twoWayKey, null)
                        ));
                    });
                }

                break;
            case Database::RELATION_MANY_TO_MANY:
                $junction = $this->getJunctionCollection($collection, $relatedCollection, $side);

                $junctions = $this->find($junction, [
                    Query::equal($twoWayKey, [$document->getId()]),
                    Query::limit(PHP_INT_MAX)
                ]);

                foreach ($junctions as $document) {
                    $this->skipRelationships(fn () => $this->deleteDocument(
                        $junction,
                        $document->getId()
                    ));
                }
                break;
        }
    }

    /**
     * @param Document $collection
     * @param Document $relatedCollection
     * @param Document $document
     * @param string $key
     * @param mixed $value
     * @param string $relationType
     * @param string $twoWayKey
     * @param string $side
     * @param Document $relationship
     * @return void
     * @throws AuthorizationException
     * @throws ConflictException
     * @throws DatabaseException
     * @throws RestrictedException
     * @throws StructureException
     */
    private function deleteCascade(Document $collection, Document $relatedCollection, Document $document, string $key, mixed $value, string $relationType, string $twoWayKey, string $side, Document $relationship): void
    {
        switch ($relationType) {
            case Database::RELATION_ONE_TO_ONE:
                if ($value !== null) {
                    $this->relationshipDeleteStack[] = $relationship;

                    $this->deleteDocument(
                        $relatedCollection->getId(),
                        $value->getId()
                    );

                    \array_pop($this->relationshipDeleteStack);
                }
                break;
            case Database::RELATION_ONE_TO_MANY:
                if ($side === Database::RELATION_SIDE_CHILD) {
                    break;
                }

                $this->relationshipDeleteStack[] = $relationship;

                foreach ($value as $relation) {
                    $this->deleteDocument(
                        $relatedCollection->getId(),
                        $relation->getId()
                    );
                }

                \array_pop($this->relationshipDeleteStack);

                break;
            case Database::RELATION_MANY_TO_ONE:
                if ($side === Database::RELATION_SIDE_PARENT) {
                    break;
                }

                $value = $this->find($relatedCollection->getId(), [
                    Query::equal($twoWayKey, [$document->getId()]),
                    Query::limit(PHP_INT_MAX)
                ]);

                $this->relationshipDeleteStack[] = $relationship;

                foreach ($value as $relation) {
                    $this->deleteDocument(
                        $relatedCollection->getId(),
                        $relation->getId()
                    );
                }

                \array_pop($this->relationshipDeleteStack);

                break;
            case Database::RELATION_MANY_TO_MANY:
                $junction = $this->getJunctionCollection($collection, $relatedCollection, $side);

                $junctions = $this->find($junction, [
                    Query::equal($twoWayKey, [$document->getId()]),
                    Query::limit(PHP_INT_MAX)
                ]);

                $this->relationshipDeleteStack[] = $relationship;

                foreach ($junctions as $document) {
                    if ($side === Database::RELATION_SIDE_PARENT) {
                        $this->deleteDocument(
                            $relatedCollection->getId(),
                            $document->getAttribute($key)
                        );
                    }
                    $this->deleteDocument(
                        $junction,
                        $document->getId()
                    );
                }

                \array_pop($this->relationshipDeleteStack);
                break;
        }
    }

    /**
     * Cleans the all the collection's documents from the cache
     *
     * @param string $collection
     *
     * @return bool
     * @throws DatabaseException
     */
    public function purgeCachedCollection(string $collection): bool
    {
        return $this->cache->purge('cache-' . $this->getNamespace() . ':' . $this->adapter->getTenant() . ':' . $collection . ':*');
    }

    /**
     * Cleans a specific document from cache
     *
     * @param string $collection
     * @param string $id
     *
     * @return bool
     * @throws DatabaseException
     */
    public function purgeCachedDocument(string $collection, string $id): bool
    {
        return $this->cache->purge('cache-' . $this->getNamespace() . ':' . $this->adapter->getTenant() . ':' . $collection . ':' . $id . ':*');
    }

    /**
     * Find Documents
     *
     * @param string $collection
     * @param array<Query> $queries
     *
     * @return array<Document>
     * @throws DatabaseException
     * @throws QueryException
     * @throws TimeoutException
     */
    public function find(string $collection, array $queries = []): array
    {
        if ($this->adapter->getShareTables() && empty($this->adapter->getTenant())) {
            throw new DatabaseException('Missing tenant. Tenant must be set when table sharing is enabled.');
        }

        $collection = $this->silent(fn () => $this->getCollection($collection));

        if ($collection->isEmpty()) {
            throw new DatabaseException('Collection not found');
        }

        $attributes = $collection->getAttribute('attributes', []);
        $indexes = $collection->getAttribute('indexes', []);

        if ($this->validate) {
            $validator = new DocumentsValidator($attributes, $indexes);
            if (!$validator->isValid($queries)) {
                throw new QueryException($validator->getDescription());
            }
        }

        $authorization = new Authorization(self::PERMISSION_READ);
        $documentSecurity = $collection->getAttribute('documentSecurity', false);
        $skipAuth = $authorization->isValid($collection->getRead());

        if (!$skipAuth && !$documentSecurity && $collection->getId() !== self::METADATA) {
            throw new AuthorizationException($authorization->getDescription());
        }

        $relationships = \array_filter(
            $collection->getAttribute('attributes', []),
            fn (Document $attribute) => $attribute->getAttribute('type') === self::VAR_RELATIONSHIP
        );

        $grouped = Query::groupByType($queries);
        $filters = $grouped['filters'];
        $selects = $grouped['selections'];
        $limit = $grouped['limit'];
        $offset = $grouped['offset'];
        $orderAttributes = $grouped['orderAttributes'];
        $orderTypes = $grouped['orderTypes'];
        $cursor = $grouped['cursor'];
        $cursorDirection = $grouped['cursorDirection'];

        if (!empty($cursor) && $cursor->getCollection() !== $collection->getId()) {
            throw new DatabaseException("cursor Document must be from the same Collection.");
        }

        $cursor = empty($cursor) ? [] : $this->encode($collection, $cursor)->getArrayCopy();

        $queries = \array_merge(
            $selects,
            self::convertQueries($collection, $filters)
        );

        $selections = $this->validateSelections($collection, $selects);
        $nestedSelections = [];

        foreach ($queries as $index => &$query) {
            switch ($query->getMethod()) {
                case Query::TYPE_SELECT:
                    $values = $query->getValues();
                    foreach ($values as $valueIndex => $value) {
                        if (\str_contains($value, '.')) {
                            // Shift the top level off the dot-path to pass the selection down the chain
                            // 'foo.bar.baz' becomes 'bar.baz'
                            $nestedSelections[] = Query::select([
                                \implode('.', \array_slice(\explode('.', $value), 1))
                            ]);

                            $key = \explode('.', $value)[0];

                            foreach ($relationships as $relationship) {
                                if ($relationship->getAttribute('key') === $key) {
                                    switch ($relationship->getAttribute('options')['relationType']) {
                                        case Database::RELATION_MANY_TO_MANY:
                                        case Database::RELATION_ONE_TO_MANY:
                                            unset($values[$valueIndex]);
                                            break;

                                        case Database::RELATION_MANY_TO_ONE:
                                        case Database::RELATION_ONE_TO_ONE:
                                            $values[$valueIndex] = $key;
                                            break;
                                    }
                                }
                            }
                        }
                    }
                    $query->setValues(\array_values($values));
                    break;
                default:
                    if (\str_contains($query->getAttribute(), '.')) {
                        unset($queries[$index]);
                    }
                    break;
            }
        }

        $queries = \array_values($queries);

        $getResults = fn () => $this->adapter->find(
            $collection->getId(),
            $queries,
            $limit ?? 25,
            $offset ?? 0,
            $orderAttributes,
            $orderTypes,
            $cursor,
            $cursorDirection ?? Database::CURSOR_AFTER
        );

        $results = $skipAuth ? Authorization::skip($getResults) : $getResults();

        foreach ($results as  &$node) {
            if ($this->resolveRelationships && (empty($selects) || !empty($nestedSelections))) {
                $node = $this->silent(fn () => $this->populateDocumentRelationships($collection, $node, $nestedSelections));
            }
            $node = $this->casting($collection, $node);
            $node = $this->decode($collection, $node, $selections);

            if (!$node->isEmpty()) {
                $node->setAttribute('$collection', $collection->getId());
            }
        }

<<<<<<< HEAD
        unset($query); // It is used previously as reference
=======
        unset($query);
>>>>>>> 4ee25bf5

        // Remove internal attributes which are not queried
        foreach ($queries as $query) {
            if ($query->getMethod() === Query::TYPE_SELECT) {
                $values = $query->getValues();
                foreach ($results as $result) {
                    foreach (Database::INTERNAL_ATTRIBUTES as $internalAttribute) {
                        if (!\in_array($internalAttribute['$id'], $values)) {
                            $result->removeAttribute($internalAttribute['$id']);
                        }
                    }
                }
            }
        }

        $this->trigger(self::EVENT_DOCUMENT_FIND, $results);

        return $results;
    }

    /**
     * @param string $collection
     * @param array<Query> $queries
     * @return false|Document
     * @throws DatabaseException
     */
    public function findOne(string $collection, array $queries = []): false|Document
    {
        $results = $this->silent(fn () => $this->find($collection, \array_merge([
            Query::limit(1)
        ], $queries)));

        $found = \reset($results);

        $this->trigger(self::EVENT_DOCUMENT_FIND, $found);

        return $found;
    }

    /**
     * Count Documents
     *
     * Count the number of documents.
     *
     * @param string $collection
     * @param array<Query> $queries
     * @param int|null $max
     *
     * @return int
     * @throws DatabaseException
     */
    public function count(string $collection, array $queries = [], ?int $max = null): int
    {
        if ($this->adapter->getShareTables() && empty($this->adapter->getTenant())) {
            throw new DatabaseException('Missing tenant. Tenant must be set when table sharing is enabled.');
        }

        $collection = $this->silent(fn () => $this->getCollection($collection));
        $attributes = $collection->getAttribute('attributes', []);
        $indexes = $collection->getAttribute('indexes', []);

        if ($this->validate) {
            $validator = new DocumentsValidator($attributes, $indexes);
            if (!$validator->isValid($queries)) {
                throw new QueryException($validator->getDescription());
            }
        }

        $authorization = new Authorization(self::PERMISSION_READ);
        if ($authorization->isValid($collection->getRead())) {
            $skipAuth = true;
        }

        $queries = Query::groupByType($queries)['filters'];
        $queries = self::convertQueries($collection, $queries);

        $getCount = fn () => $this->adapter->count($collection->getId(), $queries, $max);
        $count = $skipAuth ?? false ? Authorization::skip($getCount) : $getCount();

        $this->trigger(self::EVENT_DOCUMENT_COUNT, $count);

        return $count;
    }

    /**
     * Sum an attribute
     *
     * Sum an attribute for all the documents. Pass $max=0 for unlimited count
     *
     * @param string $collection
     * @param string $attribute
     * @param array<Query> $queries
     * @param int|null $max
     *
     * @return int|float
     * @throws DatabaseException
     */
    public function sum(string $collection, string $attribute, array $queries = [], ?int $max = null): float|int
    {
        if ($this->adapter->getShareTables() && empty($this->adapter->getTenant())) {
            throw new DatabaseException('Missing tenant. Tenant must be set when table sharing is enabled.');
        }

        $collection = $this->silent(fn () => $this->getCollection($collection));
        $attributes = $collection->getAttribute('attributes', []);
        $indexes = $collection->getAttribute('indexes', []);

        if ($this->validate) {
            $validator = new DocumentsValidator($attributes, $indexes);
            if (!$validator->isValid($queries)) {
                throw new QueryException($validator->getDescription());
            }
        }

        $queries = self::convertQueries($collection, $queries);

        $sum = $this->adapter->sum($collection->getId(), $attribute, $queries, $max);

        $this->trigger(self::EVENT_DOCUMENT_SUM, $sum);

        return $sum;
    }

    /**
     * Add Attribute Filter
     *
     * @param string $name
     * @param callable $encode
     * @param callable $decode
     *
     * @return void
     */
    public static function addFilter(string $name, callable $encode, callable $decode): void
    {
        self::$filters[$name] = [
            'encode' => $encode,
            'decode' => $decode,
        ];
    }

    /**
     * Encode Document
     *
     * @param Document $collection
     * @param Document $document
     *
     * @return Document
     * @throws DatabaseException
     */
    public function encode(Document $collection, Document $document): Document
    {
        $attributes = $collection->getAttribute('attributes', []);

        $internalAttributes = \array_filter(Database::INTERNAL_ATTRIBUTES, function ($attribute) {
            // We don't want to encode permissions into a JSON string
            return $attribute['$id'] !== '$permissions';
        });

        $attributes = \array_merge($attributes, $internalAttributes);

        foreach ($attributes as $attribute) {
            $key = $attribute['$id'] ?? '';
            $array = $attribute['array'] ?? false;
            $default = $attribute['default'] ?? null;
            $filters = $attribute['filters'] ?? [];
            $value = $document->getAttribute($key);

            // continue on optional param with no default
            if (is_null($value) && is_null($default)) {
                continue;
            }

            // assign default only if no value provided
            // False positive "Call to function is_null() with mixed will always evaluate to false"
            // @phpstan-ignore-next-line
            if (is_null($value) && !is_null($default)) {
                $value = ($array) ? $default : [$default];
            } else {
                $value = ($array) ? $value : [$value];
            }

            foreach ($value as &$node) {
                if (($node !== null)) {
                    foreach ($filters as $filter) {
                        $node = $this->encodeAttribute($filter, $node, $document);
                    }
                }
            }

            if (!$array) {
                $value = $value[0];
            }

            $document->setAttribute($key, $value);
        }

        return $document;
    }

    /**
     * Decode Document
     *
     * @param Document $collection
     * @param Document $document
     * @param array<string> $selections
     * @return Document
     * @throws DatabaseException
     */
    public function decode(Document $collection, Document $document, array $selections = []): Document
    {
        $attributes = \array_filter(
            $collection->getAttribute('attributes', []),
            fn ($attribute) =>
            $attribute['type'] !== self::VAR_RELATIONSHIP
        );

        $relationships = \array_filter(
            $collection->getAttribute('attributes', []),
            fn ($attribute) =>
            $attribute['type'] === self::VAR_RELATIONSHIP
        );

        foreach ($relationships as $relationship) {
            $key = $relationship['$id'] ?? '';

            if (
                \array_key_exists($key, (array)$document)
                || \array_key_exists($this->adapter->filter($key), (array)$document)
            ) {
                $value = $document->getAttribute($key);
                $value ??= $document->getAttribute($this->adapter->filter($key));
                $document->removeAttribute($this->adapter->filter($key));
                $document->setAttribute($key, $value);
            }
        }

        $attributes = array_merge($attributes, Database::INTERNAL_ATTRIBUTES);

        foreach ($attributes as $attribute) {
            $key = $attribute['$id'] ?? '';
            $array = $attribute['array'] ?? false;
            $filters = $attribute['filters'] ?? [];
            $value = $document->getAttribute($key);

            if (\is_null($value)) {
                $value = $document->getAttribute($this->adapter->filter($key));

                if (!\is_null($value)) {
                    $document->removeAttribute($this->adapter->filter($key));
                }
            }

            $value = ($array) ? $value : [$value];
            $value = (is_null($value)) ? [] : $value;

            foreach ($value as &$node) {
                foreach (array_reverse($filters) as $filter) {
                    $node = $this->decodeAttribute($filter, $node, $document);
                }
            }

            if (empty($selections) || \in_array($key, $selections) || \in_array('*', $selections)) {
                if (
                    empty($selections)
                    || \in_array($key, $selections)
                    || \in_array('*', $selections)
                    || \in_array($key, ['$createdAt', '$updatedAt'])
                ) {
                    // Prevent null values being set for createdAt and updatedAt
                    if (\in_array($key, ['$createdAt', '$updatedAt']) && $value[0] === null) {
                        continue;
                    } else {
                        $document->setAttribute($key, ($array) ? $value : $value[0]);
                    }
                }
            }
        }

        return $document;
    }

    /**
     * Casting
     *
     * @param Document $collection
     * @param Document $document
     *
     * @return Document
     */
    public function casting(Document $collection, Document $document): Document
    {
        if ($this->adapter->getSupportForCasting()) {
            return $document;
        }

        $attributes = $collection->getAttribute('attributes', []);

        foreach ($attributes as $attribute) {
            $key = $attribute['$id'] ?? '';
            $type = $attribute['type'] ?? '';
            $array = $attribute['array'] ?? false;
            $value = $document->getAttribute($key, null);
            if (is_null($value)) {
                continue;
            }

            if ($array) {
                $value = !is_string($value)
                    ? $value
                    : json_decode($value, true);
            } else {
                $value = [$value];
            }

            foreach ($value as &$node) {
                switch ($type) {
                    case self::VAR_BOOLEAN:
                        $node = (bool)$node;
                        break;
                    case self::VAR_INTEGER:
                        $node = (int)$node;
                        break;
                    case self::VAR_FLOAT:
                        $node = (float)$node;
                        break;
                    default:
                        break;
                }
            }

            $document->setAttribute($key, ($array) ? $value : $value[0]);
        }

        return $document;
    }

    /**
     * Encode Attribute
     *
     * Passes the attribute $value, and $document context to a predefined filter
     *  that allow you to manipulate the input format of the given attribute.
     *
     * @param string $name
     * @param mixed $value
     * @param Document $document
     *
     * @return mixed
     * @throws DatabaseException
     */
    protected function encodeAttribute(string $name, $value, Document $document): mixed
    {
        if (!array_key_exists($name, self::$filters) && !array_key_exists($name, $this->instanceFilters)) {
            throw new DatabaseException("Filter: {$name} not found");
        }

        try {
            if (array_key_exists($name, $this->instanceFilters)) {
                $value = $this->instanceFilters[$name]['encode']($value, $document, $this);
            } else {
                $value = self::$filters[$name]['encode']($value, $document, $this);
            }
        } catch (\Throwable $th) {
            throw new DatabaseException($th->getMessage(), $th->getCode(), $th);
        }

        return $value;
    }

    /**
     * Decode Attribute
     *
     * Passes the attribute $value, and $document context to a predefined filter
     *  that allow you to manipulate the output format of the given attribute.
     *
     * @param string $name
     * @param mixed $value
     * @param Document $document
     *
     * @return mixed
     * @throws DatabaseException
     */
    protected function decodeAttribute(string $name, mixed $value, Document $document): mixed
    {
        if (!array_key_exists($name, self::$filters) && !array_key_exists($name, $this->instanceFilters)) {
            throw new DatabaseException('Filter not found');
        }

        if (array_key_exists($name, $this->instanceFilters)) {
            $value = $this->instanceFilters[$name]['decode']($value, $document, $this);
        } else {
            $value = self::$filters[$name]['decode']($value, $document, $this);
        }

        return $value;
    }

    /**
     * Validate if a set of attributes can be selected from the collection
     *
     * @param Document $collection
     * @param array<Query> $queries
     * @return array<string>
     * @throws DatabaseException
     */
    private function validateSelections(Document $collection, array $queries): array
    {
        if (empty($queries)) {
            return [];
        }

        $selections = [];
        $relationshipSelections = [];

        foreach ($queries as $query) {
            if ($query->getMethod() == Query::TYPE_SELECT) {
                foreach ($query->getValues() as $value) {
                    if (\str_contains($value, '.')) {
                        $relationshipSelections[] = $value;
                        continue;
                    }
                    $selections[] = $value;
                }
            }
        }

        // Allow querying internal attributes
        $keys = \array_map(
            fn ($attribute) => $attribute['$id'],
            self::INTERNAL_ATTRIBUTES
        );

        foreach ($collection->getAttribute('attributes', []) as $attribute) {
            if ($attribute['type'] !== self::VAR_RELATIONSHIP) {
                // Fallback to $id when key property is not present in metadata table for some tables such as Indexes or Attributes
                $keys[] = $attribute['key'] ?? $attribute['$id'];
            }
        }

        $invalid = \array_diff($selections, $keys);
        if (!empty($invalid) && !\in_array('*', $invalid)) {
            throw new DatabaseException('Cannot select attributes: ' . \implode(', ', $invalid));
        }

        $selections = \array_merge($selections, $relationshipSelections);

        $selections[] = '$id';
        $selections[] = '$internalId';
        $selections[] = '$collection';
        $selections[] = '$createdAt';
        $selections[] = '$updatedAt';
        $selections[] = '$permissions';

        return $selections;
    }

    /**
     * Get adapter attribute limit, accounting for internal metadata
     * Returns 0 to indicate no limit
     *
     * @return int
     */
    public function getLimitForAttributes(): int
    {
        // If negative, return 0
        // -1 ==> virtual columns count as total, so treat as buffer
        return \max($this->adapter->getLimitForAttributes() - $this->adapter->getCountOfDefaultAttributes() - 1, 0);
    }

    /**
     * Get adapter index limit
     *
     * @return int
     */
    public function getLimitForIndexes(): int
    {
        return $this->adapter->getLimitForIndexes() - $this->adapter->getCountOfDefaultIndexes();
    }

    /**
     * Get list of keywords that cannot be used
     *
     * @return string[]
     */
    public function getKeywords(): array
    {
        return $this->adapter->getKeywords();
    }

    /**
     * Get Database Adapter
     *
     * @return Adapter
     */
    public function getAdapter(): Adapter
    {
        return $this->adapter;
    }

    /**
     * Get Cache
     *
     * @return Cache
     */
    public function getCache(): Cache
    {
        return $this->cache;
    }

    /**
     * Get instance filters
     *
     * @return array<string, array{encode: callable, decode: callable}>
     */
    public function getInstanceFilters(): array
    {
        return $this->instanceFilters;
    }

    /**
     * @param Document $collection
     * @param array<Query> $queries
     * @return array<Query>
     * @throws DatabaseException
     */
    public static function convertQueries(Document $collection, array $queries): array
    {
        $attributes = $collection->getAttribute('attributes', []);

        foreach ($attributes as $attribute) {
            if ($attribute->getAttribute('type') == Database::VAR_DATETIME) {
                foreach ($queries as $index => $query) {
                    if ($query->getAttribute() === $attribute->getId()) {
                        $values = $query->getValues();
                        foreach ($values as $valueIndex => $value) {
                            $values[$valueIndex] = DateTime::setTimezone($value);
                        }
                        $query->setValues($values);
                        $queries[$index] = $query;
                    }
                }
            }
        }
        return $queries;
    }

    /**
     * @param Document $collection
     * @param string $id
     * @return void
     * @throws DatabaseException
     */
    private function purgeRelatedDocuments(Document $collection, string $id): void
    {
        if ($collection->getId() === self::METADATA) {
            return;
        }

        $relationships = \array_filter(
            $collection->getAttribute('attributes', []),
            fn ($attribute) =>
            $attribute['type'] === Database::VAR_RELATIONSHIP
        );

        if (empty($relationships)) {
            return;
        }

        $key = 'cache-' . $this->getNamespace() . ':map:' . $collection->getId() . ':' . $id;
        $cache = $this->cache->load($key, self::TTL);
        if (!empty($cache)) {
            foreach ($cache as $v) {
                list($collectionId, $documentId) = explode(':', $v);
                $this->purgeCachedDocument($collectionId, $documentId);
            }
            $this->cache->purge($key);
        }
    }
}<|MERGE_RESOLUTION|>--- conflicted
+++ resolved
@@ -4635,11 +4635,7 @@
             }
         }
 
-<<<<<<< HEAD
-        unset($query); // It is used previously as reference
-=======
         unset($query);
->>>>>>> 4ee25bf5
 
         // Remove internal attributes which are not queried
         foreach ($queries as $query) {
