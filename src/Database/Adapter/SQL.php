<?php

namespace Utopia\Database\Adapter;

use Exception;
use PDOException;
use Utopia\Database\Adapter;
use Utopia\Database\Change;
use Utopia\Database\Database;
use Utopia\Database\Document;
use Utopia\Database\Exception as DatabaseException;
use Utopia\Database\Exception\Duplicate as DuplicateException;
use Utopia\Database\Exception\NotFound as NotFoundException;
use Utopia\Database\Exception\Transaction as TransactionException;
use Utopia\Database\Query;

abstract class SQL extends Adapter
{
    protected mixed $pdo;

    /**
     * Constructor.
     *
     * Set connection and settings
     *
     * @param mixed $pdo
     */
    public function __construct(mixed $pdo)
    {
        $this->pdo = $pdo;
    }

    /**
     * @inheritDoc
     */
    public function startTransaction(): bool
    {
        try {
            if ($this->inTransaction === 0) {
                if ($this->getPDO()->inTransaction()) {
                    $this->getPDO()->rollBack();
                } else {
                    // If no active transaction, this has no effect.
                    $this->getPDO()->prepare('ROLLBACK')->execute();
                }

                $result = $this->getPDO()->beginTransaction();
            } else {
                $result = $this->getPDO()->exec('SAVEPOINT transaction' . $this->inTransaction);
            }
        } catch (PDOException $e) {
            throw new TransactionException('Failed to start transaction: ' . $e->getMessage(), $e->getCode(), $e);
        }

        if (!$result) {
            throw new TransactionException('Failed to start transaction');
        }

        $this->inTransaction++;
        return $result;
    }

    /**
     * @inheritDoc
     */
    public function commitTransaction(): bool
    {
        if ($this->inTransaction === 0) {
            return false;
        } elseif ($this->inTransaction > 1) {
            $this->inTransaction--;
            return true;
        }

        if (!$this->getPDO()->inTransaction()) {
            $this->inTransaction = 0;
            return false;
        }

        try {
            $result = $this->getPDO()->commit();
            $this->inTransaction = 0;
        } catch (PDOException $e) {
            throw new TransactionException('Failed to commit transaction: ' . $e->getMessage(), $e->getCode(), $e);
        }

        if (!$result) {
            throw new TransactionException('Failed to commit transaction');
        }

        return $result;
    }

    /**
     * @inheritDoc
     */
    public function rollbackTransaction(): bool
    {
        if ($this->inTransaction === 0) {
            return false;
        }

        try {
            if ($this->inTransaction > 1) {
                $result = $this->getPDO()->exec('ROLLBACK TO transaction' . ($this->inTransaction - 1));
                $this->inTransaction--;
            } else {
                $result = $this->getPDO()->rollBack();
                $this->inTransaction = 0;
            }
        } catch (PDOException $e) {
            throw new DatabaseException('Failed to rollback transaction: ' . $e->getMessage(), $e->getCode(), $e);
        }

        if (!$result) {
            throw new TransactionException('Failed to rollback transaction');
        }

        return $result;
    }

    /**
     * Ping Database
     *
     * @return bool
     * @throws Exception
     * @throws PDOException
     */
    public function ping(): bool
    {
        return $this->getPDO()
            ->prepare("SELECT 1;")
            ->execute();
    }

    public function reconnect(): void
    {
        $this->getPDO()->reconnect();
    }

    /**
     * Check if Database exists
     * Optionally check if collection exists in Database
     *
     * @param string $database
     * @param string|null $collection
     * @return bool
     * @throws DatabaseException
     */
    public function exists(string $database, ?string $collection = null): bool
    {
        $database = $this->filter($database);

        if (!\is_null($collection)) {
            $collection = $this->filter($collection);
            $stmt = $this->getPDO()->prepare("
                SELECT TABLE_NAME 
                FROM INFORMATION_SCHEMA.TABLES 
                WHERE TABLE_SCHEMA = :schema 
                  AND TABLE_NAME = :table
            ");
            $stmt->bindValue(':schema', $database, \PDO::PARAM_STR);
            $stmt->bindValue(':table', "{$this->getNamespace()}_{$collection}", \PDO::PARAM_STR);
        } else {
            $stmt = $this->getPDO()->prepare("
                SELECT SCHEMA_NAME FROM
                INFORMATION_SCHEMA.SCHEMATA
                WHERE SCHEMA_NAME = :schema
            ");
            $stmt->bindValue(':schema', $database, \PDO::PARAM_STR);
        }

        try {
            $stmt->execute();
            $document = $stmt->fetchAll();
            $stmt->closeCursor();
        } catch (PDOException $e) {
            $e = $this->processException($e);

            if ($e instanceof NotFoundException) {
                return false;
            }

            throw $e;
        }

        if (empty($document)) {
            return false;
        }

        return true;
    }

    /**
     * List Databases
     *
     * @return array<Document>
     */
    public function list(): array
    {
        return [];
    }

    /**
     * Create Attribute
     *
     * @param string $collection
     * @param string $id
     * @param string $type
     * @param int $size
     * @param bool $signed
     * @param bool $array
     * @return bool
     * @throws Exception
     * @throws PDOException
     */
    public function createAttribute(string $collection, string $id, string $type, int $size, bool $signed = true, bool $array = false): bool
    {
        $id = $this->quote($this->filter($id));
        $type = $this->getSQLType($type, $size, $signed, $array);

        $sql = "ALTER TABLE {$this->getSQLTable($collection)} ADD COLUMN {$id} {$type};";
        $sql = $this->trigger(Database::EVENT_ATTRIBUTE_CREATE, $sql);

        try {
            return $this->getPDO()
                ->prepare($sql)
                ->execute();
        } catch (PDOException $e) {
            throw $this->processException($e);
        }
    }

    /**
     * Create Attributes
     *
     * @param string $collection
     * @param array<array<string, mixed>> $attributes
     * @return bool
     * @throws DatabaseException
     */
    public function createAttributes(string $collection, array $attributes): bool
    {
        $parts = [];
        foreach ($attributes as $attribute) {
            $id = $this->quote($this->filter($attribute['$id']));
            $type = $this->getSQLType(
                $attribute['type'],
                $attribute['size'],
                $attribute['signed'] ?? true,
                $attribute['array'] ?? false,
            );
            $parts[] = "{$id} {$type}";
        }

        $columns = \implode(', ADD COLUMN ', $parts);

        $sql = "ALTER TABLE {$this->getSQLTable($collection)} ADD COLUMN {$columns};";
        $sql = $this->trigger(Database::EVENT_ATTRIBUTE_CREATE, $sql);

        try {
            return $this->getPDO()
                ->prepare($sql)
                ->execute();
        } catch (PDOException $e) {
            throw $this->processException($e);
        }
    }

    /**
     * Rename Attribute
     *
     * @param string $collection
     * @param string $old
     * @param string $new
     * @return bool
     * @throws Exception
     * @throws PDOException
     */
    public function renameAttribute(string $collection, string $old, string $new): bool
    {
        $collection = $this->filter($collection);
        $old = $this->quote($this->filter($old));
        $new = $this->quote($this->filter($new));

        $sql = "ALTER TABLE {$this->getSQLTable($collection)} RENAME COLUMN {$old} TO {$new};";

        $sql = $this->trigger(Database::EVENT_ATTRIBUTE_UPDATE, $sql);

        try {
            return $this->getPDO()
                ->prepare($sql)
                ->execute();
        } catch (PDOException $e) {
            throw $this->processException($e);
        }
    }

    /**
     * Delete Attribute
     *
     * @param string $collection
     * @param string $id
     * @param bool $array
     * @return bool
     * @throws Exception
     * @throws PDOException
     */
    public function deleteAttribute(string $collection, string $id, bool $array = false): bool
    {
        $id = $this->quote($this->filter($id));
        $sql = "ALTER TABLE {$this->getSQLTable($collection)} DROP COLUMN {$id};";
        $sql = $this->trigger(Database::EVENT_ATTRIBUTE_DELETE, $sql);

        try {
            return $this->getPDO()
                ->prepare($sql)
                ->execute();
        } catch (PDOException $e) {
            throw $this->processException($e);
        }
    }

    /**
     * Get Document
     *
     * @param string $collection
     * @param string $id
     * @param Query[] $queries
     * @param bool $forUpdate
     * @return Document
     * @throws DatabaseException
     */
    public function getDocument(string $collection, string $id, array $queries = [], bool $forUpdate = false): Document
    {
        $name = $this->filter($collection);
        $selections = $this->getAttributeSelections($queries);

        $forUpdate = $forUpdate ? 'FOR UPDATE' : '';

        $alias = Query::DEFAULT_ALIAS;

        $sql = "
		    SELECT {$this->getAttributeProjection($selections, $alias)}
            FROM {$this->getSQLTable($name)} AS {$this->quote($alias)}
            WHERE {$this->quote($alias)}.{$this->quote('_uid')} = :_uid 
            {$this->getTenantQuery($collection, $alias)}
		";

        if ($this->getSupportForUpdateLock()) {
            $sql .= " {$forUpdate}";
        }

        $stmt = $this->getPDO()->prepare($sql);

        $stmt->bindValue(':_uid', $id);

        if ($this->sharedTables) {
            $stmt->bindValue(':_tenant', $this->getTenant());
        }

        $stmt->execute();
        $document = $stmt->fetchAll();
        $stmt->closeCursor();

        if (empty($document)) {
            return new Document([]);
        }

        $document = $document[0];

        if (\array_key_exists('_id', $document)) {
            $document['$sequence'] = $document['_id'];
            unset($document['_id']);
        }
        if (\array_key_exists('_uid', $document)) {
            $document['$id'] = $document['_uid'];
            unset($document['_uid']);
        }
        if (\array_key_exists('_tenant', $document)) {
            $document['$tenant'] = $document['_tenant'];
            unset($document['_tenant']);
        }
        if (\array_key_exists('_createdAt', $document)) {
            $document['$createdAt'] = $document['_createdAt'];
            unset($document['_createdAt']);
        }
        if (\array_key_exists('_updatedAt', $document)) {
            $document['$updatedAt'] = $document['_updatedAt'];
            unset($document['_updatedAt']);
        }
        if (\array_key_exists('_permissions', $document)) {
            $document['$permissions'] = json_decode($document['_permissions'] ?? '[]', true);
            unset($document['_permissions']);
        }

        return new Document($document);
    }

    /**
     * Create Documents in batches
     *
     * @param string $collection
     * @param array<Document> $documents
     *
     * @return array<Document>
     *
     * @throws DuplicateException
     * @throws \Throwable
     */
    public function createDocuments(string $collection, array $documents): array
    {
        if (empty($documents)) {
            return $documents;
        }

<<<<<<< HEAD
        try {
            $name = $this->filter($collection);
=======
        if ($updates->offsetExists('$permissions')) {
            $attributes['_permissions'] = json_encode($updates->getPermissions());
        }
>>>>>>> c49619b6

            $attributeKeys = Database::INTERNAL_ATTRIBUTE_KEYS;

            $hasSequence = null;
            foreach ($documents as $document) {
                $attributes = $document->getAttributes();
                $attributeKeys = [...$attributeKeys, ...\array_keys($attributes)];

                if ($hasSequence === null) {
                    $hasSequence = !empty($document->getSequence());
                } elseif ($hasSequence == empty($document->getSequence())) {
                    throw new DatabaseException('All documents must have an sequence if one is set');
                }
            }

            $attributeKeys = array_unique($attributeKeys);

            if ($hasSequence) {
                $attributeKeys[] = '_id';
            }

            if ($this->sharedTables) {
                $attributeKeys[] = '_tenant';
            }

            $columns = [];
            foreach ($attributeKeys as $key => $attribute) {
                $columns[$key] = $this->quote($this->filter($attribute));
            }

<<<<<<< HEAD
            $columns = '(' . \implode(', ', $columns) . ')';
=======
        // Permissions logic
        if ($updates->offsetExists('$permissions')) {
            $removeQueries = [];
            $removeBindValues = [];
>>>>>>> c49619b6

            $bindIndex = 0;
            $batchKeys = [];
            $bindValues = [];
            $permissions = [];

            foreach ($documents as $index => $document) {
<<<<<<< HEAD
                $attributes = $document->getAttributes();
                $attributes['_uid'] = $document->getId();
                $attributes['_createdAt'] = $document->getCreatedAt();
                $attributes['_updatedAt'] = $document->getUpdatedAt();
                $attributes['_permissions'] = \json_encode($document->getPermissions());
=======
                if ($document->getAttribute('$skipPermissionsUpdate', false)) {
                    continue;
                }

                $sql = "
                    SELECT _type, _permission
                    FROM {$this->getSQLTable($name . '_perms')}
                    WHERE _document = :_uid
                    {$this->getTenantQuery($collection)}
                ";

                $sql = $this->trigger(Database::EVENT_PERMISSIONS_READ, $sql);

                $permissionsStmt = $this->getPDO()->prepare($sql);
                $permissionsStmt->bindValue(':_uid', $document->getId());
>>>>>>> c49619b6

                if (!empty($document->getSequence())) {
                    $attributes['_id'] = $document->getSequence();
                }

                if ($this->sharedTables) {
                    $attributes['_tenant'] = $document->getTenant();
                }

                $bindKeys = [];

                foreach ($attributeKeys as $key) {
                    $value = $attributes[$key] ?? null;
                    if (\is_array($value)) {
                        $value = \json_encode($value);
                    }
                    $value = (\is_bool($value)) ? (int)$value : $value;
                    $bindKey = 'key_' . $bindIndex;
                    $bindKeys[] = ':' . $bindKey;
                    $bindValues[$bindKey] = $value;
                    $bindIndex++;
                }

                $batchKeys[] = '(' . \implode(', ', $bindKeys) . ')';

                foreach (Database::PERMISSIONS as $type) {
                    foreach ($document->getPermissionsByType($type) as $permission) {
                        $tenantBind = $this->sharedTables ? ", :_tenant_{$index}" : '';
                        $permission = \str_replace('"', '', $permission);
                        $permission = "('{$type}', '{$permission}', :_uid_{$index} {$tenantBind})";
                        $permissions[] = $permission;
                    }
                }
            }

            $batchKeys = \implode(', ', $batchKeys);

            $stmt = $this->getPDO()->prepare("
                INSERT INTO {$this->getSQLTable($name)} {$columns}
                VALUES {$batchKeys}
            ");

            foreach ($bindValues as $key => $value) {
                $stmt->bindValue($key, $value, $this->getPDOType($value));
            }

            $this->execute($stmt);

            if (!empty($permissions)) {
                $tenantColumn = $this->sharedTables ? ', _tenant' : '';
                $permissions = \implode(', ', $permissions);

                $sqlPermissions = "
                    INSERT INTO {$this->getSQLTable($name . '_perms')} (_type, _permission, _document {$tenantColumn})
                    VALUES {$permissions};
                ";

                $stmtPermissions = $this->getPDO()->prepare($sqlPermissions);

                foreach ($documents as $index => $document) {
                    $stmtPermissions->bindValue(":_uid_{$index}", $document->getId());
                    if ($this->sharedTables) {
                        $stmtPermissions->bindValue(":_tenant_{$index}", $document->getTenant());
                    }
                }

                $this->execute($stmtPermissions);
            }

        } catch (PDOException $e) {
            throw $this->processException($e);
        }

        return $documents;
    }

    /**
     * @param string $collection
     * @param string $attribute
     * @param array<Change> $changes
     * @return array<Document>
     * @throws DatabaseException
     */
    public function createOrUpdateDocuments(
        string $collection,
        string $attribute,
        array $changes
    ): array {
        if (empty($changes)) {
            return $changes;
        }

        try {
            $name = $this->filter($collection);
            $attribute = $this->filter($attribute);

            $attributes = [];
            $bindIndex = 0;
            $batchKeys = [];
            $bindValues = [];

            foreach ($changes as $change) {
                $document = $change->getNew();
                $attributes = $document->getAttributes();
                $attributes['_uid'] = $document->getId();
                $attributes['_createdAt'] = $document->getCreatedAt();
                $attributes['_updatedAt'] = $document->getUpdatedAt();
                $attributes['_permissions'] = \json_encode($document->getPermissions());

                if (!empty($document->getSequence())) {
                    $attributes['_id'] = $document->getSequence();
                }

                if ($this->sharedTables) {
                    $attributes['_tenant'] = $document->getTenant();
                }

                \ksort($attributes);

                $columns = [];
                foreach (\array_keys($attributes) as $key => $attr) {
                    /**
                     * @var string $attr
                     */
                    $columns[$key] = "{$this->quote($this->filter($attr))}";
                }
                $columns = '(' . \implode(', ', $columns) . ')';

                $bindKeys = [];

                foreach ($attributes as $attrValue) {
                    if (\is_array($attrValue)) {
                        $attrValue = \json_encode($attrValue);
                    }
                    $attrValue = (\is_bool($attrValue)) ? (int)$attrValue : $attrValue;
                    $bindKey = 'key_' . $bindIndex;
                    $bindKeys[] = ':' . $bindKey;
                    $bindValues[$bindKey] = $attrValue;
                    $bindIndex++;
                }

                $batchKeys[] = '(' . \implode(', ', $bindKeys) . ')';
            }

            $stmt = $this->getUpsertStatement($name, $columns, $batchKeys, $attributes, $bindValues, $attribute);
            $stmt->execute();
            $stmt->closeCursor();

            $removeQueries = [];
            $removeBindValues = [];
            $addQueries = [];
            $addBindValues = [];

            foreach ($changes as $index => $change) {
                $old = $change->getOld();
                $document = $change->getNew();

                $current = [];
                foreach (Database::PERMISSIONS as $type) {
                    $current[$type] = $old->getPermissionsByType($type);
                }

                // Calculate removals
                foreach (Database::PERMISSIONS as $type) {
                    $toRemove = \array_diff($current[$type], $document->getPermissionsByType($type));
                    if (!empty($toRemove)) {
                        $removeQueries[] = "(
                            _document = :_uid_{$index}
                            " . ($this->sharedTables ? " AND _tenant = :_tenant_{$index}" : '') . "
                            AND _type = '{$type}'
                            AND _permission IN (" . \implode(',', \array_map(fn ($i) => ":remove_{$type}_{$index}_{$i}", \array_keys($toRemove))) . ")
                        )";
                        $removeBindValues[":_uid_{$index}"] = $document->getId();
                        if ($this->sharedTables) {
                            $removeBindValues[":_tenant_{$index}"] = $document->getTenant();
                        }
                        foreach ($toRemove as $i => $perm) {
                            $removeBindValues[":remove_{$type}_{$index}_{$i}"] = $perm;
                        }
                    }
                }

                // Calculate additions
                foreach (Database::PERMISSIONS as $type) {
                    $toAdd = \array_diff($document->getPermissionsByType($type), $current[$type]);

                    foreach ($toAdd as $i => $permission) {
                        $addQuery = "(:_uid_{$index}, '{$type}', :add_{$type}_{$index}_{$i}";

                        if ($this->sharedTables) {
                            $addQuery .= ", :_tenant_{$index}";
                        }

                        $addQuery .= ")";
                        $addQueries[] = $addQuery;
                        $addBindValues[":_uid_{$index}"] = $document->getId();
                        $addBindValues[":add_{$type}_{$index}_{$i}"] = $permission;

                        if ($this->sharedTables) {
                            $addBindValues[":_tenant_{$index}"] = $document->getTenant();
                        }
                    }
                }
            }

            // Execute permission removals
            if (!empty($removeQueries)) {
                $removeQuery = \implode(' OR ', $removeQueries);
                $stmtRemovePermissions = $this->getPDO()->prepare("DELETE FROM {$this->getSQLTable($name . '_perms')} WHERE {$removeQuery}");
                foreach ($removeBindValues as $key => $value) {
                    $stmtRemovePermissions->bindValue($key, $value, $this->getPDOType($value));
                }
                $stmtRemovePermissions->execute();
            }

            // Execute permission additions
            if (!empty($addQueries)) {
                $sqlAddPermissions = "INSERT INTO {$this->getSQLTable($name . '_perms')} (_document, _type, _permission";
                if ($this->sharedTables) {
                    $sqlAddPermissions .= ", _tenant";
                }
                $sqlAddPermissions .= ") VALUES " . \implode(', ', $addQueries);
                $stmtAddPermissions = $this->getPDO()->prepare($sqlAddPermissions);
                foreach ($addBindValues as $key => $value) {
                    $stmtAddPermissions->bindValue($key, $value, $this->getPDOType($value));
                }
                $stmtAddPermissions->execute();
            }
        } catch (PDOException $e) {
            throw $this->processException($e);
        }

        return \array_map(fn ($change) => $change->getNew(), $changes);
    }

    /**
     * Update documents
     *
     * Updates all documents which match the given query.
     *
     * @param string $collection
     * @param Document $updates
     * @param array<Document> $documents
     *
     * @return int
     *
     * @throws DatabaseException
     */
    public function updateDocuments(string $collection, Document $updates, array $documents): int
    {
        if (empty($documents)) {
            return 0;
        }

        $attributes = $updates->getAttributes();

        if (!empty($updates->getUpdatedAt())) {
            $attributes['_updatedAt'] = $updates->getUpdatedAt();
        }

        if (!empty($updates->getCreatedAt())) {
            $attributes['_createdAt'] = $updates->getCreatedAt();
        }

        if (!empty($updates->getPermissions())) {
            $attributes['_permissions'] = json_encode($updates->getPermissions());
        }

        if (empty($attributes)) {
            return 0;
        }

        $bindIndex = 0;
        $columns = '';
        foreach ($attributes as $attribute => $value) {
            $column = $this->filter($attribute);
            $columns .= "{$this->quote($column)} = :key_{$bindIndex}";

            if ($attribute !== \array_key_last($attributes)) {
                $columns .= ',';
            }

            $bindIndex++;
        }

        $name = $this->filter($collection);
        $sequences = \array_map(fn ($document) => $document->getSequence(), $documents);

        $sql = "
            UPDATE {$this->getSQLTable($name)}
            SET {$columns}
            WHERE _id IN (" . \implode(', ', \array_map(fn ($index) => ":_id_{$index}", \array_keys($sequences))) . ")
            {$this->getTenantQuery($collection)}
        ";

        $sql = $this->trigger(Database::EVENT_DOCUMENTS_UPDATE, $sql);
        $stmt = $this->getPDO()->prepare($sql);

        if ($this->sharedTables) {
            $stmt->bindValue(':_tenant', $this->tenant);
        }

        foreach ($sequences as $id => $value) {
            $stmt->bindValue(":_id_{$id}", $value);
        }

        $attributeIndex = 0;
        foreach ($attributes as $value) {
            if (is_array($value)) {
                $value = json_encode($value);
            }

            $bindKey = 'key_' . $attributeIndex;
            $value = (is_bool($value)) ? (int)$value : $value;
            $stmt->bindValue(':' . $bindKey, $value, $this->getPDOType($value));
            $attributeIndex++;
        }

        $stmt->execute();
        $affected = $stmt->rowCount();

        // Permissions logic
        if (!empty($updates->getPermissions())) {
            $removeQueries = [];
            $removeBindValues = [];

            $addQuery = '';
            $addBindValues = [];

            foreach ($documents as $index => $document) {
                // Permissions logic
                $sql = "
                    SELECT _type, _permission
                    FROM {$this->getSQLTable($name . '_perms')}
                    WHERE _document = :_uid
                    {$this->getTenantQuery($collection)}
                ";

                $sql = $this->trigger(Database::EVENT_PERMISSIONS_READ, $sql);

                $permissionsStmt = $this->getPDO()->prepare($sql);
                $permissionsStmt->bindValue(':_uid', $document->getId());

                if ($this->sharedTables) {
                    $permissionsStmt->bindValue(':_tenant', $this->tenant);
                }

                $permissionsStmt->execute();
                $permissions = $permissionsStmt->fetchAll();
                $permissionsStmt->closeCursor();

                $initial = [];
                foreach (Database::PERMISSIONS as $type) {
                    $initial[$type] = [];
                }

                $permissions = \array_reduce($permissions, function (array $carry, array $item) {
                    $carry[$item['_type']][] = $item['_permission'];
                    return $carry;
                }, $initial);

                // Get removed Permissions
                $removals = [];
                foreach (Database::PERMISSIONS as $type) {
                    $diff = array_diff($permissions[$type], $updates->getPermissionsByType($type));
                    if (!empty($diff)) {
                        $removals[$type] = $diff;
                    }
                }

                // Build inner query to remove permissions
                if (!empty($removals)) {
                    foreach ($removals as $type => $permissionsToRemove) {
                        $bindKey = '_uid_' . $index;
                        $removeBindKeys[] = ':_uid_' . $index;
                        $removeBindValues[$bindKey] = $document->getId();

                        $removeQueries[] = "(
                            _document = :_uid_{$index}
                            {$this->getTenantQuery($collection)}
                            AND _type = '{$type}'
                            AND _permission IN (" . \implode(', ', \array_map(function (string $i) use ($permissionsToRemove, $index, $type, &$removeBindKeys, &$removeBindValues) {
                            $bindKey = 'remove_' . $type . '_' . $index . '_' . $i;
                            $removeBindKeys[] = ':' . $bindKey;
                            $removeBindValues[$bindKey] = $permissionsToRemove[$i];

                            return ':' . $bindKey;
                        }, \array_keys($permissionsToRemove))) .
                            ")
                        )";
                    }
                }

                // Get added Permissions
                $additions = [];
                foreach (Database::PERMISSIONS as $type) {
                    $diff = \array_diff($updates->getPermissionsByType($type), $permissions[$type]);
                    if (!empty($diff)) {
                        $additions[$type] = $diff;
                    }
                }

                // Build inner query to add permissions
                if (!empty($additions)) {
                    foreach ($additions as $type => $permissionsToAdd) {
                        foreach ($permissionsToAdd as $i => $permission) {
                            $bindKey = '_uid_' . $index;
                            $addBindValues[$bindKey] = $document->getId();

                            $bindKey = 'add_' . $type . '_' . $index . '_' . $i;
                            $addBindValues[$bindKey] = $permission;

                            $addQuery .= "(:_uid_{$index}, '{$type}', :{$bindKey}";

                            if ($this->sharedTables) {
                                $addQuery .= ", :_tenant)";
                            } else {
                                $addQuery .= ")";
                            }

                            if ($i !== \array_key_last($permissionsToAdd) || $type !== \array_key_last($additions)) {
                                $addQuery .= ', ';
                            }
                        }
                    }
                    if ($index !== \array_key_last($documents)) {
                        $addQuery .= ', ';
                    }
                }
            }

            if (!empty($removeQueries)) {
                $removeQuery = \implode(' OR ', $removeQueries);

                $stmtRemovePermissions = $this->getPDO()->prepare("
                    DELETE
                    FROM {$this->getSQLTable($name . '_perms')}
                    WHERE ({$removeQuery})
                ");

                foreach ($removeBindValues as $key => $value) {
                    $stmtRemovePermissions->bindValue($key, $value, $this->getPDOType($value));
                }

                if ($this->sharedTables) {
                    $stmtRemovePermissions->bindValue(':_tenant', $this->tenant);
                }
                $stmtRemovePermissions->execute();
            }

            if (!empty($addQuery)) {
                $sqlAddPermissions = "
                    INSERT INTO {$this->getSQLTable($name . '_perms')} (_document, _type, _permission
                ";

                if ($this->sharedTables) {
                    $sqlAddPermissions .= ', _tenant)';
                } else {
                    $sqlAddPermissions .= ')';
                }

                $sqlAddPermissions .=  " VALUES {$addQuery}";

                $stmtAddPermissions = $this->getPDO()->prepare($sqlAddPermissions);

                foreach ($addBindValues as $key => $value) {
                    $stmtAddPermissions->bindValue($key, $value, $this->getPDOType($value));
                }

                if ($this->sharedTables) {
                    $stmtAddPermissions->bindValue(':_tenant', $this->tenant);
                }

                $stmtAddPermissions->execute();
            }
        }

        return $affected;
    }


    /**
     * Delete Documents
     *
     * @param string $collection
     * @param array<string> $sequences
     * @param array<string> $permissionIds
     *
     * @return int
     * @throws DatabaseException
     */
    public function deleteDocuments(string $collection, array $sequences, array $permissionIds): int
    {
        if (empty($sequences)) {
            return 0;
        }

        try {
            $name = $this->filter($collection);

            $sql = "
            DELETE FROM {$this->getSQLTable($name)} 
            WHERE _id IN (" . \implode(', ', \array_map(fn ($index) => ":_id_{$index}", \array_keys($sequences))) . ")
            {$this->getTenantQuery($collection)}
            ";

            $sql = $this->trigger(Database::EVENT_DOCUMENTS_DELETE, $sql);

            $stmt = $this->getPDO()->prepare($sql);

            foreach ($sequences as $id => $value) {
                $stmt->bindValue(":_id_{$id}", $value);
            }

            if ($this->sharedTables) {
                $stmt->bindValue(':_tenant', $this->tenant);
            }

            if (!$stmt->execute()) {
                throw new DatabaseException('Failed to delete documents');
            }

            if (!empty($permissionIds)) {
                $sql = "
                DELETE FROM {$this->getSQLTable($name . '_perms')} 
                WHERE _document IN (" . \implode(', ', \array_map(fn ($index) => ":_id_{$index}", \array_keys($permissionIds))) . ")
                {$this->getTenantQuery($collection)}
                ";

                $sql = $this->trigger(Database::EVENT_PERMISSIONS_DELETE, $sql);

                $stmtPermissions = $this->getPDO()->prepare($sql);

                foreach ($permissionIds as $id => $value) {
                    $stmtPermissions->bindValue(":_id_{$id}", $value);
                }

                if ($this->sharedTables) {
                    $stmtPermissions->bindValue(':_tenant', $this->tenant);
                }

                if (!$stmtPermissions->execute()) {
                    throw new DatabaseException('Failed to delete permissions');
                }
            }
        } catch (\Throwable $e) {
            throw new DatabaseException($e->getMessage(), $e->getCode(), $e);
        }

        return $stmt->rowCount();
    }

    /**
     * Assign internal IDs for the given documents
     *
     * @param string $collection
     * @param array<Document> $documents
     * @return array<Document>
     * @throws DatabaseException
     */
    public function getSequences(string $collection, array $documents): array
    {
        $documentIds = [];
        $keys = [];
        $binds = [];

        foreach ($documents as $i => $document) {
            if (empty($document->getSequence())) {
                $documentIds[] = $document->getId();

                $key = ":uid_{$i}";

                $binds[$key] = $document->getId();
                $keys[] = $key;

                if ($this->sharedTables) {
                    $binds[':_tenant_'.$i] = $document->getTenant();
                }
            }
        }

        if (empty($documentIds)) {
            return $documents;
        }

        $placeholders = implode(',', array_values($keys));

        $sql = "
            SELECT _uid, _id
            FROM {$this->getSQLTable($collection)}
            WHERE {$this->quote('_uid')} IN ({$placeholders})
            {$this->getTenantQuery($collection, tenantCount: \count($documentIds))}
            ";

        $stmt = $this->getPDO()->prepare($sql);

        foreach ($binds as $key => $value) {
            $stmt->bindValue($key, $value);
        }

        $stmt->execute();
        $sequences = $stmt->fetchAll(\PDO::FETCH_KEY_PAIR); // Fetch as [documentId => sequence]
        $stmt->closeCursor();

        foreach ($documents as $document) {
            if (isset($sequences[$document->getId()])) {
                $document['$sequence'] = $sequences[$document->getId()];
            }
        }

        return $documents;
    }

    /**
     * Get max STRING limit
     *
     * @return int
     */
    public function getLimitForString(): int
    {
        return 4294967295;
    }

    /**
     * Get max INT limit
     *
     * @return int
     */
    public function getLimitForInt(): int
    {
        return 4294967295;
    }

    /**
     * Get maximum column limit.
     * https://mariadb.com/kb/en/innodb-limitations/#limitations-on-schema
     * Can be inherited by MySQL since we utilize the InnoDB engine
     *
     * @return int
     */
    public function getLimitForAttributes(): int
    {
        return 1017;
    }

    /**
     * Get maximum index limit.
     * https://mariadb.com/kb/en/innodb-limitations/#limitations-on-schema
     *
     * @return int
     */
    public function getLimitForIndexes(): int
    {
        return 64;
    }

    /**
     * Is schemas supported?
     *
     * @return bool
     */
    public function getSupportForSchemas(): bool
    {
        return true;
    }

    /**
     * Is internal casting supported?
     *
     * @return bool
     */
    public function getSupportForInternalCasting(): bool
    {
        return false;
    }

    /**
      * Returns the document after casting
      * @param Document $collection
      * @param Document $document
      * @return Document
      */
    public function castingBefore(Document $collection, Document $document): Document
    {
        return $document;
    }

    /**
     * Returns the document after casting
     * @param Document $collection
     * @param Document $document
     * @return Document
     */
    public function castingAfter(Document $collection, Document $document): Document
    {
        return $document;
    }

    /**
        * Is Mongo?
        *
        * @return bool
        */
    public function isMongo(): bool
    {
        return false;
    }

    /**
     * Set UTC Datetime
     *
     * @param string $value
     * @return mixed
     */
    public function setUTCDatetime(string $value): mixed
    {
        return $value;
    }

    /**
     * Is index supported?
     *
     * @return bool
     */
    public function getSupportForIndex(): bool
    {
        return true;
    }

    /**
     * Are attributes supported?
     *
     * @return bool
     */
    public function getSupportForAttributes(): bool
    {
        return true;
    }

    /**
     * Is unique index supported?
     *
     * @return bool
     */
    public function getSupportForUniqueIndex(): bool
    {
        return true;
    }

    /**
     * Is fulltext index supported?
     *
     * @return bool
     */
    public function getSupportForFulltextIndex(): bool
    {
        return true;
    }

    /**
     * Are FOR UPDATE locks supported?
     *
     * @return bool
     */
    public function getSupportForUpdateLock(): bool
    {
        return true;
    }

    /**
     * Is Attribute Resizing Supported?
     *
     * @return bool
     */
    public function getSupportForAttributeResizing(): bool
    {
        return true;
    }

    /**
     * Are batch operations supported?
     *
     * @return bool
     */
    public function getSupportForBatchOperations(): bool
    {
        return true;
    }

    /**
     * Is get connection id supported?
     *
     * @return bool
     */
    public function getSupportForGetConnectionId(): bool
    {
        return true;
    }

    /**
     * Is cache fallback supported?
     *
     * @return bool
     */
    public function getSupportForCacheSkipOnFailure(): bool
    {
        return true;
    }

    /**
     * Is hostname supported?
     *
     * @return bool
     */
    public function getSupportForHostname(): bool
    {
        return true;
    }

    /**
     * Get current attribute count from collection document
     *
     * @param Document $collection
     * @return int
     */
    public function getCountOfAttributes(Document $collection): int
    {
        $attributes = \count($collection->getAttribute('attributes') ?? []);

        return $attributes + $this->getCountOfDefaultAttributes();
    }

    /**
     * Get current index count from collection document
     *
     * @param Document $collection
     * @return int
     */
    public function getCountOfIndexes(Document $collection): int
    {
        $indexes = \count($collection->getAttribute('indexes') ?? []);
        return $indexes + $this->getCountOfDefaultIndexes();
    }

    /**
     * Returns number of attributes used by default.
     *
     * @return int
     */
    public function getCountOfDefaultAttributes(): int
    {
        return \count(Database::INTERNAL_ATTRIBUTES);
    }

    /**
     * Returns number of indexes used by default.
     *
     * @return int
     */
    public function getCountOfDefaultIndexes(): int
    {
        return \count(Database::INTERNAL_INDEXES);
    }

    /**
     * Get maximum width, in bytes, allowed for a SQL row
     * Return 0 when no restrictions apply
     *
     * @return int
     */
    public function getDocumentSizeLimit(): int
    {
        return 65535;
    }

    /**
     * Estimate maximum number of bytes required to store a document in $collection.
     * Byte requirement varies based on column type and size.
     * Needed to satisfy MariaDB/MySQL row width limit.
     *
     * @param Document $collection
     * @return int
     * @throws DatabaseException
     */
    public function getAttributeWidth(Document $collection): int
    {
        /**
         * @link https://dev.mysql.com/doc/refman/8.0/en/storage-requirements.html
         *
         * `_id` bigint => 8 bytes
         * `_uid` varchar(255) => 1021 (4 * 255 + 1) bytes
         * `_tenant` int => 4 bytes
         * `_createdAt` datetime(3) => 7 bytes
         * `_updatedAt` datetime(3) => 7 bytes
         * `_permissions` mediumtext => 20
         */

        $total = 1067;

        $attributes = $collection->getAttributes()['attributes'];

        foreach ($attributes as $attribute) {
            /**
             * Json / Longtext
             * only the pointer contributes 20 bytes
             * data is stored externally
             */

            if ($attribute['array'] ?? false) {
                $total += 20;
                continue;
            }

            switch ($attribute['type']) {
                case Database::VAR_ID:
                    $total += 8; //  BIGINT 8 bytes
                    break;

                case Database::VAR_STRING:
                    /**
                     * Text / Mediumtext / Longtext
                     * only the pointer contributes 20 bytes to the row size
                     * data is stored externally
                     */

                    $total += match (true) {
                        $attribute['size'] > $this->getMaxVarcharLength() => 20,
                        $attribute['size'] > 255 => $attribute['size'] * 4 + 2, //  VARCHAR(>255) + 2 length
                        default => $attribute['size'] * 4 + 1, //  VARCHAR(<=255) + 1 length
                    };

                    break;

                case Database::VAR_INTEGER:
                    if ($attribute['size'] >= 8) {
                        $total += 8; //  BIGINT 8 bytes
                    } else {
                        $total += 4; // INT 4 bytes
                    }
                    break;

                case Database::VAR_FLOAT:
                    $total += 8; // DOUBLE 8 bytes
                    break;

                case Database::VAR_BOOLEAN:
                    $total += 1; // TINYINT(1) 1 bytes
                    break;

                case Database::VAR_RELATIONSHIP:
                    $total += Database::LENGTH_KEY * 4 + 1; // VARCHAR(<=255)
                    break;

                case Database::VAR_DATETIME:
                    /**
                     * 1 byte year + month
                     * 1 byte for the day
                     * 3 bytes for the hour, minute, and second
                     * 2 bytes miliseconds DATETIME(3)
                     */
                    $total += 7;
                    break;
                default:
                    throw new DatabaseException('Unknown type: ' . $attribute['type']);
            }
        }

        return $total;
    }

    /**
     * Get list of keywords that cannot be used
     *  Refference: https://mariadb.com/kb/en/reserved-words/
     *
     * @return array<string>
     */
    public function getKeywords(): array
    {
        return [
            'ACCESSIBLE',
            'ADD',
            'ALL',
            'ALTER',
            'ANALYZE',
            'AND',
            'AS',
            'ASC',
            'ASENSITIVE',
            'BEFORE',
            'BETWEEN',
            'BIGINT',
            'BINARY',
            'BLOB',
            'BOTH',
            'BY',
            'CALL',
            'CASCADE',
            'CASE',
            'CHANGE',
            'CHAR',
            'CHARACTER',
            'CHECK',
            'COLLATE',
            'COLUMN',
            'CONDITION',
            'CONSTRAINT',
            'CONTINUE',
            'CONVERT',
            'CREATE',
            'CROSS',
            'CURRENT_DATE',
            'CURRENT_ROLE',
            'CURRENT_TIME',
            'CURRENT_TIMESTAMP',
            'CURRENT_USER',
            'CURSOR',
            'DATABASE',
            'DATABASES',
            'DAY_HOUR',
            'DAY_MICROSECOND',
            'DAY_MINUTE',
            'DAY_SECOND',
            'DEC',
            'DECIMAL',
            'DECLARE',
            'DEFAULT',
            'DELAYED',
            'DELETE',
            'DELETE_DOMAIN_ID',
            'DESC',
            'DESCRIBE',
            'DETERMINISTIC',
            'DISTINCT',
            'DISTINCTROW',
            'DIV',
            'DO_DOMAIN_IDS',
            'DOUBLE',
            'DROP',
            'DUAL',
            'EACH',
            'ELSE',
            'ELSEIF',
            'ENCLOSED',
            'ESCAPED',
            'EXCEPT',
            'EXISTS',
            'EXIT',
            'EXPLAIN',
            'FALSE',
            'FETCH',
            'FLOAT',
            'FLOAT4',
            'FLOAT8',
            'FOR',
            'FORCE',
            'FOREIGN',
            'FROM',
            'FULLTEXT',
            'GENERAL',
            'GRANT',
            'GROUP',
            'HAVING',
            'HIGH_PRIORITY',
            'HOUR_MICROSECOND',
            'HOUR_MINUTE',
            'HOUR_SECOND',
            'IF',
            'IGNORE',
            'IGNORE_DOMAIN_IDS',
            'IGNORE_SERVER_IDS',
            'IN',
            'INDEX',
            'INFILE',
            'INNER',
            'INOUT',
            'INSENSITIVE',
            'INSERT',
            'INT',
            'INT1',
            'INT2',
            'INT3',
            'INT4',
            'INT8',
            'INTEGER',
            'INTERSECT',
            'INTERVAL',
            'INTO',
            'IS',
            'ITERATE',
            'JOIN',
            'KEY',
            'KEYS',
            'KILL',
            'LEADING',
            'LEAVE',
            'LEFT',
            'LIKE',
            'LIMIT',
            'LINEAR',
            'LINES',
            'LOAD',
            'LOCALTIME',
            'LOCALTIMESTAMP',
            'LOCK',
            'LONG',
            'LONGBLOB',
            'LONGTEXT',
            'LOOP',
            'LOW_PRIORITY',
            'MASTER_HEARTBEAT_PERIOD',
            'MASTER_SSL_VERIFY_SERVER_CERT',
            'MATCH',
            'MAXVALUE',
            'MEDIUMBLOB',
            'MEDIUMINT',
            'MEDIUMTEXT',
            'MIDDLEINT',
            'MINUTE_MICROSECOND',
            'MINUTE_SECOND',
            'MOD',
            'MODIFIES',
            'NATURAL',
            'NOT',
            'NO_WRITE_TO_BINLOG',
            'NULL',
            'NUMERIC',
            'OFFSET',
            'ON',
            'OPTIMIZE',
            'OPTION',
            'OPTIONALLY',
            'OR',
            'ORDER',
            'OUT',
            'OUTER',
            'OUTFILE',
            'OVER',
            'PAGE_CHECKSUM',
            'PARSE_VCOL_EXPR',
            'PARTITION',
            'POSITION',
            'PRECISION',
            'PRIMARY',
            'PROCEDURE',
            'PURGE',
            'RANGE',
            'READ',
            'READS',
            'READ_WRITE',
            'REAL',
            'RECURSIVE',
            'REF_SYSTEM_ID',
            'REFERENCES',
            'REGEXP',
            'RELEASE',
            'RENAME',
            'REPEAT',
            'REPLACE',
            'REQUIRE',
            'RESIGNAL',
            'RESTRICT',
            'RETURN',
            'RETURNING',
            'REVOKE',
            'RIGHT',
            'RLIKE',
            'ROWS',
            'SCHEMA',
            'SCHEMAS',
            'SECOND_MICROSECOND',
            'SELECT',
            'SENSITIVE',
            'SEPARATOR',
            'SET',
            'SHOW',
            'SIGNAL',
            'SLOW',
            'SMALLINT',
            'SPATIAL',
            'SPECIFIC',
            'SQL',
            'SQLEXCEPTION',
            'SQLSTATE',
            'SQLWARNING',
            'SQL_BIG_RESULT',
            'SQL_CALC_FOUND_ROWS',
            'SQL_SMALL_RESULT',
            'SSL',
            'STARTING',
            'STATS_AUTO_RECALC',
            'STATS_PERSISTENT',
            'STATS_SAMPLE_PAGES',
            'STRAIGHT_JOIN',
            'TABLE',
            'TERMINATED',
            'THEN',
            'TINYBLOB',
            'TINYINT',
            'TINYTEXT',
            'TO',
            'TRAILING',
            'TRIGGER',
            'TRUE',
            'UNDO',
            'UNION',
            'UNIQUE',
            'UNLOCK',
            'UNSIGNED',
            'UPDATE',
            'USAGE',
            'USE',
            'USING',
            'UTC_DATE',
            'UTC_TIME',
            'UTC_TIMESTAMP',
            'VALUES',
            'VARBINARY',
            'VARCHAR',
            'VARCHARACTER',
            'VARYING',
            'WHEN',
            'WHERE',
            'WHILE',
            'WINDOW',
            'WITH',
            'WRITE',
            'XOR',
            'YEAR_MONTH',
            'ZEROFILL',
            'ACTION',
            'BIT',
            'DATE',
            'ENUM',
            'NO',
            'TEXT',
            'TIME',
            'TIMESTAMP',
            'BODY',
            'ELSIF',
            'GOTO',
            'HISTORY',
            'MINUS',
            'OTHERS',
            'PACKAGE',
            'PERIOD',
            'RAISE',
            'ROWNUM',
            'ROWTYPE',
            'SYSDATE',
            'SYSTEM',
            'SYSTEM_TIME',
            'VERSIONING',
            'WITHOUT'
        ];
    }

    /**
     * Does the adapter handle casting?
     *
     * @return bool
     */
    public function getSupportForCasting(): bool
    {
        return false;
    }

    public function getSupportForNumericCasting(): bool
    {
        return false;
    }


    /**
     * Does the adapter handle Query Array Contains?
     *
     * @return bool
     */
    public function getSupportForQueryContains(): bool
    {
        return true;
    }

    /**
     * Does the adapter handle array Overlaps?
     *
     * @return bool
     */
    abstract public function getSupportForJSONOverlaps(): bool;

    public function getSupportForIndexArray(): bool
    {
        return true;
    }

    public function getSupportForCastIndexArray(): bool
    {
        return false;
    }

    public function getSupportForRelationships(): bool
    {
        return true;
    }

    public function getSupportForReconnection(): bool
    {
        return true;
    }

    public function getSupportForBatchCreateAttributes(): bool
    {
        return true;
    }

    /**
     * @param string $tableName
     * @param string $columns
     * @param array<string> $batchKeys
     * @param array<mixed> $bindValues
     * @param array<string> $attributes
     * @param string $attribute
     * @return mixed
     */
    abstract protected function getUpsertStatement(
        string $tableName,
        string $columns,
        array $batchKeys,
        array $attributes,
        array $bindValues,
        string $attribute = '',
    ): mixed;

    /**
     * @param string $value
     * @return string
     */
    protected function getFulltextValue(string $value): string
    {
        $exact = str_ends_with($value, '"') && str_starts_with($value, '"');

        /** Replace reserved chars with space. */
        $specialChars = '@,+,-,*,),(,<,>,~,"';
        $value = str_replace(explode(',', $specialChars), ' ', $value);
        $value = preg_replace('/\s+/', ' ', $value); // Remove multiple whitespaces
        $value = trim($value);

        if (empty($value)) {
            return '';
        }

        if ($exact) {
            $value = '"' . $value . '"';
        } else {
            /** Prepend wildcard by default on the back. */
            $value .= '*';
        }

        return $value;
    }

    /**
     * Get SQL Operator
     *
     * @param string $method
     * @return string
     * @throws Exception
     */
    protected function getSQLOperator(string $method): string
    {
        switch ($method) {
            case Query::TYPE_EQUAL:
                return '=';
            case Query::TYPE_NOT_EQUAL:
                return '!=';
            case Query::TYPE_LESSER:
                return '<';
            case Query::TYPE_LESSER_EQUAL:
                return '<=';
            case Query::TYPE_GREATER:
                return '>';
            case Query::TYPE_GREATER_EQUAL:
                return '>=';
            case Query::TYPE_IS_NULL:
                return 'IS NULL';
            case Query::TYPE_IS_NOT_NULL:
                return 'IS NOT NULL';
            case Query::TYPE_STARTS_WITH:
            case Query::TYPE_ENDS_WITH:
            case Query::TYPE_CONTAINS:
                return $this->getLikeOperator();
            default:
                throw new DatabaseException('Unknown method: ' . $method);
        }
    }

    abstract protected function getSQLType(
        string $type,
        int $size,
        bool $signed = true,
        bool $array = false
    ): string;

    /**
     * Get SQL Index Type
     *
     * @param string $type
     * @return string
     * @throws Exception
     */
    protected function getSQLIndexType(string $type): string
    {
        return match ($type) {
            Database::INDEX_KEY => 'INDEX',
            Database::INDEX_UNIQUE => 'UNIQUE INDEX',
            Database::INDEX_FULLTEXT => 'FULLTEXT INDEX',
            default => throw new DatabaseException('Unknown index type: ' . $type . '. Must be one of ' . Database::INDEX_KEY . ', ' . Database::INDEX_UNIQUE . ', ' . Database::INDEX_FULLTEXT),
        };
    }

    /**
     * Get SQL condition for permissions
     *
     * @param string $collection
     * @param array<string> $roles
     * @param string $alias
     * @param string $type
     * @return string
     * @throws DatabaseException
     */
    protected function getSQLPermissionsCondition(
        string $collection,
        array $roles,
        string $alias,
        string $type = Database::PERMISSION_READ
    ): string {
        if (!\in_array($type, Database::PERMISSIONS)) {
            throw new DatabaseException('Unknown permission type: ' . $type);
        }

        $roles = \array_map(fn ($role) => $this->getPDO()->quote($role), $roles);
        $roles = \implode(', ', $roles);

        return "{$this->quote($alias)}.{$this->quote('_uid')} IN (
            SELECT _document
            FROM {$this->getSQLTable($collection . '_perms')}
            WHERE _permission IN ({$roles})
              AND _type = '{$type}'
              {$this->getTenantQuery($collection)}
        )";
    }

    /**
     * Get SQL table
     *
     * @param string $name
     * @return string
     * @throws DatabaseException
     */
    protected function getSQLTable(string $name): string
    {
        return "{$this->quote($this->getDatabase())}.{$this->quote($this->getNamespace() . '_' .$this->filter($name))}";
    }

    /**
     * Returns the current PDO object
     * @return mixed
     */
    protected function getPDO(): mixed
    {
        return $this->pdo;
    }

    /**
     * Get PDO Type
     *
     * @param mixed $value
     * @return int
     * @throws Exception
     */
    abstract protected function getPDOType(mixed $value): int;

    /**
     * Returns default PDO configuration
     *
     * @return array<int, mixed>
     */
    public static function getPDOAttributes(): array
    {
        return [
            \PDO::ATTR_TIMEOUT => 3, // Specifies the timeout duration in seconds. Takes a value of type int.
            \PDO::ATTR_PERSISTENT => true, // Create a persistent connection
            \PDO::ATTR_DEFAULT_FETCH_MODE => \PDO::FETCH_ASSOC, // Fetch a result row as an associative array.
            \PDO::ATTR_ERRMODE => \PDO::ERRMODE_EXCEPTION, // PDO will throw a PDOException on errors
            \PDO::ATTR_EMULATE_PREPARES => true, // Emulate prepared statements
            \PDO::ATTR_STRINGIFY_FETCHES => true // Returns all fetched data as Strings
        ];
    }

    public function getHostname(): string
    {
        try {
            return $this->pdo->getHostname();
        } catch (\Throwable) {
            return '';
        }
    }

    /**
     * @return int
     */
    public function getMaxVarcharLength(): int
    {
        return 16381; // Floor value for Postgres:16383 | MySQL:16381 | MariaDB:16382
    }

    /**
     * @return string
     */
    public function getIdAttributeType(): string
    {
        return Database::VAR_INTEGER;
    }

    /**
     * @return int
     */
    public function getMaxIndexLength(): int
    {
        /**
         * $tenant int = 1
         */
        return $this->sharedTables ? 767 : 768;
    }

    /**
     * @param Query $query
     * @param array<string, mixed> $binds
     * @return string
     * @throws Exception
     */
    abstract protected function getSQLCondition(Query $query, array &$binds): string;

    /**
     * @param array<Query> $queries
     * @param array<string, mixed> $binds
     * @param string $separator
     * @return string
     * @throws Exception
     */
    public function getSQLConditions(array $queries, array &$binds, string $separator = 'AND'): string
    {
        $conditions = [];
        foreach ($queries as $query) {
            if ($query->getMethod() === Query::TYPE_SELECT) {
                continue;
            }

            if ($query->isNested()) {
                $conditions[] = $this->getSQLConditions($query->getValues(), $binds, $query->getMethod());
            } else {
                $conditions[] = $this->getSQLCondition($query, $binds);
            }
        }

        $tmp = implode(' ' . $separator . ' ', $conditions);
        return empty($tmp) ? '' : '(' . $tmp . ')';
    }

    /**
     * @return string
     */
    public function getLikeOperator(): string
    {
        return 'LIKE';
    }

    public function getInternalIndexesKeys(): array
    {
        return [];
    }

    public function getSchemaAttributes(string $collection): array
    {
        return [];
    }

    /**
     * Get the query to check for tenant when in shared tables mode
     *
     * @param string $collection The collection being queried
     * @param string $alias The alias of the parent collection if in a subquery
     * @param int $tenantCount The number of tenants to check against
     * @param string $condition
     * @return string
     */
    public function getTenantQuery(
        string $collection,
        string $alias = '',
        int $tenantCount = 0,
        string $condition = 'AND'
    ): string {
        if (!$this->sharedTables) {
            return '';
        }

        $dot = '';
        if ($alias !== '') {
            $dot = '.';
            $alias = $this->quote($alias);
        }

        $bindings = [];
        if ($tenantCount === 0) {
            $bindings[] = ':_tenant';
        } else {
            for ($index = 0; $index < $tenantCount; $index++) {
                $bindings[] = ":_tenant_{$index}";
            }
        }
        $bindings = \implode(',', $bindings);

        $orIsNull = '';
        if ($collection === Database::METADATA) {
            $orIsNull = " OR {$alias}{$dot}_tenant IS NULL";
        }

        return "{$condition} ({$alias}{$dot}_tenant IN ({$bindings}) {$orIsNull})";
    }

    /**
     * Get the SQL projection given the selected attributes
     *
     * @param array<string> $selections
     * @param string $prefix
     * @return mixed
     * @throws Exception
     */
    protected function getAttributeProjection(array $selections, string $prefix): mixed
    {
        if (empty($selections) || \in_array('*', $selections)) {
            return "{$this->quote($prefix)}.*";
        }

        $internalKeys = [
            '$id',
            '$sequence',
            '$permissions',
            '$createdAt',
            '$updatedAt',
        ];

        $selections = \array_diff($selections, [...$internalKeys, '$collection']);

        foreach ($internalKeys as $internalKey) {
            $selections[] = $this->getInternalKeyForAttribute($internalKey);
        }

        foreach ($selections as &$selection) {
            $selection = "{$this->quote($prefix)}.{$this->quote($this->filter($selection))}";
        }

        return \implode(',', $selections);
    }

    protected function getInternalKeyForAttribute(string $attribute): string
    {
        return match ($attribute) {
            '$id' => '_uid',
            '$sequence' => '_id',
            '$collection' => '_collection',
            '$tenant' => '_tenant',
            '$createdAt' => '_createdAt',
            '$updatedAt' => '_updatedAt',
            '$permissions' => '_permissions',
            default => $attribute
        };
    }

    protected function escapeWildcards(string $value): string
    {
        $wildcards = ['%', '_', '[', ']', '^', '-', '.', '*', '+', '?', '(', ')', '{', '}', '|'];

        foreach ($wildcards as $wildcard) {
            $value = \str_replace($wildcard, "\\$wildcard", $value);
        }

        return $value;
    }

    protected function processException(PDOException $e): \Exception
    {
        return $e;
    }

    /**
     * @param mixed $stmt
     * @return bool
     */
    protected function execute(mixed $stmt): bool
    {
        return $stmt->execute();
    }
}<|MERGE_RESOLUTION|>--- conflicted
+++ resolved
@@ -414,14 +414,8 @@
             return $documents;
         }
 
-<<<<<<< HEAD
         try {
             $name = $this->filter($collection);
-=======
-        if ($updates->offsetExists('$permissions')) {
-            $attributes['_permissions'] = json_encode($updates->getPermissions());
-        }
->>>>>>> c49619b6
 
             $attributeKeys = Database::INTERNAL_ATTRIBUTE_KEYS;
 
@@ -452,14 +446,7 @@
                 $columns[$key] = $this->quote($this->filter($attribute));
             }
 
-<<<<<<< HEAD
             $columns = '(' . \implode(', ', $columns) . ')';
-=======
-        // Permissions logic
-        if ($updates->offsetExists('$permissions')) {
-            $removeQueries = [];
-            $removeBindValues = [];
->>>>>>> c49619b6
 
             $bindIndex = 0;
             $batchKeys = [];
@@ -467,29 +454,11 @@
             $permissions = [];
 
             foreach ($documents as $index => $document) {
-<<<<<<< HEAD
                 $attributes = $document->getAttributes();
                 $attributes['_uid'] = $document->getId();
                 $attributes['_createdAt'] = $document->getCreatedAt();
                 $attributes['_updatedAt'] = $document->getUpdatedAt();
                 $attributes['_permissions'] = \json_encode($document->getPermissions());
-=======
-                if ($document->getAttribute('$skipPermissionsUpdate', false)) {
-                    continue;
-                }
-
-                $sql = "
-                    SELECT _type, _permission
-                    FROM {$this->getSQLTable($name . '_perms')}
-                    WHERE _document = :_uid
-                    {$this->getTenantQuery($collection)}
-                ";
-
-                $sql = $this->trigger(Database::EVENT_PERMISSIONS_READ, $sql);
-
-                $permissionsStmt = $this->getPDO()->prepare($sql);
-                $permissionsStmt->bindValue(':_uid', $document->getId());
->>>>>>> c49619b6
 
                 if (!empty($document->getSequence())) {
                     $attributes['_id'] = $document->getSequence();
@@ -754,7 +723,7 @@
             $attributes['_createdAt'] = $updates->getCreatedAt();
         }
 
-        if (!empty($updates->getPermissions())) {
+        if ($updates->offsetExists('$permissions')) {
             $attributes['_permissions'] = json_encode($updates->getPermissions());
         }
 
@@ -812,7 +781,7 @@
         $affected = $stmt->rowCount();
 
         // Permissions logic
-        if (!empty($updates->getPermissions())) {
+        if ($updates->offsetExists('$permissions')) {
             $removeQueries = [];
             $removeBindValues = [];
 
@@ -820,7 +789,10 @@
             $addBindValues = [];
 
             foreach ($documents as $index => $document) {
-                // Permissions logic
+                if ($document->getAttribute('$skipPermissionsUpdate', false)) {
+                    continue;
+                }
+
                 $sql = "
                     SELECT _type, _permission
                     FROM {$this->getSQLTable($name . '_perms')}
