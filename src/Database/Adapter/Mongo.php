--- conflicted
+++ resolved
@@ -869,11 +869,6 @@
         }
 
         $result = $this->client->find($name, $filters, $options)->cursor->firstBatch;
-<<<<<<< HEAD
-      
-=======
-
->>>>>>> 619176f3
         if (empty($result)) {
             return new Document([]);
         }
