--- conflicted
+++ resolved
@@ -1262,12 +1262,6 @@
             $name = $this->getNamespace() . '_' . $this->filter($collection);
             $attribute = $this->filter($attribute);
 
-<<<<<<< HEAD
-            $documentIds = [];
-            $documentTenants = [];
-
-=======
->>>>>>> 5ce323be
             $operations = [];
             foreach ($changes as $change) {
                 $document = $change->getNew();
@@ -1279,7 +1273,7 @@
 
                 if (!empty($document->getSequence())) {
                     $attributes['_id'] = new ObjectId($document->getSequence());
-                } 
+                }
 
                 if ($this->sharedTables) {
                     $attributes['_tenant'] = $document->getTenant();
@@ -1290,7 +1284,7 @@
 
                 // Build filter for upsert
                 $filter = ['_uid' => $document->getId()];
-                
+
                 if ($this->sharedTables) {
                     $filter['_tenant'] = $document->getTenant();
                 }
@@ -1367,7 +1361,7 @@
             foreach ($results->cursor->firstBatch as $result) {
                 $sequences[$result->_uid] = (string)$result->_id;
             }
-
+    
         foreach ($documents as $document) {
             if (isset($sequences[$document->getId()])) {
                 $document['$sequence'] = $sequences[$document->getId()];
