--- conflicted
+++ resolved
@@ -407,18 +407,6 @@
         },
         {
             "name": "open-telemetry/context",
-<<<<<<< HEAD
-            "version": "1.2.1",
-            "source": {
-                "type": "git",
-                "url": "https://github.com/opentelemetry-php/context.git",
-                "reference": "1eb2b837ee9362db064a6b65d5ecce15a9f9f020"
-            },
-            "dist": {
-                "type": "zip",
-                "url": "https://api.github.com/repos/opentelemetry-php/context/zipball/1eb2b837ee9362db064a6b65d5ecce15a9f9f020",
-                "reference": "1eb2b837ee9362db064a6b65d5ecce15a9f9f020",
-=======
             "version": "1.2.0",
             "source": {
                 "type": "git",
@@ -429,7 +417,6 @@
                 "type": "zip",
                 "url": "https://api.github.com/repos/opentelemetry-php/context/zipball/5f553042b951d3fedf47925852c380159dfca801",
                 "reference": "5f553042b951d3fedf47925852c380159dfca801",
->>>>>>> 72b2e2c0
                 "shasum": ""
             },
             "require": {
@@ -475,11 +462,7 @@
                 "issues": "https://github.com/open-telemetry/opentelemetry-php/issues",
                 "source": "https://github.com/open-telemetry/opentelemetry-php"
             },
-<<<<<<< HEAD
-            "time": "2025-05-07T23:36:50+00:00"
-=======
             "time": "2025-05-02T01:57:57+00:00"
->>>>>>> 72b2e2c0
         },
         {
             "name": "open-telemetry/exporter-otlp",
@@ -2181,16 +2164,16 @@
         },
         {
             "name": "laravel/pint",
-            "version": "v1.22.1",
+            "version": "v1.22.0",
             "source": {
                 "type": "git",
                 "url": "https://github.com/laravel/pint.git",
-                "reference": "941d1927c5ca420c22710e98420287169c7bcaf7"
-            },
-            "dist": {
-                "type": "zip",
-                "url": "https://api.github.com/repos/laravel/pint/zipball/941d1927c5ca420c22710e98420287169c7bcaf7",
-                "reference": "941d1927c5ca420c22710e98420287169c7bcaf7",
+                "reference": "7ddfaa6523a675fae5c4123ee38fc6bfb8ee4f36"
+            },
+            "dist": {
+                "type": "zip",
+                "url": "https://api.github.com/repos/laravel/pint/zipball/7ddfaa6523a675fae5c4123ee38fc6bfb8ee4f36",
+                "reference": "7ddfaa6523a675fae5c4123ee38fc6bfb8ee4f36",
                 "shasum": ""
             },
             "require": {
@@ -2202,11 +2185,11 @@
             },
             "require-dev": {
                 "friendsofphp/php-cs-fixer": "^3.75.0",
-                "illuminate/view": "^11.44.7",
-                "larastan/larastan": "^3.4.0",
+                "illuminate/view": "^11.44.2",
+                "larastan/larastan": "^3.3.1",
                 "laravel-zero/framework": "^11.36.1",
                 "mockery/mockery": "^1.6.12",
-                "nunomaduro/termwind": "^2.3.1",
+                "nunomaduro/termwind": "^2.3",
                 "pestphp/pest": "^2.36.0"
             },
             "bin": [
@@ -2243,7 +2226,7 @@
                 "issues": "https://github.com/laravel/pint/issues",
                 "source": "https://github.com/laravel/pint"
             },
-            "time": "2025-05-08T08:38:12+00:00"
+            "time": "2025-04-08T22:11:45+00:00"
         },
         {
             "name": "myclabs/deep-copy",
