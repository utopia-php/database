{
    "_readme": [
        "This file locks the dependencies of your project to a known state",
        "Read more about it at https://getcomposer.org/doc/01-basic-usage.md#installing-dependencies",
        "This file is @generated automatically"
    ],
    "content-hash": "6811aec6a1675620a039ab1a7c240a17",
    "packages": [
        {
            "name": "jean85/pretty-package-versions",
            "version": "2.0.5",
            "source": {
                "type": "git",
                "url": "https://github.com/Jean85/pretty-package-versions.git",
                "reference": "ae547e455a3d8babd07b96966b17d7fd21d9c6af"
            },
            "dist": {
                "type": "zip",
                "url": "https://api.github.com/repos/Jean85/pretty-package-versions/zipball/ae547e455a3d8babd07b96966b17d7fd21d9c6af",
                "reference": "ae547e455a3d8babd07b96966b17d7fd21d9c6af",
                "shasum": ""
            },
            "require": {
                "composer-runtime-api": "^2.0.0",
                "php": "^7.1|^8.0"
            },
            "require-dev": {
                "friendsofphp/php-cs-fixer": "^2.17",
                "jean85/composer-provided-replaced-stub-package": "^1.0",
                "phpstan/phpstan": "^0.12.66",
                "phpunit/phpunit": "^7.5|^8.5|^9.4",
                "vimeo/psalm": "^4.3"
            },
            "type": "library",
            "extra": {
                "branch-alias": {
                    "dev-master": "1.x-dev"
                }
            },
            "autoload": {
                "psr-4": {
                    "Jean85\\": "src/"
                }
            },
            "notification-url": "https://packagist.org/downloads/",
            "license": [
                "MIT"
            ],
            "authors": [
                {
                    "name": "Alessandro Lai",
                    "email": "alessandro.lai85@gmail.com"
                }
            ],
            "description": "A library to get pretty versions strings of installed dependencies",
            "keywords": [
                "composer",
                "package",
                "release",
                "versions"
            ],
            "support": {
                "issues": "https://github.com/Jean85/pretty-package-versions/issues",
                "source": "https://github.com/Jean85/pretty-package-versions/tree/2.0.5"
            },
            "time": "2021-10-08T21:21:46+00:00"
        },
        {
            "name": "mongodb/mongodb",
            "version": "1.10.0",
            "source": {
                "type": "git",
                "url": "https://github.com/mongodb/mongo-php-library.git",
                "reference": "b0bbd657f84219212487d01a8ffe93a789e1e488"
            },
            "dist": {
                "type": "zip",
                "url": "https://api.github.com/repos/mongodb/mongo-php-library/zipball/b0bbd657f84219212487d01a8ffe93a789e1e488",
                "reference": "b0bbd657f84219212487d01a8ffe93a789e1e488",
                "shasum": ""
            },
            "require": {
                "ext-hash": "*",
                "ext-json": "*",
                "ext-mongodb": "^1.11.0",
                "jean85/pretty-package-versions": "^1.2 || ^2.0.1",
                "php": "^7.1 || ^8.0",
                "symfony/polyfill-php80": "^1.19"
            },
            "require-dev": {
                "doctrine/coding-standard": "^9.0",
                "squizlabs/php_codesniffer": "^3.6",
                "symfony/phpunit-bridge": "^5.2"
            },
            "type": "library",
            "extra": {
                "branch-alias": {
                    "dev-master": "1.10.x-dev"
                }
            },
            "autoload": {
                "files": [
                    "src/functions.php"
                ],
                "psr-4": {
                    "MongoDB\\": "src/"
                }
            },
            "notification-url": "https://packagist.org/downloads/",
            "license": [
                "Apache-2.0"
            ],
            "authors": [
                {
                    "name": "Andreas Braun",
                    "email": "andreas.braun@mongodb.com"
                },
                {
                    "name": "Jeremy Mikola",
                    "email": "jmikola@gmail.com"
                }
            ],
            "description": "MongoDB driver library",
            "homepage": "https://jira.mongodb.org/browse/PHPLIB",
            "keywords": [
                "database",
                "driver",
                "mongodb",
                "persistence"
            ],
            "support": {
                "issues": "https://github.com/mongodb/mongo-php-library/issues",
                "source": "https://github.com/mongodb/mongo-php-library/tree/1.10.0"
            },
            "time": "2021-10-20T22:22:37+00:00"
        },
        {
            "name": "symfony/polyfill-php80",
            "version": "v1.28.0",
            "source": {
                "type": "git",
                "url": "https://github.com/symfony/polyfill-php80.git",
                "reference": "6caa57379c4aec19c0a12a38b59b26487dcfe4b5"
            },
            "dist": {
                "type": "zip",
                "url": "https://api.github.com/repos/symfony/polyfill-php80/zipball/6caa57379c4aec19c0a12a38b59b26487dcfe4b5",
                "reference": "6caa57379c4aec19c0a12a38b59b26487dcfe4b5",
                "shasum": ""
            },
            "require": {
                "php": ">=7.1"
            },
            "type": "library",
            "extra": {
                "branch-alias": {
                    "dev-main": "1.28-dev"
                },
                "thanks": {
                    "name": "symfony/polyfill",
                    "url": "https://github.com/symfony/polyfill"
                }
            },
            "autoload": {
                "files": [
                    "bootstrap.php"
                ],
                "psr-4": {
                    "Symfony\\Polyfill\\Php80\\": ""
                },
                "classmap": [
                    "Resources/stubs"
                ]
            },
            "notification-url": "https://packagist.org/downloads/",
            "license": [
                "MIT"
            ],
            "authors": [
                {
                    "name": "Ion Bazan",
                    "email": "ion.bazan@gmail.com"
                },
                {
                    "name": "Nicolas Grekas",
                    "email": "p@tchwork.com"
                },
                {
                    "name": "Symfony Community",
                    "homepage": "https://symfony.com/contributors"
                }
            ],
            "description": "Symfony polyfill backporting some PHP 8.0+ features to lower PHP versions",
            "homepage": "https://symfony.com",
            "keywords": [
                "compatibility",
                "polyfill",
                "portable",
                "shim"
            ],
            "support": {
                "source": "https://github.com/symfony/polyfill-php80/tree/v1.28.0"
            },
            "funding": [
                {
                    "url": "https://symfony.com/sponsor",
                    "type": "custom"
                },
                {
                    "url": "https://github.com/fabpot",
                    "type": "github"
                },
                {
                    "url": "https://tidelift.com/funding/github/packagist/symfony/symfony",
                    "type": "tidelift"
                }
            ],
            "time": "2023-01-26T09:26:14+00:00"
        },
        {
            "name": "utopia-php/cache",
            "version": "0.8.0",
            "source": {
                "type": "git",
                "url": "https://github.com/utopia-php/cache.git",
                "reference": "212e66100a1f32e674fca5d9bc317cc998303089"
            },
            "dist": {
                "type": "zip",
                "url": "https://api.github.com/repos/utopia-php/cache/zipball/212e66100a1f32e674fca5d9bc317cc998303089",
                "reference": "212e66100a1f32e674fca5d9bc317cc998303089",
                "shasum": ""
            },
            "require": {
                "ext-json": "*",
                "ext-memcached": "*",
                "ext-redis": "*",
                "php": ">=8.0"
            },
            "require-dev": {
                "laravel/pint": "1.2.*",
                "phpunit/phpunit": "^9.3",
                "vimeo/psalm": "4.13.1"
            },
            "type": "library",
            "autoload": {
                "psr-4": {
                    "Utopia\\Cache\\": "src/Cache"
                }
            },
            "notification-url": "https://packagist.org/downloads/",
            "license": [
                "MIT"
            ],
            "description": "A simple cache library to manage application cache storing, loading and purging",
            "keywords": [
                "cache",
                "framework",
                "php",
                "upf",
                "utopia"
            ],
            "support": {
                "issues": "https://github.com/utopia-php/cache/issues",
                "source": "https://github.com/utopia-php/cache/tree/0.8.0"
            },
            "time": "2022-10-16T16:48:09+00:00"
        },
        {
            "name": "utopia-php/framework",
            "version": "0.31.0",
            "source": {
                "type": "git",
                "url": "https://github.com/utopia-php/framework.git",
                "reference": "207f77378965fca9a9bc3783ea379d3549f86bc0"
            },
            "dist": {
                "type": "zip",
                "url": "https://api.github.com/repos/utopia-php/framework/zipball/207f77378965fca9a9bc3783ea379d3549f86bc0",
                "reference": "207f77378965fca9a9bc3783ea379d3549f86bc0",
                "shasum": ""
            },
            "require": {
                "php": ">=8.0"
            },
            "require-dev": {
                "laravel/pint": "^1.2",
                "phpbench/phpbench": "^1.2",
                "phpstan/phpstan": "^1.10",
                "phpunit/phpunit": "^9.5.25"
            },
            "type": "library",
            "autoload": {
                "psr-4": {
                    "Utopia\\": "src/"
                }
            },
            "notification-url": "https://packagist.org/downloads/",
            "license": [
                "MIT"
            ],
            "description": "A simple, light and advanced PHP framework",
            "keywords": [
                "framework",
                "php",
                "upf"
            ],
            "support": {
                "issues": "https://github.com/utopia-php/framework/issues",
                "source": "https://github.com/utopia-php/framework/tree/0.31.0"
            },
            "time": "2023-08-30T16:10:04+00:00"
        },
        {
            "name": "utopia-php/mongo",
            "version": "0.3.1",
            "source": {
                "type": "git",
                "url": "https://github.com/utopia-php/mongo.git",
                "reference": "52326a9a43e2d27ff0c15c48ba746dacbe9a7aee"
            },
            "dist": {
                "type": "zip",
                "url": "https://api.github.com/repos/utopia-php/mongo/zipball/52326a9a43e2d27ff0c15c48ba746dacbe9a7aee",
                "reference": "52326a9a43e2d27ff0c15c48ba746dacbe9a7aee",
                "shasum": ""
            },
            "require": {
                "ext-mongodb": "*",
                "mongodb/mongodb": "1.10.0",
                "php": ">=8.0"
            },
            "require-dev": {
                "fakerphp/faker": "^1.14",
                "laravel/pint": "1.2.*",
                "phpstan/phpstan": "1.8.*",
                "phpunit/phpunit": "^9.4",
                "swoole/ide-helper": "4.8.0"
            },
            "type": "library",
            "autoload": {
                "psr-4": {
                    "Utopia\\Mongo\\": "src"
                }
            },
            "notification-url": "https://packagist.org/downloads/",
            "license": [
                "MIT"
            ],
            "authors": [
                {
                    "name": "Eldad Fux",
                    "email": "eldad@appwrite.io"
                },
                {
                    "name": "Wess",
                    "email": "wess@appwrite.io"
                }
            ],
            "description": "A simple library to manage Mongo database",
            "keywords": [
                "database",
                "mongo",
                "php",
                "upf",
                "utopia"
            ],
            "support": {
                "issues": "https://github.com/utopia-php/mongo/issues",
                "source": "https://github.com/utopia-php/mongo/tree/0.3.1"
            },
            "time": "2023-09-01T17:25:28+00:00"
        }
    ],
    "packages-dev": [
        {
            "name": "doctrine/instantiator",
            "version": "2.0.0",
            "source": {
                "type": "git",
                "url": "https://github.com/doctrine/instantiator.git",
                "reference": "c6222283fa3f4ac679f8b9ced9a4e23f163e80d0"
            },
            "dist": {
                "type": "zip",
                "url": "https://api.github.com/repos/doctrine/instantiator/zipball/c6222283fa3f4ac679f8b9ced9a4e23f163e80d0",
                "reference": "c6222283fa3f4ac679f8b9ced9a4e23f163e80d0",
                "shasum": ""
            },
            "require": {
                "php": "^8.1"
            },
            "require-dev": {
                "doctrine/coding-standard": "^11",
                "ext-pdo": "*",
                "ext-phar": "*",
                "phpbench/phpbench": "^1.2",
                "phpstan/phpstan": "^1.9.4",
                "phpstan/phpstan-phpunit": "^1.3",
                "phpunit/phpunit": "^9.5.27",
                "vimeo/psalm": "^5.4"
            },
            "type": "library",
            "autoload": {
                "psr-4": {
                    "Doctrine\\Instantiator\\": "src/Doctrine/Instantiator/"
                }
            },
            "notification-url": "https://packagist.org/downloads/",
            "license": [
                "MIT"
            ],
            "authors": [
                {
                    "name": "Marco Pivetta",
                    "email": "ocramius@gmail.com",
                    "homepage": "https://ocramius.github.io/"
                }
            ],
            "description": "A small, lightweight utility to instantiate objects in PHP without invoking their constructors",
            "homepage": "https://www.doctrine-project.org/projects/instantiator.html",
            "keywords": [
                "constructor",
                "instantiate"
            ],
            "support": {
                "issues": "https://github.com/doctrine/instantiator/issues",
                "source": "https://github.com/doctrine/instantiator/tree/2.0.0"
            },
            "funding": [
                {
                    "url": "https://www.doctrine-project.org/sponsorship.html",
                    "type": "custom"
                },
                {
                    "url": "https://www.patreon.com/phpdoctrine",
                    "type": "patreon"
                },
                {
                    "url": "https://tidelift.com/funding/github/packagist/doctrine%2Finstantiator",
                    "type": "tidelift"
                }
            ],
            "time": "2022-12-30T00:23:10+00:00"
        },
        {
            "name": "fakerphp/faker",
            "version": "v1.23.0",
            "source": {
                "type": "git",
                "url": "https://github.com/FakerPHP/Faker.git",
                "reference": "e3daa170d00fde61ea7719ef47bb09bb8f1d9b01"
            },
            "dist": {
                "type": "zip",
                "url": "https://api.github.com/repos/FakerPHP/Faker/zipball/e3daa170d00fde61ea7719ef47bb09bb8f1d9b01",
                "reference": "e3daa170d00fde61ea7719ef47bb09bb8f1d9b01",
                "shasum": ""
            },
            "require": {
                "php": "^7.4 || ^8.0",
                "psr/container": "^1.0 || ^2.0",
                "symfony/deprecation-contracts": "^2.2 || ^3.0"
            },
            "conflict": {
                "fzaninotto/faker": "*"
            },
            "require-dev": {
                "bamarni/composer-bin-plugin": "^1.4.1",
                "doctrine/persistence": "^1.3 || ^2.0",
                "ext-intl": "*",
                "phpunit/phpunit": "^9.5.26",
                "symfony/phpunit-bridge": "^5.4.16"
            },
            "suggest": {
                "doctrine/orm": "Required to use Faker\\ORM\\Doctrine",
                "ext-curl": "Required by Faker\\Provider\\Image to download images.",
                "ext-dom": "Required by Faker\\Provider\\HtmlLorem for generating random HTML.",
                "ext-iconv": "Required by Faker\\Provider\\ru_RU\\Text::realText() for generating real Russian text.",
                "ext-mbstring": "Required for multibyte Unicode string functionality."
            },
            "type": "library",
            "extra": {
                "branch-alias": {
                    "dev-main": "v1.21-dev"
                }
            },
            "autoload": {
                "psr-4": {
                    "Faker\\": "src/Faker/"
                }
            },
            "notification-url": "https://packagist.org/downloads/",
            "license": [
                "MIT"
            ],
            "authors": [
                {
                    "name": "François Zaninotto"
                }
            ],
            "description": "Faker is a PHP library that generates fake data for you.",
            "keywords": [
                "data",
                "faker",
                "fixtures"
            ],
            "support": {
                "issues": "https://github.com/FakerPHP/Faker/issues",
                "source": "https://github.com/FakerPHP/Faker/tree/v1.23.0"
            },
            "time": "2023-06-12T08:44:38+00:00"
        },
        {
            "name": "laravel/pint",
            "version": "v1.4.1",
            "source": {
                "type": "git",
                "url": "https://github.com/laravel/pint.git",
                "reference": "80ddf23a5d97825e79bb1018eebb6f3f985d4fa8"
            },
            "dist": {
                "type": "zip",
                "url": "https://api.github.com/repos/laravel/pint/zipball/80ddf23a5d97825e79bb1018eebb6f3f985d4fa8",
                "reference": "80ddf23a5d97825e79bb1018eebb6f3f985d4fa8",
                "shasum": ""
            },
            "require": {
                "ext-json": "*",
                "ext-mbstring": "*",
                "ext-tokenizer": "*",
                "ext-xml": "*",
                "php": "^8.0"
            },
            "require-dev": {
                "friendsofphp/php-cs-fixer": "^3.14",
                "illuminate/view": "^9.32.0",
                "laravel-zero/framework": "^9.2.0",
                "mockery/mockery": "^1.5.1",
                "nunomaduro/larastan": "^2.2.0",
                "nunomaduro/termwind": "^1.14.0",
                "pestphp/pest": "^1.22.1"
            },
            "bin": [
                "builds/pint"
            ],
            "type": "project",
            "autoload": {
                "psr-4": {
                    "App\\": "app/",
                    "Database\\Seeders\\": "database/seeders/",
                    "Database\\Factories\\": "database/factories/"
                }
            },
            "notification-url": "https://packagist.org/downloads/",
            "license": [
                "MIT"
            ],
            "authors": [
                {
                    "name": "Nuno Maduro",
                    "email": "enunomaduro@gmail.com"
                }
            ],
            "description": "An opinionated code formatter for PHP.",
            "homepage": "https://laravel.com",
            "keywords": [
                "format",
                "formatter",
                "lint",
                "linter",
                "php"
            ],
            "support": {
                "issues": "https://github.com/laravel/pint/issues",
                "source": "https://github.com/laravel/pint"
            },
            "time": "2023-01-31T15:50:45+00:00"
        },
        {
            "name": "myclabs/deep-copy",
            "version": "1.11.1",
            "source": {
                "type": "git",
                "url": "https://github.com/myclabs/DeepCopy.git",
                "reference": "7284c22080590fb39f2ffa3e9057f10a4ddd0e0c"
            },
            "dist": {
                "type": "zip",
                "url": "https://api.github.com/repos/myclabs/DeepCopy/zipball/7284c22080590fb39f2ffa3e9057f10a4ddd0e0c",
                "reference": "7284c22080590fb39f2ffa3e9057f10a4ddd0e0c",
                "shasum": ""
            },
            "require": {
                "php": "^7.1 || ^8.0"
            },
            "conflict": {
                "doctrine/collections": "<1.6.8",
                "doctrine/common": "<2.13.3 || >=3,<3.2.2"
            },
            "require-dev": {
                "doctrine/collections": "^1.6.8",
                "doctrine/common": "^2.13.3 || ^3.2.2",
                "phpunit/phpunit": "^7.5.20 || ^8.5.23 || ^9.5.13"
            },
            "type": "library",
            "autoload": {
                "files": [
                    "src/DeepCopy/deep_copy.php"
                ],
                "psr-4": {
                    "DeepCopy\\": "src/DeepCopy/"
                }
            },
            "notification-url": "https://packagist.org/downloads/",
            "license": [
                "MIT"
            ],
            "description": "Create deep copies (clones) of your objects",
            "keywords": [
                "clone",
                "copy",
                "duplicate",
                "object",
                "object graph"
            ],
            "support": {
                "issues": "https://github.com/myclabs/DeepCopy/issues",
                "source": "https://github.com/myclabs/DeepCopy/tree/1.11.1"
            },
            "funding": [
                {
                    "url": "https://tidelift.com/funding/github/packagist/myclabs/deep-copy",
                    "type": "tidelift"
                }
            ],
            "time": "2023-03-08T13:26:56+00:00"
        },
        {
            "name": "nikic/php-parser",
            "version": "v4.17.1",
            "source": {
                "type": "git",
                "url": "https://github.com/nikic/PHP-Parser.git",
                "reference": "a6303e50c90c355c7eeee2c4a8b27fe8dc8fef1d"
            },
            "dist": {
                "type": "zip",
                "url": "https://api.github.com/repos/nikic/PHP-Parser/zipball/a6303e50c90c355c7eeee2c4a8b27fe8dc8fef1d",
                "reference": "a6303e50c90c355c7eeee2c4a8b27fe8dc8fef1d",
                "shasum": ""
            },
            "require": {
                "ext-tokenizer": "*",
                "php": ">=7.0"
            },
            "require-dev": {
                "ircmaxell/php-yacc": "^0.0.7",
                "phpunit/phpunit": "^6.5 || ^7.0 || ^8.0 || ^9.0"
            },
            "bin": [
                "bin/php-parse"
            ],
            "type": "library",
            "extra": {
                "branch-alias": {
                    "dev-master": "4.9-dev"
                }
            },
            "autoload": {
                "psr-4": {
                    "PhpParser\\": "lib/PhpParser"
                }
            },
            "notification-url": "https://packagist.org/downloads/",
            "license": [
                "BSD-3-Clause"
            ],
            "authors": [
                {
                    "name": "Nikita Popov"
                }
            ],
            "description": "A PHP parser written in PHP",
            "keywords": [
                "parser",
                "php"
            ],
            "support": {
                "issues": "https://github.com/nikic/PHP-Parser/issues",
                "source": "https://github.com/nikic/PHP-Parser/tree/v4.17.1"
            },
            "time": "2023-08-13T19:53:39+00:00"
        },
        {
            "name": "pcov/clobber",
            "version": "v2.0.3",
            "source": {
                "type": "git",
                "url": "https://github.com/krakjoe/pcov-clobber.git",
                "reference": "4c30759e912e6e5d5bf833fb3d77b5bd51709f05"
            },
            "dist": {
                "type": "zip",
                "url": "https://api.github.com/repos/krakjoe/pcov-clobber/zipball/4c30759e912e6e5d5bf833fb3d77b5bd51709f05",
                "reference": "4c30759e912e6e5d5bf833fb3d77b5bd51709f05",
                "shasum": ""
            },
            "require": {
                "ext-pcov": "^1.0",
                "nikic/php-parser": "^4.2"
            },
            "bin": [
                "bin/pcov"
            ],
            "type": "library",
            "autoload": {
                "psr-4": {
                    "pcov\\Clobber\\": "src/pcov/clobber"
                }
            },
            "notification-url": "https://packagist.org/downloads/",
            "support": {
                "issues": "https://github.com/krakjoe/pcov-clobber/issues",
                "source": "https://github.com/krakjoe/pcov-clobber/tree/v2.0.3"
            },
            "time": "2019-10-29T05:03:37+00:00"
        },
        {
            "name": "phar-io/manifest",
            "version": "2.0.3",
            "source": {
                "type": "git",
                "url": "https://github.com/phar-io/manifest.git",
                "reference": "97803eca37d319dfa7826cc2437fc020857acb53"
            },
            "dist": {
                "type": "zip",
                "url": "https://api.github.com/repos/phar-io/manifest/zipball/97803eca37d319dfa7826cc2437fc020857acb53",
                "reference": "97803eca37d319dfa7826cc2437fc020857acb53",
                "shasum": ""
            },
            "require": {
                "ext-dom": "*",
                "ext-phar": "*",
                "ext-xmlwriter": "*",
                "phar-io/version": "^3.0.1",
                "php": "^7.2 || ^8.0"
            },
            "type": "library",
            "extra": {
                "branch-alias": {
                    "dev-master": "2.0.x-dev"
                }
            },
            "autoload": {
                "classmap": [
                    "src/"
                ]
            },
            "notification-url": "https://packagist.org/downloads/",
            "license": [
                "BSD-3-Clause"
            ],
            "authors": [
                {
                    "name": "Arne Blankerts",
                    "email": "arne@blankerts.de",
                    "role": "Developer"
                },
                {
                    "name": "Sebastian Heuer",
                    "email": "sebastian@phpeople.de",
                    "role": "Developer"
                },
                {
                    "name": "Sebastian Bergmann",
                    "email": "sebastian@phpunit.de",
                    "role": "Developer"
                }
            ],
            "description": "Component for reading phar.io manifest information from a PHP Archive (PHAR)",
            "support": {
                "issues": "https://github.com/phar-io/manifest/issues",
                "source": "https://github.com/phar-io/manifest/tree/2.0.3"
            },
            "time": "2021-07-20T11:28:43+00:00"
        },
        {
            "name": "phar-io/version",
            "version": "3.2.1",
            "source": {
                "type": "git",
                "url": "https://github.com/phar-io/version.git",
                "reference": "4f7fd7836c6f332bb2933569e566a0d6c4cbed74"
            },
            "dist": {
                "type": "zip",
                "url": "https://api.github.com/repos/phar-io/version/zipball/4f7fd7836c6f332bb2933569e566a0d6c4cbed74",
                "reference": "4f7fd7836c6f332bb2933569e566a0d6c4cbed74",
                "shasum": ""
            },
            "require": {
                "php": "^7.2 || ^8.0"
            },
            "type": "library",
            "autoload": {
                "classmap": [
                    "src/"
                ]
            },
            "notification-url": "https://packagist.org/downloads/",
            "license": [
                "BSD-3-Clause"
            ],
            "authors": [
                {
                    "name": "Arne Blankerts",
                    "email": "arne@blankerts.de",
                    "role": "Developer"
                },
                {
                    "name": "Sebastian Heuer",
                    "email": "sebastian@phpeople.de",
                    "role": "Developer"
                },
                {
                    "name": "Sebastian Bergmann",
                    "email": "sebastian@phpunit.de",
                    "role": "Developer"
                }
            ],
            "description": "Library for handling version information and constraints",
            "support": {
                "issues": "https://github.com/phar-io/version/issues",
                "source": "https://github.com/phar-io/version/tree/3.2.1"
            },
            "time": "2022-02-21T01:04:05+00:00"
        },
        {
            "name": "phpstan/phpstan",
<<<<<<< HEAD
            "version": "1.10.38",
            "source": {
                "type": "git",
                "url": "https://github.com/phpstan/phpstan.git",
                "reference": "5302bb402c57f00fb3c2c015bac86e0827e4b691"
            },
            "dist": {
                "type": "zip",
                "url": "https://api.github.com/repos/phpstan/phpstan/zipball/5302bb402c57f00fb3c2c015bac86e0827e4b691",
                "reference": "5302bb402c57f00fb3c2c015bac86e0827e4b691",
=======
            "version": "1.10.39",
            "source": {
                "type": "git",
                "url": "https://github.com/phpstan/phpstan.git",
                "reference": "d9dedb0413f678b4d03cbc2279a48f91592c97c4"
            },
            "dist": {
                "type": "zip",
                "url": "https://api.github.com/repos/phpstan/phpstan/zipball/d9dedb0413f678b4d03cbc2279a48f91592c97c4",
                "reference": "d9dedb0413f678b4d03cbc2279a48f91592c97c4",
>>>>>>> 591cadbc
                "shasum": ""
            },
            "require": {
                "php": "^7.2|^8.0"
            },
            "conflict": {
                "phpstan/phpstan-shim": "*"
            },
            "bin": [
                "phpstan",
                "phpstan.phar"
            ],
            "type": "library",
            "autoload": {
                "files": [
                    "bootstrap.php"
                ]
            },
            "notification-url": "https://packagist.org/downloads/",
            "license": [
                "MIT"
            ],
            "description": "PHPStan - PHP Static Analysis Tool",
            "keywords": [
                "dev",
                "static analysis"
            ],
            "support": {
                "docs": "https://phpstan.org/user-guide/getting-started",
                "forum": "https://github.com/phpstan/phpstan/discussions",
                "issues": "https://github.com/phpstan/phpstan/issues",
                "security": "https://github.com/phpstan/phpstan/security/policy",
                "source": "https://github.com/phpstan/phpstan-src"
            },
            "funding": [
                {
                    "url": "https://github.com/ondrejmirtes",
                    "type": "github"
                },
                {
                    "url": "https://github.com/phpstan",
                    "type": "github"
                },
                {
                    "url": "https://tidelift.com/funding/github/packagist/phpstan/phpstan",
                    "type": "tidelift"
                }
            ],
<<<<<<< HEAD
            "time": "2023-10-06T14:19:14+00:00"
=======
            "time": "2023-10-17T15:46:26+00:00"
>>>>>>> 591cadbc
        },
        {
            "name": "phpunit/php-code-coverage",
            "version": "9.2.29",
            "source": {
                "type": "git",
                "url": "https://github.com/sebastianbergmann/php-code-coverage.git",
                "reference": "6a3a87ac2bbe33b25042753df8195ba4aa534c76"
            },
            "dist": {
                "type": "zip",
                "url": "https://api.github.com/repos/sebastianbergmann/php-code-coverage/zipball/6a3a87ac2bbe33b25042753df8195ba4aa534c76",
                "reference": "6a3a87ac2bbe33b25042753df8195ba4aa534c76",
                "shasum": ""
            },
            "require": {
                "ext-dom": "*",
                "ext-libxml": "*",
                "ext-xmlwriter": "*",
                "nikic/php-parser": "^4.15",
                "php": ">=7.3",
                "phpunit/php-file-iterator": "^3.0.3",
                "phpunit/php-text-template": "^2.0.2",
                "sebastian/code-unit-reverse-lookup": "^2.0.2",
                "sebastian/complexity": "^2.0",
                "sebastian/environment": "^5.1.2",
                "sebastian/lines-of-code": "^1.0.3",
                "sebastian/version": "^3.0.1",
                "theseer/tokenizer": "^1.2.0"
            },
            "require-dev": {
                "phpunit/phpunit": "^9.3"
            },
            "suggest": {
                "ext-pcov": "PHP extension that provides line coverage",
                "ext-xdebug": "PHP extension that provides line coverage as well as branch and path coverage"
            },
            "type": "library",
            "extra": {
                "branch-alias": {
                    "dev-master": "9.2-dev"
                }
            },
            "autoload": {
                "classmap": [
                    "src/"
                ]
            },
            "notification-url": "https://packagist.org/downloads/",
            "license": [
                "BSD-3-Clause"
            ],
            "authors": [
                {
                    "name": "Sebastian Bergmann",
                    "email": "sebastian@phpunit.de",
                    "role": "lead"
                }
            ],
            "description": "Library that provides collection, processing, and rendering functionality for PHP code coverage information.",
            "homepage": "https://github.com/sebastianbergmann/php-code-coverage",
            "keywords": [
                "coverage",
                "testing",
                "xunit"
            ],
            "support": {
                "issues": "https://github.com/sebastianbergmann/php-code-coverage/issues",
                "security": "https://github.com/sebastianbergmann/php-code-coverage/security/policy",
                "source": "https://github.com/sebastianbergmann/php-code-coverage/tree/9.2.29"
            },
            "funding": [
                {
                    "url": "https://github.com/sebastianbergmann",
                    "type": "github"
                }
            ],
            "time": "2023-09-19T04:57:46+00:00"
        },
        {
            "name": "phpunit/php-file-iterator",
            "version": "3.0.6",
            "source": {
                "type": "git",
                "url": "https://github.com/sebastianbergmann/php-file-iterator.git",
                "reference": "cf1c2e7c203ac650e352f4cc675a7021e7d1b3cf"
            },
            "dist": {
                "type": "zip",
                "url": "https://api.github.com/repos/sebastianbergmann/php-file-iterator/zipball/cf1c2e7c203ac650e352f4cc675a7021e7d1b3cf",
                "reference": "cf1c2e7c203ac650e352f4cc675a7021e7d1b3cf",
                "shasum": ""
            },
            "require": {
                "php": ">=7.3"
            },
            "require-dev": {
                "phpunit/phpunit": "^9.3"
            },
            "type": "library",
            "extra": {
                "branch-alias": {
                    "dev-master": "3.0-dev"
                }
            },
            "autoload": {
                "classmap": [
                    "src/"
                ]
            },
            "notification-url": "https://packagist.org/downloads/",
            "license": [
                "BSD-3-Clause"
            ],
            "authors": [
                {
                    "name": "Sebastian Bergmann",
                    "email": "sebastian@phpunit.de",
                    "role": "lead"
                }
            ],
            "description": "FilterIterator implementation that filters files based on a list of suffixes.",
            "homepage": "https://github.com/sebastianbergmann/php-file-iterator/",
            "keywords": [
                "filesystem",
                "iterator"
            ],
            "support": {
                "issues": "https://github.com/sebastianbergmann/php-file-iterator/issues",
                "source": "https://github.com/sebastianbergmann/php-file-iterator/tree/3.0.6"
            },
            "funding": [
                {
                    "url": "https://github.com/sebastianbergmann",
                    "type": "github"
                }
            ],
            "time": "2021-12-02T12:48:52+00:00"
        },
        {
            "name": "phpunit/php-invoker",
            "version": "3.1.1",
            "source": {
                "type": "git",
                "url": "https://github.com/sebastianbergmann/php-invoker.git",
                "reference": "5a10147d0aaf65b58940a0b72f71c9ac0423cc67"
            },
            "dist": {
                "type": "zip",
                "url": "https://api.github.com/repos/sebastianbergmann/php-invoker/zipball/5a10147d0aaf65b58940a0b72f71c9ac0423cc67",
                "reference": "5a10147d0aaf65b58940a0b72f71c9ac0423cc67",
                "shasum": ""
            },
            "require": {
                "php": ">=7.3"
            },
            "require-dev": {
                "ext-pcntl": "*",
                "phpunit/phpunit": "^9.3"
            },
            "suggest": {
                "ext-pcntl": "*"
            },
            "type": "library",
            "extra": {
                "branch-alias": {
                    "dev-master": "3.1-dev"
                }
            },
            "autoload": {
                "classmap": [
                    "src/"
                ]
            },
            "notification-url": "https://packagist.org/downloads/",
            "license": [
                "BSD-3-Clause"
            ],
            "authors": [
                {
                    "name": "Sebastian Bergmann",
                    "email": "sebastian@phpunit.de",
                    "role": "lead"
                }
            ],
            "description": "Invoke callables with a timeout",
            "homepage": "https://github.com/sebastianbergmann/php-invoker/",
            "keywords": [
                "process"
            ],
            "support": {
                "issues": "https://github.com/sebastianbergmann/php-invoker/issues",
                "source": "https://github.com/sebastianbergmann/php-invoker/tree/3.1.1"
            },
            "funding": [
                {
                    "url": "https://github.com/sebastianbergmann",
                    "type": "github"
                }
            ],
            "time": "2020-09-28T05:58:55+00:00"
        },
        {
            "name": "phpunit/php-text-template",
            "version": "2.0.4",
            "source": {
                "type": "git",
                "url": "https://github.com/sebastianbergmann/php-text-template.git",
                "reference": "5da5f67fc95621df9ff4c4e5a84d6a8a2acf7c28"
            },
            "dist": {
                "type": "zip",
                "url": "https://api.github.com/repos/sebastianbergmann/php-text-template/zipball/5da5f67fc95621df9ff4c4e5a84d6a8a2acf7c28",
                "reference": "5da5f67fc95621df9ff4c4e5a84d6a8a2acf7c28",
                "shasum": ""
            },
            "require": {
                "php": ">=7.3"
            },
            "require-dev": {
                "phpunit/phpunit": "^9.3"
            },
            "type": "library",
            "extra": {
                "branch-alias": {
                    "dev-master": "2.0-dev"
                }
            },
            "autoload": {
                "classmap": [
                    "src/"
                ]
            },
            "notification-url": "https://packagist.org/downloads/",
            "license": [
                "BSD-3-Clause"
            ],
            "authors": [
                {
                    "name": "Sebastian Bergmann",
                    "email": "sebastian@phpunit.de",
                    "role": "lead"
                }
            ],
            "description": "Simple template engine.",
            "homepage": "https://github.com/sebastianbergmann/php-text-template/",
            "keywords": [
                "template"
            ],
            "support": {
                "issues": "https://github.com/sebastianbergmann/php-text-template/issues",
                "source": "https://github.com/sebastianbergmann/php-text-template/tree/2.0.4"
            },
            "funding": [
                {
                    "url": "https://github.com/sebastianbergmann",
                    "type": "github"
                }
            ],
            "time": "2020-10-26T05:33:50+00:00"
        },
        {
            "name": "phpunit/php-timer",
            "version": "5.0.3",
            "source": {
                "type": "git",
                "url": "https://github.com/sebastianbergmann/php-timer.git",
                "reference": "5a63ce20ed1b5bf577850e2c4e87f4aa902afbd2"
            },
            "dist": {
                "type": "zip",
                "url": "https://api.github.com/repos/sebastianbergmann/php-timer/zipball/5a63ce20ed1b5bf577850e2c4e87f4aa902afbd2",
                "reference": "5a63ce20ed1b5bf577850e2c4e87f4aa902afbd2",
                "shasum": ""
            },
            "require": {
                "php": ">=7.3"
            },
            "require-dev": {
                "phpunit/phpunit": "^9.3"
            },
            "type": "library",
            "extra": {
                "branch-alias": {
                    "dev-master": "5.0-dev"
                }
            },
            "autoload": {
                "classmap": [
                    "src/"
                ]
            },
            "notification-url": "https://packagist.org/downloads/",
            "license": [
                "BSD-3-Clause"
            ],
            "authors": [
                {
                    "name": "Sebastian Bergmann",
                    "email": "sebastian@phpunit.de",
                    "role": "lead"
                }
            ],
            "description": "Utility class for timing",
            "homepage": "https://github.com/sebastianbergmann/php-timer/",
            "keywords": [
                "timer"
            ],
            "support": {
                "issues": "https://github.com/sebastianbergmann/php-timer/issues",
                "source": "https://github.com/sebastianbergmann/php-timer/tree/5.0.3"
            },
            "funding": [
                {
                    "url": "https://github.com/sebastianbergmann",
                    "type": "github"
                }
            ],
            "time": "2020-10-26T13:16:10+00:00"
        },
        {
            "name": "phpunit/phpunit",
            "version": "9.6.13",
            "source": {
                "type": "git",
                "url": "https://github.com/sebastianbergmann/phpunit.git",
                "reference": "f3d767f7f9e191eab4189abe41ab37797e30b1be"
            },
            "dist": {
                "type": "zip",
                "url": "https://api.github.com/repos/sebastianbergmann/phpunit/zipball/f3d767f7f9e191eab4189abe41ab37797e30b1be",
                "reference": "f3d767f7f9e191eab4189abe41ab37797e30b1be",
                "shasum": ""
            },
            "require": {
                "doctrine/instantiator": "^1.3.1 || ^2",
                "ext-dom": "*",
                "ext-json": "*",
                "ext-libxml": "*",
                "ext-mbstring": "*",
                "ext-xml": "*",
                "ext-xmlwriter": "*",
                "myclabs/deep-copy": "^1.10.1",
                "phar-io/manifest": "^2.0.3",
                "phar-io/version": "^3.0.2",
                "php": ">=7.3",
                "phpunit/php-code-coverage": "^9.2.28",
                "phpunit/php-file-iterator": "^3.0.5",
                "phpunit/php-invoker": "^3.1.1",
                "phpunit/php-text-template": "^2.0.3",
                "phpunit/php-timer": "^5.0.2",
                "sebastian/cli-parser": "^1.0.1",
                "sebastian/code-unit": "^1.0.6",
                "sebastian/comparator": "^4.0.8",
                "sebastian/diff": "^4.0.3",
                "sebastian/environment": "^5.1.3",
                "sebastian/exporter": "^4.0.5",
                "sebastian/global-state": "^5.0.1",
                "sebastian/object-enumerator": "^4.0.3",
                "sebastian/resource-operations": "^3.0.3",
                "sebastian/type": "^3.2",
                "sebastian/version": "^3.0.2"
            },
            "suggest": {
                "ext-soap": "To be able to generate mocks based on WSDL files",
                "ext-xdebug": "PHP extension that provides line coverage as well as branch and path coverage"
            },
            "bin": [
                "phpunit"
            ],
            "type": "library",
            "extra": {
                "branch-alias": {
                    "dev-master": "9.6-dev"
                }
            },
            "autoload": {
                "files": [
                    "src/Framework/Assert/Functions.php"
                ],
                "classmap": [
                    "src/"
                ]
            },
            "notification-url": "https://packagist.org/downloads/",
            "license": [
                "BSD-3-Clause"
            ],
            "authors": [
                {
                    "name": "Sebastian Bergmann",
                    "email": "sebastian@phpunit.de",
                    "role": "lead"
                }
            ],
            "description": "The PHP Unit Testing framework.",
            "homepage": "https://phpunit.de/",
            "keywords": [
                "phpunit",
                "testing",
                "xunit"
            ],
            "support": {
                "issues": "https://github.com/sebastianbergmann/phpunit/issues",
                "security": "https://github.com/sebastianbergmann/phpunit/security/policy",
                "source": "https://github.com/sebastianbergmann/phpunit/tree/9.6.13"
            },
            "funding": [
                {
                    "url": "https://phpunit.de/sponsors.html",
                    "type": "custom"
                },
                {
                    "url": "https://github.com/sebastianbergmann",
                    "type": "github"
                },
                {
                    "url": "https://tidelift.com/funding/github/packagist/phpunit/phpunit",
                    "type": "tidelift"
                }
            ],
            "time": "2023-09-19T05:39:22+00:00"
        },
        {
            "name": "psr/container",
            "version": "2.0.2",
            "source": {
                "type": "git",
                "url": "https://github.com/php-fig/container.git",
                "reference": "c71ecc56dfe541dbd90c5360474fbc405f8d5963"
            },
            "dist": {
                "type": "zip",
                "url": "https://api.github.com/repos/php-fig/container/zipball/c71ecc56dfe541dbd90c5360474fbc405f8d5963",
                "reference": "c71ecc56dfe541dbd90c5360474fbc405f8d5963",
                "shasum": ""
            },
            "require": {
                "php": ">=7.4.0"
            },
            "type": "library",
            "extra": {
                "branch-alias": {
                    "dev-master": "2.0.x-dev"
                }
            },
            "autoload": {
                "psr-4": {
                    "Psr\\Container\\": "src/"
                }
            },
            "notification-url": "https://packagist.org/downloads/",
            "license": [
                "MIT"
            ],
            "authors": [
                {
                    "name": "PHP-FIG",
                    "homepage": "https://www.php-fig.org/"
                }
            ],
            "description": "Common Container Interface (PHP FIG PSR-11)",
            "homepage": "https://github.com/php-fig/container",
            "keywords": [
                "PSR-11",
                "container",
                "container-interface",
                "container-interop",
                "psr"
            ],
            "support": {
                "issues": "https://github.com/php-fig/container/issues",
                "source": "https://github.com/php-fig/container/tree/2.0.2"
            },
            "time": "2021-11-05T16:47:00+00:00"
        },
        {
            "name": "rregeer/phpunit-coverage-check",
            "version": "0.3.1",
            "source": {
                "type": "git",
                "url": "https://github.com/richardregeer/phpunit-coverage-check.git",
                "reference": "9618fa74477fbc448c1b0599bef5153d170094bd"
            },
            "dist": {
                "type": "zip",
                "url": "https://api.github.com/repos/richardregeer/phpunit-coverage-check/zipball/9618fa74477fbc448c1b0599bef5153d170094bd",
                "reference": "9618fa74477fbc448c1b0599bef5153d170094bd",
                "shasum": ""
            },
            "require": {
                "php": ">=7.0.0"
            },
            "bin": [
                "bin/coverage-check"
            ],
            "type": "library",
            "notification-url": "https://packagist.org/downloads/",
            "license": [
                "MIT"
            ],
            "authors": [
                {
                    "name": "Richard Regeer",
                    "email": "rich2309@gmail.com"
                }
            ],
            "description": "Check the code coverage using the clover report of phpunit",
            "keywords": [
                "ci",
                "code coverage",
                "php",
                "phpunit",
                "testing",
                "unittest"
            ],
            "support": {
                "issues": "https://github.com/richardregeer/phpunit-coverage-check/issues",
                "source": "https://github.com/richardregeer/phpunit-coverage-check/tree/0.3.1"
            },
            "time": "2019-10-14T07:04:13+00:00"
        },
        {
            "name": "sebastian/cli-parser",
            "version": "1.0.1",
            "source": {
                "type": "git",
                "url": "https://github.com/sebastianbergmann/cli-parser.git",
                "reference": "442e7c7e687e42adc03470c7b668bc4b2402c0b2"
            },
            "dist": {
                "type": "zip",
                "url": "https://api.github.com/repos/sebastianbergmann/cli-parser/zipball/442e7c7e687e42adc03470c7b668bc4b2402c0b2",
                "reference": "442e7c7e687e42adc03470c7b668bc4b2402c0b2",
                "shasum": ""
            },
            "require": {
                "php": ">=7.3"
            },
            "require-dev": {
                "phpunit/phpunit": "^9.3"
            },
            "type": "library",
            "extra": {
                "branch-alias": {
                    "dev-master": "1.0-dev"
                }
            },
            "autoload": {
                "classmap": [
                    "src/"
                ]
            },
            "notification-url": "https://packagist.org/downloads/",
            "license": [
                "BSD-3-Clause"
            ],
            "authors": [
                {
                    "name": "Sebastian Bergmann",
                    "email": "sebastian@phpunit.de",
                    "role": "lead"
                }
            ],
            "description": "Library for parsing CLI options",
            "homepage": "https://github.com/sebastianbergmann/cli-parser",
            "support": {
                "issues": "https://github.com/sebastianbergmann/cli-parser/issues",
                "source": "https://github.com/sebastianbergmann/cli-parser/tree/1.0.1"
            },
            "funding": [
                {
                    "url": "https://github.com/sebastianbergmann",
                    "type": "github"
                }
            ],
            "time": "2020-09-28T06:08:49+00:00"
        },
        {
            "name": "sebastian/code-unit",
            "version": "1.0.8",
            "source": {
                "type": "git",
                "url": "https://github.com/sebastianbergmann/code-unit.git",
                "reference": "1fc9f64c0927627ef78ba436c9b17d967e68e120"
            },
            "dist": {
                "type": "zip",
                "url": "https://api.github.com/repos/sebastianbergmann/code-unit/zipball/1fc9f64c0927627ef78ba436c9b17d967e68e120",
                "reference": "1fc9f64c0927627ef78ba436c9b17d967e68e120",
                "shasum": ""
            },
            "require": {
                "php": ">=7.3"
            },
            "require-dev": {
                "phpunit/phpunit": "^9.3"
            },
            "type": "library",
            "extra": {
                "branch-alias": {
                    "dev-master": "1.0-dev"
                }
            },
            "autoload": {
                "classmap": [
                    "src/"
                ]
            },
            "notification-url": "https://packagist.org/downloads/",
            "license": [
                "BSD-3-Clause"
            ],
            "authors": [
                {
                    "name": "Sebastian Bergmann",
                    "email": "sebastian@phpunit.de",
                    "role": "lead"
                }
            ],
            "description": "Collection of value objects that represent the PHP code units",
            "homepage": "https://github.com/sebastianbergmann/code-unit",
            "support": {
                "issues": "https://github.com/sebastianbergmann/code-unit/issues",
                "source": "https://github.com/sebastianbergmann/code-unit/tree/1.0.8"
            },
            "funding": [
                {
                    "url": "https://github.com/sebastianbergmann",
                    "type": "github"
                }
            ],
            "time": "2020-10-26T13:08:54+00:00"
        },
        {
            "name": "sebastian/code-unit-reverse-lookup",
            "version": "2.0.3",
            "source": {
                "type": "git",
                "url": "https://github.com/sebastianbergmann/code-unit-reverse-lookup.git",
                "reference": "ac91f01ccec49fb77bdc6fd1e548bc70f7faa3e5"
            },
            "dist": {
                "type": "zip",
                "url": "https://api.github.com/repos/sebastianbergmann/code-unit-reverse-lookup/zipball/ac91f01ccec49fb77bdc6fd1e548bc70f7faa3e5",
                "reference": "ac91f01ccec49fb77bdc6fd1e548bc70f7faa3e5",
                "shasum": ""
            },
            "require": {
                "php": ">=7.3"
            },
            "require-dev": {
                "phpunit/phpunit": "^9.3"
            },
            "type": "library",
            "extra": {
                "branch-alias": {
                    "dev-master": "2.0-dev"
                }
            },
            "autoload": {
                "classmap": [
                    "src/"
                ]
            },
            "notification-url": "https://packagist.org/downloads/",
            "license": [
                "BSD-3-Clause"
            ],
            "authors": [
                {
                    "name": "Sebastian Bergmann",
                    "email": "sebastian@phpunit.de"
                }
            ],
            "description": "Looks up which function or method a line of code belongs to",
            "homepage": "https://github.com/sebastianbergmann/code-unit-reverse-lookup/",
            "support": {
                "issues": "https://github.com/sebastianbergmann/code-unit-reverse-lookup/issues",
                "source": "https://github.com/sebastianbergmann/code-unit-reverse-lookup/tree/2.0.3"
            },
            "funding": [
                {
                    "url": "https://github.com/sebastianbergmann",
                    "type": "github"
                }
            ],
            "time": "2020-09-28T05:30:19+00:00"
        },
        {
            "name": "sebastian/comparator",
            "version": "4.0.8",
            "source": {
                "type": "git",
                "url": "https://github.com/sebastianbergmann/comparator.git",
                "reference": "fa0f136dd2334583309d32b62544682ee972b51a"
            },
            "dist": {
                "type": "zip",
                "url": "https://api.github.com/repos/sebastianbergmann/comparator/zipball/fa0f136dd2334583309d32b62544682ee972b51a",
                "reference": "fa0f136dd2334583309d32b62544682ee972b51a",
                "shasum": ""
            },
            "require": {
                "php": ">=7.3",
                "sebastian/diff": "^4.0",
                "sebastian/exporter": "^4.0"
            },
            "require-dev": {
                "phpunit/phpunit": "^9.3"
            },
            "type": "library",
            "extra": {
                "branch-alias": {
                    "dev-master": "4.0-dev"
                }
            },
            "autoload": {
                "classmap": [
                    "src/"
                ]
            },
            "notification-url": "https://packagist.org/downloads/",
            "license": [
                "BSD-3-Clause"
            ],
            "authors": [
                {
                    "name": "Sebastian Bergmann",
                    "email": "sebastian@phpunit.de"
                },
                {
                    "name": "Jeff Welch",
                    "email": "whatthejeff@gmail.com"
                },
                {
                    "name": "Volker Dusch",
                    "email": "github@wallbash.com"
                },
                {
                    "name": "Bernhard Schussek",
                    "email": "bschussek@2bepublished.at"
                }
            ],
            "description": "Provides the functionality to compare PHP values for equality",
            "homepage": "https://github.com/sebastianbergmann/comparator",
            "keywords": [
                "comparator",
                "compare",
                "equality"
            ],
            "support": {
                "issues": "https://github.com/sebastianbergmann/comparator/issues",
                "source": "https://github.com/sebastianbergmann/comparator/tree/4.0.8"
            },
            "funding": [
                {
                    "url": "https://github.com/sebastianbergmann",
                    "type": "github"
                }
            ],
            "time": "2022-09-14T12:41:17+00:00"
        },
        {
            "name": "sebastian/complexity",
            "version": "2.0.2",
            "source": {
                "type": "git",
                "url": "https://github.com/sebastianbergmann/complexity.git",
                "reference": "739b35e53379900cc9ac327b2147867b8b6efd88"
            },
            "dist": {
                "type": "zip",
                "url": "https://api.github.com/repos/sebastianbergmann/complexity/zipball/739b35e53379900cc9ac327b2147867b8b6efd88",
                "reference": "739b35e53379900cc9ac327b2147867b8b6efd88",
                "shasum": ""
            },
            "require": {
                "nikic/php-parser": "^4.7",
                "php": ">=7.3"
            },
            "require-dev": {
                "phpunit/phpunit": "^9.3"
            },
            "type": "library",
            "extra": {
                "branch-alias": {
                    "dev-master": "2.0-dev"
                }
            },
            "autoload": {
                "classmap": [
                    "src/"
                ]
            },
            "notification-url": "https://packagist.org/downloads/",
            "license": [
                "BSD-3-Clause"
            ],
            "authors": [
                {
                    "name": "Sebastian Bergmann",
                    "email": "sebastian@phpunit.de",
                    "role": "lead"
                }
            ],
            "description": "Library for calculating the complexity of PHP code units",
            "homepage": "https://github.com/sebastianbergmann/complexity",
            "support": {
                "issues": "https://github.com/sebastianbergmann/complexity/issues",
                "source": "https://github.com/sebastianbergmann/complexity/tree/2.0.2"
            },
            "funding": [
                {
                    "url": "https://github.com/sebastianbergmann",
                    "type": "github"
                }
            ],
            "time": "2020-10-26T15:52:27+00:00"
        },
        {
            "name": "sebastian/diff",
            "version": "4.0.5",
            "source": {
                "type": "git",
                "url": "https://github.com/sebastianbergmann/diff.git",
                "reference": "74be17022044ebaaecfdf0c5cd504fc9cd5a7131"
            },
            "dist": {
                "type": "zip",
                "url": "https://api.github.com/repos/sebastianbergmann/diff/zipball/74be17022044ebaaecfdf0c5cd504fc9cd5a7131",
                "reference": "74be17022044ebaaecfdf0c5cd504fc9cd5a7131",
                "shasum": ""
            },
            "require": {
                "php": ">=7.3"
            },
            "require-dev": {
                "phpunit/phpunit": "^9.3",
                "symfony/process": "^4.2 || ^5"
            },
            "type": "library",
            "extra": {
                "branch-alias": {
                    "dev-master": "4.0-dev"
                }
            },
            "autoload": {
                "classmap": [
                    "src/"
                ]
            },
            "notification-url": "https://packagist.org/downloads/",
            "license": [
                "BSD-3-Clause"
            ],
            "authors": [
                {
                    "name": "Sebastian Bergmann",
                    "email": "sebastian@phpunit.de"
                },
                {
                    "name": "Kore Nordmann",
                    "email": "mail@kore-nordmann.de"
                }
            ],
            "description": "Diff implementation",
            "homepage": "https://github.com/sebastianbergmann/diff",
            "keywords": [
                "diff",
                "udiff",
                "unidiff",
                "unified diff"
            ],
            "support": {
                "issues": "https://github.com/sebastianbergmann/diff/issues",
                "source": "https://github.com/sebastianbergmann/diff/tree/4.0.5"
            },
            "funding": [
                {
                    "url": "https://github.com/sebastianbergmann",
                    "type": "github"
                }
            ],
            "time": "2023-05-07T05:35:17+00:00"
        },
        {
            "name": "sebastian/environment",
            "version": "5.1.5",
            "source": {
                "type": "git",
                "url": "https://github.com/sebastianbergmann/environment.git",
                "reference": "830c43a844f1f8d5b7a1f6d6076b784454d8b7ed"
            },
            "dist": {
                "type": "zip",
                "url": "https://api.github.com/repos/sebastianbergmann/environment/zipball/830c43a844f1f8d5b7a1f6d6076b784454d8b7ed",
                "reference": "830c43a844f1f8d5b7a1f6d6076b784454d8b7ed",
                "shasum": ""
            },
            "require": {
                "php": ">=7.3"
            },
            "require-dev": {
                "phpunit/phpunit": "^9.3"
            },
            "suggest": {
                "ext-posix": "*"
            },
            "type": "library",
            "extra": {
                "branch-alias": {
                    "dev-master": "5.1-dev"
                }
            },
            "autoload": {
                "classmap": [
                    "src/"
                ]
            },
            "notification-url": "https://packagist.org/downloads/",
            "license": [
                "BSD-3-Clause"
            ],
            "authors": [
                {
                    "name": "Sebastian Bergmann",
                    "email": "sebastian@phpunit.de"
                }
            ],
            "description": "Provides functionality to handle HHVM/PHP environments",
            "homepage": "http://www.github.com/sebastianbergmann/environment",
            "keywords": [
                "Xdebug",
                "environment",
                "hhvm"
            ],
            "support": {
                "issues": "https://github.com/sebastianbergmann/environment/issues",
                "source": "https://github.com/sebastianbergmann/environment/tree/5.1.5"
            },
            "funding": [
                {
                    "url": "https://github.com/sebastianbergmann",
                    "type": "github"
                }
            ],
            "time": "2023-02-03T06:03:51+00:00"
        },
        {
            "name": "sebastian/exporter",
            "version": "4.0.5",
            "source": {
                "type": "git",
                "url": "https://github.com/sebastianbergmann/exporter.git",
                "reference": "ac230ed27f0f98f597c8a2b6eb7ac563af5e5b9d"
            },
            "dist": {
                "type": "zip",
                "url": "https://api.github.com/repos/sebastianbergmann/exporter/zipball/ac230ed27f0f98f597c8a2b6eb7ac563af5e5b9d",
                "reference": "ac230ed27f0f98f597c8a2b6eb7ac563af5e5b9d",
                "shasum": ""
            },
            "require": {
                "php": ">=7.3",
                "sebastian/recursion-context": "^4.0"
            },
            "require-dev": {
                "ext-mbstring": "*",
                "phpunit/phpunit": "^9.3"
            },
            "type": "library",
            "extra": {
                "branch-alias": {
                    "dev-master": "4.0-dev"
                }
            },
            "autoload": {
                "classmap": [
                    "src/"
                ]
            },
            "notification-url": "https://packagist.org/downloads/",
            "license": [
                "BSD-3-Clause"
            ],
            "authors": [
                {
                    "name": "Sebastian Bergmann",
                    "email": "sebastian@phpunit.de"
                },
                {
                    "name": "Jeff Welch",
                    "email": "whatthejeff@gmail.com"
                },
                {
                    "name": "Volker Dusch",
                    "email": "github@wallbash.com"
                },
                {
                    "name": "Adam Harvey",
                    "email": "aharvey@php.net"
                },
                {
                    "name": "Bernhard Schussek",
                    "email": "bschussek@gmail.com"
                }
            ],
            "description": "Provides the functionality to export PHP variables for visualization",
            "homepage": "https://www.github.com/sebastianbergmann/exporter",
            "keywords": [
                "export",
                "exporter"
            ],
            "support": {
                "issues": "https://github.com/sebastianbergmann/exporter/issues",
                "source": "https://github.com/sebastianbergmann/exporter/tree/4.0.5"
            },
            "funding": [
                {
                    "url": "https://github.com/sebastianbergmann",
                    "type": "github"
                }
            ],
            "time": "2022-09-14T06:03:37+00:00"
        },
        {
            "name": "sebastian/global-state",
            "version": "5.0.6",
            "source": {
                "type": "git",
                "url": "https://github.com/sebastianbergmann/global-state.git",
                "reference": "bde739e7565280bda77be70044ac1047bc007e34"
            },
            "dist": {
                "type": "zip",
                "url": "https://api.github.com/repos/sebastianbergmann/global-state/zipball/bde739e7565280bda77be70044ac1047bc007e34",
                "reference": "bde739e7565280bda77be70044ac1047bc007e34",
                "shasum": ""
            },
            "require": {
                "php": ">=7.3",
                "sebastian/object-reflector": "^2.0",
                "sebastian/recursion-context": "^4.0"
            },
            "require-dev": {
                "ext-dom": "*",
                "phpunit/phpunit": "^9.3"
            },
            "suggest": {
                "ext-uopz": "*"
            },
            "type": "library",
            "extra": {
                "branch-alias": {
                    "dev-master": "5.0-dev"
                }
            },
            "autoload": {
                "classmap": [
                    "src/"
                ]
            },
            "notification-url": "https://packagist.org/downloads/",
            "license": [
                "BSD-3-Clause"
            ],
            "authors": [
                {
                    "name": "Sebastian Bergmann",
                    "email": "sebastian@phpunit.de"
                }
            ],
            "description": "Snapshotting of global state",
            "homepage": "http://www.github.com/sebastianbergmann/global-state",
            "keywords": [
                "global state"
            ],
            "support": {
                "issues": "https://github.com/sebastianbergmann/global-state/issues",
                "source": "https://github.com/sebastianbergmann/global-state/tree/5.0.6"
            },
            "funding": [
                {
                    "url": "https://github.com/sebastianbergmann",
                    "type": "github"
                }
            ],
            "time": "2023-08-02T09:26:13+00:00"
        },
        {
            "name": "sebastian/lines-of-code",
            "version": "1.0.3",
            "source": {
                "type": "git",
                "url": "https://github.com/sebastianbergmann/lines-of-code.git",
                "reference": "c1c2e997aa3146983ed888ad08b15470a2e22ecc"
            },
            "dist": {
                "type": "zip",
                "url": "https://api.github.com/repos/sebastianbergmann/lines-of-code/zipball/c1c2e997aa3146983ed888ad08b15470a2e22ecc",
                "reference": "c1c2e997aa3146983ed888ad08b15470a2e22ecc",
                "shasum": ""
            },
            "require": {
                "nikic/php-parser": "^4.6",
                "php": ">=7.3"
            },
            "require-dev": {
                "phpunit/phpunit": "^9.3"
            },
            "type": "library",
            "extra": {
                "branch-alias": {
                    "dev-master": "1.0-dev"
                }
            },
            "autoload": {
                "classmap": [
                    "src/"
                ]
            },
            "notification-url": "https://packagist.org/downloads/",
            "license": [
                "BSD-3-Clause"
            ],
            "authors": [
                {
                    "name": "Sebastian Bergmann",
                    "email": "sebastian@phpunit.de",
                    "role": "lead"
                }
            ],
            "description": "Library for counting the lines of code in PHP source code",
            "homepage": "https://github.com/sebastianbergmann/lines-of-code",
            "support": {
                "issues": "https://github.com/sebastianbergmann/lines-of-code/issues",
                "source": "https://github.com/sebastianbergmann/lines-of-code/tree/1.0.3"
            },
            "funding": [
                {
                    "url": "https://github.com/sebastianbergmann",
                    "type": "github"
                }
            ],
            "time": "2020-11-28T06:42:11+00:00"
        },
        {
            "name": "sebastian/object-enumerator",
            "version": "4.0.4",
            "source": {
                "type": "git",
                "url": "https://github.com/sebastianbergmann/object-enumerator.git",
                "reference": "5c9eeac41b290a3712d88851518825ad78f45c71"
            },
            "dist": {
                "type": "zip",
                "url": "https://api.github.com/repos/sebastianbergmann/object-enumerator/zipball/5c9eeac41b290a3712d88851518825ad78f45c71",
                "reference": "5c9eeac41b290a3712d88851518825ad78f45c71",
                "shasum": ""
            },
            "require": {
                "php": ">=7.3",
                "sebastian/object-reflector": "^2.0",
                "sebastian/recursion-context": "^4.0"
            },
            "require-dev": {
                "phpunit/phpunit": "^9.3"
            },
            "type": "library",
            "extra": {
                "branch-alias": {
                    "dev-master": "4.0-dev"
                }
            },
            "autoload": {
                "classmap": [
                    "src/"
                ]
            },
            "notification-url": "https://packagist.org/downloads/",
            "license": [
                "BSD-3-Clause"
            ],
            "authors": [
                {
                    "name": "Sebastian Bergmann",
                    "email": "sebastian@phpunit.de"
                }
            ],
            "description": "Traverses array structures and object graphs to enumerate all referenced objects",
            "homepage": "https://github.com/sebastianbergmann/object-enumerator/",
            "support": {
                "issues": "https://github.com/sebastianbergmann/object-enumerator/issues",
                "source": "https://github.com/sebastianbergmann/object-enumerator/tree/4.0.4"
            },
            "funding": [
                {
                    "url": "https://github.com/sebastianbergmann",
                    "type": "github"
                }
            ],
            "time": "2020-10-26T13:12:34+00:00"
        },
        {
            "name": "sebastian/object-reflector",
            "version": "2.0.4",
            "source": {
                "type": "git",
                "url": "https://github.com/sebastianbergmann/object-reflector.git",
                "reference": "b4f479ebdbf63ac605d183ece17d8d7fe49c15c7"
            },
            "dist": {
                "type": "zip",
                "url": "https://api.github.com/repos/sebastianbergmann/object-reflector/zipball/b4f479ebdbf63ac605d183ece17d8d7fe49c15c7",
                "reference": "b4f479ebdbf63ac605d183ece17d8d7fe49c15c7",
                "shasum": ""
            },
            "require": {
                "php": ">=7.3"
            },
            "require-dev": {
                "phpunit/phpunit": "^9.3"
            },
            "type": "library",
            "extra": {
                "branch-alias": {
                    "dev-master": "2.0-dev"
                }
            },
            "autoload": {
                "classmap": [
                    "src/"
                ]
            },
            "notification-url": "https://packagist.org/downloads/",
            "license": [
                "BSD-3-Clause"
            ],
            "authors": [
                {
                    "name": "Sebastian Bergmann",
                    "email": "sebastian@phpunit.de"
                }
            ],
            "description": "Allows reflection of object attributes, including inherited and non-public ones",
            "homepage": "https://github.com/sebastianbergmann/object-reflector/",
            "support": {
                "issues": "https://github.com/sebastianbergmann/object-reflector/issues",
                "source": "https://github.com/sebastianbergmann/object-reflector/tree/2.0.4"
            },
            "funding": [
                {
                    "url": "https://github.com/sebastianbergmann",
                    "type": "github"
                }
            ],
            "time": "2020-10-26T13:14:26+00:00"
        },
        {
            "name": "sebastian/recursion-context",
            "version": "4.0.5",
            "source": {
                "type": "git",
                "url": "https://github.com/sebastianbergmann/recursion-context.git",
                "reference": "e75bd0f07204fec2a0af9b0f3cfe97d05f92efc1"
            },
            "dist": {
                "type": "zip",
                "url": "https://api.github.com/repos/sebastianbergmann/recursion-context/zipball/e75bd0f07204fec2a0af9b0f3cfe97d05f92efc1",
                "reference": "e75bd0f07204fec2a0af9b0f3cfe97d05f92efc1",
                "shasum": ""
            },
            "require": {
                "php": ">=7.3"
            },
            "require-dev": {
                "phpunit/phpunit": "^9.3"
            },
            "type": "library",
            "extra": {
                "branch-alias": {
                    "dev-master": "4.0-dev"
                }
            },
            "autoload": {
                "classmap": [
                    "src/"
                ]
            },
            "notification-url": "https://packagist.org/downloads/",
            "license": [
                "BSD-3-Clause"
            ],
            "authors": [
                {
                    "name": "Sebastian Bergmann",
                    "email": "sebastian@phpunit.de"
                },
                {
                    "name": "Jeff Welch",
                    "email": "whatthejeff@gmail.com"
                },
                {
                    "name": "Adam Harvey",
                    "email": "aharvey@php.net"
                }
            ],
            "description": "Provides functionality to recursively process PHP variables",
            "homepage": "https://github.com/sebastianbergmann/recursion-context",
            "support": {
                "issues": "https://github.com/sebastianbergmann/recursion-context/issues",
                "source": "https://github.com/sebastianbergmann/recursion-context/tree/4.0.5"
            },
            "funding": [
                {
                    "url": "https://github.com/sebastianbergmann",
                    "type": "github"
                }
            ],
            "time": "2023-02-03T06:07:39+00:00"
        },
        {
            "name": "sebastian/resource-operations",
            "version": "3.0.3",
            "source": {
                "type": "git",
                "url": "https://github.com/sebastianbergmann/resource-operations.git",
                "reference": "0f4443cb3a1d92ce809899753bc0d5d5a8dd19a8"
            },
            "dist": {
                "type": "zip",
                "url": "https://api.github.com/repos/sebastianbergmann/resource-operations/zipball/0f4443cb3a1d92ce809899753bc0d5d5a8dd19a8",
                "reference": "0f4443cb3a1d92ce809899753bc0d5d5a8dd19a8",
                "shasum": ""
            },
            "require": {
                "php": ">=7.3"
            },
            "require-dev": {
                "phpunit/phpunit": "^9.0"
            },
            "type": "library",
            "extra": {
                "branch-alias": {
                    "dev-master": "3.0-dev"
                }
            },
            "autoload": {
                "classmap": [
                    "src/"
                ]
            },
            "notification-url": "https://packagist.org/downloads/",
            "license": [
                "BSD-3-Clause"
            ],
            "authors": [
                {
                    "name": "Sebastian Bergmann",
                    "email": "sebastian@phpunit.de"
                }
            ],
            "description": "Provides a list of PHP built-in functions that operate on resources",
            "homepage": "https://www.github.com/sebastianbergmann/resource-operations",
            "support": {
                "issues": "https://github.com/sebastianbergmann/resource-operations/issues",
                "source": "https://github.com/sebastianbergmann/resource-operations/tree/3.0.3"
            },
            "funding": [
                {
                    "url": "https://github.com/sebastianbergmann",
                    "type": "github"
                }
            ],
            "time": "2020-09-28T06:45:17+00:00"
        },
        {
            "name": "sebastian/type",
            "version": "3.2.1",
            "source": {
                "type": "git",
                "url": "https://github.com/sebastianbergmann/type.git",
                "reference": "75e2c2a32f5e0b3aef905b9ed0b179b953b3d7c7"
            },
            "dist": {
                "type": "zip",
                "url": "https://api.github.com/repos/sebastianbergmann/type/zipball/75e2c2a32f5e0b3aef905b9ed0b179b953b3d7c7",
                "reference": "75e2c2a32f5e0b3aef905b9ed0b179b953b3d7c7",
                "shasum": ""
            },
            "require": {
                "php": ">=7.3"
            },
            "require-dev": {
                "phpunit/phpunit": "^9.5"
            },
            "type": "library",
            "extra": {
                "branch-alias": {
                    "dev-master": "3.2-dev"
                }
            },
            "autoload": {
                "classmap": [
                    "src/"
                ]
            },
            "notification-url": "https://packagist.org/downloads/",
            "license": [
                "BSD-3-Clause"
            ],
            "authors": [
                {
                    "name": "Sebastian Bergmann",
                    "email": "sebastian@phpunit.de",
                    "role": "lead"
                }
            ],
            "description": "Collection of value objects that represent the types of the PHP type system",
            "homepage": "https://github.com/sebastianbergmann/type",
            "support": {
                "issues": "https://github.com/sebastianbergmann/type/issues",
                "source": "https://github.com/sebastianbergmann/type/tree/3.2.1"
            },
            "funding": [
                {
                    "url": "https://github.com/sebastianbergmann",
                    "type": "github"
                }
            ],
            "time": "2023-02-03T06:13:03+00:00"
        },
        {
            "name": "sebastian/version",
            "version": "3.0.2",
            "source": {
                "type": "git",
                "url": "https://github.com/sebastianbergmann/version.git",
                "reference": "c6c1022351a901512170118436c764e473f6de8c"
            },
            "dist": {
                "type": "zip",
                "url": "https://api.github.com/repos/sebastianbergmann/version/zipball/c6c1022351a901512170118436c764e473f6de8c",
                "reference": "c6c1022351a901512170118436c764e473f6de8c",
                "shasum": ""
            },
            "require": {
                "php": ">=7.3"
            },
            "type": "library",
            "extra": {
                "branch-alias": {
                    "dev-master": "3.0-dev"
                }
            },
            "autoload": {
                "classmap": [
                    "src/"
                ]
            },
            "notification-url": "https://packagist.org/downloads/",
            "license": [
                "BSD-3-Clause"
            ],
            "authors": [
                {
                    "name": "Sebastian Bergmann",
                    "email": "sebastian@phpunit.de",
                    "role": "lead"
                }
            ],
            "description": "Library that helps with managing the version number of Git-hosted PHP projects",
            "homepage": "https://github.com/sebastianbergmann/version",
            "support": {
                "issues": "https://github.com/sebastianbergmann/version/issues",
                "source": "https://github.com/sebastianbergmann/version/tree/3.0.2"
            },
            "funding": [
                {
                    "url": "https://github.com/sebastianbergmann",
                    "type": "github"
                }
            ],
            "time": "2020-09-28T06:39:44+00:00"
        },
        {
            "name": "swoole/ide-helper",
            "version": "4.8.0",
            "source": {
                "type": "git",
                "url": "https://github.com/swoole/ide-helper.git",
                "reference": "837a2b20242e3cebf0ba1168e876f0f1ca9a14e3"
            },
            "dist": {
                "type": "zip",
                "url": "https://api.github.com/repos/swoole/ide-helper/zipball/837a2b20242e3cebf0ba1168e876f0f1ca9a14e3",
                "reference": "837a2b20242e3cebf0ba1168e876f0f1ca9a14e3",
                "shasum": ""
            },
            "type": "library",
            "notification-url": "https://packagist.org/downloads/",
            "license": [
                "Apache-2.0"
            ],
            "authors": [
                {
                    "name": "Team Swoole",
                    "email": "team@swoole.com"
                }
            ],
            "description": "IDE help files for Swoole.",
            "support": {
                "issues": "https://github.com/swoole/ide-helper/issues",
                "source": "https://github.com/swoole/ide-helper/tree/4.8.0"
            },
            "funding": [
                {
                    "url": "https://gitee.com/swoole/swoole?donate=true",
                    "type": "custom"
                },
                {
                    "url": "https://github.com/swoole",
                    "type": "github"
                }
            ],
            "time": "2021-10-14T19:39:28+00:00"
        },
        {
            "name": "symfony/deprecation-contracts",
            "version": "v3.3.0",
            "source": {
                "type": "git",
                "url": "https://github.com/symfony/deprecation-contracts.git",
                "reference": "7c3aff79d10325257a001fcf92d991f24fc967cf"
            },
            "dist": {
                "type": "zip",
                "url": "https://api.github.com/repos/symfony/deprecation-contracts/zipball/7c3aff79d10325257a001fcf92d991f24fc967cf",
                "reference": "7c3aff79d10325257a001fcf92d991f24fc967cf",
                "shasum": ""
            },
            "require": {
                "php": ">=8.1"
            },
            "type": "library",
            "extra": {
                "branch-alias": {
                    "dev-main": "3.4-dev"
                },
                "thanks": {
                    "name": "symfony/contracts",
                    "url": "https://github.com/symfony/contracts"
                }
            },
            "autoload": {
                "files": [
                    "function.php"
                ]
            },
            "notification-url": "https://packagist.org/downloads/",
            "license": [
                "MIT"
            ],
            "authors": [
                {
                    "name": "Nicolas Grekas",
                    "email": "p@tchwork.com"
                },
                {
                    "name": "Symfony Community",
                    "homepage": "https://symfony.com/contributors"
                }
            ],
            "description": "A generic function and convention to trigger deprecation notices",
            "homepage": "https://symfony.com",
            "support": {
                "source": "https://github.com/symfony/deprecation-contracts/tree/v3.3.0"
            },
            "funding": [
                {
                    "url": "https://symfony.com/sponsor",
                    "type": "custom"
                },
                {
                    "url": "https://github.com/fabpot",
                    "type": "github"
                },
                {
                    "url": "https://tidelift.com/funding/github/packagist/symfony/symfony",
                    "type": "tidelift"
                }
            ],
            "time": "2023-05-23T14:45:45+00:00"
        },
        {
            "name": "theseer/tokenizer",
            "version": "1.2.1",
            "source": {
                "type": "git",
                "url": "https://github.com/theseer/tokenizer.git",
                "reference": "34a41e998c2183e22995f158c581e7b5e755ab9e"
            },
            "dist": {
                "type": "zip",
                "url": "https://api.github.com/repos/theseer/tokenizer/zipball/34a41e998c2183e22995f158c581e7b5e755ab9e",
                "reference": "34a41e998c2183e22995f158c581e7b5e755ab9e",
                "shasum": ""
            },
            "require": {
                "ext-dom": "*",
                "ext-tokenizer": "*",
                "ext-xmlwriter": "*",
                "php": "^7.2 || ^8.0"
            },
            "type": "library",
            "autoload": {
                "classmap": [
                    "src/"
                ]
            },
            "notification-url": "https://packagist.org/downloads/",
            "license": [
                "BSD-3-Clause"
            ],
            "authors": [
                {
                    "name": "Arne Blankerts",
                    "email": "arne@blankerts.de",
                    "role": "Developer"
                }
            ],
            "description": "A small library for converting tokenized PHP source code into XML and potentially other formats",
            "support": {
                "issues": "https://github.com/theseer/tokenizer/issues",
                "source": "https://github.com/theseer/tokenizer/tree/1.2.1"
            },
            "funding": [
                {
                    "url": "https://github.com/theseer",
                    "type": "github"
                }
            ],
            "time": "2021-07-28T10:34:58+00:00"
        },
        {
            "name": "utopia-php/cli",
            "version": "0.14.0",
            "source": {
                "type": "git",
                "url": "https://github.com/utopia-php/cli.git",
                "reference": "c30ef985a4e739758a0d95eb0706b357b6d8c086"
            },
            "dist": {
                "type": "zip",
                "url": "https://api.github.com/repos/utopia-php/cli/zipball/c30ef985a4e739758a0d95eb0706b357b6d8c086",
                "reference": "c30ef985a4e739758a0d95eb0706b357b6d8c086",
                "shasum": ""
            },
            "require": {
                "php": ">=7.4",
                "utopia-php/framework": "0.*.*"
            },
            "require-dev": {
                "phpunit/phpunit": "^9.3",
                "squizlabs/php_codesniffer": "^3.6"
            },
            "type": "library",
            "autoload": {
                "psr-4": {
                    "Utopia\\CLI\\": "src/CLI"
                }
            },
            "notification-url": "https://packagist.org/downloads/",
            "license": [
                "MIT"
            ],
            "authors": [
                {
                    "name": "Eldad Fux",
                    "email": "eldad@appwrite.io"
                }
            ],
            "description": "A simple CLI library to manage command line applications",
            "keywords": [
                "cli",
                "command line",
                "framework",
                "php",
                "upf",
                "utopia"
            ],
            "support": {
                "issues": "https://github.com/utopia-php/cli/issues",
                "source": "https://github.com/utopia-php/cli/tree/0.14.0"
            },
            "time": "2022-10-09T10:19:07+00:00"
        }
    ],
    "aliases": [],
    "minimum-stability": "stable",
    "stability-flags": [],
    "prefer-stable": false,
    "prefer-lowest": false,
    "platform": {
        "ext-pdo": "*",
        "ext-mbstring": "*",
        "php": ">=8.0"
    },
    "platform-dev": [],
    "plugin-api-version": "2.3.0"
}<|MERGE_RESOLUTION|>--- conflicted
+++ resolved
@@ -839,18 +839,6 @@
         },
         {
             "name": "phpstan/phpstan",
-<<<<<<< HEAD
-            "version": "1.10.38",
-            "source": {
-                "type": "git",
-                "url": "https://github.com/phpstan/phpstan.git",
-                "reference": "5302bb402c57f00fb3c2c015bac86e0827e4b691"
-            },
-            "dist": {
-                "type": "zip",
-                "url": "https://api.github.com/repos/phpstan/phpstan/zipball/5302bb402c57f00fb3c2c015bac86e0827e4b691",
-                "reference": "5302bb402c57f00fb3c2c015bac86e0827e4b691",
-=======
             "version": "1.10.39",
             "source": {
                 "type": "git",
@@ -861,7 +849,6 @@
                 "type": "zip",
                 "url": "https://api.github.com/repos/phpstan/phpstan/zipball/d9dedb0413f678b4d03cbc2279a48f91592c97c4",
                 "reference": "d9dedb0413f678b4d03cbc2279a48f91592c97c4",
->>>>>>> 591cadbc
                 "shasum": ""
             },
             "require": {
@@ -910,11 +897,7 @@
                     "type": "tidelift"
                 }
             ],
-<<<<<<< HEAD
-            "time": "2023-10-06T14:19:14+00:00"
-=======
             "time": "2023-10-17T15:46:26+00:00"
->>>>>>> 591cadbc
         },
         {
             "name": "phpunit/php-code-coverage",
