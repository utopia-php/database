<?php

namespace Utopia\Database\Adapter;

use Exception;
use MongoDB\BSON\Regex;
use MongoDB\BSON\UTCDateTime;
use Utopia\Database\Adapter;
use Utopia\Database\Change;
use Utopia\Database\Database;
use Utopia\Database\DateTime;
use Utopia\Database\Document;
use Utopia\Database\Exception as DatabaseException;
use Utopia\Database\Exception\Duplicate;
use Utopia\Database\Exception\Timeout;
use Utopia\Database\Query;
use Utopia\Database\Validator\Authorization;
use Utopia\Mongo\Client;
use Utopia\Mongo\Exception as MongoException;

class Mongo extends Adapter
{
    /**
     * @var array<string>
     */
    private array $operators = [
        '$eq',
        '$ne',
        '$lt',
        '$lte',
        '$gt',
        '$gte',
        '$in',
        '$text',
        '$search',
        '$or',
        '$and',
        '$match',
        '$regex',
    ];

    protected Client $client;

    //protected ?int $timeout = null;

    /**
     * Transaction/session state for MongoDB transactions
     */
    private ?object $sessionId = null; // Store raw BSON id object
    private ?int $txnNumber = null;
    protected int $inTransaction = 0;
    private bool $firstOpInTransaction = false;

    /**
     * Constructor.
     *
     * Set connection and settings
     *
     * @param Client $client
     * @throws MongoException
     */
    public function __construct(Client $client)
    {
        $this->client = $client;
        $this->client->connect();
    }

    public function setTimeout(int $milliseconds, string $event = Database::EVENT_ALL): void
    {
        if (!$this->getSupportForTimeouts()) {
            return;
        }

        $this->timeout = $milliseconds;
    }

    public function clearTimeout(string $event): void
    {
        parent::clearTimeout($event);

        $this->timeout = 0;
    }

    /**
     * @template T
     * @param callable(): T $callback
     * @return T
     * @throws \Throwable
     */
    public function withTransaction(callable $callback): mixed
    {
        // If the database is not a replica set, we can't use transactions
        if (!$this->client->isReplicaSet()) {
            $result = $callback();
            return $result;
        }

        // Removed the attmpts to retry the transaction.
        //Unlike pdo if we run theabortTransaction more then once (same transactioId),
        // it will throw an error the there is no transaction in progress.

        try {
            $this->startTransaction();
            $result = $callback();
            $this->commitTransaction();
            return $result;
        } catch (\Throwable $action) {
            try {
                $this->rollbackTransaction();
            } catch (\Throwable $rollback) {
                $this->inTransaction = 0;
                // Throw the original exception, not the rollback one
                // Since if it's a duplicate key error, the rollback will fail
                //and we want to throw the original exception.
            }
            $this->inTransaction = 0;
            throw $action;
        }
    }


    public function startTransaction(): bool
    {
        try {
            if ($this->inTransaction === 0) {
                if (!$this->sessionId) {
                    $this->sessionId = $this->client->startSession(); // Store raw id object
                }
                $this->txnNumber = ($this->txnNumber ?? 0) + 1;
                $this->firstOpInTransaction = true;

                // Initialize the transaction on MongoDB's side with a dummy find operation
                // This ensures the transaction is active even if validation fails later.
                $this->client->query([
                    'find' => 'system.version',
                    'filter' => $this->client->toObject([]),
                    'limit' => 1,
                    'lsid' => ['id' => $this->sessionId],
                    'txnNumber' => new \MongoDB\BSON\Int64($this->txnNumber), // Long type for txnNumber
                    'autocommit' => false,
                    'startTransaction' => true
                ], 'admin');

                $this->firstOpInTransaction = false;
            }
            $this->inTransaction++;
            return true;
        } catch (\Throwable $e) {
            throw new DatabaseException('Failed to start transaction: ' . $e->getMessage(), $e->getCode(), $e);
        }
    }

    public function commitTransaction(): bool
    {
        try {
            if ($this->inTransaction === 0) {
                return false;
            }
            $this->inTransaction--;
            if ($this->inTransaction === 0) {
                if (!$this->sessionId) {
                    return false;
                }
                try {
                    $result = $this->client->commitTransaction(
                        ['id' => $this->sessionId], // Pass raw id object
                        $this->txnNumber,
                        false
                    );
                } catch (\Throwable $e) {
                    throw new DatabaseException($e->getMessage(), $e->getCode(), $e);
                }

                // Session is now closed by the client using endSessions,  state is reseted
                // TODO  do we want  session per transaction or to manage it on the connection level?
                $this->sessionId = null;
                $this->txnNumber = null;

                return true;
            }
            return true;
        } catch (\Throwable $e) {
            throw new DatabaseException('Failed to commit transaction: ' . $e->getMessage(), $e->getCode(), $e);
        }
    }

    public function rollbackTransaction(): bool
    {

        try {
            if ($this->inTransaction === 0) {
                return false;
            }
            $this->inTransaction--;
            if ($this->inTransaction === 0) {
                if (!$this->sessionId) {
                    return false;
                }

                try {
                    $result = $this->client->abortTransaction(
                        ['id' => $this->sessionId], // Pass raw id object
                        $this->txnNumber,
                        false
                    );
                } catch (\Throwable $e) {
                    throw new DatabaseException($e->getMessage(), $e->getCode(), $e);
                }

                // Session is now closed by the client using endSessions, reset our state
                $this->sessionId = null;
                $this->txnNumber = null;

                return true;
            }
            return true;
        } catch (\Throwable $e) {
            throw new DatabaseException('Failed to rollback transaction: ' . $e->getMessage(), $e->getCode(), $e);
        }
    }

    /**
     * Helper to add transaction/session context to command options if in transaction
     */
    private function addTransactionContext(array $options = []): array
    {
        if ($this->inTransaction) {
            $options['lsid'] = ['id' => $this->sessionId];
            $options['txnNumber'] = new \MongoDB\BSON\Int64($this->txnNumber);
            $options['autocommit'] = false;

            if ($this->firstOpInTransaction) {
                // For MongoDB, the first operation in a transaction should include startTransaction
                $options['startTransaction'] = true;
                $this->firstOpInTransaction = false;
            }
        }
        return $options;
    }

    /**
     * Ping Database
     *
     * @return bool
     * @throws Exception
     * @throws MongoException
     */
    public function ping(): bool
    {
        return $this->getClient()->query(['ping' => 1])->ok ?? false;
    }

    public function reconnect(): void
    {
        $this->client->connect();
    }

    /**
     * Create Database
     *
     * @param string $name
     *
     * @return bool
     */
    public function create(string $name): bool
    {
        return true;
    }

    /**
     * Check if database exists
     * Optionally check if collection exists in database
     *
     * @param string $database database name
     * @param string|null $collection (optional) collection name
     *
     * @return bool
     * @throws Exception
     */
    public function exists(string $database, ?string $collection = null): bool
    {
        if (!\is_null($collection)) {
            $collection = $this->getNamespace() . "_" . $collection;
            $list = $this->flattenArray($this->listCollections())[0]->firstBatch;
            foreach ($list as $obj) {
                if (\is_object($obj)
                    && isset($obj->name)
                    && $obj->name === $collection
                ) {
                    return true;
                }
            }

            return false;
        }

        return $this->getClient()->selectDatabase() != null;
    }

    /**
     * List Databases
     *
     * @return array<Document>
     * @throws Exception
     */
    public function list(): array
    {
        $list = [];

        foreach ((array)$this->getClient()->listDatabaseNames() as $value) {
            $list[] = $value;
        }

        return $list;
    }

    /**
     * Delete Database
     *
     * @param string $name
     *
     * @return bool
     * @throws Exception
     */
    public function delete(string $name): bool
    {
        $this->getClient()->dropDatabase([], $name);

        return true;
    }

    /**
     * Create Collection
     *
     * @param string $name
     * @param array<Document> $attributes
     * @param array<Document> $indexes
     * @return bool
     * @throws Exception
     */
    public function createCollection(string $name, array $attributes = [], array $indexes = []): bool
    {
        $id = $this->getNamespace() . '_' . $this->filter($name);

        if ($name === Database::METADATA && $this->exists($this->getNamespace(), $name)) {
            return true;
        }

        // Returns an array/object with the result document
        try {
            $this->getClient()->createCollection($id);

        } catch (MongoException $e) {
            throw $this->processException($e);
        }

        $internalIndex = [
            [
                'key' => ['_uid' => $this->getOrder(Database::ORDER_ASC)],
                'name' => '_uid',
                'unique' => true,
                'collation' => [
                    'locale' => 'en',
                    'strength' => 1,
                ]
            ],
            [
                'key' => ['_createdAt' => $this->getOrder(Database::ORDER_ASC)],
                'name' => '_createdAt',
            ],
            [
                'key' => ['_updatedAt' => $this->getOrder(Database::ORDER_ASC)],
                'name' => '_updatedAt',
            ],
            [
                'key' => ['_permissions' => $this->getOrder(Database::ORDER_ASC)],
                'name' => '_permissions',
            ]
        ];

        if ($this->sharedTables) {
            foreach ($internalIndex as &$index) {
                $index['key'] = array_merge(['_tenant' => $this->getOrder(Database::ORDER_ASC)], $index['key']);
            }
            unset($index);
        }

        $indexesCreated = $this->client->createIndexes($id, $internalIndex);

        if (!$indexesCreated) {
            return false;
        }

        // Since attributes are not used by this adapter
        // Only act when $indexes is provided

        if (!empty($indexes)) {
            /**
             * Each new index has format ['key' => [$attribute => $order], 'name' => $name, 'unique' => $unique]
             */
            $newIndexes = [];

            $collectionAttributes = $attributes;

            // using $i and $j as counters to distinguish from $key
            foreach ($indexes as $i => $index) {

                $key = [];
                $unique = false;
                $attributes = $index->getAttribute('attributes');
                $orders = $index->getAttribute('orders');

                // If sharedTables, always add _tenant as the first key
                if ($this->sharedTables) {
                    $key['_tenant'] = $this->getOrder(Database::ORDER_ASC);
                }

                foreach ($attributes as $attribute) {
                    $attribute = $this->filter($this->getInternalKeyForAttribute($attribute));

                    switch ($index->getAttribute('type')) {
                        case Database::INDEX_KEY:
                            $order = $this->getOrder($this->filter($orders[$i] ?? Database::ORDER_ASC));
                            break;
                        case Database::INDEX_FULLTEXT:
                            // MongoDB fulltext index is just 'text'
                            // Not using Database::INDEX_KEY for clarity
                            $order = 'text';
                            break;
                        case Database::INDEX_UNIQUE:
                            $order = $this->getOrder($this->filter($orders[$i] ?? Database::ORDER_ASC));
                            $unique = true;
                            break;
                        default:
                            // index not supported
                            return false;
                    }

                    $key[$attribute] = $order;
                }

                $newIndexes[$i] = [
                    'key' => $key,
                    'name' => $this->filter($index->getId()),
                    'unique' => $unique
                ];

                // Add partial filter for indexes to avoid indexing null values
                if (in_array($index->getAttribute('type'), [
                    Database::INDEX_UNIQUE,
                    Database::INDEX_KEY
                ])) {
                    $partialFilter = [];
                    foreach ($attributes as $attr) {
                        // Find the matching attribute in collectionAttributes to get its type
                        $attrType = 'string'; // Default fallback
                        foreach ($collectionAttributes as $collectionAttr) {
                            if ($collectionAttr->getId() === $attr) {
                                $attrType = $this->getMongoTypeCode($collectionAttr->getAttribute('type'));
                                break;
                            }
                        }
                        // Use both $exists: true and $type to exclude nulls and ensure correct type
                        $partialFilter[$attr] = ['$exists' => true, '$type' => $attrType];
                    }
                    if (!empty($partialFilter)) {
                        $newIndexes[$i]['partialFilterExpression'] = $partialFilter;
                    }
                }
            }

            if (!$this->getClient()->createIndexes($id, $newIndexes)) {
                return false;
            }
        }

        return true;
    }

    /**
     * List Collections
     *
     * @return array<Document>
     * @throws Exception
     */
    public function listCollections(): array
    {
        $list = [];

        foreach ((array)$this->getClient()->listCollectionNames() as $value) {
            $list[] = $value;
        }

        return $list;
    }

    /**
     * Get Collection Size on disk
     * @param string $collection
     * @return int
     * @throws DatabaseException
     */
    public function getSizeOfCollectionOnDisk(string $collection): int
    {
        return $this->getSizeOfCollection($collection);
    }

    /**
     * Get Collection Size of raw data
     * @param string $collection
     * @return int
     * @throws DatabaseException
     */
    public function getSizeOfCollection(string $collection): int
    {
        $namespace = $this->getNamespace();
        $collection = $this->filter($collection);
        $collection = $namespace . '_' . $collection;

        $command = [
            'collStats' => $collection,
            'scale' => 1
        ];

        try {
            $result = $this->getClient()->query($command);
            if (is_object($result)) {
                return $result->totalSize;
            } else {
                throw new DatabaseException('No size found');
            }
        } catch (Exception $e) {
            throw new DatabaseException('Failed to get collection size: ' . $e->getMessage());
        }
    }

    /**
     * Delete Collection
     *
     * @param string $id
     * @return bool
     * @throws Exception
     */
    public function deleteCollection(string $id): bool
    {
        $id = $this->getNamespace() . '_' . $this->filter($id);
        return (!!$this->getClient()->dropCollection($id));
    }

    /**
     * Analyze a collection updating it's metadata on the database engine
     *
     * @param string $collection
     * @return bool
     */
    public function analyzeCollection(string $collection): bool
    {
        return false;
    }

    /**
   * Create Attribute
     *
     * @param string $collection
     * @param string $id
     * @param string $type
     * @param int $size
     * @param bool $signed
     * @param bool $array
     * @return bool
     */
    public function createAttribute(string $collection, string $id, string $type, int $size, bool $signed = true, bool $array = false, bool $required = false): bool
    {
        return true;
    }

    /**
     * Create Attributes
     *
     * @param string $collection
     * @param array<array<string, mixed>> $attributes
     * @return bool
     * @throws DatabaseException
     */
    public function createAttributes(string $collection, array $attributes): bool
    {
        return true;
    }

    /**
     * Delete Attribute
     *
     * @param string $collection
     * @param string $id
     *
     * @return bool
     */
    public function deleteAttribute(string $collection, string $id): bool
    {
        $collection = $this->getNamespace() . '_' . $this->filter($collection);

        $this->getClient()->update(
            $collection,
            [],
            ['$unset' => [$id => '']],
            multi: true
        );

        return true;
    }

    /**
     * Rename Attribute.
     *
     * @param string $collection
     * @param string $id
     * @param string $name
     * @return bool
     */
    public function renameAttribute(string $collection, string $id, string $name): bool
    {
        $collection = $this->getNamespace() . '_' . $this->filter($collection);

        $this->getClient()->update(
            $collection,
            [],
            ['$rename' => [$id => $name]],
            multi: true
        );

        return true;
    }

    /**
     * @param string $collection
     * @param string $relatedCollection
     * @param string $type
     * @param bool $twoWay
     * @param string $id
     * @param string $twoWayKey
     * @return bool
     */
    public function createRelationship(string $collection, string $relatedCollection, string $type, bool $twoWay = false, string $id = '', string $twoWayKey = ''): bool
    {
        return true;
    }

    /**
     * @param string $collection
     * @param string $relatedCollection
     * @param string $type
     * @param bool $twoWay
     * @param string $key
     * @param string $twoWayKey
     * @param string $side
     * @param string|null $newKey
     * @param string|null $newTwoWayKey
     * @return bool
     * @throws DatabaseException
     * @throws MongoException
     */
    public function updateRelationship(
        string $collection,
        string $relatedCollection,
        string $type,
        bool $twoWay,
        string $key,
        string $twoWayKey,
        string $side,
        ?string $newKey = null,
        ?string $newTwoWayKey = null
    ): bool {
        $collection = $this->getNamespace() . '_' . $this->filter($collection);
        $relatedCollection = $this->getNamespace() . '_' . $this->filter($relatedCollection);

        $renameKey = [
            '$rename' => [
                $key => $newKey,
            ]
        ];

        $renameTwoWayKey = [
            '$rename' => [
                $twoWayKey => $newTwoWayKey,
            ]
        ];

        switch ($type) {
            case Database::RELATION_ONE_TO_ONE:
                if (!\is_null($newKey)) {
                    $this->getClient()->update($collection, updates: $renameKey, multi: true);
                }
                if ($twoWay && !\is_null($newTwoWayKey)) {
                    $this->getClient()->update($relatedCollection, updates: $renameTwoWayKey, multi: true);
                }
                break;
            case Database::RELATION_ONE_TO_MANY:
                if ($twoWay && !\is_null($newTwoWayKey)) {
                    $this->getClient()->update($relatedCollection, updates: $renameTwoWayKey, multi: true);
                }
                break;
            case Database::RELATION_MANY_TO_ONE:
                if (!\is_null($newKey)) {
                    $this->getClient()->update($collection, updates: $renameKey, multi: true);
                }
                break;
            case Database::RELATION_MANY_TO_MANY:
                $metadataCollection = new Document(['$id' => Database::METADATA]);
                $collection = $this->getDocument($metadataCollection, $collection);
                $relatedCollection = $this->getDocument($metadataCollection, $relatedCollection);

                $junction = $this->getNamespace() . '_' . $this->filter('_' . $collection->getSequence() . '_' . $relatedCollection->getSequence());

                if (!\is_null($newKey)) {
                    $this->getClient()->update($junction, updates: $renameKey, multi: true);
                }
                if ($twoWay && !\is_null($newTwoWayKey)) {
                    $this->getClient()->update($junction, updates: $renameTwoWayKey, multi: true);
                }
                break;
            default:
                throw new DatabaseException('Invalid relationship type');
        }

        return true;
    }

    /**
     * @param string $collection
     * @param string $relatedCollection
     * @param string $type
     * @param bool $twoWay
     * @param string $key
     * @param string $twoWayKey
     * @param string $side
     * @return bool
     * @throws MongoException
     * @throws Exception
     */
    public function deleteRelationship(
        string $collection,
        string $relatedCollection,
        string $type,
        bool $twoWay,
        string $key,
        string $twoWayKey,
        string $side
    ): bool {
        $junction = $this->getNamespace() . '_' . $this->filter('_' . $collection . '_' . $relatedCollection);
        $collection = $this->getNamespace() . '_' . $this->filter($collection);
        $relatedCollection = $this->getNamespace() . '_' . $this->filter($relatedCollection);

        switch ($type) {
            case Database::RELATION_ONE_TO_ONE:
                $this->getClient()->update($collection, [], ['$unset' => [$key => '']], multi: true);
                if ($twoWay) {
                    $this->getClient()->update($relatedCollection, [], ['$unset' => [$twoWayKey => '']], multi: true);
                }
                break;
            case Database::RELATION_ONE_TO_MANY:
                if ($side === Database::RELATION_SIDE_PARENT) {
                    $this->getClient()->update($collection, [], ['$unset' => [$key => '']], multi: true);
                } else {
                    $this->getClient()->update($relatedCollection, [], ['$unset' => [$twoWayKey => '']], multi: true);
                }
                break;
            case Database::RELATION_MANY_TO_ONE:
                if ($side === Database::RELATION_SIDE_CHILD) {
                    $this->getClient()->update($collection, [], ['$unset' => [$key => '']], multi: true);
                } else {
                    $this->getClient()->update($relatedCollection, [], ['$unset' => [$twoWayKey => '']], multi: true);
                }
                break;
            case Database::RELATION_MANY_TO_MANY:
                $this->getClient()->dropCollection($junction);
                break;
            default:
                throw new DatabaseException('Invalid relationship type');
        }

        return true;
    }

    /**
     * Create Index
     *
     * @param string $collection
     * @param string $id
     * @param string $type
     * @param array<string> $attributes
     * @param array<int> $lengths
     * @param array<string> $orders
     * @param array<string, string> $indexAttributeTypes
     * @param array<string, mixed> $collation
     * @return bool
     * @throws Exception
     */
    public function createIndex(string $collection, string $id, string $type, array $attributes, array $lengths, array $orders, array $indexAttributeTypes = [], array $collation = []): bool
    {
        $name = $this->getNamespace() . '_' . $this->filter($collection);
        $id = $this->filter($id);
        $indexes = [];
        $options = [];
        $indexes['name'] = $id;

        // If sharedTables, always add _tenant as the first key
        if ($this->sharedTables) {
            $indexes['key']['_tenant'] = $this->getOrder(Database::ORDER_ASC);
        }

        foreach ($attributes as $i => $attribute) {

            $attributes[$i] = $this->filter($this->getInternalKeyForAttribute($attribute));

            $orderType = $this->getOrder($this->filter($orders[$i] ?? Database::ORDER_ASC));
            $indexes['key'][$attributes[$i]] = $orderType;

            switch ($type) {
                case Database::INDEX_KEY:
                    break;
                case Database::INDEX_FULLTEXT:
                    $indexes['key'][$attributes[$i]] = 'text';
                    break;
                case Database::INDEX_UNIQUE:
                    $indexes['unique'] = true;
                    break;
                default:
                    return false;
            }
        }

        /**
         * Collation
         *  .1  Moved under $indexes.
         *  .2  Updated format.
         *  .3  Avoid adding collation to fulltext index
         */

        if (!empty($collation) &&
            $type !== Database::INDEX_FULLTEXT) {
            $indexes['collation'] = [
                'locale' => 'en',
                'strength' => 1,
            ];
        }

        // Add partial filter for indexes to avoid indexing null values
        if (in_array($type, [Database::INDEX_UNIQUE, Database::INDEX_KEY])) {
            $partialFilter = [];
            foreach ($attributes as $i => $attr) {
                $attrType = $indexAttributeTypes[$i] ?? Database::VAR_STRING; // Default to string if type not provided
                $attrType = $this->getMongoTypeCode($attrType);
                $partialFilter[$attr] = ['$exists' => true, '$type' => $attrType];
            }
            if (!empty($partialFilter)) {
                $indexes['partialFilterExpression'] = $partialFilter;
            }
        }

        return $this->client->createIndexes($name, [$indexes], $options);
    }

    /**
     * Rename Index.
     *
     * @param string $collection
     * @param string $old
     * @param string $new
     *
     * @return bool
     * @throws Exception
     */
    public function renameIndex(string $collection, string $old, string $new): bool
    {
        $collection = $this->filter($collection);
        $metadataCollection = new Document(['$id' => Database::METADATA]);
        $collectionDocument = $this->getDocument($metadataCollection, $collection);
        $old = $this->filter($old);
        $new = $this->filter($new);
        $indexes = json_decode($collectionDocument['indexes'], true);
        $index = null;

        foreach ($indexes as $node) {
            if ($node['key'] === $old) {
                $index = $node;
                break;
            }
        }

        // Extract attribute types from the collection document
        $indexAttributeTypes = [];
        if (isset($collectionDocument['attributes'])) {
            $attributes = json_decode($collectionDocument['attributes'], true);
            if ($attributes && $index) {
                // Map index attributes to their types
                foreach ($index['attributes'] as $attrName) {
                    foreach ($attributes as $attr) {
                        if ($attr['key'] === $attrName) {
                            $indexAttributeTypes[$attrName] = $attr['type'];
                            break;
                        }
                    }
                }
            }
        }

        if ($index
            && $this->deleteIndex($collection, $old)
            && $this->createIndex(
                $collection,
                $new,
                $index['type'],
                $index['attributes'],
                $index['lengths'] ?? [],
                $index['orders'] ?? [],
                $indexAttributeTypes, // Use extracted attribute types
                []
            )) {
            return true;
        }

        return false;
    }

    /**
     * Delete Index
     *
     * @param string $collection
     * @param string $id
     *
     * @return bool
     * @throws Exception
     */
    public function deleteIndex(string $collection, string $id): bool
    {
        $name = $this->getNamespace() . '_' . $this->filter($collection);
        $id = $this->filter($id);
        $this->getClient()->dropIndexes($name, [$id]);

        return true;
    }

    /**
     * Get Document
     *
     * @param Document $collection
     * @param string $id
     * @param Query[] $queries
     * @return Document
     * @throws MongoException
     */
    public function getDocument(Document $collection, string $id, array $queries = [], bool $forUpdate = false): Document
    {
        $name = $this->getNamespace() . '_' . $this->filter($collection->getId());

        $filters = ['_uid' => $id];

        if ($this->sharedTables) {
            $filters['_tenant'] = $this->getTenantFilters($collection->getId());
        }

        $options = [];

        $selections = $this->getAttributeSelections($queries);

        if (!empty($selections) && !\in_array('*', $selections)) {
            $options['projection'] = $this->getAttributeProjection($selections);
        }

        try {
            $result = $this->client->find($name, $filters, $options)->cursor->firstBatch;
        } catch (MongoException $e) {
            throw $this->processException($e);
        }

        if (empty($result)) {
            return new Document([]);
        }

        $result = $this->replaceChars('_', '$', (array)$result[0]);

        return new Document($result);
    }

    /**
     * Create Document
     *
     * @param Document $collection
     * @param Document $document
     *
     * @return Document
     * @throws Exception
     */
    public function createDocument(Document $collection, Document $document): Document
    {

        $name = $this->getNamespace() . '_' . $this->filter($collection->getId());

        $sequence = $document->getSequence();

        $document->removeAttribute('$sequence');

        if ($this->sharedTables) {
            $document->setAttribute('$tenant', $this->getTenant());
        }

        $record = $this->replaceChars('$', '_', (array)$document);

        // Insert manual id if set
        if (!empty($sequence)) {
            $record['_id'] = $sequence;
        }
        $options = $this->addTransactionContext([]);
        $result = $this->insertDocument($name, $this->removeNullKeys($record), $options);
        $result = $this->replaceChars('_', '$', $result);
        // in order to keep the original object refrence.
        foreach ($result as $key => $value) {
            $document->setAttribute($key, $value);
        }

        return $document;
    }

    /**
     * Returns the document after casting from
     * @param Document $collection
     * @param Document $document
     * @return Document
     */
    public function castingAfter(Document $collection, Document $document): Document
    {
        if (!$this->getSupportForInternalCasting()) {
            return $document;
        }

        if ($document->isEmpty()) {
            return $document;
        }

        $attributes = $collection->getAttribute('attributes', []);

        $attributes = \array_merge($attributes, Database::INTERNAL_ATTRIBUTES);

        foreach ($attributes as $attribute) {
            $key = $attribute['$id'] ?? '';
            $type = $attribute['type'] ?? '';
            $array = $attribute['array'] ?? false;
            $value = $document->getAttribute($key, null);
            if (is_null($value)) {
                continue;
            }

            if ($array) {
                $value = !is_string($value)
                    ? $value
                    : json_decode($value, true);
            } else {
                $value = [$value];
            }

            foreach ($value as &$node) {
                switch ($type) {
                    case Database::VAR_INTEGER:
                        $node = (int)$node;
                        break;
                    case Database::VAR_DATETIME :
                        if ($node instanceof UTCDateTime) {
                            $node = DateTime::format($node->toDateTime());
                        }
                        break;
                    default:
                        break;
                }
            }
            unset($node);
            $document->setAttribute($key, ($array) ? $value : $value[0]);
        }

        return $document;
    }

    /**
     * Returns the document after casting to
     * @param Document $collection
     * @param Document $document
     * @return Document
     * @throws Exception
     */
    public function castingBefore(Document $collection, Document $document): Document
    {
        if (!$this->getSupportForInternalCasting()) {
            return $document;
        }

        if ($document->isEmpty()) {
            return $document;
        }

        $attributes = $collection->getAttribute('attributes', []);

        $attributes = \array_merge($attributes, Database::INTERNAL_ATTRIBUTES);

        foreach ($attributes as $attribute) {

            $key = $attribute['$id'] ?? '';
            $type = $attribute['type'] ?? '';
            $array = $attribute['array'] ?? false;

            $value = $document->getAttribute($key, null);
            if (is_null($value)) {
                continue;
            }

            if ($array) {
                $value = !is_string($value)
                    ? $value
                    : json_decode($value, true);
            } else {
                $value = [$value];
            }

            foreach ($value as &$node) {
                switch ($type) {
                    case Database::VAR_DATETIME :
                        if (!($node instanceof UTCDateTime)) {
                            $node = new UTCDateTime(new \DateTime($node));
                        }
                        break;
                    default:
                        break;
                }
            }
            unset($node);
            $document->setAttribute($key, ($array) ? $value : $value[0]);
        }

        return $document;
    }

    /**
     * Create Documents in batches
     *
     * @param Document $collection
     * @param array<Document> $documents
     *
     * @return array<Document>
     *
     * @throws Duplicate
     */
    public function createDocuments(Document $collection, array $documents): array
    {
        $name = $this->getNamespace() . '_' . $this->filter($collection->getId());

        $options = $this->addTransactionContext([]);
        $records = [];
        $hasSequence = null;
        $documents = \array_map(fn ($doc) => clone $doc, $documents);

        foreach ($documents as $document) {
            $sequence = $document->getSequence();

            if ($hasSequence === null) {
                $hasSequence = !empty($sequence);
            } elseif ($hasSequence == empty($sequence)) {
                throw new DatabaseException('All documents must have an sequence if one is set');
            }

            $record = $this->replaceChars('$', '_', (array)$document);

            if (!empty($sequence)) {
                $record['_id'] = $sequence;
            }

            $records[] = $record;
        }

        $documents = $this->client->insertMany($name, $records, $options);

        foreach ($documents as $index => $document) {
            $documents[$index] = $this->replaceChars('_', '$', $this->client->toArray($document));
            $documents[$index] = new Document($documents[$index]);
        }

        return $documents;
    }

    /**
     *
     * @param string $name
     * @param array<string, mixed> $document
     *
     * @return array<string, mixed>
     * @throws Duplicate
     */
    private function insertDocument(string $name, array $document, array $options = []): array
    {
        try {
            $result = $this->client->insert($name, $document, $options);
            $filters = [];
            $filters['_uid'] = $document['_uid'];

            if ($this->sharedTables) {
                $filters['_tenant'] = $this->getTenantFilters($name);
            }

<<<<<<< HEAD
            // in order to get the document we need to pass  the transaction context to the find.
            $this->client->find(
                $name,
                $filters,
                array_merge($options, ['limit' => 1])
            )->cursor->firstBatch[0];
=======
            try {
                $result = $this->client->find(
                    $name,
                    $filters,
                    ['limit' => 1]
                )->cursor->firstBatch[0];
            } catch (MongoException $e) {
                throw $this->processException($e);
            }
>>>>>>> 2dc3cd44

            return $this->client->toArray($result);
        } catch (MongoException $e) {
            throw $this->processException($e);
        }
    }

    /**
     * Update Document
     *
     * @param Document $collection
     * @param string $id
     * @param Document $document
     * @param bool $skipPermissions
     * @return Document
     * @throws DatabaseException
     * @throws Duplicate
     */
    public function updateDocument(Document $collection, string $id, Document $document, bool $skipPermissions): Document
    {
        $name = $this->getNamespace() . '_' . $this->filter($collection->getId());

        $record = $document->getArrayCopy();
        $record = $this->replaceChars('$', '_', $record);

        $filters = [];
        $filters['_uid'] = $id;

        if ($this->sharedTables) {
            $filters['_tenant'] = $this->getTenantFilters($collection->getId());
        }

        try {
            unset($record['_id']); // Don't update _id

            $options = $this->addTransactionContext([]);
            $this->client->update($name, $filters, $record, $options);
        } catch (MongoException $e) {
            throw $this->processException($e);
        }

        return $document;
    }

    /**
     * Update documents
     *
     * Updates all documents which match the given query.
     *
     * @param Document $collection
     * @param Document $updates
     * @param array<Document> $documents
     *
     * @return int
     *
     * @throws DatabaseException
     */
    public function updateDocuments(Document $collection, Document $updates, array $documents): int
    {
        ;
        $name = $this->getNamespace() . '_' . $this->filter($collection->getId());

        $options = $this->addTransactionContext([]);
        $queries = [
            Query::equal('$sequence', \array_map(fn ($document) => $document->getSequence(), $documents))
        ];

        $filters = $this->buildFilters($queries);

        if ($this->sharedTables) {
            $filters['_tenant'] = $this->getTenantFilters($collection->getId());
        }

        $record = $updates->getArrayCopy();
        $record = $this->replaceChars('$', '_', $record);

        $updateQuery = [
            '$set' => $record,
        ];

        try {
            $this->client->update($name, $filters, $updateQuery, multi: true, options: $options);
        } catch (MongoException $e) {
            throw $this->processException($e);
        }

        return 1;
    }

    /**
     * @param Document $collection
     * @param string $attribute
     * @param array<Change> $changes
     * @return array<Document>
     */
    public function createOrUpdateDocuments(Document $collection, string $attribute, array $changes): array
    {
        if (empty($changes)) {
            return $changes;
        }

        try {
            $name = $this->getNamespace() . '_' . $this->filter($collection->getId());
            $attribute = $this->filter($attribute);

            $operations = [];
            foreach ($changes as $change) {
                $document = $change->getNew();
                $attributes = $document->getAttributes();
                $attributes['_uid'] = $document->getId();
                $attributes['_createdAt'] = $document['$createdAt'];
                $attributes['_updatedAt'] = $document['$updatedAt'];
                $attributes['_permissions'] = $document->getPermissions();

                if (!empty($document->getSequence())) {
                    $attributes['_id'] = $document->getSequence();
                }

                if ($this->sharedTables) {
                    $attributes['_tenant'] = $document->getTenant();
                }

                $record = $this->replaceChars('$', '_', $attributes);

                // Build filter for upsert
                $filters = ['_uid' => $document->getId()];

                if ($this->sharedTables) {
                    $filters['_tenant'] = $this->getTenantFilters($collection->getId());
                }

                unset($record['_id']); // Don't update _id

                if (!empty($attribute)) {
                    // Get the attribute value before removing it from $set
                    $attributeValue = $record[$attribute] ?? 0;

                    // Remove the attribute from $set since we're incrementing it
                    // it is requierd to mimic the behaver of SQL on duplicate key update
                    unset($record[$attribute]);

                    // Increment the specific attribute and update all other fields
                    $update = [
                        '$inc' => [$attribute => $attributeValue],
                        '$set' => $record
                    ];
                } else {
                    // Update all fields
                    $update = [
                        '$set' => $record
                    ];

                    // Add UUID7 _id for new documents in upsert operations
                    if (empty($document->getSequence())) {
                        $update['$setOnInsert'] = [
                            '_id' => $this->client->createUuid()
                        ];
                    }
                }

                $operations[] = [
                    'filter' => $filters,
                    'update' => $update,
                ];
            }

            $options = $this->addTransactionContext([]);

            $this->client->upsert(
                $name,
                $operations,
                options: $options
            );

        } catch (MongoException $e) {
            throw $this->processException($e);
        }

        return \array_map(fn ($change) => $change->getNew(), $changes);
    }

    /**
     * Get sequences for documents that were created
     *
     * @param string $collection
     * @param array<Document> $documents
     * @return array<Document>
     * @throws DatabaseException
     * @throws MongoException
     */
    public function getSequences(string $collection, array $documents): array
    {
        $documentIds = [];
        $documentTenants = [];
        foreach ($documents as $document) {
            if (empty($document->getSequence())) {
                $documentIds[] = $document->getId();

                if ($this->sharedTables) {
                    $documentTenants[] = $document->getTenant();
                }
            }
        }

        if (empty($documentIds)) {
            return $documents;
        }

        $sequences = [];
        $name = $this->getNamespace() . '_' . $this->filter($collection);

        $filters = ['_uid' => ['$in' => $documentIds]];

        if ($this->sharedTables) {
            $filters['_tenant'] = $this->getTenantFilters($collection, $documentTenants);
        }
        try {
            $results = $this->client->find($name, $filters, ['projection' => ['_uid' => 1, '_id' => 1]]);
        } catch (MongoException $e) {
            throw $this->processException($e);
        }

        foreach ($results->cursor->firstBatch as $result) {
            $sequences[$result->_uid] = (string)$result->_id;
        }

        foreach ($documents as $document) {
            if (isset($sequences[$document->getId()])) {
                $document['$sequence'] = $sequences[$document->getId()];
            }
        }

        return $documents;
    }

    /**
     * Increase or decrease an attribute value
     *
     * @param string $collection
     * @param string $id
     * @param string $attribute
     * @param int|float $value
     * @param string $updatedAt
     * @param int|float|null $min
     * @param int|float|null $max
     * @return bool
     * @throws DatabaseException
     * @throws MongoException
     * @throws Exception
     */
    public function increaseDocumentAttribute(string $collection, string $id, string $attribute, int|float $value, string $updatedAt, int|float|null $min = null, int|float|null $max = null): bool
    {
        $attribute = $this->filter($attribute);
        $filters = ['_uid' => $id];

        if ($this->sharedTables) {
            $filters['_tenant'] = $this->getTenantFilters($collection);
        }

        if ($max) {
            $filters[$attribute] = ['$lte' => $max];
        }

        if ($min) {
            $filters[$attribute] = ['$gte' => $min];
        }

        $options = $this->addTransactionContext([]);
        $this->client->update(
            $this->getNamespace() . '_' . $this->filter($collection),
            $filters,
            [
                '$inc' => [$attribute => $value],
                '$set' => ['_updatedAt' => $this->toMongoDatetime($updatedAt)],
            ],
            options: $options
        );

        return true;
    }

    /**
     * Delete Document
     *
     * @param string $collection
     * @param string $id
     *
     * @return bool
     * @throws Exception
     */
    public function deleteDocument(string $collection, string $id): bool
    {
        $name = $this->getNamespace() . '_' . $this->filter($collection);

        $filters = [];
        $filters['_uid'] = $id;

        if ($this->sharedTables) {
            $filters['_tenant'] = $this->getTenantFilters($collection);
        }

        $options = $this->addTransactionContext([]);
        $result = $this->client->delete($name, $filters, 1, [], $options);

        return (!!$result);
    }

    /**
     * Delete Documents
     *
     * @param string $collection
     * @param array<string> $sequences
     * @param array<string> $permissionIds
     * @return int
     */
    public function deleteDocuments(string $collection, array $sequences, array $permissionIds): int
    {
        $name = $this->getNamespace() . '_' . $this->filter($collection);

        foreach ($sequences as $index => $sequence) {
            $sequences[$index] = $sequence;
        }

        $filters = $this->buildFilters([new Query(Query::TYPE_EQUAL, '_id', $sequences)]);

        if ($this->sharedTables) {
            $filters['_tenant'] = $this->getTenantFilters($collection);
        }

        $filters = $this->replaceInternalIdsKeys($filters, '$', '_', $this->operators);

        $options = [];

        try {
            $count = $this->client->delete(
                collection: $name,
                filters: $filters,
                limit: 0,
                deleteOptions: [],
                options: $options
            );
        } catch (MongoException $e) {
            $this->processException($e);
        }

        return $count ?? 0;
    }

    /**
     * Update Attribute.
     * @param string $collection
     * @param string $id
     * @param string $type
     * @param int $size
     * @param bool $signed
     * @param bool $array
     * @param string $newKey
     *
     * @return bool
     */
    public function updateAttribute(string $collection, string $id, string $type, int $size, bool $signed = true, bool $array = false, ?string $newKey = null): bool
    {
        if (!empty($newKey) && $newKey !== $id) {
            return $this->renameAttribute($collection, $id, $newKey);
        }
        return true;
    }

    /**
     * TODO Consider moving this to adapter.php
     * @param string $attribute
     * @return string
     */
    protected function getInternalKeyForAttribute(string $attribute): string
    {
        return match ($attribute) {
            '$id' => '_uid',
            '$sequence' => '_id',
            '$collection' => '_collection',
            '$tenant' => '_tenant',
            '$createdAt' => '_createdAt',
            '$updatedAt' => '_updatedAt',
            '$permissions' => '_permissions',
            default => $attribute
        };
    }


    /**
    * Find Documents
    *
    * Find data sets using chosen queries
    *
    * @param Document $collection
    * @param array<Query> $queries
    * @param int|null $limit
    * @param int|null $offset
    * @param array<string> $orderAttributes
    * @param array<string> $orderTypes
    * @param array<string, mixed> $cursor
    * @param string $cursorDirection
    * @param string $forPermission
    *
    * @return array<Document>
    * @throws Exception
    * @throws Timeout
    */
    public function find(Document $collection, array $queries = [], ?int $limit = 25, ?int $offset = null, array $orderAttributes = [], array $orderTypes = [], array $cursor = [], string $cursorDirection = Database::CURSOR_AFTER, string $forPermission = Database::PERMISSION_READ): array
    {
        $name = $this->getNamespace() . '_' . $this->filter($collection->getId());
        $queries = array_map(fn ($query) => clone $query, $queries);

        $filters = $this->buildFilters($queries);

        if ($this->sharedTables) {
            $filters['_tenant'] = $this->getTenantFilters($collection->getId());
        }

        // permissions
        if (Authorization::$status) {
            $roles = \implode('|', Authorization::getRoles());
            $filters['_permissions']['$in'] = [new Regex("{$forPermission}\\(\".*(?:{$roles}).*\"\\)", 'i')];
        }

        $options = [];

        if (!\is_null($limit)) {
            $options['limit'] = $limit;
        }
        if (!\is_null($offset)) {
            $options['skip'] = $offset;
        }

        if ($this->timeout) {
            $options['maxTimeMS'] = $this->timeout;
        }

        $selections = $this->getAttributeSelections($queries);
        if (!empty($selections) && !\in_array('*', $selections)) {
            $options['projection'] = $this->getAttributeProjection($selections);
        }

        $orFilters = [];

        foreach ($orderAttributes as $i => $originalAttribute) {
            $attribute = $this->getInternalKeyForAttribute($originalAttribute);
            $attribute = $this->filter($attribute);

            $orderType = $this->filter($orderTypes[$i] ?? Database::ORDER_ASC);
            $direction = $orderType;

            /** Get sort direction  ASC || DESC**/
            if ($cursorDirection === Database::CURSOR_BEFORE) {
                $direction = ($direction === Database::ORDER_ASC)
                    ? Database::ORDER_DESC
                    : Database::ORDER_ASC;
            }

            $options['sort'][$attribute] = $this->getOrder($direction);

            /** Get operator sign  '$lt' ? '$gt' **/
            $operator = $cursorDirection === Database::CURSOR_AFTER
                ? ($orderType === Database::ORDER_DESC ? Query::TYPE_LESSER : Query::TYPE_GREATER)
                : ($orderType === Database::ORDER_DESC ? Query::TYPE_GREATER : Query::TYPE_LESSER);

            $operator = $this->getQueryOperator($operator);

            if (!empty($cursor)) {

                $andConditions = [];
                for ($j = 0; $j < $i; $j++) {
                    $originalPrev = $orderAttributes[$j];
                    $prevAttr = $this->filter($this->getInternalKeyForAttribute($originalPrev));

                    $tmp = $cursor[$originalPrev];
                    if ($originalPrev === '$sequence') {
                        $tmp = $tmp;
                    }

                    $andConditions[] = [
                        $prevAttr => $tmp
                    ];
                }

                $tmp = $cursor[$originalAttribute];

                if ($originalAttribute === '$sequence') {
                    /** If there is only $sequence attribute in $orderAttributes skip Or And  operators **/
                    if (count($orderAttributes) === 1) {
                        $filters[$attribute] = [
                            $operator => $tmp
                        ];
                        break;
                    }
                }

                $andConditions[] = [
                    $attribute => [
                        $operator => $tmp
                    ]
                ];

                $orFilters[] = [
                    '$and' => $andConditions
                ];
            }
        }

        if (!empty($orFilters)) {
            $filters['$or'] = $orFilters;
        }

        // Translate operators and handle time filters
        $filters = $this->replaceInternalIdsKeys($filters, '$', '_', $this->operators);

        $found = [];

        try {
            // Use proper cursor iteration with reasonable batch size
            $batchSize = 1000;
            $options['batchSize'] = $batchSize;

            $response = $this->client->find($name, $filters, $options);
            $results = $response->cursor->firstBatch ?? [];

            // Process first batch
            foreach ($results as $result) {
                $record = $this->replaceChars('_', '$', (array)$result);
                $found[] = new Document($record);
            }

            // Get cursor ID for subsequent batches
            $cursorId = $response->cursor->id ?? null;

            // Continue fetching with getMore
            while ($cursorId && $cursorId !== 0) {
                // Check if limit is reached
                if (!\is_null($limit) && count($found) >= $limit) {
                    break;
                }

                $moreResponse = $this->client->getMore($cursorId, $name, $batchSize);
                $moreResults = $moreResponse->cursor->nextBatch ?? [];

                if (empty($moreResults)) {
                    break;
                }

                foreach ($moreResults as $result) {
                    $record = $this->replaceChars('_', '$', (array)$result);
                    $found[] = new Document($record);

                    // Check limit again after each document
                    if (!\is_null($limit) && count($found) >= $limit) {
                        break 2; // Break both inner and outer loops
                    }
                }

                $cursorId = $moreResponse->cursor->id ?? 0;
            }

        } catch (MongoException $e) {
            throw $this->processException($e);
        }

        if ($cursorDirection === Database::CURSOR_BEFORE) {
            $found = array_reverse($found);
        }

        return $found;
    }


    /**
     * Converts Appwrite database type to MongoDB BSON type code.
     *
     * @param string $appwriteType
     * @return string
     */
    private function getMongoTypeCode(string $appwriteType): string
    {
        return match ($appwriteType) {
            Database::VAR_STRING => 'string',
            Database::VAR_INTEGER => 'int',
            Database::VAR_FLOAT => 'double',
            Database::VAR_BOOLEAN => 'bool',
            Database::VAR_DATETIME => 'date',
            Database::VAR_ID => 'string',
            Database::VAR_UUID7 => 'string',
            default => 'string'
        };
    }

    /**
     * Converts timestamp to Mongo\BSON datetime format.
     *
     * @param string $dt
     * @return UTCDateTime
     * @throws Exception
     */
    private function toMongoDatetime(string $dt): UTCDateTime
    {
        return new UTCDateTime(new \DateTime($dt));
    }

    /**
     * Recursive function to replace chars in array keys, while
     * skipping any that are explicitly excluded.
     *
     * @param array<string, mixed> $array
     * @param string $from
     * @param string $to
     * @param array<string> $exclude
     * @return array<string, mixed>
     */
    private function replaceInternalIdsKeys(array $array, string $from, string $to, array $exclude = []): array
    {
        $result = [];

        foreach ($array as $key => $value) {
            if (!in_array($key, $exclude)) {
                $key = str_replace($from, $to, $key);
            }

            $result[$key] = is_array($value)
                ? $this->replaceInternalIdsKeys($value, $from, $to, $exclude)
                : $value;
        }

        return $result;
    }


    /**
         * Count Documents
         *
         * @param Document $collection
         * @param array<Query> $queries
         * @param int|null $max
         * @return int
         * @throws Exception
         */
    public function count(Document $collection, array $queries = [], ?int $max = null): int
    {
        $name = $this->getNamespace() . '_' . $this->filter($collection->getId());

        $queries = array_map(fn ($query) => clone $query, $queries);

        $filters = [];
        $options = [];

        if (!\is_null($max) && $max > 0) {
            $options['limit'] = $max;
        }

        if ($this->timeout) {
            $options['maxTimeMS'] = $this->timeout;
        }

        // Build filters from queries
        $filters = $this->buildFilters($queries);

        if ($this->sharedTables) {
            $filters['_tenant'] = $this->getTenantFilters($collection->getId());
        }

        // Add permissions filter if authorization is enabled
        if (Authorization::$status) {
            $roles = \implode('|', Authorization::getRoles());
            $filters['_permissions']['$in'] = [new Regex("read\(\".*(?:{$roles}).*\"\)", 'i')];
        }

        /**
         * Use MongoDB aggregation pipeline for accurate counting
         * Accuracy and Sharded Clusters
         * "On a sharded cluster, the count command when run without a query predicate can result in an inaccurate
         * count if orphaned documents exist or if a chunk migration is in progress.
         * To avoid these situations, on a sharded cluster, use the db.collection.aggregate() method"
         * https://www.mongodb.com/docs/manual/reference/command/count/#response
         **/

        // Original count command (commented for reference and fallback)
        // Use this for single-instance MongoDB when performance is critical and accuracy is not a concern
        // return $this->client->count($name, $filters, $options);

        $pipeline = [];

        // Add match stage if filters are provided
        if (!empty($filters)) {
            $pipeline[] = ['$match' => $this->client->toObject($filters)];
        }

        // Add limit stage if specified
        if (!\is_null($max) && $max > 0) {
            $pipeline[] = ['$limit' => $max];
        }

        // Use $group and $sum when limit is specified, $count when no limit
        // Note: $count stage doesn't works well with $limit in the same pipeline
        // When limit is specified, we need to use $group + $sum to count the limited documents
        if (!\is_null($max) && $max > 0) {
            // When limit is specified, use $group and $sum to count limited documents
            $pipeline[] = [
                '$group' => [
                    '_id' => null,
                    'total' => ['$sum' => 1]]
            ];
        } else {
            // When no limit is passed, use $count for better performance
            $pipeline[] = [
                '$count' => 'total'
            ];
        }

        try {
            $result = $this->client->aggregate($name, $pipeline);

            // Aggregation returns stdClass with cursor property containing firstBatch
            if (isset($result->cursor) && !empty($result->cursor->firstBatch)) {
                $firstResult = $result->cursor->firstBatch[0];

                // Handle both $count and $group response formats
                if (isset($firstResult->total)) {
                    return (int)$firstResult->total;
                }
            }

            return 0;
        } catch (MongoException $e) {
            return 0;
        }
    }


    /**
     * Sum an attribute
     *
     * @param Document $collection
     * @param string $attribute
     * @param array<Query> $queries
     * @param int|null $max
     *
     * @return int|float
     * @throws Exception
     */

    public function sum(Document $collection, string $attribute, array $queries = [], ?int $max = null): float|int
    {
        $name = $this->getNamespace() . '_' . $this->filter($collection->getId());

        // queries
        $queries = array_map(fn ($query) => clone $query, $queries);
        $filters = $this->buildFilters($queries);

        if ($this->sharedTables) {
            $filters['_tenant'] = $this->getTenantFilters($collection->getId());
        }

        // permissions
        if (Authorization::$status) { // skip if authorization is disabled
            $roles = \implode('|', Authorization::getRoles());
            $filters['_permissions']['$in'] = [new Regex("read\(\".*(?:{$roles}).*\"\)", 'i')];
        }

        // using aggregation to get sum an attribute as described in
        // https://docs.mongodb.com/manual/reference/method/db.collection.aggregate/
        // Pipeline consists of stages to aggregation, so first we set $match
        // that will load only documents that matches the filters provided and passes to the next stage
        // then we set $limit (if $max is provided) so that only $max documents will be passed to the next stage
        // finally we use $group stage to sum the provided attribute that matches the given filters and max
        // We pass the $pipeline to the aggregate method, which returns a cursor, then we get
        // the array of results from the cursor, and we return the total sum of the attribute
        $pipeline = [];
        if (!empty($filters)) {
            $pipeline[] = ['$match' => $filters];
        }
        if (!empty($max)) {
            $pipeline[] = ['$limit' => $max];
        }
        $pipeline[] = [
            '$group' => [
                '_id' => null,
                'total' => ['$sum' => '$' . $attribute],
            ],
        ];

        return $this->client->aggregate($name, $pipeline)->cursor->firstBatch[0]->total ?? 0;
    }

    /**
     * @return Client
     *
     * @throws Exception
     */
    protected function getClient(): Client
    {
        return $this->client;
    }

    /**
     * Keys cannot begin with $ in MongoDB
     * Convert $ prefix to _ on $id, $permissions, and $collection
     *
     * @param string $from
     * @param string $to
     * @param array<string, mixed> $array
     * @return array<string, mixed>
     */
    protected function replaceChars(string $from, string $to, array $array): array
    {
        $filter = [
            'permissions',
            'createdAt',
            'updatedAt',
            'collection'
        ];

        $result = [];
        foreach ($array as $k => $v) {
            $clean_key = str_replace($from, "", $k);
            $key = in_array($clean_key, $filter) ? str_replace($from, $to, $k) : $k;

            $result[$key] = is_array($v) ? $this->replaceChars($from, $to, $v) : $v;
        }

        if ($from === '_') {
            if (array_key_exists('_id', $array)) {
                $result['$sequence'] = (string)$array['_id'];
                unset($result['_id']);
            }
            if (array_key_exists('_uid', $array)) {
                $result['$id'] = $array['_uid'];
                unset($result['_uid']);
            }
            if (array_key_exists('_tenant', $array)) {
                $result['$tenant'] = $array['_tenant'];
                unset($result['_tenant']);
            }
        } elseif ($from === '$') {
            if (array_key_exists('$id', $array)) {
                $result['_uid'] = $array['$id'];
                unset($result['$id']);
            }
            if (array_key_exists('$sequence', $array)) {
                $result['_id'] = $array['$sequence'];
                unset($result['$sequence']);
            }
            if (array_key_exists('$tenant', $array)) {
                $result['_tenant'] = $array['$tenant'];
                unset($result['$tenant']);
            }
        }

        return $result;
    }

    /**
     * @param array<Query> $queries
     * @param string $separator
     * @return array<mixed>
     * @throws Exception
     */
    protected function buildFilters(array $queries, string $separator = '$and'): array
    {
        $filters = [];
        $queries = Query::groupByType($queries)['filters'];

        foreach ($queries as $query) {
            /* @var $query Query */
            if ($query->isNested()) {
                $operator = $this->getQueryOperator($query->getMethod());

                $filters[$separator][] = $this->buildFilters($query->getValues(), $operator);
            } else {
                $filters[$separator][] = $this->buildFilter($query);
            }
        }

        return $filters;
    }

    /**
     * @param Query $query
     * @return array<mixed>
     * @throws Exception
     */
    protected function buildFilter(Query $query): array
    {
        if ($query->getAttribute() === '$id') {
            $query->setAttribute('_uid');
        } elseif ($query->getAttribute() === '$sequence') {
            $query->setAttribute('_id');
            $values = $query->getValues();
            foreach ($values as $k => $v) {
                $values[$k] = $v;
            }
            $query->setValues($values);
        } elseif ($query->getAttribute() === '$createdAt') {
            $query->setAttribute('_createdAt');
        } elseif ($query->getAttribute() === '$updatedAt') {
            $query->setAttribute('_updatedAt');
        }

        $attribute = $query->getAttribute();
        $operator = $this->getQueryOperator($query->getMethod());

        $value = match ($query->getMethod()) {
            Query::TYPE_IS_NULL,
            Query::TYPE_IS_NOT_NULL => null,
            default => $this->getQueryValue(
                $query->getMethod(),
                count($query->getValues()) > 1
                    ? $query->getValues()
                    : $query->getValues()[0]
            ),
        };

        $filter = [];

        if ($operator == '$eq' && \is_array($value)) {
            $filter[$attribute]['$in'] = $value;
        } elseif ($operator == '$ne' && \is_array($value)) {
            $filter[$attribute]['$nin'] = $value;
        } elseif ($operator == '$in') {
            if ($query->getMethod() === Query::TYPE_CONTAINS && !$query->onArray()) {
                $filter[$attribute]['$regex'] = new Regex(".*{$this->escapeWildcards($value)}.*", 'i');
            } else {
                $filter[$attribute]['$in'] = $query->getValues();
            }
        } elseif ($operator == '$search') {
            $filter['$text'][$operator] = $value;
        } elseif ($operator === Query::TYPE_BETWEEN) {
            $filter[$attribute]['$lte'] = $value[1];
            $filter[$attribute]['$gte'] = $value[0];
        } else {
            $filter[$attribute][$operator] = $value;
        }

        return $filter;
    }

    /**
     * Get Query Operator
     *
     * @param string $operator
     *
     * @return string
     * @throws Exception
     */
    protected function getQueryOperator(string $operator): string
    {
        return match ($operator) {
            Query::TYPE_EQUAL,
            Query::TYPE_IS_NULL => '$eq',
            Query::TYPE_NOT_EQUAL,
            Query::TYPE_IS_NOT_NULL => '$ne',
            Query::TYPE_LESSER => '$lt',
            Query::TYPE_LESSER_EQUAL => '$lte',
            Query::TYPE_GREATER => '$gt',
            Query::TYPE_GREATER_EQUAL => '$gte',
            Query::TYPE_CONTAINS => '$in',
            Query::TYPE_SEARCH => '$search',
            Query::TYPE_BETWEEN => 'between',
            Query::TYPE_STARTS_WITH,
            Query::TYPE_ENDS_WITH => '$regex',
            Query::TYPE_OR => '$or',
            Query::TYPE_AND => '$and',
            default => throw new DatabaseException('Unknown operator:' . $operator . '. Must be one of ' . Query::TYPE_EQUAL . ', ' . Query::TYPE_NOT_EQUAL . ', ' . Query::TYPE_LESSER . ', ' . Query::TYPE_LESSER_EQUAL . ', ' . Query::TYPE_GREATER . ', ' . Query::TYPE_GREATER_EQUAL . ', ' . Query::TYPE_IS_NULL . ', ' . Query::TYPE_IS_NOT_NULL . ', ' . Query::TYPE_BETWEEN . ', ' . Query::TYPE_CONTAINS . ', ' . Query::TYPE_SEARCH . ', ' . Query::TYPE_SELECT),
        };
    }

    protected function getQueryValue(string $method, mixed $value): mixed
    {
        switch ($method) {
            case Query::TYPE_STARTS_WITH:
                $value = $this->escapeWildcards($value);
                return $value . '.*';
            case Query::TYPE_ENDS_WITH:
                $value = $this->escapeWildcards($value);
                return '.*' . $value;
            default:
                return $value;
        }
    }

    /**
     * Get Mongo Order
     *
     * @param string $order
     *
     * @return int
     * @throws Exception
     */
    protected function getOrder(string $order): int
    {
        return match ($order) {
            Database::ORDER_ASC => 1,
            Database::ORDER_DESC => -1,
            default => throw new DatabaseException('Unknown sort order:' . $order . '. Must be one of ' . Database::ORDER_ASC . ', ' . Database::ORDER_DESC),
        };
    }

    /**
     * @param array<string> $selections
     * @param string $prefix
     * @return mixed
     */
    protected function getAttributeProjection(array $selections, string $prefix = ''): mixed
    {
        $projection = [];

        $internalKeys = \array_map(
            fn ($attr) => $attr['$id'],
            Database::INTERNAL_ATTRIBUTES
        );

        foreach ($selections as $selection) {
            // Skip internal attributes since all are selected by default
            if (\in_array($selection, $internalKeys)) {
                continue;
            }

            $projection[$selection] = 1;
        }

        $projection['_uid'] = 1;
        $projection['_id'] = 1;
        $projection['_createdAt'] = 1;
        $projection['_updatedAt'] = 1;
        $projection['_permissions'] = 1;

        return $projection;
    }

    /**
     * Get max STRING limit
     *
     * @return int
     */
    public function getLimitForString(): int
    {
        return 2147483647;
    }

    /**
     * Get max INT limit
     *
     * @return int
     */
    public function getLimitForInt(): int
    {
        // Mongo does not handle integers directly, so using MariaDB limit for now
        return 4294967295;
    }

    /**
     * Get maximum column limit.
     * Returns 0 to indicate no limit
     *
     * @return int
     */
    public function getLimitForAttributes(): int
    {
        return 0;
    }

    /**
     * Get maximum index limit.
     * https://docs.mongodb.com/manual/reference/limits/#mongodb-limit-Number-of-Indexes-per-Collection
     *
     * @return int
     */
    public function getLimitForIndexes(): int
    {
        return 64;
    }

    public function getMinDateTime(): \DateTime
    {
        return new \DateTime('-9999-01-01 00:00:00');
    }

    /**
     * Is schemas supported?
     *
     * @return bool
     */
    public function getSupportForSchemas(): bool
    {
        return false;
    }

    /**
     * Is index supported?
     *
     * @return bool
     */
    public function getSupportForIndex(): bool
    {
        return true;
    }

    public function getSupportForIndexArray(): bool
    {
        return true;
    }

    /**
     * Is internal casting supported?
     *
     * @return bool
     */
    public function getSupportForInternalCasting(): bool
    {
        return true;
    }


    public function isMongo(): bool
    {
        return true;
    }

    public function setUTCDatetime(string $value): mixed
    {
        return new UTCDateTime(new \DateTime($value));
    }


    /**
     * Are attributes supported?
     *
     * @return bool
     */
    public function getSupportForAttributes(): bool
    {
        return false;
    }

    /**
     * Is unique index supported?
     *
     * @return bool
     */
    public function getSupportForUniqueIndex(): bool
    {
        return true;
    }

    /**
     * Is fulltext index supported?
     *
     * @return bool
     */
    public function getSupportForFulltextIndex(): bool
    {
        return true;
    }

    /**
     * Is fulltext Wildcard index supported?
     *
     * @return bool
     */
    public function getSupportForFulltextWildcardIndex(): bool
    {
        return false;
    }

    /**
     * Does the adapter handle Query Array Contains?
     *
     * @return bool
     */
    public function getSupportForQueryContains(): bool
    {
        return false;
    }

    /**
     * Are timeouts supported?
     *
     * @return bool
     */
    public function getSupportForTimeouts(): bool
    {
        return true;
    }

    public function getSupportForRelationships(): bool
    {
        return false;
    }

    public function getSupportForUpdateLock(): bool
    {
        return false;
    }

    public function getSupportForAttributeResizing(): bool
    {
        return false;
    }

    /**
     * Are batch operations supported?
     *
     * @return bool
     */
    public function getSupportForBatchOperations(): bool
    {
        return false;
    }

    /**
     * Is get connection id supported?
     *
     * @return bool
     */
    public function getSupportForGetConnectionId(): bool
    {
        return false;
    }

    /**
     * Is cache fallback supported?
     *
     * @return bool
     */
    public function getSupportForCacheSkipOnFailure(): bool
    {
        return false;
    }

    /**
     * Is hostname supported?
     *
     * @return bool
     */
    public function getSupportForHostname(): bool
    {
        return true;
    }

    /**
     * Is get schema attributes supported?
     *
     * @return bool
     */
    public function getSupportForSchemaAttributes(): bool
    {
        return false;
    }

    public function getSupportForCastIndexArray(): bool
    {
        return false;
    }

    public function getSupportForUpserts(): bool
    {
        return true;
    }

    public function getSupportForReconnection(): bool
    {
        return false;
    }

    public function getSupportForBatchCreateAttributes(): bool
    {
        return true;
    }

    /**
     * Get current attribute count from collection document
     *
     * @param Document $collection
     * @return int
     */
    public function getCountOfAttributes(Document $collection): int
    {
        $attributes = \count($collection->getAttribute('attributes') ?? []);

        return $attributes + static::getCountOfDefaultAttributes();
    }

    /**
     * Get current index count from collection document
     *
     * @param Document $collection
     * @return int
     */
    public function getCountOfIndexes(Document $collection): int
    {
        $indexes = \count($collection->getAttribute('indexes') ?? []);

        return $indexes + static::getCountOfDefaultIndexes();
    }

    /**
     * Returns number of attributes used by default.
     *p
     * @return int
     */
    public function getCountOfDefaultAttributes(): int
    {
        return \count(Database::INTERNAL_ATTRIBUTES);
    }

    /**
     * Returns number of indexes used by default.
     *
     * @return int
     */
    public function getCountOfDefaultIndexes(): int
    {
        return \count(Database::INTERNAL_INDEXES);
    }

    /**
     * Get maximum width, in bytes, allowed for a SQL row
     * Return 0 when no restrictions apply
     *
     * @return int
     */
    public function getDocumentSizeLimit(): int
    {
        return 0;
    }

    /**
     * Estimate maximum number of bytes required to store a document in $collection.
     * Byte requirement varies based on column type and size.
     * Needed to satisfy MariaDB/MySQL row width limit.
     * Return 0 when no restrictions apply to row width
     *
     * @param Document $collection
     * @return int
     */
    public function getAttributeWidth(Document $collection): int
    {
        return 0;
    }

    /**
     * Is casting supported?
     *
     * @return bool
     */
    public function getSupportForCasting(): bool
    {
        return true;
    }
    /**
     * Is spatial attributes supported?
     *
     * @return bool
     */
    public function getSupportForSpatialAttributes(): bool
    {
        return false;
    }

    /**
     * Get Support for Null Values in Spatial Indexes
     *
     * @return bool
     */
    public function getSupportForSpatialIndexNull(): bool
    {
        return false;
    }
    /**
     * Does the adapter includes boundary during spatial contains?
     *
     * @return bool
     */

    public function getSupportForBoundaryInclusiveContains(): bool
    {
        return false;
    }
    /**
     * Does the adapter support order attribute in spatial indexes?
     *
     * @return bool
     */
    public function getSupportForSpatialIndexOrder(): bool
    {
        return false;
    }


    /**
     * Flattens the array.
     *
     * @param mixed $list
     * @return array<mixed>
     */
    protected function flattenArray(mixed $list): array
    {
        if (!is_array($list)) {
            // make sure the input is an array
            return array($list);
        }

        $newArray = [];

        foreach ($list as $value) {
            $newArray = array_merge($newArray, $this->flattenArray($value));
        }

        return $newArray;
    }

    /**
     * @param array<string, mixed>|Document $target
     * @return array<string, mixed>
     */
    protected function removeNullKeys(array|Document $target): array
    {
        $target = \is_array($target) ? $target : $target->getArrayCopy();
        $cleaned = [];

        foreach ($target as $key => $value) {
            if (\is_null($value)) {
                continue;
            }

            $cleaned[$key] = $value;
        }


        return $cleaned;
    }

    public function getKeywords(): array
    {
        return [];
    }

    protected function processException(Exception $e): \Exception
    {

        // Timeout
        if ($e->getCode() === 50) {
            return new Timeout('Query timed out', $e->getCode(), $e);
        }

        // Duplicate key error (MongoDB error code 11000)
        if ($e->getCode() === 11000) {
            return new Duplicate('Document already exists', $e->getCode(), $e);
        }

        // Duplicate key error for unique index (MongoDB error code 11001)
        if ($e->getCode() === 11001) {
            return new Duplicate('Document already exists', $e->getCode(), $e);
        }

        // Collection already exists (MongoDB error code 48)
        if ($e->getCode() === 48) {
            return new Duplicate('Collection already exists', $e->getCode(), $e);
        }

        // Index already exists (MongoDB error code 85)
        if ($e->getCode() === 85) {
            return new Duplicate('Index already exists', $e->getCode(), $e);
        }

        return $e;
    }

    protected function quote(string $string): string
    {
        return "";
    }

    /**
     * @param mixed $stmt
     * @return bool
     */
    protected function execute(mixed $stmt): bool
    {
        return true;
    }

    /**
     * @return string
     */
    public function getIdAttributeType(): string
    {
        return Database::VAR_UUID7;
    }

    /**
     * @return int
     */
    public function getMaxIndexLength(): int
    {
        return 1024;
    }

    public function getConnectionId(): string
    {
        return '0';
    }

    public function getInternalIndexesKeys(): array
    {
        return [];
    }

    public function getSchemaAttributes(string $collection): array
    {
        return [];
    }

    /**
     * @param string $collection
     * @param array<int> $tenants
     * @return int|null|array<string, array<int>>
     */
    public function getTenantFilters(
        string $collection,
        array $tenants = [],
    ): int|null|array {
        $values = [];
        if (!$this->sharedTables) {
            return $values;
        }

        if (\count($tenants) === 0) {
            $values[] = $this->getTenant();
        } else {
            for ($index = 0; $index < \count($tenants); $index++) {
                $values[] = $tenants[$index];
            }
        }

        if ($collection === Database::METADATA) {
            $values[] = null;
        }

        if (\count($values) === 1) {
            return $values[0];
        }


        return ['$in' => $values];
    }
}<|MERGE_RESOLUTION|>--- conflicted
+++ resolved
@@ -1173,9 +1173,11 @@
 
             $records[] = $record;
         }
-
-        $documents = $this->client->insertMany($name, $records, $options);
-
+        try {
+            $documents = $this->client->insertMany($name, $records, $options);
+        } catch (MongoException $e) {
+            throw $this->processException($e);
+        }
         foreach ($documents as $index => $document) {
             $documents[$index] = $this->replaceChars('_', '$', $this->client->toArray($document));
             $documents[$index] = new Document($documents[$index]);
@@ -1203,14 +1205,6 @@
                 $filters['_tenant'] = $this->getTenantFilters($name);
             }
 
-<<<<<<< HEAD
-            // in order to get the document we need to pass  the transaction context to the find.
-            $this->client->find(
-                $name,
-                $filters,
-                array_merge($options, ['limit' => 1])
-            )->cursor->firstBatch[0];
-=======
             try {
                 $result = $this->client->find(
                     $name,
@@ -1220,7 +1214,6 @@
             } catch (MongoException $e) {
                 throw $this->processException($e);
             }
->>>>>>> 2dc3cd44
 
             return $this->client->toArray($result);
         } catch (MongoException $e) {
