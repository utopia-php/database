--- conflicted
+++ resolved
@@ -266,18 +266,6 @@
         },
         {
             "name": "utopia-php/framework",
-<<<<<<< HEAD
-            "version": "0.34.2",
-            "source": {
-                "type": "git",
-                "url": "https://github.com/utopia-php/http.git",
-                "reference": "fd126c02b78cc80678c9638f7b335dfb4a841b78"
-            },
-            "dist": {
-                "type": "zip",
-                "url": "https://api.github.com/repos/utopia-php/http/zipball/fd126c02b78cc80678c9638f7b335dfb4a841b78",
-                "reference": "fd126c02b78cc80678c9638f7b335dfb4a841b78",
-=======
             "version": "0.33.2",
             "source": {
                 "type": "git",
@@ -288,48 +276,38 @@
                 "type": "zip",
                 "url": "https://api.github.com/repos/utopia-php/http/zipball/b1423ca3e3b61c6c4c2e619d2cb80672809a19f3",
                 "reference": "b1423ca3e3b61c6c4c2e619d2cb80672809a19f3",
->>>>>>> c7dd97d9
-                "shasum": ""
-            },
-            "require": {
-                "ext-swoole": "*",
+                "shasum": ""
+            },
+            "require": {
                 "php": ">=8.0"
             },
             "require-dev": {
                 "laravel/pint": "^1.2",
                 "phpbench/phpbench": "^1.2",
                 "phpstan/phpstan": "^1.10",
-                "phpunit/phpunit": "^9.5.25",
-                "swoole/ide-helper": "4.8.3"
+                "phpunit/phpunit": "^9.5.25"
             },
             "type": "library",
             "autoload": {
                 "psr-4": {
-                    "Utopia\\Http\\": "src/Http"
+                    "Utopia\\": "src/"
                 }
             },
             "notification-url": "https://packagist.org/downloads/",
             "license": [
                 "MIT"
             ],
-            "description": "A simple, light and advanced PHP HTTP framework",
+            "description": "A simple, light and advanced PHP framework",
             "keywords": [
                 "framework",
-                "http",
                 "php",
                 "upf"
             ],
             "support": {
                 "issues": "https://github.com/utopia-php/http/issues",
-<<<<<<< HEAD
-                "source": "https://github.com/utopia-php/http/tree/0.34.2"
-            },
-            "time": "2024-02-20T11:36:56+00:00"
-=======
                 "source": "https://github.com/utopia-php/http/tree/0.33.2"
             },
             "time": "2024-01-31T10:35:59+00:00"
->>>>>>> c7dd97d9
         },
         {
             "name": "utopia-php/mongo",
