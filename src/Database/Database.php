<?php

namespace Utopia\Database;

use Exception;
use Throwable;
use Utopia\Cache\Cache;
use Utopia\Database\Exception\Authorization as AuthorizationException;
use Utopia\Database\Exception\Duplicate as DuplicateException;
use Utopia\Database\Exception\Limit as LimitException;
use Utopia\Database\Exception\Structure as StructureException;
use Utopia\Database\Helpers\ID;
use Utopia\Database\Helpers\Permission;
use Utopia\Database\Helpers\Role;
use Utopia\Database\Validator\Authorization;
use Utopia\Database\Validator\IndexValidator;
use Utopia\Database\Validator\Structure;

class Database
{
    public const VAR_STRING = 'string';
    // Simple Types
    public const VAR_INTEGER = 'integer';
    public const VAR_FLOAT = 'double';
    public const VAR_BOOLEAN = 'boolean';
    public const VAR_DATETIME = 'datetime';

    // Relationships Types
    public const VAR_DOCUMENT = 'document';

    // Index Types
    public const INDEX_KEY = 'key';
    public const INDEX_FULLTEXT = 'fulltext';
    public const INDEX_UNIQUE = 'unique';
    public const INDEX_SPATIAL = 'spatial';
    public const INDEX_ARRAY = 'array';

    // Orders
    public const ORDER_ASC = 'ASC';
    public const ORDER_DESC = 'DESC';

    // Permissions
    public const PERMISSION_CREATE= 'create';
    public const PERMISSION_READ = 'read';
    public const PERMISSION_UPDATE = 'update';
    public const PERMISSION_DELETE = 'delete';

    // Aggregate permissions
    public const PERMISSION_WRITE = 'write';

    public const PERMISSIONS = [
        self::PERMISSION_CREATE,
        self::PERMISSION_READ,
        self::PERMISSION_UPDATE,
        self::PERMISSION_DELETE,
    ];

    // Collections
    public const METADATA = '_metadata';

    // Cursor
    public const CURSOR_BEFORE = 'before';
    public const CURSOR_AFTER = 'after';

    // Lengths
    public const LENGTH_KEY = 255;

    // Cache
    public const TTL = 60 * 60 * 24; // 24 hours

    // Events
    public const EVENT_ALL = '*';

    public const EVENT_DATABASE_LIST = 'database_list';
    public const EVENT_DATABASE_CREATE = 'database_create';
    public const EVENT_DATABASE_DELETE = 'database_delete';

    public const EVENT_COLLECTION_LIST = 'collection_list';
    public const EVENT_COLLECTION_CREATE = 'collection_delete';
    public const EVENT_COLLECTION_READ = 'collection_read';
    public const EVENT_COLLECTION_DELETE = 'collection_delete';

    public const EVENT_DOCUMENT_FIND = 'document_find';
    public const EVENT_DOCUMENT_CREATE = 'document_create';
    public const EVENT_DOCUMENT_READ = 'document_read';
    public const EVENT_DOCUMENT_UPDATE = 'document_update';
    public const EVENT_DOCUMENT_DELETE = 'document_delete';
    public const EVENT_DOCUMENT_COUNT = 'document_count';
    public const EVENT_DOCUMENT_SUM = 'document_sum';

    public const EVENT_ATTRIBUTE_CREATE = 'attribute_create';
    public const EVENT_ATTRIBUTE_UPDATE = 'attribute_update';
    public const EVENT_ATTRIBUTE_DELETE = 'attribute_delete';

    public const EVENT_INDEX_RENAME = 'index_rename';
    public const EVENT_INDEX_CREATE = 'index_create';
    public const EVENT_INDEX_DELETE = 'index_delete';

    protected Adapter $adapter;

    protected Cache $cache;

    /**
     * @var array<string, bool>
     */
    protected array $primitives = [
        self::VAR_STRING => true,
        self::VAR_INTEGER => true,
        self::VAR_FLOAT => true,
        self::VAR_BOOLEAN => true,
    ];

    /**
     * List of Internal Ids
     * @var array<array<string, mixed>>
     */
    protected array $attributes = [
        [
            '$id' => '$id',
            'type' => self::VAR_STRING,
            'size' => Database::LENGTH_KEY,
            'required' => true,
            'signed' => true,
            'array' => false,
            'filters' => [],
        ],
        [
            '$id' => '$collection',
            'type' => self::VAR_STRING,
            'size' => Database::LENGTH_KEY,
            'required' => true,
            'signed' => true,
            'array' => false,
            'filters' => [],
        ],
        [
            '$id' => '$createdAt',
            'type' => Database::VAR_DATETIME,
            'format' => '',
            'size' => 0,
            'signed' => false,
            'required' => false,
            'default' => null,
            'array' => false,
            'filters' => ['datetime']
        ],
        [
            '$id' => '$updatedAt',
            'type' => Database::VAR_DATETIME,
            'format' => '',
            'size' => 0,
            'signed' => false,
            'required' => false,
            'default' => null,
            'array' => false,
            'filters' => ['datetime']
        ]
    ];

    /**
     * Parent Collection
     * Defines the structure for both system and custom collections
     *
     * @var array<string, mixed>
     */
    protected array $collection = [
        '$id' => self::METADATA,
        '$collection' => self::METADATA,
        'name' => 'collections',
        'attributes' => [
            [
                '$id' => 'name',
                'key' => 'name',
                'type' => self::VAR_STRING,
                'size' => 256,
                'required' => true,
                'signed' => true,
                'array' => false,
                'filters' => [],
            ],
            [
                '$id' => 'attributes',
                'key' => 'attributes',
                'type' => self::VAR_STRING,
                'size' => 1000000,
                'required' => false,
                'signed' => true,
                'array' => false,
                'filters' => ['json'],
            ],
            [
                '$id' => 'indexes',
                'key' => 'indexes',
                'type' => self::VAR_STRING,
                'size' => 1000000,
                'required' => false,
                'signed' => true,
                'array' => false,
                'filters' => ['json'],
            ],
        ],
        'indexes' => [],
    ];

    /**
     * @var array<string, array{encode: callable, decode: callable}>
     */
    protected static array $filters = [];

    /**
     * @var array<string, array{encode: callable, decode: callable}>
     */
    private array $instanceFilters = [];

    /**
     * @var array<string, mixed>
     */
    protected array $listeners = [
        '*' => [],
    ];

    /**
     * @var bool
     */
    protected bool $silentEvents = false;

    /**
     * @param Adapter $adapter
     * @param Cache $cache
     * @param array<string, array{encode: callable, decode: callable}> $filters
     */
    public function __construct(Adapter $adapter, Cache $cache, array $filters = [])
    {
        $this->adapter = $adapter;
        $this->cache = $cache;
        $this->instanceFilters = $filters;

        self::addFilter(
            'json',
            /**
             * @param mixed $value
             * @return mixed
             */
            function (mixed $value) {
                $value = ($value instanceof Document) ? $value->getArrayCopy() : $value;

                if (!is_array($value) && !$value instanceof \stdClass) {
                    return $value;
                }

                return json_encode($value);
            },
            /**
             * @param mixed $value
             * @return mixed
             * @throws Exception
             */
            function (mixed $value) {
                if (!is_string($value)) {
                    return $value;
                }

                $value = json_decode($value, true) ?? [];

                if (array_key_exists('$id', $value)) {
                    return new Document($value);
                } else {
                    $value = array_map(function ($item) {
                        if (is_array($item) && array_key_exists('$id', $item)) { // if `$id` exists, create a Document instance
                            return new Document($item);
                        }
                        return $item;
                    }, $value);
                }

                return $value;
            }
        );

        self::addFilter(
            'datetime',
            /**
             * @param string|null $value
             * @return string|null
             * @throws Exception
             */
            function (?string $value) {
                if (is_null($value)) {
                    return null;
                }
                try {
                    $value = new \DateTime($value);
                    $value->setTimezone(new \DateTimeZone(date_default_timezone_get()));
                    return DateTime::format($value);
                } catch (\Throwable $th) {
                    return $value;
                }
            },
            /**
             * @param string|null $value
             * @return string|null
             */
            function (?string $value) {
                return DateTime::formatTz($value);
            }
        );
    }

    /**
     * Add listener to events
     *
     * @param string $event
     * @param callable $callback
     * @return self
     */
    public function on(string $event, callable $callback): self
    {
        if (!isset($this->listeners[$event])) {
            $this->listeners[$event] = [];
        }
        $this->listeners[$event][] = $callback;
        return $this;
    }

    /**
     * Silent event generation for all the calls inside the callback
     *
     * @param callable $callback
     * @return mixed
     */
    public function silent(callable $callback): mixed
    {
        $previous = $this->silentEvents;
        $this->silentEvents = true;
        $result = $callback();
        $this->silentEvents = $previous;
        return $result;
    }

    /**
     * Trigger callback for events
     *
     * @param string $event
     * @param mixed $args
     * @return void
     */
    protected function trigger(string $event, mixed $args = null): void
    {
        if ($this->silentEvents) {
            return;
        }
        foreach ($this->listeners[self::EVENT_ALL] as $callback) {
            call_user_func($callback, $event, $args);
        }

        foreach (($this->listeners[$event] ?? []) as $callback) {
            call_user_func($callback, $event, $args);
        }
    }

    /**
     * Set Namespace.
     *
     * Set namespace to divide different scope of data sets
     *
     * @param string $namespace
     *
     * @return $this
     *
     * @throws Exception
     */
    public function setNamespace(string $namespace): self
    {
        $this->adapter->setNamespace($namespace);

        return $this;
    }

    /**
     * Get Namespace.
     *
     * Get namespace of current set scope
     *
     * @return string
     *
     * @throws Exception
     */
    public function getNamespace(): string
    {
        return $this->adapter->getNamespace();
    }

    /**
     * Set database to use for current scope
     *
     * @param string $name
     * @param bool $reset
     *
     * @return bool
     * @throws Exception
     */
    public function setDefaultDatabase(string $name, bool $reset = false): bool
    {
        return $this->adapter->setDefaultDatabase($name, $reset);
    }

    /**
     * Get Database.
     *
     * Get Database from current scope
     *
     * @throws Exception
     *
     * @return string
     */
    public function getDefaultDatabase(): string
    {
        return $this->adapter->getDefaultDatabase();
    }

    /**
     * Ping Database
     *
     * @return bool
     */
    public function ping(): bool
    {
        return $this->adapter->ping();
    }

    /**
     * Create the Default Database
     *
     * @throws Exception
     *
     * @return bool
     */
    public function create(): bool
    {
        $name = $this->adapter->getDefaultDatabase();
        $this->adapter->create($name);

        /**
         * Create array of attribute documents
         * @var array<Document> $attributes
         */
        $attributes = array_map(function ($attribute) {
            return new Document([
                '$id' => ID::custom($attribute[0]),
                'type' => $attribute[1],
                'size' => $attribute[2],
                'required' => $attribute[3],
            ]);
        }, [ // Array of [$id, $type, $size, $required]
            ['name', self::VAR_STRING, 512, true],
            ['attributes', self::VAR_STRING, 1000000, false],
            ['indexes', self::VAR_STRING, 1000000, false],
        ]);

        $this->silent(fn () => $this->createCollection(self::METADATA, $attributes));

        $this->trigger(self::EVENT_DATABASE_CREATE, $name);

        return true;
    }

    /**
     * Check if database exists
     * Optionally check if collection exists in database
     *
     * @param string $database database name
     * @param string|null $collection (optional) collection name
     *
     * @return bool
     */
    public function exists(string $database, string $collection = null): bool
    {
        return $this->adapter->exists($database, $collection);
    }

    /**
     * List Databases
     *
     * @return array<Document>
     */
    public function list(): array
    {
        $databases = $this->adapter->list();

        $this->trigger(self::EVENT_DATABASE_LIST, $databases);

        return $databases;
    }

    /**
     * Delete Database
     *
     * @param string $name
     *
     * @return bool
     */
    public function delete(string $name): bool
    {
        $deleted = $this->adapter->delete($name);

        $this->trigger(self::EVENT_DATABASE_DELETE, ['name' => $name, 'deleted' => $deleted]);

        return $deleted;
    }

    /**
     * Create Collection
     *
     * @param string $id
     * @param array<Document> $attributes
     * @param array<Document> $indexes
     *
     * @return Document
     */
    public function createCollection(string $id, array $attributes = [], array $indexes = []): Document
    {
        $collection = $this->silent(fn () => $this->getCollection($id));

        if (!$collection->isEmpty() && $id !== self::METADATA) {
            throw new DuplicateException('Collection ' . $id . ' Exists!');
        }

        $this->adapter->createCollection($id, $attributes, $indexes);

        if ($id === self::METADATA) {
            return new Document($this->collection);
        }

        $collection = new Document([
            '$id' => ID::custom($id),
            '$permissions' => [
                Permission::read(Role::any()),
                Permission::create(Role::any()),
                Permission::update(Role::any()),
                Permission::delete(Role::any()),
            ],
            'name' => $id,
            'attributes' => $attributes,
            'indexes' => $indexes,
        ]);

        // Check index limits, if given
        if ($indexes && $this->adapter->getCountOfIndexes($collection) > $this->adapter->getLimitForIndexes()) {
            throw new LimitException('Index limit of ' . $this->adapter->getLimitForIndexes() . ' exceeded. Cannot create collection.');
        }

        // check attribute limits, if given
        if ($attributes) {
            if (
                $this->adapter->getLimitForAttributes() > 0 &&
                $this->adapter->getCountOfAttributes($collection) > $this->adapter->getLimitForAttributes()
            ) {
                throw new LimitException('Column limit of ' . $this->adapter->getLimitForAttributes() . ' exceeded. Cannot create collection.');
            }

            if (
                $this->adapter->getDocumentSizeLimit() > 0 &&
                $this->adapter->getAttributeWidth($collection) > $this->adapter->getDocumentSizeLimit()
            ) {
                throw new LimitException('Row width limit of ' . $this->adapter->getDocumentSizeLimit() . ' exceeded. Cannot create collection.');
            }
        }

        $createdCollection = $this->silent(fn () => $this->createDocument(self::METADATA, $collection));

        $this->trigger(self::EVENT_COLLECTION_CREATE, $createdCollection);

        return $createdCollection;
    }

    /**
     * Get Collection
     *
     * @param string $id
     *
     * @return Document
     * @throws Exception
     */
    public function getCollection(string $id): Document
    {
        $collection = $this->silent(fn () => $this->getDocument(self::METADATA, $id));

        $this->trigger(self::EVENT_COLLECTION_READ, $collection);

        return $collection;
    }

    /**
     * List Collections
     *
     * @param int $offset
     * @param int $limit
     *
     * @return array<Document>
     * @throws Exception
     */
    public function listCollections(int $limit = 25, int $offset = 0): array
    {
        Authorization::disable();

        $result = $this->silent(fn () => $this->find(self::METADATA, [
            Query::limit($limit),
            Query::offset($offset)
        ]));

        Authorization::reset();

        $this->trigger(self::EVENT_COLLECTION_LIST, $result);

        return $result;
    }

    /**
     * Delete Collection
     *
     * @param string $id
     *
     * @return bool
     */
    public function deleteCollection(string $id): bool
    {
        $this->adapter->deleteCollection($id);

        $collection = $this->silent(fn () => $this->getDocument(self::METADATA, $id));
        $deleted = $this->silent(fn () => $this->deleteDocument(self::METADATA, $id));

        $this->trigger(self::EVENT_COLLECTION_DELETE, $collection);

        return $deleted;
    }

    /**
     * Create Attribute
     *
     * @param string $collection
     * @param string $id
     * @param string $type
     * @param int $size utf8mb4 chars length
     * @param bool $required
     * @param mixed $default
     * @param bool $signed
     * @param bool $array
     * @param string|null $format optional validation format of attribute
     * @param array<string, mixed> $formatOptions assoc array with custom options that can be passed for the format validation
     * @param array<string> $filters
     *
     * @return bool
     * @throws AuthorizationException
     * @throws DuplicateException
     * @throws LimitException
     * @throws StructureException
     * @throws Throwable
     */
    public function createAttribute(string $collection, string $id, string $type, int $size, bool $required, mixed $default = null, bool $signed = true, bool $array = false, string $format = null, array $formatOptions = [], array $filters = []): bool
    {
        $collection = $this->silent(fn () => $this->getCollection($collection));

        // attribute IDs are case insensitive
        $attributes = $collection->getAttribute('attributes', []);
        /** @var array<Document> $attributes */
        foreach ($attributes as $attribute) {
            if (\strtolower($attribute->getId()) === \strtolower($id)) {
                throw new DuplicateException('Attribute already exists');
            }
        }

        /** Ensure required filters for the attribute are passed */
        $requiredFilters = $this->getRequiredFilters($type);
        if (!empty(array_diff($requiredFilters, $filters))) {
            throw new Exception("Attribute of type: $type requires the following filters: " . implode(",", $requiredFilters));
        }

        if (
            $this->adapter->getLimitForAttributes() > 0 &&
            $this->adapter->getCountOfAttributes($collection) >= $this->adapter->getLimitForAttributes()
        ) {
            throw new LimitException('Column limit reached. Cannot create new attribute.');
        }

        if ($format) {
            if (!Structure::hasFormat($format, $type)) {
                throw new Exception('Format ("' . $format . '") not available for this attribute type ("' . $type . '")');
            }
        }

        $collection->setAttribute('attributes', new Document([
            '$id' => ID::custom($id),
            'key' => $id,
            'type' => $type,
            'size' => $size,
            'required' => $required,
            'default' => $default,
            'signed' => $signed,
            'array' => $array,
            'format' => $format,
            'formatOptions' => $formatOptions,
            'filters' => $filters,
        ]), Document::SET_TYPE_APPEND);

        if (
            $this->adapter->getDocumentSizeLimit() > 0 &&
            $this->adapter->getAttributeWidth($collection) >= $this->adapter->getDocumentSizeLimit()
        ) {
            throw new LimitException('Row width limit reached. Cannot create new attribute.');
        }

        switch ($type) {
            case self::VAR_STRING:
                if ($size > $this->adapter->getLimitForString()) {
                    throw new Exception('Max size allowed for string is: ' . number_format($this->adapter->getLimitForString()));
                }
                break;

            case self::VAR_INTEGER:
                $limit = ($signed) ? $this->adapter->getLimitForInt() / 2 : $this->adapter->getLimitForInt();
                if ($size > $limit) {
                    throw new Exception('Max size allowed for int is: ' . number_format($limit));
                }
                break;
            case self::VAR_FLOAT:
            case self::VAR_BOOLEAN:
            case self::VAR_DATETIME:
                break;
            default:
                throw new Exception('Unknown attribute type: ' . $type);
        }

        // only execute when $default is given
        if (!\is_null($default)) {
            if ($required === true) {
                throw new Exception('Cannot set a default value on a required attribute');
            }

            $this->validateDefaultTypes($type, $default);
        }

        $attribute = $this->adapter->createAttribute($collection->getId(), $id, $type, $size, $signed, $array);

        if ($collection->getId() !== self::METADATA) {
            $this->silent(fn () => $this->updateDocument(self::METADATA, $collection->getId(), $collection));
        }

        $this->trigger(self::EVENT_ATTRIBUTE_CREATE, $attribute);

        return $attribute;
    }

    /**
     * Get the list of required filters for each data type
     *
     * @param string $type Type of the attribute
     *
     * @return array<string>
     */
    protected function getRequiredFilters(string $type): array
    {
        return match ($type) {
            self::VAR_DATETIME => ['datetime'],
            default => [],
        };
    }

    /**
     * Function to validate if the default value of an attribute matches its attribute type
     *
     * @param string $type Type of the attribute
     * @param mixed $default Default value of the attribute
     *
     * @throws Exception
     * @return void
     */
    protected function validateDefaultTypes(string $type, mixed $default): void
    {
        $defaultType = \gettype($default);

        if ($defaultType === 'NULL') {
            // Disable null. No validation required
            return;
        }

        if ($defaultType === 'array') {
            foreach ($default as $value) {
                $this->validateDefaultTypes($type, $value);
            }
            return;
        }

        switch ($type) {
            case self::VAR_STRING:
            case self::VAR_INTEGER:
            case self::VAR_FLOAT:
            case self::VAR_BOOLEAN:
                if ($type !== $defaultType) {
                    throw new Exception('Default value ' . $default . ' does not match given type ' . $type);
                }
                break;
            case self::VAR_DATETIME:
                if ($defaultType !== self::VAR_STRING) {
                    throw new Exception('Default value ' . $default . ' does not match given type ' . $type);
                }
                break;
            default:
                throw new Exception('Unknown attribute type: ' . $type);
        }
    }

    /**
     * Update attribute metadata. Utility method for update attribute methods.
     *
     * @param string $collection
     * @param string $id
     * @param callable $updateCallback method that recieves document, and returns it with changes applied
     *
     * @return void
     * @throws Exception
     */
    private function updateAttributeMeta(string $collection, string $id, callable $updateCallback): void
    {
        // Load
        $collection = $this->silent(fn () => $this->getCollection($collection));

        $attributes = $collection->getAttribute('attributes', []);

        $attributeIndex = \array_search($id, \array_map(fn ($attribute) => $attribute['$id'], $attributes));

        if ($attributeIndex === false) {
            throw new Exception('Attribute not found');
        }

        // Execute update from callback
        call_user_func($updateCallback, $attributes[$attributeIndex], $collection, $attributeIndex);

        // Save
        $collection->setAttribute('attributes', $attributes, Document::SET_TYPE_ASSIGN);

        if ($collection->getId() !== self::METADATA) {
            $this->silent(fn () => $this->updateDocument(self::METADATA, $collection->getId(), $collection));
        }

        $this->trigger(self::EVENT_ATTRIBUTE_UPDATE, $attributes[$attributeIndex]);
    }

    /**
     * Update required status of attribute.
     *
     * @param string $collection
     * @param string $id
     * @param bool $required
     *
     * @return void
     */
    public function updateAttributeRequired(string $collection, string $id, bool $required): void
    {
        $this->updateAttributeMeta($collection, $id, function ($attribute) use ($required) {
            $attribute->setAttribute('required', $required);
        });
    }

    /**
     * Update format of attribute.
     *
     * @param string $collection
     * @param string $id
     * @param string $format validation format of attribute
     *
     * @return void
     */
    public function updateAttributeFormat(string $collection, string $id, string $format): void
    {
        $this->updateAttributeMeta($collection, $id, function ($attribute) use ($format) {
            if (!Structure::hasFormat($format, $attribute->getAttribute('type'))) {
                throw new Exception('Format ("' . $format . '") not available for this attribute type ("' . $attribute->getAttribute('type') . '")');
            }

            $attribute->setAttribute('format', $format);
        });
    }

    /**
     * Update format options of attribute.
     *
     * @param string $collection
     * @param string $id
     * @param array<string, mixed> $formatOptions assoc array with custom options that can be passed for the format validation
     *
     * @return void
     */
    public function updateAttributeFormatOptions(string $collection, string $id, array $formatOptions): void
    {
        $this->updateAttributeMeta($collection, $id, function ($attribute) use ($formatOptions) {
            $attribute->setAttribute('formatOptions', $formatOptions);
        });
    }

    /**
     * Update filters of attribute.
     *
     * @param string $collection
     * @param string $id
     * @param array<string> $filters
     *
     * @return void
     * @throws Exception
     */
    public function updateAttributeFilters(string $collection, string $id, array $filters): void
    {
        $this->updateAttributeMeta($collection, $id, function ($attribute) use ($filters) {
            $attribute->setAttribute('filters', $filters);
        });
    }

    /**
     * Update default value of attribute
     *
     * @param string $collection
     * @param string $id
     * @param mixed $default
     *
     * @return void
     * @throws Exception
     */
    public function updateAttributeDefault(string $collection, string $id, mixed $default = null): void
    {
        $this->updateAttributeMeta($collection, $id, function ($attribute) use ($default) {
            if ($attribute->getAttribute('required') === true) {
                throw new Exception('Cannot set a default value on a required attribute');
            }

            $this->validateDefaultTypes($attribute->getAttribute('type'), $default);

            $attribute->setAttribute('default', $default);
        });
    }

    /**
     * Update Attribute. This method is for updating data that causes underlying structure to change. Check out other updateAttribute methods if you are looking for metadata adjustments.
     *
     * @param string $collection
     * @param string $id
     * @param string|null $type
     * @param int|null $size utf8mb4 chars length
     * @param bool $signed
     * @param bool $array
     *
     * To update attribute key (ID), use renameAttribute instead.
     * @param string|null $format
     * @param array<string, mixed> $formatOptions
     * @param array<string> $filters
     * @return bool
     * @throws Exception
     */
    public function updateAttribute(string $collection, string $id, string $type = null, int $size = null, bool $signed = null, bool $array = null, string $format = null, array $formatOptions = [], array $filters = []): bool
    {
        /** Ensure required filters for the attribute are passed */
        $requiredFilters = $this->getRequiredFilters($type);
        if (!empty(array_diff($requiredFilters, $filters))) {
            throw new Exception("Attribute of type: $type requires the following filters: " . implode(",", $requiredFilters));
        }

        if ($format) {
            if (!Structure::hasFormat($format, $type)) {
                throw new Exception('Format ("' . $format . '") not available for this attribute type ("' . $type . '")');
            }
        }

        $this->updateAttributeMeta($collection, $id, function ($attribute, $collectionDoc, $attributeIndex) use ($collection, $id, $type, $size, $signed, $array, $format, $formatOptions, $filters) {
            if ($type !== null || $size !== null || $signed !== null || $array !== null || $format !== null || !empty($formatOptions) || !empty($filters)) {
                $type ??= $attribute->getAttribute('type');
                $size ??= $attribute->getAttribute('size');
                $signed ??= $attribute->getAttribute('signed');
                $array ??= $attribute->getAttribute('array');
                $format ??= $attribute->getAttribute('format');

                if (empty(($formatOptions))) {
                    $formatOptions = $attribute->getAttribute('formatOptions');
                }
                if (empty(($filters))) {
                    $filters = $attribute->getAttribute('filters');
                }

                switch ($type) {
                    case self::VAR_STRING:
                        if ($size > $this->adapter->getLimitForString()) {
                            throw new Exception('Max size allowed for string is: ' . number_format($this->adapter->getLimitForString()));
                        }
                        break;

                    case self::VAR_INTEGER:
                        $limit = ($signed) ? $this->adapter->getLimitForInt() / 2 : $this->adapter->getLimitForInt();
                        if ($size > $limit) {
                            throw new Exception('Max size allowed for int is: ' . number_format($limit));
                        }
                        break;
                    case self::VAR_FLOAT:
                    case self::VAR_BOOLEAN:
                    case self::VAR_DATETIME:
                        break;
                    default:
                        throw new Exception('Unknown attribute type: ' . $type);
                }

                $attribute
                    ->setAttribute('type', $type)
                    ->setAttribute('size', $size)
                    ->setAttribute('signed', $signed)
                    ->setAttribute('array', $array)
                    ->setAttribute('format', $format)
                    ->setAttribute('formatOptions', $formatOptions)
                    ->setAttribute('filters', $filters);

                $attributes = $collectionDoc->getAttribute('attributes');
                $attributes[$attributeIndex] = $attribute;
                $collectionDoc->setAttribute('attributes', $attributes, Document::SET_TYPE_ASSIGN);

                if (
                    $this->adapter->getDocumentSizeLimit() > 0 &&
                    $this->adapter->getAttributeWidth($collectionDoc) >= $this->adapter->getDocumentSizeLimit()
                ) {
                    throw new LimitException('Row width limit reached. Cannot create new attribute.');
                }

                $this->adapter->updateAttribute($collection, $id, $type, $size, $signed, $array);
            }
        });

        return true;
    }

    /**
     * Checks if attribute can be added to collection.
     * Used to check attribute limits without asking the database
     * Returns true if attribute can be added to collection, throws exception otherwise
     *
     * @param Document $collection
     * @param Document $attribute
     *
     * @throws LimitException
     * @return bool
     */
    public function checkAttribute(Document $collection, Document $attribute): bool
    {
        $collection = clone $collection;

        $collection->setAttribute('attributes', $attribute, Document::SET_TYPE_APPEND);

        if (
            $this->adapter->getLimitForAttributes() > 0 &&
            $this->adapter->getCountOfAttributes($collection) > $this->adapter->getLimitForAttributes()
        ) {
            throw new LimitException('Column limit reached. Cannot create new attribute.');
        }

        if (
            $this->adapter->getDocumentSizeLimit() > 0 &&
            $this->adapter->getAttributeWidth($collection) >= $this->adapter->getDocumentSizeLimit()
        ) {
            throw new LimitException('Row width limit reached. Cannot create new attribute.');
        }

        return true;
    }

    /**
     * Delete Attribute
     *
     * @param string $collection
     * @param string $id
     *
     * @return bool
     */
    public function deleteAttribute(string $collection, string $id): bool
    {
        $collection = $this->silent(fn () =>$this->getCollection($collection));

        $attributes = $collection->getAttribute('attributes', []);

        $attribute = null;

        foreach ($attributes as $key => $value) {
            if (isset($value['$id']) && $value['$id'] === $id) {
                $attribute = $value;
                unset($attributes[$key]);
            }
        }

        $collection->setAttribute('attributes', $attributes);

        if ($collection->getId() !== self::METADATA) {
            $this->silent(fn () => $this->updateDocument(self::METADATA, $collection->getId(), $collection));
        }

        $deleted = $this->adapter->deleteAttribute($collection->getId(), $id);

        $this->trigger(self::EVENT_ATTRIBUTE_DELETE, $attribute);

        return $deleted;
    }

    /**
     * Rename Attribute
     *
     * @param string $collection
     * @param string $old Current attribute ID
     * @param string $new
     * @return bool
     * @throws DuplicateException
     */
    public function renameAttribute(string $collection, string $old, string $new): bool
    {
        $collection = $this->silent(fn () => $this->getCollection($collection));
        $attributes = $collection->getAttribute('attributes', []);
        $indexes = $collection->getAttribute('indexes', []);

        $attribute = \in_array($old, \array_map(fn ($attribute) => $attribute['$id'], $attributes));

        if ($attribute === false) {
            throw new Exception('Attribute not found');
        }

        $attributeNew = \in_array($new, \array_map(fn ($attribute) => $attribute['$id'], $attributes));

        if ($attributeNew !== false) {
            throw new DuplicateException('Attribute name already used');
        }

        foreach ($attributes as $key => $value) {
            if (isset($value['$id']) && $value['$id'] === $old) {
                $attributes[$key]['key'] = $new;
                $attributes[$key]['$id'] = $new;
                $attributeNew = $attributes[$key];
                break;
            }
        }

        foreach ($indexes as $index) {
            $indexAttributes = $index->getAttribute('attributes', []);

            $indexAttributes = \array_map(fn ($attribute) => ($attribute === $old) ? $new : $attribute, $indexAttributes);

            $index->setAttribute('attributes', $indexAttributes);
        }

        $collection->setAttribute('attributes', $attributes);
        $collection->setAttribute('indexes', $indexes);

        if ($collection->getId() !== self::METADATA) {
            $this->silent(fn () => $this->updateDocument(self::METADATA, $collection->getId(), $collection));
        }

        $renamed = $this->adapter->renameAttribute($collection->getId(), $old, $new);

        $this->trigger(self::EVENT_ATTRIBUTE_UPDATE, $attributeNew);

        return $renamed;
    }

    /**
     * Rename Index
     *
     * @param string $collection
     * @param string $old
     * @param string $new
     *
     * @return bool
     */
    public function renameIndex(string $collection, string $old, string $new): bool
    {
        $collection = $this->silent(fn () => $this->getCollection($collection));

        $indexes = $collection->getAttribute('indexes', []);

        $index = \in_array($old, \array_map(fn ($index) => $index['$id'], $indexes));

        if ($index === false) {
            throw new Exception('Index not found');
        }

        $indexNew = \in_array($new, \array_map(fn ($index) => $index['$id'], $indexes));

        if ($indexNew !== false) {
            throw new DuplicateException('Index name already used');
        }

        foreach ($indexes as $key => $value) {
            if (isset($value['$id']) && $value['$id'] === $old) {
                $indexes[$key]['key'] = $new;
                $indexes[$key]['$id'] = $new;
                $indexNew = $indexes[$key];
                break;
            }
        }

        $collection->setAttribute('indexes', $indexes);

        $this->adapter->renameIndex($collection->getId(), $old, $new);

        if ($collection->getId() !== self::METADATA) {
            $this->silent(fn () => $this->updateDocument(self::METADATA, $collection->getId(), $collection));
        }

        $this->trigger(self::EVENT_INDEX_RENAME, $indexNew);

        return true;
    }

    /**
     * Create Index
     *
     * @param string $collection
     * @param string $id
     * @param string $type
     * @param array<string> $attributes
     * @param array<int> $lengths
     * @param array<string> $orders
     *
     * @return bool
     * @throws AuthorizationException
     * @throws DuplicateException
     * @throws LimitException
     * @throws StructureException
     * @throws Throwable
     */
    public function createIndex(string $collection, string $id, string $type, array $attributes, array $lengths = [], array $orders = []): bool
    {
        if (empty($attributes)) {
            throw new Exception('Missing attributes');
        }

        $collection = $this->silent(fn () => $this->getCollection($collection));

        $validator = new IndexValidator($collection);
        if (!$validator->isValid(['type' => $type, 'attributes' => $attributes])) {
            throw new Exception($validator->getDescription());
        }

        // index IDs are case-insensitive
        $indexes = $collection->getAttribute('indexes', []);

        /** @var array<Document> $indexes */
        foreach ($indexes as $index) {
            if (\strtolower($index->getId()) === \strtolower($id)) {
                throw new DuplicateException('Index already exists');
            }
        }

        if ($this->adapter->getCountOfIndexes($collection) >= $this->adapter->getLimitForIndexes()) {
            throw new LimitException('Index limit reached. Cannot create new index.');
        }

        switch ($type) {
            case self::INDEX_KEY:
                if (!$this->adapter->getSupportForIndex()) {
                    throw new Exception('Key index is not supported');
                }
                break;

            case self::INDEX_UNIQUE:
                if (!$this->adapter->getSupportForUniqueIndex()) {
                    throw new Exception('Unique index is not supported');
                }
                break;

            case self::INDEX_FULLTEXT:
                if (!$this->adapter->getSupportForUniqueIndex()) {
                    throw new Exception('Fulltext index is not supported');
                }
                break;

            default:
                throw new Exception('Unknown index type: ' . $type);
        }

        $index = $this->adapter->createIndex($collection->getId(), $id, $type, $attributes, $lengths, $orders);

        $collection->setAttribute('indexes', new Document([
            '$id' => ID::custom($id),
            'key' => $id,
            'type' => $type,
            'attributes' => $attributes,
            'lengths' => $lengths,
            'orders' => $orders,
        ]), Document::SET_TYPE_APPEND);

        if ($collection->getId() !== self::METADATA) {
            $this->silent(fn () => $this->updateDocument(self::METADATA, $collection->getId(), $collection));
        }

        $this->trigger(self::EVENT_INDEX_CREATE, $index);

        return $index;
    }

    /**
     * Delete Index
     *
     * @param string $collection
     * @param string $id
     *
     * @return bool
     */
    public function deleteIndex(string $collection, string $id): bool
    {
        $collection = $this->silent(fn () => $this->getCollection($collection));

        $indexes = $collection->getAttribute('indexes', []);

        $indexDeleted = null;
        foreach ($indexes as $key => $value) {
            if (isset($value['$id']) && $value['$id'] === $id) {
                $indexDeleted = $value;
                unset($indexes[$key]);
            }
        }

        $collection->setAttribute('indexes', $indexes);

        if ($collection->getId() !== self::METADATA) {
            $this->silent(fn () => $this->updateDocument(self::METADATA, $collection->getId(), $collection));
        }

        $deleted = $this->adapter->deleteIndex($collection->getId(), $id);

        $this->trigger(self::EVENT_INDEX_DELETE, $indexDeleted);

        return $deleted;
    }

    /**
     * Get Document
     *
     * @param string $collection
     * @param string $id
     * @param Query[] $queries
     *
     * @return Document
     */
    public function getDocument(string $collection, string $id, array $queries = []): Document
    {
        if ($collection === self::METADATA && $id === self::METADATA) {
            return new Document($this->collection);
        }

        if (empty($collection)) {
            throw new Exception('Missing collection: ' . $collection);
        }

        if (empty($id)) {
            return new Document();
        }

<<<<<<< HEAD
        $collection = $this->silent(fn () => $this->getCollection($collection));
        $document = null;
        $cache = null;
=======
        $collection = $this->silent(fn() => $this->getCollection($collection));

        $selections = $this->validateSelections($collection, $queries);
>>>>>>> 9db79f74

        $validator = new Authorization(self::PERMISSION_READ);

        $cacheKey = 'cache-' . $this->getNamespace() . ':' . $collection->getId() . ':' . $id;

        if (!empty($selections)) {
            $cacheKey .= ':' . \md5(\implode($selections));
        } else {
            $cacheKey .= ':*';
        }

        if ($cache = $this->cache->load($cacheKey, self::TTL)) {
            $document = new Document($cache);

            if ($collection->getId() !== self::METADATA
                && !$validator->isValid($document->getRead())) {
                return new Document();
            }

            $this->trigger(self::EVENT_DOCUMENT_READ, $document);

            return $document;
        }

        $document = $this->adapter->getDocument($collection->getId(), $id, $queries);
        $document->setAttribute('$collection', $collection->getId());

        if ($document->isEmpty()) {
            return $document;
        }

        if ($collection->getId() !== self::METADATA
            && !$validator->isValid($document->getRead())) {
            return new Document();
        }

        $document = $this->casting($collection, $document);
        $document = $this->decode($collection, $document, $selections);

        $this->cache->save($cacheKey, $document->getArrayCopy()); // save to cache after fetching from db

        $this->trigger(self::EVENT_DOCUMENT_READ, $document);

        return $document;
    }

    /**
     * Create Document
     *
     * @param string $collection
     * @param Document $document
     *
     * @return Document
     *
     * @throws AuthorizationException
     * @throws StructureException
     * @throws Exception|Throwable
     */
    public function createDocument(string $collection, Document $document): Document
    {
        $collection = $this->silent(fn () => $this->getCollection($collection));

        $time = DateTime::now();

        $document
            ->setAttribute('$id', empty($document->getId()) ? ID::unique() : $document->getId())
            ->setAttribute('$collection', $collection->getId())
            ->setAttribute('$createdAt', $time)
            ->setAttribute('$updatedAt', $time);

        $document = $this->encode($collection, $document);

        $validator = new Structure($collection);

        if (!$validator->isValid($document)) {
            throw new StructureException($validator->getDescription());
        }

        $document = $this->adapter->createDocument($collection->getId(), $document);

        $document = $this->decode($collection, $document);

        $this->trigger(self::EVENT_DOCUMENT_CREATE, $document);

        return $document;
    }

    /**
     * Update Document
     *
     * @param string $collection
     * @param string $id
     * @param Document $document
     * @return Document
     *
     * @throws AuthorizationException
     * @throws StructureException
     * @throws Throwable
     */
    public function updateDocument(string $collection, string $id, Document $document): Document
    {
        if (!$document->getId() || !$id) {
            throw new Exception('Must define $id attribute');
        }

        $time = DateTime::now();
        $document->setAttribute('$updatedAt', $time);

        $old = Authorization::skip(fn () => $this->silent(fn () => $this->getDocument($collection, $id))); // Skip ensures user does not need read permission for this
        $collection = $this->silent(fn () => $this->getCollection($collection));

        $validator = new Authorization(self::PERMISSION_UPDATE);

        if ($collection->getId() !== self::METADATA
            && !$validator->isValid($old->getUpdate())) {
            throw new AuthorizationException($validator->getDescription());
        }

        $document = $this->encode($collection, $document);

        $validator = new Structure($collection);

        if (!$validator->isValid($document)) { // Make sure updated structure still apply collection rules (if any)
            throw new StructureException($validator->getDescription());
        }

        $document = $this->adapter->updateDocument($collection->getId(), $document);
        $document = $this->decode($collection, $document);

        $this->cache->purge('cache-' . $this->getNamespace() . ':' . $collection->getId() . ':' . $id . ':*');

        $this->trigger(self::EVENT_DOCUMENT_UPDATE, $document);

        return $document;
    }

    /**
     * Delete Document
     *
     * @param string $collection
     * @param string $id
     *
     * @return bool
     *
     * @throws AuthorizationException
     */
    public function deleteDocument(string $collection, string $id): bool
    {
        $validator = new Authorization(self::PERMISSION_DELETE);

        $document = Authorization::skip(fn () => $this->silent(fn () => $this->getDocument($collection, $id))); // Skip ensures user does not need read permission for this
        $collection = $this->silent(fn () => $this->getCollection($collection));

        if ($collection->getId() !== self::METADATA
            && !$validator->isValid($document->getDelete())) {
            throw new AuthorizationException($validator->getDescription());
        }

        $this->cache->purge('cache-' . $this->getNamespace() . ':' . $collection->getId() . ':' . $id . ':*');

        $deleted = $this->adapter->deleteDocument($collection->getId(), $id);

        $this->trigger(self::EVENT_DOCUMENT_DELETE, $document);

        return $deleted;
    }

    /**
     * Cleans the all the collection's documents from the cache
     *
     * @param string $collection
     *
     * @return bool
     */
    public function deleteCachedCollection(string $collection): bool
    {
        return $this->cache->purge('cache-' . $this->getNamespace() . ':' . $collection . ':*');
    }

    /**
     * Cleans a specific document from cache
     *
     * @param string $collection
     * @param string $id
     *
     * @return bool
     */
    public function deleteCachedDocument(string $collection, string $id): bool
    {
        return $this->cache->purge('cache-' . $this->getNamespace() . ':' . $collection . ':' . $id . ':*');
    }

    /**
     * Find Documents
     *
     * @param string $collection
     * @param array<Query> $queries
     *
     * @return array<Document>
     * @throws Exception
     */
    public function find(string $collection, array $queries = []): array
    {
        $collection = $this->silent(fn () => $this->getCollection($collection));

        $grouped = Query::groupByType($queries);
<<<<<<< HEAD
        $filters = $grouped['filters'];
        $limit = $grouped['limit'];
        $offset = $grouped['offset'];
        $orderAttributes = $grouped['orderAttributes'];
        $orderTypes = $grouped['orderTypes'];
        $cursor = $grouped['cursor'];
        $cursorDirection = $grouped['cursorDirection'];
=======
        /** @var $filters Query[] */ $filters = $grouped['filters'];
        /** @var Query[] $selections */ $selections = $grouped['selections'];
        /** @var int $limit */ $limit = $grouped['limit'];
        /** @var int $offset */ $offset = $grouped['offset'];
        /** @var string[] $orderAttributes */ $orderAttributes = $grouped['orderAttributes'];
        /** @var string[] $orderTypes */ $orderTypes = $grouped['orderTypes'];
        /** @var Document $cursor */ $cursor = $grouped['cursor'];
        /** @var string $cursorDirection */ $cursorDirection = $grouped['cursorDirection'];
>>>>>>> 9db79f74

        if (!empty($cursor) && $cursor->getCollection() !== $collection->getId()) {
            throw new Exception("cursor Document must be from the same Collection.");
        }

        $cursor = empty($cursor) ? [] : $this->encode($collection, $cursor)->getArrayCopy();

        $queries = \array_merge(
            $selections,
            self::convertQueries($collection, $filters)
        );

        $selections = $this->validateSelections($collection, $selections);

        $results = $this->adapter->find(
            $collection->getId(),
            $queries,
            $limit ?? 25,
            $offset ?? 0,
            $orderAttributes,
            $orderTypes,
            $cursor,
            $cursorDirection ?? Database::CURSOR_AFTER,
        );

        foreach ($results as &$node) {
            $node = $this->casting($collection, $node);
            $node = $this->decode($collection, $node, $selections);
            $node->setAttribute('$collection', $collection->getId());
        }

        $this->trigger(self::EVENT_DOCUMENT_FIND, $results);

        return $results;
    }

    /**
     * @param string $collection
     * @param array<Query> $queries
     * @return bool|Document
     * @throws Exception
     */
    public function findOne(string $collection, array $queries = []): bool|Document
    {
        $results = $this->silent(fn () => $this->find($collection, \array_merge([Query::limit(1)], $queries)));
        $found = \reset($results);

        $this->trigger(self::EVENT_DOCUMENT_FIND, $found);

        return $found;
    }

    /**
     * Count Documents
     *
     * Count the number of documents. Pass $max=0 for unlimited count
     *
     * @param string $collection
     * @param array<Query> $queries
     * @param int $max
     *
     * @return int
     * @throws Exception
     */
    public function count(string $collection, array $queries = [], int $max = 0): int
    {
        $collection = $this->silent(fn () => $this->getCollection($collection));

        if ($collection->isEmpty()) {
            throw new Exception("Collection not found");
        }

        $queries = Query::groupByType($queries)['filters'];
        $queries = self::convertQueries($collection, $queries);

        $count = $this->adapter->count($collection->getId(), $queries, $max);

        $this->trigger(self::EVENT_DOCUMENT_COUNT, $count);

        return $count;
    }

    /**
     * Sum an attribute
     *
     * Sum an attribute for all the documents. Pass $max=0 for unlimited count
     *
     * @param string $collection
     * @param string $attribute
     * @param array<Query> $queries
     * @param int $max
     *
     * @return int|float
     * @throws Exception
     */
    public function sum(string $collection, string $attribute, array $queries = [], int $max = 0): float|int
    {
        $collection = $this->silent(fn () => $this->getCollection($collection));

        if ($collection->isEmpty()) {
            throw new Exception("Collection not found");
        }

        $queries = self::convertQueries($collection, $queries);
        $sum = $this->adapter->sum($collection->getId(), $attribute, $queries, $max);

        $this->trigger(self::EVENT_DOCUMENT_SUM, $sum);

        return $sum;
    }

    /**
     * Add Attribute Filter
     *
     * @param string $name
     * @param callable $encode
     * @param callable $decode
     *
     * @return void
     */
    public static function addFilter(string $name, callable $encode, callable $decode): void
    {
        self::$filters[$name] = [
            'encode' => $encode,
            'decode' => $decode,
        ];
    }

    /**
     * @return array<Document>
     * @throws Exception
     */
    public function getInternalAttributes(): array
    {
        $attributes = [];
        foreach ($this->attributes as $internal) {
            $attributes[] = new Document($internal);
        }
        return $attributes;
    }

    /**
     * Encode Document
     *
     * @param Document $collection
     * @param Document $document
     *
     * @return Document
     * @throws Exception|Throwable
     */
    public function encode(Document $collection, Document $document): Document
    {
        $attributes = $collection->getAttribute('attributes', []);
        $attributes = array_merge($attributes, $this->getInternalAttributes());
        foreach ($attributes as $attribute) {
            $key = $attribute['$id'] ?? '';
            $array = $attribute['array'] ?? false;
            $default = $attribute['default'] ?? null;
            $filters = $attribute['filters'] ?? [];
            $value = $document->getAttribute($key);

            // continue on optional param with no default
            if (is_null($value) && is_null($default)) {
                continue;
            }

            // assign default only if no value provided
            // False positive "Call to function is_null() with mixed will always evaluate to false"
            // @phpstan-ignore-next-line
            if (is_null($value) && !is_null($default)) {
                $value = ($array) ? $default : [$default];
            } else {
                $value = ($array) ? $value : [$value];
            }

            foreach ($value as &$node) {
                if (($node !== null)) {
                    foreach ($filters as $filter) {
                        $node = $this->encodeAttribute($filter, $node, $document);
                    }
                }
            }

            if (!$array) {
                $value = $value[0];
            }

            $document->setAttribute($key, $value);
        }

        return $document;
    }

    /**
     * Decode Document
     *
     * @param Document $collection
     * @param Document $document
     * @param string[] $selections
     * @return Document
     * @throws Exception
     */
    public function decode(Document $collection, Document $document, array $selections = []): Document
    {
        $attributes = $collection->getAttribute('attributes', []);
        $attributes = array_merge($attributes, $this->getInternalAttributes());
        foreach ($attributes as $attribute) {
            $key = $attribute['$id'] ?? '';
            $array = $attribute['array'] ?? false;
            $filters = $attribute['filters'] ?? [];
            $value = $document->getAttribute($key);
            $value = ($array) ? $value : [$value];
            $value = (is_null($value)) ? [] : $value;

            foreach ($value as &$node) {
                foreach (array_reverse($filters) as $filter) {
                    $node = $this->decodeAttribute($filter, $node, $document);
                }
            }

            if (empty($selections) || \in_array($key, $selections)) {
                $document->setAttribute($key, ($array) ? $value : $value[0]);
            }
        }

        return $document;
    }

    /**
     * Casting
     *
     * @param Document $collection
     * @param Document $document
     *
     * @return Document
     */
    public function casting(Document $collection, Document $document): Document
    {
        if ($this->adapter->getSupportForCasting()) {
            return $document;
        }

        $attributes = $collection->getAttribute('attributes', []);

        foreach ($attributes as $attribute) {
            $key = $attribute['$id'] ?? '';
            $type = $attribute['type'] ?? '';
            $array = $attribute['array'] ?? false;
            $value = $document->getAttribute($key, null);
            if (is_null($value)) {
                continue;
            }

            if ($array) {
                $value = !is_string($value)
                    ? $value
                    : json_decode($value, true);
            } else {
                $value = [$value];
            }

            foreach ($value as &$node) {
                switch ($type) {
                    case self::VAR_BOOLEAN:
                        $node = (bool)$node;
                        break;
                    case self::VAR_INTEGER:
                        $node = (int)$node;
                        break;
                    case self::VAR_FLOAT:
                        $node = (float)$node;
                        break;
                    default:
                        break;
                }
            }

            $document->setAttribute($key, ($array) ? $value : $value[0]);
        }

        return $document;
    }

    /**
     * Encode Attribute
     *
     * Passes the attribute $value, and $document context to a predefined filter
     *  that allow you to manipulate the input format of the given attribute.
     *
     * @param string $name
     * @param mixed $value
     * @param Document $document
     *
     * @return mixed
     * @throws Throwable
     */
    protected function encodeAttribute(string $name, $value, Document $document): mixed
    {
        if (!array_key_exists($name, self::$filters) && !array_key_exists($name, $this->instanceFilters)) {
            throw new Exception("Filter: {$name} not found");
        }

        try {
            if (array_key_exists($name, $this->instanceFilters)) {
                $value = $this->instanceFilters[$name]['encode']($value, $document, $this);
            } else {
                $value = self::$filters[$name]['encode']($value, $document, $this);
            }
        } catch (\Throwable $th) {
            throw $th;
        }

        return $value;
    }

    /**
     * Decode Attribute
     *
     * Passes the attribute $value, and $document context to a predefined filter
     *  that allow you to manipulate the output format of the given attribute.
     *
     * @param string $name
     * @param mixed $value
     * @param Document $document
     *
     * @return mixed
     * @throws Exception
     */
<<<<<<< HEAD
    protected function decodeAttribute(string $name, $value, Document $document): mixed
=======
    protected function decodeAttribute(string $name, mixed $value, Document $document): mixed
>>>>>>> 9db79f74
    {
        if (!array_key_exists($name, self::$filters) && !array_key_exists($name, $this->instanceFilters)) {
            throw new Exception('Filter not found');
        }

        if (array_key_exists($name, $this->instanceFilters)) {
            $value = $this->instanceFilters[$name]['decode']($value, $document, $this);
        } else {
            $value = self::$filters[$name]['decode']($value, $document, $this);
        }

        return $value;
    }

    /**
     * Get adapter attribute limit, accounting for internal metadata
     * Returns 0 to indicate no limit
     *
     * @return int
     */
    public function getLimitForAttributes(): int
    {
        // If negative, return 0
        // -1 ==> virtual columns count as total, so treat as buffer
        return \max($this->adapter->getLimitForAttributes() - $this->adapter->getCountOfDefaultAttributes() - 1, 0);
    }

    /**
     * Get adapter index limit
     *
     * @return int
     */
    public function getLimitForIndexes(): int
    {
        return $this->adapter->getLimitForIndexes() - $this->adapter->getCountOfDefaultIndexes();
    }

    /**
     * Get list of keywords that cannot be used
     *
     * @return array<string>
     */
    public function getKeywords(): array
    {
        return $this->adapter->getKeywords();
    }

    /**
     * Validate if a set of attributes can be selected from the collection
     *
     * @param Document $collection
     * @param Query[] $queries
     * @throws Exception
     */
    private function validateSelections(Document $collection, array $queries): array
    {
        if (empty($queries)) {
            return [];
        }

        $selections = [];
        foreach ($queries as $query) {
            if ($query->getMethod() == Query::TYPE_SELECT) {
                foreach ($query->getValues() as $value) {
                    $selections[] = $value;
                }
            }
        }

        $attributes = [];
        foreach ($collection->getAttribute('attributes', []) as $attribute) {
            $attributes[] = $attribute['key'];
        }

        $invalid = \array_diff($selections, $attributes);

        if (!empty($invalid)) {
            throw new \Exception('Cannot select attributes: ' . \implode(', ', $invalid));
        }

        $selections[] = '$id';
        $selections[] = '$internalId';
        $selections[] = '$collection';
        $selections[] = '$createdAt';
        $selections[] = '$updatedAt';
        $selections[] = '$permissions';

        return $selections;
    }

    /**
     * Get Database Adapter
     *
     * @return Adapter
     */
    public function getAdapter(): Adapter
    {
        return $this->adapter;
    }

    /**
     * @param Document $collection
     * @param array<Query> $queries
     * @return array<Query>
     * @throws Exception
     */
    public static function convertQueries(Document $collection, array $queries): array
    {
        $attributes = $collection->getAttribute('attributes', []);

        foreach ($attributes as $v) {
            /* @var $v Document */
            switch ($v->getAttribute('type')) {
                case Database::VAR_DATETIME:
                    foreach ($queries as $qk => $q) {
                        if ($q->getAttribute() === $v->getId()) {
                            $arr = $q->getValues();
                            foreach ($arr as $vk => $vv) {
                                $arr[$vk] = DateTime::setTimezone($vv);
                            }
                            $q->setValues($arr);
                            $queries[$qk] = $q;
                        }
                    }
                    break;
            }
        }
        return $queries;
    }
}<|MERGE_RESOLUTION|>--- conflicted
+++ resolved
@@ -1353,15 +1353,9 @@
             return new Document();
         }
 
-<<<<<<< HEAD
         $collection = $this->silent(fn () => $this->getCollection($collection));
-        $document = null;
-        $cache = null;
-=======
-        $collection = $this->silent(fn() => $this->getCollection($collection));
 
         $selections = $this->validateSelections($collection, $queries);
->>>>>>> 9db79f74
 
         $validator = new Authorization(self::PERMISSION_READ);
 
@@ -1568,24 +1562,14 @@
         $collection = $this->silent(fn () => $this->getCollection($collection));
 
         $grouped = Query::groupByType($queries);
-<<<<<<< HEAD
         $filters = $grouped['filters'];
+        $selections = $grouped['selections'];
         $limit = $grouped['limit'];
         $offset = $grouped['offset'];
         $orderAttributes = $grouped['orderAttributes'];
         $orderTypes = $grouped['orderTypes'];
         $cursor = $grouped['cursor'];
         $cursorDirection = $grouped['cursorDirection'];
-=======
-        /** @var $filters Query[] */ $filters = $grouped['filters'];
-        /** @var Query[] $selections */ $selections = $grouped['selections'];
-        /** @var int $limit */ $limit = $grouped['limit'];
-        /** @var int $offset */ $offset = $grouped['offset'];
-        /** @var string[] $orderAttributes */ $orderAttributes = $grouped['orderAttributes'];
-        /** @var string[] $orderTypes */ $orderTypes = $grouped['orderTypes'];
-        /** @var Document $cursor */ $cursor = $grouped['cursor'];
-        /** @var string $cursorDirection */ $cursorDirection = $grouped['cursorDirection'];
->>>>>>> 9db79f74
 
         if (!empty($cursor) && $cursor->getCollection() !== $collection->getId()) {
             throw new Exception("cursor Document must be from the same Collection.");
@@ -1914,11 +1898,7 @@
      * @return mixed
      * @throws Exception
      */
-<<<<<<< HEAD
-    protected function decodeAttribute(string $name, $value, Document $document): mixed
-=======
     protected function decodeAttribute(string $name, mixed $value, Document $document): mixed
->>>>>>> 9db79f74
     {
         if (!array_key_exists($name, self::$filters) && !array_key_exists($name, $this->instanceFilters)) {
             throw new Exception('Filter not found');
@@ -1970,7 +1950,8 @@
      * Validate if a set of attributes can be selected from the collection
      *
      * @param Document $collection
-     * @param Query[] $queries
+     * @param array<Query> $queries
+     * @return array<string>
      * @throws Exception
      */
     private function validateSelections(Document $collection, array $queries): array
