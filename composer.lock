--- conflicted
+++ resolved
@@ -2593,11 +2593,6 @@
         "ext-mbstring": "*",
         "php": ">=8.3"
     },
-<<<<<<< HEAD
-    "platform-dev": [],
-    "plugin-api-version": "2.2.0"
-=======
     "platform-dev": {},
     "plugin-api-version": "2.6.0"
->>>>>>> 44ea79a7
 }