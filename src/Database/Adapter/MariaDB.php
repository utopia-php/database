--- conflicted
+++ resolved
@@ -2,14 +2,12 @@
 
 namespace Utopia\Database\Adapter;
 
+use Exception;
 use PDO;
-use Exception;
 use PDOException;
-use Utopia\Database\SQL;
 use Utopia\Database\Database;
 use Utopia\Database\Document;
 use Utopia\Database\Exception\Duplicate;
-use Utopia\Database\Helpers\ID;
 use Utopia\Database\Query;
 use Utopia\Database\Validator\Authorization;
 
@@ -1036,74 +1034,6 @@
     }
 
     /**
-<<<<<<< HEAD
-     * Get SQL Operator
-     *
-     * @param string $method
-     * @return string
-     * @throws Exception
-     */
-    protected function getSQLOperator(string $method): string
-    {
-        switch ($method) {
-            case Query::TYPE_EQUAL:
-                return '=';
-
-            case Query::TYPE_NOTEQUAL:
-                return '!=';
-
-            case Query::TYPE_LESSER:
-                return '<';
-
-            case Query::TYPE_LESSEREQUAL:
-                return '<=';
-
-            case Query::TYPE_GREATER:
-                return '>';
-
-            case Query::TYPE_GREATEREQUAL:
-                return '>=';
-
-            case Query::TYPE_IS_NULL:
-                return 'IS NULL';
-
-            case Query::TYPE_IS_NOT_NULL:
-                return 'IS NOT NULL';
-
-            default:
-                throw new Exception('Unknown method:' . $method);
-                break;
-        }
-    }
-
-    /**
-     * Get SQL Index Type
-     *
-     * @param string $type
-     * @return string
-     * @throws Exception
-     */
-    protected function getSQLIndexType(string $type): string
-    {
-        switch ($type) {
-            case Database::INDEX_KEY:
-            case Database::INDEX_ARRAY:
-                return 'INDEX';
-
-            case Database::INDEX_UNIQUE:
-                return 'UNIQUE INDEX';
-
-            case Database::INDEX_FULLTEXT:
-                return 'FULLTEXT INDEX';
-
-            default:
-                throw new Exception('Unknown Index Type:' . $type);
-        }
-    }
-
-    /**
-=======
->>>>>>> acb7f0a1
      * Get SQL Index
      *
      * @param string $collection
