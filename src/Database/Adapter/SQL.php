--- conflicted
+++ resolved
@@ -2331,30 +2331,6 @@
     }
 
     /**
-<<<<<<< HEAD
-     * Helper method to get attribute type from attributes array
-     *
-     * @param string $attributeName
-     * @param array<mixed> $attributes
-     * @return string|null
-     */
-    protected function getAttributeType(string $attributeName, array $attributes): ?string
-    {
-        foreach ($attributes as $attribute) {
-            if (isset($attribute['$id']) && $attribute['$id'] === $attributeName) {
-                return $attribute['type'] ?? null;
-            }
-            if (isset($attribute['key']) && $attribute['key'] === $attributeName) {
-                return $attribute['type'] ?? null;
-            }
-        }
-        return null;
-    }
-
-
-    /**
-=======
->>>>>>> 398b5d54
      * Find Documents
      *
      * @param QueryContext $context
@@ -2470,7 +2446,6 @@
             $where[] = '(' . implode(' OR ', $cursorWhere) . ')';
         }
 
-<<<<<<< HEAD
         $sqlJoin = '';
         foreach ($joins as $join) {
             $permissions = '';
@@ -2490,9 +2465,6 @@
         }
 
         $conditions = $this->getSQLConditions($filters, $binds);
-=======
-        $conditions = $this->getSQLConditions($queries, $binds);
->>>>>>> 398b5d54
         if (!empty($conditions)) {
             $where[] = $conditions;
         }
