<?php

namespace Utopia\Database;

use Exception;
use Utopia\Cache\Cache;
use Utopia\CLI\Console;
use Utopia\Database\Exception as DatabaseException;
use Utopia\Database\Exception\Authorization as AuthorizationException;
use Utopia\Database\Exception\Conflict as ConflictException;
use Utopia\Database\Exception\Dependency as DependencyException;
use Utopia\Database\Exception\Duplicate as DuplicateException;
use Utopia\Database\Exception\Index as IndexException;
use Utopia\Database\Exception\Limit as LimitException;
use Utopia\Database\Exception\NotFound as NotFoundException;
use Utopia\Database\Exception\Query as QueryException;
use Utopia\Database\Exception\Relationship as RelationshipException;
use Utopia\Database\Exception\Restricted as RestrictedException;
use Utopia\Database\Exception\Structure as StructureException;
use Utopia\Database\Exception\Timeout as TimeoutException;
use Utopia\Database\Helpers\ID;
use Utopia\Database\Helpers\Permission;
use Utopia\Database\Helpers\Role;
use Utopia\Database\Validator\Authorization;
use Utopia\Database\Validator\Index as IndexValidator;
use Utopia\Database\Validator\IndexDependency as IndexDependencyValidator;
use Utopia\Database\Validator\PartialStructure;
use Utopia\Database\Validator\Permissions;
use Utopia\Database\Validator\Queries\Document as DocumentValidator;
use Utopia\Database\Validator\Queries\Documents as DocumentsValidator;
use Utopia\Database\Validator\Structure;

class Database
{
    public const VAR_STRING = 'string';
    // Simple Types
    public const VAR_INTEGER = 'integer';
    public const VAR_FLOAT = 'double';
    public const VAR_BOOLEAN = 'boolean';
    public const VAR_DATETIME = 'datetime';

    public const INT_MAX = 2147483647;
    public const BIG_INT_MAX = PHP_INT_MAX;
    public const DOUBLE_MAX = PHP_FLOAT_MAX;

    // Relationship Types
    public const VAR_RELATIONSHIP = 'relationship';

    // Index Types
    public const INDEX_KEY = 'key';
    public const INDEX_FULLTEXT = 'fulltext';
    public const INDEX_UNIQUE = 'unique';
    public const INDEX_SPATIAL = 'spatial';
    public const ARRAY_INDEX_LENGTH = 255;

    // Relation Types
    public const RELATION_ONE_TO_ONE = 'oneToOne';
    public const RELATION_ONE_TO_MANY = 'oneToMany';
    public const RELATION_MANY_TO_ONE = 'manyToOne';
    public const RELATION_MANY_TO_MANY = 'manyToMany';

    // Relation Actions
    public const RELATION_MUTATE_CASCADE = 'cascade';
    public const RELATION_MUTATE_RESTRICT = 'restrict';
    public const RELATION_MUTATE_SET_NULL = 'setNull';

    // Relation Sides
    public const RELATION_SIDE_PARENT = 'parent';
    public const RELATION_SIDE_CHILD = 'child';

    public const RELATION_MAX_DEPTH = 3;

    // Orders
    public const ORDER_ASC = 'ASC';
    public const ORDER_DESC = 'DESC';

    // Permissions
    public const PERMISSION_CREATE = 'create';
    public const PERMISSION_READ = 'read';
    public const PERMISSION_UPDATE = 'update';
    public const PERMISSION_DELETE = 'delete';

    // Aggregate permissions
    public const PERMISSION_WRITE = 'write';

    public const PERMISSIONS = [
        self::PERMISSION_CREATE,
        self::PERMISSION_READ,
        self::PERMISSION_UPDATE,
        self::PERMISSION_DELETE,
    ];

    // Collections
    public const METADATA = '_metadata';

    // Cursor
    public const CURSOR_BEFORE = 'before';
    public const CURSOR_AFTER = 'after';

    // Lengths
    public const LENGTH_KEY = 255;

    // Cache
    public const TTL = 60 * 60 * 24; // 24 hours

    // Events
    public const EVENT_ALL = '*';

    public const EVENT_DATABASE_LIST = 'database_list';
    public const EVENT_DATABASE_CREATE = 'database_create';
    public const EVENT_DATABASE_DELETE = 'database_delete';

    public const EVENT_COLLECTION_LIST = 'collection_list';
    public const EVENT_COLLECTION_CREATE = 'collection_create';
    public const EVENT_COLLECTION_UPDATE = 'collection_update';
    public const EVENT_COLLECTION_READ = 'collection_read';
    public const EVENT_COLLECTION_DELETE = 'collection_delete';

    public const EVENT_DOCUMENT_FIND = 'document_find';
    public const EVENT_DOCUMENT_PURGE = 'document_purge';
    public const EVENT_DOCUMENT_CREATE = 'document_create';
    public const EVENT_DOCUMENTS_CREATE = 'documents_create';
    public const EVENT_DOCUMENT_READ = 'document_read';
    public const EVENT_DOCUMENT_UPDATE = 'document_update';
    public const EVENT_DOCUMENTS_UPDATE = 'documents_update';
    public const EVENT_DOCUMENTS_UPSERT = 'documents_upsert';
    public const EVENT_DOCUMENT_DELETE = 'document_delete';
    public const EVENT_DOCUMENTS_DELETE = 'documents_delete';
    public const EVENT_DOCUMENT_COUNT = 'document_count';
    public const EVENT_DOCUMENT_SUM = 'document_sum';
    public const EVENT_DOCUMENT_INCREASE = 'document_increase';
    public const EVENT_DOCUMENT_DECREASE = 'document_decrease';

    public const EVENT_PERMISSIONS_CREATE = 'permissions_create';
    public const EVENT_PERMISSIONS_READ = 'permissions_read';
    public const EVENT_PERMISSIONS_DELETE = 'permissions_delete';

    public const EVENT_ATTRIBUTE_CREATE = 'attribute_create';
    public const EVENT_ATTRIBUTE_UPDATE = 'attribute_update';
    public const EVENT_ATTRIBUTE_DELETE = 'attribute_delete';

    public const EVENT_INDEX_RENAME = 'index_rename';
    public const EVENT_INDEX_CREATE = 'index_create';
    public const EVENT_INDEX_DELETE = 'index_delete';

    public const INSERT_BATCH_SIZE = 1_000;
    public const DELETE_BATCH_SIZE = 1_000;

    /**
     * List of Internal attributes
     *
     * @var array<array<string, mixed>>
     */
    public const INTERNAL_ATTRIBUTES = [
        [
            '$id' => '$id',
            'type' => self::VAR_STRING,
            'size' => Database::LENGTH_KEY,
            'required' => true,
            'signed' => true,
            'array' => false,
            'filters' => [],
        ],
        [
            '$id' => '$internalId',
            'type' => self::VAR_STRING,
            'size' => Database::LENGTH_KEY,
            'required' => true,
            'signed' => true,
            'array' => false,
            'filters' => [],
        ],
        [
            '$id' => '$collection',
            'type' => self::VAR_STRING,
            'size' => Database::LENGTH_KEY,
            'required' => true,
            'signed' => true,
            'array' => false,
            'filters' => [],
        ],
        [
            '$id' => '$tenant',
            'type' => self::VAR_INTEGER,
            'size' => 0,
            'required' => false,
            'default' => null,
            'signed' => true,
            'array' => false,
            'filters' => [],
        ],
        [
            '$id' => '$createdAt',
            'type' => Database::VAR_DATETIME,
            'format' => '',
            'size' => 0,
            'signed' => false,
            'required' => false,
            'default' => null,
            'array' => false,
            'filters' => ['datetime']
        ],
        [
            '$id' => '$updatedAt',
            'type' => Database::VAR_DATETIME,
            'format' => '',
            'size' => 0,
            'signed' => false,
            'required' => false,
            'default' => null,
            'array' => false,
            'filters' => ['datetime']
        ],
        [
            '$id' => '$permissions',
            'type' => Database::VAR_STRING,
            'size' => 1_000_000,
            'signed' => true,
            'required' => false,
            'default' => [],
            'array' => false,
            'filters' => ['json']
        ],
    ];

    public const INTERNAL_ATTRIBUTE_KEYS = [
        '_uid',
        '_createdAt',
        '_updatedAt',
        '_permissions',
    ];

    public const INTERNAL_INDEXES = [
        '_id',
        '_uid',
        '_createdAt',
        '_updatedAt',
        '_permissions_id',
        '_permissions',
    ];

    /**
     * Parent Collection
     * Defines the structure for both system and custom collections
     *
     * @var array<string, mixed>
     */
    protected const COLLECTION = [
        '$id' => self::METADATA,
        '$collection' => self::METADATA,
        'name' => 'collections',
        'attributes' => [
            [
                '$id' => 'name',
                'key' => 'name',
                'type' => self::VAR_STRING,
                'size' => 256,
                'required' => true,
                'signed' => true,
                'array' => false,
                'filters' => [],
            ],
            [
                '$id' => 'attributes',
                'key' => 'attributes',
                'type' => self::VAR_STRING,
                'size' => 1000000,
                'required' => false,
                'signed' => true,
                'array' => false,
                'filters' => ['json'],
            ],
            [
                '$id' => 'indexes',
                'key' => 'indexes',
                'type' => self::VAR_STRING,
                'size' => 1000000,
                'required' => false,
                'signed' => true,
                'array' => false,
                'filters' => ['json'],
            ],
            [
                '$id' => 'documentSecurity',
                'key' => 'documentSecurity',
                'type' => self::VAR_BOOLEAN,
                'size' => 0,
                'required' => true,
                'signed' => true,
                'array' => false,
                'filters' => []
            ]
        ],
        'indexes' => [],
    ];

    protected Adapter $adapter;

    protected Cache $cache;

    protected string $cacheName = 'default';

    /**
     * @var array<bool|string>
     */
    protected array $map = [];

    /**
     * @var array<string, array{encode: callable, decode: callable}>
     */
    protected static array $filters = [];

    /**
     * @var array<string, array{encode: callable, decode: callable}>
     */
    protected array $instanceFilters = [];

    /**
     * @var array<string, array<string, callable>>
     */
    protected array $listeners = [
        '*' => [],
    ];

    /**
     * Array in which the keys are the names of database listeners that
     * should be skipped when dispatching events. null $silentListeners
     * will skip all listeners.
     *
     * @var ?array<string, bool>
     */
    protected ?array $silentListeners = [];

    protected ?\DateTime $timestamp = null;

    protected bool $resolveRelationships = true;

    protected bool $checkRelationshipsExist = true;

    protected int $relationshipFetchDepth = 1;

    protected bool $filter = true;

    protected bool $validate = true;

    protected bool $preserveDates = false;

    protected int $maxQueryValues = 100;

    protected bool $migrating = false;

    /**
     * Stack of collection IDs when creating or updating related documents
     * @var array<string>
     */
    protected array $relationshipWriteStack = [];

    /**
     * @var array<Document>
     */
    protected array $relationshipFetchStack = [];

    /**
     * @var array<Document>
     */
    protected array $relationshipDeleteStack = [];

    /**
     * @param Adapter $adapter
     * @param Cache $cache
     * @param array<string, array{encode: callable, decode: callable}> $filters
     */
    public function __construct(
        Adapter $adapter,
        Cache $cache,
        array $filters = []
    ) {
        $this->adapter = $adapter;
        $this->cache = $cache;
        $this->instanceFilters = $filters;

        self::addFilter(
            'json',
            /**
             * @param mixed $value
             * @return mixed
             */
            function (mixed $value) {
                $value = ($value instanceof Document) ? $value->getArrayCopy() : $value;

                if (!is_array($value) && !$value instanceof \stdClass) {
                    return $value;
                }

                return json_encode($value);
            },
            /**
             * @param mixed $value
             * @return mixed
             * @throws Exception
             */
            function (mixed $value) {
                if (!is_string($value)) {
                    return $value;
                }

                $value = json_decode($value, true) ?? [];

                if (array_key_exists('$id', $value)) {
                    return new Document($value);
                } else {
                    $value = array_map(function ($item) {
                        if (is_array($item) && array_key_exists('$id', $item)) { // if `$id` exists, create a Document instance
                            return new Document($item);
                        }
                        return $item;
                    }, $value);
                }

                return $value;
            }
        );

        self::addFilter(
            'datetime',
            /**
             * @param mixed $value
             * @return mixed
             */
            function (mixed $value) {
                if (is_null($value)) {
                    return;
                }
                try {
                    $value = new \DateTime($value);
                    $value->setTimezone(new \DateTimeZone(date_default_timezone_get()));
                    return DateTime::format($value);
                } catch (\Throwable) {
                    return $value;
                }
            },
            /**
             * @param string|null $value
             * @return string|null
             */
            function (?string $value) {
                return DateTime::formatTz($value);
            }
        );
    }

    /**
     * Add listener to events
     * Passing a null $callback will remove the listener
     *
     * @param string $event
     * @param string $name
     * @param ?callable $callback
     * @return static
     */
    public function on(string $event, string $name, ?callable $callback): static
    {
        if (empty($callback)) {
            unset($this->listeners[$event][$name]);
            return $this;
        }

        if (!isset($this->listeners[$event])) {
            $this->listeners[$event] = [];
        }
        $this->listeners[$event][$name] = $callback;

        return $this;
    }

    /**
     * Add a transformation to be applied to a query string before an event occurs
     *
     * @param string $event
     * @param string $name
     * @param callable $callback
     * @return $this
     */
    public function before(string $event, string $name, callable $callback): static
    {
        $this->adapter->before($event, $name, $callback);

        return $this;
    }

    /**
     * Silent event generation for calls inside the callback
     *
     * @template T
     * @param callable(): T $callback
     * @param array<string>|null $listeners List of listeners to silence; if null, all listeners will be silenced
     * @return T
     */
    public function silent(callable $callback, ?array $listeners = null): mixed
    {
        $previous = $this->silentListeners;

        if (is_null($listeners)) {
            $this->silentListeners = null;
        } else {
            $silentListeners = [];
            foreach ($listeners as $listener) {
                $silentListeners[$listener] = true;
            }
            $this->silentListeners = $silentListeners;
        }

        try {
            return $callback();
        } finally {
            $this->silentListeners = $previous;
        }
    }

    /**
     * Get getConnection Id
     *
     * @return string
     * @throws Exception
     */
    public function getConnectionId(): string
    {
        return $this->adapter->getConnectionId();
    }

    /**
     * Skip relationships for all the calls inside the callback
     *
     * @template T
     * @param callable(): T $callback
     * @return T
     */
    public function skipRelationships(callable $callback): mixed
    {
        $previous = $this->resolveRelationships;
        $this->resolveRelationships = false;

        try {
            return $callback();
        } finally {
            $this->resolveRelationships = $previous;
        }
    }

    public function skipRelationshipsExistCheck(callable $callback): mixed
    {
        $previous = $this->checkRelationshipsExist;
        $this->checkRelationshipsExist = false;

        try {
            return $callback();
        } finally {
            $this->checkRelationshipsExist = $previous;
        }
    }

    /**
     * Trigger callback for events
     *
     * @param string $event
     * @param mixed $args
     * @return void
     */
    protected function trigger(string $event, mixed $args = null): void
    {
        if (\is_null($this->silentListeners)) {
            return;
        }
        foreach ($this->listeners[self::EVENT_ALL] as $name => $callback) {
            if (isset($this->silentListeners[$name])) {
                continue;
            }
            $callback($event, $args);
        }

        foreach (($this->listeners[$event] ?? []) as $name => $callback) {
            if (isset($this->silentListeners[$name])) {
                continue;
            }
            $callback($event, $args);
        }
    }

    /**
     * Executes $callback with $timestamp set to $requestTimestamp
     *
     * @template T
     * @param ?\DateTime $requestTimestamp
     * @param callable(): T $callback
     * @return T
     */
    public function withRequestTimestamp(?\DateTime $requestTimestamp, callable $callback): mixed
    {
        $previous = $this->timestamp;
        $this->timestamp = $requestTimestamp;
        try {
            $result = $callback();
        } finally {
            $this->timestamp = $previous;
        }
        return $result;
    }

    /**
     * Set Namespace.
     *
     * Set namespace to divide different scope of data sets
     *
     * @param string $namespace
     *
     * @return $this
     *
     * @throws DatabaseException
     */
    public function setNamespace(string $namespace): static
    {
        $this->adapter->setNamespace($namespace);

        return $this;
    }

    /**
     * Get Namespace.
     *
     * Get namespace of current set scope
     *
     * @return string
     */
    public function getNamespace(): string
    {
        return $this->adapter->getNamespace();
    }

    /**
     * Set database to use for current scope
     *
     * @param string $name
     *
     * @return static
     * @throws DatabaseException
     */
    public function setDatabase(string $name): static
    {
        $this->adapter->setDatabase($name);

        return $this;
    }

    /**
     * Get Database.
     *
     * Get Database from current scope
     *
     * @return string
     * @throws DatabaseException
     */
    public function getDatabase(): string
    {
        return $this->adapter->getDatabase();
    }

    /**
     * Set the cache instance
     *
     * @param Cache $cache
     *
     * @return $this
     */
    public function setCache(Cache $cache): static
    {
        $this->cache = $cache;
        return $this;
    }

    /**
     * Get the cache instance
     *
     * @return Cache
     */
    public function getCache(): Cache
    {
        return $this->cache;
    }

    /**
     * Set the name to use for cache
     *
     * @param string $name
     * @return $this
     */
    public function setCacheName(string $name): static
    {
        $this->cacheName = $name;

        return $this;
    }

    /**
     * Get the cache name
     *
     * @return string
     */
    public function getCacheName(): string
    {
        return $this->cacheName;
    }

    /**
     * Set a metadata value to be printed in the query comments
     *
     * @param string $key
     * @param mixed $value
     * @return static
     */
    public function setMetadata(string $key, mixed $value): static
    {
        $this->adapter->setMetadata($key, $value);

        return $this;
    }

    /**
     * Get metadata
     *
     * @return array<string, mixed>
     */
    public function getMetadata(): array
    {
        return $this->adapter->getMetadata();
    }

    /**
     * Clear metadata
     *
     * @return void
     */
    public function resetMetadata(): void
    {
        $this->adapter->resetMetadata();
    }

    /**
     * Set maximum query execution time
     *
     * @param int $milliseconds
     * @param string $event
     * @return static
     * @throws Exception
     */
    public function setTimeout(int $milliseconds, string $event = Database::EVENT_ALL): static
    {
        $this->adapter->setTimeout($milliseconds, $event);

        return $this;
    }

    /**
     * Clear maximum query execution time
     *
     * @param string $event
     * @return void
     */
    public function clearTimeout(string $event = Database::EVENT_ALL): void
    {
        $this->adapter->clearTimeout($event);
    }

    /**
     * Enable filters
     *
     * @return $this
     */
    public function enableFilters(): static
    {
        $this->filter = true;
        return $this;
    }

    /**
     * Disable filters
     *
     * @return $this
     */
    public function disableFilters(): static
    {
        $this->filter = false;
        return $this;
    }

    /**
     * Skip filters
     *
     * Execute a callback without filters
     *
     * @template T
     * @param callable(): T $callback
     * @return T
     */
    public function skipFilters(callable $callback): mixed
    {
        $initial = $this->filter;
        $this->disableFilters();

        try {
            return $callback();
        } finally {
            $this->filter = $initial;
        }
    }

    /**
     * Get instance filters
     *
     * @return array<string, array{encode: callable, decode: callable}>
     */
    public function getInstanceFilters(): array
    {
        return $this->instanceFilters;
    }

    /**
     * Enable validation
     *
     * @return $this
     */
    public function enableValidation(): static
    {
        $this->validate = true;

        return $this;
    }

    /**
     * Disable validation
     *
     * @return $this
     */
    public function disableValidation(): static
    {
        $this->validate = false;

        return $this;
    }

    /**
     * Skip Validation
     *
     * Execute a callback without validation
     *
     * @template T
     * @param callable(): T $callback
     * @return T
     */
    public function skipValidation(callable $callback): mixed
    {
        $initial = $this->validate;
        $this->disableValidation();

        try {
            return $callback();
        } finally {
            $this->validate = $initial;
        }
    }

    /**
     * Get shared tables
     *
     * Get whether to share tables between tenants
     * @return bool
     */
    public function getSharedTables(): bool
    {
        return $this->adapter->getSharedTables();
    }

    /**
     * Set shard tables
     *
     * Set whether to share tables between tenants
     *
     * @param bool $sharedTables
     * @return static
     */
    public function setSharedTables(bool $sharedTables): static
    {
        $this->adapter->setSharedTables($sharedTables);

        return $this;
    }

    /**
     * Set Tenant
     *
     * Set tenant to use if tables are shared
     *
     * @param ?int $tenant
     * @return static
     */
    public function setTenant(?int $tenant): static
    {
        $this->adapter->setTenant($tenant);

        return $this;
    }

    /**
     * Get Tenant
     *
     * Get tenant to use if tables are shared
     *
     * @return ?int
     */
    public function getTenant(): ?int
    {
        return $this->adapter->getTenant();
    }

    /**
     * With Tenant
     *
     * Execute a callback with a specific tenant
     *
     * @param int|null $tenant
     * @param callable $callback
     * @return mixed
     */
    public function withTenant(?int $tenant, callable $callback): mixed
    {
        $previous = $this->adapter->getTenant();
        $this->adapter->setTenant($tenant);

        try {
            return $callback();
        } finally {
            $this->adapter->setTenant($previous);
        }
    }

    /**
     * Set whether to allow creating documents with tenant set per document.
     *
     * @param bool $enabled
     * @return static
     */
    public function setTenantPerDocument(bool $enabled): static
    {
        $this->adapter->setTenantPerDocument($enabled);

        return $this;
    }

    /**
     * Get whether to allow creating documents with tenant set per document.
     *
     * @return bool
     */
    public function getTenantPerDocument(): bool
    {
        return $this->adapter->getTenantPerDocument();
    }

    public function getPreserveDates(): bool
    {
        return $this->preserveDates;
    }

    public function setPreserveDates(bool $preserve): static
    {
        $this->preserveDates = $preserve;

        return $this;
    }

    public function setMigrating(bool $migrating): self
    {
        $this->migrating = $migrating;

        return $this;
    }

    public function isMigrating(): bool
    {
        return $this->migrating;
    }

    public function withPreserveDates(callable $callback): mixed
    {
        $previous = $this->preserveDates;
        $this->preserveDates = true;

        try {
            return $callback();
        } finally {
            $this->preserveDates = $previous;
        }
    }

    public function setMaxQueryValues(int $max): self
    {
        $this->maxQueryValues = $max;

        return $this;
    }

    public function getMaxQueryValues(): int
    {
        return $this->maxQueryValues;
    }

    /**
     * Get list of keywords that cannot be used
     *
     * @return string[]
     */
    public function getKeywords(): array
    {
        return $this->adapter->getKeywords();
    }

    /**
     * Get Database Adapter
     *
     * @return Adapter
     */
    public function getAdapter(): Adapter
    {
        return $this->adapter;
    }

    /**
     * Run a callback inside a transaction.
     *
     * @template T
     * @param callable(): T $callback
     * @return T
     * @throws \Throwable
     */
    public function withTransaction(callable $callback): mixed
    {
        return $this->adapter->withTransaction($callback);
    }

    /**
     * Ping Database
     *
     * @return bool
     */
    public function ping(): bool
    {
        return $this->adapter->ping();
    }

    public function reconnect(): void
    {
        $this->adapter->reconnect();
    }

    /**
     * Create the database
     *
     * @param string|null $database
     * @return bool
     * @throws DuplicateException
     * @throws LimitException
     * @throws Exception
     */
    public function create(?string $database = null): bool
    {
        $database ??= $this->adapter->getDatabase();

        $this->adapter->create($database);

        /**
         * Create array of attribute documents
         * @var array<Document> $attributes
         */
        $attributes = \array_map(function ($attribute) {
            return new Document($attribute);
        }, self::COLLECTION['attributes']);

        $this->silent(fn () => $this->createCollection(self::METADATA, $attributes));

        $this->trigger(self::EVENT_DATABASE_CREATE, $database);

        return true;
    }

    /**
     * Check if database exists
     * Optionally check if collection exists in database
     *
     * @param string|null $database (optional) database name
     * @param string|null $collection (optional) collection name
     *
     * @return bool
     */
    public function exists(?string $database = null, ?string $collection = null): bool
    {
        $database ??= $this->adapter->getDatabase();

        return $this->adapter->exists($database, $collection);
    }

    /**
     * List Databases
     *
     * @return array<Document>
     */
    public function list(): array
    {
        $databases = $this->adapter->list();

        $this->trigger(self::EVENT_DATABASE_LIST, $databases);

        return $databases;
    }

    /**
     * Delete Database
     *
     * @param string|null $database
     * @return bool
     * @throws DatabaseException
     */
    public function delete(?string $database = null): bool
    {
        $database = $database ?? $this->adapter->getDatabase();

        $deleted = $this->adapter->delete($database);

        $this->trigger(self::EVENT_DATABASE_DELETE, [
            'name' => $database,
            'deleted' => $deleted
        ]);

        $this->cache->flush();

        return $deleted;
    }

    /**
     * Create Collection
     *
     * @param string $id
     * @param array<Document> $attributes
     * @param array<Document> $indexes
     * @param array<string>|null $permissions
     * @param bool $documentSecurity
     * @return Document
     * @throws DatabaseException
     * @throws DuplicateException
     * @throws LimitException
     */
    public function createCollection(string $id, array $attributes = [], array $indexes = [], ?array $permissions = null, bool $documentSecurity = true): Document
    {
        $permissions ??= [
            Permission::create(Role::any()),
        ];

        if ($this->validate) {
            $validator = new Permissions();
            if (!$validator->isValid($permissions)) {
                throw new DatabaseException($validator->getDescription());
            }
        }

        $collection = $this->silent(fn () => $this->getCollection($id));

        if (!$collection->isEmpty() && $id !== self::METADATA) {
            throw new DuplicateException('Collection ' . $id . ' already exists');
        }

        /**
         * Fix metadata index length & orders
         */
        foreach ($indexes as $key => $index) {
            $lengths = $index->getAttribute('lengths', []);
            $orders = $index->getAttribute('orders', []);

            foreach ($index->getAttribute('attributes', []) as $i => $attr) {
                foreach ($attributes as $collectionAttribute) {
                    if ($collectionAttribute->getAttribute('$id') === $attr) {
                        /**
                         * mysql does not save length in collection when length = attributes size
                         */
                        if ($collectionAttribute->getAttribute('type') === Database::VAR_STRING) {
                            if (!empty($lengths[$i]) && $lengths[$i] === $collectionAttribute->getAttribute('size') && $this->adapter->getMaxIndexLength() > 0) {
                                $lengths[$i] = null;
                            }
                        }

                        $isArray = $collectionAttribute->getAttribute('array', false);
                        if ($isArray) {
                            if ($this->adapter->getMaxIndexLength() > 0) {
                                $lengths[$i] = self::ARRAY_INDEX_LENGTH;
                            }
                            $orders[$i] = null;
                        }
                        break;
                    }
                }
            }

            $index->setAttribute('lengths', $lengths);
            $index->setAttribute('orders', $orders);
            $indexes[$key] = $index;
        }

        $collection = new Document([
            '$id' => ID::custom($id),
            '$permissions' => $permissions,
            'name' => $id,
            'attributes' => $attributes,
            'indexes' => $indexes,
            'documentSecurity' => $documentSecurity
        ]);

        if ($this->validate) {
            $validator = new IndexValidator(
                $attributes,
                $this->adapter->getMaxIndexLength(),
                $this->adapter->getInternalIndexesKeys()
            );
            foreach ($indexes as $index) {
                if (!$validator->isValid($index)) {
                    throw new IndexException($validator->getDescription());
                }
            }
        }

        // Check index limits, if given
        if ($indexes && $this->adapter->getCountOfIndexes($collection) > $this->adapter->getLimitForIndexes()) {
            throw new LimitException('Index limit of ' . $this->adapter->getLimitForIndexes() . ' exceeded. Cannot create collection.');
        }

        // Check attribute limits, if given
        if ($attributes) {
            if (
                $this->adapter->getLimitForAttributes() > 0 &&
                $this->adapter->getCountOfAttributes($collection) > $this->adapter->getLimitForAttributes()
            ) {
                throw new LimitException('Attribute limit of ' . $this->adapter->getLimitForAttributes() . ' exceeded. Cannot create collection.');
            }

            if (
                $this->adapter->getDocumentSizeLimit() > 0 &&
                $this->adapter->getAttributeWidth($collection) > $this->adapter->getDocumentSizeLimit()
            ) {
                throw new LimitException('Document size limit of ' . $this->adapter->getDocumentSizeLimit() . ' exceeded. Cannot create collection.');
            }
        }

        $this->adapter->createCollection($id, $attributes, $indexes);

        if ($id === self::METADATA) {
            return new Document(self::COLLECTION);
        }

        $createdCollection = $this->silent(fn () => $this->createDocument(self::METADATA, $collection));

        $this->trigger(self::EVENT_COLLECTION_CREATE, $createdCollection);

        return $createdCollection;
    }

    /**
     * Update Collections Permissions.
     *
     * @param string $id
     * @param array<string> $permissions
     * @param bool $documentSecurity
     *
     * @return Document
     * @throws ConflictException
     * @throws DatabaseException
     */
    public function updateCollection(string $id, array $permissions, bool $documentSecurity): Document
    {
        if ($this->validate) {
            $validator = new Permissions();
            if (!$validator->isValid($permissions)) {
                throw new DatabaseException($validator->getDescription());
            }
        }

        $collection = $this->silent(fn () => $this->getCollection($id));

        if ($collection->isEmpty()) {
            throw new NotFoundException('Collection not found');
        }

        if (
            $this->adapter->getSharedTables()
            && $collection->getTenant() !== $this->adapter->getTenant()
        ) {
            throw new NotFoundException('Collection not found');
        }

        $collection
            ->setAttribute('$permissions', $permissions)
            ->setAttribute('documentSecurity', $documentSecurity);

        $collection = $this->silent(fn () => $this->updateDocument(self::METADATA, $collection->getId(), $collection));

        $this->trigger(self::EVENT_COLLECTION_UPDATE, $collection);

        return $collection;
    }

    /**
     * Get Collection
     *
     * @param string $id
     *
     * @return Document
     * @throws DatabaseException
     */
    public function getCollection(string $id): Document
    {
        $collection = $this->silent(fn () => $this->getDocument(self::METADATA, $id));

        if (
            $id !== self::METADATA
            && $this->adapter->getSharedTables()
            && $collection->getTenant() !== null
            && $collection->getTenant() !== $this->adapter->getTenant()
        ) {
            return new Document();
        }

        $this->trigger(self::EVENT_COLLECTION_READ, $collection);

        return $collection;
    }

    /**
     * List Collections
     *
     * @param int $offset
     * @param int $limit
     *
     * @return array<Document>
     * @throws Exception
     */
    public function listCollections(int $limit = 25, int $offset = 0): array
    {
        $result = $this->silent(fn () => $this->find(self::METADATA, [
            Query::limit($limit),
            Query::offset($offset)
        ]));

        $this->trigger(self::EVENT_COLLECTION_LIST, $result);

        return $result;
    }

    /**
     * Get Collection Size
     *
     * @param string $collection
     *
     * @return int
     * @throws Exception
     */
    public function getSizeOfCollection(string $collection): int
    {
        $collection = $this->silent(fn () => $this->getCollection($collection));

        if ($collection->isEmpty()) {
            throw new NotFoundException('Collection not found');
        }

        if ($this->adapter->getSharedTables() && $collection->getTenant() !== $this->adapter->getTenant()) {
            throw new NotFoundException('Collection not found');
        }

        return $this->adapter->getSizeOfCollection($collection->getId());
    }

    /**
     * Get Collection Size on disk
     *
     * @param string $collection
     *
     * @return int
     */
    public function getSizeOfCollectionOnDisk(string $collection): int
    {
        if ($this->adapter->getSharedTables() && empty($this->adapter->getTenant())) {
            throw new DatabaseException('Missing tenant. Tenant must be set when table sharing is enabled.');
        }

        $collection = $this->silent(fn () => $this->getCollection($collection));

        if ($collection->isEmpty()) {
            throw new NotFoundException('Collection not found');
        }

        if ($this->adapter->getSharedTables() && $collection->getTenant() !== $this->adapter->getTenant()) {
            throw new NotFoundException('Collection not found');
        }

        return $this->adapter->getSizeOfCollectionOnDisk($collection->getId());
    }

    /**
     * Delete Collection
     *
     * @param string $id
     *
     * @return bool
     * @throws DatabaseException
     */
    public function deleteCollection(string $id): bool
    {
        $collection = $this->silent(fn () => $this->getDocument(self::METADATA, $id));

        if ($collection->isEmpty()) {
            throw new NotFoundException('Collection not found');
        }

        if ($this->adapter->getSharedTables() && $collection->getTenant() !== $this->adapter->getTenant()) {
            throw new NotFoundException('Collection not found');
        }

        $relationships = \array_filter(
            $collection->getAttribute('attributes'),
            fn ($attribute) => $attribute->getAttribute('type') === Database::VAR_RELATIONSHIP
        );

        foreach ($relationships as $relationship) {
            $this->deleteRelationship($collection->getId(), $relationship->getId());
        }

        $this->adapter->deleteCollection($id);

        if ($id === self::METADATA) {
            $deleted = true;
        } else {
            $deleted = $this->silent(fn () => $this->deleteDocument(self::METADATA, $id));
        }

        if ($deleted) {
            $this->trigger(self::EVENT_COLLECTION_DELETE, $collection);
        }

        $this->purgeCachedCollection($id);

        return $deleted;
    }

    /**
     * Create Attribute
     *
     * @param string $collection
     * @param string $id
     * @param string $type
     * @param int $size utf8mb4 chars length
     * @param bool $required
     * @param mixed $default
     * @param bool $signed
     * @param bool $array
     * @param string|null $format optional validation format of attribute
     * @param array<string, mixed> $formatOptions assoc array with custom options that can be passed for the format validation
     * @param array<string> $filters
     *
     * @return bool
     * @throws AuthorizationException
     * @throws ConflictException
     * @throws DatabaseException
     * @throws DuplicateException
     * @throws LimitException
     * @throws StructureException
     * @throws Exception
     */
    public function createAttribute(string $collection, string $id, string $type, int $size, bool $required, mixed $default = null, bool $signed = true, bool $array = false, ?string $format = null, array $formatOptions = [], array $filters = []): bool
    {
        $collection = $this->silent(fn () => $this->getCollection($collection));

        if ($collection->isEmpty()) {
            throw new NotFoundException('Collection not found');
        }

        // Attribute IDs are case-insensitive
        $attributes = $collection->getAttribute('attributes', []);
        /** @var array<Document> $attributes */
        foreach ($attributes as $attribute) {
            if (\strtolower($attribute->getId()) === \strtolower($id)) {
                throw new DuplicateException('Attribute already exists');
            }
        }

        // Ensure required filters for the attribute are passed
        $requiredFilters = $this->getRequiredFilters($type);
        if (!empty(\array_diff($requiredFilters, $filters))) {
            throw new DatabaseException("Attribute of type: $type requires the following filters: " . implode(",", $requiredFilters));
        }

        if ($format && !Structure::hasFormat($format, $type)) {
            throw new DatabaseException('Format ("' . $format . '") not available for this attribute type ("' . $type . '")');
        }

        $attribute = new Document([
            '$id' => ID::custom($id),
            'key' => $id,
            'type' => $type,
            'size' => $size,
            'required' => $required,
            'default' => $default,
            'signed' => $signed,
            'array' => $array,
            'format' => $format,
            'formatOptions' => $formatOptions,
            'filters' => $filters,
        ]);

        $this->checkAttribute($collection, $attribute);

        $collection->setAttribute(
            'attributes',
            $attribute,
            Document::SET_TYPE_APPEND
        );

        switch ($type) {
            case self::VAR_STRING:
                if ($size > $this->adapter->getLimitForString()) {
                    throw new DatabaseException('Max size allowed for string is: ' . number_format($this->adapter->getLimitForString()));
                }
                break;
            case self::VAR_INTEGER:
                $limit = ($signed) ? $this->adapter->getLimitForInt() / 2 : $this->adapter->getLimitForInt();
                if ($size > $limit) {
                    throw new DatabaseException('Max size allowed for int is: ' . number_format($limit));
                }
                break;
            case self::VAR_FLOAT:
            case self::VAR_BOOLEAN:
            case self::VAR_DATETIME:
            case self::VAR_RELATIONSHIP:
                break;
            default:
                throw new DatabaseException('Unknown attribute type: ' . $type . '. Must be one of ' . self::VAR_STRING . ', ' . self::VAR_INTEGER . ', ' . self::VAR_FLOAT . ', ' . self::VAR_BOOLEAN . ', ' . self::VAR_DATETIME . ', ' . self::VAR_RELATIONSHIP);
        }

        // Only execute when $default is given
        if (!\is_null($default)) {
            if ($required === true) {
                throw new DatabaseException('Cannot set a default value for a required attribute');
            }

            $this->validateDefaultTypes($type, $default);
        }

        try {
            $created = $this->adapter->createAttribute($collection->getId(), $id, $type, $size, $signed, $array);

            if (!$created) {
                throw new DatabaseException('Failed to create attribute');
            }
        } catch (DuplicateException $e) {
            // HACK: Metadata should still be updated, can be removed when null tenant collections are supported.
            if (!$this->adapter->getSharedTables() || !$this->isMigrating()) {
                throw $e;
            }
        }

        if ($collection->getId() !== self::METADATA) {
            $this->silent(fn () => $this->updateDocument(self::METADATA, $collection->getId(), $collection));
        }

        $this->purgeCachedCollection($collection->getId());
        $this->purgeCachedDocument(self::METADATA, $collection->getId());

        $this->trigger(self::EVENT_ATTRIBUTE_CREATE, $attribute);

        return true;
    }

    /**
     * Get the list of required filters for each data type
     *
     * @param string|null $type Type of the attribute
     *
     * @return array<string>
     */
    protected function getRequiredFilters(?string $type): array
    {
        return match ($type) {
            self::VAR_DATETIME => ['datetime'],
            default => [],
        };
    }

    /**
     * Function to validate if the default value of an attribute matches its attribute type
     *
     * @param string $type Type of the attribute
     * @param mixed $default Default value of the attribute
     *
     * @return void
     * @throws DatabaseException
     */
    protected function validateDefaultTypes(string $type, mixed $default): void
    {
        $defaultType = \gettype($default);

        if ($defaultType === 'NULL') {
            // Disable null. No validation required
            return;
        }

        if ($defaultType === 'array') {
            foreach ($default as $value) {
                $this->validateDefaultTypes($type, $value);
            }
            return;
        }

        switch ($type) {
            case self::VAR_STRING:
            case self::VAR_INTEGER:
            case self::VAR_FLOAT:
            case self::VAR_BOOLEAN:
                if ($type !== $defaultType) {
                    throw new DatabaseException('Default value ' . $default . ' does not match given type ' . $type);
                }
                break;
            case self::VAR_DATETIME:
                if ($defaultType !== self::VAR_STRING) {
                    throw new DatabaseException('Default value ' . $default . ' does not match given type ' . $type);
                }
                break;
            default:
                throw new DatabaseException('Unknown attribute type: ' . $type . '. Must be one of ' . self::VAR_STRING . ', ' . self::VAR_INTEGER . ', ' . self::VAR_FLOAT . ', ' . self::VAR_BOOLEAN . ', ' . self::VAR_DATETIME . ', ' . self::VAR_RELATIONSHIP);
        }
    }

    /**
     * Update attribute metadata. Utility method for update attribute methods.
     *
     * @param string $collection
     * @param string $id
     * @param callable $updateCallback method that receives document, and returns it with changes applied
     *
     * @return Document
     * @throws ConflictException
     * @throws DatabaseException
     */
    protected function updateIndexMeta(string $collection, string $id, callable $updateCallback): Document
    {
        $collection = $this->silent(fn () => $this->getCollection($collection));

        if ($collection->getId() === self::METADATA) {
            throw new DatabaseException('Cannot update metadata indexes');
        }

        $indexes = $collection->getAttribute('indexes', []);
        $index = \array_search($id, \array_map(fn ($index) => $index['$id'], $indexes));

        if ($index === false) {
            throw new NotFoundException('Index not found');
        }

        // Execute update from callback
        $updateCallback($indexes[$index], $collection, $index);

        // Save
        $collection->setAttribute('indexes', $indexes);

        $this->silent(fn () => $this->updateDocument(self::METADATA, $collection->getId(), $collection));

        $this->trigger(self::EVENT_ATTRIBUTE_UPDATE, $indexes[$index]);

        return $indexes[$index];
    }

    /**
     * Update attribute metadata. Utility method for update attribute methods.
     *
     * @param string $collection
     * @param string $id
     * @param callable(Document, Document, int|string): void $updateCallback method that receives document, and returns it with changes applied
     *
     * @return Document
     * @throws ConflictException
     * @throws DatabaseException
     */
    protected function updateAttributeMeta(string $collection, string $id, callable $updateCallback): Document
    {
        $collection = $this->silent(fn () => $this->getCollection($collection));

        if ($collection->getId() === self::METADATA) {
            throw new DatabaseException('Cannot update metadata attributes');
        }

        $attributes = $collection->getAttribute('attributes', []);
        $index = \array_search($id, \array_map(fn ($attribute) => $attribute['$id'], $attributes));

        if ($index === false) {
            throw new NotFoundException('Attribute not found');
        }

        // Execute update from callback
        $updateCallback($attributes[$index], $collection, $index);

        // Save
        $collection->setAttribute('attributes', $attributes);

        $this->silent(fn () => $this->updateDocument(self::METADATA, $collection->getId(), $collection));

        $this->trigger(self::EVENT_ATTRIBUTE_UPDATE, $attributes[$index]);

        return $attributes[$index];
    }

    /**
     * Update required status of attribute.
     *
     * @param string $collection
     * @param string $id
     * @param bool $required
     *
     * @return Document
     * @throws Exception
     */
    public function updateAttributeRequired(string $collection, string $id, bool $required): Document
    {
        return $this->updateAttributeMeta($collection, $id, function ($attribute) use ($required) {
            $attribute->setAttribute('required', $required);
        });
    }

    /**
     * Update format of attribute.
     *
     * @param string $collection
     * @param string $id
     * @param string $format validation format of attribute
     *
     * @return Document
     * @throws Exception
     */
    public function updateAttributeFormat(string $collection, string $id, string $format): Document
    {
        return $this->updateAttributeMeta($collection, $id, function ($attribute) use ($format) {
            if (!Structure::hasFormat($format, $attribute->getAttribute('type'))) {
                throw new DatabaseException('Format "' . $format . '" not available for attribute type "' . $attribute->getAttribute('type') . '"');
            }

            $attribute->setAttribute('format', $format);
        });
    }

    /**
     * Update format options of attribute.
     *
     * @param string $collection
     * @param string $id
     * @param array<string, mixed> $formatOptions assoc array with custom options that can be passed for the format validation
     *
     * @return Document
     * @throws Exception
     */
    public function updateAttributeFormatOptions(string $collection, string $id, array $formatOptions): Document
    {
        return $this->updateAttributeMeta($collection, $id, function ($attribute) use ($formatOptions) {
            $attribute->setAttribute('formatOptions', $formatOptions);
        });
    }

    /**
     * Update filters of attribute.
     *
     * @param string $collection
     * @param string $id
     * @param array<string> $filters
     *
     * @return Document
     * @throws Exception
     */
    public function updateAttributeFilters(string $collection, string $id, array $filters): Document
    {
        return $this->updateAttributeMeta($collection, $id, function ($attribute) use ($filters) {
            $attribute->setAttribute('filters', $filters);
        });
    }

    /**
     * Update default value of attribute
     *
     * @param string $collection
     * @param string $id
     * @param mixed $default
     *
     * @return Document
     * @throws Exception
     */
    public function updateAttributeDefault(string $collection, string $id, mixed $default = null): Document
    {
        return $this->updateAttributeMeta($collection, $id, function ($attribute) use ($default) {
            if ($attribute->getAttribute('required') === true) {
                throw new DatabaseException('Cannot set a default value on a required attribute');
            }

            $this->validateDefaultTypes($attribute->getAttribute('type'), $default);

            $attribute->setAttribute('default', $default);
        });
    }

    /**
     * Update Attribute. This method is for updating data that causes underlying structure to change. Check out other updateAttribute methods if you are looking for metadata adjustments.
     *
     * @param string $collection
     * @param string $id
     * @param string|null $type
     * @param int|null $size utf8mb4 chars length
     * @param bool|null $required
     * @param mixed $default
     * @param bool $signed
     * @param bool $array
     * @param string|null $format
     * @param array<string, mixed>|null $formatOptions
     * @param array<string>|null $filters
     * @param string|null $newKey
     * @return Document
     * @throws Exception
     */
    public function updateAttribute(string $collection, string $id, ?string $type = null, ?int $size = null, ?bool $required = null, mixed $default = null, ?bool $signed = null, ?bool $array = null, ?string $format = null, ?array $formatOptions = null, ?array $filters = null, ?string $newKey = null): Document
    {
        return $this->updateAttributeMeta($collection, $id, function ($attribute, $collectionDoc, $attributeIndex) use ($collection, $id, $type, $size, $required, $default, $signed, $array, $format, $formatOptions, $filters, $newKey) {
            $altering = !\is_null($type)
                || !\is_null($size)
                || !\is_null($signed)
                || !\is_null($array)
                || !\is_null($newKey);
            $type ??= $attribute->getAttribute('type');
            $size ??= $attribute->getAttribute('size');
            $signed ??= $attribute->getAttribute('signed');
            $required ??= $attribute->getAttribute('required');
            $default ??= $attribute->getAttribute('default');
            $array ??= $attribute->getAttribute('array');
            $format ??= $attribute->getAttribute('format');
            $formatOptions ??= $attribute->getAttribute('formatOptions');
            $filters ??= $attribute->getAttribute('filters');

            if ($required === true && !\is_null($default)) {
                $default = null;
            }

            switch ($type) {
                case self::VAR_STRING:
                    if (empty($size)) {
                        throw new DatabaseException('Size length is required');
                    }

                    if ($size > $this->adapter->getLimitForString()) {
                        throw new DatabaseException('Max size allowed for string is: ' . number_format($this->adapter->getLimitForString()));
                    }
                    break;

                case self::VAR_INTEGER:
                    $limit = ($signed) ? $this->adapter->getLimitForInt() / 2 : $this->adapter->getLimitForInt();
                    if ($size > $limit) {
                        throw new DatabaseException('Max size allowed for int is: ' . number_format($limit));
                    }
                    break;
                case self::VAR_FLOAT:
                case self::VAR_BOOLEAN:
                case self::VAR_DATETIME:
                    if (!empty($size)) {
                        throw new DatabaseException('Size must be empty');
                    }
                    break;
                default:
                    throw new DatabaseException('Unknown attribute type: ' . $type . '. Must be one of ' . self::VAR_STRING . ', ' . self::VAR_INTEGER . ', ' . self::VAR_FLOAT . ', ' . self::VAR_BOOLEAN . ', ' . self::VAR_DATETIME . ', ' . self::VAR_RELATIONSHIP);
            }

            /** Ensure required filters for the attribute are passed */
            $requiredFilters = $this->getRequiredFilters($type);
            if (!empty(array_diff($requiredFilters, $filters))) {
                throw new DatabaseException("Attribute of type: $type requires the following filters: " . implode(",", $requiredFilters));
            }

            if ($format) {
                if (!Structure::hasFormat($format, $type)) {
                    throw new DatabaseException('Format ("' . $format . '") not available for this attribute type ("' . $type . '")');
                }
            }

            if (!\is_null($default)) {
                if ($required) {
                    throw new DatabaseException('Cannot set a default value on a required attribute');
                }

                $this->validateDefaultTypes($type, $default);
            }

            $attribute
                ->setAttribute('$id', $newKey ?? $id)
                ->setattribute('key', $newKey ?? $id)
                ->setAttribute('type', $type)
                ->setAttribute('size', $size)
                ->setAttribute('signed', $signed)
                ->setAttribute('array', $array)
                ->setAttribute('format', $format)
                ->setAttribute('formatOptions', $formatOptions)
                ->setAttribute('filters', $filters)
                ->setAttribute('required', $required)
                ->setAttribute('default', $default);

            $attributes = $collectionDoc->getAttribute('attributes');
            $attributes[$attributeIndex] = $attribute;
            $collectionDoc->setAttribute('attributes', $attributes, Document::SET_TYPE_ASSIGN);

            if (
                $this->adapter->getDocumentSizeLimit() > 0 &&
                $this->adapter->getAttributeWidth($collectionDoc) >= $this->adapter->getDocumentSizeLimit()
            ) {
                throw new LimitException('Row width limit reached. Cannot update attribute.');
            }

            if ($altering) {
                $indexes = $collectionDoc->getAttribute('indexes');

                if (!\is_null($newKey) && $id !== $newKey) {
                    foreach ($indexes as $index) {
                        if (in_array($id, $index['attributes'])) {
                            $index['attributes'] = array_map(function ($attribute) use ($id, $newKey) {
                                return $attribute === $id ? $newKey : $attribute;
                            }, $index['attributes']);
                        }
                    }

                    /**
                     * Check index dependency if we are changing the key
                     */
                    $validator = new IndexDependencyValidator(
                        $collectionDoc->getAttribute('indexes', []),
                        $this->adapter->getSupportForCastIndexArray(),
                    );

                    if (!$validator->isValid($attribute)) {
                        throw new DependencyException($validator->getDescription());
                    }
                }

                /**
                 * Since we allow changing type & size we need to validate index length
                 */
                if ($this->validate) {
                    $validator = new IndexValidator(
                        $attributes,
                        $this->adapter->getMaxIndexLength(),
                        $this->adapter->getInternalIndexesKeys()
                    );

                    foreach ($indexes as $index) {
                        if (!$validator->isValid($index)) {
                            throw new IndexException($validator->getDescription());
                        }
                    }
                }

                $updated = $this->adapter->updateAttribute($collection, $id, $type, $size, $signed, $array, $newKey);

                if (!$updated) {
                    throw new DatabaseException('Failed to update attribute');
                }

                $this->purgeCachedCollection($collection);
            }

            $this->purgeCachedDocument(self::METADATA, $collection);
        });
    }

    /**
     * Checks if attribute can be added to collection.
     * Used to check attribute limits without asking the database
     * Returns true if attribute can be added to collection, throws exception otherwise
     *
     * @param Document $collection
     * @param Document $attribute
     *
     * @return bool
     * @throws LimitException
     */
    public function checkAttribute(Document $collection, Document $attribute): bool
    {
        $collection = clone $collection;

        $collection->setAttribute('attributes', $attribute, Document::SET_TYPE_APPEND);

        if (
            $this->adapter->getLimitForAttributes() > 0 &&
            $this->adapter->getCountOfAttributes($collection) > $this->adapter->getLimitForAttributes()
        ) {
            throw new LimitException('Column limit reached. Cannot create new attribute.');
        }

        if (
            $this->adapter->getDocumentSizeLimit() > 0 &&
            $this->adapter->getAttributeWidth($collection) >= $this->adapter->getDocumentSizeLimit()
        ) {
            throw new LimitException('Row width limit reached. Cannot create new attribute.');
        }

        return true;
    }

    /**
     * Delete Attribute
     *
     * @param string $collection
     * @param string $id
     *
     * @return bool
     * @throws ConflictException
     * @throws DatabaseException
     */
    public function deleteAttribute(string $collection, string $id): bool
    {
        $collection = $this->silent(fn () => $this->getCollection($collection));
        $attributes = $collection->getAttribute('attributes', []);
        $indexes = $collection->getAttribute('indexes', []);

        $attribute = null;

        foreach ($attributes as $key => $value) {
            if (isset($value['$id']) && $value['$id'] === $id) {
                $attribute = $value;
                unset($attributes[$key]);
                break;
            }
        }

        if (\is_null($attribute)) {
            throw new NotFoundException('Attribute not found');
        }

        if ($attribute['type'] === self::VAR_RELATIONSHIP) {
            throw new DatabaseException('Cannot delete relationship as an attribute');
        }

        if ($this->validate) {
            $validator = new IndexDependencyValidator(
                $collection->getAttribute('indexes', []),
                $this->adapter->getSupportForCastIndexArray(),
            );

            if (!$validator->isValid($attribute)) {
                throw new DependencyException($validator->getDescription());
            }
        }

        foreach ($indexes as $indexKey => $index) {
            $indexAttributes = $index->getAttribute('attributes', []);

            $indexAttributes = \array_filter($indexAttributes, fn ($attribute) => $attribute !== $id);

            if (empty($indexAttributes)) {
                unset($indexes[$indexKey]);
            } else {
                $index->setAttribute('attributes', \array_values($indexAttributes));
            }
        }

        $deleted = $this->adapter->deleteAttribute($collection->getId(), $id);

        if (!$deleted) {
            throw new DatabaseException('Failed to delete attribute');
        }

        $collection->setAttribute('attributes', \array_values($attributes));
        $collection->setAttribute('indexes', \array_values($indexes));

        if ($collection->getId() !== self::METADATA) {
            $this->silent(fn () => $this->updateDocument(self::METADATA, $collection->getId(), $collection));
        }

        $this->purgeCachedCollection($collection->getId());
        $this->purgeCachedDocument(self::METADATA, $collection->getId());

        $this->trigger(self::EVENT_ATTRIBUTE_DELETE, $attribute);

        return true;
    }

    /**
     * Rename Attribute
     *
     * @param string $collection
     * @param string $old Current attribute ID
     * @param string $new
     * @return bool
     * @throws AuthorizationException
     * @throws ConflictException
     * @throws DatabaseException
     * @throws DuplicateException
     * @throws StructureException
     */
    public function renameAttribute(string $collection, string $old, string $new): bool
    {
        $collection = $this->silent(fn () => $this->getCollection($collection));

        /**
         * @var array<Document> $attributes
         */
        $attributes = $collection->getAttribute('attributes', []);

        /**
         * @var array<Document> $indexes
         */
        $indexes = $collection->getAttribute('indexes', []);

        $attribute = new Document();

        foreach ($attributes as $value) {
            if ($value->getId() === $old) {
                $attribute = $value;
            }

            if ($value->getId() === $new) {
                throw new DuplicateException('Attribute name already used');
            }
        }

        if ($attribute->isEmpty()) {
            throw new NotFoundException('Attribute not found');
        }

        if ($this->validate) {
            $validator = new IndexDependencyValidator(
                $collection->getAttribute('indexes', []),
                $this->adapter->getSupportForCastIndexArray(),
            );

            if (!$validator->isValid($attribute)) {
                throw new DependencyException($validator->getDescription());
            }
        }

        $attribute->setAttribute('$id', $new);
        $attribute->setAttribute('key', $new);

        foreach ($indexes as $index) {
            $indexAttributes = $index->getAttribute('attributes', []);

            $indexAttributes = \array_map(fn ($attr) => ($attr === $old) ? $new : $attr, $indexAttributes);

            $index->setAttribute('attributes', $indexAttributes);
        }

        $renamed = $this->adapter->renameAttribute($collection->getId(), $old, $new);

        $collection->setAttribute('attributes', $attributes);
        $collection->setAttribute('indexes', $indexes);

        if ($collection->getId() !== self::METADATA) {
            $this->silent(fn () => $this->updateDocument(self::METADATA, $collection->getId(), $collection));
        }

        $this->trigger(self::EVENT_ATTRIBUTE_UPDATE, $attribute);

        return $renamed;
    }

    /**
     * Create a relationship attribute
     *
     * @param string $collection
     * @param string $relatedCollection
     * @param string $type
     * @param bool $twoWay
     * @param string|null $id
     * @param string|null $twoWayKey
     * @param string $onDelete
     * @return bool
     * @throws AuthorizationException
     * @throws ConflictException
     * @throws DatabaseException
     * @throws DuplicateException
     * @throws LimitException
     * @throws StructureException
     */
    public function createRelationship(
        string $collection,
        string $relatedCollection,
        string $type,
        bool $twoWay = false,
        ?string $id = null,
        ?string $twoWayKey = null,
        string $onDelete = Database::RELATION_MUTATE_RESTRICT
    ): bool {
        $collection = $this->silent(fn () => $this->getCollection($collection));

        if ($collection->isEmpty()) {
            throw new NotFoundException('Collection not found');
        }

        $relatedCollection = $this->silent(fn () => $this->getCollection($relatedCollection));

        if ($relatedCollection->isEmpty()) {
            throw new NotFoundException('Related collection not found');
        }

        $id ??= $relatedCollection->getId();

        $twoWayKey ??= $collection->getId();

        $attributes = $collection->getAttribute('attributes', []);
        /** @var array<Document> $attributes */
        foreach ($attributes as $attribute) {
            if (\strtolower($attribute->getId()) === \strtolower($id)) {
                throw new DuplicateException('Attribute already exists');
            }

            if (
                $attribute->getAttribute('type') === self::VAR_RELATIONSHIP
                && \strtolower($attribute->getAttribute('options')['twoWayKey']) === \strtolower($twoWayKey)
                && $attribute->getAttribute('options')['relatedCollection'] === $relatedCollection->getId()
            ) {
                throw new DuplicateException('Related attribute already exists');
            }
        }

        $relationship = new Document([
            '$id' => ID::custom($id),
            'key' => $id,
            'type' => Database::VAR_RELATIONSHIP,
            'required' => false,
            'default' => null,
            'options' => [
                'relatedCollection' => $relatedCollection->getId(),
                'relationType' => $type,
                'twoWay' => $twoWay,
                'twoWayKey' => $twoWayKey,
                'onDelete' => $onDelete,
                'side' => Database::RELATION_SIDE_PARENT,
            ],
        ]);

        $twoWayRelationship = new Document([
            '$id' => ID::custom($twoWayKey),
            'key' => $twoWayKey,
            'type' => Database::VAR_RELATIONSHIP,
            'required' => false,
            'default' => null,
            'options' => [
                'relatedCollection' => $collection->getId(),
                'relationType' => $type,
                'twoWay' => $twoWay,
                'twoWayKey' => $id,
                'onDelete' => $onDelete,
                'side' => Database::RELATION_SIDE_CHILD,
            ],
        ]);

        $this->checkAttribute($collection, $relationship);
        $this->checkAttribute($relatedCollection, $twoWayRelationship);

        $collection->setAttribute('attributes', $relationship, Document::SET_TYPE_APPEND);
        $relatedCollection->setAttribute('attributes', $twoWayRelationship, Document::SET_TYPE_APPEND);

        if ($type === self::RELATION_MANY_TO_MANY) {
            $this->silent(fn () => $this->createCollection('_' . $collection->getInternalId() . '_' . $relatedCollection->getInternalId(), [
                new Document([
                    '$id' => $id,
                    'key' => $id,
                    'type' => self::VAR_STRING,
                    'size' => Database::LENGTH_KEY,
                    'required' => true,
                    'signed' => true,
                    'array' => false,
                    'filters' => [],
                ]),
                new Document([
                    '$id' => $twoWayKey,
                    'key' => $twoWayKey,
                    'type' => self::VAR_STRING,
                    'size' => Database::LENGTH_KEY,
                    'required' => true,
                    'signed' => true,
                    'array' => false,
                    'filters' => [],
                ]),
            ], [
                new Document([
                    '$id' => '_index_' . $id,
                    'key' => 'index_' . $id,
                    'type' => self::INDEX_KEY,
                    'attributes' => [$id],
                ]),
                new Document([
                    '$id' => '_index_' . $twoWayKey,
                    'key' => '_index_' . $twoWayKey,
                    'type' => self::INDEX_KEY,
                    'attributes' => [$twoWayKey],
                ]),
            ]));
        }

        $created = $this->adapter->createRelationship(
            $collection->getId(),
            $relatedCollection->getId(),
            $type,
            $twoWay,
            $id,
            $twoWayKey
        );

        if (!$created) {
            throw new DatabaseException('Failed to create relationship');
        }

        $this->silent(function () use ($collection, $relatedCollection, $type, $twoWay, $id, $twoWayKey) {
            try {
                $this->withTransaction(function () use ($collection, $relatedCollection) {
                    $this->updateDocument(self::METADATA, $collection->getId(), $collection);
                    $this->updateDocument(self::METADATA, $relatedCollection->getId(), $relatedCollection);
                });
            } catch (\Throwable $e) {
                $this->adapter->deleteRelationship(
                    $collection->getId(),
                    $relatedCollection->getId(),
                    $type,
                    $twoWay,
                    $id,
                    $twoWayKey,
                    Database::RELATION_SIDE_PARENT
                );

                throw new DatabaseException('Failed to create relationship: ' . $e->getMessage());
            }

            $indexKey = '_index_' . $id;
            $twoWayIndexKey = '_index_' . $twoWayKey;

            switch ($type) {
                case self::RELATION_ONE_TO_ONE:
                    $this->createIndex($collection->getId(), $indexKey, self::INDEX_UNIQUE, [$id]);
                    if ($twoWay) {
                        $this->createIndex($relatedCollection->getId(), $twoWayIndexKey, self::INDEX_UNIQUE, [$twoWayKey]);
                    }
                    break;
                case self::RELATION_ONE_TO_MANY:
                    $this->createIndex($relatedCollection->getId(), $twoWayIndexKey, self::INDEX_KEY, [$twoWayKey]);
                    break;
                case self::RELATION_MANY_TO_ONE:
                    $this->createIndex($collection->getId(), $indexKey, self::INDEX_KEY, [$id]);
                    break;
                case self::RELATION_MANY_TO_MANY:
                    // Indexes created on junction collection creation
                    break;
                default:
                    throw new RelationshipException('Invalid relationship type.');
            }
        });

        $this->trigger(self::EVENT_ATTRIBUTE_CREATE, $relationship);

        return true;
    }

    /**
     * Update a relationship attribute
     *
     * @param string $collection
     * @param string $id
     * @param string|null $newKey
     * @param string|null $newTwoWayKey
     * @param bool|null $twoWay
     * @param string|null $onDelete
     * @return bool
     * @throws ConflictException
     * @throws DatabaseException
     */
    public function updateRelationship(
        string $collection,
        string $id,
        ?string $newKey = null,
        ?string $newTwoWayKey = null,
        ?bool $twoWay = null,
        ?string $onDelete = null
    ): bool {
        if (
            \is_null($newKey)
            && \is_null($newTwoWayKey)
            && \is_null($twoWay)
            && \is_null($onDelete)
        ) {
            return true;
        }

        $collection = $this->getCollection($collection);
        $attributes = $collection->getAttribute('attributes', []);

        if (
            !\is_null($newKey)
            && \in_array($newKey, \array_map(fn ($attribute) => $attribute['key'], $attributes))
        ) {
            throw new DuplicateException('Relationship already exists');
        }

        $attributeIndex = array_search($id, array_map(fn ($attribute) => $attribute['$id'], $attributes));

        if ($attributeIndex === false) {
            throw new NotFoundException('Relationship not found');
        }

        $attribute = $attributes[$attributeIndex];
        $type = $attribute['options']['relationType'];
        $side = $attribute['options']['side'];

        $relatedCollectionId = $attribute['options']['relatedCollection'];
        $relatedCollection = $this->getCollection($relatedCollectionId);

        $this->updateAttributeMeta($collection->getId(), $id, function ($attribute) use ($collection, $id, $newKey, $newTwoWayKey, $twoWay, $onDelete, $type, $side) {
            $altering = (!\is_null($newKey) && $newKey !== $id)
                || (!\is_null($newTwoWayKey) && $newTwoWayKey !== $attribute['options']['twoWayKey']);

            $relatedCollectionId = $attribute['options']['relatedCollection'];
            $relatedCollection = $this->getCollection($relatedCollectionId);
            $relatedAttributes = $relatedCollection->getAttribute('attributes', []);

            if (
                !\is_null($newTwoWayKey)
                && \in_array($newTwoWayKey, \array_map(fn ($attribute) => $attribute['key'], $relatedAttributes))
            ) {
                throw new DuplicateException('Related attribute already exists');
            }

            $newKey ??= $attribute['key'];
            $twoWayKey = $attribute['options']['twoWayKey'];
            $newTwoWayKey ??= $attribute['options']['twoWayKey'];
            $twoWay ??= $attribute['options']['twoWay'];
            $onDelete ??= $attribute['options']['onDelete'];

            $attribute->setAttribute('$id', $newKey);
            $attribute->setAttribute('key', $newKey);
            $attribute->setAttribute('options', [
                'relatedCollection' => $relatedCollection->getId(),
                'relationType' => $type,
                'twoWay' => $twoWay,
                'twoWayKey' => $newTwoWayKey,
                'onDelete' => $onDelete,
                'side' => $side,
            ]);


            $this->updateAttributeMeta($relatedCollection->getId(), $twoWayKey, function ($twoWayAttribute) use ($newKey, $newTwoWayKey, $twoWay, $onDelete) {
                $options = $twoWayAttribute->getAttribute('options', []);
                $options['twoWayKey'] = $newKey;
                $options['twoWay'] = $twoWay;
                $options['onDelete'] = $onDelete;

                $twoWayAttribute->setAttribute('$id', $newTwoWayKey);
                $twoWayAttribute->setAttribute('key', $newTwoWayKey);
                $twoWayAttribute->setAttribute('options', $options);
            });

            if ($type === self::RELATION_MANY_TO_MANY) {
                $junction = $this->getJunctionCollection($collection, $relatedCollection, $side);

                $this->updateAttributeMeta($junction, $id, function ($junctionAttribute) use ($newKey) {
                    $junctionAttribute->setAttribute('$id', $newKey);
                    $junctionAttribute->setAttribute('key', $newKey);
                });
                $this->updateAttributeMeta($junction, $twoWayKey, function ($junctionAttribute) use ($newTwoWayKey) {
                    $junctionAttribute->setAttribute('$id', $newTwoWayKey);
                    $junctionAttribute->setAttribute('key', $newTwoWayKey);
                });

                $this->purgeCachedCollection($junction);
            }

            if ($altering) {
                $updated = $this->adapter->updateRelationship(
                    $collection->getId(),
                    $relatedCollection->getId(),
                    $type,
                    $twoWay,
                    $id,
                    $twoWayKey,
                    $side,
                    $newKey,
                    $newTwoWayKey
                );

                if (!$updated) {
                    throw new DatabaseException('Failed to update relationship');
                }
            }
        });

        // Update Indexes
        $renameIndex = function (string $collection, string $key, string $newKey) {
            $this->updateIndexMeta(
                $collection,
                '_index_' . $key,
                function ($index) use ($newKey) {
                    $index->setAttribute('attributes', [$newKey]);
                }
            );
            $this->silent(
                fn () => $this->renameIndex($collection, '_index_' . $key, '_index_' . $newKey)
            );
        };

        $newKey ??= $attribute['key'];
        $twoWayKey = $attribute['options']['twoWayKey'];
        $newTwoWayKey ??= $attribute['options']['twoWayKey'];
        $twoWay ??= $attribute['options']['twoWay'];
        $onDelete ??= $attribute['options']['onDelete'];

        switch ($type) {
            case self::RELATION_ONE_TO_ONE:
                if ($id !== $newKey) {
                    $renameIndex($collection->getId(), $id, $newKey);
                }
                if ($twoWay && $twoWayKey !== $newTwoWayKey) {
                    $renameIndex($relatedCollection->getId(), $twoWayKey, $newTwoWayKey);
                }
                break;
            case self::RELATION_ONE_TO_MANY:
                if ($side === Database::RELATION_SIDE_PARENT) {
                    if ($twoWayKey !== $newTwoWayKey) {
                        $renameIndex($relatedCollection->getId(), $twoWayKey, $newTwoWayKey);
                    }
                } else {
                    if ($id !== $newKey) {
                        $renameIndex($collection->getId(), $id, $newKey);
                    }
                }
                break;
            case self::RELATION_MANY_TO_ONE:
                if ($side === Database::RELATION_SIDE_PARENT) {
                    if ($id !== $newKey) {
                        $renameIndex($collection->getId(), $id, $newKey);
                    }
                } else {
                    if ($twoWayKey !== $newTwoWayKey) {
                        $renameIndex($relatedCollection->getId(), $twoWayKey, $newTwoWayKey);
                    }
                }
                break;
            case self::RELATION_MANY_TO_MANY:
                $junction = $this->getJunctionCollection($collection, $relatedCollection, $side);

                if ($id !== $newKey) {
                    $renameIndex($junction, $id, $newKey);
                }
                if ($twoWayKey !== $newTwoWayKey) {
                    $renameIndex($junction, $twoWayKey, $newTwoWayKey);
                }
                break;
            default:
                throw new RelationshipException('Invalid relationship type.');
        }

        $this->purgeCachedCollection($collection->getId());
        $this->purgeCachedCollection($relatedCollection->getId());

        return true;
    }

    /**
     * Delete a relationship attribute
     *
     * @param string $collection
     * @param string $id
     *
     * @return bool
     * @throws AuthorizationException
     * @throws ConflictException
     * @throws DatabaseException
     * @throws StructureException
     */
    public function deleteRelationship(string $collection, string $id): bool
    {
        $collection = $this->silent(fn () => $this->getCollection($collection));
        $attributes = $collection->getAttribute('attributes', []);
        $relationship = null;

        foreach ($attributes as $name => $attribute) {
            if ($attribute['$id'] === $id) {
                $relationship = $attribute;
                unset($attributes[$name]);
                break;
            }
        }

        if (\is_null($relationship)) {
            throw new NotFoundException('Relationship not found');
        }

        $collection->setAttribute('attributes', \array_values($attributes));

        $relatedCollection = $relationship['options']['relatedCollection'];
        $type = $relationship['options']['relationType'];
        $twoWay = $relationship['options']['twoWay'];
        $twoWayKey = $relationship['options']['twoWayKey'];
        $side = $relationship['options']['side'];

        $relatedCollection = $this->silent(fn () => $this->getCollection($relatedCollection));
        $relatedAttributes = $relatedCollection->getAttribute('attributes', []);

        foreach ($relatedAttributes as $name => $attribute) {
            if ($attribute['$id'] === $twoWayKey) {
                unset($relatedAttributes[$name]);
                break;
            }
        }

        $relatedCollection->setAttribute('attributes', \array_values($relatedAttributes));

        $this->silent(function () use ($collection, $relatedCollection, $type, $twoWay, $id, $twoWayKey, $side) {
            try {
                $this->withTransaction(function () use ($collection, $relatedCollection) {
                    $this->updateDocument(self::METADATA, $collection->getId(), $collection);
                    $this->updateDocument(self::METADATA, $relatedCollection->getId(), $relatedCollection);
                });
            } catch (\Throwable $e) {
                throw new DatabaseException('Failed to delete relationship: ' . $e->getMessage());
            }

            $indexKey = '_index_' . $id;
            $twoWayIndexKey = '_index_' . $twoWayKey;

            switch ($type) {
                case self::RELATION_ONE_TO_ONE:
                    if ($side === Database::RELATION_SIDE_PARENT) {
                        $this->deleteIndex($collection->getId(), $indexKey);
                        if ($twoWay) {
                            $this->deleteIndex($relatedCollection->getId(), $twoWayIndexKey);
                        }
                    }
                    if ($side === Database::RELATION_SIDE_CHILD) {
                        $this->deleteIndex($relatedCollection->getId(), $twoWayIndexKey);
                        if ($twoWay) {
                            $this->deleteIndex($collection->getId(), $indexKey);
                        }
                    }
                    break;
                case self::RELATION_ONE_TO_MANY:
                    if ($side === Database::RELATION_SIDE_PARENT) {
                        $this->deleteIndex($relatedCollection->getId(), $twoWayIndexKey);
                    } else {
                        $this->deleteIndex($collection->getId(), $indexKey);
                    }
                    break;
                case self::RELATION_MANY_TO_ONE:
                    if ($side === Database::RELATION_SIDE_PARENT) {
                        $this->deleteIndex($collection->getId(), $indexKey);
                    } else {
                        $this->deleteIndex($relatedCollection->getId(), $twoWayIndexKey);
                    }
                    break;
                case self::RELATION_MANY_TO_MANY:
                    $junction = $this->getJunctionCollection(
                        $collection,
                        $relatedCollection,
                        $side
                    );

                    $this->deleteDocument(self::METADATA, $junction);
                    break;
                default:
                    throw new RelationshipException('Invalid relationship type.');
            }
        });

        $deleted = $this->adapter->deleteRelationship(
            $collection->getId(),
            $relatedCollection->getId(),
            $type,
            $twoWay,
            $id,
            $twoWayKey,
            $side
        );

        if (!$deleted) {
            throw new DatabaseException('Failed to delete relationship');
        }

        $this->purgeCachedCollection($collection->getId());
        $this->purgeCachedCollection($relatedCollection->getId());

        $this->trigger(self::EVENT_ATTRIBUTE_DELETE, $relationship);

        return true;
    }

    /**
     * Rename Index
     *
     * @param string $collection
     * @param string $old
     * @param string $new
     *
     * @return bool
     * @throws AuthorizationException
     * @throws ConflictException
     * @throws DatabaseException
     * @throws DuplicateException
     * @throws StructureException
     */
    public function renameIndex(string $collection, string $old, string $new): bool
    {
        $collection = $this->silent(fn () => $this->getCollection($collection));

        $indexes = $collection->getAttribute('indexes', []);

        $index = \in_array($old, \array_map(fn ($index) => $index['$id'], $indexes));

        if ($index === false) {
            throw new NotFoundException('Index not found');
        }

        $indexNew = \in_array($new, \array_map(fn ($index) => $index['$id'], $indexes));

        if ($indexNew !== false) {
            throw new DuplicateException('Index name already used');
        }

        foreach ($indexes as $key => $value) {
            if (isset($value['$id']) && $value['$id'] === $old) {
                $indexes[$key]['key'] = $new;
                $indexes[$key]['$id'] = $new;
                $indexNew = $indexes[$key];
                break;
            }
        }

        $collection->setAttribute('indexes', $indexes);

        $this->adapter->renameIndex($collection->getId(), $old, $new);

        if ($collection->getId() !== self::METADATA) {
            $this->silent(fn () => $this->updateDocument(self::METADATA, $collection->getId(), $collection));
        }

        $this->trigger(self::EVENT_INDEX_RENAME, $indexNew);

        return true;
    }

    /**
     * Create Index
     *
     * @param string $collection
     * @param string $id
     * @param string $type
     * @param array<string> $attributes
     * @param array<int> $lengths
     * @param array<string> $orders
     *
     * @return bool
     * @throws AuthorizationException
     * @throws ConflictException
     * @throws DatabaseException
     * @throws DuplicateException
     * @throws LimitException
     * @throws StructureException
     * @throws Exception
     */
    public function createIndex(string $collection, string $id, string $type, array $attributes, array $lengths = [], array $orders = []): bool
    {
        if (empty($attributes)) {
            throw new DatabaseException('Missing attributes');
        }

        $collection = $this->silent(fn () => $this->getCollection($collection));

        // index IDs are case-insensitive
        $indexes = $collection->getAttribute('indexes', []);

        /** @var array<Document> $indexes */
        foreach ($indexes as $index) {
            if (\strtolower($index->getId()) === \strtolower($id)) {
                throw new DuplicateException('Index already exists');
            }
        }

        if ($this->adapter->getCountOfIndexes($collection) >= $this->adapter->getLimitForIndexes()) {
            throw new LimitException('Index limit reached. Cannot create new index.');
        }

        switch ($type) {
            case self::INDEX_KEY:
                if (!$this->adapter->getSupportForIndex()) {
                    throw new DatabaseException('Key index is not supported');
                }
                break;

            case self::INDEX_UNIQUE:
                if (!$this->adapter->getSupportForUniqueIndex()) {
                    throw new DatabaseException('Unique index is not supported');
                }
                break;

            case self::INDEX_FULLTEXT:
                if (!$this->adapter->getSupportForFulltextIndex()) {
                    throw new DatabaseException('Fulltext index is not supported');
                }
                break;

            default:
                throw new DatabaseException('Unknown index type: ' . $type . '. Must be one of ' . Database::INDEX_KEY . ', ' . Database::INDEX_UNIQUE . ', ' . Database::INDEX_FULLTEXT);
        }

        /** @var array<Document> $collectionAttributes */
        $collectionAttributes = $collection->getAttribute('attributes', []);

        foreach ($attributes as $i => $attr) {
            foreach ($collectionAttributes as $collectionAttribute) {
                if ($collectionAttribute->getAttribute('key') === $attr) {

                    /**
                     * mysql does not save length in collection when length = attributes size
                     */
                    if ($collectionAttribute->getAttribute('type') === Database::VAR_STRING) {
                        if (!empty($lengths[$i]) && $lengths[$i] === $collectionAttribute->getAttribute('size') && $this->adapter->getMaxIndexLength() > 0) {
                            $lengths[$i] = null;
                        }
                    }

                    $isArray = $collectionAttribute->getAttribute('array', false);
                    if ($isArray) {
                        if ($this->adapter->getMaxIndexLength() > 0) {
                            $lengths[$i] = self::ARRAY_INDEX_LENGTH;
                        }
                        $orders[$i] = null;
                    }
                    break;
                }
            }
        }

        $index = new Document([
            '$id' => ID::custom($id),
            'key' => $id,
            'type' => $type,
            'attributes' => $attributes,
            'lengths' => $lengths,
            'orders' => $orders,
        ]);

        $collection->setAttribute('indexes', $index, Document::SET_TYPE_APPEND);

        if ($this->validate) {
            $validator = new IndexValidator(
                $collection->getAttribute('attributes', []),
                $this->adapter->getMaxIndexLength(),
                $this->adapter->getInternalIndexesKeys()
            );
            if (!$validator->isValid($index)) {
                throw new IndexException($validator->getDescription());
            }
        }

        try {
            $created = $this->adapter->createIndex($collection->getId(), $id, $type, $attributes, $lengths, $orders);

            if (!$created) {
                throw new DatabaseException('Failed to create index');
            }
        } catch (DuplicateException $e) {
            // HACK: Metadata should still be updated, can be removed when null tenant collections are supported.

            if (!$this->adapter->getSharedTables() || !$this->isMigrating()) {
                throw $e;
            }
        }

        if ($collection->getId() !== self::METADATA) {
            $this->silent(fn () => $this->updateDocument(self::METADATA, $collection->getId(), $collection));
        }

        $this->trigger(self::EVENT_INDEX_CREATE, $index);

        return true;
    }

    /**
     * Delete Index
     *
     * @param string $collection
     * @param string $id
     *
     * @return bool
     * @throws AuthorizationException
     * @throws ConflictException
     * @throws DatabaseException
     * @throws StructureException
     */
    public function deleteIndex(string $collection, string $id): bool
    {
        $collection = $this->silent(fn () => $this->getCollection($collection));

        $indexes = $collection->getAttribute('indexes', []);

        $indexDeleted = null;
        foreach ($indexes as $key => $value) {
            if (isset($value['$id']) && $value['$id'] === $id) {
                $indexDeleted = $value;
                unset($indexes[$key]);
            }
        }

        $deleted = $this->adapter->deleteIndex($collection->getId(), $id);

        $collection->setAttribute('indexes', \array_values($indexes));

        if ($collection->getId() !== self::METADATA) {
            $this->silent(fn () => $this->updateDocument(self::METADATA, $collection->getId(), $collection));
        }

        $this->trigger(self::EVENT_INDEX_DELETE, $indexDeleted);

        return $deleted;
    }

    /**
     * Get Document
     *
     * @param string $collection
     * @param string $id
     * @param Query[] $queries
     *
     * @return Document
     * @throws DatabaseException
     * @throws Exception
     */
    public function getDocument(string $collection, string $id, array $queries = [], bool $forUpdate = false): Document
    {
        if ($collection === self::METADATA && $id === self::METADATA) {
            return new Document(self::COLLECTION);
        }

        if (empty($collection)) {
            throw new NotFoundException('Collection not found');
        }

        if (empty($id)) {
            return new Document();
        }

        $collection = $this->silent(fn () => $this->getCollection($collection));

        if ($collection->isEmpty()) {
            throw new NotFoundException('Collection not found');
        }

        $attributes = $collection->getAttribute('attributes', []);

        if ($this->validate) {
            $validator = new DocumentValidator($attributes);
            if (!$validator->isValid($queries)) {
                throw new QueryException($validator->getDescription());
            }
        }

        $relationships = \array_filter(
            $collection->getAttribute('attributes', []),
            fn (Document $attribute) => $attribute->getAttribute('type') === self::VAR_RELATIONSHIP
        );

        $selects = Query::groupByType($queries)['selections'];
        $selections = $this->validateSelections($collection, $selects);
        $nestedSelections = [];

        foreach ($queries as $query) {
            if ($query->getMethod() == Query::TYPE_SELECT) {
                $values = $query->getValues();
                foreach ($values as $valueIndex => $value) {
                    if (\str_contains($value, '.')) {
                        // Shift the top level off the dot-path to pass the selection down the chain
                        // 'foo.bar.baz' becomes 'bar.baz'
                        $nestedSelections[] = Query::select([
                            \implode('.', \array_slice(\explode('.', $value), 1))
                        ]);

                        $key = \explode('.', $value)[0];

                        foreach ($relationships as $relationship) {
                            if ($relationship->getAttribute('key') === $key) {
                                switch ($relationship->getAttribute('options')['relationType']) {
                                    case Database::RELATION_MANY_TO_MANY:
                                    case Database::RELATION_ONE_TO_MANY:
                                        unset($values[$valueIndex]);
                                        break;

                                    case Database::RELATION_MANY_TO_ONE:
                                    case Database::RELATION_ONE_TO_ONE:
                                        $values[$valueIndex] = $key;
                                        break;
                                }
                            }
                        }
                    }
                }
                $query->setValues(\array_values($values));
            }
        }

        $queries = \array_values($queries);

        $validator = new Authorization(self::PERMISSION_READ);
        $documentSecurity = $collection->getAttribute('documentSecurity', false);

        /**
         * Cache hash keys
         */
        $collectionCacheKey = $this->cacheName . '-cache-' . $this->getNamespace() . ':' . $this->adapter->getTenant() . ':collection:' . $collection->getId();
        $documentCacheKey = $documentCacheHash = $collectionCacheKey . ':' . $id;

        if (!empty($selections)) {
            $documentCacheHash .= ':' . \md5(\implode($selections));
        }

        try {
            $cached = $this->cache->load($documentCacheKey, self::TTL, $documentCacheHash);
        } catch (Exception $e) {
            Console::warning('Warning: Failed to get document from cache: ' . $e->getMessage());
            $cached = null;
        }

        if ($cached) {
            $document = new Document($cached);

            if ($collection->getId() !== self::METADATA) {
                if (!$validator->isValid([
                    ...$collection->getRead(),
                    ...($documentSecurity ? $document->getRead() : [])
                ])) {
                    return new Document();
                }
            }

            $this->trigger(self::EVENT_DOCUMENT_READ, $document);

            return $document;
        }

        $document = $this->adapter->getDocument(
            $collection->getId(),
            $id,
            $queries,
            $forUpdate
        );

        if ($document->isEmpty()) {
            return $document;
        }

        $document->setAttribute('$collection', $collection->getId());

        if ($collection->getId() !== self::METADATA) {
            if (!$validator->isValid([
                ...$collection->getRead(),
                ...($documentSecurity ? $document->getRead() : [])
            ])) {
                return new Document();
            }
        }

        $document = $this->casting($collection, $document);
        $document = $this->decode($collection, $document, $selections);
        $this->map = [];

        if ($this->resolveRelationships && (empty($selects) || !empty($nestedSelections))) {
            $document = $this->silent(fn () => $this->populateDocumentRelationships($collection, $document, $nestedSelections));
        }

        $relationships = \array_filter(
            $collection->getAttribute('attributes', []),
            fn ($attribute) => $attribute['type'] === Database::VAR_RELATIONSHIP
        );

        // Don't save to cache if it's part of a relationship
        if (empty($relationships)) {
            try {
                $this->cache->save($documentCacheKey, $document->getArrayCopy(), $documentCacheHash);
                $this->cache->save($collectionCacheKey, 'empty', $documentCacheKey);
            } catch (Exception $e) {
                Console::warning('Failed to save document to cache: ' . $e->getMessage());
            }
        }

        // Remove internal attributes if not queried for select query
        // $id, $permissions and $collection are the default selected attributes for (MariaDB, MySQL, SQLite, Postgres)
        // All internal attributes are default selected attributes for (MongoDB)
        foreach ($queries as $query) {
            if ($query->getMethod() === Query::TYPE_SELECT) {
                $values = $query->getValues();
                foreach ($this->getInternalAttributes() as $internalAttribute) {
                    if (!\in_array($internalAttribute['$id'], $values)) {
                        $document->removeAttribute($internalAttribute['$id']);
                    }
                }
            }
        }

        $this->trigger(self::EVENT_DOCUMENT_READ, $document);

        return $document;
    }

    /**
     * @param Document $collection
     * @param Document $document
     * @param array<Query> $queries
     * @return Document
     * @throws DatabaseException
     */
    private function populateDocumentRelationships(Document $collection, Document $document, array $queries = []): Document
    {
        $attributes = $collection->getAttribute('attributes', []);

        $relationships = \array_filter($attributes, function ($attribute) {
            return $attribute['type'] === Database::VAR_RELATIONSHIP;
        });

        foreach ($relationships as $relationship) {
            $key = $relationship['key'];
            $value = $document->getAttribute($key);
            $relatedCollection = $this->getCollection($relationship['options']['relatedCollection']);
            $relationType = $relationship['options']['relationType'];
            $twoWay = $relationship['options']['twoWay'];
            $twoWayKey = $relationship['options']['twoWayKey'];
            $side = $relationship['options']['side'];

            if (!empty($value)) {
                $k = $relatedCollection->getId() . ':' . $value . '=>' . $collection->getId() . ':' . $document->getId();
                if ($relationType === Database::RELATION_ONE_TO_MANY) {
                    $k = $collection->getId() . ':' . $document->getId() . '=>' . $relatedCollection->getId() . ':' . $value;
                }
                $this->map[$k] = true;
            }

            $relationship->setAttribute('collection', $collection->getId());
            $relationship->setAttribute('document', $document->getId());

            $skipFetch = false;
            foreach ($this->relationshipFetchStack as $fetchedRelationship) {
                $existingKey = $fetchedRelationship['key'];
                $existingCollection = $fetchedRelationship['collection'];
                $existingRelatedCollection = $fetchedRelationship['options']['relatedCollection'];
                $existingTwoWayKey = $fetchedRelationship['options']['twoWayKey'];
                $existingSide = $fetchedRelationship['options']['side'];

                // If this relationship has already been fetched for this document, skip it
                $reflexive = $fetchedRelationship == $relationship;

                // If this relationship is the same as a previously fetched relationship, but on the other side, skip it
                $symmetric = $existingKey === $twoWayKey
                    && $existingTwoWayKey === $key
                    && $existingRelatedCollection === $collection->getId()
                    && $existingCollection === $relatedCollection->getId()
                    && $existingSide !== $side;

                // If this relationship is not directly related but relates across multiple collections, skip it.
                //
                // These conditions ensure that a relationship is considered transitive if it has the same
                // two-way key and related collection, but is on the opposite side of the relationship (the first and second conditions).
                //
                // They also ensure that a relationship is considered transitive if it has the same key and related
                // collection as an existing relationship, but a different two-way key (the third condition),
                // or the same two-way key as an existing relationship, but a different key (the fourth condition).
                $transitive = (($existingKey === $twoWayKey
                        && $existingCollection === $relatedCollection->getId()
                        && $existingSide !== $side)
                    || ($existingTwoWayKey === $key
                        && $existingRelatedCollection === $collection->getId()
                        && $existingSide !== $side)
                    || ($existingKey === $key
                        && $existingTwoWayKey !== $twoWayKey
                        && $existingRelatedCollection === $relatedCollection->getId()
                        && $existingSide !== $side)
                    || ($existingKey !== $key
                        && $existingTwoWayKey === $twoWayKey
                        && $existingRelatedCollection === $relatedCollection->getId()
                        && $existingSide !== $side));

                if ($reflexive || $symmetric || $transitive) {
                    $skipFetch = true;
                }
            }

            switch ($relationType) {
                case Database::RELATION_ONE_TO_ONE:
                    if ($skipFetch || $twoWay && ($this->relationshipFetchDepth === Database::RELATION_MAX_DEPTH)) {
                        $document->removeAttribute($key);
                        break;
                    }

                    if (\is_null($value)) {
                        break;
                    }

                    $this->relationshipFetchDepth++;
                    $this->relationshipFetchStack[] = $relationship;

                    $related = $this->getDocument($relatedCollection->getId(), $value, $queries);

                    $this->relationshipFetchDepth--;
                    \array_pop($this->relationshipFetchStack);

                    $document->setAttribute($key, $related);
                    break;
                case Database::RELATION_ONE_TO_MANY:
                    if ($side === Database::RELATION_SIDE_CHILD) {
                        if (!$twoWay || $this->relationshipFetchDepth === Database::RELATION_MAX_DEPTH || $skipFetch) {
                            $document->removeAttribute($key);
                            break;
                        }
                        if (!\is_null($value)) {
                            $this->relationshipFetchDepth++;
                            $this->relationshipFetchStack[] = $relationship;

                            $related = $this->getDocument($relatedCollection->getId(), $value, $queries);

                            $this->relationshipFetchDepth--;
                            \array_pop($this->relationshipFetchStack);

                            $document->setAttribute($key, $related);
                        }
                        break;
                    }

                    if ($this->relationshipFetchDepth === Database::RELATION_MAX_DEPTH || $skipFetch) {
                        break;
                    }

                    $this->relationshipFetchDepth++;
                    $this->relationshipFetchStack[] = $relationship;

                    $relatedDocuments = $this->find($relatedCollection->getId(), [
                        Query::equal($twoWayKey, [$document->getId()]),
                        Query::limit(PHP_INT_MAX),
                        ...$queries
                    ]);

                    $this->relationshipFetchDepth--;
                    \array_pop($this->relationshipFetchStack);

                    foreach ($relatedDocuments as $related) {
                        $related->removeAttribute($twoWayKey);
                    }

                    $document->setAttribute($key, $relatedDocuments);
                    break;
                case Database::RELATION_MANY_TO_ONE:
                    if ($side === Database::RELATION_SIDE_PARENT) {
                        if ($skipFetch || $this->relationshipFetchDepth === Database::RELATION_MAX_DEPTH) {
                            $document->removeAttribute($key);
                            break;
                        }

                        if (\is_null($value)) {
                            break;
                        }
                        $this->relationshipFetchDepth++;
                        $this->relationshipFetchStack[] = $relationship;

                        $related = $this->getDocument($relatedCollection->getId(), $value, $queries);

                        $this->relationshipFetchDepth--;
                        \array_pop($this->relationshipFetchStack);

                        $document->setAttribute($key, $related);
                        break;
                    }

                    if (!$twoWay) {
                        $document->removeAttribute($key);
                        break;
                    }

                    if ($this->relationshipFetchDepth === Database::RELATION_MAX_DEPTH || $skipFetch) {
                        break;
                    }

                    $this->relationshipFetchDepth++;
                    $this->relationshipFetchStack[] = $relationship;

                    $relatedDocuments = $this->find($relatedCollection->getId(), [
                        Query::equal($twoWayKey, [$document->getId()]),
                        Query::limit(PHP_INT_MAX),
                        ...$queries
                    ]);

                    $this->relationshipFetchDepth--;
                    \array_pop($this->relationshipFetchStack);


                    foreach ($relatedDocuments as $related) {
                        $related->removeAttribute($twoWayKey);
                    }

                    $document->setAttribute($key, $relatedDocuments);
                    break;
                case Database::RELATION_MANY_TO_MANY:
                    if (!$twoWay && $side === Database::RELATION_SIDE_CHILD) {
                        break;
                    }

                    if ($twoWay && ($this->relationshipFetchDepth === Database::RELATION_MAX_DEPTH || $skipFetch)) {
                        break;
                    }

                    $this->relationshipFetchDepth++;
                    $this->relationshipFetchStack[] = $relationship;

                    $junction = $this->getJunctionCollection($collection, $relatedCollection, $side);

                    $junctions = $this->skipRelationships(fn () => $this->find($junction, [
                        Query::equal($twoWayKey, [$document->getId()]),
                        Query::limit(PHP_INT_MAX)
                    ]));

                    $related = [];
                    foreach ($junctions as $junction) {
                        $related[] = $this->getDocument(
                            $relatedCollection->getId(),
                            $junction->getAttribute($key),
                            $queries
                        );
                    }

                    $this->relationshipFetchDepth--;
                    \array_pop($this->relationshipFetchStack);

                    $document->setAttribute($key, $related);
                    break;
            }
        }

        return $document;
    }

    /**
     * Create Document
     *
     * @param string $collection
     * @param Document $document
     *
     * @return Document
     *
     * @throws AuthorizationException
     * @throws DatabaseException
     * @throws StructureException
     */
    public function createDocument(string $collection, Document $document): Document
    {
        if (
            $collection !== self::METADATA
            && $this->adapter->getSharedTables()
            && !$this->adapter->getTenantPerDocument()
            && empty($this->adapter->getTenant())
        ) {
            throw new DatabaseException('Missing tenant. Tenant must be set when table sharing is enabled.');
        }

        if (
            !$this->adapter->getSharedTables()
            && $this->adapter->getTenantPerDocument()
        ) {
            throw new DatabaseException('Shared tables must be enabled if tenant per document is enabled.');
        }

        $collection = $this->silent(fn () => $this->getCollection($collection));

        if ($collection->getId() !== self::METADATA) {
            $authorization = new Authorization(self::PERMISSION_CREATE);
            if (!$authorization->isValid($collection->getCreate())) {
                throw new AuthorizationException($authorization->getDescription());
            }
        }

        $time = DateTime::now();

        $createdAt = $document->getCreatedAt();
        $updatedAt = $document->getUpdatedAt();

        $document
            ->setAttribute('$id', empty($document->getId()) ? ID::unique() : $document->getId())
            ->setAttribute('$collection', $collection->getId())
            ->setAttribute('$createdAt', empty($createdAt) || !$this->preserveDates ? $time : $createdAt)
            ->setAttribute('$updatedAt', empty($updatedAt) || !$this->preserveDates ? $time : $updatedAt);

        if ($this->adapter->getSharedTables()) {
            if ($this->adapter->getTenantPerDocument()) {
                if (
                    $collection->getId() !== static::METADATA
                    && $document->getTenant() === null
                ) {
                    throw new DatabaseException('Missing tenant. Tenant must be set when tenant per document is enabled.');
                }
            } else {
                $document->setAttribute('$tenant', $this->adapter->getTenant());
            }
        }

        $document = $this->encode($collection, $document);

        if ($this->validate) {
            $validator = new Permissions();
            if (!$validator->isValid($document->getPermissions())) {
                throw new DatabaseException($validator->getDescription());
            }
        }

        $structure = new Structure(
            $collection,
            $this->adapter->getMinDateTime(),
            $this->adapter->getMaxDateTime(),
        );
        if (!$structure->isValid($document)) {
            throw new StructureException($structure->getDescription());
        }

        $document = $this->withTransaction(function () use ($collection, $document) {
            if ($this->resolveRelationships) {
                $document = $this->silent(fn () => $this->createDocumentRelationships($collection, $document));
            }

            return $this->adapter->createDocument($collection->getId(), $document);
        });

        if ($this->resolveRelationships) {
            $document = $this->silent(fn () => $this->populateDocumentRelationships($collection, $document));
        }

        $document = $this->decode($collection, $document);

        $this->trigger(self::EVENT_DOCUMENT_CREATE, $document);

        return $document;
    }

    /**
     * Create Documents in a batch
     *
     * @param string $collection
     * @param array<Document> $documents
     * @param callable|null $onNext
     * @param int $batchSize
     * @return void
     * @throws AuthorizationException
     * @throws StructureException
     * @throws \Throwable
     * @throws Exception
     */
    public function createDocuments(
        string $collection,
        array $documents,
        ?callable $onNext = null,
        int $batchSize = self::INSERT_BATCH_SIZE,
    ): int {
        if (!$this->adapter->getSharedTables() && $this->adapter->getTenantPerDocument()) {
            throw new DatabaseException('Shared tables must be enabled if tenant per document is enabled.');
        }

        if (empty($documents)) {
            return;
        }

        $batchSize = \min(Database::INSERT_BATCH_SIZE, \max(1, $batchSize));
        $collection = $this->silent(fn () => $this->getCollection($collection));
        if ($collection->getId() !== self::METADATA) {
            $authorization = new Authorization(self::PERMISSION_CREATE);
            if (!$authorization->isValid($collection->getCreate())) {
                throw new AuthorizationException($authorization->getDescription());
            }
        }

        $time = DateTime::now();
        $modified = 0;

        foreach ($documents as &$document) {
            $createdAt = $document->getCreatedAt();
            $updatedAt = $document->getUpdatedAt();

            $document
                ->setAttribute('$id', empty($document->getId()) ? ID::unique() : $document->getId())
                ->setAttribute('$collection', $collection->getId())
                ->setAttribute('$createdAt', empty($createdAt) || !$this->preserveDates ? $time : $createdAt)
                ->setAttribute('$updatedAt', empty($updatedAt) || !$this->preserveDates ? $time : $updatedAt);

            if ($this->adapter->getSharedTables()) {
                if ($this->adapter->getTenantPerDocument()) {
                    if ($document->getTenant() === null) {
                        throw new DatabaseException('Missing tenant. Tenant must be set when tenant per document is enabled.');
                    }
                } else {
                    $document->setAttribute('$tenant', $this->adapter->getTenant());
                }
            }

            $document = $this->encode($collection, $document);

            $validator = new Structure(
                $collection,
                $this->adapter->getMinDateTime(),
                $this->adapter->getMaxDateTime(),
            );
            if (!$validator->isValid($document)) {
                throw new StructureException($validator->getDescription());
            }

            if ($this->resolveRelationships) {
                $document = $this->silent(fn () => $this->createDocumentRelationships($collection, $document));
            }
        }

        foreach (\array_chunk($documents, $batchSize) as $chunk) {
            $batch = $this->withTransaction(function () use ($collection, $chunk, $onNext, &$modified) {
                return $this->adapter->createDocuments($collection->getId(), $chunk);
            });

            foreach ($batch as $document) {
                if ($this->resolveRelationships) {
                    $document = $this->silent(fn () => $this->populateDocumentRelationships($collection, $document));
                }

                $onNext($document);
                $modified++;
            }
        }

        $this->trigger(self::EVENT_DOCUMENTS_CREATE, new Document([
            '$collection' => $collection->getId(),
            'modified' => $modified
        ]));

        return $modified;
    }

    /**
     * @param Document $collection
     * @param Document $document
     * @return Document
     * @throws DatabaseException
     */
    private function createDocumentRelationships(Document $collection, Document $document): Document
    {
        $attributes = $collection->getAttribute('attributes', []);

        $relationships = \array_filter(
            $attributes,
            fn ($attribute) => $attribute['type'] === Database::VAR_RELATIONSHIP
        );

        $stackCount = count($this->relationshipWriteStack);

        foreach ($relationships as $relationship) {
            $key = $relationship['key'];
            $value = $document->getAttribute($key);
            $relatedCollection = $this->getCollection($relationship['options']['relatedCollection']);
            $relationType = $relationship['options']['relationType'];
            $twoWay = $relationship['options']['twoWay'];
            $twoWayKey = $relationship['options']['twoWayKey'];
            $side = $relationship['options']['side'];

            if ($stackCount >= Database::RELATION_MAX_DEPTH - 1 && $this->relationshipWriteStack[$stackCount - 1] !== $relatedCollection->getId()) {
                $document->removeAttribute($key);

                continue;
            }

            $this->relationshipWriteStack[] = $collection->getId();

            try {
                switch (\gettype($value)) {
                    case 'array':
                        if (
                            ($relationType === Database::RELATION_MANY_TO_ONE && $side === Database::RELATION_SIDE_PARENT) ||
                            ($relationType === Database::RELATION_ONE_TO_MANY && $side === Database::RELATION_SIDE_CHILD) ||
                            ($relationType === Database::RELATION_ONE_TO_ONE)
                        ) {
                            throw new RelationshipException('Invalid relationship value. Must be either a document ID or a document, array given.');
                        }

                        // List of documents or IDs
                        foreach ($value as $related) {
                            switch (\gettype($related)) {
                                case 'object':
                                    if (!$related instanceof Document) {
                                        throw new RelationshipException('Invalid relationship value. Must be either a document, document ID, or an array of documents or document IDs.');
                                    }
                                    $this->relateDocuments(
                                        $collection,
                                        $relatedCollection,
                                        $key,
                                        $document,
                                        $related,
                                        $relationType,
                                        $twoWay,
                                        $twoWayKey,
                                        $side,
                                    );
                                    break;
                                case 'string':
                                    $this->relateDocumentsById(
                                        $collection,
                                        $relatedCollection,
                                        $key,
                                        $document->getId(),
                                        $related,
                                        $relationType,
                                        $twoWay,
                                        $twoWayKey,
                                        $side,
                                    );
                                    break;
                                default:
                                    throw new RelationshipException('Invalid relationship value. Must be either a document, document ID, or an array of documents or document IDs.');
                            }
                        }
                        $document->removeAttribute($key);
                        break;

                    case 'object':
                        if (!$value instanceof Document) {
                            throw new RelationshipException('Invalid relationship value. Must be either a document, document ID, or an array of documents or document IDs.');
                        }

                        if ($relationType === Database::RELATION_ONE_TO_ONE && !$twoWay && $side === Database::RELATION_SIDE_CHILD) {
                            throw new RelationshipException('Invalid relationship value. Cannot set a value from the child side of a oneToOne relationship when twoWay is false.');
                        }

                        if (
                            ($relationType === Database::RELATION_ONE_TO_MANY && $side === Database::RELATION_SIDE_PARENT) ||
                            ($relationType === Database::RELATION_MANY_TO_ONE && $side === Database::RELATION_SIDE_CHILD) ||
                            ($relationType === Database::RELATION_MANY_TO_MANY)
                        ) {
                            throw new RelationshipException('Invalid relationship value. Must be either an array of documents or document IDs, document given.');
                        }

                        $relatedId = $this->relateDocuments(
                            $collection,
                            $relatedCollection,
                            $key,
                            $document,
                            $value,
                            $relationType,
                            $twoWay,
                            $twoWayKey,
                            $side,
                        );
                        $document->setAttribute($key, $relatedId);
                        break;

                    case 'string':
                        if ($relationType === Database::RELATION_ONE_TO_ONE && $twoWay === false && $side === Database::RELATION_SIDE_CHILD) {
                            throw new RelationshipException('Invalid relationship value. Cannot set a value from the child side of a oneToOne relationship when twoWay is false.');
                        }

                        if (
                            ($relationType === Database::RELATION_ONE_TO_MANY && $side === Database::RELATION_SIDE_PARENT) ||
                            ($relationType === Database::RELATION_MANY_TO_ONE && $side === Database::RELATION_SIDE_CHILD) ||
                            ($relationType === Database::RELATION_MANY_TO_MANY)
                        ) {
                            throw new RelationshipException('Invalid relationship value. Must be either an array of documents or document IDs, document ID given.');
                        }

                        // Single document ID
                        $this->relateDocumentsById(
                            $collection,
                            $relatedCollection,
                            $key,
                            $document->getId(),
                            $value,
                            $relationType,
                            $twoWay,
                            $twoWayKey,
                            $side,
                        );
                        break;

                    case 'NULL':
                        // TODO: This might need to depend on the relation type, to be either set to null or removed?

                        if (
                            ($relationType === Database::RELATION_ONE_TO_MANY && $side === Database::RELATION_SIDE_CHILD) ||
                            ($relationType === Database::RELATION_MANY_TO_ONE && $side === Database::RELATION_SIDE_PARENT) ||
                            ($relationType === Database::RELATION_ONE_TO_ONE && $side === Database::RELATION_SIDE_PARENT) ||
                            ($relationType === Database::RELATION_ONE_TO_ONE && $side === Database::RELATION_SIDE_CHILD && $twoWay === true)
                        ) {
                            break;
                        }

                        $document->removeAttribute($key);
                        // No related document
                        break;

                    default:
                        throw new RelationshipException('Invalid relationship value. Must be either a document, document ID, or an array of documents or document IDs.');
                }
            } finally {
                \array_pop($this->relationshipWriteStack);
            }
        }

        return $document;
    }

    /**
     * @param Document $collection
     * @param Document $relatedCollection
     * @param string $key
     * @param Document $document
     * @param Document $relation
     * @param string $relationType
     * @param bool $twoWay
     * @param string $twoWayKey
     * @param string $side
     * @return string related document ID
     *
     * @throws AuthorizationException
     * @throws ConflictException
     * @throws StructureException
     * @throws Exception
     */
    private function relateDocuments(
        Document $collection,
        Document $relatedCollection,
        string $key,
        Document $document,
        Document $relation,
        string $relationType,
        bool $twoWay,
        string $twoWayKey,
        string $side,
    ): string {
        switch ($relationType) {
            case Database::RELATION_ONE_TO_ONE:
                if ($twoWay) {
                    $relation->setAttribute($twoWayKey, $document->getId());
                }
                break;
            case Database::RELATION_ONE_TO_MANY:
                if ($side === Database::RELATION_SIDE_PARENT) {
                    $relation->setAttribute($twoWayKey, $document->getId());
                }
                break;
            case Database::RELATION_MANY_TO_ONE:
                if ($side === Database::RELATION_SIDE_CHILD) {
                    $relation->setAttribute($twoWayKey, $document->getId());
                }
                break;
        }

        // Try to get the related document
        $related = $this->getDocument($relatedCollection->getId(), $relation->getId());

        if ($related->isEmpty()) {
            // If the related document doesn't exist, create it, inheriting permissions if none are set
            if (!isset($relation['$permissions'])) {
                $relation->setAttribute('$permissions', $document->getPermissions());
            }

            $related = $this->createDocument($relatedCollection->getId(), $relation);
        } elseif ($related->getAttributes() != $relation->getAttributes()) {
            // If the related document exists and the data is not the same, update it
            foreach ($relation->getAttributes() as $attribute => $value) {
                $related->setAttribute($attribute, $value);
            }

            $related = $this->updateDocument($relatedCollection->getId(), $related->getId(), $related);
        }

        if ($relationType === Database::RELATION_MANY_TO_MANY) {
            $junction = $this->getJunctionCollection($collection, $relatedCollection, $side);

            $this->createDocument($junction, new Document([
                $key => $related->getId(),
                $twoWayKey => $document->getId(),
                '$permissions' => [
                    Permission::read(Role::any()),
                    Permission::update(Role::any()),
                    Permission::delete(Role::any()),
                ]
            ]));
        }

        return $related->getId();
    }

    /**
     * @param Document $collection
     * @param Document $relatedCollection
     * @param string $key
     * @param string $documentId
     * @param string $relationId
     * @param string $relationType
     * @param bool $twoWay
     * @param string $twoWayKey
     * @param string $side
     * @return void
     * @throws AuthorizationException
     * @throws ConflictException
     * @throws StructureException
     * @throws Exception
     */
    private function relateDocumentsById(
        Document $collection,
        Document $relatedCollection,
        string $key,
        string $documentId,
        string $relationId,
        string $relationType,
        bool $twoWay,
        string $twoWayKey,
        string $side,
    ): void {
        // Get the related document, will be empty on permissions failure
        $related = $this->skipRelationships(fn () => $this->getDocument($relatedCollection->getId(), $relationId));

        if ($related->isEmpty() && $this->checkRelationshipsExist) {
            return;
        }

        switch ($relationType) {
            case Database::RELATION_ONE_TO_ONE:
                if ($twoWay) {
                    $related->setAttribute($twoWayKey, $documentId);
                    $this->skipRelationships(fn () => $this->updateDocument($relatedCollection->getId(), $relationId, $related));
                }
                break;
            case Database::RELATION_ONE_TO_MANY:
                if ($side === Database::RELATION_SIDE_PARENT) {
                    $related->setAttribute($twoWayKey, $documentId);
                    $this->skipRelationships(fn () => $this->updateDocument($relatedCollection->getId(), $relationId, $related));
                }
                break;
            case Database::RELATION_MANY_TO_ONE:
                if ($side === Database::RELATION_SIDE_CHILD) {
                    $related->setAttribute($twoWayKey, $documentId);
                    $this->skipRelationships(fn () => $this->updateDocument($relatedCollection->getId(), $relationId, $related));
                }
                break;
            case Database::RELATION_MANY_TO_MANY:
                $this->purgeCachedDocument($relatedCollection->getId(), $relationId);

                $junction = $this->getJunctionCollection($collection, $relatedCollection, $side);

                $this->skipRelationships(fn () => $this->createDocument($junction, new Document([
                    $key => $relationId,
                    $twoWayKey => $documentId,
                    '$permissions' => [
                        Permission::read(Role::any()),
                        Permission::update(Role::any()),
                        Permission::delete(Role::any()),
                    ]
                ])));
                break;
        }
    }

    /**
     * Update Document
     *
     * @param string $collection
     * @param string $id
     * @param Document $document
     * @return Document
     *
     * @throws AuthorizationException
     * @throws ConflictException
     * @throws DatabaseException
     * @throws StructureException
     */
    public function updateDocument(string $collection, string $id, Document $document): Document
    {
        if (!$id) {
            throw new DatabaseException('Must define $id attribute');
        }

        $collection = $this->silent(fn () => $this->getCollection($collection));

        $document = $this->withTransaction(function () use ($collection, $id, $document) {
            $time = DateTime::now();
            $old = Authorization::skip(fn () => $this->silent(
                fn () => $this->getDocument($collection->getId(), $id, forUpdate: true)
            ));

            $document = \array_merge($old->getArrayCopy(), $document->getArrayCopy());
            $document['$collection'] = $old->getAttribute('$collection');   // Make sure user doesn't switch collection ID
            $document['$createdAt'] = $old->getCreatedAt();                 // Make sure user doesn't switch createdAt

            if ($this->adapter->getSharedTables()) {
                $document['$tenant'] = $old->getTenant();       // Make sure user doesn't switch tenant
            }

            $document = new Document($document);

            $relationships = \array_filter($collection->getAttribute('attributes', []), function ($attribute) {
                return $attribute['type'] === Database::VAR_RELATIONSHIP;
            });

            $updateValidator = new Authorization(self::PERMISSION_UPDATE);
            $readValidator = new Authorization(self::PERMISSION_READ);
            $shouldUpdate = false;

            if ($collection->getId() !== self::METADATA) {
                $documentSecurity = $collection->getAttribute('documentSecurity', false);

                foreach ($relationships as $relationship) {
                    $relationships[$relationship->getAttribute('key')] = $relationship;
                }

                // Compare if the document has any changes
                foreach ($document as $key => $value) {
                    // Skip the nested documents as they will be checked later in recursions.
                    if (\array_key_exists($key, $relationships)) {
                        // No need to compare nested documents more than max depth.
                        if (count($this->relationshipWriteStack) >= Database::RELATION_MAX_DEPTH - 1) {
                            continue;
                        }
                        $relationType = (string)$relationships[$key]['options']['relationType'];
                        $side = (string)$relationships[$key]['options']['side'];
                        switch ($relationType) {
                            case Database::RELATION_ONE_TO_ONE:
                                $oldValue = $old->getAttribute($key) instanceof Document
                                    ? $old->getAttribute($key)->getId()
                                    : $old->getAttribute($key);

                                if ((\is_null($value) !== \is_null($oldValue))
                                    || (\is_string($value) && $value !== $oldValue)
                                    || ($value instanceof Document && $value->getId() !== $oldValue)
                                ) {
                                    $shouldUpdate = true;
                                }
                                break;
                            case Database::RELATION_ONE_TO_MANY:
                            case Database::RELATION_MANY_TO_ONE:
                            case Database::RELATION_MANY_TO_MANY:
                                if (
                                    ($relationType === Database::RELATION_MANY_TO_ONE && $side === Database::RELATION_SIDE_PARENT) ||
                                    ($relationType === Database::RELATION_ONE_TO_MANY && $side === Database::RELATION_SIDE_CHILD)
                                ) {
                                    $oldValue = $old->getAttribute($key) instanceof Document
                                        ? $old->getAttribute($key)->getId()
                                        : $old->getAttribute($key);

                                    if ((\is_null($value) !== \is_null($oldValue))
                                        || (\is_string($value) && $value !== $oldValue)
                                        || ($value instanceof Document && $value->getId() !== $oldValue)
                                    ) {
                                        $shouldUpdate = true;
                                    }
                                    break;
                                }

                                if (!\is_array($value) || !\array_is_list($value)) {
                                    throw new RelationshipException('Invalid relationship value. Must be either an array of documents or document IDs, ' . \gettype($value) . ' given.');
                                }

                                if (\count($old->getAttribute($key)) !== \count($value)) {
                                    $shouldUpdate = true;
                                    break;
                                }

                                foreach ($value as $index => $relation) {
                                    $oldValue = $old->getAttribute($key)[$index] instanceof Document
                                        ? $old->getAttribute($key)[$index]->getId()
                                        : $old->getAttribute($key)[$index];

                                    if (
                                        (\is_string($relation) && $relation !== $oldValue) ||
                                        ($relation instanceof Document && $relation->getId() !== $oldValue)
                                    ) {
                                        $shouldUpdate = true;
                                        break;
                                    }
                                }
                                break;
                        }

                        if ($shouldUpdate) {
                            break;
                        }

                        continue;
                    }

                    $oldValue = $old->getAttribute($key);

                    // If values are not equal we need to update document.
                    if ($value !== $oldValue) {
                        $shouldUpdate = true;
                        break;
                    }
                }

                $updatePermissions = [
                    ...$collection->getUpdate(),
                    ...($documentSecurity ? $old->getUpdate() : [])
                ];

                $readPermissions = [
                    ...$collection->getRead(),
                    ...($documentSecurity ? $old->getRead() : [])
                ];

                if ($shouldUpdate && !$updateValidator->isValid($updatePermissions)) {
                    throw new AuthorizationException($updateValidator->getDescription());
                } elseif (!$shouldUpdate && !$readValidator->isValid($readPermissions)) {
                    throw new AuthorizationException($readValidator->getDescription());
                }
            }

            if ($old->isEmpty()) {
                return new Document();
            }

            if ($shouldUpdate) {
                $updatedAt = $document->getUpdatedAt();
                $document->setAttribute('$updatedAt', empty($updatedAt) || !$this->preserveDates ? $time : $updatedAt);
            }

            // Check if document was updated after the request timestamp
            $oldUpdatedAt = new \DateTime($old->getUpdatedAt());
            if (!is_null($this->timestamp) && $oldUpdatedAt > $this->timestamp) {
                throw new ConflictException('Document was updated after the request timestamp');
            }

            $document = $this->encode($collection, $document);

            $structureValidator = new Structure(
                $collection,
                $this->adapter->getMinDateTime(),
                $this->adapter->getMaxDateTime(),
            );
            if (!$structureValidator->isValid($document)) { // Make sure updated structure still apply collection rules (if any)
                throw new StructureException($structureValidator->getDescription());
            }

            if ($this->resolveRelationships) {
                $document = $this->silent(fn () => $this->updateDocumentRelationships($collection, $old, $document));
            }

            $this->adapter->updateDocument($collection->getId(), $id, $document);
            $this->purgeCachedDocument($collection->getId(), $id);

            return $document;
        });

        if ($this->resolveRelationships) {
            $document = $this->silent(fn () => $this->populateDocumentRelationships($collection, $document));
        }

        $document = $this->decode($collection, $document);

        $this->trigger(self::EVENT_DOCUMENT_UPDATE, $document);

        return $document;
    }

    /**
     * Update documents
     *
     * Updates all documents which match the given query.
     *
     * @param string $collection
     * @param Document $updates
     * @param array<Query> $queries
     * @param callable|null $onNext
     * @param int $batchSize
     * @return void
     * @throws AuthorizationException
     * @throws ConflictException
     * @throws DuplicateException
     * @throws QueryException
     * @throws StructureException
     * @throws TimeoutException
     * @throws \Throwable
     * @throws Exception
     */
    public function updateDocuments(
        string $collection,
        Document $updates,
        array $queries = [],
        ?callable $onNext = null,
        int $batchSize = self::INSERT_BATCH_SIZE
    ): void {
        if ($updates->isEmpty()) {
            return;
        }

        $batchSize = \min(Database::INSERT_BATCH_SIZE, \max(1, $batchSize));
        $collection = $this->silent(fn () => $this->getCollection($collection));
        if ($collection->isEmpty()) {
            throw new DatabaseException('Collection not found');
        }

        $documentSecurity = $collection->getAttribute('documentSecurity', false);
        $authorization = new Authorization(self::PERMISSION_UPDATE);
        $skipAuth = $authorization->isValid($collection->getUpdate());

        if (!$skipAuth && !$documentSecurity && $collection->getId() !== self::METADATA) {
            throw new AuthorizationException($authorization->getDescription());
        }

        $attributes = $collection->getAttribute('attributes', []);
        $indexes = $collection->getAttribute('indexes', []);

        if ($this->validate) {
            $validator = new DocumentsValidator(
                $attributes,
                $indexes,
                $this->maxQueryValues,
                $this->adapter->getMinDateTime(),
                $this->adapter->getMaxDateTime(),
            );

            if (!$validator->isValid($queries)) {
                throw new QueryException($validator->getDescription());
            }
        }

        $grouped = Query::groupByType($queries);
        $limit = $grouped['limit'];
        $cursor = $grouped['cursor'];

        if (!empty($cursor) && $cursor->getCollection() !== $collection->getId()) {
            throw new DatabaseException("cursor Document must be from the same Collection.");
        }

        unset($updates['$id']);
        unset($updates['$createdAt']);
        unset($updates['$tenant']);

        if (!$this->preserveDates) {
            $updates['$updatedAt'] = DateTime::now();
        }

        $updates = $this->encode($collection, $updates);

        // Check new document structure
        $validator = new PartialStructure(
            $collection,
            $this->adapter->getMinDateTime(),
            $this->adapter->getMaxDateTime(),
        );

        if (!$validator->isValid($updates)) {
            throw new StructureException($validator->getDescription());
        }

        $originalLimit = $limit;
        $lastDocument = $cursor;
        $modified = 0;

        // Resolve and update relationships
        while (true) {
            if ($limit && $limit < $batchSize) {
                $batchSize = $limit;
            } elseif (!empty($limit)) {
                $limit -= $batchSize;
            }

            $new = [
                Query::limit($batchSize)
            ];

            if (!empty($lastDocument)) {
                $new[] = Query::cursorAfter($lastDocument);
            }

            $affectedDocuments = $this->silent(fn () => $this->find(
                $collection->getId(),
                array_merge($new, $queries),
                forPermission: Database::PERMISSION_UPDATE
            ));

            if (empty($affectedDocuments)) {
                break;
            }

            foreach ($affectedDocuments as &$document) {
                if ($this->resolveRelationships) {
                    $newDocument = new Document(array_merge($document->getArrayCopy(), $updates->getArrayCopy()));
                    $this->silent(fn () => $this->updateDocumentRelationships($collection, $document, $newDocument));
                    $document = $newDocument;
                }

                // Check if document was updated after the request timestamp
                try {
                    $oldUpdatedAt = new \DateTime($document->getUpdatedAt());
                } catch (Exception $e) {
                    throw new DatabaseException($e->getMessage(), $e->getCode(), $e);
                }

                if (!is_null($this->timestamp) && $oldUpdatedAt > $this->timestamp) {
                    throw new ConflictException('Document was updated after the request timestamp');
                }
            }

            $this->withTransaction(function () use ($collection, $updates, $authorization, $skipAuth, $affectedDocuments) {
                $getResults = fn () => $this->adapter->updateDocuments(
                    $collection->getId(),
                    $updates,
                    $affectedDocuments
                );

                $skipAuth
                    ? $authorization->skip($getResults)
                    : $getResults();
            });

<<<<<<< HEAD
            foreach ($affectedDocuments as $document) {
                $this->purgeCachedDocument($collection->getId(), $document->getId());
                $onNext($document);
                $modified++;
=======
            foreach ($documents as $document) {
                if ($this->getSharedTables() && $this->getTenantPerDocument()) {
                    $this->withTenant($document->getTenant(), function () use ($collection, $document) {
                        $this->purgeCachedDocument($collection->getId(), $document->getId());
                    });
                } else {
                    $this->purgeCachedDocument($collection->getId(), $document->getId());
                }
>>>>>>> 847b893f
            }

            if (count($affectedDocuments) < $batchSize) {
                break;
            } elseif ($originalLimit && $modified == $originalLimit) {
                break;
            }

            $lastDocument = \end($affectedDocuments);
        }

        $this->trigger(self::EVENT_DOCUMENTS_UPDATE, new Document([
            '$collection' => $collection->getId(),
            'modified' => $modified
        ]));
    }

    /**
     * @param Document $collection
     * @param Document $old
     * @param Document $document
     *
     * @return Document
     * @throws AuthorizationException
     * @throws ConflictException
     * @throws DatabaseException
     * @throws DuplicateException
     * @throws StructureException
     */
    private function updateDocumentRelationships(Document $collection, Document $old, Document $document): Document
    {
        $attributes = $collection->getAttribute('attributes', []);

        $relationships = \array_filter($attributes, function ($attribute) {
            return $attribute['type'] === Database::VAR_RELATIONSHIP;
        });

        $stackCount = count($this->relationshipWriteStack);

        foreach ($relationships as $index => $relationship) {
            /** @var string $key */
            $key = $relationship['key'];
            $value = $document->getAttribute($key);
            $oldValue = $old->getAttribute($key);
            $relatedCollection = $this->getCollection($relationship['options']['relatedCollection']);
            $relationType = (string)$relationship['options']['relationType'];
            $twoWay = (bool)$relationship['options']['twoWay'];
            $twoWayKey = (string)$relationship['options']['twoWayKey'];
            $side = (string)$relationship['options']['side'];

            if ($oldValue == $value) {
                if (
                    ($relationType === Database::RELATION_ONE_TO_ONE ||
                        ($relationType === Database::RELATION_MANY_TO_ONE && $side === Database::RELATION_SIDE_PARENT)) &&
                    $value instanceof Document
                ) {
                    $document->setAttribute($key, $value->getId());
                    continue;
                }
                $document->removeAttribute($key);
                continue;
            }

            if ($stackCount >= Database::RELATION_MAX_DEPTH - 1 && $this->relationshipWriteStack[$stackCount - 1] !== $relatedCollection->getId()) {
                $document->removeAttribute($key);
                continue;
            }

            $this->relationshipWriteStack[] = $collection->getId();

            try {
                switch ($relationType) {
                    case Database::RELATION_ONE_TO_ONE:
                        if (!$twoWay) {
                            if ($side === Database::RELATION_SIDE_CHILD) {
                                throw new RelationshipException('Invalid relationship value. Cannot set a value from the child side of a oneToOne relationship when twoWay is false.');
                            }

                            if (\is_string($value)) {
                                $related = $this->skipRelationships(fn () => $this->getDocument($relatedCollection->getId(), $value, [Query::select(['$id'])]));
                                if ($related->isEmpty()) {
                                    // If no such document exists in related collection
                                    // For one-one we need to update the related key to null if no relation exists
                                    $document->setAttribute($key, null);
                                }
                            } elseif ($value instanceof Document) {
                                $relationId = $this->relateDocuments(
                                    $collection,
                                    $relatedCollection,
                                    $key,
                                    $document,
                                    $value,
                                    $relationType,
                                    false,
                                    $twoWayKey,
                                    $side,
                                );
                                $document->setAttribute($key, $relationId);
                            } elseif (is_array($value)) {
                                throw new RelationshipException('Invalid relationship value. Must be either a document, document ID or null. Array given.');
                            }

                            break;
                        }

                        switch (\gettype($value)) {
                            case 'string':
                                $related = $this->skipRelationships(
                                    fn () => $this->getDocument($relatedCollection->getId(), $value, [Query::select(['$id'])])
                                );

                                if ($related->isEmpty()) {
                                    // If no such document exists in related collection
                                    // For one-one we need to update the related key to null if no relation exists
                                    $document->setAttribute($key, null);
                                    break;
                                }
                                if (
                                    $oldValue?->getId() !== $value
                                    && !($this->skipRelationships(fn () => $this->findOne($relatedCollection->getId(), [
                                        Query::select(['$id']),
                                        Query::equal($twoWayKey, [$value]),
                                    ]))->isEmpty())
                                ) {
                                    // Have to do this here because otherwise relations would be updated before the database can throw the unique violation
                                    throw new DuplicateException('Document already has a related document');
                                }

                                $this->skipRelationships(fn () => $this->updateDocument(
                                    $relatedCollection->getId(),
                                    $related->getId(),
                                    $related->setAttribute($twoWayKey, $document->getId())
                                ));
                                break;
                            case 'object':
                                if ($value instanceof Document) {
                                    $related = $this->skipRelationships(fn () => $this->getDocument($relatedCollection->getId(), $value->getId()));

                                    if (
                                        $oldValue?->getId() !== $value->getId()
                                        && !($this->skipRelationships(fn () => $this->findOne($relatedCollection->getId(), [
                                            Query::select(['$id']),
                                            Query::equal($twoWayKey, [$value->getId()]),
                                        ]))->isEmpty())
                                    ) {
                                        // Have to do this here because otherwise relations would be updated before the database can throw the unique violation
                                        throw new DuplicateException('Document already has a related document');
                                    }

                                    $this->relationshipWriteStack[] = $relatedCollection->getId();
                                    if ($related->isEmpty()) {
                                        if (!isset($value['$permissions'])) {
                                            $value->setAttribute('$permissions', $document->getAttribute('$permissions'));
                                        }
                                        $related = $this->createDocument(
                                            $relatedCollection->getId(),
                                            $value->setAttribute($twoWayKey, $document->getId())
                                        );
                                    } else {
                                        $related = $this->updateDocument(
                                            $relatedCollection->getId(),
                                            $related->getId(),
                                            $value->setAttribute($twoWayKey, $document->getId())
                                        );
                                    }
                                    \array_pop($this->relationshipWriteStack);

                                    $document->setAttribute($key, $related->getId());
                                    break;
                                }
                                // no break
                            case 'NULL':
                                if (!\is_null($oldValue?->getId())) {
                                    $oldRelated = $this->skipRelationships(
                                        fn () => $this->getDocument($relatedCollection->getId(), $oldValue->getId())
                                    );
                                    $this->skipRelationships(fn () => $this->updateDocument(
                                        $relatedCollection->getId(),
                                        $oldRelated->getId(),
                                        $oldRelated->setAttribute($twoWayKey, null)
                                    ));
                                }
                                break;
                            default:
                                throw new RelationshipException('Invalid relationship value. Must be either a document, document ID or null.');
                        }
                        break;
                    case Database::RELATION_ONE_TO_MANY:
                    case Database::RELATION_MANY_TO_ONE:
                        if (
                            ($relationType === Database::RELATION_ONE_TO_MANY && $side === Database::RELATION_SIDE_PARENT) ||
                            ($relationType === Database::RELATION_MANY_TO_ONE && $side === Database::RELATION_SIDE_CHILD)
                        ) {
                            if (!\is_array($value) || !\array_is_list($value)) {
                                throw new RelationshipException('Invalid relationship value. Must be either an array of documents or document IDs, ' . \gettype($value) . ' given.');
                            }

                            $oldIds = \array_map(fn ($document) => $document->getId(), $oldValue);

                            $newIds = \array_map(function ($item) {
                                if (\is_string($item)) {
                                    return $item;
                                } elseif ($item instanceof Document) {
                                    return $item->getId();
                                } else {
                                    throw new RelationshipException('Invalid relationship value. No ID provided.');
                                }
                            }, $value);

                            $removedDocuments = \array_diff($oldIds, $newIds);

                            foreach ($removedDocuments as $relation) {
                                Authorization::skip(fn () => $this->skipRelationships(fn () => $this->updateDocument(
                                    $relatedCollection->getId(),
                                    $relation,
                                    new Document([$twoWayKey => null])
                                )));
                            }

                            foreach ($value as $relation) {
                                if (\is_string($relation)) {
                                    $related = $this->skipRelationships(
                                        fn () => $this->getDocument($relatedCollection->getId(), $relation, [Query::select(['$id'])])
                                    );

                                    if ($related->isEmpty()) {
                                        continue;
                                    }

                                    $this->skipRelationships(fn () => $this->updateDocument(
                                        $relatedCollection->getId(),
                                        $related->getId(),
                                        $related->setAttribute($twoWayKey, $document->getId())
                                    ));
                                } elseif ($relation instanceof Document) {
                                    $related = $this->skipRelationships(
                                        fn () => $this->getDocument($relatedCollection->getId(), $relation->getId(), [Query::select(['$id'])])
                                    );

                                    if ($related->isEmpty()) {
                                        if (!isset($relation['$permissions'])) {
                                            $relation->setAttribute('$permissions', $document->getAttribute('$permissions'));
                                        }
                                        $this->createDocument(
                                            $relatedCollection->getId(),
                                            $relation->setAttribute($twoWayKey, $document->getId())
                                        );
                                    } else {
                                        $this->updateDocument(
                                            $relatedCollection->getId(),
                                            $related->getId(),
                                            $relation->setAttribute($twoWayKey, $document->getId())
                                        );
                                    }
                                } else {
                                    throw new RelationshipException('Invalid relationship value.');
                                }
                            }

                            $document->removeAttribute($key);
                            break;
                        }

                        if (\is_string($value)) {
                            $related = $this->skipRelationships(
                                fn () => $this->getDocument($relatedCollection->getId(), $value, [Query::select(['$id'])])
                            );

                            if ($related->isEmpty()) {
                                // If no such document exists in related collection
                                // For many-one we need to update the related key to null if no relation exists
                                $document->setAttribute($key, null);
                            }
                            $this->purgeCachedDocument($relatedCollection->getId(), $value);
                        } elseif ($value instanceof Document) {
                            $related = $this->skipRelationships(
                                fn () => $this->getDocument($relatedCollection->getId(), $value->getId(), [Query::select(['$id'])])
                            );

                            if ($related->isEmpty()) {
                                if (!isset($value['$permissions'])) {
                                    $value->setAttribute('$permissions', $document->getAttribute('$permissions'));
                                }
                                $this->createDocument(
                                    $relatedCollection->getId(),
                                    $value
                                );
                            } elseif ($related->getAttributes() != $value->getAttributes()) {
                                $this->updateDocument(
                                    $relatedCollection->getId(),
                                    $related->getId(),
                                    $value
                                );
                                $this->purgeCachedDocument($relatedCollection->getId(), $related->getId());
                            }

                            $document->setAttribute($key, $value->getId());
                        } elseif (\is_null($value)) {
                            break;
                        } elseif (is_array($value)) {
                            throw new RelationshipException('Invalid relationship value. Must be either a document ID or a document, array given.');
                        } elseif (empty($value)) {
                            throw new RelationshipException('Invalid relationship value. Must be either a document ID or a document.');
                        } else {
                            throw new RelationshipException('Invalid relationship value.');
                        }

                        break;
                    case Database::RELATION_MANY_TO_MANY:
                        if (\is_null($value)) {
                            break;
                        }
                        if (!\is_array($value)) {
                            throw new RelationshipException('Invalid relationship value. Must be an array of documents or document IDs.');
                        }

                        $oldIds = \array_map(fn ($document) => $document->getId(), $oldValue);

                        $newIds = \array_map(function ($item) {
                            if (\is_string($item)) {
                                return $item;
                            } elseif ($item instanceof Document) {
                                return $item->getId();
                            } else {
                                throw new RelationshipException('Invalid relationship value. Must be either a document or document ID.');
                            }
                        }, $value);

                        $removedDocuments = \array_diff($oldIds, $newIds);

                        foreach ($removedDocuments as $relation) {
                            $junction = $this->getJunctionCollection($collection, $relatedCollection, $side);

                            $junctions = $this->find($junction, [
                                Query::equal($key, [$relation]),
                                Query::equal($twoWayKey, [$document->getId()]),
                                Query::limit(PHP_INT_MAX)
                            ]);

                            foreach ($junctions as $junction) {
                                Authorization::skip(fn () => $this->deleteDocument($junction->getCollection(), $junction->getId()));
                            }
                        }

                        foreach ($value as $relation) {
                            if (\is_string($relation)) {
                                if (\in_array($relation, $oldIds) || $this->getDocument($relatedCollection->getId(), $relation, [Query::select(['$id'])])->isEmpty()) {
                                    continue;
                                }
                            } elseif ($relation instanceof Document) {
                                $related = $this->getDocument($relatedCollection->getId(), $relation->getId(), [Query::select(['$id'])]);

                                if ($related->isEmpty()) {
                                    if (!isset($value['$permissions'])) {
                                        $relation->setAttribute('$permissions', $document->getAttribute('$permissions'));
                                    }
                                    $related = $this->createDocument(
                                        $relatedCollection->getId(),
                                        $relation
                                    );
                                } elseif ($related->getAttributes() != $relation->getAttributes()) {
                                    $related = $this->updateDocument(
                                        $relatedCollection->getId(),
                                        $related->getId(),
                                        $relation
                                    );
                                }

                                if (\in_array($relation->getId(), $oldIds)) {
                                    continue;
                                }

                                $relation = $related->getId();
                            } else {
                                throw new RelationshipException('Invalid relationship value. Must be either a document or document ID.');
                            }

                            $this->skipRelationships(fn () => $this->createDocument(
                                $this->getJunctionCollection($collection, $relatedCollection, $side),
                                new Document([
                                    $key => $relation,
                                    $twoWayKey => $document->getId(),
                                    '$permissions' => [
                                        Permission::read(Role::any()),
                                        Permission::update(Role::any()),
                                        Permission::delete(Role::any()),
                                    ],
                                ])
                            ));
                        }

                        $document->removeAttribute($key);
                        break;
                }
            } finally {
                \array_pop($this->relationshipWriteStack);
            }
        }

        return $document;
    }

    private function getJunctionCollection(Document $collection, Document $relatedCollection, string $side): string
    {
        return $side === Database::RELATION_SIDE_PARENT
            ? '_' . $collection->getInternalId() . '_' . $relatedCollection->getInternalId()
            : '_' . $relatedCollection->getInternalId() . '_' . $collection->getInternalId();
    }

    /**
     * Create or update documents.
     *
     * @param string $collection
     * @param array<Document> $documents
     * @param callable|null $onNext
     * @param int $batchSize
     * @throws StructureException
     * @throws \Throwable
     */
    public function createOrUpdateDocuments(
        string $collection,
        array $documents,
        ?callable $onNext = null,
        int $batchSize = self::INSERT_BATCH_SIZE
    ): void {
        $this->createOrUpdateDocumentsWithIncrease(
            $collection,
            '',
            $documents,
            $onNext,
            $batchSize
        );
    }

    /**
     * Create or update documents, increasing the value of the given attribute by the value in each document.
     *
     * @param string $collection
     * @param string $attribute
     * @param array<Document> $documents
     * @param callable|null $onNext
     * @param int $batchSize
     * @return void
     * @throws StructureException
     * @throws \Throwable
     * @throws Exception
     */
    public function createOrUpdateDocumentsWithIncrease(
        string $collection,
        string $attribute,
        array $documents,
        ?callable $onNext = null,
        int $batchSize = self::INSERT_BATCH_SIZE
    ): void {
        if (empty($documents)) {
            return;
        }

        $batchSize = \min(Database::INSERT_BATCH_SIZE, \max(1, $batchSize));
        $collection = $this->silent(fn () => $this->getCollection($collection));
        $documentSecurity = $collection->getAttribute('documentSecurity', false);
        $time = DateTime::now();

        $selects = ['$internalId', '$permissions'];

        if ($this->getSharedTables()) {
            $selects[] = '$tenant';
        }

        foreach ($documents as $key => $document) {
            if ($this->getSharedTables() && $this->getTenantPerDocument()) {
                $old = Authorization::skip(fn () => $this->withTenant($document->getTenant(), fn () => $this->silent(fn () => $this->getDocument(
                    $collection->getId(),
                    $document->getId(),
                    [Query::select($selects)],
                ))));
            } else {
                $old = Authorization::skip(fn () => $this->silent(fn () => $this->getDocument(
                    $collection->getId(),
                    $document->getId(),
                    [Query::select($selects)],
                )));
            }

            // If old is empty, check if user has create permission on the collection
            // If old is not empty, check if user has update permission on the collection
            // If old is not empty AND documentSecurity is enabled, check if user has update permission on the collection or document

            $validator = new Authorization(
                $old->isEmpty() ?
                    self::PERMISSION_CREATE :
                    self::PERMISSION_UPDATE
            );

            if ($old->isEmpty()) {
                if (!$validator->isValid($collection->getCreate())) {
                    throw new AuthorizationException($validator->getDescription());
                }
            } elseif (!$validator->isValid([
                ...$collection->getUpdate(),
                ...($documentSecurity ? $old->getUpdate() : [])
            ])) {
                throw new AuthorizationException($validator->getDescription());
            }

            $createdAt = $document->getCreatedAt();
            $updatedAt = $document->getUpdatedAt();

            $document
                ->setAttribute('$id', empty($document->getId()) ? ID::unique() : $document->getId())
                ->setAttribute('$collection', $collection->getId())
                ->setAttribute('$createdAt', empty($createdAt) || !$this->preserveDates ? $time : $createdAt)
                ->setAttribute('$updatedAt', empty($updatedAt) || !$this->preserveDates ? $time : $updatedAt);

            if ($this->adapter->getSharedTables()) {
                if ($this->adapter->getTenantPerDocument()) {
                    if ($document->getTenant() === null) {
                        throw new DatabaseException('Missing tenant. Tenant must be set when tenant per document is enabled.');
                    }
                    if (!$old->isEmpty() && $old->getTenant() !== $document->getTenant()) {
                        throw new DatabaseException('Tenant cannot be changed.');
                    }
                } else {
                    $document->setAttribute('$tenant', $this->adapter->getTenant());
                }
            }

            $document = $this->encode($collection, $document);

            $validator = new Structure(
                $collection,
                $this->adapter->getMinDateTime(),
                $this->adapter->getMaxDateTime(),
            );

            if (!$validator->isValid($document)) {
                throw new StructureException($validator->getDescription());
            }

            if ($this->resolveRelationships) {
                $document = $this->silent(fn () => $this->createDocumentRelationships($collection, $document));
            }

            $documents[$key] = new Change(
                old: $old,
                new: $document
            );
        }

        $stack = [];

        foreach (\array_chunk($documents, $batchSize) as $chunk) {
            /**
             * @var array<Change> $chunk
             */
            $batch = $this->withTransaction(fn () => Authorization::skip(fn () => $this->adapter->createOrUpdateDocuments(
                $collection->getId(),
                $attribute,
                $chunk
            )));

            foreach ($batch as $document) {
                if ($this->resolveRelationships) {
                    $document = $this->silent(fn () => $this->populateDocumentRelationships($collection, $document));
                }

                if ($this->getSharedTables() && $this->getTenantPerDocument()) {
                    $this->withTenant($document->getTenant(), function () use ($collection, $document) {
                        $this->purgeCachedDocument($collection->getId(), $document->getId());
                    });
                } else {
                    $this->purgeCachedDocument($collection->getId(), $document->getId());
                }

                $stack[] = $document;
            }
        }

        $documents = $stack;

        $this->trigger(self::EVENT_DOCUMENTS_UPSERT, new Document([
            '$collection' => $collection->getId(),
            'modified' => \count($documents)
        ]));
    }

    /**
     * Increase a document attribute by a value
     *
     * @param string $collection
     * @param string $id
     * @param string $attribute
     * @param int|float $value
     * @param int|float|null $max
     * @return bool
     *
     * @throws AuthorizationException
     * @throws DatabaseException
     * @throws Exception
     */
    public function increaseDocumentAttribute(string $collection, string $id, string $attribute, int|float $value = 1, int|float|null $max = null): bool
    {
        if ($value <= 0) { // Can be a float
            throw new DatabaseException('Value must be numeric and greater than 0');
        }

        $validator = new Authorization(self::PERMISSION_UPDATE);

        /* @var $document Document */
        $document = Authorization::skip(fn () => $this->silent(fn () => $this->getDocument($collection, $id))); // Skip ensures user does not need read permission for this

        if ($document->isEmpty()) {
            return false;
        }

        $collection = $this->silent(fn () => $this->getCollection($collection));

        if ($collection->getId() !== self::METADATA) {
            $documentSecurity = $collection->getAttribute('documentSecurity', false);
            if (!$validator->isValid([
                ...$collection->getUpdate(),
                ...($documentSecurity ? $document->getUpdate() : [])
            ])) {
                throw new AuthorizationException($validator->getDescription());
            }
        }

        $attr = \array_filter($collection->getAttribute('attributes', []), function ($a) use ($attribute) {
            return $a['$id'] === $attribute;
        });

        if (empty($attr)) {
            throw new NotFoundException('Attribute not found');
        }

        $whiteList = [self::VAR_INTEGER, self::VAR_FLOAT];

        /**
         * @var Document $attr
         */
        $attr = \end($attr);
        if (!in_array($attr->getAttribute('type'), $whiteList)) {
            throw new DatabaseException('Attribute type must be one of: ' . implode(',', $whiteList));
        }

        if ($max && ($document->getAttribute($attribute) + $value > $max)) {
            throw new DatabaseException('Attribute value exceeds maximum limit: ' . $max);
        }

        $time = DateTime::now();
        $updatedAt = $document->getUpdatedAt();
        $updatedAt = (empty($updatedAt) || !$this->preserveDates) ? $time : $updatedAt;

        // Check if document was updated after the request timestamp
        $oldUpdatedAt = new \DateTime($document->getUpdatedAt());
        if (!is_null($this->timestamp) && $oldUpdatedAt > $this->timestamp) {
            throw new ConflictException('Document was updated after the request timestamp');
        }

        $max = $max ? $max - $value : null;

        $result = $this->adapter->increaseDocumentAttribute(
            $collection->getId(),
            $id,
            $attribute,
            $value,
            $updatedAt,
            max: $max
        );

        $this->purgeCachedDocument($collection->getId(), $id);

        $this->trigger(self::EVENT_DOCUMENT_INCREASE, $document);

        return $result;
    }


    /**
     * Decrease a document attribute by a value
     *
     * @param string $collection
     * @param string $id
     * @param string $attribute
     * @param int|float $value
     * @param int|float|null $min
     * @return bool
     *
     * @throws AuthorizationException
     * @throws DatabaseException
     */
    public function decreaseDocumentAttribute(string $collection, string $id, string $attribute, int|float $value = 1, int|float|null $min = null): bool
    {
        if ($value <= 0) { // Can be a float
            throw new DatabaseException('Value must be numeric and greater than 0');
        }

        $validator = new Authorization(self::PERMISSION_UPDATE);

        /* @var $document Document */
        $document = Authorization::skip(fn () => $this->silent(fn () => $this->getDocument($collection, $id))); // Skip ensures user does not need read permission for this

        if ($document->isEmpty()) {
            return false;
        }

        $collection = $this->silent(fn () => $this->getCollection($collection));

        if ($collection->getId() !== self::METADATA) {
            $documentSecurity = $collection->getAttribute('documentSecurity', false);
            if (!$validator->isValid([
                ...$collection->getUpdate(),
                ...($documentSecurity ? $document->getUpdate() : [])
            ])) {
                throw new AuthorizationException($validator->getDescription());
            }
        }

        $attr = \array_filter($collection->getAttribute('attributes', []), function ($a) use ($attribute) {
            return $a['$id'] === $attribute;
        });

        if (empty($attr)) {
            throw new NotFoundException('Attribute not found');
        }

        $whiteList = [self::VAR_INTEGER, self::VAR_FLOAT];

        /**
         * @var Document $attr
         */
        $attr = \end($attr);
        if (!in_array($attr->getAttribute('type'), $whiteList)) {
            throw new DatabaseException('Attribute type must be one of: ' . implode(',', $whiteList));
        }

        if ($min && ($document->getAttribute($attribute) - $value < $min)) {
            throw new DatabaseException('Attribute value Exceeds minimum limit ' . $min);
        }

        $time = DateTime::now();
        $updatedAt = $document->getUpdatedAt();
        $updatedAt = (empty($updatedAt) || !$this->preserveDates) ? $time : $updatedAt;

        // Check if document was updated after the request timestamp
        $oldUpdatedAt = new \DateTime($document->getUpdatedAt());
        if (!is_null($this->timestamp) && $oldUpdatedAt > $this->timestamp) {
            throw new ConflictException('Document was updated after the request timestamp');
        }

        $min = $min ? $min + $value : null;

        $result = $this->adapter->increaseDocumentAttribute(
            $collection->getId(),
            $id,
            $attribute,
            $value * -1,
            $updatedAt,
            min: $min
        );

        $this->purgeCachedDocument($collection->getId(), $id);

        $this->trigger(self::EVENT_DOCUMENT_DECREASE, $document);

        return $result;
    }

    /**
     * Delete Document
     *
     * @param string $collection
     * @param string $id
     *
     * @return bool
     *
     * @throws AuthorizationException
     * @throws ConflictException
     * @throws DatabaseException
     * @throws RestrictedException
     */
    public function deleteDocument(string $collection, string $id): bool
    {
        $collection = $this->silent(fn () => $this->getCollection($collection));

        $deleted = $this->withTransaction(function () use ($collection, $id, &$document) {
            $document = Authorization::skip(fn () => $this->silent(
                fn () => $this->getDocument($collection->getId(), $id, forUpdate: true)
            ));

            if ($document->isEmpty()) {
                return false;
            }

            $validator = new Authorization(self::PERMISSION_DELETE);

            if ($collection->getId() !== self::METADATA) {
                $documentSecurity = $collection->getAttribute('documentSecurity', false);
                if (!$validator->isValid([
                    ...$collection->getDelete(),
                    ...($documentSecurity ? $document->getDelete() : [])
                ])) {
                    throw new AuthorizationException($validator->getDescription());
                }
            }

            // Check if document was updated after the request timestamp
            try {
                $oldUpdatedAt = new \DateTime($document->getUpdatedAt());
            } catch (Exception $e) {
                throw new DatabaseException($e->getMessage(), $e->getCode(), $e);
            }

            if (!\is_null($this->timestamp) && $oldUpdatedAt > $this->timestamp) {
                throw new ConflictException('Document was updated after the request timestamp');
            }

            if ($this->resolveRelationships) {
                $document = $this->silent(fn () => $this->deleteDocumentRelationships($collection, $document));
            }

            $result = $this->adapter->deleteDocument($collection->getId(), $id);

            $this->purgeCachedDocument($collection->getId(), $id);

            return $result;
        });

        $this->trigger(self::EVENT_DOCUMENT_DELETE, $document);

        return $deleted;
    }

    /**
     * @param Document $collection
     * @param Document $document
     * @return Document
     * @throws AuthorizationException
     * @throws ConflictException
     * @throws DatabaseException
     * @throws RestrictedException
     * @throws StructureException
     */
    private function deleteDocumentRelationships(Document $collection, Document $document): Document
    {
        $attributes = $collection->getAttribute('attributes', []);

        $relationships = \array_filter($attributes, function ($attribute) {
            return $attribute['type'] === Database::VAR_RELATIONSHIP;
        });

        foreach ($relationships as $relationship) {
            $key = $relationship['key'];
            $value = $document->getAttribute($key);
            $relatedCollection = $this->getCollection($relationship['options']['relatedCollection']);
            $relationType = $relationship['options']['relationType'];
            $twoWay = $relationship['options']['twoWay'];
            $twoWayKey = $relationship['options']['twoWayKey'];
            $onDelete = $relationship['options']['onDelete'];
            $side = $relationship['options']['side'];

            $relationship->setAttribute('collection', $collection->getId());
            $relationship->setAttribute('document', $document->getId());

            switch ($onDelete) {
                case Database::RELATION_MUTATE_RESTRICT:
                    $this->deleteRestrict($relatedCollection, $document, $value, $relationType, $twoWay, $twoWayKey, $side);
                    break;
                case Database::RELATION_MUTATE_SET_NULL:
                    $this->deleteSetNull($collection, $relatedCollection, $document, $value, $relationType, $twoWay, $twoWayKey, $side);
                    break;
                case Database::RELATION_MUTATE_CASCADE:
                    foreach ($this->relationshipDeleteStack as $processedRelationship) {
                        $existingKey = $processedRelationship['key'];
                        $existingCollection = $processedRelationship['collection'];
                        $existingRelatedCollection = $processedRelationship['options']['relatedCollection'];
                        $existingTwoWayKey = $processedRelationship['options']['twoWayKey'];
                        $existingSide = $processedRelationship['options']['side'];

                        // If this relationship has already been fetched for this document, skip it
                        $reflexive = $processedRelationship == $relationship;

                        // If this relationship is the same as a previously fetched relationship, but on the other side, skip it
                        $symmetric = $existingKey === $twoWayKey
                            && $existingTwoWayKey === $key
                            && $existingRelatedCollection === $collection->getId()
                            && $existingCollection === $relatedCollection->getId()
                            && $existingSide !== $side;

                        // If this relationship is not directly related but relates across multiple collections, skip it.
                        //
                        // These conditions ensure that a relationship is considered transitive if it has the same
                        // two-way key and related collection, but is on the opposite side of the relationship (the first and second conditions).
                        //
                        // They also ensure that a relationship is considered transitive if it has the same key and related
                        // collection as an existing relationship, but a different two-way key (the third condition),
                        // or the same two-way key as an existing relationship, but a different key (the fourth condition).
                        $transitive = (($existingKey === $twoWayKey
                                && $existingCollection === $relatedCollection->getId()
                                && $existingSide !== $side)
                            || ($existingTwoWayKey === $key
                                && $existingRelatedCollection === $collection->getId()
                                && $existingSide !== $side)
                            || ($existingKey === $key
                                && $existingTwoWayKey !== $twoWayKey
                                && $existingRelatedCollection === $relatedCollection->getId()
                                && $existingSide !== $side)
                            || ($existingKey !== $key
                                && $existingTwoWayKey === $twoWayKey
                                && $existingRelatedCollection === $relatedCollection->getId()
                                && $existingSide !== $side));

                        if ($reflexive || $symmetric || $transitive) {
                            break 2;
                        }
                    }
                    $this->deleteCascade($collection, $relatedCollection, $document, $key, $value, $relationType, $twoWayKey, $side, $relationship);
                    break;
            }
        }

        return $document;
    }

    /**
     * @param Document $relatedCollection
     * @param Document $document
     * @param mixed $value
     * @param string $relationType
     * @param bool $twoWay
     * @param string $twoWayKey
     * @param string $side
     * @throws AuthorizationException
     * @throws ConflictException
     * @throws DatabaseException
     * @throws RestrictedException
     * @throws StructureException
     */
    private function deleteRestrict(
        Document $relatedCollection,
        Document $document,
        mixed $value,
        string $relationType,
        bool $twoWay,
        string $twoWayKey,
        string $side
    ): void {
        if ($value instanceof Document && $value->isEmpty()) {
            $value = null;
        }

        if (
            !empty($value)
            && $relationType !== Database::RELATION_MANY_TO_ONE
            && $side === Database::RELATION_SIDE_PARENT
        ) {
            throw new RestrictedException('Cannot delete document because it has at least one related document.');
        }

        if (
            $relationType === Database::RELATION_ONE_TO_ONE
            && $side === Database::RELATION_SIDE_CHILD
            && !$twoWay
        ) {
            Authorization::skip(function () use ($document, $relatedCollection, $twoWayKey) {
                $related = $this->findOne($relatedCollection->getId(), [
                    Query::select(['$id']),
                    Query::equal($twoWayKey, [$document->getId()])
                ]);

                if ($related->isEmpty()) {
                    return;
                }

                $this->skipRelationships(fn () => $this->updateDocument(
                    $relatedCollection->getId(),
                    $related->getId(),
                    new Document([
                        $twoWayKey => null
                    ])
                ));
            });
        }

        if (
            $relationType === Database::RELATION_MANY_TO_ONE
            && $side === Database::RELATION_SIDE_CHILD
        ) {
            $related = Authorization::skip(fn () => $this->findOne($relatedCollection->getId(), [
                Query::select(['$id']),
                Query::equal($twoWayKey, [$document->getId()])
            ]));

            if (!$related->isEmpty()) {
                throw new RestrictedException('Cannot delete document because it has at least one related document.');
            }
        }
    }

    /**
     * @param Document $collection
     * @param Document $relatedCollection
     * @param Document $document
     * @param mixed $value
     * @param string $relationType
     * @param bool $twoWay
     * @param string $twoWayKey
     * @param string $side
     * @return void
     * @throws AuthorizationException
     * @throws ConflictException
     * @throws DatabaseException
     * @throws RestrictedException
     * @throws StructureException
     */
    private function deleteSetNull(Document $collection, Document $relatedCollection, Document $document, mixed $value, string $relationType, bool $twoWay, string $twoWayKey, string $side): void
    {
        switch ($relationType) {
            case Database::RELATION_ONE_TO_ONE:
                if (!$twoWay && $side === Database::RELATION_SIDE_PARENT) {
                    break;
                }

                // Shouldn't need read or update permission to delete
                Authorization::skip(function () use ($document, $value, $relatedCollection, $twoWay, $twoWayKey, $side) {
                    if (!$twoWay && $side === Database::RELATION_SIDE_CHILD) {
                        $related = $this->findOne($relatedCollection->getId(), [
                            Query::select(['$id']),
                            Query::equal($twoWayKey, [$document->getId()])
                        ]);
                    } else {
                        if (empty($value)) {
                            return;
                        }
                        $related = $this->getDocument($relatedCollection->getId(), $value->getId(), [Query::select(['$id'])]);
                    }

                    if ($related->isEmpty()) {
                        return;
                    }

                    $this->skipRelationships(fn () => $this->updateDocument(
                        $relatedCollection->getId(),
                        $related->getId(),
                        new Document([
                            $twoWayKey => null
                        ])
                    ));
                });
                break;

            case Database::RELATION_ONE_TO_MANY:
                if ($side === Database::RELATION_SIDE_CHILD) {
                    break;
                }
                foreach ($value as $relation) {
                    Authorization::skip(function () use ($relatedCollection, $twoWayKey, $relation) {
                        $this->skipRelationships(fn () => $this->updateDocument(
                            $relatedCollection->getId(),
                            $relation->getId(),
                            new Document([
                                $twoWayKey => null
                            ]),
                        ));
                    });
                }
                break;

            case Database::RELATION_MANY_TO_ONE:
                if ($side === Database::RELATION_SIDE_PARENT) {
                    break;
                }

                if (!$twoWay) {
                    $value = $this->find($relatedCollection->getId(), [
                        Query::select(['$id']),
                        Query::equal($twoWayKey, [$document->getId()]),
                        Query::limit(PHP_INT_MAX)
                    ]);
                }

                foreach ($value as $relation) {
                    Authorization::skip(function () use ($relatedCollection, $twoWayKey, $relation) {
                        $this->skipRelationships(fn () => $this->updateDocument(
                            $relatedCollection->getId(),
                            $relation->getId(),
                            new Document([
                                $twoWayKey => null
                            ])
                        ));
                    });
                }
                break;

            case Database::RELATION_MANY_TO_MANY:
                $junction = $this->getJunctionCollection($collection, $relatedCollection, $side);

                $junctions = $this->find($junction, [
                    Query::select(['$id']),
                    Query::equal($twoWayKey, [$document->getId()]),
                    Query::limit(PHP_INT_MAX)
                ]);

                foreach ($junctions as $document) {
                    $this->skipRelationships(fn () => $this->deleteDocument(
                        $junction,
                        $document->getId()
                    ));
                }
                break;
        }
    }

    /**
     * @param Document $collection
     * @param Document $relatedCollection
     * @param Document $document
     * @param string $key
     * @param mixed $value
     * @param string $relationType
     * @param string $twoWayKey
     * @param string $side
     * @param Document $relationship
     * @return void
     * @throws AuthorizationException
     * @throws ConflictException
     * @throws DatabaseException
     * @throws RestrictedException
     * @throws StructureException
     */
    private function deleteCascade(Document $collection, Document $relatedCollection, Document $document, string $key, mixed $value, string $relationType, string $twoWayKey, string $side, Document $relationship): void
    {
        switch ($relationType) {
            case Database::RELATION_ONE_TO_ONE:
                if ($value !== null) {
                    $this->relationshipDeleteStack[] = $relationship;

                    $this->deleteDocument(
                        $relatedCollection->getId(),
                        ($value instanceof Document) ? $value->getId() : $value
                    );

                    \array_pop($this->relationshipDeleteStack);
                }
                break;
            case Database::RELATION_ONE_TO_MANY:
                if ($side === Database::RELATION_SIDE_CHILD) {
                    break;
                }

                $this->relationshipDeleteStack[] = $relationship;

                foreach ($value as $relation) {
                    $this->deleteDocument(
                        $relatedCollection->getId(),
                        $relation->getId()
                    );
                }

                \array_pop($this->relationshipDeleteStack);

                break;
            case Database::RELATION_MANY_TO_ONE:
                if ($side === Database::RELATION_SIDE_PARENT) {
                    break;
                }

                $value = $this->find($relatedCollection->getId(), [
                    Query::select(['$id']),
                    Query::equal($twoWayKey, [$document->getId()]),
                    Query::limit(PHP_INT_MAX),
                ]);

                $this->relationshipDeleteStack[] = $relationship;

                foreach ($value as $relation) {
                    $this->deleteDocument(
                        $relatedCollection->getId(),
                        $relation->getId()
                    );
                }

                \array_pop($this->relationshipDeleteStack);

                break;
            case Database::RELATION_MANY_TO_MANY:
                $junction = $this->getJunctionCollection($collection, $relatedCollection, $side);

                $junctions = $this->skipRelationships(fn () => $this->find($junction, [
                    Query::select(['$id', $key]),
                    Query::equal($twoWayKey, [$document->getId()]),
                    Query::limit(PHP_INT_MAX)
                ]));

                $this->relationshipDeleteStack[] = $relationship;

                foreach ($junctions as $document) {
                    if ($side === Database::RELATION_SIDE_PARENT) {
                        $this->deleteDocument(
                            $relatedCollection->getId(),
                            $document->getAttribute($key)
                        );
                    }
                    $this->deleteDocument(
                        $junction,
                        $document->getId()
                    );
                }

                \array_pop($this->relationshipDeleteStack);
                break;
        }
    }

    /**
     * Delete Documents
     *
     * Deletes all documents which match the given query, will respect the relationship's onDelete optin.
     *
     * @param string $collection
     * @param array<Query> $queries
     * @param callable|null $onNext
     * @param int $batchSize
     * @return void
     * @throws AuthorizationException
     * @throws DatabaseException
     * @throws RestrictedException
     * @throws \Throwable
     */
    public function deleteDocuments(
        string $collection,
        array $queries = [],
        ?callable $onNext = null,
        int $batchSize = self::DELETE_BATCH_SIZE
    ): void {
        if ($this->adapter->getSharedTables() && empty($this->adapter->getTenant())) {
            throw new DatabaseException('Missing tenant. Tenant must be set when table sharing is enabled.');
        }

        $batchSize = \min(Database::DELETE_BATCH_SIZE, \max(1, $batchSize));
        $collection = $this->silent(fn () => $this->getCollection($collection));
        if ($collection->isEmpty()) {
            throw new DatabaseException('Collection not found');
        }

        $documentSecurity = $collection->getAttribute('documentSecurity', false);
        $authorization = new Authorization(self::PERMISSION_DELETE);
        $skipAuth = $authorization->isValid($collection->getDelete());

        if (!$skipAuth && !$documentSecurity && $collection->getId() !== self::METADATA) {
            throw new AuthorizationException($authorization->getDescription());
        }

        $attributes = $collection->getAttribute('attributes', []);
        $indexes = $collection->getAttribute('indexes', []);

        if ($this->validate) {
            $validator = new DocumentsValidator(
                $attributes,
                $indexes,
                $this->maxQueryValues,
                $this->adapter->getMinDateTime(),
                $this->adapter->getMaxDateTime()
            );

            if (!$validator->isValid($queries)) {
                throw new QueryException($validator->getDescription());
            }
        }

        $grouped = Query::groupByType($queries);
        $limit = $grouped['limit'];
        $cursor = $grouped['cursor'];

        if (!empty($cursor) && $cursor->getCollection() !== $collection->getId()) {
            throw new DatabaseException("Cursor document must be from the same Collection.");
        }

        $originalLimit = $limit;
        $lastDocument = $cursor;
        $modified = 0;

        while (true) {
            if ($limit && $limit < $batchSize && $limit > 0) {
                $batchSize = $limit;
            } elseif (!empty($limit)) {
                $limit -= $batchSize;
            }

            $new = [
                Query::limit($batchSize)
            ];

            if (!empty($lastDocument)) {
                $new[] = Query::cursorAfter($lastDocument);
            }

            /**
             * @var array<Document> $affectedDocuments
             */
            $affectedDocuments = $this->silent(fn () => $this->find(
                $collection->getId(),
                array_merge($new, $queries),
                forPermission: Database::PERMISSION_DELETE
            ));

            if (empty($affectedDocuments)) {
                break;
            }

            $internalIds = [];
            $permissionIds = [];
            foreach ($affectedDocuments as $document) {
                $internalIds[] = $document->getInternalId();
                if (!empty($document->getPermissions())) {
                    $permissionIds[] = $document->getId();
                }

                if ($this->resolveRelationships) {
                    $document = $this->silent(fn () => $this->deleteDocumentRelationships(
                        $collection,
                        $document
                    ));
                }

                // Check if document was updated after the request timestamp
                try {
                    $oldUpdatedAt = new \DateTime($document->getUpdatedAt());
                } catch (Exception $e) {
                    throw new DatabaseException($e->getMessage(), $e->getCode(), $e);
                }

                if (!\is_null($this->timestamp) && $oldUpdatedAt > $this->timestamp) {
                    throw new ConflictException('Document was updated after the request timestamp');
                }
            }

            $this->withTransaction(function () use ($collection, $skipAuth, $authorization, $internalIds, $permissionIds) {
                $getResults = fn () => $this->adapter->deleteDocuments(
                    $collection->getId(),
                    $internalIds,
                    $permissionIds
                );

                $skipAuth
                    ? $authorization->skip($getResults)
                    : $getResults();
            });

            foreach ($affectedDocuments as $document) {
<<<<<<< HEAD
                $this->purgeCachedDocument($collection->getId(), $document->getId());
                $onNext($document);
                $modified++;
=======
                if ($this->getSharedTables() && $this->getTenantPerDocument()) {
                    $this->withTenant($document->getTenant(), function () use ($collection, $document) {
                        $this->purgeCachedDocument($collection->getId(), $document->getId());
                    });
                } else {
                    $this->purgeCachedDocument($collection->getId(), $document->getId());
                }
>>>>>>> 847b893f
            }

            if (count($affectedDocuments) < $batchSize) {
                break;
            } elseif ($originalLimit && $modified >= $originalLimit) {
                break;
            }

            $lastDocument = \end($affectedDocuments);
        }

        $this->trigger(self::EVENT_DOCUMENTS_DELETE, new Document([
            '$collection' => $collection->getId(),
            'modified' => $modified
        ]));
    }

    /**
     * Cleans the all the collection's documents from the cache
     * And the all related cached documents.
     *
     * @param string $collectionId
     *
     * @return bool
     */
    public function purgeCachedCollection(string $collectionId): bool
    {
        $collectionKey = $this->cacheName . '-cache-' . $this->getNamespace() . ':' . $this->adapter->getTenant() . ':collection:' . $collectionId;

        $documentKeys = $this->cache->list($collectionKey);
        foreach ($documentKeys as $documentKey) {
            $this->cache->purge($documentKey);
        }

        $this->cache->purge($collectionKey);

        return true;
    }

    /**
     * Cleans a specific document from cache
     * And related document reference in the collection cache.
     *
     * @param string $collectionId
     * @param string $id
     * @return bool
     * @throws Exception
     */
    public function purgeCachedDocument(string $collectionId, string $id): bool
    {
        $collectionKey = $this->cacheName . '-cache-' . $this->getNamespace() . ':' . $this->adapter->getTenant() . ':collection:' . $collectionId;
        $documentKey = $collectionKey . ':' . $id;

        $this->cache->purge($collectionKey, $documentKey);
        $this->cache->purge($documentKey);

        $this->trigger(self::EVENT_DOCUMENT_PURGE, new Document([
            '$id' => $id,
            '$collection' => $collectionId
        ]));

        return true;
    }

    /**
     * Find Documents
     *
     * @param string $collection
     * @param array<Query> $queries
     * @param string $forPermission
     *
     * @return array<Document>
     * @throws DatabaseException
     * @throws QueryException
     * @throws TimeoutException
     * @throws Exception
     */
    public function find(string $collection, array $queries = [], string $forPermission = Database::PERMISSION_READ): array
    {
        $collection = $this->silent(fn () => $this->getCollection($collection));

        if ($collection->isEmpty()) {
            throw new NotFoundException('Collection not found');
        }

        $attributes = $collection->getAttribute('attributes', []);
        $indexes = $collection->getAttribute('indexes', []);

        if ($this->validate) {
            $validator = new DocumentsValidator(
                $attributes,
                $indexes,
                $this->maxQueryValues,
                $this->adapter->getMinDateTime(),
                $this->adapter->getMaxDateTime(),
            );
            if (!$validator->isValid($queries)) {
                throw new QueryException($validator->getDescription());
            }
        }

        $authorization = new Authorization($forPermission);
        $documentSecurity = $collection->getAttribute('documentSecurity', false);
        $skipAuth = $authorization->isValid($collection->getPermissionsByType($forPermission));

        if (!$skipAuth && !$documentSecurity && $collection->getId() !== self::METADATA) {
            throw new AuthorizationException($authorization->getDescription());
        }

        $relationships = \array_filter(
            $collection->getAttribute('attributes', []),
            fn (Document $attribute) => $attribute->getAttribute('type') === self::VAR_RELATIONSHIP
        );

        $grouped = Query::groupByType($queries);
        $filters = $grouped['filters'];
        $selects = $grouped['selections'];
        $limit = $grouped['limit'];
        $offset = $grouped['offset'];
        $orderAttributes = $grouped['orderAttributes'];
        $orderTypes = $grouped['orderTypes'];
        $cursor = $grouped['cursor'];
        $cursorDirection = $grouped['cursorDirection'];

        if (!empty($cursor) && $cursor->getCollection() !== $collection->getId()) {
            throw new DatabaseException("cursor Document must be from the same Collection.");
        }

        $cursor = empty($cursor) ? [] : $this->encode($collection, $cursor)->getArrayCopy();

        /**  @var array<Query> $queries */
        $queries = \array_merge(
            $selects,
            self::convertQueries($collection, $filters)
        );

        $selections = $this->validateSelections($collection, $selects);
        $nestedSelections = [];

        foreach ($queries as $index => &$query) {
            switch ($query->getMethod()) {
                case Query::TYPE_SELECT:
                    $values = $query->getValues();
                    foreach ($values as $valueIndex => $value) {
                        if (\str_contains($value, '.')) {
                            // Shift the top level off the dot-path to pass the selection down the chain
                            // 'foo.bar.baz' becomes 'bar.baz'
                            $nestedSelections[] = Query::select([
                                \implode('.', \array_slice(\explode('.', $value), 1))
                            ]);

                            $key = \explode('.', $value)[0];

                            foreach ($relationships as $relationship) {
                                if ($relationship->getAttribute('key') === $key) {
                                    switch ($relationship->getAttribute('options')['relationType']) {
                                        case Database::RELATION_MANY_TO_MANY:
                                        case Database::RELATION_ONE_TO_MANY:
                                            unset($values[$valueIndex]);
                                            break;

                                        case Database::RELATION_MANY_TO_ONE:
                                        case Database::RELATION_ONE_TO_ONE:
                                            $values[$valueIndex] = $key;
                                            break;
                                    }
                                }
                            }
                        }
                    }
                    $query->setValues(\array_values($values));
                    break;
                default:
                    if (\str_contains($query->getAttribute(), '.')) {
                        unset($queries[$index]);
                    }
                    break;
            }
        }

        $queries = \array_values($queries);

        $getResults = fn () => $this->adapter->find(
            $collection->getId(),
            $queries,
            $limit ?? 25,
            $offset ?? 0,
            $orderAttributes,
            $orderTypes,
            $cursor,
            $cursorDirection ?? Database::CURSOR_AFTER,
            $forPermission
        );

        $results = $skipAuth ? Authorization::skip($getResults) : $getResults();

        foreach ($results as &$node) {
            if ($this->resolveRelationships && (empty($selects) || !empty($nestedSelections))) {
                $node = $this->silent(fn () => $this->populateDocumentRelationships($collection, $node, $nestedSelections));
            }
            $node = $this->casting($collection, $node);
            $node = $this->decode($collection, $node, $selections);

            if (!$node->isEmpty()) {
                $node->setAttribute('$collection', $collection->getId());
            }
        }

        unset($query);

        // Remove internal attributes which are not queried
        foreach ($queries as $query) {
            if ($query->getMethod() === Query::TYPE_SELECT) {
                $values = $query->getValues();
                foreach ($results as $result) {
                    foreach ($this->getInternalAttributes() as $internalAttribute) {
                        if (!\in_array($internalAttribute['$id'], $values)) {
                            $result->removeAttribute($internalAttribute['$id']);
                        }
                    }
                }
            }
        }

        $this->trigger(self::EVENT_DOCUMENT_FIND, $results);

        return $results;
    }

    /**
     * Call callback for each document of the given collection
     * that matches the given queries
     *
     * @param string $collection
     * @param callable $callback
     * @param array<Query> $queries
     * @param string $forPermission
     * @return void
     * @throws \Utopia\Database\Exception
     */
    public function foreach(string $collection, callable $callback, array $queries = [], string $forPermission = Database::PERMISSION_READ): void
    {
        $grouped = Query::groupByType($queries);
        $limitExists = $grouped['limit'] !== null;
        $limit = $grouped['limit'] ?? 25;
        $offset = $grouped['offset'];

        $cursor = $grouped['cursor'];
        $cursorDirection = $grouped['cursorDirection'];

        // Cursor before is not supported
        if ($cursor !== null && $cursorDirection === Database::CURSOR_BEFORE) {
            throw new DatabaseException('Cursor ' . Database::CURSOR_BEFORE . ' not supported in this method.');
        }

        $results = [];
        $sum = $limit;
        $latestDocument = null;

        while ($sum === $limit) {
            $newQueries = $queries;
            if ($latestDocument !== null) {
                //reset offset and cursor as groupByType ignores same type query after first one is encountered
                if ($offset !== null) {
                    array_unshift($newQueries, Query::offset(0));
                }

                array_unshift($newQueries, Query::cursorAfter($latestDocument));
            }
            if (!$limitExists) {
                $newQueries[] = Query::limit($limit);
            }
            $results = $this->find($collection, $newQueries, $forPermission);

            if (empty($results)) {
                return;
            }

            $sum = count($results);

            foreach ($results as $document) {
                if (is_callable($callback)) {
                    $callback($document);
                }
            }

            $latestDocument = $results[array_key_last($results)];
        }
    }

    /**
     * @param string $collection
     * @param array<Query> $queries
     * @return Document
     * @throws DatabaseException
     */
    public function findOne(string $collection, array $queries = []): Document
    {
        $results = $this->silent(fn () => $this->find($collection, \array_merge([
            Query::limit(1)
        ], $queries)));

        $found = \reset($results);

        $this->trigger(self::EVENT_DOCUMENT_FIND, $found);

        if (!$found) {
            return new Document();
        }

        return $found;
    }

    /**
     * Count Documents
     *
     * Count the number of documents.
     *
     * @param string $collection
     * @param array<Query> $queries
     * @param int|null $max
     *
     * @return int
     * @throws DatabaseException
     */
    public function count(string $collection, array $queries = [], ?int $max = null): int
    {
        $collection = $this->silent(fn () => $this->getCollection($collection));
        $attributes = $collection->getAttribute('attributes', []);
        $indexes = $collection->getAttribute('indexes', []);

        if ($this->validate) {
            $validator = new DocumentsValidator(
                $attributes,
                $indexes,
                $this->maxQueryValues,
                $this->adapter->getMinDateTime(),
                $this->adapter->getMaxDateTime(),
            );
            if (!$validator->isValid($queries)) {
                throw new QueryException($validator->getDescription());
            }
        }

        $authorization = new Authorization(self::PERMISSION_READ);
        if ($authorization->isValid($collection->getRead())) {
            $skipAuth = true;
        }

        $queries = Query::groupByType($queries)['filters'];
        $queries = self::convertQueries($collection, $queries);

        $getCount = fn () => $this->adapter->count($collection->getId(), $queries, $max);
        $count = $skipAuth ?? false ? Authorization::skip($getCount) : $getCount();

        $this->trigger(self::EVENT_DOCUMENT_COUNT, $count);

        return $count;
    }

    /**
     * Sum an attribute
     *
     * Sum an attribute for all the documents. Pass $max=0 for unlimited count
     *
     * @param string $collection
     * @param string $attribute
     * @param array<Query> $queries
     * @param int|null $max
     *
     * @return int|float
     * @throws DatabaseException
     */
    public function sum(string $collection, string $attribute, array $queries = [], ?int $max = null): float|int
    {
        $collection = $this->silent(fn () => $this->getCollection($collection));
        $attributes = $collection->getAttribute('attributes', []);
        $indexes = $collection->getAttribute('indexes', []);

        if ($this->validate) {
            $validator = new DocumentsValidator(
                $attributes,
                $indexes,
                $this->maxQueryValues,
                $this->adapter->getMinDateTime(),
                $this->adapter->getMaxDateTime(),
            );
            if (!$validator->isValid($queries)) {
                throw new QueryException($validator->getDescription());
            }
        }

        $queries = self::convertQueries($collection, $queries);

        $sum = $this->adapter->sum($collection->getId(), $attribute, $queries, $max);

        $this->trigger(self::EVENT_DOCUMENT_SUM, $sum);

        return $sum;
    }

    /**
     * Add Attribute Filter
     *
     * @param string $name
     * @param callable $encode
     * @param callable $decode
     *
     * @return void
     */
    public static function addFilter(string $name, callable $encode, callable $decode): void
    {
        self::$filters[$name] = [
            'encode' => $encode,
            'decode' => $decode,
        ];
    }

    /**
     * Encode Document
     *
     * @param Document $collection
     * @param Document $document
     *
     * @return Document
     * @throws DatabaseException
     */
    public function encode(Document $collection, Document $document): Document
    {
        $attributes = $collection->getAttribute('attributes', []);

        $internalAttributes = \array_filter(Database::INTERNAL_ATTRIBUTES, function ($attribute) {
            // We don't want to encode permissions into a JSON string
            return $attribute['$id'] !== '$permissions';
        });

        $attributes = \array_merge($attributes, $internalAttributes);

        foreach ($attributes as $attribute) {
            $key = $attribute['$id'] ?? '';
            $array = $attribute['array'] ?? false;
            $default = $attribute['default'] ?? null;
            $filters = $attribute['filters'] ?? [];
            $value = $document->getAttribute($key);

            // Continue on optional param with no default
            if (is_null($value) && is_null($default)) {
                continue;
            }

            // Assign default only if no value provided
            // False positive "Call to function is_null() with mixed will always evaluate to false"
            // @phpstan-ignore-next-line
            if (is_null($value) && !is_null($default)) {
                $value = ($array) ? $default : [$default];
            } else {
                $value = ($array) ? $value : [$value];
            }

            foreach ($value as &$node) {
                if (($node !== null)) {
                    foreach ($filters as $filter) {
                        $node = $this->encodeAttribute($filter, $node, $document);
                    }
                }
            }

            if (!$array) {
                $value = $value[0];
            }

            $document->setAttribute($key, $value);
        }

        return $document;
    }

    /**
     * Decode Document
     *
     * @param Document $collection
     * @param Document $document
     * @param array<string> $selections
     * @return Document
     * @throws DatabaseException
     */
    public function decode(Document $collection, Document $document, array $selections = []): Document
    {
        $attributes = \array_filter(
            $collection->getAttribute('attributes', []),
            fn ($attribute) => $attribute['type'] !== self::VAR_RELATIONSHIP
        );

        $relationships = \array_filter(
            $collection->getAttribute('attributes', []),
            fn ($attribute) => $attribute['type'] === self::VAR_RELATIONSHIP
        );

        foreach ($relationships as $relationship) {
            $key = $relationship['$id'] ?? '';

            if (
                \array_key_exists($key, (array)$document)
                || \array_key_exists($this->adapter->filter($key), (array)$document)
            ) {
                $value = $document->getAttribute($key);
                $value ??= $document->getAttribute($this->adapter->filter($key));
                $document->removeAttribute($this->adapter->filter($key));
                $document->setAttribute($key, $value);
            }
        }

        $attributes = array_merge($attributes, $this->getInternalAttributes());

        foreach ($attributes as $attribute) {
            $key = $attribute['$id'] ?? '';
            $array = $attribute['array'] ?? false;
            $filters = $attribute['filters'] ?? [];
            $value = $document->getAttribute($key);

            if (\is_null($value)) {
                $value = $document->getAttribute($this->adapter->filter($key));

                if (!\is_null($value)) {
                    $document->removeAttribute($this->adapter->filter($key));
                }
            }

            $value = ($array) ? $value : [$value];
            $value = (is_null($value)) ? [] : $value;

            foreach ($value as &$node) {
                foreach (array_reverse($filters) as $filter) {
                    $node = $this->decodeAttribute($filter, $node, $document);
                }
            }

            if (empty($selections) || \in_array($key, $selections) || \in_array('*', $selections)) {
                if (
                    empty($selections)
                    || \in_array($key, $selections)
                    || \in_array('*', $selections)
                    || \in_array($key, ['$createdAt', '$updatedAt'])
                ) {
                    // Prevent null values being set for createdAt and updatedAt
                    if (\in_array($key, ['$createdAt', '$updatedAt']) && $value[0] === null) {
                        continue;
                    } else {
                        $document->setAttribute($key, ($array) ? $value : $value[0]);
                    }
                }
            }
        }

        return $document;
    }

    /**
     * Casting
     *
     * @param Document $collection
     * @param Document $document
     *
     * @return Document
     */
    public function casting(Document $collection, Document $document): Document
    {
        if ($this->adapter->getSupportForCasting()) {
            return $document;
        }

        $attributes = $collection->getAttribute('attributes', []);

        foreach ($attributes as $attribute) {
            $key = $attribute['$id'] ?? '';
            $type = $attribute['type'] ?? '';
            $array = $attribute['array'] ?? false;
            $value = $document->getAttribute($key, null);
            if (is_null($value)) {
                continue;
            }

            if ($array) {
                $value = !is_string($value)
                    ? $value
                    : json_decode($value, true);
            } else {
                $value = [$value];
            }

            foreach ($value as &$node) {
                switch ($type) {
                    case self::VAR_BOOLEAN:
                        $node = (bool)$node;
                        break;
                    case self::VAR_INTEGER:
                        $node = (int)$node;
                        break;
                    case self::VAR_FLOAT:
                        $node = (float)$node;
                        break;
                    default:
                        break;
                }
            }

            $document->setAttribute($key, ($array) ? $value : $value[0]);
        }

        return $document;
    }

    /**
     * Encode Attribute
     *
     * Passes the attribute $value, and $document context to a predefined filter
     *  that allow you to manipulate the input format of the given attribute.
     *
     * @param string $name
     * @param mixed $value
     * @param Document $document
     *
     * @return mixed
     * @throws DatabaseException
     */
    protected function encodeAttribute(string $name, mixed $value, Document $document): mixed
    {
        if (!array_key_exists($name, self::$filters) && !array_key_exists($name, $this->instanceFilters)) {
            throw new NotFoundException("Filter: {$name} not found");
        }

        try {
            if (\array_key_exists($name, $this->instanceFilters)) {
                $value = $this->instanceFilters[$name]['encode']($value, $document, $this);
            } else {
                $value = self::$filters[$name]['encode']($value, $document, $this);
            }
        } catch (\Throwable $th) {
            throw new DatabaseException($th->getMessage(), $th->getCode(), $th);
        }

        return $value;
    }

    /**
     * Decode Attribute
     *
     * Passes the attribute $value, and $document context to a predefined filter
     *  that allow you to manipulate the output format of the given attribute.
     *
     * @param string $name
     * @param mixed $value
     * @param Document $document
     *
     * @return mixed
     * @throws DatabaseException
     */
    protected function decodeAttribute(string $name, mixed $value, Document $document): mixed
    {
        if (!$this->filter) {
            return $value;
        }

        if (!array_key_exists($name, self::$filters) && !array_key_exists($name, $this->instanceFilters)) {
            throw new NotFoundException('Filter not found');
        }

        if (array_key_exists($name, $this->instanceFilters)) {
            $value = $this->instanceFilters[$name]['decode']($value, $document, $this);
        } else {
            $value = self::$filters[$name]['decode']($value, $document, $this);
        }

        return $value;
    }

    /**
     * Validate if a set of attributes can be selected from the collection
     *
     * @param Document $collection
     * @param array<Query> $queries
     * @return array<string>
     * @throws QueryException
     */
    private function validateSelections(Document $collection, array $queries): array
    {
        if (empty($queries)) {
            return [];
        }

        $selections = [];
        $relationshipSelections = [];

        foreach ($queries as $query) {
            if ($query->getMethod() == Query::TYPE_SELECT) {
                foreach ($query->getValues() as $value) {
                    if (\str_contains($value, '.')) {
                        $relationshipSelections[] = $value;
                        continue;
                    }
                    $selections[] = $value;
                }
            }
        }

        // Allow querying internal attributes
        $keys = \array_map(
            fn ($attribute) => $attribute['$id'],
            self::getInternalAttributes()
        );

        foreach ($collection->getAttribute('attributes', []) as $attribute) {
            if ($attribute['type'] !== self::VAR_RELATIONSHIP) {
                // Fallback to $id when key property is not present in metadata table for some tables such as Indexes or Attributes
                $keys[] = $attribute['key'] ?? $attribute['$id'];
            }
        }

        $invalid = \array_diff($selections, $keys);
        if (!empty($invalid) && !\in_array('*', $invalid)) {
            throw new QueryException('Cannot select attributes: ' . \implode(', ', $invalid));
        }

        $selections = \array_merge($selections, $relationshipSelections);

        $selections[] = '$id';
        $selections[] = '$internalId';
        $selections[] = '$collection';
        $selections[] = '$createdAt';
        $selections[] = '$updatedAt';
        $selections[] = '$permissions';

        return $selections;
    }

    /**
     * Get adapter attribute limit, accounting for internal metadata
     * Returns 0 to indicate no limit
     *
     * @return int
     */
    public function getLimitForAttributes(): int
    {
        if ($this->adapter->getLimitForAttributes() === 0) {
            return 0;
        }

        return $this->adapter->getLimitForAttributes() - $this->adapter->getCountOfDefaultAttributes();
    }

    /**
     * Get adapter index limit
     *
     * @return int
     */
    public function getLimitForIndexes(): int
    {
        return $this->adapter->getLimitForIndexes() - $this->adapter->getCountOfDefaultIndexes();
    }

    /**
     * @param Document $collection
     * @param array<Query> $queries
     * @return array<Query>
     * @throws QueryException
     * @throws Exception
     */
    public static function convertQueries(Document $collection, array $queries): array
    {
        $attributes = $collection->getAttribute('attributes', []);

        foreach (Database::INTERNAL_ATTRIBUTES as $attribute) {
            $attributes[] = new Document($attribute);
        }

        foreach ($attributes as $attribute) {
            foreach ($queries as $query) {
                if ($query->getAttribute() === $attribute->getId()) {
                    $query->setOnArray($attribute->getAttribute('array', false));
                }
            }

            if ($attribute->getAttribute('type') == Database::VAR_DATETIME) {
                foreach ($queries as $index => $query) {
                    if ($query->getAttribute() === $attribute->getId()) {
                        $values = $query->getValues();
                        foreach ($values as $valueIndex => $value) {
                            try {
                                $values[$valueIndex] = DateTime::setTimezone($value);
                            } catch (\Throwable $e) {
                                throw new QueryException($e->getMessage(), $e->getCode(), $e);
                            }
                        }
                        $query->setValues($values);
                        $queries[$index] = $query;
                    }
                }
            }
        }

        return $queries;
    }

    /**
     * @return  array<array<string, mixed>>
     */
    public function getInternalAttributes(): array
    {
        $attributes = self::INTERNAL_ATTRIBUTES;

        if (!$this->adapter->getSharedTables()) {
            $attributes = \array_filter(Database::INTERNAL_ATTRIBUTES, function ($attribute) {
                return $attribute['$id'] !== '$tenant';
            });
        }

        return $attributes;
    }

    /**
     * Analyze a collection updating it's metadata on the database engine
     *
     * @param string $collection
     * @return bool
     */
    public function analyzeCollection(string $collection): bool
    {
        return $this->adapter->analyzeCollection($collection);
    }

    /**
     * Get Schema Attributes
     *
     * @param string $collection
     * @return array<Document>
     * @throws DatabaseException
     */
    public function getSchemaAttributes(string $collection): array
    {
        return $this->adapter->getSchemaAttributes($collection);
    }
}<|MERGE_RESOLUTION|>--- conflicted
+++ resolved
@@ -4221,13 +4221,7 @@
                     : $getResults();
             });
 
-<<<<<<< HEAD
             foreach ($affectedDocuments as $document) {
-                $this->purgeCachedDocument($collection->getId(), $document->getId());
-                $onNext($document);
-                $modified++;
-=======
-            foreach ($documents as $document) {
                 if ($this->getSharedTables() && $this->getTenantPerDocument()) {
                     $this->withTenant($document->getTenant(), function () use ($collection, $document) {
                         $this->purgeCachedDocument($collection->getId(), $document->getId());
@@ -4235,7 +4229,9 @@
                 } else {
                     $this->purgeCachedDocument($collection->getId(), $document->getId());
                 }
->>>>>>> 847b893f
+
+                $onNext($document);
+                $modified++;
             }
 
             if (count($affectedDocuments) < $batchSize) {
@@ -5586,11 +5582,6 @@
             });
 
             foreach ($affectedDocuments as $document) {
-<<<<<<< HEAD
-                $this->purgeCachedDocument($collection->getId(), $document->getId());
-                $onNext($document);
-                $modified++;
-=======
                 if ($this->getSharedTables() && $this->getTenantPerDocument()) {
                     $this->withTenant($document->getTenant(), function () use ($collection, $document) {
                         $this->purgeCachedDocument($collection->getId(), $document->getId());
@@ -5598,7 +5589,9 @@
                 } else {
                     $this->purgeCachedDocument($collection->getId(), $document->getId());
                 }
->>>>>>> 847b893f
+
+                $onNext($document);
+                $modified++;
             }
 
             if (count($affectedDocuments) < $batchSize) {
