<?php

namespace Utopia\Database;

use Exception;

abstract class Adapter
{
    /**
     * @var string
     */
    protected string $namespace = '';

    /**
     * @var string
     */
    protected string $defaultDatabase = '';

    /**
     * @var array
     */
    protected array $debug = [];

    /**
     * @param string $key
     * @param mixed $value
     *
     * @return $this
     */
    public function setDebug(string $key, mixed $value): self
    {
        $this->debug[$key] = $value;

        return $this;
    }

    /**
     * @return array
     */
    public function getDebug(): array
    {
        return $this->debug;
    }

    /**
     * @return self
     */
    public function resetDebug(): self
    {
        $this->debug = [];

        return $this;
    }

    /**
     * Set Namespace.
     *
     * Set namespace to divide different scope of data sets
     *
     * @param string $namespace
     *
     * @return bool
     * @throws Exception
     *
     */
    public function setNamespace(string $namespace): bool
    {
        if (empty($namespace)) {
            throw new Exception('Missing namespace');
        }

        $this->namespace = $this->filter($namespace);

        return true;
    }

    /**
     * Get Namespace.
     *
     * Get namespace of current set scope
     *
     * @return string
     * @throws Exception
     *
     */
    public function getNamespace(): string
    {
        if (empty($this->namespace)) {
            throw new Exception('Missing namespace');
        }

        return $this->namespace;
    }

    /**
     * Set Database.
     *
     * Set database to use for current scope
     *
     * @param string $name
     * @param bool $reset
     *
     * @throws Exception
     */
    public function setDefaultDatabase(string $name, bool $reset = false): bool
    {
        if (empty($name) && $reset === false) {
            throw new Exception('Missing database');
        }

        $this->defaultDatabase = ($reset) ? '' : $this->filter($name);

        return true;
    }

    /**
     * Get Database.
     *
     * Get Database from current scope
     *
     * @return string
     * @throws Exception
     *
     */
    public function getDefaultDatabase(): string
    {
        if (empty($this->defaultDatabase)) {
            throw new Exception('Missing default database');
        }

        return $this->defaultDatabase;
    }

    /**
     * Ping Database
     *
     * @param string $name
     *
     * @return bool
     */
    abstract public function ping(): bool;

    /**
     * Create Database
     *
     * @param string $name
     *
     * @return bool
     */
    abstract public function create(string $name): bool;

    /**
     * Check if database exists
     * Optionally check if collection exists in database
     *
     * @param string $database database name
     * @param string $collection (optional) collection name
     *
     * @return bool
     */
    abstract public function exists(string $database, ?string $collection): bool;

    /**
     * List Databases
     *
     * @return array
     */
    abstract public function list(): array;

    /**
     * Delete Database
     *
     * @param string $name
     *
     * @return bool
     */
    abstract public function delete(string $name): bool;

    /**
     * Create Collection
     *
     * @param string $name
     * @param Document[] $attributes (optional)
     * @param Document[] $indexes (optional)
     * @return bool
     */
    abstract public function createCollection(string $name, array $attributes = [], array $indexes = []): bool;

    /**
     * Delete Collection
     *
     * @param string $name
     *
     * @return bool
     */
    abstract public function deleteCollection(string $name): bool;

    /**
     * Create Attribute
     *
     * @param string $collection
     * @param string $id
     * @param string $type
     * @param int $size
     * @param bool $array
     *
     * @return bool
     */
    abstract public function createAttribute(string $collection, string $id, string $type, int $size, bool $signed = true, bool $array = false): bool;

    /**
     * Update Attribute
     *
     * @param string $collection
     * @param string $id
     * @param string $type
     * @param int $size
     * @param bool $array
     *
     * @return bool
     */
    abstract public function updateAttribute(string $collection, string $id, string $type, int $size, bool $signed = true, bool $array = false): bool;

    /**
     * Delete Attribute
     *
     * @param string $collection
     * @param string $id
     *
     * @return bool
     */
    abstract public function deleteAttribute(string $collection, string $id): bool;

    /**
     * Rename Attribute
     *
     * @param string $collection
     * @param string $old
     * @param string $new
     * @return bool
     */
    abstract public function renameAttribute(string $collection, string $old, string $new): bool;

    /**
     * Rename Index
     *
     * @param string $collection
     * @param string $old
     * @param string $new
     * @return bool
     */
    abstract public function renameIndex(string $collection, string $old, string $new): bool;

    /**
     * Create Index
     *
     * @param string $collection
     * @param string $id
     * @param string $type
     * @param array $attributes
     * @param array $lengths
     * @param array $orders
     *
     * @return bool
     */
    abstract public function createIndex(string $collection, string $id, string $type, array $attributes, array $lengths, array $orders): bool;

    /**
     * Delete Index
     *
     * @param string $collection
     * @param string $id
     *
     * @return bool
     */
    abstract public function deleteIndex(string $collection, string $id): bool;

    /**
     * Get Document
     *
     * @param string $collection
     * @param string $id
     * @param Query[] $selections
     * @return Document
     */
    abstract public function getDocument(string $collection, string $id, array $queries = []): Document;

    /**
     * Create Document
     *
     * @param string $collection
     * @param Document $document
     *
     * @return Document
     */
    abstract public function createDocument(string $collection, Document $document): Document;

    /**
     * Update Document
     *
     * @param string $collection
     * @param Document $document
     *
     * @return Document
     */
    abstract public function updateDocument(string $collection, Document $document): Document;

    /**
     * Delete Document
     *
     * @param string $collection
     * @param string $id
     *
     * @return bool
     */
    abstract public function deleteDocument(string $collection, string $id): bool;

    /**
     * Find Documents
     *
     * Find data sets using chosen queries
     *
     * @param string $collection
     * @param Query[] $queries
     * @param int $limit
     * @param int $offset
     * @param array $orderAttributes
     * @param array $orderTypes
     * @param array $cursor
     * @param string $cursorDirection
     *
     * @return Document[]
     */
    abstract public function find(string $collection, array $queries = [], int $limit = 25, int $offset = 0, array $orderAttributes = [], array $orderTypes = [], array $cursor = [], string $cursorDirection = Database::CURSOR_AFTER): array;

    /**
     * Sum an attribute
     *
     * @param string $collection
     * @param string $attribute
     * @param Query[] $queries
     * @param int $max
     *
     * @return int|float
     */
    abstract public function sum(string $collection, string $attribute, array $queries = [], int $max = 0);

    /**
     * Count Documents
     *
     * @param string $collection
     * @param Query[] $queries
     * @param int $max
     *
     * @return int
     */
    abstract public function count(string $collection, array $queries = [], int $max = 0): int;

    /**
     * Get max STRING limit
     *
     * @return int
     */
    abstract public function getLimitForString(): int;

    /**
     * Get max INT limit
     *
     * @return int
     */
    abstract public function getLimitForInt(): int;

    /**
     * Get maximum attributes limit.
     *
     * @return int
     */
    abstract public function getLimitForAttributes(): int;

    /**
     * Get maximum index limit.
     *
     * @return int
     */
    abstract public function getLimitForIndexes(): int;

    /**
     * Is schemas supported?
     *
     * @return bool
     */
    abstract public function getSupportForSchemas(): bool;

    /**
     * Is index supported?
     *
     * @return bool
     */
    abstract public function getSupportForIndex(): bool;

    /**
     * Is unique index supported?
     *
     * @return bool
     */
    abstract public function getSupportForUniqueIndex(): bool;

    /**
     * Is fulltext index supported?
     *
     * @return bool
     */
    abstract public function getSupportForFulltextIndex(): bool;

    /**
     * Is fulltext wildcard supported?
     *
     * @return bool
     */
    abstract public function getSupportForFulltextWildcardIndex(): bool;


    /**
     * Does the adapter handle casting?
     *
     * @return bool
     */
    abstract public function getSupportForCasting(): bool;

    /**
     * Does the adapter handle array Contains?
     *
     * @return bool
     */
    abstract public function getSupportForQueryContains(): bool;

    /**
     * Get current attribute count from collection document
     *
     * @param Document $collection
     * @return int
     */
    abstract public function getCountOfAttributes(Document $collection): int;

    /**
     * Get current index count from collection document
     *
     * @param Document $collection
     * @return int
     */
    abstract public function getCountOfIndexes(Document $collection): int;

    /**
     * Returns number of attributes used by default.
     *
     * @return int
     */
    abstract public static function getCountOfDefaultAttributes(): int;

    /**
     * Returns number of indexes used by default.
     *
     * @return int
     */
    abstract public static function getCountOfDefaultIndexes(): int;

    /**
     * Get maximum width, in bytes, allowed for a SQL row
     * Return 0 when no restrictions apply
     *
     * @return int
     */
    abstract public static function getDocumentSizeLimit(): int;

    /**
     * Estimate maximum number of bytes required to store a document in $collection.
     * Byte requirement varies based on column type and size.
     * Needed to satisfy MariaDB/MySQL row width limit.
     * Return 0 when no restrictions apply to row width
     *
     * @param Document $collection
     * @return int
     */
    abstract public function getAttributeWidth(Document $collection): int;

    /**
     * Get list of keywords that cannot be used
     *
     * @return string[]
     */
    abstract public function getKeywords(): array;

    /**
     * Get an attribute projection given a list of selected attributes
     *
     * @param string[] $selections
     * @param string $prefix
     * @return string[]|string
     */
    abstract protected function getAttributeProjection(array $selections, string $prefix = ''): mixed;

    /**
     * Get all selected attributes from queries
     *
     * @param Query[] $queries
     * @return string[]
     */
    protected function getAttributeSelections(array $queries): array
    {
        $selections = [];

        foreach ($queries as $query) {
            switch ($query->getMethod()) {
                case Query::TYPE_SELECT:
                    foreach ($query->getValues() as $value) {
                        $selections[] = $value;
                    }
                    break;
            }
        }

        return $selections;
    }

    /**
     * Filter Keys
     *
<<<<<<< HEAD
     * @param string $value
=======
>>>>>>> 9db79f74
     * @return string
     * @throws Exception
     */
    public function filter(string $value): string
    {
        $value = preg_replace("/[^A-Za-z0-9\_\-]/", '', $value);

        if (\is_null($value)) {
            throw new Exception('Failed to filter key');
        }

        return $value;
    }

<<<<<<< HEAD
    /**
     * Increase and Decrease Attribute Value
     *
     * @param string $collection
     * @param string $id
     * @param string $attribute
     * @param int|float $value
     * @param int|float|null $min
     * @param int|float|null $max
     * @return bool
     * @throws Exception
     */
    abstract public function increaseDocumentAttribute(string $collection, string $id, string $attribute, int|float $value, int|float|null $min = null, int|float|null $max = null):bool;
=======
    public function escapeWildcards(string $value): string
    {
        $wildcards = [
            '%',
            '_',
            '[',
            ']',
            '^',
            '-',
            '.',
            '*',
            '+',
            '?',
            '(',
            ')',
            '{',
            '}',
            '|'
        ];

        foreach ($wildcards as $wildcard) {
            $value = \str_replace($wildcard, "\\$wildcard", $value);
        }

        return $value;
    }
>>>>>>> 9db79f74
}<|MERGE_RESOLUTION|>--- conflicted
+++ resolved
@@ -525,10 +525,7 @@
     /**
      * Filter Keys
      *
-<<<<<<< HEAD
      * @param string $value
-=======
->>>>>>> 9db79f74
      * @return string
      * @throws Exception
      */
@@ -543,21 +540,6 @@
         return $value;
     }
 
-<<<<<<< HEAD
-    /**
-     * Increase and Decrease Attribute Value
-     *
-     * @param string $collection
-     * @param string $id
-     * @param string $attribute
-     * @param int|float $value
-     * @param int|float|null $min
-     * @param int|float|null $max
-     * @return bool
-     * @throws Exception
-     */
-    abstract public function increaseDocumentAttribute(string $collection, string $id, string $attribute, int|float $value, int|float|null $min = null, int|float|null $max = null):bool;
-=======
     public function escapeWildcards(string $value): string
     {
         $wildcards = [
@@ -584,5 +566,18 @@
 
         return $value;
     }
->>>>>>> 9db79f74
+
+    /**
+     * Increase and Decrease Attribute Value
+     *
+     * @param string $collection
+     * @param string $id
+     * @param string $attribute
+     * @param int|float $value
+     * @param int|float|null $min
+     * @param int|float|null $max
+     * @return bool
+     * @throws Exception
+     */
+    abstract public function increaseDocumentAttribute(string $collection, string $id, string $attribute, int|float $value, int|float|null $min = null, int|float|null $max = null):bool;
 }