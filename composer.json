{
    "name": "utopia-php/database",
    "description": "A simple library to manage application persistence using multiple database adapters",
    "type": "library",
    "keywords": ["php","framework", "upf", "utopia", "database"],
    "license": "MIT",
    "minimum-stability": "stable",
    "autoload": {
        "psr-4": {"Utopia\\Database\\": "src/Database"}
    },
    "autoload-dev": {
        "psr-4": {
            "Tests\\E2E\\": "tests/e2e",
            "Tests\\Unit\\": "tests/unit"
        }
    },
    "scripts": {
        "build": [
            "Composer\\Config::disableProcessTimeout",
            "docker compose build"
        ],
        "start": [
            "Composer\\Config::disableProcessTimeout",
            "docker compose up -d"
        ],
        "test": [
            "Composer\\Config::disableProcessTimeout",
            "docker compose exec tests vendor/bin/phpunit --configuration phpunit.xml"
        ],
        "lint": "./vendor/bin/pint --test",
        "format": "./vendor/bin/pint",
        "check": "./vendor/bin/phpstan analyse --level 7 src tests --memory-limit 512M",
        "coverage": "./vendor/bin/coverage-check ./tmp/clover.xml 90"
    },
    "repositories": [
      {
        "type": "git",
        "url": "https://github.com/utopia-php/mongo.git"
      }
    ],
    "require": {
        "ext-pdo": "*",
        "ext-mbstring": "*",
        "php": ">=8.0",
<<<<<<< HEAD
        "utopia-php/framework": "0.*.*",
        "utopia-php/cache": "0.8.*",
        "utopia-php/mongo": "dev-feat-authless"
=======
        "utopia-php/framework": "0.33.*",
        "utopia-php/cache": "0.9.*",
        "utopia-php/mongo": "0.3.*",
        "utopia-php/fetch": "0.1.*"
>>>>>>> 02000f01
    },
    "require-dev": {
        "fakerphp/faker": "^1.14",
        "phpunit/phpunit": "^9.4",
        "pcov/clobber": "^2.0",
        "swoole/ide-helper": "4.8.0",
        "utopia-php/cli": "^0.14.0",
        "laravel/pint": "1.13.*",
        "phpstan/phpstan": "1.10.*",
        "rregeer/phpunit-coverage-check": "^0.3.1"
    },
    "suggests": {
        "ext-mongodb": "Needed to support MongoDB Database Adapter",
        "ext-redis": "Needed to support Redis Cache Adapter",
        "ext-pdo": "Needed to support MariaDB, MySQL or SQLite Database Adapter",
        "mongodb/mongodb": "Needed to support MongoDB Database Adapter"
    }
}<|MERGE_RESOLUTION|>--- conflicted
+++ resolved
@@ -42,16 +42,10 @@
         "ext-pdo": "*",
         "ext-mbstring": "*",
         "php": ">=8.0",
-<<<<<<< HEAD
-        "utopia-php/framework": "0.*.*",
-        "utopia-php/cache": "0.8.*",
-        "utopia-php/mongo": "dev-feat-authless"
-=======
         "utopia-php/framework": "0.33.*",
         "utopia-php/cache": "0.9.*",
         "utopia-php/mongo": "0.3.*",
         "utopia-php/fetch": "0.1.*"
->>>>>>> 02000f01
     },
     "require-dev": {
         "fakerphp/faker": "^1.14",
