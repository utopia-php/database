--- conflicted
+++ resolved
@@ -239,22 +239,14 @@
             }
 
             $this->expectException(Timeout::class);
-<<<<<<< HEAD
-            static::getDatabase()->setTimeoutForQueries(1);
-=======
             static::getDatabase()->setTimeout(1);
->>>>>>> 9ff69a9b
 
             try {
                 static::getDatabase()->find('global-timeouts', [
                     Query::notEqual('longtext', 'appwrite'),
                 ]);
             } catch(Timeout $ex) {
-<<<<<<< HEAD
-                static::getDatabase()->clearTimeoutForQueries();
-=======
                 static::getDatabase()->clearTimeout();
->>>>>>> 9ff69a9b
                 static::getDatabase()->deleteCollection('global-timeouts');
                 throw $ex;
             }
@@ -3334,59 +3326,6 @@
             $this->expectNotToPerformAssertions();
             return;
         }
-<<<<<<< HEAD
-
-        Authorization::cleanRoles();
-        Authorization::setRole(Role::user('a')->toString());
-
-        static::getDatabase()->createCollection('parentRelationTest', [], [], [
-            Permission::read(Role::user('a')),
-            Permission::create(Role::user('a')),
-        ]);
-        static::getDatabase()->createCollection('childRelationTest', [], [], [
-            Permission::read(Role::user('a')),
-            Permission::create(Role::user('a')),
-        ]);
-        static::getDatabase()->createAttribute('parentRelationTest', 'name', Database::VAR_STRING, 255, false);
-        static::getDatabase()->createAttribute('childRelationTest', 'name', Database::VAR_STRING, 255, false);
-
-        static::getDatabase()->createRelationship(
-            collection: 'parentRelationTest',
-            relatedCollection: 'childRelationTest',
-            type: Database::RELATION_ONE_TO_MANY,
-            id: 'childs'
-        );
-
-        // Create document with relationship with nested data
-        $parent = static::getDatabase()->createDocument('parentRelationTest', new Document([
-            '$id' => 'parent1',
-            'name' => 'Parent 1',
-            'childs' => [
-                [
-                    '$id' => 'child1',
-                    'name' => 'Child 1',
-                ],
-            ],
-        ]));
-        $this->assertEquals(1, \count($parent['childs']));
-        $updatedParent = static::getDatabase()->updateDocument('parentRelationTest', 'parent1', new Document([
-            '$id' => 'parent1',
-            'name'=>'Parent 1',
-            '$collection' => 'parentRelationTest',
-            'childs' => [
-                new Document([
-                    '$id' => 'child1',
-                    '$collection' => 'childRelationTest'
-                ]),
-            ]
-        ]));
-
-        $this->assertEquals($updatedParent->getUpdatedAt(), $parent->getUpdatedAt());
-        $this->assertEquals($updatedParent->getAttribute('childs')[0]->getUpdatedAt(), $parent->getAttribute('childs')[0]->getUpdatedAt());
-
-        static::getDatabase()->deleteCollection('parentRelationTest');
-        static::getDatabase()->deleteCollection('childRelationTest');
-=======
         $attribute = new Document([
             '$id' => ID::custom("name"),
             'type' => Database::VAR_STRING,
@@ -3474,7 +3413,6 @@
         for ($i=1; $i < 6; $i++) {
             static::getDatabase()->deleteCollection("level{$i}");
         }
->>>>>>> 9ff69a9b
     }
 
     public function testExceptionAttributeLimit(): void
