<?php

namespace Utopia\Database\Adapter;

use Exception;

use MongoDB\BSON\ObjectId;
use MongoDB\BSON\Regex;
use MongoDB\BSON\UTCDateTime;
use Utopia\Database\Adapter;
use Utopia\Database\DateTime;
use Utopia\Database\Document;
use Utopia\Database\Database;
use Utopia\Database\Exception\Timeout;
use Utopia\Database\Exception\Duplicate;
use Utopia\Database\Exception as DatabaseException;
use Utopia\Database\Validator\Authorization;
use Utopia\Database\Query;
use Utopia\Mongo\Exception as MongoException;
use Utopia\Mongo\Client;

class Mongo extends Adapter
{
    /**
     * @var array<string>
     */
    private array $operators = [
        '$eq',
        '$ne',
        '$lt',
        '$lte',
        '$gt',
        '$gte',
        '$in',
        '$text',
        '$search',
        '$or',
        '$and',
        '$match',
        '$regex',
    ];

    protected Client $client;

    /**
     * Constructor.
     *
     * Set connection and settings
     *
     * @param Client $client
     * @throws MongoException
     */
    public function __construct(Client $client)
    {
        $this->client = $client;
        $this->client->connect();
    }

    /**
     * Ping Database
     *
     * @return bool
     * @throws Exception
     * @throws MongoException
     */
    public function ping(): bool
    {
        return $this->getClient()->query(['ping' => 1])->ok ?? false;
    }

    /**
     * Create Database
     *
     * @param string $name
     *
     * @return bool
     */
    public function create(string $name): bool
    {
        return true;
    }

    /**
     * Check if database exists
     * Optionally check if collection exists in database
     *
     * @param string $database database name
     * @param string|null $collection (optional) collection name
     *
     * @return bool
     * @throws Exception
     */
    public function exists(string $database, string $collection = null): bool
    {
        if (!\is_null($collection)) {
            $collection = $this->getNamespace() . "_" . $collection;
            $list = $this->flattenArray($this->listCollections())[0]->firstBatch;
            foreach ($list as $obj) {
                if (\is_object($obj)
                    && isset($obj->name)
                    && $obj->name === $collection
                ) {
                    return true;
                }
            }

            return false;
        }

        return $this->getClient()->selectDatabase() != null;
    }

    /**
     * List Databases
     *
     * @return array<Document>
     * @throws Exception
     */
    public function list(): array
    {
        $list = [];

        foreach ((array)$this->getClient()->listDatabaseNames() as $value) {
            $list[] = $value;
        }

        return $list;
    }

    /**
     * Delete Database
     *
     * @param string $name
     *
     * @return bool
     * @throws Exception
     */
    public function delete(string $name): bool
    {
        $this->getClient()->dropDatabase([], $name);

        return true;
    }

    /**
     * Create Collection
     *
     * @param string $name
     * @param array<Document> $attributes
     * @param array<Document> $indexes
     * @return bool
     * @throws Exception
     */
    public function createCollection(string $name, array $attributes = [], array $indexes = []): bool
    {
        $id = $this->getNamespace() . '_' . $this->filter($name);

        if ($name === Database::METADATA && $this->exists($this->getNamespace(), $name)) {
            return true;
        }

        // Returns an array/object with the result document
        try {
            $this->getClient()->createCollection($id);
        } catch (MongoException $e) {
            throw new DatabaseException($e->getMessage(), $e->getCode(), $e);
        }

        $indexesCreated = $this->client->createIndexes($id, [
            [
                'key' => ['_uid' => $this->getOrder(Database::ORDER_DESC)],
                'name' => '_uid',
                'unique' => true,
                'collation' => [ // https://docs.mongodb.com/manual/core/index-case-insensitive/#create-a-case-insensitive-index
                    'locale' => 'en',
                    'strength' => 1,
                ]
            ],
            [
                'key' => ['_permissions' => $this->getOrder(Database::ORDER_DESC)],
                'name' => '_permissions',
            ]
        ]);

        if (!$indexesCreated) {
            return false;
        }

        // Since attributes are not used by this adapter
        // Only act when $indexes is provided
        if (!empty($indexes)) {
            /**
             * Each new index has format ['key' => [$attribute => $order], 'name' => $name, 'unique' => $unique]
             */
            $newIndexes = [];

            // using $i and $j as counters to distinguish from $key
            foreach ($indexes as $i => $index) {
                $key = [];
                $unique = false;
                $attributes = $index->getAttribute('attributes');
                $orders = $index->getAttribute('orders');

                foreach ($attributes as $attribute) {
                    $attribute = $this->filter($attribute);

                    switch ($index->getAttribute('type')) {
                        case Database::INDEX_KEY:
                            $order = $this->getOrder($this->filter($orders[$i] ?? Database::ORDER_ASC));
                            break;
                        case Database::INDEX_FULLTEXT:
                            // MongoDB fulltext index is just 'text'
                            // Not using Database::INDEX_KEY for clarity
                            $order = 'text';
                            break;
                        case Database::INDEX_UNIQUE:
                            $order = $this->getOrder($this->filter($orders[$i] ?? Database::ORDER_ASC));
                            $unique = true;
                            break;
                        default:
                            // index not supported
                            return false;
                    }

                    $key[$attribute] = $order;
                }

                $newIndexes[$i] = ['key' => $key, 'name' => $this->filter($index->getId()), 'unique' => $unique];
            }

            if (!$this->getClient()->createIndexes($id, $newIndexes)) {
                return false;
            }
        }

        return true;
    }

    /**
     * List Collections
     *
     * @return array<Document>
     * @throws Exception
     */
    public function listCollections(): array
    {
        $list = [];

        foreach ((array)$this->getClient()->listCollectionNames() as $value) {
            $list[] = $value;
        }

        return $list;
    }

    /**
     * Get Collection Size
     * @param string $collection
     * @return int
     * @throws DatabaseException
     */
    public function getSizeOfCollection(string $collection): int
    {
        $namespace = $this->getNamespace();
        $collection = $this->filter($collection);
        $collection = $namespace. '_' . $collection;

        $command = [
            'collStats' => $collection,
            'scale' => 1
        ];

        try {
            $result = $this->getClient()->query($command);
            if (is_object($result)) {
                return $result->totalSize;
            } else {
                throw new DatabaseException('No size found');
            }
        } catch(Exception $e) {
            throw new DatabaseException('Failed to get collection size: ' . $e->getMessage());
        }
    }

    /**
     * Delete Collection
     *
     * @param string $id
     * @return bool
     * @throws Exception
     */
    public function deleteCollection(string $id): bool
    {
        $id = $this->getNamespace() . '_' . $this->filter($id);

        return (!!$this->getClient()->dropCollection($id));
    }

    /**
     * Create Attribute
     *
     * @param string $collection
     * @param string $id
     * @param string $type
     * @param int $size
     * @param bool $signed
     * @param bool $array
     *
     * @return bool
     */
    public function createAttribute(string $collection, string $id, string $type, int $size, bool $signed = true, bool $array = false): bool
    {
        return true;
    }

    /**
     * Delete Attribute
     *
     * @param string $collection
     * @param string $id
     *
     * @return bool
     */
    public function deleteAttribute(string $collection, string $id): bool
    {
        $collection = $this->getNamespace() . '_' . $this->filter($collection);

        $this->getClient()->update(
            $collection,
            [],
            ['$unset' => [$id => '']],
            multi: true
        );

        return true;
    }

    /**
     * Rename Attribute.
     *
     * @param string $collection
     * @param string $id
     * @param string $name
     * @return bool
     */
    public function renameAttribute(string $collection, string $id, string $name): bool
    {
        $collection = $this->getNamespace() . '_' . $this->filter($collection);

        $this->getClient()->update(
            $collection,
            [],
            ['$rename' => [$id => $name]],
            multi: true
        );

        return true;
    }

    /**
     * @param string $collection
     * @param string $relatedCollection
     * @param string $type
     * @param bool $twoWay
     * @param string $id
     * @param string $twoWayKey
     * @return bool
     */
    public function createRelationship(string $collection, string $relatedCollection, string $type, bool $twoWay = false, string $id = '', string $twoWayKey = ''): bool
    {
        return true;
    }

    /**
     * @param string $collection
     * @param string $relatedCollection
     * @param string $type
     * @param bool $twoWay
     * @param string $key
     * @param string $twoWayKey
     * @param string|null $newKey
     * @param string|null $newTwoWayKey
     * @return bool
     * @throws MongoException
     * @throws Exception
     */
    public function updateRelationship(
        string $collection,
        string $relatedCollection,
        string $type,
        bool $twoWay,
        string $key,
        string $twoWayKey,
        ?string $newKey = null,
        ?string $newTwoWayKey = null
    ): bool {
        $collection = $this->getNamespace() . '_' . $this->filter($collection);
        $relatedCollection = $this->getNamespace() . '_' . $this->filter($relatedCollection);

        $renameKey = [
            '$rename' => [
                $key => $newKey,
            ]
        ];

        $renameTwoWayKey = [
            '$rename' => [
                $twoWayKey => $newTwoWayKey,
            ]
        ];

        switch ($type) {
            case Database::RELATION_ONE_TO_ONE:
                if (!\is_null($newKey)) {
                    $this->getClient()->update($collection, updates: $renameKey, multi: true);
                }
                if ($twoWay && !\is_null($newTwoWayKey)) {
                    $this->getClient()->update($relatedCollection, updates: $renameTwoWayKey, multi: true);
                }
                break;
            case Database::RELATION_ONE_TO_MANY:
                if ($twoWay && !\is_null($newTwoWayKey)) {
                    $this->getClient()->update($relatedCollection, updates: $renameTwoWayKey, multi: true);
                }
                break;
            case Database::RELATION_MANY_TO_ONE:
                if (!\is_null($newKey)) {
                    $this->getClient()->update($collection, updates: $renameKey, multi: true);
                }
                break;
            case Database::RELATION_MANY_TO_MANY:
                $collection = $this->getDocument(Database::METADATA, $collection);
                $relatedCollection = $this->getDocument(Database::METADATA, $relatedCollection);

                $junction = $this->getNamespace() . '_' . $this->filter('_' . $collection->getInternalId() . '_' . $relatedCollection->getInternalId());

                if (!\is_null($newKey)) {
                    $this->getClient()->update($junction, updates: $renameKey, multi: true);
                }
                if ($twoWay && !\is_null($newTwoWayKey)) {
                    $this->getClient()->update($junction, updates: $renameTwoWayKey, multi: true);
                }
                break;
            default:
                throw new DatabaseException('Invalid relationship type');
        }

        return true;
    }

    /**
     * @param string $collection
     * @param string $relatedCollection
     * @param string $type
     * @param bool $twoWay
     * @param string $key
     * @param string $twoWayKey
     * @param string $side
     * @return bool
     * @throws MongoException
     * @throws Exception
     */
    public function deleteRelationship(
        string $collection,
        string $relatedCollection,
        string $type,
        bool $twoWay,
        string $key,
        string $twoWayKey,
        string $side
    ): bool {
        $junction = $this->getNamespace() . '_' . $this->filter('_' . $collection . '_' . $relatedCollection);
        $collection = $this->getNamespace() . '_' . $this->filter($collection);
        $relatedCollection = $this->getNamespace() . '_' . $this->filter($relatedCollection);

        switch ($type) {
            case Database::RELATION_ONE_TO_ONE:
                $this->getClient()->update($collection, [], ['$unset' => [$key => '']], multi: true);
                if ($twoWay) {
                    $this->getClient()->update($relatedCollection, [], ['$unset' => [$twoWayKey => '']], multi: true);
                }
                break;
            case Database::RELATION_ONE_TO_MANY:
                if ($side === Database::RELATION_SIDE_PARENT) {
                    $this->getClient()->update($collection, [], ['$unset' => [$key => '']], multi: true);
                } elseif ($twoWay) {
                    $this->getClient()->update($relatedCollection, [], ['$unset' => [$twoWayKey => '']], multi: true);
                }
                break;
            case Database::RELATION_MANY_TO_ONE:
                if ($side === Database::RELATION_SIDE_CHILD) {
                    $this->getClient()->update($collection, [], ['$unset' => [$key => '']], multi: true);
                } elseif ($twoWay) {
                    $this->getClient()->update($relatedCollection, [], ['$unset' => [$twoWayKey => '']], multi: true);
                }
                break;
            case Database::RELATION_MANY_TO_MANY:
                $this->getClient()->dropCollection($junction);
                break;
            default:
                throw new DatabaseException('Invalid relationship type');
        }

        return true;
    }

    /**
     * Create Index
     *
     * @param string $collection
     * @param string $id
     * @param string $type
     * @param array<string> $attributes
     * @param array<int> $lengths
     * @param array<string> $orders
     * @param array<string, mixed> $collation
     * @return bool
     * @throws Exception
     */
    public function createIndex(string $collection, string $id, string $type, array $attributes, array $lengths, array $orders, array $collation = []): bool
    {
        $name = $this->getNamespace() . '_' . $this->filter($collection);
        $id = $this->filter($id);

        $indexes = [];
        $options = [];

        // pass in custom index name
        $indexes['name'] = $id;

        foreach ($attributes as $i => $attribute) {
            $attribute = $this->filter($attribute);

            $orderType = $this->getOrder($this->filter($orders[$i] ?? Database::ORDER_ASC));
            $indexes['key'][$attribute] = $orderType;

            switch ($type) {
                case Database::INDEX_KEY:
                    break;
                case Database::INDEX_FULLTEXT:
                    $indexes['key'][$attribute] = 'text';
                    break;
                case Database::INDEX_UNIQUE:
                    $indexes['unique'] = true;
                    break;
                default:
                    return false;
            }
        }

        if (!empty($collation)) {
            $options['collation'] = $collation;
        }

        return $this->client->createIndexes($name, [$indexes], $options);
    }

    /**
     * Rename Index.
     *
     * @param string $collection
     * @param string $old
     * @param string $new
     *
     * @return bool
     * @throws Exception
     */
    public function renameIndex(string $collection, string $old, string $new): bool
    {
        $collection = $this->filter($collection);
        $collectionDocument = $this->getDocument(Database::METADATA, $collection);
        $old = $this->filter($old);
        $new = $this->filter($new);
        $indexes = json_decode($collectionDocument['indexes'], true);
        $index = null;

        foreach ($indexes as $node) {
            if ($node['key'] === $old) {
                $index = $node;
                break;
            }
        }

        if ($index
            && $this->deleteIndex($collection, $old)
            && $this->createIndex(
                $collection,
                $new,
                $index['type'],
                $index['attributes'],
                $index['lengths'] ?? [],
                $index['orders'] ?? [],
            )) {
            return true;
        }

        return false;
    }

    /**
     * Delete Index
     *
     * @param string $collection
     * @param string $id
     *
     * @return bool
     * @throws Exception
     */
    public function deleteIndex(string $collection, string $id): bool
    {
        $name = $this->getNamespace() . '_' . $this->filter($collection);
        $id = $this->filter($id);
        $collection = $this->getDatabase();
        $collection->dropIndexes($name, [$id]);

        return true;
    }

    /**
     * Get Document
     *
     * @param string $collection
     * @param string $id
     * @param Query[] $queries
     * @return Document
     * @throws MongoException
     */
    public function getDocument(string $collection, string $id, array $queries = []): Document
    {
        $name = $this->getNamespace() . '_' . $this->filter($collection);

        $filters = ['_uid' => $id];
        $options = [];

        $selections = $this->getAttributeSelections($queries);

        if (!empty($selections) && !\in_array('*', $selections)) {
            $options['projection'] = $this->getAttributeProjection($selections);
        }

        $result = $this->client->find($name, $filters, $options)->cursor->firstBatch;

        if (empty($result)) {
            return new Document([]);
        }

        $result = $this->replaceChars('_', '$', (array)$result[0]);
        $result = $this->timeToDocument($result);

        return new Document($result);
    }

    /**
     * Create Document
     *
     * @param string $collection
     * @param Document $document
     *
     * @return Document
     * @throws Exception
     */
    public function createDocument(string $collection, Document $document): Document
    {
        $name = $this->getNamespace() . '_' . $this->filter($collection);
        $internalId = $document->getInternalId();
        $document->removeAttribute('$internalId');

        $record = $this->replaceChars('$', '_', (array)$document);
        $record = $this->timeToMongo($record);

        // Insert manual id if set
        if (!empty($internalId)) {
            $record['_id'] = $internalId;
        }

        $result = $this->insertDocument($name, $this->removeNullKeys($record));
        $result = $this->replaceChars('_', '$', $result);
        $result = $this->timeToDocument($result);

        return new Document($result);
    }

    /**
     *
     * @param string $name
     * @param array<string, mixed> $document
     *
     * @return array<string, mixed>
     * @throws Duplicate
     */
    private function insertDocument(string $name, array $document): array
    {
        try {
            $this->client->insert($name, $document);

            $result = $this->client->find(
                $name,
                ['_uid' => $document['_uid']],
                ['limit' => 1]
            )->cursor->firstBatch[0];

            return $this->client->toArray($result);
        } catch (MongoException $e) {
            throw new Duplicate($e->getMessage());
        }
    }

    /**
     * Update Document
     *
     * @param string $collection
     * @param Document $document
     *
     * @return Document
     * @throws Exception
     */
    public function updateDocument(string $collection, Document $document): Document
    {
        $name = $this->getNamespace() . '_' . $this->filter($collection);

        $record = $document->getArrayCopy();
        $record = $this->replaceChars('$', '_', $record);
        $record = $this->timeToMongo($record);

        try {
            $this->client->update($name, ['_uid' => $document->getId()], $record);
        } catch (MongoException $e) {
            throw new Duplicate($e->getMessage());
        }

        return $document;
    }

    /**
     * Increase or decrease an attribute value
     *
     * @param string $collection
     * @param string $id
     * @param string $attribute
     * @param int|float $value
     * @param int|float|null $min
     * @param int|float|null $max
     * @return bool
     * @throws Exception
     */
    public function increaseDocumentAttribute(string $collection, string $id, string $attribute, int|float $value, int|float|null $min = null, int|float|null $max = null): bool
    {
        $attribute = $this->filter($attribute);
        $where = ['_uid' => $id];

        if ($max) {
            $where[$attribute] = ['$lte' => $max];
        }

        if ($min) {
            $where[$attribute] = ['$gte' => $min];
        }

        $this->client->update(
            $this->getNamespace() . '_' . $this->filter($collection),
            $where,
            ['$inc' => [$attribute => $value]],
        );

        return true;
    }

    /**
     * Delete Document
     *
     * @param string $collection
     * @param string $id
     *
     * @return bool
     * @throws Exception
     */
    public function deleteDocument(string $collection, string $id): bool
    {
        $name = $this->getNamespace() . '_' . $this->filter($collection);

        $result = $this->client->delete($name, ['_uid' => $id]);

        return (!!$result);
    }

    /**
     * Update Attribute.
     * @param string $collection
     * @param string $id
     * @param string $type
     * @param int $size
     * @param bool $signed
     * @param bool $array
     *
     * @return bool
     */
    public function updateAttribute(string $collection, string $id, string $type, int $size, bool $signed = true, bool $array = false): bool
    {
        return true;
    }

    /**
     * Find Documents
     *
     * Find data sets using chosen queries
     *
     * @param string $collection
     * @param array<Query> $queries
     * @param int|null $limit
     * @param int|null $offset
     * @param array<string> $orderAttributes
     * @param array<string> $orderTypes
     * @param array<string, mixed> $cursor
     * @param string $cursorDirection
     * @param int|null $timeout
     *
     * @return array<Document>
     * @throws Exception
     * @throws Timeout
     */
    public function find(string $collection, array $queries = [], ?int $limit = 25, ?int $offset = null, array $orderAttributes = [], array $orderTypes = [], array $cursor = [], string $cursorDirection = Database::CURSOR_AFTER, ?int $timeout = null): array
    {
        $name = $this->getNamespace() . '_' . $this->filter($collection);

        $filters = $this->buildFilters($queries);

        // permissions
        if (Authorization::$status) { // skip if authorization is disabled
            $roles = \implode('|', Authorization::getRoles());
            $filters['_permissions']['$in'] = [new Regex("read\(\".*(?:{$roles}).*\"\)", 'i')];
        }

        $options = [];
        if (!\is_null($limit)) {
            $options['limit'] = $limit;
        }
        if (!\is_null($offset)) {
            $options['skip'] = $offset;
        }

        if ($timeout || self::$timeout) {
            $options['maxTimeMS'] = $timeout ? $timeout : self::$timeout;
        }

        $selections = $this->getAttributeSelections($queries);

        if (!empty($selections) && !\in_array('*', $selections)) {
            $options['projection'] = $this->getAttributeProjection($selections);
        }

        // orders
        foreach ($orderAttributes as $i => $attribute) {
            $attribute = $this->filter($attribute);
            $orderType = $this->filter($orderTypes[$i] ?? Database::ORDER_ASC);

            if ($cursorDirection === Database::CURSOR_BEFORE) {
                $orderType = $orderType === Database::ORDER_ASC ? Database::ORDER_DESC : Database::ORDER_ASC;
            }

            $attribute = $attribute == 'id' ? "_uid" : $attribute;
            $attribute = $attribute == 'createdAt' ? "_createdAt" : $attribute;
            $attribute = $attribute == 'updatedAt' ? "_updatedAt" : $attribute;

            $options['sort'][$attribute] = $this->getOrder($orderType);
        }

        $options['sort']['_id'] = $this->getOrder($cursorDirection === Database::CURSOR_AFTER ? Database::ORDER_ASC : Database::ORDER_DESC);

        // queries

        if (empty($orderAttributes)) {
            // Allow after pagination without any order
            if (!empty($cursor)) {
                $orderType = $orderTypes[0] ?? Database::ORDER_ASC;
                $orderOperator = $cursorDirection === Database::CURSOR_AFTER
                    ? ($orderType === Database::ORDER_DESC ? Query::TYPE_LESSER : Query::TYPE_GREATER)
                    : ($orderType === Database::ORDER_DESC ? Query::TYPE_GREATER : Query::TYPE_LESSER);

                $filters = array_merge($filters, [
                    '_id' => [
                        $this->getQueryOperator($orderOperator) => new ObjectId($cursor['$internalId'])
                    ]
                ]);
            }
            // Allow order type without any order attribute, fallback to the natural order (_id)
            if (!empty($orderTypes)) {
                $orderType = $this->filter($orderTypes[0] ?? Database::ORDER_ASC);
                if ($cursorDirection === Database::CURSOR_BEFORE) {
                    $orderType = $orderType === Database::ORDER_ASC ? Database::ORDER_DESC : Database::ORDER_ASC;
                }

                $options['sort']['_id'] = $this->getOrder($orderType);
            }
        }

        if (!empty($cursor) && !empty($orderAttributes) && array_key_exists(0, $orderAttributes)) {
            $attribute = $orderAttributes[0];

            if (is_null($cursor[$attribute] ?? null)) {
                throw new DatabaseException("Order attribute '{$attribute}' is empty");
            }

            $orderOperatorInternalId = Query::TYPE_GREATER;
            $orderType = $this->filter($orderTypes[0] ?? Database::ORDER_ASC);
            $orderOperator = $orderType === Database::ORDER_DESC ? Query::TYPE_LESSER : Query::TYPE_GREATER;

            if ($cursorDirection === Database::CURSOR_BEFORE) {
                $orderType = $orderType === Database::ORDER_ASC ? Database::ORDER_DESC : Database::ORDER_ASC;
                $orderOperatorInternalId = $orderType === Database::ORDER_ASC ? Query::TYPE_LESSER : Query::TYPE_GREATER;
                $orderOperator = $orderType === Database::ORDER_DESC ? Query::TYPE_LESSER : Query::TYPE_GREATER;
            }

            $filter_ext = [
                [
                    $attribute => [
                        $this->getQueryOperator($orderOperator) => $cursor[$attribute]
                    ]
                ],
                [
                    $attribute => $cursor[$attribute],
                    '_id' => [
                        $this->getQueryOperator($orderOperatorInternalId) => new ObjectId($cursor['$internalId'])
                    ]

                ],
            ];

            $filters = [
                '$and' => [$filters, ['$or' => $filter_ext]]
            ];
        }

        $filters = $this->recursiveReplace($filters, '$', '_', $this->operators);
        $filters = $this->timeFilter($filters);

        /**
         * @var array<Document>
         */
        $found = [];

        try {
            $results = $this->client->find($name, $filters, $options)->cursor->firstBatch ?? [];
        } catch (MongoException $e) {
            $this->processException($e);
        }

        if (empty($results)) {
            return $found;
        }

        foreach ($this->client->toArray($results) as $result) {
            $record = $this->replaceChars('_', '$', (array)$result);
            $record = $this->timeToDocument($record);

            $found[] = new Document($record);
        }

        if ($cursorDirection === Database::CURSOR_BEFORE) {
            $found = array_reverse($found);
        }

        return $found;
    }

    /**
     * Recursive function to convert timestamps/datetime
     * to BSON based UTCDatetime type for Mongo filter/query.
     *
     * @param array<string, mixed> $filters
     *
     * @return array<string, mixed>
     * @throws Exception
     */
    private function timeFilter(array $filters): array
    {
        $results = $filters;

        foreach ($filters as $k => $v) {
            if ($k === '_createdAt' || $k == '_updatedAt') {
                if (is_array($v)) {
                    foreach ($v as $sk=>$sv) {
                        $results[$k][$sk] = $this->toMongoDatetime($sv);
                    }
                } else {
                    $results[$k] = $this->toMongoDatetime($v);
                }
            } else {
                if (is_array($v)) {
                    $results[$k] = $this->timeFilter($v);
                }
            }
        }

        return $results;
    }

    /**
     * Converts timestamp base fields to Utopia\Document format.
     *
     * @param array<string, mixed> $record
     *
     * @return array<string, mixed>
     */
    private function timeToDocument(array $record): array
    {
        $record['$createdAt'] = DateTime::format($record['$createdAt']->toDateTime());
        $record['$updatedAt'] = DateTime::format($record['$updatedAt']->toDateTime());

        return $record;
    }

    /**
     * Converts timestamp base fields to Mongo\BSON datetime format.
     *
     * @param array<string, mixed> $record
     *
     * @return array<string, mixed>
     * @throws Exception
     */
    private function timeToMongo(array $record): array
    {
        $record['_createdAt'] = $this->toMongoDatetime($record['_createdAt']);
        $record['_updatedAt'] = $this->toMongoDatetime($record['_updatedAt']);

        return $record;
    }

    /**
     * Converts timestamp to Mongo\BSON datetime format.
     *
     * @param string $dt
     * @return UTCDateTime
     * @throws Exception
     */
    private function toMongoDatetime(string $dt): UTCDateTime
    {
        return new UTCDateTime(new \DateTime($dt));
    }

    /**
     * Recursive function to replace chars in array keys, while
     * skipping any that are explicitly excluded.
     *
     * @param array<string, mixed> $array
     * @param string $from
     * @param string $to
     * @param array<string> $exclude
     * @return array<string, mixed>
     */
    private function recursiveReplace(array $array, string $from, string $to, array $exclude = []): array
    {
        $result = [];

        foreach ($array as $key => $value) {
            if (!in_array($key, $exclude)) {
                $key = str_replace($from, $to, $key);
            }

            $result[$key] = is_array($value)
                ? $this->recursiveReplace($value, $from, $to, $exclude)
                : $value;
        }

        return $result;
    }


    /**
     * Count Documents
     *
     * @param string $collection
     * @param array<Query> $queries
     * @param int|null $max
     *
     * @return int
     * @throws Exception
     */
    public function count(string $collection, array $queries = [], ?int $max = null, ?int $timeout = null): int
    {
        $name = $this->getNamespace() . '_' . $this->filter($collection);

        $filters = [];
        $options = [];

        // set max limit
        if ($max > 0) {
            $options['limit'] = $max;
        }

        if ($timeout || self::$timeout) {
            $options['maxTimeMS'] = $timeout ? $timeout : self::$timeout;
        }

        // queries
        $filters = $this->buildFilters($queries);

        // permissions
        if (Authorization::$status) { // skip if authorization is disabled
            $roles = \implode('|', Authorization::getRoles());
            $filters['_permissions']['$in'] = [new Regex("read\(\".*(?:{$roles}).*\"\)", 'i')];
        }

        return $this->client->count($name, $filters, $options);
    }

    /**
     * Sum an attribute
     *
     * @param string $collection
     * @param string $attribute
     * @param array<Query> $queries
     * @param int|null $max
     *
     * @return int|float
     * @throws Exception
     */
    public function sum(string $collection, string $attribute, array $queries = [], ?int $max = null, ?int $timeout = null): float|int
    {
        $name = $this->getNamespace() . '_' . $this->filter($collection);
        $collection = $this->getDatabase()->selectCollection($name);
        // todo $collection is not used?

        // todo add $timeout for aggregate in Mongo utopia client

        $filters = [];

        // queries
        $filters = $this->buildFilters($queries);

        // permissions
        if (Authorization::$status) { // skip if authorization is disabled
            $roles = \implode('|', Authorization::getRoles());
            $filters['_permissions']['$in'] = [new Regex("read\(\".*(?:{$roles}).*\"\)", 'i')];
        }

        // using aggregation to get sum an attribute as described in
        // https://docs.mongodb.com/manual/reference/method/db.collection.aggregate/
        // Pipeline consists of stages to aggregation, so first we set $match
        // that will load only documents that matches the filters provided and passes to the next stage
        // then we set $limit (if $max is provided) so that only $max documents will be passed to the next stage
        // finally we use $group stage to sum the provided attribute that matches the given filters and max
        // We pass the $pipeline to the aggregate method, which returns a cursor, then we get
        // the array of results from the cursor, and we return the total sum of the attribute
        $pipeline = [];
        if (!empty($filters)) {
            $pipeline[] = ['$match' => $filters];
        }
        if (!empty($max)) {
            $pipeline[] = ['$limit' => $max];
        }
        $pipeline[] = [
            '$group' => [
                '_id' => null,
                'total' => ['$sum' => '$' . $attribute],
            ],
        ];

        return $this->client->aggregate($name, $pipeline)->cursor->firstBatch[0]->total ?? 0;
    }

    /**
     * @param string|null $name
     * @return Client
     *
     * @throws Exception
     */
    protected function getDatabase(string $name = null): Client
    {
        return $this->getClient()->selectDatabase();
    }

    /**
     * @return Client
     *
     * @throws Exception
     */
    protected function getClient(): Client
    {
        return $this->client;
    }

    /**
     * Keys cannot begin with $ in MongoDB
     * Convert $ prefix to _ on $id, $permissions, and $collection
     *
     * @param string $from
     * @param string $to
     * @param array<string, mixed> $array
     * @return array<string, mixed>
     */
    protected function replaceChars(string $from, string $to, array $array): array
    {
        $filter = [
            'permissions',
            'createdAt',
            'updatedAt',
            'collection'
        ];

        $result = [];
        foreach ($array as $k => $v) {
            $clean_key = str_replace($from, "", $k);
            $key = in_array($clean_key, $filter) ? str_replace($from, $to, $k) : $k;

            $result[$key] = is_array($v) ? $this->replaceChars($from, $to, $v) : $v;
        }

        if ($from === '_') {
            if (array_key_exists('_id', $array)) {
                $result['$internalId'] = (string)$array['_id'];

                unset($result['_id']);
            }

            if (array_key_exists('_uid', $array)) {
                $result['$id'] = $array['_uid'];

                unset($result['_uid']);
            }
        } elseif ($from === '$') {
            if (array_key_exists('$id', $array)) {
                $result['_uid'] = $array['$id'];

                unset($result['$id']);
            }

            if (array_key_exists('$internalId', $array)) {
                $result['_id'] = new ObjectId($array['$internalId']);

                unset($result['$internalId']);
            }
        }

        return $result;
    }

    /**
     * Build mongo filters from array of $queries
     *
     * @param array<Query> $queries
     *
     * @return array<string, mixed>
     * @throws Exception
     */
    protected function buildFilters(array $queries): array
    {
        $filters = [];

        foreach ($queries as $query) {
<<<<<<< HEAD
=======
            if ($query->getMethod() === Query::TYPE_SELECT) {
                continue;
            }

>>>>>>> f2626acd
            if ($query->getAttribute() === '$id') {
                $query->setAttribute('_uid');
            }

            if ($query->getAttribute() === '$createdAt') {
                $query->setAttribute('_createdAt');
            }

            if ($query->getAttribute() === '$updatedAt') {
                $query->setAttribute('_updatedAt');
            }

            $attribute = $query->getAttribute();
            $operator = $this->getQueryOperator($query->getMethod());

<<<<<<< HEAD
            $value = match ($query->getMethod()) {
                Query::TYPE_IS_NULL,
                Query::TYPE_IS_NOT_NULL => null,
                default => count($query->getValues()) > 1
                    ? $query->getValues()
                    : $query->getValues()[0],
            };

            $negated = match ($query->getMethod()) {
                Query::TYPE_NOT_LIKE => true,
                default => false,
            };

            if ($operator == '$eq' && \is_array($value)) {
                $filters[$attribute]['$in'] = $value;
            } else if ($operator == '$ne' && \is_array($value)) {
                $filters[$attribute]['$nin'] = $value;
            } else if($operator == '$in') {
                $filters[$attribute]['$in'] = $query->getValues();
            } else if ($operator == '$search') {
                $filters['$text'][$operator] = $value;
            } else if ($negated) {
                $filters[$attribute]['$not'][$operator] = $value;
=======
            switch ($query->getMethod()) {
                case Query::TYPE_IS_NULL:
                case Query::TYPE_IS_NOT_NULL:
                    $value = null;
                    break;
                default:
                    $value = $this->getQueryValue(
                        $query->getMethod(),
                        count($query->getValues()) > 1
                            ? $query->getValues()
                            : $query->getValues()[0]
                    );
                    break;
            }

            if ($operator == '$eq' && \is_array($value)) {
                $filters[$attribute]['$in'] = $value;
            } elseif ($operator == '$ne' && \is_array($value)) {
                $filters[$attribute]['$nin'] = $value;
            } elseif ($operator == '$in') {
                $filters[$attribute]['$in'] = $query->getValues();
            } elseif ($operator == '$search') {
                $filters['$text'][$operator] = $value;
            } elseif ($operator === Query::TYPE_BETWEEN) {
                $filters[$attribute]['$lte'] = $value[1];
                $filters[$attribute]['$gte'] = $value[0];
>>>>>>> f2626acd
            } else {
                $filters[$attribute][$operator] = $value;
            }
        }

        return $filters;
    }

    /**
     * Get Query Operator
     *
     * @param string $operator
     *
     * @return string
     * @throws Exception
     */
    protected function getQueryOperator(string $operator): string
    {
<<<<<<< HEAD
        switch ($operator) {
            case Query::TYPE_EQUAL:
            case Query::TYPE_IS_NULL:
                return '$eq';
            case Query::TYPE_NOTEQUAL:
            case Query::TYPE_IS_NOT_NULL:
                return '$ne';
            case Query::TYPE_LESSER:
                return '$lt';
            case Query::TYPE_LESSEREQUAL:
                return '$lte';
            case Query::TYPE_GREATER:
                return '$gt';
            case Query::TYPE_GREATEREQUAL:
                return '$gte';
            case Query::TYPE_CONTAINS:
                return '$in';
            case Query::TYPE_SEARCH:
                return '$search';
            case Query::TYPE_LIKE:
            case Query::TYPE_NOT_LIKE:
                return '$regex';
=======
        return match ($operator) {
            Query::TYPE_EQUAL,
            Query::TYPE_IS_NULL => '$eq',
            Query::TYPE_NOT_EQUAL,
            Query::TYPE_IS_NOT_NULL => '$ne',
            Query::TYPE_LESSER => '$lt',
            Query::TYPE_LESSER_EQUAL => '$lte',
            Query::TYPE_GREATER => '$gt',
            Query::TYPE_GREATER_EQUAL => '$gte',
            Query::TYPE_CONTAINS => '$in',
            Query::TYPE_SEARCH => '$search',
            Query::TYPE_BETWEEN => 'between',
            Query::TYPE_STARTS_WITH,
            Query::TYPE_ENDS_WITH => '$regex',
            default => throw new DatabaseException('Unknown operator:' . $operator . '. Must be one of ' . Query::TYPE_EQUAL . ', ' . Query::TYPE_NOT_EQUAL . ', ' . Query::TYPE_LESSER . ', ' . Query::TYPE_LESSER_EQUAL . ', ' . Query::TYPE_GREATER . ', ' . Query::TYPE_GREATER_EQUAL . ', ' . Query::TYPE_IS_NULL . ', ' . Query::TYPE_IS_NOT_NULL . ', ' . Query::TYPE_BETWEEN . ', ' . Query::TYPE_CONTAINS . ', ' . Query::TYPE_SEARCH . ', ' . Query::TYPE_SELECT),
        };
    }

    protected function getQueryValue(string $method, mixed $value): mixed
    {
        switch ($method) {
            case Query::TYPE_STARTS_WITH:
                $value = $this->escapeWildcards($value);
                return $value.'.*';
            case Query::TYPE_ENDS_WITH:
                $value = $this->escapeWildcards($value);
                return '.*'.$value;
>>>>>>> f2626acd
            default:
                return $value;
        }
    }

    /**
     * Get Mongo Order
     *
     * @param string $order
     *
     * @return int
     * @throws Exception
     */
    protected function getOrder(string $order): int
    {
        return match ($order) {
            Database::ORDER_ASC => 1,
            Database::ORDER_DESC => -1,
            default => throw new DatabaseException('Unknown sort order:' . $order . '. Must be one of ' . Database::ORDER_ASC . ', ' .  Database::ORDER_DESC),
        };
    }

    /**
     * @param array<string> $selections
     * @param string $prefix
     * @return mixed
     */
    protected function getAttributeProjection(array $selections, string $prefix = ''): mixed
    {
        $projection = [];

        foreach ($selections as $selection) {
            // Skip internal attributes since all are selected by default
            if (\in_array($selection, Database::INTERNAL_ATTRIBUTES)) {
                continue;
            }

            $projection[$selection] = 1;
        }

        $projection['_uid'] = 1;
        $projection['_id'] = 1;
        $projection['_createdAt'] = 1;
        $projection['_updatedAt'] = 1;
        $projection['_permissions'] = 1;

        return $projection;
    }

    /**
     * Get max STRING limit
     *
     * @return int
     */
    public function getLimitForString(): int
    {
        return 2147483647;
    }

    /**
     * Get max INT limit
     *
     * @return int
     */
    public function getLimitForInt(): int
    {
        // Mongo does not handle integers directly, so using MariaDB limit for now
        return 4294967295;
    }

    /**
     * Get maximum column limit.
     * Returns 0 to indicate no limit
     *
     * @return int
     */
    public function getLimitForAttributes(): int
    {
        return 0;
    }

    /**
     * Get maximum index limit.
     * https://docs.mongodb.com/manual/reference/limits/#mongodb-limit-Number-of-Indexes-per-Collection
     *
     * @return int
     */
    public function getLimitForIndexes(): int
    {
        return 64;
    }

    /**
     * Is schemas supported?
     *
     * @return bool
     */
    public function getSupportForSchemas(): bool
    {
        return true;
    }

    /**
     * Is index supported?
     *
     * @return bool
     */
    public function getSupportForIndex(): bool
    {
        return true;
    }

    /**
     * Is unique index supported?
     *
     * @return bool
     */
    public function getSupportForUniqueIndex(): bool
    {
        return true;
    }

    /**
     * Is fulltext index supported?
     *
     * @return bool
     */
    public function getSupportForFulltextIndex(): bool
    {
        return true;
    }

    /**
     * Is fulltext Wildcard index supported?
     *
     * @return bool
     */
    public function getSupportForFulltextWildcardIndex(): bool
    {
        return false;
    }

    /**
     * Does the adapter handle Query Array Contains?
     *
     * @return bool
     */
    public function getSupportForQueryContains(): bool
    {
        return true;
    }

    /**
     * Are timeouts supported?
     *
     * @return bool
     */
    public function getSupportForTimeouts(): bool
    {
        return true;
    }

    public function getSupportForRelationships(): bool
    {
        return false;
    }

    /**
     * Get current attribute count from collection document
     *
     * @param Document $collection
     * @return int
     */
    public function getCountOfAttributes(Document $collection): int
    {
        $attributes = \count($collection->getAttribute('attributes') ?? []);

        return $attributes + static::getCountOfDefaultAttributes();
    }

    /**
     * Get current index count from collection document
     *
     * @param Document $collection
     * @return int
     */
    public function getCountOfIndexes(Document $collection): int
    {
        $indexes = \count($collection->getAttribute('indexes') ?? []);

        return $indexes + static::getCountOfDefaultIndexes();
    }

    /**
     * Returns number of attributes used by default.
     *p
     * @return int
     */
    public static function getCountOfDefaultAttributes(): int
    {
        return 6;
    }

    /**
     * Returns number of indexes used by default.
     *
     * @return int
     */
    public static function getCountOfDefaultIndexes(): int
    {
        return 5;
    }

    /**
     * Get maximum width, in bytes, allowed for a SQL row
     * Return 0 when no restrictions apply
     *
     * @return int
     */
    public static function getDocumentSizeLimit(): int
    {
        return 0;
    }

    /**
     * Estimate maximum number of bytes required to store a document in $collection.
     * Byte requirement varies based on column type and size.
     * Needed to satisfy MariaDB/MySQL row width limit.
     * Return 0 when no restrictions apply to row width
     *
     * @param Document $collection
     * @return int
     */
    public function getAttributeWidth(Document $collection): int
    {
        return 0;
    }

    /**
     * Is casting supported?
     *
     * @return bool
     */
    public function getSupportForCasting(): bool
    {
        return true;
    }

    /**
     * Return set namespace.
     *
     * @return string
     * @throws Exception
     */
    public function getNamespace(): string
    {
        if (empty($this->namespace)) {
            throw new DatabaseException('Missing namespace');
        }

        return $this->namespace;
    }

    /**
     * Set's default database.
     *
     * @param string $name
     * @param bool $reset
     * @return bool
     * @throws Exception
     */
    public function setDefaultDatabase(string $name, bool $reset = false): bool
    {
        if (empty($name) && $reset === false) {
            throw new DatabaseException('Missing database');
        }

        $this->defaultDatabase = ($reset) ? '' : $this->filter($name);

        return true;
    }

    /**
     * Set's the namespace.
     *
     * @param string $namespace
     * @return bool
     * @throws Exception
     */
    public function setNamespace(string $namespace): bool
    {
        if (empty($namespace)) {
            throw new DatabaseException('Missing namespace');
        }

        $this->namespace = $this->filter($namespace);

        return true;
    }

    /**
     * Flattens the array.
     *
     * @param mixed $list
     * @return array<mixed>
     */
    protected function flattenArray(mixed $list): array
    {
        if (!is_array($list)) {
            // make sure the input is an array
            return array($list);
        }

        $newArray = [];

        foreach ($list as $value) {
            $newArray = array_merge($newArray, $this->flattenArray($value));
        }

        return $newArray;
    }

    /**
     * @param array<string, mixed>|Document $target
     * @return array<string, mixed>
     */
    protected function removeNullKeys(array|Document $target): array
    {
        $target = \is_array($target) ? $target : $target->getArrayCopy();
        $cleaned = [];

        foreach ($target as $key => $value) {
            if (\is_null($value)) {
                continue;
            }

            $cleaned[$key] = $value;
        }


        return $cleaned;
    }

    public function getKeywords(): array
    {
        return [];
    }

    /**
     * @throws Timeout
     * @throws Exception
     */
    protected function processException(Exception $e): void
    {
        if ($e->getCode() === 50) {
            throw new Timeout($e->getMessage());
        }

        throw $e;
    }

    /**
     * @return int
     */
    public function getMaxIndexLength(): int
    {
        return 0;
    }
}<|MERGE_RESOLUTION|>--- conflicted
+++ resolved
@@ -1247,13 +1247,10 @@
         $filters = [];
 
         foreach ($queries as $query) {
-<<<<<<< HEAD
-=======
             if ($query->getMethod() === Query::TYPE_SELECT) {
                 continue;
             }
 
->>>>>>> f2626acd
             if ($query->getAttribute() === '$id') {
                 $query->setAttribute('_uid');
             }
@@ -1269,7 +1266,6 @@
             $attribute = $query->getAttribute();
             $operator = $this->getQueryOperator($query->getMethod());
 
-<<<<<<< HEAD
             $value = match ($query->getMethod()) {
                 Query::TYPE_IS_NULL,
                 Query::TYPE_IS_NOT_NULL => null,
@@ -1282,32 +1278,6 @@
                 Query::TYPE_NOT_LIKE => true,
                 default => false,
             };
-
-            if ($operator == '$eq' && \is_array($value)) {
-                $filters[$attribute]['$in'] = $value;
-            } else if ($operator == '$ne' && \is_array($value)) {
-                $filters[$attribute]['$nin'] = $value;
-            } else if($operator == '$in') {
-                $filters[$attribute]['$in'] = $query->getValues();
-            } else if ($operator == '$search') {
-                $filters['$text'][$operator] = $value;
-            } else if ($negated) {
-                $filters[$attribute]['$not'][$operator] = $value;
-=======
-            switch ($query->getMethod()) {
-                case Query::TYPE_IS_NULL:
-                case Query::TYPE_IS_NOT_NULL:
-                    $value = null;
-                    break;
-                default:
-                    $value = $this->getQueryValue(
-                        $query->getMethod(),
-                        count($query->getValues()) > 1
-                            ? $query->getValues()
-                            : $query->getValues()[0]
-                    );
-                    break;
-            }
 
             if ($operator == '$eq' && \is_array($value)) {
                 $filters[$attribute]['$in'] = $value;
@@ -1320,7 +1290,8 @@
             } elseif ($operator === Query::TYPE_BETWEEN) {
                 $filters[$attribute]['$lte'] = $value[1];
                 $filters[$attribute]['$gte'] = $value[0];
->>>>>>> f2626acd
+            } elseif ($negated) {
+                $filters[$attribute]['$not'][$operator] = $value;
             } else {
                 $filters[$attribute][$operator] = $value;
             }
@@ -1339,30 +1310,6 @@
      */
     protected function getQueryOperator(string $operator): string
     {
-<<<<<<< HEAD
-        switch ($operator) {
-            case Query::TYPE_EQUAL:
-            case Query::TYPE_IS_NULL:
-                return '$eq';
-            case Query::TYPE_NOTEQUAL:
-            case Query::TYPE_IS_NOT_NULL:
-                return '$ne';
-            case Query::TYPE_LESSER:
-                return '$lt';
-            case Query::TYPE_LESSEREQUAL:
-                return '$lte';
-            case Query::TYPE_GREATER:
-                return '$gt';
-            case Query::TYPE_GREATEREQUAL:
-                return '$gte';
-            case Query::TYPE_CONTAINS:
-                return '$in';
-            case Query::TYPE_SEARCH:
-                return '$search';
-            case Query::TYPE_LIKE:
-            case Query::TYPE_NOT_LIKE:
-                return '$regex';
-=======
         return match ($operator) {
             Query::TYPE_EQUAL,
             Query::TYPE_IS_NULL => '$eq',
@@ -1376,7 +1323,9 @@
             Query::TYPE_SEARCH => '$search',
             Query::TYPE_BETWEEN => 'between',
             Query::TYPE_STARTS_WITH,
-            Query::TYPE_ENDS_WITH => '$regex',
+            Query::TYPE_ENDS_WITH,
+            Query::TYPE_LIKE,
+            Query::TYPE_NOT_LIKE => '$regex',
             default => throw new DatabaseException('Unknown operator:' . $operator . '. Must be one of ' . Query::TYPE_EQUAL . ', ' . Query::TYPE_NOT_EQUAL . ', ' . Query::TYPE_LESSER . ', ' . Query::TYPE_LESSER_EQUAL . ', ' . Query::TYPE_GREATER . ', ' . Query::TYPE_GREATER_EQUAL . ', ' . Query::TYPE_IS_NULL . ', ' . Query::TYPE_IS_NOT_NULL . ', ' . Query::TYPE_BETWEEN . ', ' . Query::TYPE_CONTAINS . ', ' . Query::TYPE_SEARCH . ', ' . Query::TYPE_SELECT),
         };
     }
@@ -1390,7 +1339,6 @@
             case Query::TYPE_ENDS_WITH:
                 $value = $this->escapeWildcards($value);
                 return '.*'.$value;
->>>>>>> f2626acd
             default:
                 return $value;
         }
