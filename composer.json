{
    "name": "utopia-php/database",
    "description": "A simple library to manage application persistence using multiple database adapters",
    "type": "library",
    "keywords": ["php","framework", "upf", "utopia", "database"],
    "license": "MIT",
    "minimum-stability": "stable",
    "autoload": {
        "psr-4": {"Utopia\\Database\\": "src/Database"}
    },
    "autoload-dev": {
        "psr-4": {
            "Tests\\E2E\\": "tests/e2e",
            "Tests\\Unit\\": "tests/unit"
        }
    },
    "scripts": {
        "build": [
            "Composer\\Config::disableProcessTimeout",
            "docker compose build"
        ],
        "start": [
            "Composer\\Config::disableProcessTimeout",
            "docker compose up -d"
        ],
        "test": [
            "Composer\\Config::disableProcessTimeout",
            "docker compose exec tests vendor/bin/phpunit --configuration phpunit.xml"
        ],
        "lint": "./vendor/bin/pint --test",
        "format": "./vendor/bin/pint",
        "check": "./vendor/bin/phpstan analyse --level 7 src tests --memory-limit 512M",
        "coverage": "./vendor/bin/coverage-check ./tmp/clover.xml 90"
    },
    "require": {
        "ext-pdo": "*",
        "ext-mbstring": "*",
        "php": ">=8.0",
        "utopia-php/framework": "0.*.*",
<<<<<<< HEAD
        "utopia-php/cache": "0.8.*",
        "utopia-php/mongo": "0.3.*",
        "utopia-php/fetch": "0.1.*"
=======
        "utopia-php/cache": "0.9.*",
        "utopia-php/mongo": "0.3.*"
>>>>>>> 2651f41b
    },
    "require-dev": {
        "fakerphp/faker": "^1.14",
        "phpunit/phpunit": "^9.4",
        "pcov/clobber": "^2.0",
        "swoole/ide-helper": "4.8.0",
        "utopia-php/cli": "^0.14.0",
        "laravel/pint": "1.13.*",
        "phpstan/phpstan": "1.10.*",
        "rregeer/phpunit-coverage-check": "^0.3.1"
    },
    "suggests": {
        "ext-mongodb": "Needed to support MongoDB Database Adapter",
        "ext-redis": "Needed to support Redis Cache Adapter",
        "ext-pdo": "Needed to support MariaDB, MySQL or SQLite Database Adapter",
        "mongodb/mongodb": "Needed to support MongoDB Database Adapter"
    }
}<|MERGE_RESOLUTION|>--- conflicted
+++ resolved
@@ -37,14 +37,9 @@
         "ext-mbstring": "*",
         "php": ">=8.0",
         "utopia-php/framework": "0.*.*",
-<<<<<<< HEAD
-        "utopia-php/cache": "0.8.*",
+        "utopia-php/cache": "0.9.*",
         "utopia-php/mongo": "0.3.*",
         "utopia-php/fetch": "0.1.*"
-=======
-        "utopia-php/cache": "0.9.*",
-        "utopia-php/mongo": "0.3.*"
->>>>>>> 2651f41b
     },
     "require-dev": {
         "fakerphp/faker": "^1.14",
