<?php

namespace Utopia\Database;

use Exception;
use Throwable;
use Utopia\Cache\Cache;
use Utopia\Database\Exception\Authorization as AuthorizationException;
use Utopia\Database\Exception\Conflict as ConflictException;
use Utopia\Database\Exception\Duplicate as DuplicateException;
use Utopia\Database\Exception\Limit as LimitException;
use Utopia\Database\Exception\Structure as StructureException;
use Utopia\Database\Helpers\ID;
use Utopia\Database\Helpers\Permission;
use Utopia\Database\Helpers\Role;
use Utopia\Database\Validator\Authorization;
use Utopia\Database\Validator\Index as IndexValidator;
use Utopia\Database\Validator\Structure;

class Database
{
    public const VAR_STRING = 'string';
    // Simple Types
    public const VAR_INTEGER = 'integer';
    public const VAR_FLOAT = 'double';
    public const VAR_BOOLEAN = 'boolean';
    public const VAR_DATETIME = 'datetime';

    // Relationships Types
    public const VAR_RELATIONSHIP = 'relationship';

    // Index Types
    public const INDEX_KEY = 'key';
    public const INDEX_FULLTEXT = 'fulltext';
    public const INDEX_UNIQUE = 'unique';
    public const INDEX_SPATIAL = 'spatial';
    public const INDEX_ARRAY = 'array';

    // Relation Types
    public const RELATION_ONE_TO_ONE = 'oneToOne';
    public const RELATION_ONE_TO_MANY = 'oneToMany';
    public const RELATION_MANY_TO_ONE = 'manyToOne';
    public const RELATION_MANY_TO_MANY = 'manyToMany';

    // Relation Actions
    public const RELATION_MUTATE_CASCADE = 'cascade';
    public const RELATION_MUTATE_RESTRICT = 'restrict';
    public const RELATION_MUTATE_SET_NULL = 'setNull';

    // Relation Sides
    public const RELATION_SIDE_PARENT = 'parent';
    public const RELATION_SIDE_CHILD = 'child';

    public const RELATION_MAX_DEPTH = 3;

    // Orders
    public const ORDER_ASC = 'ASC';
    public const ORDER_DESC = 'DESC';

    // Permissions
    public const PERMISSION_CREATE= 'create';
    public const PERMISSION_READ = 'read';
    public const PERMISSION_UPDATE = 'update';
    public const PERMISSION_DELETE = 'delete';

    // Aggregate permissions
    public const PERMISSION_WRITE = 'write';

    public const PERMISSIONS = [
        self::PERMISSION_CREATE,
        self::PERMISSION_READ,
        self::PERMISSION_UPDATE,
        self::PERMISSION_DELETE,
    ];

    // Collections
    public const METADATA = '_metadata';

    // Cursor
    public const CURSOR_BEFORE = 'before';
    public const CURSOR_AFTER = 'after';

    // Lengths
    public const LENGTH_KEY = 255;

    // Cache
    public const TTL = 60 * 60 * 24; // 24 hours

    // Events
    public const EVENT_ALL = '*';

    public const EVENT_DATABASE_LIST = 'database_list';
    public const EVENT_DATABASE_CREATE = 'database_create';
    public const EVENT_DATABASE_DELETE = 'database_delete';

    public const EVENT_COLLECTION_LIST = 'collection_list';
    public const EVENT_COLLECTION_CREATE = 'collection_delete';
    public const EVENT_COLLECTION_READ = 'collection_read';
    public const EVENT_COLLECTION_DELETE = 'collection_delete';

    public const EVENT_DOCUMENT_FIND = 'document_find';
    public const EVENT_DOCUMENT_CREATE = 'document_create';
    public const EVENT_DOCUMENT_READ = 'document_read';
    public const EVENT_DOCUMENT_UPDATE = 'document_update';
    public const EVENT_DOCUMENT_DELETE = 'document_delete';
    public const EVENT_DOCUMENT_COUNT = 'document_count';
    public const EVENT_DOCUMENT_SUM = 'document_sum';
    public const EVENT_DOCUMENT_INCREASE = 'document_increase';
    public const EVENT_DOCUMENT_DECREASE = 'document_decrease';

    public const EVENT_ATTRIBUTE_CREATE = 'attribute_create';
    public const EVENT_ATTRIBUTE_UPDATE = 'attribute_update';
    public const EVENT_ATTRIBUTE_DELETE = 'attribute_delete';

    public const EVENT_INDEX_RENAME = 'index_rename';
    public const EVENT_INDEX_CREATE = 'index_create';
    public const EVENT_INDEX_DELETE = 'index_delete';

    public const HOOK_PRE_CREATE = 'pre_create';
    public const HOOK_POST_CREATE = 'post_create';
    public const HOOK_POST_READ = 'post_read';
    public const HOOK_POST_LIST = 'post_list';
    public const HOOK_PRE_UPDATE = 'pre_update';
    public const HOOK_POST_UPDATE = 'post_update';
    public const HOOK_POST_DELETE = 'post_delete';

    protected Adapter $adapter;

    protected Cache $cache;

    /**
     * @var array<string, bool>
     */
    protected array $primitives = [
        self::VAR_STRING => true,
        self::VAR_INTEGER => true,
        self::VAR_FLOAT => true,
        self::VAR_BOOLEAN => true,
    ];

    /**
     * List of Internal Ids
     * @var array<array<string, mixed>>
     */
    protected array $attributes = [
        [
            '$id' => '$id',
            'type' => self::VAR_STRING,
            'size' => Database::LENGTH_KEY,
            'required' => true,
            'signed' => true,
            'array' => false,
            'filters' => [],
        ],
        [
            '$id' => '$collection',
            'type' => self::VAR_STRING,
            'size' => Database::LENGTH_KEY,
            'required' => true,
            'signed' => true,
            'array' => false,
            'filters' => [],
        ],
        [
            '$id' => '$createdAt',
            'type' => Database::VAR_DATETIME,
            'format' => '',
            'size' => 0,
            'signed' => false,
            'required' => false,
            'default' => null,
            'array' => false,
            'filters' => ['datetime']
        ],
        [
            '$id' => '$updatedAt',
            'type' => Database::VAR_DATETIME,
            'format' => '',
            'size' => 0,
            'signed' => false,
            'required' => false,
            'default' => null,
            'array' => false,
            'filters' => ['datetime']
        ]
    ];

    /**
     * Parent Collection
     * Defines the structure for both system and custom collections
     *
     * @var array<string, mixed>
     */
    protected array $collection = [
        '$id' => self::METADATA,
        '$collection' => self::METADATA,
        'name' => 'collections',
        'attributes' => [
            [
                '$id' => 'name',
                'key' => 'name',
                'type' => self::VAR_STRING,
                'size' => 256,
                'required' => true,
                'signed' => true,
                'array' => false,
                'filters' => [],
            ],
            [
                '$id' => 'attributes',
                'key' => 'attributes',
                'type' => self::VAR_STRING,
                'size' => 1000000,
                'required' => false,
                'signed' => true,
                'array' => false,
                'filters' => ['json'],
            ],
            [
                '$id' => 'indexes',
                'key' => 'indexes',
                'type' => self::VAR_STRING,
                'size' => 1000000,
                'required' => false,
                'signed' => true,
                'array' => false,
                'filters' => ['json'],
            ],
        ],
        'indexes' => [],
    ];

    /**
     * @var array<string, array{encode: callable, decode: callable}>
     */
    protected static array $filters = [];

    /**
     * @var array<string, array{encode: callable, decode: callable}>
     */
    private array $instanceFilters = [];

    /**
     * @var array<string, array<callable>>
     */
    protected array $listeners = [
        '*' => [],
    ];

<<<<<<< HEAD
=======
    /**
     * @var array<string, array<callable>>
     */
    protected array $hooks = [];

    /**
     * @var bool
     */
>>>>>>> 88d97466
    protected bool $silentEvents = false;

    protected ?\DateTime $timestamp = null;

    protected bool $resolveRelationships = true;

    private int $relationshipFetchDepth = 1;
    private int $relationshipCreateDepth = 1;
    private int $relationshipUpdateDepth = 1;

    /**
     * @var array<array<string, mixed>>
     */
    private array $relationshipFetchMap = [];

    /**
     * @param Adapter $adapter
     * @param Cache $cache
     * @param array<string, array{encode: callable, decode: callable}> $filters
     */
    public function __construct(Adapter $adapter, Cache $cache, array $filters = [])
    {
        $this->adapter = $adapter;
        $this->cache = $cache;
        $this->instanceFilters = $filters;

        self::addFilter(
            'json',
            /**
             * @param mixed $value
             * @return mixed
             */
            function (mixed $value) {
                $value = ($value instanceof Document) ? $value->getArrayCopy() : $value;

                if (!is_array($value) && !$value instanceof \stdClass) {
                    return $value;
                }

                return json_encode($value);
            },
            /**
             * @param mixed $value
             * @return mixed
             * @throws Exception
             */
            function (mixed $value) {
                if (!is_string($value)) {
                    return $value;
                }

                $value = json_decode($value, true) ?? [];

                if (array_key_exists('$id', $value)) {
                    return new Document($value);
                } else {
                    $value = array_map(function ($item) {
                        if (is_array($item) && array_key_exists('$id', $item)) { // if `$id` exists, create a Document instance
                            return new Document($item);
                        }
                        return $item;
                    }, $value);
                }

                return $value;
            }
        );

        self::addFilter(
            'datetime',
            /**
             * @param string|null $value
             * @return string|null
             * @throws Exception
             */
            function (?string $value) {
                if (is_null($value)) {
                    return null;
                }
                try {
                    $value = new \DateTime($value);
                    $value->setTimezone(new \DateTimeZone(date_default_timezone_get()));
                    return DateTime::format($value);
                } catch (\Throwable $th) {
                    return $value;
                }
            },
            /**
             * @param string|null $value
             * @return string|null
             */
            function (?string $value) {
                return DateTime::formatTz($value);
            }
        );
    }

    /**
     * Add listener to events
     *
     * @param string $event
     * @param callable $callback
     * @return self
     */
    public function on(string $event, callable $callback): self
    {
        if (!isset($this->listeners[$event])) {
            $this->listeners[$event] = [];
        }
        $this->listeners[$event][] = $callback;
        return $this;
    }

    /**
     * Add hook to hooks
     *
     * @param array<string> $hooks
     * @param callable|null $callback
     * @return self
     */
    public function hook(array $hooks, ?callable $callback): self
    {
        foreach ($hooks as $hook) {
            if (\is_null($callback)) {
                $this->hooks[$hook] = [];
                continue;
            }
            if (!isset($this->hooks[$hook])) {
                $this->hooks[$hook] = [];
            }
            $this->hooks[$hook][] = $callback;
        }
        return $this;
    }

    /**
     * Silent event generation for all the calls inside the callback
     *
     * @param callable $callback
     * @return mixed
     */
    public function silent(callable $callback): mixed
    {
        $previous = $this->silentEvents;
        $this->silentEvents = true;

        try {
            return $callback();
        } finally {
            $this->silentEvents = $previous;
        }
    }

    /**
     * Skip relationships for all the calls inside the callback
     *
     * @param callable $callback
     * @return mixed
     */
    public function skipRelationships(callable $callback): mixed
    {
        $previous = $this->resolveRelationships;
        $this->resolveRelationships = false;

        try {
            return $callback();
        } finally {
            $this->resolveRelationships = $previous;
        }
    }

    /**
     * Trigger callback for events
     *
     * @param string $event
     * @param mixed $args
     * @return void
     */
    protected function trigger(string $event, mixed $args = null): void
    {
        if ($this->silentEvents) {
            return;
        }
        foreach ($this->listeners[self::EVENT_ALL] as $callback) {
            $callback($event, $args);
        }

        foreach (($this->listeners[$event] ?? []) as $callback) {
            $callback($event, $args);
        }
    }

    /**
     * Trigger callback for hooks
     *
     * @param string $hook
     * @param Document $collection
     * @param Document $document
     * @return Document
     * @throws Exception
     */
    protected function process(string $hook, Document $collection, Document $document): Document
    {
        foreach (($this->hooks[$hook] ?? []) as $callback) {
            $result = $callback($collection, $document);
        }

        if (isset($result) && !$result instanceof Document) {
            throw new Exception('Hook must return a Document instance');
        }

        return $result ?? $document;
    }

    /**
     * Executes $callback with $timestamp set to $requestTimestamp
     *
     * @template T
     * @param ?\DateTime $requestTimestamp
     * @param callable(): T $callback
     * @return T
     */
    public function withRequestTimestamp(?\DateTime $requestTimestamp, callable $callback): mixed
    {
        $previous = $this->timestamp;
        $this->timestamp = $requestTimestamp;
        try {
            $result = $callback();
        } finally {
            $this->timestamp = $previous;
        }
        return $result;
    }

    /**
     * Set Namespace.
     *
     * Set namespace to divide different scope of data sets
     *
     * @param string $namespace
     *
     * @return $this
     *
     * @throws Exception
     */
    public function setNamespace(string $namespace): self
    {
        $this->adapter->setNamespace($namespace);

        return $this;
    }

    /**
     * Get Namespace.
     *
     * Get namespace of current set scope
     *
     * @return string
     *
     * @throws Exception
     */
    public function getNamespace(): string
    {
        return $this->adapter->getNamespace();
    }

    /**
     * Set database to use for current scope
     *
     * @param string $name
     * @param bool $reset
     *
     * @return bool
     * @throws Exception
     */
    public function setDefaultDatabase(string $name, bool $reset = false): bool
    {
        return $this->adapter->setDefaultDatabase($name, $reset);
    }

    /**
     * Get Database.
     *
     * Get Database from current scope
     *
     * @throws Exception
     *
     * @return string
     */
    public function getDefaultDatabase(): string
    {
        return $this->adapter->getDefaultDatabase();
    }

    /**
     * Ping Database
     *
     * @return bool
     */
    public function ping(): bool
    {
        return $this->adapter->ping();
    }

    /**
     * Create the Default Database
     *
     * @throws Exception
     *
     * @return bool
     */
    public function create(): bool
    {
        $name = $this->adapter->getDefaultDatabase();
        $this->adapter->create($name);

        /**
         * Create array of attribute documents
         * @var array<Document> $attributes
         */
        $attributes = array_map(function ($attribute) {
            return new Document([
                '$id' => ID::custom($attribute[0]),
                'type' => $attribute[1],
                'size' => $attribute[2],
                'required' => $attribute[3],
            ]);
        }, [ // Array of [$id, $type, $size, $required]
            ['name', self::VAR_STRING, 512, true],
            ['attributes', self::VAR_STRING, 1000000, false],
            ['indexes', self::VAR_STRING, 1000000, false],
        ]);

        $this->silent(fn () => $this->createCollection(self::METADATA, $attributes));

        $this->trigger(self::EVENT_DATABASE_CREATE, $name);

        return true;
    }

    /**
     * Check if database exists
     * Optionally check if collection exists in database
     *
     * @param string $database database name
     * @param string|null $collection (optional) collection name
     *
     * @return bool
     */
    public function exists(string $database, string $collection = null): bool
    {
        return $this->adapter->exists($database, $collection);
    }

    /**
     * List Databases
     *
     * @return array<Document>
     */
    public function list(): array
    {
        $databases = $this->adapter->list();

        $this->trigger(self::EVENT_DATABASE_LIST, $databases);

        return $databases;
    }

    /**
     * Delete Database
     *
     * @param string $name
     *
     * @return bool
     */
    public function delete(string $name): bool
    {
        $deleted = $this->adapter->delete($name);

        $this->trigger(self::EVENT_DATABASE_DELETE, ['name' => $name, 'deleted' => $deleted]);

        return $deleted;
    }

    /**
     * Create Collection
     *
     * @param string $id
     * @param array<Document> $attributes
     * @param array<Document> $indexes
     *
     * @return Document
     * @throws DuplicateException
     */
    public function createCollection(string $id, array $attributes = [], array $indexes = []): Document
    {
        $collection = $this->silent(fn () => $this->getCollection($id));

        if (!$collection->isEmpty() && $id !== self::METADATA) {
            throw new DuplicateException('Collection ' . $id . ' Exists!');
        }

        $this->adapter->createCollection($id, $attributes, $indexes);

        if ($id === self::METADATA) {
            return new Document($this->collection);
        }

        $collection = new Document([
            '$id' => ID::custom($id),
            '$permissions' => [
                Permission::read(Role::any()),
                Permission::create(Role::any()),
                Permission::update(Role::any()),
                Permission::delete(Role::any()),
            ],
            'name' => $id,
            'attributes' => $attributes,
            'indexes' => $indexes,
        ]);

        // Check index limits, if given
        if ($indexes && $this->adapter->getCountOfIndexes($collection) > $this->adapter->getLimitForIndexes()) {
            throw new LimitException('Index limit of ' . $this->adapter->getLimitForIndexes() . ' exceeded. Cannot create collection.');
        }

        // check attribute limits, if given
        if ($attributes) {
            if (
                $this->adapter->getLimitForAttributes() > 0 &&
                $this->adapter->getCountOfAttributes($collection) > $this->adapter->getLimitForAttributes()
            ) {
                throw new LimitException('Column limit of ' . $this->adapter->getLimitForAttributes() . ' exceeded. Cannot create collection.');
            }

            if (
                $this->adapter->getDocumentSizeLimit() > 0 &&
                $this->adapter->getAttributeWidth($collection) > $this->adapter->getDocumentSizeLimit()
            ) {
                throw new LimitException('Row width limit of ' . $this->adapter->getDocumentSizeLimit() . ' exceeded. Cannot create collection.');
            }
        }

        $createdCollection = $this->silent(fn () => $this->createDocument(self::METADATA, $collection));

        $this->trigger(self::EVENT_COLLECTION_CREATE, $createdCollection);

        return $createdCollection;
    }

    /**
     * Get Collection
     *
     * @param string $id
     *
     * @return Document
     * @throws Exception
     * @throws Throwable
     */
    public function getCollection(string $id): Document
    {
        $collection = $this->silent(fn () => $this->getDocument(self::METADATA, $id));

        $this->trigger(self::EVENT_COLLECTION_READ, $collection);

        return $collection;
    }

    /**
     * List Collections
     *
     * @param int $offset
     * @param int $limit
     *
     * @return array<Document>
     * @throws Exception
     */
    public function listCollections(int $limit = 25, int $offset = 0): array
    {
        Authorization::disable();

        $result = $this->silent(fn () => $this->find(self::METADATA, [
            Query::limit($limit),
            Query::offset($offset)
        ]));

        Authorization::reset();

        $this->trigger(self::EVENT_COLLECTION_LIST, $result);

        return $result;
    }

    /**
     * Delete Collection
     *
     * @param string $id
     *
     * @return bool
     */
    public function deleteCollection(string $id): bool
    {
        $this->adapter->deleteCollection($id);

        $collection = $this->silent(fn () => $this->getDocument(self::METADATA, $id));
        $deleted = $this->silent(fn () => $this->deleteDocument(self::METADATA, $id));

        $this->trigger(self::EVENT_COLLECTION_DELETE, $collection);

        return $deleted;
    }

    /**
     * Create Attribute
     *
     * @param string $collection
     * @param string $id
     * @param string $type
     * @param int $size utf8mb4 chars length
     * @param bool $required
     * @param mixed $default
     * @param bool $signed
     * @param bool $array
     * @param string|null $format optional validation format of attribute
     * @param array<string, mixed> $formatOptions assoc array with custom options that can be passed for the format validation
     * @param array<string> $filters
     *
     * @return bool
     * @throws AuthorizationException
     * @throws DuplicateException
     * @throws LimitException
     * @throws StructureException
     * @throws Throwable
     */
    public function createAttribute(string $collection, string $id, string $type, int $size, bool $required, mixed $default = null, bool $signed = true, bool $array = false, string $format = null, array $formatOptions = [], array $filters = []): bool
    {
        $collection = $this->silent(fn () => $this->getCollection($collection));

        if ($collection->isEmpty()) {
            throw new Exception('Collection not found');
        }

        // attribute IDs are case insensitive
        $attributes = $collection->getAttribute('attributes', []);
        /** @var array<Document> $attributes */
        foreach ($attributes as $attribute) {
            if (\strtolower($attribute->getId()) === \strtolower($id)) {
                throw new DuplicateException('Attribute already exists');
            }
        }

        /** Ensure required filters for the attribute are passed */
        $requiredFilters = $this->getRequiredFilters($type);
        if (!empty(array_diff($requiredFilters, $filters))) {
            throw new Exception("Attribute of type: $type requires the following filters: " . implode(",", $requiredFilters));
        }

        if (
            $this->adapter->getLimitForAttributes() > 0 &&
            $this->adapter->getCountOfAttributes($collection) >= $this->adapter->getLimitForAttributes()
        ) {
            throw new LimitException('Column limit reached. Cannot create new attribute.');
        }

        if ($format) {
            if (!Structure::hasFormat($format, $type)) {
                throw new Exception('Format ("' . $format . '") not available for this attribute type ("' . $type . '")');
            }
        }

        $collection->setAttribute('attributes', new Document([
            '$id' => ID::custom($id),
            'key' => $id,
            'type' => $type,
            'size' => $size,
            'required' => $required,
            'default' => $default,
            'signed' => $signed,
            'array' => $array,
            'format' => $format,
            'formatOptions' => $formatOptions,
            'filters' => $filters,
        ]), Document::SET_TYPE_APPEND);

        if (
            $this->adapter->getDocumentSizeLimit() > 0 &&
            $this->adapter->getAttributeWidth($collection) >= $this->adapter->getDocumentSizeLimit()
        ) {
            throw new LimitException('Row width limit reached. Cannot create new attribute.');
        }

        switch ($type) {
            case self::VAR_STRING:
                if ($size > $this->adapter->getLimitForString()) {
                    throw new Exception('Max size allowed for string is: ' . number_format($this->adapter->getLimitForString()));
                }
                break;

            case self::VAR_INTEGER:
                $limit = ($signed) ? $this->adapter->getLimitForInt() / 2 : $this->adapter->getLimitForInt();
                if ($size > $limit) {
                    throw new Exception('Max size allowed for int is: ' . number_format($limit));
                }
                break;
            case self::VAR_FLOAT:
            case self::VAR_BOOLEAN:
            case self::VAR_DATETIME:
            case self::VAR_RELATIONSHIP:
                break;
            default:
                throw new Exception('Unknown attribute type: ' . $type);
        }

        // only execute when $default is given
        if (!\is_null($default)) {
            if ($required === true) {
                throw new Exception('Cannot set a default value on a required attribute');
            }

            $this->validateDefaultTypes($type, $default);
        }

        $attribute = $this->adapter->createAttribute($collection->getId(), $id, $type, $size, $signed, $array);

        if ($collection->getId() !== self::METADATA) {
            $this->silent(fn () => $this->updateDocument(self::METADATA, $collection->getId(), $collection));
        }

        $this->trigger(self::EVENT_ATTRIBUTE_CREATE, $attribute);

        return $attribute;
    }

    /**
     * Get the list of required filters for each data type
     *
     * @param string|null $type Type of the attribute
     *
     * @return array<string>
     */
    protected function getRequiredFilters(?string $type): array
    {
        return match ($type) {
            self::VAR_DATETIME => ['datetime'],
            default => [],
        };
    }

    /**
     * Function to validate if the default value of an attribute matches its attribute type
     *
     * @param string $type Type of the attribute
     * @param mixed $default Default value of the attribute
     *
     * @throws Exception
     * @return void
     */
    protected function validateDefaultTypes(string $type, mixed $default): void
    {
        $defaultType = \gettype($default);

        if ($defaultType === 'NULL') {
            // Disable null. No validation required
            return;
        }

        if ($defaultType === 'array') {
            foreach ($default as $value) {
                $this->validateDefaultTypes($type, $value);
            }
            return;
        }

        switch ($type) {
            case self::VAR_STRING:
            case self::VAR_INTEGER:
            case self::VAR_FLOAT:
            case self::VAR_BOOLEAN:
                if ($type !== $defaultType) {
                    throw new Exception('Default value ' . $default . ' does not match given type ' . $type);
                }
                break;
            case self::VAR_DATETIME:
                if ($defaultType !== self::VAR_STRING) {
                    throw new Exception('Default value ' . $default . ' does not match given type ' . $type);
                }
                break;
            default:
                throw new Exception('Unknown attribute type: ' . $type);
        }
    }

    /**
     * Update attribute metadata. Utility method for update attribute methods.
     *
     * @param string $collection
     * @param string $id
     * @param callable $updateCallback method that receives document, and returns it with changes applied
     *
     * @return Document
     * @throws Exception
     * @throws Throwable
     */
    private function updateIndexMeta(string $collection, string $id, callable $updateCallback): Document
    {
        $collection = $this->silent(fn () => $this->getCollection($collection));
        if ($collection->getId() === self::METADATA) {
            throw new Exception('Can not update metadata attributes');
        }

        $indexes = $collection->getAttribute('indexes', []);
        $index = \array_search($id, \array_map(fn ($index) => $index['$id'], $indexes));

        if ($index === false) {
            throw new Exception('Index not found');
        }

        // Execute update from callback
        $updateCallback($indexes[$index], $collection, $index);

        // Save
        $collection->setAttribute('indexes', $indexes, Document::SET_TYPE_ASSIGN);

        $this->silent(fn () => $this->updateDocument(self::METADATA, $collection->getId(), $collection));

        $this->trigger(self::EVENT_ATTRIBUTE_UPDATE, $indexes[$index]);

        return $indexes[$index];
    }

    /**
     * Update attribute metadata. Utility method for update attribute methods.
     *
     * @param string $collection
     * @param string $id
     * @param callable $updateCallback method that receives document, and returns it with changes applied
     *
     * @return Document
     * @throws Exception
     * @throws Throwable
     */
    private function updateAttributeMeta(string $collection, string $id, callable $updateCallback): Document
    {
        $collection = $this->silent(fn () => $this->getCollection($collection));
        if ($collection->getId() === self::METADATA) {
            throw new Exception('Can not update metadata attributes');
        }

        $attributes = $collection->getAttribute('attributes', []);
        $index = \array_search($id, \array_map(fn ($attribute) => $attribute['$id'], $attributes));

        if ($index === false) {
            throw new Exception('Attribute not found');
        }

        // Execute update from callback
        $updateCallback($attributes[$index], $collection, $index);

        // Save
        $collection->setAttribute('attributes', $attributes, Document::SET_TYPE_ASSIGN);

        $this->silent(fn () => $this->updateDocument(self::METADATA, $collection->getId(), $collection));

        $this->trigger(self::EVENT_ATTRIBUTE_UPDATE, $attributes[$index]);

        return $attributes[$index];
    }

    /**
     * Update required status of attribute.
     *
     * @param string $collection
     * @param string $id
     * @param bool $required
     *
     * @return Document
     * @throws Exception
     */
    public function updateAttributeRequired(string $collection, string $id, bool $required): Document
    {
        return $this->updateAttributeMeta($collection, $id, function ($attribute) use ($required) {
            $attribute->setAttribute('required', $required);
        });
    }

    /**
     * Update format of attribute.
     *
     * @param string $collection
     * @param string $id
     * @param string $format validation format of attribute
     *
     * @return Document
     * @throws Exception
     */
    public function updateAttributeFormat(string $collection, string $id, string $format): Document
    {
        return $this->updateAttributeMeta($collection, $id, function ($attribute) use ($format) {
            if (!Structure::hasFormat($format, $attribute->getAttribute('type'))) {
                throw new Exception('Format ("' . $format . '") not available for this attribute type ("' . $attribute->getAttribute('type') . '")');
            }

            $attribute->setAttribute('format', $format);
        });
    }

    /**
     * Update format options of attribute.
     *
     * @param string $collection
     * @param string $id
     * @param array<string, mixed> $formatOptions assoc array with custom options that can be passed for the format validation
     *
     * @return Document
     * @throws Exception
     */
    public function updateAttributeFormatOptions(string $collection, string $id, array $formatOptions): Document
    {
        return $this->updateAttributeMeta($collection, $id, function ($attribute) use ($formatOptions) {
            $attribute->setAttribute('formatOptions', $formatOptions);
        });
    }

    /**
     * Update filters of attribute.
     *
     * @param string $collection
     * @param string $id
     * @param array<string> $filters
     *
     * @return Document
     * @throws Exception
     */
    public function updateAttributeFilters(string $collection, string $id, array $filters): Document
    {
        return $this->updateAttributeMeta($collection, $id, function ($attribute) use ($filters) {
            $attribute->setAttribute('filters', $filters);
        });
    }

    /**
     * Update default value of attribute
     *
     * @param string $collection
     * @param string $id
     * @param mixed $default
     *
     * @return Document
     * @throws Exception
     */
    public function updateAttributeDefault(string $collection, string $id, mixed $default = null): Document
    {
        return $this->updateAttributeMeta($collection, $id, function ($attribute) use ($default) {
            if ($attribute->getAttribute('required') === true) {
                throw new Exception('Cannot set a default value on a required attribute');
            }

            $this->validateDefaultTypes($attribute->getAttribute('type'), $default);

            $attribute->setAttribute('default', $default);
        });
    }

    /**
     * Update Attribute. This method is for updating data that causes underlying structure to change. Check out other updateAttribute methods if you are looking for metadata adjustments.
     * To update attribute key (ID), use renameAttribute instead.
     * @param string $collection
     * @param string $id
     * @param string|null $type
     * @param int|null $size utf8mb4 chars length
     * @param bool|null $required
     * @param mixed $default
     * @param bool $signed
     * @param bool $array
     * @param string|null $format
     * @param array<string, mixed>|null $formatOptions
     * @param array<string>|null $filters
     * @return Document
     * @throws Exception
     */
    public function updateAttribute(string $collection, string $id, string $type = null, int $size = null, bool $required = null, mixed $default = null, bool $signed = null, bool $array = null, string $format = null, ?array $formatOptions = null, ?array $filters = null): Document
    {
        return $this->updateAttributeMeta($collection, $id, function ($attribute, $collectionDoc, $attributeIndex) use ($collection, $id, $type, $size, $required, $default, $signed, $array, $format, $formatOptions, $filters) {
            $altering = !\is_null($type)
                || !\is_null($size)
                || !\is_null($signed)
                || !\is_null($array);
            $type ??= $attribute->getAttribute('type');
            $size ??= $attribute->getAttribute('size');
            $signed ??= $attribute->getAttribute('signed');
            $required ??= $attribute->getAttribute('required');
            $default ??= $attribute->getAttribute('default');
            $array ??= $attribute->getAttribute('array');
            $format ??= $attribute->getAttribute('format');
            $formatOptions ??= $attribute->getAttribute('formatOptions');
            $filters ??= $attribute->getAttribute('filters');

            if ($required === true && !\is_null($default)) {
                $default = null;
            }

            switch ($type) {
                case self::VAR_STRING:
                    if (empty($size)) {
                        throw new Exception('Size length is required');
                    }

                    if ($size > $this->adapter->getLimitForString()) {
                        throw new Exception('Max size allowed for string is: ' . number_format($this->adapter->getLimitForString()));
                    }
                    break;

                case self::VAR_INTEGER:
                    $limit = ($signed) ? $this->adapter->getLimitForInt() / 2 : $this->adapter->getLimitForInt();
                    if ($size > $limit) {
                        throw new Exception('Max size allowed for int is: ' . number_format($limit));
                    }
                    break;
                case self::VAR_FLOAT:
                case self::VAR_BOOLEAN:
                case self::VAR_DATETIME:
                    if (!empty($size)) {
                        throw new Exception('Size must be empty');
                    }
                    break;
                default:
                    throw new Exception('Unknown attribute type: ' . $type);
            }

            /** Ensure required filters for the attribute are passed */
            $requiredFilters = $this->getRequiredFilters($type);
            if (!empty(array_diff($requiredFilters, $filters))) {
                throw new Exception("Attribute of type: $type requires the following filters: " . implode(",", $requiredFilters));
            }

            if ($format) {
                if (!Structure::hasFormat($format, $type)) {
                    throw new Exception('Format ("' . $format . '") not available for this attribute type ("' . $type . '")');
                }
            }

            if (!\is_null($default)) {
                if ($required) {
                    throw new Exception('Cannot set a default value on a required attribute');
                }

                $this->validateDefaultTypes($type, $default);
            }

            $attribute
                ->setAttribute('type', $type)
                ->setAttribute('size', $size)
                ->setAttribute('signed', $signed)
                ->setAttribute('array', $array)
                ->setAttribute('format', $format)
                ->setAttribute('formatOptions', $formatOptions)
                ->setAttribute('filters', $filters)
                ->setAttribute('required', $required)
                ->setAttribute('default', $default);

            $attributes = $collectionDoc->getAttribute('attributes');
            $attributes[$attributeIndex] = $attribute;
            $collectionDoc->setAttribute('attributes', $attributes, Document::SET_TYPE_ASSIGN);

            if (
                $this->adapter->getDocumentSizeLimit() > 0 &&
                $this->adapter->getAttributeWidth($collectionDoc) >= $this->adapter->getDocumentSizeLimit()
            ) {
                throw new LimitException('Row width limit reached. Cannot create new attribute.');
            }

            if ($altering) {
                $this->adapter->updateAttribute($collection, $id, $type, $size, $signed, $array);
                $this->deleteCachedCollection($collection);
            }

            $this->deleteCachedDocument(self::METADATA, $collection);
        });
    }

    /**
     * Checks if attribute can be added to collection.
     * Used to check attribute limits without asking the database
     * Returns true if attribute can be added to collection, throws exception otherwise
     *
     * @param Document $collection
     * @param Document $attribute
     *
     * @throws LimitException
     * @return bool
     */
    public function checkAttribute(Document $collection, Document $attribute): bool
    {
        $collection = clone $collection;

        $collection->setAttribute('attributes', $attribute, Document::SET_TYPE_APPEND);

        if (
            $this->adapter->getLimitForAttributes() > 0 &&
            $this->adapter->getCountOfAttributes($collection) > $this->adapter->getLimitForAttributes()
        ) {
            throw new LimitException('Column limit reached. Cannot create new attribute.');
        }

        if (
            $this->adapter->getDocumentSizeLimit() > 0 &&
            $this->adapter->getAttributeWidth($collection) >= $this->adapter->getDocumentSizeLimit()
        ) {
            throw new LimitException('Row width limit reached. Cannot create new attribute.');
        }

        return true;
    }

    /**
     * Delete Attribute
     *
     * @param string $collection
     * @param string $id
     *
     * @return bool
     */
    public function deleteAttribute(string $collection, string $id): bool
    {
        $collection = $this->silent(fn () =>$this->getCollection($collection));

        $attributes = $collection->getAttribute('attributes', []);

        $attribute = null;

        foreach ($attributes as $key => $value) {
            if (isset($value['$id']) && $value['$id'] === $id) {
                $attribute = $value;
                unset($attributes[$key]);
            }
        }

        if (\is_null($attribute)) {
            throw new Exception('Attribute not found');
        }

        $collection->setAttribute('attributes', $attributes);

        if ($collection->getId() !== self::METADATA) {
            $this->silent(fn () => $this->updateDocument(self::METADATA, $collection->getId(), $collection));
        }

        $deleted = $this->adapter->deleteAttribute($collection->getId(), $id);

        $this->trigger(self::EVENT_ATTRIBUTE_DELETE, $attribute);

        return $deleted;
    }

    /**
     * Rename Attribute
     *
     * @param string $collection
     * @param string $old Current attribute ID
     * @param string $new
     * @return bool
     * @throws DuplicateException
     */
    public function renameAttribute(string $collection, string $old, string $new): bool
    {
        $collection = $this->silent(fn () => $this->getCollection($collection));
        $attributes = $collection->getAttribute('attributes', []);
        $indexes = $collection->getAttribute('indexes', []);

        $attribute = \in_array($old, \array_map(fn ($attribute) => $attribute['$id'], $attributes));

        if ($attribute === false) {
            throw new Exception('Attribute not found');
        }

        $attributeNew = \in_array($new, \array_map(fn ($attribute) => $attribute['$id'], $attributes));

        if ($attributeNew !== false) {
            throw new DuplicateException('Attribute name already used');
        }

        foreach ($attributes as $key => $value) {
            if (isset($value['$id']) && $value['$id'] === $old) {
                $attributes[$key]['key'] = $new;
                $attributes[$key]['$id'] = $new;
                $attributeNew = $attributes[$key];
                break;
            }
        }

        foreach ($indexes as $index) {
            $indexAttributes = $index->getAttribute('attributes', []);

            $indexAttributes = \array_map(fn ($attribute) => ($attribute === $old) ? $new : $attribute, $indexAttributes);

            $index->setAttribute('attributes', $indexAttributes);
        }

        $collection->setAttribute('attributes', $attributes);
        $collection->setAttribute('indexes', $indexes);

        if ($collection->getId() !== self::METADATA) {
            $this->silent(fn () => $this->updateDocument(self::METADATA, $collection->getId(), $collection));
        }

        $renamed = $this->adapter->renameAttribute($collection->getId(), $old, $new);

        $this->trigger(self::EVENT_ATTRIBUTE_UPDATE, $attributeNew);

        return $renamed;
    }

    /**
     * Create a relationship attribute
     *
     * @param string $collection
     * @param string $relatedCollection
     * @param string $type
     * @param bool $twoWay
     * @param string|null $id
     * @param string|null $twoWayKey
     * @param string $onDelete
     * @return bool
     * @throws AuthorizationException
     * @throws DuplicateException
     * @throws LimitException
     * @throws StructureException
     * @throws Throwable
     */
    public function createRelationship(
        string $collection,
        string $relatedCollection,
        string $type,
        bool $twoWay = false,
        ?string $id = null,
        ?string $twoWayKey = null,
        string $onDelete = Database::RELATION_MUTATE_RESTRICT
    ): bool {
        $collection = $this->silent(fn () => $this->getCollection($collection));

        if ($collection->isEmpty()) {
            throw new Exception('Collection not found');
        }

        $relatedCollection = $this->silent(fn () => $this->getCollection($relatedCollection));

        if ($relatedCollection->isEmpty()) {
            throw new Exception('Related collection not found');
        }

        $id ??= $relatedCollection->getId();

        $twoWayKey ??= $collection->getId();

        $attributes = $collection->getAttribute('attributes', []);
        /** @var Document[] $attributes */
        foreach ($attributes as $attribute) {
            if (\strtolower($attribute->getId()) === \strtolower($id)) {
                throw new DuplicateException('Attribute already exists');
            }
        }

        if (
            $this->adapter->getLimitForAttributes() > 0 &&
            $this->adapter->getCountOfAttributes($collection) >= $this->adapter->getLimitForAttributes()
        ) {
            throw new LimitException('Column limit reached. Cannot create new attribute.');
        }

        if (
            $this->adapter->getDocumentSizeLimit() > 0 &&
            $this->adapter->getAttributeWidth($collection) >= $this->adapter->getDocumentSizeLimit()
        ) {
            throw new LimitException('Row width limit reached. Cannot create new attribute.');
        }

        $collection->setAttribute('attributes', new Document([
            '$id' => ID::custom($id),
            'key' => $id,
            'type' => Database::VAR_RELATIONSHIP,
            'required' => false,
            'default' => null,
            'options' => [
                'relatedCollection' => $relatedCollection->getId(),
                'relationType' => $type,
                'twoWay' => $twoWay,
                'twoWayKey' => $twoWayKey,
                'onDelete' => $onDelete,
                'side' => Database::RELATION_SIDE_PARENT,
            ],
        ]), Document::SET_TYPE_APPEND);

        $relatedCollection->setAttribute('attributes', new Document([
            '$id' => ID::custom($twoWayKey),
            'key' => $twoWayKey,
            'type' => Database::VAR_RELATIONSHIP,
            'required' => false,
            'default' => null,
            'options' => [
                'relatedCollection' => $collection->getId(),
                'relationType' => $type,
                'twoWay' => $twoWay,
                'twoWayKey' => $id,
                'onDelete' => $onDelete,
                'side' => Database::RELATION_SIDE_CHILD,
            ],
        ]), Document::SET_TYPE_APPEND);

        if ($type === self::RELATION_MANY_TO_MANY) {
            $this->silent(fn () => $this->createCollection($collection->getId() . '_' . $relatedCollection->getId(), [
                new Document([
                    '$id' => $id,
                    'key' => $id,
                    'type' => self::VAR_STRING,
                    'size' => 36,
                    'required' => true,
                    'signed' => true,
                    'array' => false,
                    'filters' => [],
                ]),
                new Document([
                    '$id' => $twoWayKey,
                    'key' => $twoWayKey,
                    'type' => self::VAR_STRING,
                    'size' => 36,
                    'required' => true,
                    'signed' => true,
                    'array' => false,
                    'filters' => [],
                ]),
            ], [
                new Document([
                    '$id' => 'index_' . $id,
                    'key' => 'index_' . $id,
                    'type' => self::INDEX_KEY,
                    'attributes' => [$id],
                ]),
                new Document([
                    '$id' => 'index_' . $twoWayKey,
                    'key' => 'index_' . $twoWayKey,
                    'type' => self::INDEX_KEY,
                    'attributes' => [$twoWayKey],
                ]),
            ]));
        }

        $relationship = $this->adapter->createRelationship(
            $collection->getId(),
            $relatedCollection->getId(),
            $type,
            $twoWay,
            $id,
            $twoWayKey,
            $onDelete,
        );

        $this->silent(function () use ($collection, $relatedCollection, $type, $twoWay, $id, $twoWayKey) {
            $this->updateDocument(self::METADATA, $collection->getId(), $collection);
            $this->updateDocument(self::METADATA, $relatedCollection->getId(), $relatedCollection);

            $indexKey = 'index_' . $id;
            $twoWayIndexKey = 'index_' . $twoWayKey;

            switch ($type) {
                case self::RELATION_ONE_TO_ONE:
                    $this->createIndex($collection->getId(), $indexKey, self::INDEX_UNIQUE, [$id]);
                    if ($twoWay) {
                        $this->createIndex($relatedCollection->getId(), $twoWayIndexKey, self::INDEX_UNIQUE, [$twoWayKey]);
                    }
                    break;
                case self::RELATION_ONE_TO_MANY:
                    $this->createIndex($relatedCollection->getId(), $twoWayIndexKey, self::INDEX_KEY, [$twoWayKey]);
                    break;
                case self::RELATION_MANY_TO_ONE:
                    $this->createIndex($collection->getId(), $indexKey, self::INDEX_KEY, [$id]);
                    break;
                case self::RELATION_MANY_TO_MANY:
                    // Indexes created on junction collection creation
                    break;
                default:
                    throw new Exception('Invalid relationship type.');
            }
        });

        $this->trigger(self::EVENT_ATTRIBUTE_CREATE, $relationship);

        return $relationship;
    }

    /**
     * Update a relationship attribute
     *
     * @param string $collection
     * @param string $key
     * @param string|null $newKey
     * @param string|null $newTwoWayKey
     * @param bool|null $twoWay
     * @param string|null $onDelete
     * @return bool
     * @throws Throwable
     */
    public function updateRelationship(
        string  $collection,
        string  $key,
        ?string $newKey = null,
        ?string $newTwoWayKey = null,
        ?bool $twoWay = null,
        ?string $onDelete = null
    ): bool {
        if (
            \is_null($newKey)
            && \is_null($newTwoWayKey)
            && \is_null($twoWay)
            && \is_null($onDelete)
        ) {
            return true;
        }

        $this->updateAttributeMeta($collection, $key, function ($attribute) use ($collection, $key, $newKey, $newTwoWayKey, $twoWay, $onDelete) {
            $altering = (!\is_null($newKey) && $newKey !== $key)
                || (!\is_null($newTwoWayKey) && $newTwoWayKey !== $attribute['options']['twoWayKey']);

            $relatedCollection = $attribute['options']['relatedCollection'];
            $type = $attribute['options']['relationType'];
            $side = $attribute['options']['side'];

            $newKey ??= $attribute['key'];
            $twoWayKey = $attribute['options']['twoWayKey'];
            $newTwoWayKey ??= $attribute['options']['twoWayKey'];
            $twoWay ??= $attribute['options']['twoWay'];
            $onDelete ??= $attribute['options']['onDelete'];

            $attribute->setAttribute('$id', $newKey);
            $attribute->setAttribute('key', $newKey);
            $attribute->setAttribute('options', [
                'relatedCollection' => $relatedCollection,
                'relationType' => $type,
                'twoWay' => $twoWay,
                'twoWayKey' => $newTwoWayKey,
                'onDelete' => $onDelete,
                'side' => $side,
            ]);

            $this->updateAttributeMeta($relatedCollection, $twoWayKey, function ($twoWayAttribute) use ($newKey, $newTwoWayKey, $twoWay, $onDelete) {
                $options = $twoWayAttribute->getAttribute('options', []);
                $options['twoWayKey'] = $newKey;
                $options['twoWay'] = $twoWay;
                $options['onDelete'] = $onDelete;

                $twoWayAttribute->setAttribute('$id', $newTwoWayKey);
                $twoWayAttribute->setAttribute('key', $newTwoWayKey);
                $twoWayAttribute->setAttribute('options', $options);
            });

            if ($type === self::RELATION_MANY_TO_MANY) {
                $junction = $collection . '_' . $relatedCollection;

                $this->updateAttributeMeta($junction, $key, function ($junctionAttribute) use ($newKey) {
                    $junctionAttribute->setAttribute('$id', $newKey);
                    $junctionAttribute->setAttribute('key', $newKey);
                });
                $this->updateAttributeMeta($junction, $twoWayKey, function ($junctionAttribute) use ($newTwoWayKey) {
                    $junctionAttribute->setAttribute('$id', $newTwoWayKey);
                    $junctionAttribute->setAttribute('key', $newTwoWayKey);
                });

                $this->deleteCachedCollection($junction);
            }

            if ($altering) {
                $this->adapter->updateRelationship($collection, $relatedCollection, $type, $twoWay, $key, $twoWayKey, $newKey, $newTwoWayKey);
            }

            $this->deleteCachedCollection($collection);
            $this->deleteCachedCollection($relatedCollection);

            $renameIndex = function ($collection, $key, $newKey) {
                $this->updateIndexMeta(
                    $collection,
                    'index_' . $key,
                    fn ($index) =>
                    $index->setAttribute('attributes', [$newKey])
                );
                $this->silent(
                    fn () =>
                    $this->renameIndex($collection, 'index_' . $key, 'index_' . $newKey)
                );
            };

            switch ($type) {
                case self::RELATION_ONE_TO_ONE:
                    if ($key !== $newKey) {
                        $renameIndex($collection, $key, $newKey);
                    }
                    if ($twoWay && $twoWayKey !== $newTwoWayKey) {
                        $renameIndex($relatedCollection, $twoWayKey, $newTwoWayKey);
                    }
                    break;
                case self::RELATION_ONE_TO_MANY:
                    if ($twoWayKey !== $newTwoWayKey) {
                        $renameIndex($relatedCollection, $twoWayKey, $newTwoWayKey);
                    }
                    break;
                case self::RELATION_MANY_TO_ONE:
                    if ($key !== $newKey) {
                        $renameIndex($collection, $key, $newKey);
                    }
                    break;
                case self::RELATION_MANY_TO_MANY:
                    $junction = $collection . '_' . $relatedCollection;
                    if ($key !== $newKey) {
                        $renameIndex($junction, $key, $newKey);
                    }
                    if ($twoWayKey !== $newTwoWayKey) {
                        $renameIndex($junction, $twoWayKey, $newTwoWayKey);
                    }
                    break;
                default:
                    throw new Exception('Invalid relationship type.');
            }
        });

        return true;
    }

    /**
     * Delete a relationship attribute
     *
     * @param string $collection
     * @param string $id
     *
     * @return bool
     * @throws AuthorizationException
     * @throws StructureException
     * @throws Throwable
     */
    public function deleteRelationship(string $collection, string $id): bool
    {
        $collection = $this->silent(fn () =>$this->getCollection($collection));
        $attributes = $collection->getAttribute('attributes', []);
        $relationship = null;

        foreach ($attributes as $name => $attribute) {
            if ($attribute['$id'] === $id) {
                $relationship = $attribute;
                unset($attributes[$name]);
                break;
            }
        }

        if (\is_null($relationship)) {
            throw new Exception('Attribute not found');
        }

        $collection->setAttribute('attributes', $attributes);

        $relatedCollection = $relationship['options']['relatedCollection'];
        $type = $relationship['options']['relationType'];
        $twoWay = $relationship['options']['twoWay'];
        $twoWayKey = $relationship['options']['twoWayKey'];

        $relatedCollection = $this->silent(fn () => $this->getCollection($relatedCollection));
        $relatedAttributes = $relatedCollection->getAttribute('attributes', []);

        foreach ($relatedAttributes as $name => $attribute) {
            if ($attribute['$id'] === $twoWayKey) {
                unset($relatedAttributes[$name]);
                break;
            }
        }

        $relatedCollection->setAttribute('attributes', $relatedAttributes);

        $this->silent(function () use ($collection, $relatedCollection, $type, $twoWay, $id, $twoWayKey) {
            $this->updateDocument(self::METADATA, $collection->getId(), $collection);
            $this->updateDocument(self::METADATA, $relatedCollection->getId(), $relatedCollection);

            $indexKey = 'index_' . $id;
            $twoWayIndexKey = 'index_' . $twoWayKey;

            switch ($type) {
                case self::RELATION_ONE_TO_ONE:
                    $this->deleteIndex($collection->getId(), $indexKey);
                    if ($twoWay) {
                        $this->deleteIndex($relatedCollection->getId(), $twoWayIndexKey);
                    }
                    break;
                case self::RELATION_ONE_TO_MANY:
                    $this->deleteIndex($relatedCollection->getId(), $twoWayIndexKey);
                    break;
                case self::RELATION_MANY_TO_ONE:
                    $this->deleteIndex($collection->getId(), $indexKey);
                    break;
                case self::RELATION_MANY_TO_MANY:
                    break;
                default:
                    throw new Exception('Invalid relationship type.');
            }
        });

        $deleted = $this->adapter->deleteRelationship(
            $collection->getId(),
            $relatedCollection->getId(),
            $type,
            $twoWay,
            $id,
            $twoWayKey
        );

        $this->deleteCachedCollection($collection->getId());
        $this->deleteCachedCollection($relatedCollection->getId());

        $this->trigger(self::EVENT_ATTRIBUTE_DELETE, $relationship);

        return $deleted;
    }

    /**
     * Rename Index
     *
     * @param string $collection
     * @param string $old
     * @param string $new
     *
     * @return bool
     * @throws AuthorizationException
     * @throws DuplicateException
     * @throws StructureException
     * @throws Throwable
     */
    public function renameIndex(string $collection, string $old, string $new): bool
    {
        $collection = $this->silent(fn () => $this->getCollection($collection));

        $indexes = $collection->getAttribute('indexes', []);

        $index = \in_array($old, \array_map(fn ($index) => $index['$id'], $indexes));

        if ($index === false) {
            throw new Exception('Index not found');
        }

        $indexNew = \in_array($new, \array_map(fn ($index) => $index['$id'], $indexes));

        if ($indexNew !== false) {
            throw new DuplicateException('Index name already used');
        }

        foreach ($indexes as $key => $value) {
            if (isset($value['$id']) && $value['$id'] === $old) {
                $indexes[$key]['key'] = $new;
                $indexes[$key]['$id'] = $new;
                $indexNew = $indexes[$key];
                break;
            }
        }

        $collection->setAttribute('indexes', $indexes);

        $this->adapter->renameIndex($collection->getId(), $old, $new);

        if ($collection->getId() !== self::METADATA) {
            $this->silent(fn () => $this->updateDocument(self::METADATA, $collection->getId(), $collection));
        }

        $this->trigger(self::EVENT_INDEX_RENAME, $indexNew);

        return true;
    }

    /**
     * Create Index
     *
     * @param string $collection
     * @param string $id
     * @param string $type
     * @param array<string> $attributes
     * @param array<int> $lengths
     * @param array<string> $orders
     *
     * @return bool
     * @throws AuthorizationException
     * @throws DuplicateException
     * @throws LimitException
     * @throws StructureException
     * @throws Throwable
     */
    public function createIndex(string $collection, string $id, string $type, array $attributes, array $lengths = [], array $orders = []): bool
    {
        if (empty($attributes)) {
            throw new Exception('Missing attributes');
        }

        $collection = $this->silent(fn () => $this->getCollection($collection));

        $validator = new IndexValidator($collection);
        if (!$validator->isValid(['type' => $type, 'attributes' => $attributes])) {
            throw new Exception($validator->getDescription());
        }

        // index IDs are case-insensitive
        $indexes = $collection->getAttribute('indexes', []);

        /** @var array<Document> $indexes */
        foreach ($indexes as $index) {
            if (\strtolower($index->getId()) === \strtolower($id)) {
                throw new DuplicateException('Index already exists');
            }
        }

        if ($this->adapter->getCountOfIndexes($collection) >= $this->adapter->getLimitForIndexes()) {
            throw new LimitException('Index limit reached. Cannot create new index.');
        }

        switch ($type) {
            case self::INDEX_KEY:
                if (!$this->adapter->getSupportForIndex()) {
                    throw new Exception('Key index is not supported');
                }
                break;

            case self::INDEX_UNIQUE:
                if (!$this->adapter->getSupportForUniqueIndex()) {
                    throw new Exception('Unique index is not supported');
                }
                break;

            case self::INDEX_FULLTEXT:
                if (!$this->adapter->getSupportForUniqueIndex()) {
                    throw new Exception('Fulltext index is not supported');
                }
                break;

            default:
                throw new Exception('Unknown index type: ' . $type);
        }

        $index = $this->adapter->createIndex($collection->getId(), $id, $type, $attributes, $lengths, $orders);

        $collection->setAttribute('indexes', new Document([
            '$id' => ID::custom($id),
            'key' => $id,
            'type' => $type,
            'attributes' => $attributes,
            'lengths' => $lengths,
            'orders' => $orders,
        ]), Document::SET_TYPE_APPEND);

        if ($collection->getId() !== self::METADATA) {
            $this->silent(fn () => $this->updateDocument(self::METADATA, $collection->getId(), $collection));
        }

        $this->trigger(self::EVENT_INDEX_CREATE, $index);

        return $index;
    }

    /**
     * Delete Index
     *
     * @param string $collection
     * @param string $id
     *
     * @return bool
     */
    public function deleteIndex(string $collection, string $id): bool
    {
        $collection = $this->silent(fn () => $this->getCollection($collection));

        $indexes = $collection->getAttribute('indexes', []);

        $indexDeleted = null;
        foreach ($indexes as $key => $value) {
            if (isset($value['$id']) && $value['$id'] === $id) {
                $indexDeleted = $value;
                unset($indexes[$key]);
            }
        }

        $collection->setAttribute('indexes', $indexes);

        if ($collection->getId() !== self::METADATA) {
            $this->silent(fn () => $this->updateDocument(self::METADATA, $collection->getId(), $collection));
        }

        $deleted = $this->adapter->deleteIndex($collection->getId(), $id);

        $this->trigger(self::EVENT_INDEX_DELETE, $indexDeleted);

        return $deleted;
    }

    /**
     * Get Document
     *
     * @param string $collection
     * @param string $id
     * @param Query[] $queries
     *
     * @return Document
     * @throws Exception|Throwable
     */
    public function getDocument(string $collection, string $id, array $queries = []): Document
    {
        if ($collection === self::METADATA && $id === self::METADATA) {
            return new Document($this->collection);
        }

        if (empty($collection)) {
            throw new Exception('Collection not found');
        }

        if (empty($id)) {
            return new Document();
        }

        $collection = $this->silent(fn () => $this->getCollection($collection));

        $selects = Query::groupByType($queries)['selections'];
        $selections = $this->validateSelections($collection, $selects);
        $nestedSelections = [];

        foreach ($queries as $index => $query) {
            if ($query->getMethod() == Query::TYPE_SELECT) {
                foreach ($query->getValues() as $value) {
                    if (\str_contains($value, '.')) {
                        // Shift the top level off the dot-path to pass the selection down the chain
                        // 'foo.bar.baz' becomes 'bar.baz'
                        $nestedSelections[] = Query::select([
                            \implode('.', \array_slice(\explode('.', $value), 1))
                        ]);
                        unset($queries[$index]);
                        break;
                    }
                }
            }
        }

        $validator = new Authorization(self::PERMISSION_READ);

        $cacheKey = 'cache-' . $this->getNamespace() . ':' . $collection->getId() . ':' . $id;

        if (!empty($selections)) {
            $cacheKey .= ':' . \md5(\implode($selections));
        } else {
            $cacheKey .= ':*';
        }

        if ($cache = $this->cache->load($cacheKey, self::TTL)) {
            $document = new Document($cache);

            if ($collection->getId() !== self::METADATA
                && !$validator->isValid($document->getRead())) {
                return new Document();
            }

            $document = $this->process(self::HOOK_POST_READ, $collection, $document);

            $this->trigger(self::EVENT_DOCUMENT_READ, $document);

            return $document;
        }

        $document = $this->adapter->getDocument($collection->getId(), $id, $queries);
        $document->setAttribute('$collection', $collection->getId());

        if ($document->isEmpty()) {
            return $document;
        }

        if ($collection->getId() !== self::METADATA
            && !$validator->isValid($document->getRead())) {
            return new Document();
        }

        if ($this->resolveRelationships && (empty($selects) || !empty($nestedSelections))) {
            $this->silent(fn () => $this->getDocumentRelationships($collection, $document, $nestedSelections));
        }

        $document = $this->casting($collection, $document);
        $document = $this->decode($collection, $document, $selections);

        $relationships = \array_filter(
            $collection->getAttribute('attributes', []),
            fn ($attribute) =>
            $attribute['type'] === Database::VAR_RELATIONSHIP
        );

        $hasTwoWayRelationship = false;
        foreach ($relationships as $relationship) {
            if ($relationship['options']['twoWay']) {
                $hasTwoWayRelationship = true;
                break;
            }
        }

        // Don't save to cache if there is a two-way relationship
        if (!$hasTwoWayRelationship) {
            $this->cache->save($cacheKey, $document->getArrayCopy());
        }

        $document = $this->process(self::HOOK_POST_READ, $collection, $document);

        $this->trigger(self::EVENT_DOCUMENT_READ, $document);

        return $document;
    }

    /**
     * @param Document $collection
     * @param Document $document
     * @param array<Query> $queries
     * @return Document
     * @throws Throwable
     */
    private function getDocumentRelationships(Document $collection, Document $document, array $queries = []): Document
    {
        $attributes = $collection->getAttribute('attributes', []);

        $relationships = \array_filter(
            $attributes,
            fn ($attribute) =>
            $attribute['type'] === Database::VAR_RELATIONSHIP
        );

        foreach ($relationships as $relationship) {
            $key = $relationship['key'];
            $value = $document->getAttribute($key);
            $relatedCollection = $this->getCollection($relationship['options']['relatedCollection']);
            $relationType = $relationship['options']['relationType'];
            $twoWay = $relationship['options']['twoWay'];
            $twoWayKey = $relationship['options']['twoWayKey'];
            $side = $relationship['options']['side'];

            $relationship->setAttribute('collection', $collection->getId());
            $relationship->setAttribute('document', $document->getId());

            $skipFetch = false;
            foreach ($this->relationshipFetchMap as $fetchedRelationship) {
                $existingKey = $fetchedRelationship['key'];
                $existingCollection = $fetchedRelationship['collection'];
                $existingRelatedCollection = $fetchedRelationship['options']['relatedCollection'];
                $existingTwoWayKey = $fetchedRelationship['options']['twoWayKey'];
                $existingSide = $fetchedRelationship['options']['side'];

                // If this relationship has already been fetched for this document, skip it
                $reflexive = $fetchedRelationship == $relationship;

                // If this relationship is the same as a previously fetched relationship, but on the other side, skip it
                $symmetric = $existingKey === $twoWayKey
                    && $existingTwoWayKey === $key
                    && $existingRelatedCollection === $collection->getId()
                    && $existingCollection === $relatedCollection->getId()
                    && $existingSide !== $side;

                // If this relationship is not directly related but relates across multiple collections, skip it.
                //
                // These conditions ensure that a relationship is considered transitive if it has the same
                // two-way key and related collection, but is on the opposite side of the relationship (the first and second conditions).
                //
                // They also ensure that a relationship is considered transitive if it has the same key and related
                // collection as an existing relationship, but a different two-way key (the third condition),
                // or the same two-way key as an existing relationship, but a different key (the fourth condition).
                $transitive = (($existingKey === $twoWayKey
                        && $existingCollection === $relatedCollection->getId()
                        && $existingSide !== $side)
                    || ($existingTwoWayKey === $key
                        && $existingRelatedCollection === $collection->getId()
                        && $existingSide !== $side)
                    || ($existingKey === $key
                        && $existingTwoWayKey !== $twoWayKey
                        && $existingRelatedCollection === $relatedCollection->getId()
                        && $existingSide !== $side)
                    || ($existingKey !== $key
                        && $existingTwoWayKey === $twoWayKey
                        && $existingRelatedCollection === $relatedCollection->getId()
                        && $existingSide !== $side));

                if ($reflexive || $symmetric || $transitive) {
                    $skipFetch = true;
                }
            }

            switch ($relationType) {
                case Database::RELATION_ONE_TO_ONE:
                    if (\is_null($value)) {
                        break;
                    }

                    if ($skipFetch) {
                        $document->removeAttribute($key);
                    }

                    if ($twoWay && ($this->relationshipFetchDepth === Database::RELATION_MAX_DEPTH || $skipFetch)) {
                        break;
                    }

                    $this->relationshipFetchDepth++;
                    $this->relationshipFetchMap[] = $relationship;

                    $related = $this->getDocument($relatedCollection->getId(), $value, $queries);

                    $this->relationshipFetchDepth--;
                    \array_pop($this->relationshipFetchMap);

                    $document->setAttribute($key, $related);
                    break;
                case Database::RELATION_ONE_TO_MANY:
                    if ($side === Database::RELATION_SIDE_CHILD) {
                        if (!$twoWay) {
                            $document->removeAttribute($key);
                        }
                        if ($twoWay && !\is_null($value) && !$skipFetch) {
                            $this->relationshipFetchDepth++;
                            $this->relationshipFetchMap[] = $relationship;

                            $related = $this->getDocument($relatedCollection->getId(), $value, $queries);

                            $this->relationshipFetchDepth--;
                            \array_pop($this->relationshipFetchMap);

                            $document->setAttribute($key, $related);
                        }
                        break;
                    }

                    if ($twoWay && ($this->relationshipFetchDepth === Database::RELATION_MAX_DEPTH || $skipFetch)) {
                        break;
                    }

                    $this->relationshipFetchDepth++;
                    $this->relationshipFetchMap[] = $relationship;

                    $relatedDocuments = $this->find($relatedCollection->getId(), [
                        Query::equal($twoWayKey, [$document->getId()]),
                        Query::limit(PHP_INT_MAX),
                        ...$queries
                    ]);

                    $this->relationshipFetchDepth--;
                    \array_pop($this->relationshipFetchMap);

                    foreach ($relatedDocuments as $related) {
                        $related->removeAttribute($twoWayKey);
                    }

                    $document->setAttribute($key, $relatedDocuments);
                    break;
                case Database::RELATION_MANY_TO_ONE:
                    if ($side === Database::RELATION_SIDE_PARENT) {
                        if (\is_null($value) || $skipFetch) {
                            break;
                        }
                        $this->relationshipFetchDepth++;
                        $this->relationshipFetchMap[] = $relationship;

                        $related = $this->getDocument($relatedCollection->getId(), $value, $queries);

                        $this->relationshipFetchDepth--;
                        \array_pop($this->relationshipFetchMap);

                        $document->setAttribute($key, $related);
                        break;
                    }

                    if (!$twoWay) {
                        $document->removeAttribute($key);
                        break;
                    }

                    if ($this->relationshipFetchDepth === Database::RELATION_MAX_DEPTH || $skipFetch) {
                        break;
                    }

                    $this->relationshipFetchDepth++;
                    $this->relationshipFetchMap[] = $relationship;

                    $relatedDocuments = $this->find($relatedCollection->getId(), [
                        Query::equal($twoWayKey, [$document->getId()]),
                        Query::limit(PHP_INT_MAX),
                        ...$queries
                    ]);

                    $this->relationshipFetchDepth--;
                    \array_pop($this->relationshipFetchMap);


                    foreach ($relatedDocuments as $related) {
                        $related->removeAttribute($twoWayKey);
                    }

                    $document->setAttribute($key, $relatedDocuments);
                    break;
                case Database::RELATION_MANY_TO_MANY:
                    if (!$twoWay && $side === Database::RELATION_SIDE_CHILD) {
                        break;
                    }

                    if ($twoWay && ($this->relationshipFetchDepth === Database::RELATION_MAX_DEPTH || $skipFetch)) {
                        break;
                    }

                    $this->relationshipFetchDepth++;
                    $this->relationshipFetchMap[] = $relationship;

                    $junction = $this->getJunctionCollection($collection->getId(), $relatedCollection->getId(), $side);

                    $junctions = $this->skipRelationships(fn () => $this->find($junction, [
                        Query::equal($twoWayKey, [$document->getId()]),
                    ]));

                    $related = [];
                    foreach ($junctions as $junction) {
                        $related[] = $this->getDocument(
                            $relatedCollection->getId(),
                            $junction->getAttribute($key),
                            $queries
                        );
                    }

                    $this->relationshipFetchDepth--;
                    \array_pop($this->relationshipFetchMap);

                    $document->setAttribute($key, $related);
                    break;
            }
        }

        return $document;
    }

    /**
     * Create Document
     *
     * @param string $collection
     * @param Document $document
     *
     * @return Document
     *
     * @throws AuthorizationException
     * @throws StructureException
     * @throws Exception|Throwable
     */
    public function createDocument(string $collection, Document $document): Document
    {
        $collection = $this->silent(fn () => $this->getCollection($collection));

        $time = DateTime::now();

        $document
            ->setAttribute('$id', empty($document->getId()) ? ID::unique() : $document->getId())
            ->setAttribute('$collection', $collection->getId())
            ->setAttribute('$createdAt', $time)
            ->setAttribute('$updatedAt', $time);

        $document = $this->encode($collection, $document);

        $validator = new Structure($collection);

        if (!$validator->isValid($document)) {
            throw new StructureException($validator->getDescription());
        }

<<<<<<< HEAD
        if ($this->resolveRelationships) {
            $this->silent(fn () => $this->createDocumentRelationships($collection, $document));
        }
=======
        $document = $this->process(self::HOOK_PRE_CREATE, $collection, $document);
>>>>>>> 88d97466

        $document = $this->adapter->createDocument($collection->getId(), $document);

        if ($this->resolveRelationships) {
            $this->silent(fn () => $this->getDocumentRelationships($collection, $document));
        }

        $document = $this->decode($collection, $document);

        $document = $this->process(self::HOOK_POST_CREATE, $collection, $document);

        $this->trigger(self::EVENT_DOCUMENT_CREATE, $document);

        return $document;
    }

    /**
     * @param Document $collection
     * @param Document $document
     * @return void
     * @throws Exception
     * @throws Throwable
     */
    private function createDocumentRelationships(Document $collection, Document $document): void
    {
        $attributes = $collection->getAttribute('attributes', []);

        $relationships = \array_filter(
            $attributes,
            fn ($attribute) =>
            $attribute['type'] === Database::VAR_RELATIONSHIP
        );

        foreach ($relationships as $index => $relationship) {
            $key = $relationship['key'];
            $value = $document->getAttribute($key);
            $relatedCollection = $this->getCollection($relationship['options']['relatedCollection']);
            $relationType = $relationship['options']['relationType'];
            $twoWay = $relationship['options']['twoWay'];
            $twoWayKey = $relationship['options']['twoWayKey'];
            $side = $relationship['options']['side'];

            if ($this->relationshipCreateDepth > Database::RELATION_MAX_DEPTH) {
                $document->removeAttribute($key);

                if ($index === \count($relationships) - 1) {
                    return;
                }

                continue;
            }

            switch (\gettype($value)) {
                case 'array':
                    // List of documents or IDs
                    foreach ($value as $related) {
                        switch (\gettype($related)) {
                            case 'object':
                                if (!$related instanceof Document) {
                                    throw new Exception('Invalid relationship value. Must be either a document, document ID, or an array of documents or document IDs.');
                                }
                                $this->relateDocuments(
                                    $collection->getId(),
                                    $relatedCollection->getId(),
                                    $key,
                                    $document,
                                    $related,
                                    $relationType,
                                    $twoWay,
                                    $twoWayKey,
                                    $side,
                                    $this->relationshipCreateDepth
                                );
                                break;
                            case 'string':
                                $this->relateDocumentsById(
                                    $collection->getId(),
                                    $relatedCollection->getId(),
                                    $key,
                                    $document->getId(),
                                    $related,
                                    $relationType,
                                    $twoWay,
                                    $twoWayKey,
                                    $side,
                                    $this->relationshipCreateDepth
                                );
                                break;
                            default:
                                throw new Exception('Invalid relationship value. Must be either a document, document ID, or an array of documents or document IDs.');
                        }
                    }
                    $document->removeAttribute($key);
                    break;
                case 'object':
                    if (!$value instanceof Document) {
                        throw new Exception('Invalid relationship value. Must be either a document, document ID, or an array of documents or document IDs.');
                    }
                    $relatedId = $this->relateDocuments(
                        $collection->getId(),
                        $relatedCollection->getId(),
                        $key,
                        $document,
                        $value,
                        $relationType,
                        $twoWay,
                        $twoWayKey,
                        $side,
                        $this->relationshipCreateDepth
                    );
                    $document->setAttribute($key, $relatedId);
                    break;
                case 'string':
                    // Single document ID
                    $this->relateDocumentsById(
                        $collection->getId(),
                        $relatedCollection->getId(),
                        $key,
                        $document->getId(),
                        $value,
                        $relationType,
                        $twoWay,
                        $twoWayKey,
                        $side,
                        $this->relationshipCreateDepth
                    );
                    break;
                case 'NULL':
                    // TODO: This might need to depend on the relation type, to be either set to null or removed?
                    $document->removeAttribute($key);
                    // No related document
                    break;
                default:
                    throw new Exception('Invalid relationship value. Must be either a document, document ID, or an array of documents or document IDs.');
            }
        }
    }

    /**
     * @throws AuthorizationException
     * @throws Throwable
     * @throws StructureException
     */
    private function relateDocuments(
        string $collection,
        string $relatedCollection,
        string $key,
        Document $document,
        Document $relation,
        string $relationType,
        bool $twoWay,
        string $twoWayKey,
        string $side,
        int &$depth
    ): string {
        switch ($relationType) {
            case Database::RELATION_ONE_TO_ONE:
                if ($twoWay) {
                    $relation->setAttribute($twoWayKey, $document->getId());
                }
                break;
            case Database::RELATION_ONE_TO_MANY:
                if ($side === Database::RELATION_SIDE_PARENT) {
                    $relation->setAttribute($twoWayKey, $document->getId());
                }
                break;
            case Database::RELATION_MANY_TO_ONE:
                if ($side === Database::RELATION_SIDE_CHILD) {
                    $relation->setAttribute($twoWayKey, $document->getId());
                }
                break;
        }

        // Try to get the related document
        $related = $this->getDocument($relatedCollection, $relation->getId());

        if ($related->isEmpty()) {
            // If the related document doesn't exist, create it, inheriting permissions if none are set
            if (! isset($relation['$permissions'])) {
                $relation->setAttribute('$permissions', $document->getPermissions());
            }

            $depth++;
            $related = $this->createDocument($relatedCollection, $relation);
            $depth--;
        } elseif ($related->getAttributes() != $relation->getAttributes()) {
            // If the related document exists and the data is not the same, update it
            foreach ($relation->getAttributes() as $attribute => $value) {
                $related->setAttribute($attribute, $value);
            }

            $depth ++;
            $related = $this->updateDocument($relatedCollection, $related->getId(), $related);
            $depth --;
        }

        if ($relationType === Database::RELATION_MANY_TO_MANY) {
            $junction = $this->getJunctionCollection($collection, $relatedCollection, $side);

            $this->createDocument($junction, new Document([
                $key => $related->getId(),
                $twoWayKey => $document->getId(),
                '$permissions' => [
                    Permission::read(Role::any()),
                    Permission::update(Role::any()),
                    Permission::delete(Role::any()),
                ]
            ]));
        }

        return $related->getId();
    }

    private function relateDocumentsById(
        string $collection,
        string $relatedCollection,
        string $key,
        string $documentId,
        string $relationId,
        string $relationType,
        bool $twoWay,
        string $twoWayKey,
        string $side,
        int &$depth
    ): void {
        // Get the related document, will be empty on permissions failure
        $related = $this->skipRelationships(fn () => $this->getDocument($relatedCollection, $relationId));

        if ($related->isEmpty()) {
            return;
        }

        switch ($relationType) {
            case Database::RELATION_ONE_TO_ONE:
                if ($twoWay) {
                    $related->setAttribute($twoWayKey, $documentId);
                    $this->skipRelationships(fn () => $this->updateDocument($relatedCollection, $relationId, $related));
                }
                break;
            case Database::RELATION_ONE_TO_MANY:
                if ($side === Database::RELATION_SIDE_PARENT) {
                    $related->setAttribute($twoWayKey, $documentId);
                    $this->skipRelationships(fn () => $this->updateDocument($relatedCollection, $relationId, $related));
                }
                break;
            case Database::RELATION_MANY_TO_ONE:
                if ($side === Database::RELATION_SIDE_CHILD) {
                    $related->setAttribute($twoWayKey, $documentId);
                    $this->skipRelationships(fn () => $this->updateDocument($relatedCollection, $relationId, $related));
                }
                break;
            case Database::RELATION_MANY_TO_MANY:
                $this->deleteCachedDocument($relatedCollection, $relationId);

                $junction = $this->getJunctionCollection($collection, $relatedCollection, $side);

                $this->skipRelationships(fn () => $this->createDocument($junction, new Document([
                    $key => $related->getId(),
                    $twoWayKey => $documentId,
                    '$permissions' => [
                        Permission::read(Role::any()),
                        Permission::update(Role::any()),
                        Permission::delete(Role::any()),
                    ]
                ])));
                break;
        }
    }

    /**
     * Update Document
     *
     * @param string $collection
     * @param string $id
     * @param Document $document
     * @return Document
     *
     * @throws AuthorizationException
     * @throws StructureException
     * @throws Throwable
     */
    public function updateDocument(string $collection, string $id, Document $document): Document
    {
        if (!$document->getId() || !$id) {
            throw new Exception('Must define $id attribute');
        }

        $time = DateTime::now();
        $document->setAttribute('$updatedAt', $time);

        $old = Authorization::skip(fn () => $this->silent(fn () => $this->getDocument($collection, $id))); // Skip ensures user does not need read permission for this
        $collection = $this->silent(fn () => $this->getCollection($collection));

        $validator = new Authorization(self::PERMISSION_UPDATE);

        if ($collection->getId() !== self::METADATA
            && !$validator->isValid($old->getUpdate())) {
            throw new AuthorizationException($validator->getDescription());
        }

        // Check if document was updated after the request timestamp
        $oldUpdatedAt = new \DateTime($old->getUpdatedAt());
        if (!is_null($this->timestamp) && $oldUpdatedAt > $this->timestamp) {
            throw new ConflictException('Document was updated after the request timestamp');
        }

        $document = $this->encode($collection, $document);

        $validator = new Structure($collection);

        if (!$validator->isValid($document)) { // Make sure updated structure still apply collection rules (if any)
            throw new StructureException($validator->getDescription());
        }

<<<<<<< HEAD
        if ($this->resolveRelationships) {
            $this->silent(fn () => $this->updateDocumentRelationships($collection, $old, $document));
        }
=======
        $document = $this->process(self::HOOK_PRE_UPDATE, $collection, $document);
>>>>>>> 88d97466

        $document = $this->adapter->updateDocument($collection->getId(), $document);

        if ($this->resolveRelationships) {
            $this->silent(fn () => $this->getDocumentRelationships($collection, $document));
        }

        $document = $this->decode($collection, $document);

        $this->cache->purge('cache-' . $this->getNamespace() . ':' . $collection->getId() . ':' . $id . ':*');

        $document = $this->process(self::HOOK_POST_UPDATE, $collection, $document);

        $this->trigger(self::EVENT_DOCUMENT_UPDATE, $document);

        return $document;
    }

    /**
     * @param Document $collection
     * @param Document $old
     * @param Document $document
     *
     * @return void
     * @throws AuthorizationException
     * @throws StructureException
     * @throws Throwable
     */
    private function updateDocumentRelationships(Document $collection, Document $old, Document $document): void
    {
        $attributes = $collection->getAttribute('attributes', []);

        $relationships = \array_filter($attributes, function ($attribute) {
            return $attribute['type'] === Database::VAR_RELATIONSHIP;
        });

        foreach ($relationships as $index => $relationship) {
            /** @var string $key */
            $key = $relationship['key'];
            $value = $document->getAttribute($key);
            $oldValue = $old->getAttribute($key);
            $relatedCollection = $this->getCollection($relationship['options']['relatedCollection']);
            $relationType = (string) $relationship['options']['relationType'];
            $twoWay = (bool) $relationship['options']['twoWay'];
            $twoWayKey = (string) $relationship['options']['twoWayKey'];
            $side = (string) $relationship['options']['side'];

            if ($oldValue == $value) {
                $document->removeAttribute($key);
                continue;
            }

            if ($this->relationshipUpdateDepth > Database::RELATION_MAX_DEPTH) {
                $document->removeAttribute($key);

                if ($index === \count($relationships) - 1) {
                    return;
                }

                continue;
            }

            switch ($relationType) {
                case Database::RELATION_ONE_TO_ONE:
                    if (!$twoWay) {
                        if ($value instanceof Document) {
                            $relationId = $this->relateDocuments(
                                $collection->getId(),
                                $relatedCollection->getId(),
                                $key,
                                $document,
                                $value,
                                $relationType,
                                false,
                                $twoWayKey,
                                $side,
                                $this->relationshipUpdateDepth
                            );
                            $document->setAttribute($key, $relationId);
                        }
                        break;
                    }

                    switch (\gettype($value)) {
                        case 'string':
                            $related = $this->skipRelationships(fn () => $this->getDocument($relatedCollection->getId(), $value));

                            if (
                                $oldValue?->getId() !== $value
                                && $this->findOne($relatedCollection->getId(), [
                                    Query::equal($twoWayKey, [$document->getId()]),
                                ])
                            ) {
                                // Have to do this here because otherwise relations would be updated before the database can throw the unique violation
                                throw new DuplicateException('Document already has a related document');
                            }

                            $this->skipRelationships(fn () => $this->updateDocument(
                                $relatedCollection->getId(),
                                $related->getId(),
                                $related->setAttribute($twoWayKey, $document->getId())
                            ));
                            break;
                        case 'object':
                            if ($value instanceof Document) {
                                $related = $this->skipRelationships(fn () => $this->getDocument($relatedCollection->getId(), $value->getId()));

                                if (
                                    $oldValue?->getId() !== $value->getId()
                                    && $this->findOne($relatedCollection->getId(), [
                                        Query::equal($twoWayKey, [$document->getId()]),
                                    ])
                                ) {
                                    // Have to do this here because otherwise relations would be updated before the database can throw the unique violation
                                    throw new DuplicateException('Document already has a related document');
                                }

                                $this->relationshipUpdateDepth++;
                                if ($related->isEmpty()) {
                                    if (! isset($value['$permissions'])) {
                                        $value->setAttribute('$permissions', $document->getAttribute('$permissions'));
                                    }
                                    $related = $this->createDocument(
                                        $relatedCollection->getId(),
                                        $value->setAttribute($twoWayKey, $document->getId())
                                    );
                                } else {
                                    $related = $this->updateDocument(
                                        $relatedCollection->getId(),
                                        $related->getId(),
                                        $value->setAttribute($twoWayKey, $document->getId())
                                    );
                                }
                                $this->relationshipUpdateDepth--;

                                $document->setAttribute($key, $related->getId());
                                break;
                            }
                            // no break
                        case 'NULL':
                            if (!\is_null($oldValue?->getId())) {
                                $oldRelated = $this->getDocument($relatedCollection->getId(), $oldValue->getId());

                                $this->skipRelationships(fn () => $this->updateDocument(
                                    $relatedCollection->getId(),
                                    $oldRelated->getId(),
                                    $oldRelated->setAttribute($twoWayKey, null)
                                ));
                            }
                            break;
                        default:
                            throw new Exception('Invalid type for relationship. Must be either a document, document ID or null.');
                    }
                    break;
                case Database::RELATION_ONE_TO_MANY:
                case Database::RELATION_MANY_TO_ONE:
                    if (
                        ($relationType === Database::RELATION_ONE_TO_MANY && $side === Database::RELATION_SIDE_PARENT)
                        || ($relationType === Database::RELATION_MANY_TO_ONE && $side === Database::RELATION_SIDE_CHILD)
                    ) {
                        if (\is_null($value)) {
                            break;
                        }

                        if (!\is_array($value)) {
                            throw new Exception('Invalid value for relationship');
                        }

                        $oldIds = \array_map(fn ($document) => $document->getId(), $oldValue);

                        $newIds = \array_map(function ($item) {
                            if (\is_string($item)) {
                                return $item;
                            } elseif ($item instanceof Document) {
                                return $item->getId();
                            } else {
                                throw new Exception('Invalid value for relationship');
                            }
                        }, $value);

                        $removedDocuments = \array_diff($oldIds, $newIds);

                        foreach ($removedDocuments as $relation) {
                            $relation = $this->skipRelationships(fn () => $this->getDocument(
                                $relatedCollection->getId(),
                                $relation
                            ));

                            $this->skipRelationships(fn () => $this->updateDocument(
                                $relatedCollection->getId(),
                                $relation->getId(),
                                $relation->setAttribute($twoWayKey, null)
                            ));
                        }

                        foreach ($value as $relation) {
                            if (\is_string($relation)) {
                                $related = $this->getDocument($relatedCollection->getId(), $relation);

                                $this->skipRelationships(fn () => $this->updateDocument(
                                    $relatedCollection->getId(),
                                    $related->getId(),
                                    $related->setAttribute($twoWayKey, $document->getId())
                                ));
                            } elseif ($relation instanceof Document) {
                                $related = $this->getDocument($relatedCollection->getId(), $relation->getId());

                                if ($related->isEmpty()) {
                                    if (! isset($value['$permissions'])) {
                                        $relation->setAttribute('$permissions', $document->getAttribute('$permissions'));
                                    }
                                    $this->createDocument(
                                        $relatedCollection->getId(),
                                        $relation->setAttribute($twoWayKey, $document->getId())
                                    );
                                } else {
                                    $this->updateDocument(
                                        $relatedCollection->getId(),
                                        $related->getId(),
                                        $relation->setAttribute($twoWayKey, $document->getId())
                                    );
                                }
                            } else {
                                throw new Exception('Invalid value for relationship');
                            }
                        }

                        $document->removeAttribute($key);
                        break;
                    }

                    if (\is_string($value)) {
                        $this->deleteCachedDocument($relatedCollection->getId(), $value);
                    } elseif ($value instanceof Document) {
                        $related = $this->getDocument($relatedCollection->getId(), $value->getId());

                        if ($related->isEmpty()) {
                            if (! isset($value['$permissions'])) {
                                $value->setAttribute('$permissions', $document->getAttribute('$permissions'));
                            }
                            $this->createDocument(
                                $relatedCollection->getId(),
                                $value
                            );
                        } elseif ($related->getAttributes() != $value->getAttributes()) {
                            $this->updateDocument(
                                $relatedCollection->getId(),
                                $related->getId(),
                                $value
                            );
                            $this->deleteCachedDocument($relatedCollection->getId(), $related->getId());
                        }

                        $document->setAttribute($key, $value->getId());
                    } else {
                        throw new Exception('Invalid value for relationship');
                    }

                    break;
                case Database::RELATION_MANY_TO_MANY:
                    if (\is_null($value)) {
                        break;
                    }
                    if (!\is_array($value)) {
                        throw new Exception('Invalid value for relationship');
                    }

                    $oldIds = \array_map(fn ($document) => $document->getId(), $oldValue);

                    $newIds = \array_map(function ($item) {
                        if (\is_string($item)) {
                            return $item;
                        } elseif ($item instanceof Document) {
                            return $item->getId();
                        } else {
                            throw new Exception('Invalid value for relationship');
                        }
                    }, $value);

                    $removedDocuments = \array_diff($oldIds, $newIds);

                    foreach ($removedDocuments as $relation) {
                        $junction = $this->getJunctionCollection($collection->getId(), $relatedCollection->getId(), $side);

                        $queryKey = $side === Database::RELATION_SIDE_PARENT ? $twoWayKey : $key;
                        $queryValue = $side === Database::RELATION_SIDE_PARENT ? $document->getId() : $relation;

                        $junctions = $this->find($junction, [
                            Query::equal($queryKey, [$queryValue]),
                        ]);

                        foreach ($junctions as $junction) {
                            $this->deleteDocument($junction->getCollection(), $junction->getId());
                        }
                    }

                    foreach ($value as $relation) {
                        if (\is_string($relation)) {
                            if (\in_array($relation, $oldIds)) {
                                continue;
                            }
                        } elseif ($relation instanceof Document) {
                            $related = $this->getDocument($relatedCollection->getId(), $relation->getId());

                            if ($related->isEmpty()) {
                                if (! isset($value['$permissions'])) {
                                    $relation->setAttribute('$permissions', $document->getAttribute('$permissions'));
                                }
                                $related = $this->createDocument(
                                    $relatedCollection->getId(),
                                    $relation
                                );
                            } elseif ($related->getAttributes() != $relation->getAttributes()) {
                                $related = $this->updateDocument(
                                    $relatedCollection->getId(),
                                    $related->getId(),
                                    $relation
                                );
                            }

                            if (\in_array($relation->getId(), $oldIds)) {
                                continue;
                            }

                            $relation = $related->getId();
                        } else {
                            throw new Exception('Invalid value for relationship');
                        }

                        $this->skipRelationships(fn () => $this->createDocument(
                            $this->getJunctionCollection($collection->getId(), $relatedCollection->getId(), $side),
                            new Document([
                                $key => $relation,
                                $twoWayKey => $document->getId(),
                                '$permissions' => [
                                    Permission::read(Role::any()),
                                    Permission::update(Role::any()),
                                    Permission::delete(Role::any()),
                                ],
                            ])
                        ));
                    }

                    $document->removeAttribute($key);
                    break;
            }
        }
    }

    private function getJunctionCollection(string $collection, string $relatedCollection, string $side): string
    {
        return $side === Database::RELATION_SIDE_PARENT
            ? $collection . '_' . $relatedCollection
            : $relatedCollection . '_' . $collection;
    }

    /**
     * Increase a document attribute by a value
     *
     * @param string $collection
     * @param string $id
     * @param string $attribute
     * @param int|float $value
     * @param int|float|null $max
     * @return bool
     *
     * @throws AuthorizationException
     * @throws Exception
     * @throws Throwable
     */
    public function increaseDocumentAttribute(string $collection, string $id, string $attribute, int|float $value = 1, int|float|null $max = null): bool
    {
        if ($value <= 0) { // Can be a float
            throw new Exception('Value must be numeric and greater than 0');
        }

        $validator = new Authorization(self::PERMISSION_UPDATE);

        $document = Authorization::skip(fn () => $this->silent(fn () => $this->getDocument($collection, $id))); // Skip ensures user does not need read permission for this

        $collection = $this->silent(fn () => $this->getCollection($collection));
        if ($collection->getId() !== self::METADATA
            && !$validator->isValid($document->getUpdate())) {
            throw new AuthorizationException($validator->getDescription());
        }

        $attr = \array_filter($collection->getAttribute('attributes', []), function ($a) use ($attribute) {
            return $a['$id'] === $attribute;
        });

        if (empty($attr)) {
            throw new Exception('Attribute not found');
        }

        $whiteList = [self::VAR_INTEGER, self::VAR_FLOAT];

        /**
         * @var Document $attr
         */
        $attr = end($attr);
        if (!in_array($attr->getAttribute('type'), $whiteList)) {
            throw new Exception('Attribute type must be one of: ' . implode(',', $whiteList));
        }

        if ($max && ($document->getAttribute($attribute) + $value > $max)) {
            throw new Exception('Attribute value exceeds maximum limit: ' . $max);
        }

        $max = $max ? $max - $value : null;
        $result = $this->adapter->increaseDocumentAttribute($collection->getId(), $id, $attribute, $value, null, $max);
        $this->cache->purge('cache-' . $this->getNamespace() . ':' . $collection->getId() . ':' . $id . ':*');

        $this->trigger(self::EVENT_DOCUMENT_INCREASE, $document);

        return $result;
    }


    /**
     * Decrease a document attribute by a value
     *
     * @param string $collection
     * @param string $id
     * @param string $attribute
     * @param int|float $value
     * @param int|float|null $min
     * @return bool
     *
     * @throws AuthorizationException
     * @throws Exception|Throwable
     */
    public function decreaseDocumentAttribute(string $collection, string $id, string $attribute, int|float $value = 1, int|float|null $min = null): bool
    {
        if ($value <= 0) { // Can be a float
            throw new Exception('Value must be numeric and greater than 0');
        }

        $validator = new Authorization(self::PERMISSION_UPDATE);

        $document = Authorization::skip(fn () => $this->silent(fn () => $this->getDocument($collection, $id))); // Skip ensures user does not need read permission for this

        $collection = $this->silent(fn () => $this->getCollection($collection));
        if ($collection->getId() !== self::METADATA
            && !$validator->isValid($document->getUpdate())) {
            throw new AuthorizationException($validator->getDescription());
        }

        $attr = \array_filter($collection->getAttribute('attributes', []), function ($a) use ($attribute) {
            return $a['$id'] === $attribute;
        });

        if (empty($attr)) {
            throw new Exception('Attribute not found');
        }

        $whiteList = [self::VAR_INTEGER, self::VAR_FLOAT];

        /**
         * @var Document $attr
         */
        $attr = end($attr);
        if (!in_array($attr->getAttribute('type'), $whiteList)) {
            throw new Exception('Attribute type must be one of: ' . implode(',', $whiteList));
        }

        if ($min && ($document->getAttribute($attribute) - $value < $min)) {
            throw new Exception('Attribute value Exceeds minimum limit ' . $min);
        }

        $min = $min ? $min + $value : null;
        $result = $this->adapter->increaseDocumentAttribute($collection->getId(), $id, $attribute, $value * -1, $min);
        $this->cache->purge('cache-' . $this->getNamespace() . ':' . $collection->getId() . ':' . $id . ':*');
        $this->trigger(self::EVENT_DOCUMENT_DECREASE, $document);

        return $result;
    }

    /**
     * Delete Document
     *
     * @param string $collection
     * @param string $id
     *
     * @return bool
     *
     * @throws AuthorizationException
<<<<<<< HEAD
     * @throws ConflictException
=======
>>>>>>> 88d97466
     * @throws Exception
     * @throws Throwable
     */
    public function deleteDocument(string $collection, string $id): bool
    {
        $validator = new Authorization(self::PERMISSION_DELETE);

        $document = Authorization::skip(fn () => $this->silent(fn () => $this->getDocument($collection, $id))); // Skip ensures user does not need read permission for this
        $collection = $this->silent(fn () => $this->getCollection($collection));

        if ($collection->getId() !== self::METADATA
            && !$validator->isValid($document->getDelete())) {
            throw new AuthorizationException($validator->getDescription());
        }

        // Check if document was updated after the request timestamp
        $oldUpdatedAt = new \DateTime($document->getUpdatedAt());
        if (!is_null($this->timestamp) && $oldUpdatedAt > $this->timestamp) {
            throw new ConflictException('Document was updated after the request timestamp');
        }

        if ($this->resolveRelationships) {
            $this->silent(fn () => $this->deleteDocumentRelationships($collection, $document));
        }

        $this->cache->purge('cache-' . $this->getNamespace() . ':' . $collection->getId() . ':' . $id . ':*');

        $deleted = $this->adapter->deleteDocument($collection->getId(), $id);

        $document = $this->process(self::HOOK_POST_DELETE, $collection, $document);

        $this->trigger(self::EVENT_DOCUMENT_DELETE, $document);

        return $deleted;
    }

    /**
     * @throws Exception
     */
    private function deleteDocumentRelationships(Document $collection, Document $document): void
    {
        $attributes = $collection->getAttribute('attributes', []);

        $relationships = \array_filter($attributes, function ($attribute) {
            return $attribute['type'] === Database::VAR_RELATIONSHIP;
        });

        foreach ($relationships as $relationship) {
            $key = $relationship['key'];
            $value = $document->getAttribute($key);
            $relatedCollection = $this->getCollection($relationship['options']['relatedCollection']);
            $relationType = $relationship['options']['relationType'];
            $twoWay = $relationship['options']['twoWay'];
            $twoWayKey = $relationship['options']['twoWayKey'];
            $onDelete = $relationship['options']['onDelete'];
            $side = $relationship['options']['side'];

            switch ($onDelete) {
                case Database::RELATION_MUTATE_RESTRICT:
                    $this->deleteRestrict($relatedCollection, $document, $value, $relationType, $twoWay, $twoWayKey, $side);
                    break;
                case Database::RELATION_MUTATE_SET_NULL:
                    $this->deleteSetNull($collection, $relatedCollection, $document, $value, $relationType, $twoWay, $twoWayKey, $side);
                    break;
                case Database::RELATION_MUTATE_CASCADE:
                    $this->deleteCascade($collection, $relatedCollection, $document, $key, $value, $relationType, $twoWay, $twoWayKey, $side);
                    break;
            }
        }
    }

    /**
     * @throws Exception
     */
    private function deleteRestrict(Document $relatedCollection, Document $document, mixed $value, string $relationType, bool $twoWay, string $twoWayKey, string $side): void
    {
        if (!empty($value)) {
            throw new Exception('Can not delete document because it has at least one related document.');
        }

        /**
         * When many-to-one, deleting the child (one) should be restricted
         * if there is at least one parent (many) that relates to the child
        */
        if (
            $relationType === Database::RELATION_MANY_TO_ONE
            && $side === Database::RELATION_SIDE_CHILD
        ) {
            $related = Authorization::skip(fn () => $this->findOne($relatedCollection->getId(), [
                Query::equal($twoWayKey, [$document->getId()])
            ]));

            if ($related) {
                throw new Exception('Can not delete document because it has at least one related document.');
            }
        }
    }

    private function deleteSetNull(Document $collection, Document $relatedCollection, Document $document, mixed $value, string $relationType, bool $twoWay, string $twoWayKey, string $side): void
    {
        switch ($relationType) {
            case Database::RELATION_ONE_TO_ONE:
                if (!$twoWay && $side === Database::RELATION_SIDE_PARENT) {
                    break;
                }

                // Shouldn't need read or update permission to delete
                Authorization::skip(function () use ($document, $value, $relatedCollection, $twoWay, $twoWayKey, $side) {
                    if (!$twoWay && $side === Database::RELATION_SIDE_CHILD) {
                        $related = $this->findOne($relatedCollection->getId(), [
                            Query::equal($twoWayKey, [$document->getId()])
                        ]);
                    } else {
                        $related = $this->getDocument($relatedCollection->getId(), $value->getId());
                    }

                    if (!$related instanceof Document) {
                        return;
                    }

                    $this->skipRelationships(fn () => $this->updateDocument(
                        $relatedCollection->getId(),
                        $related->getId(),
                        $related->setAttribute($twoWayKey, null)
                    ));
                });
                break;
            case Database::RELATION_ONE_TO_MANY:
                if ($side === Database::RELATION_SIDE_CHILD) {
                    break;
                }
                foreach ($value as $relation) {
                    Authorization::skip(function () use ($relatedCollection, $twoWayKey, $relation) {
                        $related = $this->getDocument($relatedCollection->getId(), $relation->getId());

                        $this->skipRelationships(fn () => $this->updateDocument(
                            $relatedCollection->getId(),
                            $related->getId(),
                            $related->setAttribute($twoWayKey, null)
                        ));
                    });
                }
                break;
            case Database::RELATION_MANY_TO_ONE:
                if ($side === Database::RELATION_SIDE_PARENT) {
                    break;
                }

                if (!$twoWay) {
                    $value = $this->find($relatedCollection->getId(), [
                        Query::equal($twoWayKey, [$document->getId()])
                    ]);
                }

                foreach ($value as $relation) {
                    Authorization::skip(function () use ($relatedCollection, $twoWayKey, $relation) {
                        $related = $this->getDocument($relatedCollection->getId(), $relation->getId());

                        $this->skipRelationships(fn () => $this->updateDocument(
                            $relatedCollection->getId(),
                            $related->getId(),
                            $related->setAttribute($twoWayKey, null)
                        ));
                    });
                }

                break;
            case Database::RELATION_MANY_TO_MANY:
                $junction = $this->getJunctionCollection($collection->getId(), $relatedCollection->getId(), $side);

                $junctions = $this->find($junction, [
                    Query::equal($twoWayKey, [$document->getId()]),
                ]);

                foreach ($junctions as $document) {
                    $this->skipRelationships(fn () =>
                        $this->deleteDocument(
                            $junction,
                            $document->getId()
                        ));
                }
                break;
        }
    }

    private function deleteCascade(Document $collection, Document $relatedCollection, Document $document, string $key, mixed $value, string $relationType, bool $twoWay, string $twoWayKey, string $side): void
    {
        switch ($relationType) {
            case Database::RELATION_ONE_TO_ONE:
                $this->skipRelationships(fn () =>
                    $this->deleteDocument(
                        $relatedCollection->getId(),
                        $value->getId()
                    ));
                break;
            case Database::RELATION_ONE_TO_MANY:
                if ($side === Database::RELATION_SIDE_CHILD) {
                    break;
                }
                foreach ($value as $relation) {
                    $this->skipRelationships(fn () =>
                        $this->deleteDocument(
                            $relatedCollection->getId(),
                            $relation->getId()
                        ));
                }
                break;
            case Database::RELATION_MANY_TO_ONE:
                if ($side === Database::RELATION_SIDE_PARENT) {
                    break;
                }

                $value = $this->find($relatedCollection->getId(), [
                    Query::equal($twoWayKey, [$document->getId()])
                ]);

                foreach ($value as $relation) {
                    $this->skipRelationships(fn () =>
                        $this->deleteDocument(
                            $relatedCollection->getId(),
                            $relation->getId()
                        ));
                }
                break;
            case Database::RELATION_MANY_TO_MANY:
                $junction = $this->getJunctionCollection($collection->getId(), $relatedCollection->getId(), $side);

                $junctions = $this->find($junction, [
                    Query::equal($twoWayKey, [$document->getId()]),
                ]);

                foreach ($junctions as $document) {
                    $this->skipRelationships(function () use ($document, $junction, $relatedCollection, $key) {
                        $this->deleteDocument(
                            $relatedCollection->getId(),
                            $document->getAttribute($key)
                        );
                        $this->deleteDocument(
                            $junction,
                            $document->getId()
                        );
                    });
                }
                break;
        }
    }

    /**
     * Cleans the all the collection's documents from the cache
     *
     * @param string $collection
     *
     * @return bool
     * @throws Exception
     */
    public function deleteCachedCollection(string $collection): bool
    {
        return $this->cache->purge('cache-' . $this->getNamespace() . ':' . $collection . ':*');
    }

    /**
     * Cleans a specific document from cache
     *
     * @param string $collection
     * @param string $id
     *
     * @return bool
     * @throws Exception
     */
    public function deleteCachedDocument(string $collection, string $id): bool
    {
        return $this->cache->purge('cache-' . $this->getNamespace() . ':' . $collection . ':' . $id . ':*');
    }

    /**
     * Find Documents
     *
     * @param string $collection
     * @param array<Query> $queries
     * @param int|null $timeout
     *
     * @return array<Document>
     * @throws Exception
     * @throws Throwable
     */
    public function find(string $collection, array $queries = [], ?int $timeout = null): array
    {
        if (!\is_null($timeout) && $timeout <= 0) {
            throw new Exception('Timeout must be greater than 0');
        }

        $collection = $this->silent(fn () => $this->getCollection($collection));

        $grouped = Query::groupByType($queries);
        $filters = $grouped['filters'];
        $selects = $grouped['selections'];
        $limit = $grouped['limit'];
        $offset = $grouped['offset'];
        $orderAttributes = $grouped['orderAttributes'];
        $orderTypes = $grouped['orderTypes'];
        $cursor = $grouped['cursor'];
        $cursorDirection = $grouped['cursorDirection'];

        if (!empty($cursor) && $cursor->getCollection() !== $collection->getId()) {
            throw new Exception("cursor Document must be from the same Collection.");
        }

        $cursor = empty($cursor) ? [] : $this->encode($collection, $cursor)->getArrayCopy();

        $queries = \array_merge(
            $selects,
            self::convertQueries($collection, $filters)
        );

        $selections = $this->validateSelections($collection, $selects);
        $nestedSelections = [];
        $nestedQueries = [];

        foreach ($queries as $index => $query) {
            switch ($query->getMethod()) {
                case Query::TYPE_SELECT:
                    foreach ($query->getValues() as $value) {
                        if (\str_contains($value, '.')) {
                            // Shift the top level off the dot-path to pass the selection down the chain
                            // 'foo.bar.baz' becomes 'bar.baz'
                            $nestedSelections[] = Query::select([
                                \implode('.', \array_slice(\explode('.', $value), 1))
                            ]);
                            unset($queries[$index]);
                            break;
                        }
                    }
                    break;
                default:
                    if (\str_contains($query->getAttribute(), '.')) {
                        $nestedQueries[] = $query;
                        unset($queries[$index]);
                    }
                    break;
            }
        }

        $results = $this->adapter->find(
            $collection->getId(),
            $queries,
            $limit ?? 25,
            $offset ?? 0,
            $orderAttributes,
            $orderTypes,
            $cursor,
            $cursorDirection ?? Database::CURSOR_AFTER,
            $timeout
        );

        $attributes = $collection->getAttribute('attributes', []);

        $relationships = $this->resolveRelationships ? \array_filter($attributes, function (Document $attribute) {
            return $attribute->getAttribute('type') === self::VAR_RELATIONSHIP;
        }) : [];

        foreach ($results as $index => &$node) {
            if ($this->resolveRelationships && (empty($selects) || !empty($nestedSelections))) {
                $node = $this->silent(fn () => $this->getDocumentRelationships($collection, $node, $nestedSelections));
            }

            $node = $this->casting($collection, $node);
            $node = $this->decode($collection, $node, $selections);
            $node->setAttribute('$collection', $collection->getId());

            $node = $this->process(self::HOOK_POST_LIST, $collection, $node);
        }

        $results = $this->applyNestedQueries($results, $nestedQueries, $relationships);

        $this->trigger(self::EVENT_DOCUMENT_FIND, $results);

        return $results;
    }


    /**
     * @param array<Document> $results
     * @param array<Query> $queries
     * @param array<Document> $relationships
     * @return array<Document>
     */
    private function applyNestedQueries(array $results, array $queries, array $relationships): array
    {
        foreach ($results as $index => &$node) {
            foreach ($queries as $query) {
                $path = \explode('.', $query->getAttribute());

                if (\count($path) == 1) {
                    continue;
                }

                $matched = false;
                foreach ($relationships as $relationship) {
                    if ($relationship->getId() === $path[0]) {
                        $matched = true;
                        break;
                    }
                }

                if (!$matched) {
                    continue;
                }

                $value = $node->getAttribute($path[0]);

                $levels = \count($path);
                for ($i = 1; $i < $levels; $i++) {
                    if ($value instanceof Document) {
                        $value = $value->getAttribute($path[$i]);
                    }
                }

                if (\is_array($value)) {
                    $values = \array_map(function ($value) use ($path, $levels) {
                        return $value[$path[$levels - 1]];
                    }, $value);
                } else {
                    $values = [$value];
                }

                $matched = false;
                foreach ($values as $value) {
                    switch ($query->getMethod()) {
                        case Query::TYPE_EQUAL:
                            foreach ($query->getValues() as $queryValue) {
                                if ($value === $queryValue) {
                                    $matched = true;
                                    break 2;
                                }
                            }
                            break;
                        case Query::TYPE_NOTEQUAL:
                            $matched = $value !== $query->getValue();
                            break;
                        case Query::TYPE_GREATER:
                            $matched = $value > $query->getValue();
                            break;
                        case Query::TYPE_GREATEREQUAL:
                            $matched = $value >= $query->getValue();
                            break;
                        case Query::TYPE_LESSER:
                            $matched = $value < $query->getValue();
                            break;
                        case Query::TYPE_LESSEREQUAL:
                            $matched = $value <= $query->getValue();
                            break;
                        case Query::TYPE_CONTAINS:
                            $matched = \in_array($query->getValue(), $value);
                            break;
                        case Query::TYPE_SEARCH:
                            $matched = \str_contains($value, $query->getValue());
                            break;
                        case Query::TYPE_IS_NULL:
                            $matched = $value === null;
                            break;
                        case Query::TYPE_IS_NOT_NULL:
                            $matched = $value !== null;
                            break;
                        case Query::TYPE_BETWEEN:
                            $matched = $value >= $query->getValues()[0] && $value <= $query->getValues()[1];
                            break;
                        case Query::TYPE_STARTS_WITH:
                            $matched = \str_starts_with($value, $query->getValue());
                            break;
                        case Query::TYPE_ENDS_WITH:
                            $matched = \str_ends_with($value, $query->getValue());
                            break;
                        default:
                            break;
                    }
                }

                if (!$matched) {
                    unset($results[$index]);
                }
            }
        }

        return \array_values($results);
    }

    /**
     * @param string $collection
     * @param array<Query> $queries
     * @return bool|Document
     * @throws Exception
     */
    public function findOne(string $collection, array $queries = []): bool|Document
    {
        $results = $this->silent(fn () => $this->find($collection, \array_merge([Query::limit(1)], $queries)));
        $found = \reset($results);

        $this->trigger(self::EVENT_DOCUMENT_FIND, $found);

        return $found;
    }

    /**
     * Count Documents
     *
     * Count the number of documents. Pass $max=0 for unlimited count
     *
     * @param string $collection
     * @param array<Query> $queries
     * @param int|null $max
     *
     * @return int
     * @throws Exception
     */
    public function count(string $collection, array $queries = [], ?int $max = null): int
    {
        $collection = $this->silent(fn () => $this->getCollection($collection));

        if ($collection->isEmpty()) {
            throw new Exception("Collection not found");
        }

        $queries = Query::groupByType($queries)['filters'];
        $queries = self::convertQueries($collection, $queries);

        $count = $this->adapter->count($collection->getId(), $queries, $max);

        $this->trigger(self::EVENT_DOCUMENT_COUNT, $count);

        return $count;
    }

    /**
     * Sum an attribute
     *
     * Sum an attribute for all the documents. Pass $max=0 for unlimited count
     *
     * @param string $collection
     * @param string $attribute
     * @param array<Query> $queries
     * @param int|null $max
     *
     * @return int|float
     * @throws Exception
     */
    public function sum(string $collection, string $attribute, array $queries = [], ?int $max = null): float|int
    {
        $collection = $this->silent(fn () => $this->getCollection($collection));

        if ($collection->isEmpty()) {
            throw new Exception("Collection not found");
        }

        $queries = self::convertQueries($collection, $queries);
        $sum = $this->adapter->sum($collection->getId(), $attribute, $queries, $max);

        $this->trigger(self::EVENT_DOCUMENT_SUM, $sum);

        return $sum;
    }

    /**
     * Add Attribute Filter
     *
     * @param string $name
     * @param callable $encode
     * @param callable $decode
     *
     * @return void
     */
    public static function addFilter(string $name, callable $encode, callable $decode): void
    {
        self::$filters[$name] = [
            'encode' => $encode,
            'decode' => $decode,
        ];
    }

    /**
     * @return array<Document>
     * @throws Exception
     */
    public function getInternalAttributes(): array
    {
        $attributes = [];
        foreach ($this->attributes as $internal) {
            $attributes[] = new Document($internal);
        }
        return $attributes;
    }

    /**
     * Encode Document
     *
     * @param Document $collection
     * @param Document $document
     *
     * @return Document
     * @throws Exception|Throwable
     */
    public function encode(Document $collection, Document $document): Document
    {
        $attributes = $collection->getAttribute('attributes', []);
        $attributes = array_merge($attributes, $this->getInternalAttributes());
        foreach ($attributes as $attribute) {
            $key = $attribute['$id'] ?? '';
            $array = $attribute['array'] ?? false;
            $default = $attribute['default'] ?? null;
            $filters = $attribute['filters'] ?? [];
            $value = $document->getAttribute($key);

            // continue on optional param with no default
            if (is_null($value) && is_null($default)) {
                continue;
            }

            // assign default only if no value provided
            // False positive "Call to function is_null() with mixed will always evaluate to false"
            // @phpstan-ignore-next-line
            if (is_null($value) && !is_null($default)) {
                $value = ($array) ? $default : [$default];
            } else {
                $value = ($array) ? $value : [$value];
            }

            foreach ($value as &$node) {
                if (($node !== null)) {
                    foreach ($filters as $filter) {
                        $node = $this->encodeAttribute($filter, $node, $document);
                    }
                }
            }

            if (!$array) {
                $value = $value[0];
            }

            $document->setAttribute($key, $value);
        }

        return $document;
    }

    /**
     * Decode Document
     *
     * @param Document $collection
     * @param Document $document
     * @param string[] $selections
     * @return Document
     * @throws Exception
     */
    public function decode(Document $collection, Document $document, array $selections = []): Document
    {
        $attributes = \array_filter(
            $collection->getAttribute('attributes', []),
            fn ($attribute) =>
            $attribute['type'] !== self::VAR_RELATIONSHIP
        );

        $attributes = array_merge($attributes, $this->getInternalAttributes());
        foreach ($attributes as $attribute) {
            $key = $attribute['$id'] ?? '';
            $array = $attribute['array'] ?? false;
            $filters = $attribute['filters'] ?? [];
            $value = $document->getAttribute($key);
            $value = ($array) ? $value : [$value];
            $value = (is_null($value)) ? [] : $value;

            foreach ($value as &$node) {
                foreach (array_reverse($filters) as $filter) {
                    $node = $this->decodeAttribute($filter, $node, $document);
                }
            }

            if (empty($selections) || \in_array($key, $selections)) {
                $document->setAttribute($key, ($array) ? $value : $value[0]);
            }
        }

        return $document;
    }

    /**
     * Casting
     *
     * @param Document $collection
     * @param Document $document
     *
     * @return Document
     */
    public function casting(Document $collection, Document $document): Document
    {
        if ($this->adapter->getSupportForCasting()) {
            return $document;
        }

        $attributes = $collection->getAttribute('attributes', []);

        foreach ($attributes as $attribute) {
            $key = $attribute['$id'] ?? '';
            $type = $attribute['type'] ?? '';
            $array = $attribute['array'] ?? false;
            $value = $document->getAttribute($key, null);
            if (is_null($value)) {
                continue;
            }

            if ($array) {
                $value = !is_string($value)
                    ? $value
                    : json_decode($value, true);
            } else {
                $value = [$value];
            }

            foreach ($value as &$node) {
                switch ($type) {
                    case self::VAR_BOOLEAN:
                        $node = (bool)$node;
                        break;
                    case self::VAR_INTEGER:
                        $node = (int)$node;
                        break;
                    case self::VAR_FLOAT:
                        $node = (float)$node;
                        break;
                    default:
                        break;
                }
            }

            $document->setAttribute($key, ($array) ? $value : $value[0]);
        }

        return $document;
    }

    /**
     * Encode Attribute
     *
     * Passes the attribute $value, and $document context to a predefined filter
     *  that allow you to manipulate the input format of the given attribute.
     *
     * @param string $name
     * @param mixed $value
     * @param Document $document
     *
     * @return mixed
     * @throws Throwable
     */
    protected function encodeAttribute(string $name, $value, Document $document): mixed
    {
        if (!array_key_exists($name, self::$filters) && !array_key_exists($name, $this->instanceFilters)) {
            throw new Exception("Filter: {$name} not found");
        }

        try {
            if (array_key_exists($name, $this->instanceFilters)) {
                $value = $this->instanceFilters[$name]['encode']($value, $document, $this);
            } else {
                $value = self::$filters[$name]['encode']($value, $document, $this);
            }
        } catch (\Throwable $th) {
            throw $th;
        }

        return $value;
    }

    /**
     * Decode Attribute
     *
     * Passes the attribute $value, and $document context to a predefined filter
     *  that allow you to manipulate the output format of the given attribute.
     *
     * @param string $name
     * @param mixed $value
     * @param Document $document
     *
     * @return mixed
     * @throws Exception
     */
    protected function decodeAttribute(string $name, mixed $value, Document $document): mixed
    {
        if (!array_key_exists($name, self::$filters) && !array_key_exists($name, $this->instanceFilters)) {
            throw new Exception('Filter not found');
        }

        if (array_key_exists($name, $this->instanceFilters)) {
            $value = $this->instanceFilters[$name]['decode']($value, $document, $this);
        } else {
            $value = self::$filters[$name]['decode']($value, $document, $this);
        }

        return $value;
    }

    /**
     * Validate if a set of attributes can be selected from the collection
     *
     * @param Document $collection
     * @param array<Query> $queries
     * @return array<string>
     * @throws Exception
     */
    private function validateSelections(Document $collection, array $queries): array
    {
        if (empty($queries)) {
            return [];
        }

        $selections = [];
        $relationshipSelections = [];

        foreach ($queries as $query) {
            if ($query->getMethod() == Query::TYPE_SELECT) {
                foreach ($query->getValues() as $value) {
                    if (\str_contains($value, '.')) {
                        $relationshipSelections[] = $value;
                        continue;
                    }
                    $selections[] = $value;
                }
            }
        }

        $keys = [];
        foreach ($collection->getAttribute('attributes', []) as $attribute) {
            if ($attribute['type'] !== self::VAR_RELATIONSHIP) {
                $keys[] = $attribute['key'];
            }
        }

        $invalid = \array_diff($selections, $keys);
        if (!empty($invalid) && !\in_array('*', $invalid)) {
            throw new \Exception('Can not select attributes: ' . \implode(', ', $invalid));
        }

        $selections = \array_merge($selections, $relationshipSelections);

        $selections[] = '$id';
        $selections[] = '$internalId';
        $selections[] = '$collection';
        $selections[] = '$createdAt';
        $selections[] = '$updatedAt';
        $selections[] = '$permissions';

        return $selections;
    }

    /**
     * Get adapter attribute limit, accounting for internal metadata
     * Returns 0 to indicate no limit
     *
     * @return int
     */
    public function getLimitForAttributes()
    {
        // If negative, return 0
        // -1 ==> virtual columns count as total, so treat as buffer
        return \max($this->adapter->getLimitForAttributes() - $this->adapter->getCountOfDefaultAttributes() - 1, 0);
    }

    /**
     * Get adapter index limit
     *
     * @return int
     */
    public function getLimitForIndexes()
    {
        return $this->adapter->getLimitForIndexes() - $this->adapter->getCountOfDefaultIndexes();
    }

    /**
     * Get list of keywords that cannot be used
     *
     * @return string[]
     */
    public function getKeywords(): array
    {
        return $this->adapter->getKeywords();
    }

    /**
     * Get Database Adapter
     *
     * @return Adapter
     */
    public function getAdapter(): Adapter
    {
        return $this->adapter;
    }

    /**
     * @param Document $collection
     * @param array<Query> $queries
     * @return array<Query>
     * @throws Exception
     */
    public static function convertQueries(Document $collection, array $queries): array
    {
        $attributes = $collection->getAttribute('attributes', []);

        foreach ($attributes as $v) {
            /* @var $v Document */
            switch ($v->getAttribute('type')) {
                case Database::VAR_DATETIME:
                    foreach ($queries as $qk => $q) {
                        if ($q->getAttribute() === $v->getId()) {
                            $arr = $q->getValues();
                            foreach ($arr as $vk => $vv) {
                                $arr[$vk] = DateTime::setTimezone($vv);
                            }
                            $q->setValues($arr);
                            $queries[$qk] = $q;
                        }
                    }
                    break;
            }
        }
        return $queries;
    }
}<|MERGE_RESOLUTION|>--- conflicted
+++ resolved
@@ -247,17 +247,11 @@
         '*' => [],
     ];
 
-<<<<<<< HEAD
-=======
     /**
      * @var array<string, array<callable>>
      */
     protected array $hooks = [];
 
-    /**
-     * @var bool
-     */
->>>>>>> 88d97466
     protected bool $silentEvents = false;
 
     protected ?\DateTime $timestamp = null;
@@ -2321,13 +2315,11 @@
             throw new StructureException($validator->getDescription());
         }
 
-<<<<<<< HEAD
+        $document = $this->process(self::HOOK_PRE_CREATE, $collection, $document);
+
         if ($this->resolveRelationships) {
             $this->silent(fn () => $this->createDocumentRelationships($collection, $document));
         }
-=======
-        $document = $this->process(self::HOOK_PRE_CREATE, $collection, $document);
->>>>>>> 88d97466
 
         $document = $this->adapter->createDocument($collection->getId(), $document);
 
@@ -2642,13 +2634,11 @@
             throw new StructureException($validator->getDescription());
         }
 
-<<<<<<< HEAD
+        $document = $this->process(self::HOOK_PRE_UPDATE, $collection, $document);
+
         if ($this->resolveRelationships) {
             $this->silent(fn () => $this->updateDocumentRelationships($collection, $old, $document));
         }
-=======
-        $document = $this->process(self::HOOK_PRE_UPDATE, $collection, $document);
->>>>>>> 88d97466
 
         $document = $this->adapter->updateDocument($collection->getId(), $document);
 
@@ -3135,10 +3125,7 @@
      * @return bool
      *
      * @throws AuthorizationException
-<<<<<<< HEAD
      * @throws ConflictException
-=======
->>>>>>> 88d97466
      * @throws Exception
      * @throws Throwable
      */
