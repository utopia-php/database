--- conflicted
+++ resolved
@@ -568,14 +568,6 @@
     }
 
     /**
-<<<<<<< HEAD
-     * Are timeouts supported?
-     *
-     * @return bool
-     */
-    abstract public function getSupportForTimeouts(): bool;
-
-=======
      * Increase and Decrease Attribute Value
      *
      * @param string $collection
@@ -588,5 +580,12 @@
      * @throws Exception
      */
     abstract public function increaseDocumentAttribute(string $collection, string $id, string $attribute, int|float $value, int|float|null $min = null, int|float|null $max = null):bool;
->>>>>>> 1cea72c1
+
+    /**
+     * Are timeouts supported?
+     *
+     * @return bool
+     */
+    abstract public function getSupportForTimeouts(): bool;
+
 }