<?php

namespace Tests\E2E\Adapter\Scopes\Relationships;

use Exception;
use Utopia\Database\Database;
use Utopia\Database\Document;
use Utopia\Database\Exception\Authorization as AuthorizationException;
use Utopia\Database\Exception\Duplicate as DuplicateException;
use Utopia\Database\Exception\Limit as LimitException;
use Utopia\Database\Exception\Restricted as RestrictedException;
use Utopia\Database\Exception\Structure as StructureException;
use Utopia\Database\Helpers\ID;
use Utopia\Database\Helpers\Permission;
use Utopia\Database\Helpers\Role;
use Utopia\Database\Query;

trait OneToOneTests
{
    public function testOneToOneOneWayRelationship(): void
    {
        /** @var Database $database */
        $database = static::getDatabase();

        if (!$database->getAdapter()->getSupportForRelationships()) {
            $this->expectNotToPerformAssertions();
            return;
        }

        $database->createCollection('person');
        $database->createCollection('library');

        $database->createAttribute('person', 'name', Database::VAR_STRING, 255, true);
        $database->createAttribute('library', 'name', Database::VAR_STRING, 255, true);
        $database->createAttribute('library', 'area', Database::VAR_STRING, 255, true);

        $database->createRelationship(
            collection: 'person',
            relatedCollection: 'library',
            type: Database::RELATION_ONE_TO_ONE
        );

        // Check metadata for collection
        $collection = $database->getCollection('person');
        $attributes = $collection->getAttribute('attributes', []);

        foreach ($attributes as $attribute) {
            if ($attribute['key'] === 'library') {
                $this->assertEquals('relationship', $attribute['type']);
                $this->assertEquals('library', $attribute['$id']);
                $this->assertEquals('library', $attribute['key']);
                $this->assertEquals('library', $attribute['options']['relatedCollection']);
                $this->assertEquals(Database::RELATION_ONE_TO_ONE, $attribute['options']['relationType']);
                $this->assertEquals(false, $attribute['options']['twoWay']);
                $this->assertEquals('person', $attribute['options']['twoWayKey']);
            }
        }

        try {
            $database->deleteAttribute('person', 'library');
            $this->fail('Failed to throw Exception');
        } catch (Exception $e) {
            $this->assertEquals('Cannot delete relationship as an attribute', $e->getMessage());
        }

        // Create document with relationship with nested data
        $person1 = $database->createDocument('person', new Document([
            '$id' => 'person1',
            '$permissions' => [
                Permission::read(Role::any()),
                Permission::update(Role::any()),
                Permission::delete(Role::any()),
            ],
            'name' => 'Person 1',
            'library' => [
                '$id' => 'library1',
                '$permissions' => [
                    Permission::read(Role::any()),
                    Permission::update(Role::any()),
                    Permission::delete(Role::any()),
                ],
                'name' => 'Library 1',
                'area' => 'Area 1',
            ],
        ]));

        // Update a document with non existing related document. It should not get added to the list.
        $database->updateDocument(
            'person',
            'person1',
            $person1->setAttribute('library', 'no-library')
        );

        $person1Document = $database->getDocument('person', 'person1');
        // Assert document does not contain non existing relation document.
        $this->assertEquals(null, $person1Document->getAttribute('library'));

        $database->updateDocument(
            'person',
            'person1',
            $person1->setAttribute('library', 'library1')
        );

        // Update through create
        $library10 = $database->createDocument('library', new Document([
            '$id' => 'library10',
            '$permissions' => [
                Permission::read(Role::any()),
                Permission::update(Role::any()),
            ],
            'name' => 'Library 10',
            'area' => 'Area 10',
        ]));
        $person10 = $database->createDocument('person', new Document([
            '$id' => 'person10',
            '$permissions' => [
                Permission::read(Role::any()),
                Permission::update(Role::any()),
                Permission::delete(Role::any()),
            ],
            'name' => 'Person 10',
            'library' => [
                '$id' => $library10->getId(),
                'name' => 'Library 10 Updated',
                'area' => 'Area 10 Updated',
            ],
        ]));
        $this->assertEquals('Library 10 Updated', $person10->getAttribute('library')->getAttribute('name'));
        $library10 = $database->getDocument('library', $library10->getId());
        $this->assertEquals('Library 10 Updated', $library10->getAttribute('name'));

        // Create document with relationship with related ID
        $database->createDocument('library', new Document([
            '$id' => 'library2',
            '$permissions' => [
                Permission::read(Role::any()),
                Permission::delete(Role::any()),
            ],
            'name' => 'Library 2',
            'area' => 'Area 2',
        ]));
        $database->createDocument('person', new Document([
            '$id' => 'person2',
            '$permissions' => [
                Permission::read(Role::any()),
                Permission::update(Role::any()),
                Permission::delete(Role::any()),
            ],
            'name' => 'Person 2',
            'library' => 'library2',
        ]));

        // Get documents with relationship
        $person1 = $database->getDocument('person', 'person1');
        $library = $person1->getAttribute('library');
        $this->assertEquals('library1', $library['$id']);
        $this->assertArrayNotHasKey('person', $library);

        $person = $database->getDocument('person', 'person2');
        $library = $person->getAttribute('library');
        $this->assertEquals('library2', $library['$id']);
        $this->assertArrayNotHasKey('person', $library);

        // Get related documents
        $library = $database->getDocument('library', 'library1');
        $this->assertArrayNotHasKey('person', $library);

        $library = $database->getDocument('library', 'library2');
        $this->assertArrayNotHasKey('person', $library);

<<<<<<< HEAD
        $people = static::getDatabase()->find('person', [
            Query::select('name')
=======
        $people = $database->find('person', [
            Query::select(['name'])
>>>>>>> bfc010cb
        ]);

        $this->assertArrayNotHasKey('library', $people[0]);

        $people = $database->find('person');
        $this->assertEquals(3, \count($people));

        // Select related document attributes
<<<<<<< HEAD
        $person = static::getDatabase()->findOne('person', [
            Query::select('*'),
            Query::select('library.name')
=======
        $person = $database->findOne('person', [
            Query::select(['*', 'library.name'])
>>>>>>> bfc010cb
        ]);

        if ($person->isEmpty()) {
            throw new Exception('Person not found');
        }

        $this->assertEquals('Library 1', $person->getAttribute('library')->getAttribute('name'));
        $this->assertArrayNotHasKey('area', $person->getAttribute('library'));

<<<<<<< HEAD
        $person = static::getDatabase()->getDocument('person', 'person1', [
            Query::select('*'),
            Query::select('library.name'),
            Query::select('$id')
=======
        $person = $database->getDocument('person', 'person1', [
            Query::select(['*', 'library.name', '$id'])
>>>>>>> bfc010cb
        ]);

        $this->assertEquals('Library 1', $person->getAttribute('library')->getAttribute('name'));
        $this->assertArrayNotHasKey('area', $person->getAttribute('library'));



<<<<<<< HEAD
        $document = static::getDatabase()->getDocument('person', $person->getId(), [
            Query::select('name'),
=======
        $document = $database->getDocument('person', $person->getId(), [
            Query::select(['name']),
>>>>>>> bfc010cb
        ]);
        $this->assertArrayNotHasKey('library', $document);
        $this->assertEquals('Person 1', $document['name']);

<<<<<<< HEAD
        $document = static::getDatabase()->getDocument('person', $person->getId(), [
            Query::select('*'),
        ]);
        $this->assertEquals('library1', $document['library']);

        $document = static::getDatabase()->getDocument('person', $person->getId(), [
            Query::select('library.*'),
=======
        $document = $database->getDocument('person', $person->getId(), [
            Query::select(['*']),
        ]);
        $this->assertEquals('library1', $document['library']);

        $document = $database->getDocument('person', $person->getId(), [
            Query::select(['library.*']),
>>>>>>> bfc010cb
        ]);
        $this->assertEquals('Library 1', $document['library']['name']);
        $this->assertArrayNotHasKey('name', $document);

        // Update root document attribute without altering relationship
        $person1 = $database->updateDocument(
            'person',
            $person1->getId(),
            $person1->setAttribute('name', 'Person 1 Updated')
        );

        $this->assertEquals('Person 1 Updated', $person1->getAttribute('name'));
        $person1 = $database->getDocument('person', 'person1');
        $this->assertEquals('Person 1 Updated', $person1->getAttribute('name'));

        // Update nested document attribute
        $person1 = $database->updateDocument(
            'person',
            $person1->getId(),
            $person1->setAttribute(
                'library',
                $person1
                    ->getAttribute('library')
                    ->setAttribute('name', 'Library 1 Updated')
            )
        );

        $this->assertEquals('Library 1 Updated', $person1->getAttribute('library')->getAttribute('name'));
        $person1 = $database->getDocument('person', 'person1');
        $this->assertEquals('Library 1 Updated', $person1->getAttribute('library')->getAttribute('name'));

        // Create new document with no relationship
        $person3 = $database->createDocument('person', new Document([
            '$id' => 'person3',
            '$permissions' => [
                Permission::read(Role::any()),
                Permission::update(Role::any()),
                Permission::delete(Role::any()),
            ],
            'name' => 'Person 3',
        ]));

        // Update to relate to created document
        $person3 = $database->updateDocument(
            'person',
            $person3->getId(),
            $person3->setAttribute('library', new Document([
                '$id' => 'library3',
                '$permissions' => [
                    Permission::read(Role::any()),
                    Permission::update(Role::any()),
                ],
                'name' => 'Library 3',
                'area' => 'Area 3',
            ]))
        );

        $this->assertEquals('library3', $person3->getAttribute('library')['$id']);
        $person3 = $database->getDocument('person', 'person3');
        $this->assertEquals('Library 3', $person3['library']['name']);

        $libraryDocument = $database->getDocument('library', 'library3');
        $libraryDocument->setAttribute('name', 'Library 3 updated');
        $database->updateDocument('library', 'library3', $libraryDocument);
        $libraryDocument = $database->getDocument('library', 'library3');
        $this->assertEquals('Library 3 updated', $libraryDocument['name']);

        $person3 = $database->getDocument('person', 'person3');
        // Todo: This is failing
        $this->assertEquals($libraryDocument['name'], $person3['library']['name']);
        $this->assertEquals('library3', $person3->getAttribute('library')['$id']);

        // One to one can't relate to multiple documents, unique index throws duplicate
        try {
            $database->updateDocument(
                'person',
                $person1->getId(),
                $person1->setAttribute('library', 'library2')
            );
            $this->fail('Failed to throw duplicate exception');
        } catch (Exception $e) {
            $this->assertInstanceOf(DuplicateException::class, $e);
        }

        // Create new document
        $library4 = $database->createDocument('library', new Document([
            '$id' => 'library4',
            '$permissions' => [
                Permission::read(Role::any()),
                Permission::delete(Role::any()),
            ],
            'name' => 'Library 4',
            'area' => 'Area 4',
        ]));

        // Relate existing document to new document
        $database->updateDocument(
            'person',
            $person1->getId(),
            $person1->setAttribute('library', 'library4')
        );

        // Relate existing document to new document as nested data
        $database->updateDocument(
            'person',
            $person1->getId(),
            $person1->setAttribute('library', $library4)
        );

        // Rename relationship key
        $database->updateRelationship(
            collection: 'person',
            id: 'library',
            newKey: 'newLibrary'
        );

        // Get document with again
        $person = $database->getDocument('person', 'person1');
        $library = $person->getAttribute('newLibrary');
        $this->assertEquals('library4', $library['$id']);

        // Create person with no relationship
        $database->createDocument('person', new Document([
            '$id' => 'person4',
            '$permissions' => [
                Permission::read(Role::any()),
                Permission::update(Role::any()),
                Permission::delete(Role::any()),
            ],
            'name' => 'Person 4',
        ]));

        // Can delete parent document with no relation with on delete set to restrict
        $deleted = $database->deleteDocument('person', 'person4');
        $this->assertEquals(true, $deleted);

        $person4 = $database->getDocument('person', 'person4');
        $this->assertEquals(true, $person4->isEmpty());

        // Cannot delete document while still related to another with on delete set to restrict
        try {
            $database->deleteDocument('person', 'person1');
            $this->fail('Failed to throw exception');
        } catch (Exception $e) {
            $this->assertEquals('Cannot delete document because it has at least one related document.', $e->getMessage());
        }

        // Can delete child document while still related to another with on delete set to restrict
        $person5 = $database->createDocument('person', new Document([
            '$id' => 'person5',
            '$permissions' => [
                Permission::read(Role::any()),
                Permission::update(Role::any()),
                Permission::delete(Role::any()),
            ],
            'name' => 'Person 5',
            'newLibrary' => [
                '$id' => 'library5',
                '$permissions' => [
                    Permission::read(Role::any()),
                    Permission::delete(Role::any()),
                ],
                'name' => 'Library 5',
                'area' => 'Area 5',
            ],
        ]));
        $deleted = $database->deleteDocument('library', 'library5');
        $this->assertEquals(true, $deleted);
        $person5 = $database->getDocument('person', 'person5');
        $this->assertEquals(null, $person5->getAttribute('newLibrary'));

        // Change on delete to set null
        $database->updateRelationship(
            collection: 'person',
            id: 'newLibrary',
            onDelete: Database::RELATION_MUTATE_SET_NULL
        );

        // Delete parent, no effect on children for one-way
        $database->deleteDocument('person', 'person1');

        // Delete child, set parent relating attribute to null for one-way
        $database->deleteDocument('library', 'library2');

        // Check relation was set to null
        $person2 = $database->getDocument('person', 'person2');
        $this->assertEquals(null, $person2->getAttribute('newLibrary', ''));

        // Relate to another document
        $database->updateDocument(
            'person',
            $person2->getId(),
            $person2->setAttribute('newLibrary', 'library4')
        );

        // Change on delete to cascade
        $database->updateRelationship(
            collection: 'person',
            id: 'newLibrary',
            onDelete: Database::RELATION_MUTATE_CASCADE
        );

        // Delete parent, will delete child
        $database->deleteDocument('person', 'person2');

        // Check parent and child were deleted
        $person = $database->getDocument('person', 'person2');
        $this->assertEquals(true, $person->isEmpty());

        $library = $database->getDocument('library', 'library4');
        $this->assertEquals(true, $library->isEmpty());

        // Delete relationship
        $database->deleteRelationship(
            'person',
            'newLibrary'
        );

        // Check parent doesn't have relationship anymore
        $person = $database->getDocument('person', 'person1');
        $library = $person->getAttribute('newLibrary', '');
        $this->assertEquals(null, $library);
    }

    /**
     * @throws AuthorizationException
     * @throws LimitException
     * @throws DuplicateException
     * @throws StructureException
     * @throws \Throwable
     */
    public function testOneToOneTwoWayRelationship(): void
    {
        /** @var Database $database */
        $database = static::getDatabase();

        if (!$database->getAdapter()->getSupportForRelationships()) {
            $this->expectNotToPerformAssertions();
            return;
        }

        $database->createCollection('country');
        $database->createCollection('city');

        $database->createAttribute('country', 'name', Database::VAR_STRING, 255, true);
        $database->createAttribute('city', 'code', Database::VAR_STRING, 3, true);
        $database->createAttribute('city', 'name', Database::VAR_STRING, 255, true);

        $database->createRelationship(
            collection: 'country',
            relatedCollection: 'city',
            type: Database::RELATION_ONE_TO_ONE,
            twoWay: true
        );

        $collection = $database->getCollection('country');
        $attributes = $collection->getAttribute('attributes', []);
        foreach ($attributes as $attribute) {
            if ($attribute['key'] === 'city') {
                $this->assertEquals('relationship', $attribute['type']);
                $this->assertEquals('city', $attribute['$id']);
                $this->assertEquals('city', $attribute['key']);
                $this->assertEquals('city', $attribute['options']['relatedCollection']);
                $this->assertEquals(Database::RELATION_ONE_TO_ONE, $attribute['options']['relationType']);
                $this->assertEquals(true, $attribute['options']['twoWay']);
                $this->assertEquals('country', $attribute['options']['twoWayKey']);
            }
        }

        $collection = $database->getCollection('city');
        $attributes = $collection->getAttribute('attributes', []);
        foreach ($attributes as $attribute) {
            if ($attribute['key'] === 'country') {
                $this->assertEquals('relationship', $attribute['type']);
                $this->assertEquals('country', $attribute['$id']);
                $this->assertEquals('country', $attribute['key']);
                $this->assertEquals('country', $attribute['options']['relatedCollection']);
                $this->assertEquals(Database::RELATION_ONE_TO_ONE, $attribute['options']['relationType']);
                $this->assertEquals(true, $attribute['options']['twoWay']);
                $this->assertEquals('city', $attribute['options']['twoWayKey']);
            }
        }

        // Create document with relationship with nested data
        $doc = new Document([
            '$id' => 'country1',
            '$permissions' => [
                Permission::read(Role::any()),
                Permission::update(Role::any()),
                Permission::delete(Role::any()),
            ],
            'name' => 'England',
            'city' => [
                '$id' => 'city1',
                '$permissions' => [
                    Permission::read(Role::any()),
                    Permission::update(Role::any()),
                    Permission::delete(Role::any()),
                ],
                'name' => 'London',
                'code' => 'LON',
            ],
        ]);

        $database->createDocument('country', new Document($doc->getArrayCopy()));
        $country1 = $database->getDocument('country', 'country1');
        $this->assertEquals('London', $country1->getAttribute('city')->getAttribute('name'));

        // Update a document with non existing related document. It should not get added to the list.
        $database->updateDocument('country', 'country1', (new Document($doc->getArrayCopy()))->setAttribute('city', 'no-city'));

        $country1Document = $database->getDocument('country', 'country1');
        // Assert document does not contain non existing relation document.
        $this->assertEquals(null, $country1Document->getAttribute('city'));
        $database->updateDocument('country', 'country1', (new Document($doc->getArrayCopy()))->setAttribute('city', 'city1'));
        try {
            $database->deleteDocument('country', 'country1');
            $this->fail('Failed to throw exception');
        } catch (Exception $e) {
            $this->assertInstanceOf(RestrictedException::class, $e);
        }

        $this->assertTrue($database->deleteDocument('city', 'city1'));

        $city1 = $database->getDocument('city', 'city1');
        $this->assertTrue($city1->isEmpty());

        $country1 = $database->getDocument('country', 'country1');
        $this->assertTrue($country1->getAttribute('city')->isEmpty());

        $this->assertTrue($database->deleteDocument('country', 'country1'));

        $database->createDocument('country', new Document($doc->getArrayCopy()));
        $country1 = $database->getDocument('country', 'country1');
        $this->assertEquals('London', $country1->getAttribute('city')->getAttribute('name'));

        // Create document with relationship with related ID
        $database->createDocument('city', new Document([
            '$id' => 'city2',
            '$permissions' => [
                Permission::read(Role::any()),
                Permission::update(Role::any()),
                Permission::delete(Role::any()),
            ],
            'name' => 'Paris',
            'code' => 'PAR',
        ]));
        $database->createDocument('country', new Document([
            '$id' => 'country2',
            '$permissions' => [
                Permission::read(Role::any()),
                Permission::update(Role::any()),
                Permission::delete(Role::any()),
            ],
            'name' => 'France',
            'city' => 'city2',
        ]));

        // Create from child side
        $database->createDocument('city', new Document([
            '$id' => 'city3',
            '$permissions' => [
                Permission::read(Role::any()),
                Permission::update(Role::any()),
                Permission::delete(Role::any()),
            ],
            'name' => 'Christchurch',
            'code' => 'CHC',
            'country' => [
                '$id' => 'country3',
                '$permissions' => [
                    Permission::read(Role::any()),
                    Permission::update(Role::any()),
                    Permission::delete(Role::any()),
                ],
                'name' => 'New Zealand',
            ],
        ]));
        $database->createDocument('country', new Document([
            '$id' => 'country4',
            '$permissions' => [
                Permission::read(Role::any()),
                Permission::update(Role::any()),
                Permission::delete(Role::any()),
            ],
            'name' => 'Australia',
        ]));
        $database->createDocument('city', new Document([
            '$id' => 'city4',
            '$permissions' => [
                Permission::read(Role::any()),
                Permission::update(Role::any()),
                Permission::delete(Role::any()),
            ],
            'name' => 'Sydney',
            'code' => 'SYD',
            'country' => 'country4',
        ]));

        // Get document with relationship
        $city = $database->getDocument('city', 'city1');
        $country = $city->getAttribute('country');
        $this->assertEquals('country1', $country['$id']);
        $this->assertArrayNotHasKey('city', $country);

        $city = $database->getDocument('city', 'city2');
        $country = $city->getAttribute('country');
        $this->assertEquals('country2', $country['$id']);
        $this->assertArrayNotHasKey('city', $country);

        $city = $database->getDocument('city', 'city3');
        $country = $city->getAttribute('country');
        $this->assertEquals('country3', $country['$id']);
        $this->assertArrayNotHasKey('city', $country);

        $city = $database->getDocument('city', 'city4');
        $country = $city->getAttribute('country');
        $this->assertEquals('country4', $country['$id']);
        $this->assertArrayNotHasKey('city', $country);

        // Get inverse document with relationship
        $country = $database->getDocument('country', 'country1');
        $city = $country->getAttribute('city');
        $this->assertEquals('city1', $city['$id']);
        $this->assertArrayNotHasKey('country', $city);

        $country = $database->getDocument('country', 'country2');
        $city = $country->getAttribute('city');
        $this->assertEquals('city2', $city['$id']);
        $this->assertArrayNotHasKey('country', $city);

        $country = $database->getDocument('country', 'country3');
        $city = $country->getAttribute('city');
        $this->assertEquals('city3', $city['$id']);
        $this->assertArrayNotHasKey('country', $city);

        $country = $database->getDocument('country', 'country4');
        $city = $country->getAttribute('city');
        $this->assertEquals('city4', $city['$id']);
        $this->assertArrayNotHasKey('country', $city);

        $countries = $database->find('country');

        $this->assertEquals(4, \count($countries));

        // Select related document attributes
<<<<<<< HEAD
        $country = static::getDatabase()->findOne('country', [
            Query::select('*'),
            Query::select('city.name')
=======
        $country = $database->findOne('country', [
            Query::select(['*', 'city.name'])
>>>>>>> bfc010cb
        ]);

        if ($country->isEmpty()) {
            throw new Exception('Country not found');
        }

        $this->assertEquals('London', $country->getAttribute('city')->getAttribute('name'));
        $this->assertArrayNotHasKey('code', $country->getAttribute('city'));

<<<<<<< HEAD
        $country = static::getDatabase()->getDocument('country', 'country1', [
            Query::select('*'),
            Query::select('city.name')
=======
        $country = $database->getDocument('country', 'country1', [
            Query::select(['*', 'city.name'])
>>>>>>> bfc010cb
        ]);

        $this->assertEquals('London', $country->getAttribute('city')->getAttribute('name'));
        $this->assertArrayNotHasKey('code', $country->getAttribute('city'));

        $country1 = $database->getDocument('country', 'country1');

        // Update root document attribute without altering relationship
        $country1 = $database->updateDocument(
            'country',
            $country1->getId(),
            $country1->setAttribute('name', 'Country 1 Updated')
        );

        $this->assertEquals('Country 1 Updated', $country1->getAttribute('name'));
        $country1 = $database->getDocument('country', 'country1');
        $this->assertEquals('Country 1 Updated', $country1->getAttribute('name'));

        $city2 = $database->getDocument('city', 'city2');

        // Update inverse root document attribute without altering relationship
        $city2 = $database->updateDocument(
            'city',
            $city2->getId(),
            $city2->setAttribute('name', 'City 2 Updated')
        );

        $this->assertEquals('City 2 Updated', $city2->getAttribute('name'));
        $city2 = $database->getDocument('city', 'city2');
        $this->assertEquals('City 2 Updated', $city2->getAttribute('name'));

        // Update nested document attribute
        $country1 = $database->updateDocument(
            'country',
            $country1->getId(),
            $country1->setAttribute(
                'city',
                $country1
                    ->getAttribute('city')
                    ->setAttribute('name', 'City 1 Updated')
            )
        );

        $this->assertEquals('City 1 Updated', $country1->getAttribute('city')->getAttribute('name'));
        $country1 = $database->getDocument('country', 'country1');
        $this->assertEquals('City 1 Updated', $country1->getAttribute('city')->getAttribute('name'));

        // Update inverse nested document attribute
        $city2 = $database->updateDocument(
            'city',
            $city2->getId(),
            $city2->setAttribute(
                'country',
                $city2
                    ->getAttribute('country')
                    ->setAttribute('name', 'Country 2 Updated')
            )
        );

        $this->assertEquals('Country 2 Updated', $city2->getAttribute('country')->getAttribute('name'));
        $city2 = $database->getDocument('city', 'city2');
        $this->assertEquals('Country 2 Updated', $city2->getAttribute('country')->getAttribute('name'));

        // Create new document with no relationship
        $country5 = $database->createDocument('country', new Document([
            '$id' => 'country5',
            '$permissions' => [
                Permission::read(Role::any()),
                Permission::update(Role::any()),
                Permission::delete(Role::any()),
            ],
            'name' => 'Country 5',
        ]));

        // Update to relate to created document
        $country5 = $database->updateDocument(
            'country',
            $country5->getId(),
            $country5->setAttribute('city', new Document([
                '$id' => 'city5',
                '$permissions' => [
                    Permission::read(Role::any()),
                    Permission::update(Role::any()),
                ],
                'name' => 'City 5',
                'code' => 'C5',
            ]))
        );

        $this->assertEquals('city5', $country5->getAttribute('city')['$id']);
        $country5 = $database->getDocument('country', 'country5');
        $this->assertEquals('city5', $country5->getAttribute('city')['$id']);

        // Create new document with no relationship
        $city6 = $database->createDocument('city', new Document([
            '$id' => 'city6',
            '$permissions' => [
                Permission::read(Role::any()),
                Permission::update(Role::any()),
                Permission::delete(Role::any()),
            ],
            'name' => 'City6',
            'code' => 'C6',
        ]));

        // Update to relate to created document
        $city6 = $database->updateDocument(
            'city',
            $city6->getId(),
            $city6->setAttribute('country', new Document([
                '$id' => 'country6',
                '$permissions' => [
                    Permission::read(Role::any()),
                    Permission::update(Role::any()),
                ],
                'name' => 'Country 6',
            ]))
        );

        $this->assertEquals('country6', $city6->getAttribute('country')['$id']);
        $city6 = $database->getDocument('city', 'city6');
        $this->assertEquals('country6', $city6->getAttribute('country')['$id']);

        // One to one can't relate to multiple documents, unique index throws duplicate
        try {
            $database->updateDocument(
                'country',
                $country1->getId(),
                $country1->setAttribute('city', 'city2')
            );
            $this->fail('Failed to throw exception');
        } catch (Exception $e) {
            $this->assertInstanceOf(DuplicateException::class, $e);
        }

        $city1 = $database->getDocument('city', 'city1');

        // Set relationship to null
        $city1 = $database->updateDocument(
            'city',
            $city1->getId(),
            $city1->setAttribute('country', null)
        );

        $this->assertEquals(null, $city1->getAttribute('country'));
        $city1 = $database->getDocument('city', 'city1');
        $this->assertEquals(null, $city1->getAttribute('country'));

        // Create a new city with no relation
        $city7 = $database->createDocument('city', new Document([
            '$id' => 'city7',
            '$permissions' => [
                Permission::read(Role::any()),
                Permission::update(Role::any()),
                Permission::delete(Role::any()),
            ],
            'name' => 'Copenhagen',
            'code' => 'CPH',
        ]));

        // Update document with relation to new document
        $database->updateDocument(
            'country',
            $country1->getId(),
            $country1->setAttribute('city', 'city7')
        );

        // Relate existing document to new document as nested data
        $database->updateDocument(
            'country',
            $country1->getId(),
            $country1->setAttribute('city', $city7)
        );

        // Create a new country with no relation
        $database->createDocument('country', new Document([
            '$id' => 'country7',
            '$permissions' => [
                Permission::read(Role::any()),
                Permission::update(Role::any()),
                Permission::delete(Role::any()),
            ],
            'name' => 'Denmark'
        ]));

        // Update inverse document with new related document
        $database->updateDocument(
            'city',
            $city1->getId(),
            $city1->setAttribute('country', 'country7')
        );

        // Rename relationship keys on both sides
        $database->updateRelationship(
            'country',
            'city',
            'newCity',
            'newCountry'
        );

        // Get document with new relationship key
        $city = $database->getDocument('city', 'city1');
        $country = $city->getAttribute('newCountry');
        $this->assertEquals('country7', $country['$id']);

        // Get inverse document with new relationship key
        $country = $database->getDocument('country', 'country7');
        $city = $country->getAttribute('newCity');
        $this->assertEquals('city1', $city['$id']);

        // Create a new country with no relation
        $database->createDocument('country', new Document([
            '$id' => 'country8',
            '$permissions' => [
                Permission::read(Role::any()),
                Permission::update(Role::any()),
                Permission::delete(Role::any()),
            ],
            'name' => 'Denmark'
        ]));

        // Can delete parent document with no relation with on delete set to restrict
        $deleted = $database->deleteDocument('country', 'country8');
        $this->assertEquals(1, $deleted);

        $country8 = $database->getDocument('country', 'country8');
        $this->assertEquals(true, $country8->isEmpty());


        // Cannot delete document while still related to another with on delete set to restrict
        try {
            $database->deleteDocument('country', 'country1');
            $this->fail('Failed to throw exception');
        } catch (Exception $e) {
            $this->assertEquals('Cannot delete document because it has at least one related document.', $e->getMessage());
        }

        // Change on delete to set null
        $database->updateRelationship(
            collection: 'country',
            id: 'newCity',
            onDelete: Database::RELATION_MUTATE_SET_NULL
        );

        $database->updateDocument('city', 'city1', new Document(['newCountry' => null, '$id' => 'city1']));
        $city1 = $database->getDocument('city', 'city1');
        $this->assertNull($city1->getAttribute('newCountry'));

        // Check Delete TwoWay TRUE && RELATION_MUTATE_SET_NULL && related value NULL
        $this->assertTrue($database->deleteDocument('city', 'city1'));
        $city1 = $database->getDocument('city', 'city1');
        $this->assertTrue($city1->isEmpty());

        // Delete parent, will set child relationship to null for two-way
        $database->deleteDocument('country', 'country1');

        // Check relation was set to null
        $city7 = $database->getDocument('city', 'city7');
        $this->assertEquals(null, $city7->getAttribute('country', ''));

        // Delete child, set parent relationship to null for two-way
        $database->deleteDocument('city', 'city2');

        // Check relation was set to null
        $country2 = $database->getDocument('country', 'country2');
        $this->assertEquals(null, $country2->getAttribute('city', ''));

        // Relate again
        $database->updateDocument(
            'city',
            $city7->getId(),
            $city7->setAttribute('newCountry', 'country2')
        );

        // Change on delete to cascade
        $database->updateRelationship(
            collection: 'country',
            id: 'newCity',
            onDelete: Database::RELATION_MUTATE_CASCADE
        );

        // Delete parent, will delete child
        $database->deleteDocument('country', 'country7');

        // Check parent and child were deleted
        $library = $database->getDocument('country', 'country7');
        $this->assertEquals(true, $library->isEmpty());

        $library = $database->getDocument('city', 'city1');
        $this->assertEquals(true, $library->isEmpty());

        // Delete child, will delete parent for two-way
        $database->deleteDocument('city', 'city7');

        // Check parent and child were deleted
        $library = $database->getDocument('city', 'city7');
        $this->assertEquals(true, $library->isEmpty());

        $library = $database->getDocument('country', 'country2');
        $this->assertEquals(true, $library->isEmpty());

        // Create new document to check after deleting relationship
        $database->createDocument('city', new Document([
            '$id' => 'city7',
            '$permissions' => [
                Permission::read(Role::any()),
                Permission::update(Role::any()),
                Permission::delete(Role::any()),
            ],
            'name' => 'Munich',
            'code' => 'MUC',
            'newCountry' => [
                '$id' => 'country7',
                'name' => 'Germany'
            ]
        ]));

        // Delete relationship
        $database->deleteRelationship(
            'country',
            'newCity'
        );

        // Try to get document again
        $country = $database->getDocument('country', 'country4');
        $city = $country->getAttribute('newCity');
        $this->assertEquals(null, $city);

        // Try to get inverse document again
        $city = $database->getDocument('city', 'city7');
        $country = $city->getAttribute('newCountry');
        $this->assertEquals(null, $country);
    }

    public function testIdenticalTwoWayKeyRelationship(): void
    {
        /** @var Database $database */
        $database = static::getDatabase();

        if (!$database->getAdapter()->getSupportForRelationships()) {
            $this->expectNotToPerformAssertions();
            return;
        }

        $database->createCollection('parent');
        $database->createCollection('child');

        $database->createRelationship(
            collection: 'parent',
            relatedCollection: 'child',
            type: Database::RELATION_ONE_TO_ONE,
            id: 'child1'
        );

        try {
            $database->createRelationship(
                collection: 'parent',
                relatedCollection: 'child',
                type: Database::RELATION_ONE_TO_MANY,
                id: 'children',
            );
            $this->fail('Failed to throw Exception');
        } catch (Exception $e) {
            $this->assertEquals('Related attribute already exists', $e->getMessage());
        }

        $database->createRelationship(
            collection: 'parent',
            relatedCollection: 'child',
            type: Database::RELATION_ONE_TO_MANY,
            id: 'children',
            twoWayKey: 'parent_id'
        );

        $collection = $database->getCollection('parent');
        $attributes = $collection->getAttribute('attributes', []);
        foreach ($attributes as $attribute) {
            if ($attribute['key'] === 'child1') {
                $this->assertEquals('parent', $attribute['options']['twoWayKey']);
            }

            if ($attribute['key'] === 'children') {
                $this->assertEquals('parent_id', $attribute['options']['twoWayKey']);
            }
        }

        $database->createDocument('parent', new Document([
            '$permissions' => [
                Permission::read(Role::any()),
                Permission::update(Role::any()),
                Permission::delete(Role::any()),
            ],
            'child1' => [
                '$id' => 'foo',
                '$permissions' => [Permission::read(Role::any())],
            ],
            'children' => [
                [
                    '$id' => 'bar',
                    '$permissions' => [Permission::read(Role::any())],
                ],
            ],
        ]));

        $documents = $database->find('parent', []);
        $document  = array_pop($documents);
        $this->assertArrayHasKey('child1', $document);
        $this->assertEquals('foo', $document->getAttribute('child1')->getId());
        $this->assertArrayHasKey('children', $document);
        $this->assertEquals('bar', $document->getAttribute('children')[0]->getId());

        try {
            $database->updateRelationship(
                collection: 'parent',
                id: 'children',
                newKey: 'child1'
            );
            $this->fail('Failed to throw Exception');
        } catch (Exception $e) {
            $this->assertEquals('Relationship already exists', $e->getMessage());
        }

        try {
            $database->updateRelationship(
                collection: 'parent',
                id: 'children',
                newTwoWayKey: 'parent'
            );
            $this->fail('Failed to throw Exception');
        } catch (Exception $e) {
            $this->assertEquals('Related attribute already exists', $e->getMessage());
        }
    }

    public function testNestedOneToOne_OneToOneRelationship(): void
    {
        /** @var Database $database */
        $database = static::getDatabase();

        if (!$database->getAdapter()->getSupportForRelationships()) {
            $this->expectNotToPerformAssertions();
            return;
        }

        $database->createCollection('pattern');
        $database->createCollection('shirt');
        $database->createCollection('team');

        $database->createAttribute('pattern', 'name', Database::VAR_STRING, 255, true);
        $database->createAttribute('shirt', 'name', Database::VAR_STRING, 255, true);
        $database->createAttribute('team', 'name', Database::VAR_STRING, 255, true);

        $database->createRelationship(
            collection: 'pattern',
            relatedCollection: 'shirt',
            type: Database::RELATION_ONE_TO_ONE,
            twoWay: true,
            id: 'shirt',
            twoWayKey: 'pattern'
        );
        $database->createRelationship(
            collection: 'shirt',
            relatedCollection: 'team',
            type: Database::RELATION_ONE_TO_ONE,
            twoWay: true,
            id: 'team',
            twoWayKey: 'shirt'
        );

        $database->createDocument('pattern', new Document([
            '$id' => 'stripes',
            '$permissions' => [
                Permission::read(Role::any()),
            ],
            'name' => 'Stripes',
            'shirt' => [
                '$id' => 'red',
                '$permissions' => [
                    Permission::read(Role::any()),
                ],
                'name' => 'Red',
                'team' => [
                    '$id' => 'reds',
                    '$permissions' => [
                        Permission::read(Role::any()),
                    ],
                    'name' => 'Reds',
                ],
            ],
        ]));

        $pattern = $database->getDocument('pattern', 'stripes');
        $this->assertEquals('red', $pattern['shirt']['$id']);
        $this->assertArrayNotHasKey('pattern', $pattern['shirt']);
        $this->assertEquals('reds', $pattern['shirt']['team']['$id']);
        $this->assertArrayNotHasKey('shirt', $pattern['shirt']['team']);

        $database->createDocument('team', new Document([
            '$id' => 'blues',
            '$permissions' => [
                Permission::read(Role::any()),
            ],
            'name' => 'Blues',
            'shirt' => [
                '$id' => 'blue',
                '$permissions' => [
                    Permission::read(Role::any()),
                ],
                'name' => 'Blue',
                'pattern' => [
                    '$id' => 'plain',
                    '$permissions' => [
                        Permission::read(Role::any()),
                    ],
                    'name' => 'Plain',
                ],
            ],
        ]));

        $team = $database->getDocument('team', 'blues');
        $this->assertEquals('blue', $team['shirt']['$id']);
        $this->assertArrayNotHasKey('team', $team['shirt']);
        $this->assertEquals('plain', $team['shirt']['pattern']['$id']);
        $this->assertArrayNotHasKey('shirt', $team['shirt']['pattern']);
    }

    public function testNestedOneToOne_OneToManyRelationship(): void
    {
        /** @var Database $database */
        $database = static::getDatabase();

        if (!$database->getAdapter()->getSupportForRelationships()) {
            $this->expectNotToPerformAssertions();
            return;
        }

        $database->createCollection('teachers');
        $database->createCollection('classrooms');
        $database->createCollection('children');

        $database->createAttribute('children', 'name', Database::VAR_STRING, 255, true);
        $database->createAttribute('teachers', 'name', Database::VAR_STRING, 255, true);
        $database->createAttribute('classrooms', 'name', Database::VAR_STRING, 255, true);

        $database->createRelationship(
            collection: 'teachers',
            relatedCollection: 'classrooms',
            type: Database::RELATION_ONE_TO_ONE,
            twoWay: true,
            id: 'classroom',
            twoWayKey: 'teacher'
        );
        $database->createRelationship(
            collection: 'classrooms',
            relatedCollection: 'children',
            type: Database::RELATION_ONE_TO_MANY,
            twoWay: true,
            twoWayKey: 'classroom'
        );

        $database->createDocument('teachers', new Document([
            '$id' => 'teacher1',
            '$permissions' => [
                Permission::read(Role::any()),
            ],
            'name' => 'Teacher 1',
            'classroom' => [
                '$id' => 'classroom1',
                '$permissions' => [
                    Permission::read(Role::any()),
                ],
                'name' => 'Classroom 1',
                'children' => [
                    [
                        '$id' => 'child1',
                        '$permissions' => [
                            Permission::read(Role::any()),
                        ],
                        'name' => 'Child 1',
                    ],
                    [
                        '$id' => 'child2',
                        '$permissions' => [
                            Permission::read(Role::any()),
                        ],
                        'name' => 'Child 2',
                    ],
                ],
            ],
        ]));

        $teacher1 = $database->getDocument('teachers', 'teacher1');
        $this->assertEquals('classroom1', $teacher1['classroom']['$id']);
        $this->assertArrayNotHasKey('teacher', $teacher1['classroom']);
        $this->assertEquals(2, \count($teacher1['classroom']['children']));
        $this->assertEquals('Child 1', $teacher1['classroom']['children'][0]['name']);
        $this->assertEquals('Child 2', $teacher1['classroom']['children'][1]['name']);

        $database->createDocument('children', new Document([
            '$id' => 'child3',
            '$permissions' => [
                Permission::read(Role::any()),
            ],
            'name' => 'Child 3',
            'classroom' => [
                '$id' => 'classroom2',
                '$permissions' => [
                    Permission::read(Role::any()),
                ],
                'name' => 'Classroom 2',
                'teacher' => [
                    '$id' => 'teacher2',
                    '$permissions' => [
                        Permission::read(Role::any()),
                    ],
                    'name' => 'Teacher 2',
                ],
            ],
        ]));

        $child3 = $database->getDocument('children', 'child3');
        $this->assertEquals('classroom2', $child3['classroom']['$id']);
        $this->assertArrayNotHasKey('children', $child3['classroom']);
        $this->assertEquals('teacher2', $child3['classroom']['teacher']['$id']);
        $this->assertArrayNotHasKey('classroom', $child3['classroom']['teacher']);
    }

    public function testNestedOneToOne_ManyToOneRelationship(): void
    {
        /** @var Database $database */
        $database = static::getDatabase();

        if (!$database->getAdapter()->getSupportForRelationships()) {
            $this->expectNotToPerformAssertions();
            return;
        }

        $database->createCollection('users');
        $database->createCollection('profiles');
        $database->createCollection('avatars');

        $database->createAttribute('users', 'name', Database::VAR_STRING, 255, true);
        $database->createAttribute('profiles', 'name', Database::VAR_STRING, 255, true);
        $database->createAttribute('avatars', 'name', Database::VAR_STRING, 255, true);

        $database->createRelationship(
            collection: 'users',
            relatedCollection: 'profiles',
            type: Database::RELATION_ONE_TO_ONE,
            twoWay: true,
            id: 'profile',
            twoWayKey: 'user'
        );
        $database->createRelationship(
            collection: 'profiles',
            relatedCollection: 'avatars',
            type: Database::RELATION_MANY_TO_ONE,
            twoWay: true,
            id: 'avatar',
        );

        $database->createDocument('users', new Document([
            '$id' => 'user1',
            '$permissions' => [
                Permission::read(Role::any()),
            ],
            'name' => 'User 1',
            'profile' => [
                '$id' => 'profile1',
                '$permissions' => [
                    Permission::read(Role::any()),
                ],
                'name' => 'Profile 1',
                'avatar' => [
                    '$id' => 'avatar1',
                    '$permissions' => [
                        Permission::read(Role::any()),
                    ],
                    'name' => 'Avatar 1',
                ],
            ],
        ]));

        $user1 = $database->getDocument('users', 'user1');
        $this->assertEquals('profile1', $user1['profile']['$id']);
        $this->assertArrayNotHasKey('user', $user1['profile']);
        $this->assertEquals('avatar1', $user1['profile']['avatar']['$id']);
        $this->assertArrayNotHasKey('profile', $user1['profile']['avatar']);

        $database->createDocument('avatars', new Document([
            '$id' => 'avatar2',
            '$permissions' => [
                Permission::read(Role::any()),
            ],
            'name' => 'Avatar 2',
            'profiles' => [
                [
                    '$id' => 'profile2',
                    '$permissions' => [
                        Permission::read(Role::any()),
                    ],
                    'name' => 'Profile 2',
                    'user' => [
                        '$id' => 'user2',
                        '$permissions' => [
                            Permission::read(Role::any()),
                        ],
                        'name' => 'User 2',
                    ],
                ]
            ],
        ]));

        $avatar2 = $database->getDocument('avatars', 'avatar2');
        $this->assertEquals('profile2', $avatar2['profiles'][0]['$id']);
        $this->assertArrayNotHasKey('avatars', $avatar2['profiles'][0]);
        $this->assertEquals('user2', $avatar2['profiles'][0]['user']['$id']);
        $this->assertArrayNotHasKey('profiles', $avatar2['profiles'][0]['user']);
    }

    public function testNestedOneToOne_ManyToManyRelationship(): void
    {
        /** @var Database $database */
        $database = static::getDatabase();

        if (!$database->getAdapter()->getSupportForRelationships()) {
            $this->expectNotToPerformAssertions();
            return;
        }

        $database->createCollection('addresses');
        $database->createCollection('houses');
        $database->createCollection('buildings');

        $database->createAttribute('addresses', 'street', Database::VAR_STRING, 255, true);
        $database->createAttribute('houses', 'name', Database::VAR_STRING, 255, true);
        $database->createAttribute('buildings', 'name', Database::VAR_STRING, 255, true);

        $database->createRelationship(
            collection: 'addresses',
            relatedCollection: 'houses',
            type: Database::RELATION_ONE_TO_ONE,
            twoWay: true,
            id: 'house',
            twoWayKey: 'address'
        );
        $database->createRelationship(
            collection: 'houses',
            relatedCollection: 'buildings',
            type: Database::RELATION_MANY_TO_MANY,
            twoWay: true,
        );

        $database->createDocument('addresses', new Document([
            '$id' => 'address1',
            '$permissions' => [
                Permission::read(Role::any()),
            ],
            'street' => 'Street 1',
            'house' => [
                '$id' => 'house1',
                '$permissions' => [
                    Permission::read(Role::any()),
                ],
                'name' => 'House 1',
                'buildings' => [
                    [
                        '$id' => 'building1',
                        '$permissions' => [
                            Permission::read(Role::any()),
                        ],
                        'name' => 'Building 1',
                    ],
                    [
                        '$id' => 'building2',
                        '$permissions' => [
                            Permission::read(Role::any()),
                        ],
                        'name' => 'Building 2',
                    ],
                ],
            ],
        ]));

        $address1 = $database->getDocument('addresses', 'address1');
        $this->assertEquals('house1', $address1['house']['$id']);
        $this->assertArrayNotHasKey('address', $address1['house']);
        $this->assertEquals('building1', $address1['house']['buildings'][0]['$id']);
        $this->assertEquals('building2', $address1['house']['buildings'][1]['$id']);
        $this->assertArrayNotHasKey('houses', $address1['house']['buildings'][0]);
        $this->assertArrayNotHasKey('houses', $address1['house']['buildings'][1]);

        $database->createDocument('buildings', new Document([
            '$id' => 'building3',
            '$permissions' => [
                Permission::read(Role::any()),
            ],
            'name' => 'Building 3',
            'houses' => [
                [
                    '$id' => 'house2',
                    '$permissions' => [
                        Permission::read(Role::any()),
                    ],
                    'name' => 'House 2',
                    'address' => [
                        '$id' => 'address2',
                        '$permissions' => [
                            Permission::read(Role::any()),
                        ],
                        'street' => 'Street 2',
                    ],
                ],
            ],
        ]));
    }

    public function testExceedMaxDepthOneToOne(): void
    {
        /** @var Database $database */
        $database = static::getDatabase();

        if (!$database->getAdapter()->getSupportForRelationships()) {
            $this->expectNotToPerformAssertions();
            return;
        }

        $level1Collection = 'level1OneToOne';
        $level2Collection = 'level2OneToOne';
        $level3Collection = 'level3OneToOne';
        $level4Collection = 'level4OneToOne';

        $database->createCollection($level1Collection);
        $database->createCollection($level2Collection);
        $database->createCollection($level3Collection);
        $database->createCollection($level4Collection);

        $database->createRelationship(
            collection: $level1Collection,
            relatedCollection: $level2Collection,
            type: Database::RELATION_ONE_TO_ONE,
            twoWay: true,
        );
        $database->createRelationship(
            collection: $level2Collection,
            relatedCollection: $level3Collection,
            type: Database::RELATION_ONE_TO_ONE,
            twoWay: true,
        );
        $database->createRelationship(
            collection: $level3Collection,
            relatedCollection: $level4Collection,
            type: Database::RELATION_ONE_TO_ONE,
            twoWay: true,
        );

        // Exceed create depth
        $level1 = $database->createDocument($level1Collection, new Document([
            '$id' => 'level1',
            '$permissions' => [
                Permission::read(Role::any()),
                Permission::update(Role::any()),
            ],
            $level2Collection => [
                '$id' => 'level2',
                $level3Collection => [
                    '$id' => 'level3',
                    $level4Collection => [
                        '$id' => 'level4',
                    ],
                ],
            ],
        ]));
        $this->assertArrayHasKey($level2Collection, $level1);
        $this->assertEquals('level2', $level1[$level2Collection]->getId());
        $this->assertArrayHasKey($level3Collection, $level1[$level2Collection]);
        $this->assertEquals('level3', $level1[$level2Collection][$level3Collection]->getId());
        $this->assertArrayNotHasKey($level4Collection, $level1[$level2Collection][$level3Collection]);

        // Confirm the 4th level document does not exist
        $level3 = $database->getDocument($level3Collection, 'level3');
        $this->assertNull($level3[$level4Collection]);

        // Create level 4 document
        $level3->setAttribute($level4Collection, new Document([
            '$id' => 'level4',
        ]));
        $level3 = $database->updateDocument($level3Collection, $level3->getId(), $level3);
        $this->assertEquals('level4', $level3[$level4Collection]->getId());

        // Exceed fetch depth
        $level1 = $database->getDocument($level1Collection, 'level1');
        $this->assertArrayHasKey($level2Collection, $level1);
        $this->assertEquals('level2', $level1[$level2Collection]->getId());
        $this->assertArrayHasKey($level3Collection, $level1[$level2Collection]);
        $this->assertEquals('level3', $level1[$level2Collection][$level3Collection]->getId());
        $this->assertArrayNotHasKey($level4Collection, $level1[$level2Collection][$level3Collection]);
    }

    public function testExceedMaxDepthOneToOneNull(): void
    {
        /** @var Database $database */
        $database = static::getDatabase();

        if (!$database->getAdapter()->getSupportForRelationships()) {
            $this->expectNotToPerformAssertions();
            return;
        }

        $level1Collection = 'level1OneToOneNull';
        $level2Collection = 'level2OneToOneNull';
        $level3Collection = 'level3OneToOneNull';
        $level4Collection = 'level4OneToOneNull';

        $database->createCollection($level1Collection);
        $database->createCollection($level2Collection);
        $database->createCollection($level3Collection);
        $database->createCollection($level4Collection);

        $database->createRelationship(
            collection: $level1Collection,
            relatedCollection: $level2Collection,
            type: Database::RELATION_ONE_TO_ONE,
            twoWay: true,
        );
        $database->createRelationship(
            collection: $level2Collection,
            relatedCollection: $level3Collection,
            type: Database::RELATION_ONE_TO_ONE,
            twoWay: true,
        );
        $database->createRelationship(
            collection: $level3Collection,
            relatedCollection: $level4Collection,
            type: Database::RELATION_ONE_TO_ONE,
            twoWay: true,
        );

        $level1 = $database->createDocument($level1Collection, new Document([
            '$id' => 'level1',
            '$permissions' => [
                Permission::read(Role::any()),
                Permission::update(Role::any()),
            ],
            $level2Collection => [
                '$id' => 'level2',
                $level3Collection => [
                    '$id' => 'level3',
                    $level4Collection => [
                        '$id' => 'level4',
                    ],
                ],
            ],
        ]));
        $this->assertArrayHasKey($level2Collection, $level1);
        $this->assertEquals('level2', $level1[$level2Collection]->getId());
        $this->assertArrayHasKey($level3Collection, $level1[$level2Collection]);
        $this->assertEquals('level3', $level1[$level2Collection][$level3Collection]->getId());
        $this->assertArrayNotHasKey($level4Collection, $level1[$level2Collection][$level3Collection]);

        // Confirm the 4th level document does not exist
        $level3 = $database->getDocument($level3Collection, 'level3');
        $this->assertNull($level3[$level4Collection]);

        // Create level 4 document
        $level3->setAttribute($level4Collection, new Document([
            '$id' => 'level4',
        ]));
        $level3 = $database->updateDocument($level3Collection, $level3->getId(), $level3);
        $this->assertEquals('level4', $level3[$level4Collection]->getId());
        $level3 = $database->getDocument($level3Collection, 'level3');
        $this->assertEquals('level4', $level3[$level4Collection]->getId());

        // Exceed fetch depth
        $level1 = $database->getDocument($level1Collection, 'level1');
        $this->assertArrayHasKey($level2Collection, $level1);
        $this->assertEquals('level2', $level1[$level2Collection]->getId());
        $this->assertArrayHasKey($level3Collection, $level1[$level2Collection]);
        $this->assertEquals('level3', $level1[$level2Collection][$level3Collection]->getId());
        $this->assertArrayNotHasKey($level4Collection, $level1[$level2Collection][$level3Collection]);
    }

    public function testOneToOneRelationshipKeyWithSymbols(): void
    {
        /** @var Database $database */
        $database = static::getDatabase();

        if (!$database->getAdapter()->getSupportForRelationships()) {
            $this->expectNotToPerformAssertions();
            return;
        }

        $database->createCollection('$symbols_coll.ection1');
        $database->createCollection('$symbols_coll.ection2');

        $database->createRelationship(
            collection: '$symbols_coll.ection1',
            relatedCollection: '$symbols_coll.ection2',
            type: Database::RELATION_ONE_TO_ONE,
            twoWay: true,
        );

        $doc1 = $database->createDocument('$symbols_coll.ection2', new Document([
            '$id' => ID::unique(),
            '$permissions' => [
                Permission::read(Role::any()),
                Permission::update(Role::any())
            ]
        ]));
        $doc2 = $database->createDocument('$symbols_coll.ection1', new Document([
            '$id' => ID::unique(),
            '$symbols_coll.ection2' => $doc1->getId(),
            '$permissions' => [
                Permission::read(Role::any()),
                Permission::update(Role::any())
            ]
        ]));

        $doc1 = $database->getDocument('$symbols_coll.ection2', $doc1->getId());
        $doc2 = $database->getDocument('$symbols_coll.ection1', $doc2->getId());

        $this->assertEquals($doc2->getId(), $doc1->getAttribute('$symbols_coll.ection1')->getId());
        $this->assertEquals($doc1->getId(), $doc2->getAttribute('$symbols_coll.ection2')->getId());
    }

    public function testRecreateOneToOneOneWayRelationshipFromChild(): void
    {
        /** @var Database $database */
        $database = static::getDatabase();

        if (!$database->getAdapter()->getSupportForRelationships()) {
            $this->expectNotToPerformAssertions();
            return;
        }
        $database->createCollection('one', [
            new Document([
                '$id' => ID::custom('name'),
                'type' => Database::VAR_STRING,
                'format' => '',
                'size' => 100,
                'signed' => true,
                'required' => false,
                'default' => null,
                'array' => false,
                'filters' => [],
            ]),
        ], [], [
            Permission::read(Role::any()),
            Permission::create(Role::any()),
            Permission::update(Role::any()),
            Permission::delete(Role::any())
        ]);
        $database->createCollection('two', [
            new Document([
                '$id' => ID::custom('name'),
                'type' => Database::VAR_STRING,
                'format' => '',
                'size' => 100,
                'signed' => true,
                'required' => false,
                'default' => null,
                'array' => false,
                'filters' => [],
            ]),
        ], [], [
            Permission::read(Role::any()),
            Permission::create(Role::any()),
            Permission::update(Role::any()),
            Permission::delete(Role::any())
        ]);

        $database->createRelationship(
            collection: 'one',
            relatedCollection: 'two',
            type: Database::RELATION_ONE_TO_ONE,
        );

        $database->deleteRelationship('two', 'one');

        $result = $database->createRelationship(
            collection: 'one',
            relatedCollection: 'two',
            type: Database::RELATION_ONE_TO_ONE,
        );

        $this->assertTrue($result);

        $database->deleteCollection('one');
        $database->deleteCollection('two');
    }

    public function testRecreateOneToOneTwoWayRelationshipFromParent(): void
    {
        /** @var Database $database */
        $database = static::getDatabase();

        if (!$database->getAdapter()->getSupportForRelationships()) {
            $this->expectNotToPerformAssertions();
            return;
        }
        $database->createCollection('one', [
            new Document([
                '$id' => ID::custom('name'),
                'type' => Database::VAR_STRING,
                'format' => '',
                'size' => 100,
                'signed' => true,
                'required' => false,
                'default' => null,
                'array' => false,
                'filters' => [],
            ]),
        ], [], [
            Permission::read(Role::any()),
            Permission::create(Role::any()),
            Permission::update(Role::any()),
            Permission::delete(Role::any())
        ]);
        $database->createCollection('two', [
            new Document([
                '$id' => ID::custom('name'),
                'type' => Database::VAR_STRING,
                'format' => '',
                'size' => 100,
                'signed' => true,
                'required' => false,
                'default' => null,
                'array' => false,
                'filters' => [],
            ]),
        ], [], [
            Permission::read(Role::any()),
            Permission::create(Role::any()),
            Permission::update(Role::any()),
            Permission::delete(Role::any())
        ]);

        $database->createRelationship(
            collection: 'one',
            relatedCollection: 'two',
            type: Database::RELATION_ONE_TO_ONE,
            twoWay: true,
        );

        $database->deleteRelationship('one', 'two');

        $result = $database->createRelationship(
            collection: 'one',
            relatedCollection: 'two',
            type: Database::RELATION_ONE_TO_ONE,
            twoWay: true,
        );

        $this->assertTrue($result);

        $database->deleteCollection('one');
        $database->deleteCollection('two');
    }

    public function testRecreateOneToOneTwoWayRelationshipFromChild(): void
    {
        /** @var Database $database */
        $database = static::getDatabase();

        if (!$database->getAdapter()->getSupportForRelationships()) {
            $this->expectNotToPerformAssertions();
            return;
        }
        $database->createCollection('one', [
            new Document([
                '$id' => ID::custom('name'),
                'type' => Database::VAR_STRING,
                'format' => '',
                'size' => 100,
                'signed' => true,
                'required' => false,
                'default' => null,
                'array' => false,
                'filters' => [],
            ]),
        ], [], [
            Permission::read(Role::any()),
            Permission::create(Role::any()),
            Permission::update(Role::any()),
            Permission::delete(Role::any())
        ]);
        $database->createCollection('two', [
            new Document([
                '$id' => ID::custom('name'),
                'type' => Database::VAR_STRING,
                'format' => '',
                'size' => 100,
                'signed' => true,
                'required' => false,
                'default' => null,
                'array' => false,
                'filters' => [],
            ]),
        ], [], [
            Permission::read(Role::any()),
            Permission::create(Role::any()),
            Permission::update(Role::any()),
            Permission::delete(Role::any())
        ]);

        $database->createRelationship(
            collection: 'one',
            relatedCollection: 'two',
            type: Database::RELATION_ONE_TO_ONE,
            twoWay: true,
        );

        $database->deleteRelationship('two', 'one');

        $result = $database->createRelationship(
            collection: 'one',
            relatedCollection: 'two',
            type: Database::RELATION_ONE_TO_ONE,
            twoWay: true,
        );

        $this->assertTrue($result);

        $database->deleteCollection('one');
        $database->deleteCollection('two');
    }

    public function testRecreateOneToOneOneWayRelationshipFromParent(): void
    {
        /** @var Database $database */
        $database = static::getDatabase();

        if (!$database->getAdapter()->getSupportForRelationships()) {
            $this->expectNotToPerformAssertions();
            return;
        }
        $database->createCollection('one', [
            new Document([
                '$id' => ID::custom('name'),
                'type' => Database::VAR_STRING,
                'format' => '',
                'size' => 100,
                'signed' => true,
                'required' => false,
                'default' => null,
                'array' => false,
                'filters' => [],
            ]),
        ], [], [
            Permission::read(Role::any()),
            Permission::create(Role::any()),
            Permission::update(Role::any()),
            Permission::delete(Role::any())
        ]);
        $database->createCollection('two', [
            new Document([
                '$id' => ID::custom('name'),
                'type' => Database::VAR_STRING,
                'format' => '',
                'size' => 100,
                'signed' => true,
                'required' => false,
                'default' => null,
                'array' => false,
                'filters' => [],
            ]),
        ], [], [
            Permission::read(Role::any()),
            Permission::create(Role::any()),
            Permission::update(Role::any()),
            Permission::delete(Role::any())
        ]);

        $database->createRelationship(
            collection: 'one',
            relatedCollection: 'two',
            type: Database::RELATION_ONE_TO_ONE,
        );

        $database->deleteRelationship('one', 'two');

        $result = $database->createRelationship(
            collection: 'one',
            relatedCollection: 'two',
            type: Database::RELATION_ONE_TO_ONE,
        );

        $this->assertTrue($result);

        $database->deleteCollection('one');
        $database->deleteCollection('two');
    }

    public function testDeleteBulkDocumentsOneToOneRelationship(): void
    {
        /** @var Database $database */
        $database = static::getDatabase();

        if (!$database->getAdapter()->getSupportForRelationships() || !$database->getAdapter()->getSupportForBatchOperations()) {
            $this->expectNotToPerformAssertions();
            return;
        }

        $this->getDatabase()->createCollection('bulk_delete_person_o2o');
        $this->getDatabase()->createCollection('bulk_delete_library_o2o');

        $this->getDatabase()->createAttribute('bulk_delete_person_o2o', 'name', Database::VAR_STRING, 255, true);
        $this->getDatabase()->createAttribute('bulk_delete_library_o2o', 'name', Database::VAR_STRING, 255, true);
        $this->getDatabase()->createAttribute('bulk_delete_library_o2o', 'area', Database::VAR_STRING, 255, true);

        // Restrict
        $this->getDatabase()->createRelationship(
            collection: 'bulk_delete_person_o2o',
            relatedCollection: 'bulk_delete_library_o2o',
            type: Database::RELATION_ONE_TO_ONE,
            onDelete: Database::RELATION_MUTATE_RESTRICT
        );

        $person1 = $this->getDatabase()->createDocument('bulk_delete_person_o2o', new Document([
            '$id' => 'person1',
            '$permissions' => [
                Permission::read(Role::any()),
                Permission::update(Role::any()),
                Permission::delete(Role::any()),
            ],
            'name' => 'Person 1',
            'bulk_delete_library_o2o' => [
                '$id' => 'library1',
                '$permissions' => [
                    Permission::read(Role::any()),
                    Permission::update(Role::any()),
                    Permission::delete(Role::any()),
                ],
                'name' => 'Library 1',
                'area' => 'Area 1',
            ],
        ]));

        $person1 = $this->getDatabase()->getDocument('bulk_delete_person_o2o', 'person1');
        $library = $person1->getAttribute('bulk_delete_library_o2o');
        $this->assertEquals('library1', $library['$id']);
        $this->assertArrayNotHasKey('bulk_delete_person_o2o', $library);

        // Delete person
        try {
            $this->getDatabase()->deleteDocuments('bulk_delete_person_o2o');
            $this->fail('Failed to throw exception');
        } catch (RestrictedException $e) {
            $this->assertEquals('Cannot delete document because it has at least one related document.', $e->getMessage());
        }

        $this->getDatabase()->updateDocument('bulk_delete_person_o2o', 'person1', new Document([
            '$id' => 'person1',
            '$permissions' => [
                Permission::read(Role::any()),
                Permission::update(Role::any()),
                Permission::delete(Role::any()),
            ],
            'name' => 'Person 1',
            'bulk_delete_library_o2o' => null,
        ]));

        $this->getDatabase()->deleteDocuments('bulk_delete_person_o2o');
        $this->assertCount(0, $this->getDatabase()->find('bulk_delete_person_o2o'));
        $this->getDatabase()->deleteDocuments('bulk_delete_library_o2o');
        $this->assertCount(0, $this->getDatabase()->find('bulk_delete_library_o2o'));

        // NULL
        $this->getDatabase()->updateRelationship(
            collection: 'bulk_delete_person_o2o',
            id: 'bulk_delete_library_o2o',
            onDelete: Database::RELATION_MUTATE_SET_NULL
        );

        $person1 = $this->getDatabase()->createDocument('bulk_delete_person_o2o', new Document([
            '$id' => 'person1',
            '$permissions' => [
                Permission::read(Role::any()),
                Permission::update(Role::any()),
                Permission::delete(Role::any()),
            ],
            'name' => 'Person 1',
            'bulk_delete_library_o2o' => [
                '$id' => 'library1',
                '$permissions' => [
                    Permission::read(Role::any()),
                    Permission::update(Role::any()),
                    Permission::delete(Role::any()),
                ],
                'name' => 'Library 1',
                'area' => 'Area 1',
            ],
        ]));

        $person1 = $this->getDatabase()->getDocument('bulk_delete_person_o2o', 'person1');
        $library = $person1->getAttribute('bulk_delete_library_o2o');
        $this->assertEquals('library1', $library['$id']);
        $this->assertArrayNotHasKey('bulk_delete_person_o2o', $library);

        $person = $this->getDatabase()->getDocument('bulk_delete_person_o2o', 'person1');

        $this->getDatabase()->deleteDocuments('bulk_delete_library_o2o');
        $this->assertCount(0, $this->getDatabase()->find('bulk_delete_library_o2o'));
        $this->assertCount(1, $this->getDatabase()->find('bulk_delete_person_o2o'));

        $person = $this->getDatabase()->getDocument('bulk_delete_person_o2o', 'person1');
        $library = $person->getAttribute('bulk_delete_library_o2o');
        $this->assertNull($library);

        // NULL - Cleanup
        $this->getDatabase()->deleteDocuments('bulk_delete_person_o2o');
        $this->assertCount(0, $this->getDatabase()->find('bulk_delete_person_o2o'));
        $this->getDatabase()->deleteDocuments('bulk_delete_library_o2o');
        $this->assertCount(0, $this->getDatabase()->find('bulk_delete_library_o2o'));

        // Cascade
        $this->getDatabase()->updateRelationship(
            collection: 'bulk_delete_person_o2o',
            id: 'bulk_delete_library_o2o',
            onDelete: Database::RELATION_MUTATE_CASCADE
        );

        $person1 = $this->getDatabase()->createDocument('bulk_delete_person_o2o', new Document([
            '$id' => 'person1',
            '$permissions' => [
                Permission::read(Role::any()),
                Permission::update(Role::any()),
                Permission::delete(Role::any()),
            ],
            'name' => 'Person 1',
            'bulk_delete_library_o2o' => [
                '$id' => 'library1',
                '$permissions' => [
                    Permission::read(Role::any()),
                    Permission::update(Role::any()),
                    Permission::delete(Role::any()),
                ],
                'name' => 'Library 1',
                'area' => 'Area 1',
            ],
        ]));

        $person1 = $this->getDatabase()->getDocument('bulk_delete_person_o2o', 'person1');
        $library = $person1->getAttribute('bulk_delete_library_o2o');
        $this->assertEquals('library1', $library['$id']);
        $this->assertArrayNotHasKey('bulk_delete_person_o2o', $library);

        $person = $this->getDatabase()->getDocument('bulk_delete_person_o2o', 'person1');

        $this->getDatabase()->deleteDocuments('bulk_delete_library_o2o');
        $this->assertCount(0, $this->getDatabase()->find('bulk_delete_library_o2o'));
        $this->assertCount(1, $this->getDatabase()->find('bulk_delete_person_o2o'));

        $person = $this->getDatabase()->getDocument('bulk_delete_person_o2o', 'person1');
        $library = $person->getAttribute('bulk_delete_library_o2o');
        $this->assertEmpty($library);
        $this->assertNotNull($library);

        // Test Bulk delete parent
        $this->getDatabase()->deleteDocuments('bulk_delete_person_o2o');
        $this->assertCount(0, $this->getDatabase()->find('bulk_delete_person_o2o'));

        $person1 = $this->getDatabase()->createDocument('bulk_delete_person_o2o', new Document([
            '$id' => 'person1',
            '$permissions' => [
                Permission::read(Role::any()),
                Permission::update(Role::any()),
                Permission::delete(Role::any()),
            ],
            'name' => 'Person 1',
            'bulk_delete_library_o2o' => [
                '$id' => 'library1',
                '$permissions' => [
                    Permission::read(Role::any()),
                    Permission::update(Role::any()),
                    Permission::delete(Role::any()),
                ],
                'name' => 'Library 1',
                'area' => 'Area 1',
            ],
        ]));

        $person1 = $this->getDatabase()->getDocument('bulk_delete_person_o2o', 'person1');
        $library = $person1->getAttribute('bulk_delete_library_o2o');
        $this->assertEquals('library1', $library['$id']);
        $this->assertArrayNotHasKey('bulk_delete_person_o2o', $library);

        $this->getDatabase()->deleteDocuments('bulk_delete_person_o2o');
        $this->assertCount(0, $this->getDatabase()->find('bulk_delete_person_o2o'));
        $this->assertCount(0, $this->getDatabase()->find('bulk_delete_library_o2o'));
    }

    public function testDeleteTwoWayRelationshipFromChild(): void
    {
        /** @var Database $database */
        $database = static::getDatabase();

        if (!$database->getAdapter()->getSupportForRelationships()) {
            $this->expectNotToPerformAssertions();
            return;
        }

        $database->createCollection('drivers');
        $database->createCollection('licenses');

        $database->createRelationship(
            collection: 'drivers',
            relatedCollection: 'licenses',
            type: Database::RELATION_ONE_TO_ONE,
            twoWay: true,
            id: 'license',
            twoWayKey: 'driver'
        );

        $drivers = $database->getCollection('drivers');
        $licenses = $database->getCollection('licenses');

        $this->assertEquals(1, \count($drivers->getAttribute('attributes')));
        $this->assertEquals(1, \count($drivers->getAttribute('indexes')));
        $this->assertEquals(1, \count($licenses->getAttribute('attributes')));
        $this->assertEquals(1, \count($licenses->getAttribute('indexes')));

        $database->deleteRelationship('licenses', 'driver');

        $drivers = $database->getCollection('drivers');
        $licenses = $database->getCollection('licenses');

        $this->assertEquals(0, \count($drivers->getAttribute('attributes')));
        $this->assertEquals(0, \count($drivers->getAttribute('indexes')));
        $this->assertEquals(0, \count($licenses->getAttribute('attributes')));
        $this->assertEquals(0, \count($licenses->getAttribute('indexes')));

        $database->createRelationship(
            collection: 'drivers',
            relatedCollection: 'licenses',
            type: Database::RELATION_ONE_TO_MANY,
            twoWay: true,
            id: 'licenses',
            twoWayKey: 'driver'
        );

        $drivers = $database->getCollection('drivers');
        $licenses = $database->getCollection('licenses');

        $this->assertEquals(1, \count($drivers->getAttribute('attributes')));
        $this->assertEquals(0, \count($drivers->getAttribute('indexes')));
        $this->assertEquals(1, \count($licenses->getAttribute('attributes')));
        $this->assertEquals(1, \count($licenses->getAttribute('indexes')));

        $database->deleteRelationship('licenses', 'driver');

        $drivers = $database->getCollection('drivers');
        $licenses = $database->getCollection('licenses');

        $this->assertEquals(0, \count($drivers->getAttribute('attributes')));
        $this->assertEquals(0, \count($drivers->getAttribute('indexes')));
        $this->assertEquals(0, \count($licenses->getAttribute('attributes')));
        $this->assertEquals(0, \count($licenses->getAttribute('indexes')));

        $database->createRelationship(
            collection: 'licenses',
            relatedCollection: 'drivers',
            type: Database::RELATION_MANY_TO_ONE,
            twoWay: true,
            id: 'driver',
            twoWayKey: 'licenses'
        );

        $drivers = $database->getCollection('drivers');
        $licenses = $database->getCollection('licenses');

        $this->assertEquals(1, \count($drivers->getAttribute('attributes')));
        $this->assertEquals(0, \count($drivers->getAttribute('indexes')));
        $this->assertEquals(1, \count($licenses->getAttribute('attributes')));
        $this->assertEquals(1, \count($licenses->getAttribute('indexes')));

        $database->deleteRelationship('drivers', 'licenses');

        $drivers = $database->getCollection('drivers');
        $licenses = $database->getCollection('licenses');

        $this->assertEquals(0, \count($drivers->getAttribute('attributes')));
        $this->assertEquals(0, \count($drivers->getAttribute('indexes')));
        $this->assertEquals(0, \count($licenses->getAttribute('attributes')));
        $this->assertEquals(0, \count($licenses->getAttribute('indexes')));

        $database->createRelationship(
            collection: 'licenses',
            relatedCollection: 'drivers',
            type: Database::RELATION_MANY_TO_MANY,
            twoWay: true,
            id: 'drivers',
            twoWayKey: 'licenses'
        );

        $drivers = $database->getCollection('drivers');
        $licenses = $database->getCollection('licenses');
        $junction = $database->getCollection('_' . $licenses->getSequence() . '_' . $drivers->getSequence());

        $this->assertEquals(1, \count($drivers->getAttribute('attributes')));
        $this->assertEquals(0, \count($drivers->getAttribute('indexes')));
        $this->assertEquals(1, \count($licenses->getAttribute('attributes')));
        $this->assertEquals(0, \count($licenses->getAttribute('indexes')));
        $this->assertEquals(2, \count($junction->getAttribute('attributes')));
        $this->assertEquals(2, \count($junction->getAttribute('indexes')));

        $database->deleteRelationship('drivers', 'licenses');

        $drivers = $database->getCollection('drivers');
        $licenses = $database->getCollection('licenses');
        $junction = $database->getCollection('_licenses_drivers');

        $this->assertEquals(0, \count($drivers->getAttribute('attributes')));
        $this->assertEquals(0, \count($drivers->getAttribute('indexes')));
        $this->assertEquals(0, \count($licenses->getAttribute('attributes')));
        $this->assertEquals(0, \count($licenses->getAttribute('indexes')));

        $this->assertEquals(true, $junction->isEmpty());
    }
    public function testUpdateParentAndChild_OneToOne(): void
    {
        /** @var Database $database */
        $database = static::getDatabase();

        if (
            !$database->getAdapter()->getSupportForRelationships() ||
            !$database->getAdapter()->getSupportForBatchOperations()
        ) {
            $this->expectNotToPerformAssertions();
            return;
        }

        $parentCollection = 'parent_combined_o2o';
        $childCollection = 'child_combined_o2o';

        $database->createCollection($parentCollection);
        $database->createCollection($childCollection);

        $database->createAttribute($parentCollection, 'name', Database::VAR_STRING, 255, true);
        $database->createAttribute($childCollection, 'name', Database::VAR_STRING, 255, true);
        $database->createAttribute($childCollection, 'parentNumber', Database::VAR_INTEGER, 0, false);

        $database->createRelationship(
            collection: $parentCollection,
            relatedCollection: $childCollection,
            type: Database::RELATION_ONE_TO_ONE,
            id: 'parentNumber'
        );

        $database->createDocument($parentCollection, new Document([
            '$id' => 'parent1',
            '$permissions' => [
                Permission::read(Role::any()),
                Permission::update(Role::any()),
                Permission::delete(Role::any()),
            ],
            'name' => 'Parent 1',
        ]));

        $database->createDocument($childCollection, new Document([
            '$id' => 'child1',
            '$permissions' => [
                Permission::read(Role::any()),
                Permission::update(Role::any()),
                Permission::delete(Role::any()),
            ],
            'name' => 'Child 1',
            'parentNumber' => null,
        ]));

        $database->updateDocuments(
            $parentCollection,
            new Document(['name' => 'Parent 1 Updated']),
            [Query::equal('$id', ['parent1'])]
        );

        $parentDoc = $database->getDocument($parentCollection, 'parent1');
        $this->assertEquals('Parent 1 Updated', $parentDoc->getAttribute('name'), 'Parent should be updated');

        $childDoc = $database->getDocument($childCollection, 'child1');
        $this->assertEquals('Child 1', $childDoc->getAttribute('name'), 'Child should remain unchanged');

        // invalid update to child
        try {
            $database->updateDocuments(
                $childCollection,
                new Document(['parentNumber' => 'not-a-number']),
                [Query::equal('$id', ['child1'])]
            );
            $this->fail('Expected exception was not thrown for invalid parentNumber type');
        } catch (\Throwable $e) {
            $this->assertInstanceOf(StructureException::class, $e);
        }

        // parent remains unaffected
        $parentDocAfter = $database->getDocument($parentCollection, 'parent1');
        $this->assertEquals('Parent 1 Updated', $parentDocAfter->getAttribute('name'), 'Parent should not be affected by failed child update');

        $database->deleteCollection($parentCollection);
        $database->deleteCollection($childCollection);
    }

    public function testDeleteDocumentsRelationshipErrorDoesNotDeleteParent_OneToOne(): void
    {
        /** @var Database $database */
        $database = static::getDatabase();

        if (!$database->getAdapter()->getSupportForRelationships() || !$database->getAdapter()->getSupportForBatchOperations()) {
            $this->expectNotToPerformAssertions();
            return;
        }

        $parentCollection = 'parent_relationship_error_one_to_one';
        $childCollection = 'child_relationship_error_one_to_one';

        $database->createCollection($parentCollection);
        $database->createCollection($childCollection);
        $database->createAttribute($parentCollection, 'name', Database::VAR_STRING, 255, true);
        $database->createAttribute($childCollection, 'name', Database::VAR_STRING, 255, true);

        $database->createRelationship(
            collection: $parentCollection,
            relatedCollection: $childCollection,
            type: Database::RELATION_ONE_TO_ONE,
            onDelete: Database::RELATION_MUTATE_RESTRICT
        );

        $parent = $database->createDocument($parentCollection, new Document([
            '$id' => 'parent1',
            '$permissions' => [
                Permission::read(Role::any()),
                Permission::update(Role::any()),
                Permission::delete(Role::any()),
            ],
            'name' => 'Parent 1',
            $childCollection => [
                '$id' => 'child1',
                '$permissions' => [
                    Permission::read(Role::any()),
                    Permission::update(Role::any()),
                    Permission::delete(Role::any()),
                ],
                'name' => 'Child 1',
            ]
        ]));

        try {
            $database->deleteDocuments($parentCollection, [Query::equal('$id', ['parent1'])]);
            $this->fail('Expected exception was not thrown');
        } catch (RestrictedException $e) {
            $this->assertEquals('Cannot delete document because it has at least one related document.', $e->getMessage());
        }
        $parentDoc = $database->getDocument($parentCollection, 'parent1');
        $childDoc = $database->getDocument($childCollection, 'child1');
        $this->assertFalse($parentDoc->isEmpty(), 'Parent should not be deleted');
        $this->assertFalse($childDoc->isEmpty(), 'Child should not be deleted');
        $database->deleteCollection($parentCollection);
        $database->deleteCollection($childCollection);
    }
}<|MERGE_RESOLUTION|>--- conflicted
+++ resolved
@@ -168,13 +168,8 @@
         $library = $database->getDocument('library', 'library2');
         $this->assertArrayNotHasKey('person', $library);
 
-<<<<<<< HEAD
-        $people = static::getDatabase()->find('person', [
+        $people = $database->find('person', [
             Query::select('name')
-=======
-        $people = $database->find('person', [
-            Query::select(['name'])
->>>>>>> bfc010cb
         ]);
 
         $this->assertArrayNotHasKey('library', $people[0]);
@@ -183,14 +178,9 @@
         $this->assertEquals(3, \count($people));
 
         // Select related document attributes
-<<<<<<< HEAD
-        $person = static::getDatabase()->findOne('person', [
+        $person = $database->findOne('person', [
             Query::select('*'),
             Query::select('library.name')
-=======
-        $person = $database->findOne('person', [
-            Query::select(['*', 'library.name'])
->>>>>>> bfc010cb
         ]);
 
         if ($person->isEmpty()) {
@@ -200,15 +190,10 @@
         $this->assertEquals('Library 1', $person->getAttribute('library')->getAttribute('name'));
         $this->assertArrayNotHasKey('area', $person->getAttribute('library'));
 
-<<<<<<< HEAD
-        $person = static::getDatabase()->getDocument('person', 'person1', [
+        $person = $database->getDocument('person', 'person1', [
             Query::select('*'),
             Query::select('library.name'),
             Query::select('$id')
-=======
-        $person = $database->getDocument('person', 'person1', [
-            Query::select(['*', 'library.name', '$id'])
->>>>>>> bfc010cb
         ]);
 
         $this->assertEquals('Library 1', $person->getAttribute('library')->getAttribute('name'));
@@ -216,34 +201,19 @@
 
 
 
-<<<<<<< HEAD
-        $document = static::getDatabase()->getDocument('person', $person->getId(), [
+        $document = $database->getDocument('person', $person->getId(), [
             Query::select('name'),
-=======
-        $document = $database->getDocument('person', $person->getId(), [
-            Query::select(['name']),
->>>>>>> bfc010cb
         ]);
         $this->assertArrayNotHasKey('library', $document);
         $this->assertEquals('Person 1', $document['name']);
 
-<<<<<<< HEAD
-        $document = static::getDatabase()->getDocument('person', $person->getId(), [
+        $document = $database->getDocument('person', $person->getId(), [
             Query::select('*'),
         ]);
         $this->assertEquals('library1', $document['library']);
 
-        $document = static::getDatabase()->getDocument('person', $person->getId(), [
+        $document = $database->getDocument('person', $person->getId(), [
             Query::select('library.*'),
-=======
-        $document = $database->getDocument('person', $person->getId(), [
-            Query::select(['*']),
-        ]);
-        $this->assertEquals('library1', $document['library']);
-
-        $document = $database->getDocument('person', $person->getId(), [
-            Query::select(['library.*']),
->>>>>>> bfc010cb
         ]);
         $this->assertEquals('Library 1', $document['library']['name']);
         $this->assertArrayNotHasKey('name', $document);
@@ -690,14 +660,9 @@
         $this->assertEquals(4, \count($countries));
 
         // Select related document attributes
-<<<<<<< HEAD
-        $country = static::getDatabase()->findOne('country', [
+        $country = $database->findOne('country', [
             Query::select('*'),
             Query::select('city.name')
-=======
-        $country = $database->findOne('country', [
-            Query::select(['*', 'city.name'])
->>>>>>> bfc010cb
         ]);
 
         if ($country->isEmpty()) {
@@ -707,14 +672,9 @@
         $this->assertEquals('London', $country->getAttribute('city')->getAttribute('name'));
         $this->assertArrayNotHasKey('code', $country->getAttribute('city'));
 
-<<<<<<< HEAD
-        $country = static::getDatabase()->getDocument('country', 'country1', [
+        $country = $database->getDocument('country', 'country1', [
             Query::select('*'),
             Query::select('city.name')
-=======
-        $country = $database->getDocument('country', 'country1', [
-            Query::select(['*', 'city.name'])
->>>>>>> bfc010cb
         ]);
 
         $this->assertEquals('London', $country->getAttribute('city')->getAttribute('name'));
