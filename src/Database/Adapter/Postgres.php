--- conflicted
+++ resolved
@@ -1507,13 +1507,7 @@
 
                 $conditions[] = "{$this->quote($alias)}.{$this->quote($attribute)} {$this->getSQLOperator($operator)} {$bindName}";
 
-<<<<<<< HEAD
-                $orders[] = "{$this->quote($alias)}._id " . $this->filter($order);
-            } else {
-                $orders[] = "{$this->quote($alias)}._id " . ($cursorDirection === Database::CURSOR_AFTER ? Database::ORDER_ASC : Database::ORDER_DESC); // Enforce last ORDER by '_id'
-=======
                 $cursorWhere[] = '(' . implode(' AND ', $conditions) . ')';
->>>>>>> 83278d66
             }
         }
 
