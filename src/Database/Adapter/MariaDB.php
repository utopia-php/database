<?php

namespace Utopia\Database\Adapter;

use Exception;
use PDO;
use PDOException;
use Utopia\Database\Exception as DatabaseException;
use Utopia\Database\Database;
use Utopia\Database\Document;
use Utopia\Database\Exception\Duplicate;
use Utopia\Database\Exception\Timeout;
use Utopia\Database\Query;
use Utopia\Database\Validator\Authorization;

class MariaDB extends SQL
{
    /**
     * Create Database
     *
     * @param string $name
     * @return bool
     * @throws Exception
     * @throws PDOException
     */
    public function create(string $name): bool
    {
        $name = $this->filter($name);

        return $this->getPDO()
            ->prepare("CREATE DATABASE IF NOT EXISTS `{$name}` /*!40100 DEFAULT CHARACTER SET utf8mb4 */;")
            ->execute();
    }

    /**
     * Delete Database
     *
     * @param string $name
     * @return bool
     * @throws Exception
     * @throws PDOException
     */
    public function delete(string $name): bool
    {
        $name = $this->filter($name);

        return $this->getPDO()
            ->prepare("DROP DATABASE `{$name}`;")
            ->execute();
    }

    /**
     * Create Collection
     *
     * @param string $name
     * @param array<Document> $attributes
     * @param array<Document> $indexes
     * @return bool
     * @throws Exception
     * @throws PDOException
     */
    public function createCollection(string $name, array $attributes = [], array $indexes = []): bool
    {
        $database = $this->getDefaultDatabase();
        $namespace = $this->getNamespace();
        $id = $this->filter($name);

        /** @var array<string> $attributeStrings */
        $attributeStrings = [];

        /** @var array<string> $indexStrings */
        $indexStrings = [];

        foreach ($attributes as $key => $attribute) {
            $attrId = $this->filter($attribute->getId());
            $attrType = $this->getSQLType($attribute->getAttribute('type'), $attribute->getAttribute('size', 0), $attribute->getAttribute('signed', true));

            if ($attribute->getAttribute('array')) {
                $attrType = 'LONGTEXT';
            }

            $attributeStrings[$key] = "`{$attrId}` {$attrType}, ";
        }

        foreach ($indexes as $key => $index) {
            $indexId = $this->filter($index->getId());
            $indexType = $index->getAttribute('type');

            $indexAttributes = $index->getAttribute('attributes');
            foreach ($indexAttributes as $nested => $attribute) {
                $indexLength = $index->getAttribute('lengths')[$nested] ?? '';
                $indexLength = (empty($indexLength)) ? '' : '(' . (int)$indexLength . ')';
                $indexOrder = $index->getAttribute('orders')[$nested] ?? '';
                $indexAttribute = $this->filter($attribute);

                if ($indexType === Database::INDEX_FULLTEXT) {
                    $indexOrder = '';
                }

                $indexAttributes[$nested] = "`{$indexAttribute}`{$indexLength} {$indexOrder}";
            }

            $indexStrings[$key] = "{$indexType} `{$indexId}` (" . \implode(", ", $indexAttributes) . " ),";
        }

        try {
            $this->getPDO()
                ->prepare("CREATE TABLE IF NOT EXISTS `{$database}`.`{$namespace}_{$id}` (
                        `_id` int(11) unsigned NOT NULL AUTO_INCREMENT,
                        `_uid` VARCHAR(255) NOT NULL,
                        `_createdAt` datetime(3) DEFAULT NULL,
                        `_updatedAt` datetime(3) DEFAULT NULL,
                        `_permissions` MEDIUMTEXT DEFAULT NULL,
                        " . \implode(' ', $attributeStrings) . "
                        PRIMARY KEY (`_id`),
                        " . \implode(' ', $indexStrings) . "
                        UNIQUE KEY `_uid` (`_uid`),
                        KEY `_created_at` (`_createdAt`),
                        KEY `_updated_at` (`_updatedAt`)
                    )")
                ->execute();

            $this->getPDO()
                ->prepare("CREATE TABLE IF NOT EXISTS `{$database}`.`{$namespace}_{$id}_perms` (
                        `_id` int(11) unsigned NOT NULL AUTO_INCREMENT,
                        `_type` VARCHAR(12) NOT NULL,
                        `_permission` VARCHAR(255) NOT NULL,
                        `_document` VARCHAR(255) NOT NULL,
                        PRIMARY KEY (`_id`),
                        UNIQUE INDEX `_index1` (`_document`,`_type`,`_permission`),
                        INDEX `_permission` (`_permission`,`_type`,`_document`)
                    )")
                ->execute();
        } catch (\Exception $th) {
            $this->getPDO()
                ->prepare("DROP TABLE IF EXISTS {$this->getSQLTable($id)}, {$this->getSQLTable($id . '_perms')};")
                ->execute();
            throw $th;
        }

        // Update $this->getCountOfIndexes when adding another default index
        return true;
    }

    /**
     * Get Collection Size
     * @param string $collection
     * @return int
     * @throws DatabaseException
     */
    public function getSizeOfCollection(string $collection): int
    {
        $collection = $this->filter($collection);
        $collection = $this->getNamespace() . '_' . $collection;
        $database = $this->getDefaultDatabase();
        $name = $database . '/' . $collection;
        $permissions = $database . '/' . $collection . '_perms';

        $collectionSize = $this->getPDO()->prepare("
            SELECT SUM(FS_BLOCK_SIZE + ALLOCATED_SIZE)  
            FROM INFORMATION_SCHEMA.INNODB_SYS_TABLESPACES
            WHERE NAME = :name
         ");

        $permissionsSize = $this->getPDO()->prepare("
            SELECT SUM(FS_BLOCK_SIZE + ALLOCATED_SIZE)  
            FROM INFORMATION_SCHEMA.INNODB_SYS_TABLESPACES
            WHERE NAME = :permissions
        ");

        $collectionSize->bindParam(':name', $name);
        $permissionsSize->bindParam(':permissions', $permissions);

        try {
            $collectionSize->execute();
            $permissionsSize->execute();
            $size = $collectionSize->fetchColumn() + $permissionsSize->fetchColumn();
        } catch (PDOException $e) {
            throw new DatabaseException('Failed to get collection size: ' . $e->getMessage());
        }

        return $size;
    }

    /**
     * Delete Collection
     * @param string $id
     * @return bool
     * @throws Exception
     * @throws PDOException
     */
    public function deleteCollection(string $id): bool
    {
        $id = $this->filter($id);

        return $this->getPDO()
            ->prepare("DROP TABLE {$this->getSQLTable($id)}, {$this->getSQLTable($id . '_perms')};")
            ->execute();
    }

    /**
     * Create Attribute
     *
     * @param string $collection
     * @param string $id
     * @param string $type
     * @param int $size
     * @param bool $signed
     * @param bool $array
     * @return bool
     * @throws Exception
     * @throws PDOException
     */
    public function createAttribute(string $collection, string $id, string $type, int $size, bool $signed = true, bool $array = false): bool
    {
        $name = $this->filter($collection);
        $id = $this->filter($id);
        $type = $this->getSQLType($type, $size, $signed);

        if ($array) {
            $type = 'LONGTEXT';
        }

        return $this->getPDO()
            ->prepare("ALTER TABLE {$this->getSQLTable($name)} ADD COLUMN `{$id}` {$type};")
            ->execute();
    }

    /**
     * Update Attribute
     *
     * @param string $collection
     * @param string $id
     * @param string $type
     * @param int $size
     * @param bool $signed
     * @param bool $array
     * @return bool
     * @throws Exception
     * @throws PDOException
     */
    public function updateAttribute(string $collection, string $id, string $type, int $size, bool $signed = true, bool $array = false): bool
    {
        $name = $this->filter($collection);
        $id = $this->filter($id);
        $type = $this->getSQLType($type, $size, $signed);

        if ($array) {
            $type = 'LONGTEXT';
        }

        return $this->getPDO()
            ->prepare("ALTER TABLE {$this->getSQLTable($name)} MODIFY `{$id}` {$type};")
            ->execute();
    }

    /**
     * Delete Attribute
     *
     * @param string $collection
     * @param string $id
     * @param bool $array
     * @return bool
     * @throws Exception
     * @throws PDOException
     */
    public function deleteAttribute(string $collection, string $id, bool $array = false): bool
    {
        $name = $this->filter($collection);
        $id = $this->filter($id);

        return $this->getPDO()
            ->prepare("ALTER TABLE {$this->getSQLTable($name)} DROP COLUMN `{$id}`;")
            ->execute();
    }

    /**
     * Rename Attribute
     *
     * @param string $collection
     * @param string $old
     * @param string $new
     * @return bool
     * @throws Exception
     * @throws PDOException
     */
    public function renameAttribute(string $collection, string $old, string $new): bool
    {
        $collection = $this->filter($collection);
        $old = $this->filter($old);
        $new = $this->filter($new);

        return $this->getPDO()
            ->prepare("ALTER TABLE {$this->getSQLTable($collection)} RENAME COLUMN `{$old}` TO `{$new}`;")
            ->execute();
    }

    /**
     * @param string $collection
     * @param string $id
     * @param string $type
     * @param string $relatedCollection
     * @param bool $twoWay
     * @param string $twoWayKey
     * @return bool
     * @throws Exception
     */
    public function createRelationship(
        string $collection,
        string $relatedCollection,
        string $type,
        bool $twoWay = false,
        string $id = '',
        string $twoWayKey = ''
    ): bool {
        $name = $this->filter($collection);
        $relatedName = $this->filter($relatedCollection);
        $table = $this->getSQLTable($name);
        $relatedTable = $this->getSQLTable($relatedName);
        $id = $this->filter($id);
        $twoWayKey = $this->filter($twoWayKey);
        $sqlType = $this->getSQLType(Database::VAR_RELATIONSHIP, 0, false);

        switch ($type) {
            case Database::RELATION_ONE_TO_ONE:
                $sql = "ALTER TABLE {$table} ADD COLUMN `{$id}` {$sqlType} DEFAULT NULL;";

                if ($twoWay) {
                    $sql .= "ALTER TABLE {$relatedTable} ADD COLUMN `{$twoWayKey}` {$sqlType} DEFAULT NULL;";
                }
                break;
            case Database::RELATION_ONE_TO_MANY:
                $sql = "ALTER TABLE {$relatedTable} ADD COLUMN `{$twoWayKey}` {$sqlType} DEFAULT NULL;";
                break;
            case Database::RELATION_MANY_TO_ONE:
                $sql = "ALTER TABLE {$table} ADD COLUMN `{$id}` {$sqlType} DEFAULT NULL;";
                break;
            case Database::RELATION_MANY_TO_MANY:
                return true;
            default:
                throw new DatabaseException('Invalid relationship type');
        }

        return $this->getPDO()
            ->prepare($sql)
            ->execute();
    }

    /**
     * @param string $collection
     * @param string $relatedCollection
     * @param string $type
     * @param bool $twoWay
     * @param string $key
     * @param string $twoWayKey
     * @param string|null $newKey
     * @param string|null $newTwoWayKey
     * @return bool
     * @throws Exception
     */
    public function updateRelationship(
        string $collection,
        string $relatedCollection,
        string $type,
        bool $twoWay,
        string $key,
        string $twoWayKey,
        ?string $newKey = null,
        ?string $newTwoWayKey = null,
    ): bool {
        $name = $this->filter($collection);
        $relatedName = $this->filter($relatedCollection);
        $table = $this->getSQLTable($name);
        $relatedTable = $this->getSQLTable($relatedName);
        $key = $this->filter($key);
        $twoWayKey = $this->filter($twoWayKey);

        if (!\is_null($newKey)) {
            $newKey = $this->filter($newKey);
        }
        if (!\is_null($newTwoWayKey)) {
            $newTwoWayKey = $this->filter($newTwoWayKey);
        }

        $sql = '';

        switch ($type) {
            case Database::RELATION_ONE_TO_ONE:
                if (!\is_null($newKey)) {
                    $sql = "ALTER TABLE {$table} RENAME COLUMN `{$key}` TO `{$newKey}`;";
                }
                if ($twoWay && !\is_null($newTwoWayKey)) {
                    $sql .= "ALTER TABLE {$relatedTable} RENAME COLUMN `{$twoWayKey}` TO `{$newTwoWayKey}`;";
                }
                break;
            case Database::RELATION_ONE_TO_MANY:
                if ($twoWay && !\is_null($newTwoWayKey)) {
                    $sql = "ALTER TABLE {$relatedTable} RENAME COLUMN `{$twoWayKey}` TO `{$newTwoWayKey}`;";
                }
                break;
            case Database::RELATION_MANY_TO_ONE:
                if (!\is_null($newKey)) {
                    $sql = "ALTER TABLE {$table} RENAME COLUMN `{$key}` TO `{$newKey}`;";
                }
                break;
            case Database::RELATION_MANY_TO_MANY:
                $collection = $this->getDocument(Database::METADATA, $collection);
                $relatedCollection = $this->getDocument(Database::METADATA, $relatedCollection);

                $junction = $this->getSQLTable('_' . $collection->getInternalId() . '_' . $relatedCollection->getInternalId());

                if (!\is_null($newKey)) {
                    $sql = "ALTER TABLE {$junction} RENAME COLUMN `{$key}` TO `{$newKey}`;";
                }
                if ($twoWay && !\is_null($newTwoWayKey)) {
                    $sql .= "ALTER TABLE {$junction} RENAME COLUMN `{$twoWayKey}` TO `{$newTwoWayKey}`;";
                }
                break;
            default:
                throw new DatabaseException('Invalid relationship type');
        }

        if (empty($sql)) {
            return true;
        }

        return $this->getPDO()
            ->prepare($sql)
            ->execute();
    }

    public function deleteRelationship(
        string $collection,
        string $relatedCollection,
        string $type,
        bool $twoWay,
        string $key,
        string $twoWayKey,
        string $side
    ): bool {
        $name = $this->filter($collection);
        $relatedName = $this->filter($relatedCollection);
        $table = $this->getSQLTable($name);
        $relatedTable = $this->getSQLTable($relatedName);
        $key = $this->filter($key);
        $twoWayKey = $this->filter($twoWayKey);

        $sql = '';

        switch ($type) {
            case Database::RELATION_ONE_TO_ONE:
                $sql = "ALTER TABLE {$table} DROP COLUMN `{$key}`;";
                if ($twoWay) {
                    $sql .= "ALTER TABLE {$relatedTable} DROP COLUMN `{$twoWayKey}`;";
                }
                break;
            case Database::RELATION_ONE_TO_MANY:
                if ($side === Database::RELATION_SIDE_PARENT) {
                    $sql = "ALTER TABLE {$relatedTable} DROP COLUMN `{$twoWayKey}`;";
                } elseif ($twoWay) {
                    $sql = "ALTER TABLE {$table} DROP COLUMN `{$key}`;";
                }
                break;
            case Database::RELATION_MANY_TO_ONE:
                if ($twoWay && $side === Database::RELATION_SIDE_CHILD) {
                    $sql = "ALTER TABLE {$relatedTable} DROP COLUMN `{$twoWayKey}`;";
                } else {
                    $sql = "ALTER TABLE {$table} DROP COLUMN `{$key}`;";
                }
                break;
            case Database::RELATION_MANY_TO_MANY:
                $collection = $this->getDocument(Database::METADATA, $collection);
                $relatedCollection = $this->getDocument(Database::METADATA, $relatedCollection);

                $junction = $side === Database::RELATION_SIDE_PARENT
                    ? $this->getSQLTable('_' . $collection->getInternalId() . '_' . $relatedCollection->getInternalId())
                    : $this->getSQLTable('_' . $relatedCollection->getInternalId() . '_' . $collection->getInternalId());

                $perms = $side === Database::RELATION_SIDE_PARENT
                    ? $this->getSQLTable('_' . $collection->getInternalId() . '_' . $relatedCollection->getInternalId() . '_perms')
                    : $this->getSQLTable('_' . $relatedCollection->getInternalId() . '_' . $collection->getInternalId() . '_perms');

                $sql = "DROP TABLE {$junction}; DROP TABLE {$perms}";
                break;
            default:
                throw new DatabaseException('Invalid relationship type');
        }

        if (empty($sql)) {
            return true;
        }

        return $this->getPDO()
            ->prepare($sql)
            ->execute();
    }

    /**
     * Rename Index
     *
     * @param string $collection
     * @param string $old
     * @param string $new
     * @return bool
     * @throws Exception
     */
    public function renameIndex(string $collection, string $old, string $new): bool
    {
        $collection = $this->filter($collection);
        $old = $this->filter($old);
        $new = $this->filter($new);

        return $this->getPDO()
            ->prepare("ALTER TABLE {$this->getSQLTable($collection)} RENAME INDEX `{$old}` TO `{$new}`;")
            ->execute();
    }

    /**
     * Create Index
     *
     * @param string $collection
     * @param string $id
     * @param string $type
     * @param array<string> $attributes
     * @param array<int> $lengths
     * @param array<string> $orders
     * @return bool
     * @throws Exception
     * @throws PDOException
     */
    public function createIndex(string $collection, string $id, string $type, array $attributes, array $lengths, array $orders): bool
    {
        $name = $this->filter($collection);
        $id = $this->filter($id);

        $attributes = \array_map(fn ($attribute) => match ($attribute) {
            '$id' => '_uid',
            '$createdAt' => '_createdAt',
            '$updatedAt' => '_updatedAt',
            default => $attribute
        }, $attributes);

        foreach ($attributes as $key => $attribute) {
            $length = $lengths[$key] ?? '';
            $length = (empty($length)) ? '' : '(' . (int)$length . ')';
            $order = $orders[$key] ?? '';
            $attribute = $this->filter($attribute);

            if (Database::INDEX_FULLTEXT === $type) {
                $order = '';
            }

            $attributes[$key] = "`{$attribute}`{$length} {$order}";
        }

        return $this->getPDO()
            ->prepare($this->getSQLIndex($name, $id, $type, $attributes))
            ->execute();
    }

    /**
     * Delete Index
     *
     * @param string $collection
     * @param string $id
     * @return bool
     * @throws Exception
     * @throws PDOException
     */
    public function deleteIndex(string $collection, string $id): bool
    {
        $name = $this->filter($collection);
        $id = $this->filter($id);

        return $this->getPDO()
            ->prepare("ALTER TABLE {$this->getSQLTable($name)} DROP INDEX `{$id}`;")
            ->execute();
    }

    /**
     * Create Document
     *
     * @param string $collection
     * @param Document $document
     * @return Document
     * @throws Exception
     * @throws PDOException
     * @throws Duplicate
     */
    public function createDocument(string $collection, Document $document): Document
    {
        $attributes = $document->getAttributes();
        $attributes['_createdAt'] = $document->getCreatedAt();
        $attributes['_updatedAt'] = $document->getUpdatedAt();
        $attributes['_permissions'] = json_encode($document->getPermissions());

        $name = $this->filter($collection);
        $columns = '';
        $columnNames = '';

        $this->getPDO()->beginTransaction();

        /**
         * Insert Attributes
         */
        $bindIndex = 0;
        foreach ($attributes as $attribute => $value) { // Parse statement
            $column = $this->filter($attribute);
            $bindKey = 'key_' . $bindIndex;
            $columns .= "`{$column}`, ";
            $columnNames .= ':' . $bindKey . ', ';
            $bindIndex++;
        }

        // Insert manual id if set
        if (!empty($document->getInternalId())) {
            $bindKey = '_id';
            $columns .= "_id, ";
            $columnNames .= ':' . $bindKey . ', ';
        }

        $stmt = $this->getPDO()
            ->prepare("INSERT INTO {$this->getSQLTable($name)}
                ({$columns}_uid) VALUES ({$columnNames}:_uid)");

        $stmt->bindValue(':_uid', $document->getId(), PDO::PARAM_STR);

        // Bind manual internal id if set
        if (!empty($document->getInternalId())) {
            $stmt->bindValue(':_id', $document->getInternalId(), PDO::PARAM_STR);
        }

        $attributeIndex = 0;
        foreach ($attributes as $attribute => $value) {
            if (is_array($value)) { // arrays & objects should be saved as strings
                $value = json_encode($value);
            }

            $bindKey = 'key_' . $attributeIndex;
            $attribute = $this->filter($attribute);
            $value = (is_bool($value)) ? (int)$value : $value;
            $stmt->bindValue(':' . $bindKey, $value, $this->getPDOType($value));
            $attributeIndex++;
        }

        $permissions = [];
        foreach (Database::PERMISSIONS as $type) {
            foreach ($document->getPermissionsByType($type) as $permission) {
                $permission = \str_replace('"', '', $permission);
                $permissions[] = "('{$type}', '{$permission}', '{$document->getId()}')";
            }
        }

        if (!empty($permissions)) {
            $queryPermissions = "INSERT INTO {$this->getSQLTable($name . '_perms')} (_type, _permission, _document) VALUES " . implode(', ', $permissions);
            $stmtPermissions = $this->getPDO()->prepare($queryPermissions);
        }

        try {
            $stmt->execute();

            $document['$internalId'] = $this->getDocument($collection, $document->getId())->getInternalId();

            if (isset($stmtPermissions)) {
                $stmtPermissions->execute();
            }
        } catch (PDOException $e) {
            $this->getPDO()->rollBack();
            switch ($e->getCode()) {
                case 1062:
                case 23000:
                    throw new Duplicate('Duplicated document: ' . $e->getMessage());

                default:
                    throw $e;
            }
        }

        if (!$this->getPDO()->commit()) {
            throw new DatabaseException('Failed to commit transaction');
        }

        return $document;
    }

    /**
     * Update Document
     *
     * @param string $collection
     * @param Document $document
     * @return Document
     * @throws Exception
     * @throws PDOException
     * @throws Duplicate
     */
    public function updateDocument(string $collection, Document $document): Document
    {
        $attributes = $document->getAttributes();
        $attributes['_createdAt'] = $document->getCreatedAt();
        $attributes['_updatedAt'] = $document->getUpdatedAt();
        $attributes['_permissions'] = json_encode($document->getPermissions());

        $name = $this->filter($collection);
        $columns = '';

        /**
         * Get current permissions from the database
         */
        $permissionsStmt = $this->getPDO()->prepare("
                SELECT _type, _permission
                FROM {$this->getSQLTable($name . '_perms')} p
                WHERE p._document = :_uid
        ");
        $permissionsStmt->bindValue(':_uid', $document->getId());
        $permissionsStmt->execute();
        $permissions = $permissionsStmt->fetchAll();
        $permissionsStmt->closeCursor();

        $initial = [];
        foreach (Database::PERMISSIONS as $type) {
            $initial[$type] = [];
        }

        $permissions = array_reduce($permissions, function (array $carry, array $item) {
            $carry[$item['_type']][] = $item['_permission'];

            return $carry;
        }, $initial);

        $this->getPDO()->beginTransaction();

        /**
         * Get removed Permissions
         */
        $removals = [];
        foreach (Database::PERMISSIONS as $type) {
            $diff = \array_diff($permissions[$type], $document->getPermissionsByType($type));
            if (!empty($diff)) {
                $removals[$type] = $diff;
            }
        }

        /**
         * Get added Permissions
         */
        $additions = [];
        foreach (Database::PERMISSIONS as $type) {
            $diff = \array_diff($document->getPermissionsByType($type), $permissions[$type]);
            if (!empty($diff)) {
                $additions[$type] = $diff;
            }
        }

        /**
         * Query to remove permissions
         */
        $removeQuery = '';
        if (!empty($removals)) {
            $removeQuery = 'AND (';
            foreach ($removals as $type => $permissions) {
                $removeQuery .= "(
                    _type = '{$type}'
                    AND _permission IN (" . implode(', ', \array_map(fn (string $i) => ":_remove_{$type}_{$i}", \array_keys($permissions))) . ")
                )";
                if ($type !== \array_key_last($removals)) {
                    $removeQuery .= ' OR ';
                }
            }
        }
        if (!empty($removeQuery)) {
            $removeQuery .= ')';
            $stmtRemovePermissions = $this->getPDO()
                ->prepare("
                DELETE
                FROM {$this->getSQLTable($name . '_perms')}
                WHERE
                    _document = :_uid
                    {$removeQuery}
            ");
            $stmtRemovePermissions->bindValue(':_uid', $document->getId());

            foreach ($removals as $type => $permissions) {
                foreach ($permissions as $i => $permission) {
                    $stmtRemovePermissions->bindValue(":_remove_{$type}_{$i}", $permission);
                }
            }
        }

        /**
         * Query to add permissions
         */
        if (!empty($additions)) {
            $values = [];
            foreach ($additions as $type => $permissions) {
                foreach ($permissions as $i => $_) {
                    $values[] = "( :_uid, '{$type}', :_add_{$type}_{$i} )";
                }
            }

            $stmtAddPermissions = $this->getPDO()
                ->prepare(
                    "
                    INSERT INTO {$this->getSQLTable($name . '_perms')}
                    (_document, _type, _permission) VALUES " . \implode(', ', $values)
                );

            $stmtAddPermissions->bindValue(":_uid", $document->getId());
            foreach ($additions as $type => $permissions) {
                foreach ($permissions as $i => $permission) {
                    $stmtAddPermissions->bindValue(":_add_{$type}_{$i}", $permission);
                }
            }
        }

        /**
         * Update Attributes
         */

        $bindIndex = 0;
        foreach ($attributes as $attribute => $value) {
            $column = $this->filter($attribute);
            $bindKey = 'key_' . $bindIndex;
            $columns .= "`{$column}`" . '=:' . $bindKey . ',';
            $bindIndex++;
        }

        $stmt = $this->getPDO()
            ->prepare("UPDATE {$this->getSQLTable($name)}
                SET {$columns} _uid = :_uid WHERE _uid = :_uid");

        $stmt->bindValue(':_uid', $document->getId());

        $attributeIndex = 0;
        foreach ($attributes as $attribute => $value) {
            if (is_array($value)) { // arrays & objects should be saved as strings
                $value = json_encode($value);
            }

            $bindKey = 'key_' . $attributeIndex;
            $attribute = $this->filter($attribute);
            $value = (is_bool($value)) ? (int)$value : $value;
            $stmt->bindValue(':' . $bindKey, $value, $this->getPDOType($value));
            $attributeIndex++;
        }

        try {
            $stmt->execute();
            if (isset($stmtRemovePermissions)) {
                $stmtRemovePermissions->execute();
            }
            if (isset($stmtAddPermissions)) {
                $stmtAddPermissions->execute();
            }
        } catch (PDOException $e) {
            $this->getPDO()->rollBack();
            switch ($e->getCode()) {
                case 1062:
                case 23000:
                    throw new Duplicate('Duplicated document: ' . $e->getMessage());

                default:
                    throw $e;
            }
        }

        if (!$this->getPDO()->commit()) {
            throw new DatabaseException('Failed to commit transaction');
        }

        return $document;
    }

    /**
     * Increase or decrease an attribute value
     *
     * @param string $collection
     * @param string $id
     * @param string $attribute
     * @param int|float $value
     * @param int|float|null $min
     * @param int|float|null $max
     * @return bool
     * @throws Exception
     */
    public function increaseDocumentAttribute(string $collection, string $id, string $attribute, int|float $value, int|float|null $min = null, int|float|null $max = null): bool
    {
        $name = $this->filter($collection);
        $attribute = $this->filter($attribute);

        $sqlMax = $max ? " AND `{$attribute}` <= {$max}" : "";
        $sqlMin = $min ? " AND `{$attribute}` >= {$min}" : "";

        $sql = "UPDATE {$this->getSQLTable($name)} SET `{$attribute}` = `{$attribute}` + :val WHERE _uid = :_uid" . $sqlMax . $sqlMin;
        $stmt = $this->getPDO()->prepare($sql);
        $stmt->bindValue(':_uid', $id);
        $stmt->bindValue(':val', $value);

        $stmt->execute() || throw new DatabaseException('Failed to update attribute');
        return true;
    }

    /**
     * Delete Document
     *
     * @param string $collection
     * @param string $id
     * @return bool
     * @throws Exception
     * @throws PDOException
     */
    public function deleteDocument(string $collection, string $id): bool
    {
        $name = $this->filter($collection);

        $this->getPDO()->beginTransaction();

        $stmt = $this->getPDO()->prepare("DELETE FROM {$this->getSQLTable($name)} WHERE _uid = :_uid");
        $stmt->bindValue(':_uid', $id);

        $stmtPermissions = $this->getPDO()->prepare("DELETE FROM {$this->getSQLTable($name . '_perms')} WHERE _document = :_uid");
        $stmtPermissions->bindValue(':_uid', $id);

        try {
            $stmt->execute() || throw new DatabaseException('Failed to delete document');
            $stmtPermissions->execute() || throw new DatabaseException('Failed to clean permissions');
        } catch (\Throwable $th) {
            $this->getPDO()->rollBack();
            throw new DatabaseException($th->getMessage());
        }

        if (!$this->getPDO()->commit()) {
            throw new DatabaseException('Failed to commit transaction');
        }

        return true;
    }


    /**
     * Find Documents
     *
     * @param string $collection
     * @param array<Query> $queries
     * @param int|null $limit
     * @param int|null $offset
     * @param array<string> $orderAttributes
     * @param array<string> $orderTypes
     * @param array<string, mixed> $cursor
     * @param string $cursorDirection
     * @param int|null $timeout
     * @return array<Document>
     * @throws DatabaseException
     * @throws Timeout
     */
    public function find(string $collection, array $queries = [], ?int $limit = 25, ?int $offset = null, array $orderAttributes = [], array $orderTypes = [], array $cursor = [], string $cursorDirection = Database::CURSOR_AFTER, ?int $timeout = null): array
    {
        $name = $this->filter($collection);
        $roles = Authorization::getRoles();
        $where = [];
        $orders = [];

        $orderAttributes = \array_map(fn ($orderAttribute) => match ($orderAttribute) {
            '$id' => '_uid',
            '$internalId' => '_id',
            '$createdAt' => '_createdAt',
            '$updatedAt' => '_updatedAt',
            default => $orderAttribute
        }, $orderAttributes);

        $hasIdAttribute = false;
        foreach ($orderAttributes as $i => $attribute) {
            if ($attribute === '_uid') {
                $hasIdAttribute = true;
            }

            $attribute = $this->filter($attribute);
            $orderType = $this->filter($orderTypes[$i] ?? Database::ORDER_ASC);

            // Get most dominant/first order attribute
            if ($i === 0 && !empty($cursor)) {
                $orderMethodInternalId = Query::TYPE_GREATER; // To preserve natural order
                $orderMethod = $orderType === Database::ORDER_DESC ? Query::TYPE_LESSER : Query::TYPE_GREATER;

                if ($cursorDirection === Database::CURSOR_BEFORE) {
                    $orderType = $orderType === Database::ORDER_ASC ? Database::ORDER_DESC : Database::ORDER_ASC;
                    $orderMethodInternalId = $orderType === Database::ORDER_ASC ? Query::TYPE_LESSER : Query::TYPE_GREATER;
                    $orderMethod = $orderType === Database::ORDER_DESC ? Query::TYPE_LESSER : Query::TYPE_GREATER;
                }

                $where[] = "(
                        table_main.`{$attribute}` {$this->getSQLOperator($orderMethod)} :cursor 
                        OR (
                            table_main.`{$attribute}` = :cursor 
                            AND
                            table_main._id {$this->getSQLOperator($orderMethodInternalId)} {$cursor['$internalId']}
                        )
                    )";
            } elseif ($cursorDirection === Database::CURSOR_BEFORE) {
                $orderType = $orderType === Database::ORDER_ASC ? Database::ORDER_DESC : Database::ORDER_ASC;
            }

            $orders[] = "`${attribute}` ${orderType}";
        }

        // Allow after pagination without any order
        if (empty($orderAttributes) && !empty($cursor)) {
            $orderType = $orderTypes[0] ?? Database::ORDER_ASC;

            if ($cursorDirection === Database::CURSOR_AFTER) {
                $orderMethod = $orderType === Database::ORDER_DESC
                    ? Query::TYPE_LESSER
                    : Query::TYPE_GREATER;
            } else {
                $orderMethod = $orderType === Database::ORDER_DESC
                    ? Query::TYPE_GREATER
                    : Query::TYPE_LESSER;
            }

            $where[] = "( table_main._id {$this->getSQLOperator($orderMethod)} {$cursor['$internalId']} )";
        }

        // Allow order type without any order attribute, fallback to the natural order (_id)
        if (!$hasIdAttribute) {
            if (empty($orderAttributes) && !empty($orderTypes)) {
                $order = $orderTypes[0] ?? Database::ORDER_ASC;
                if ($cursorDirection === Database::CURSOR_BEFORE) {
                    $order = $order === Database::ORDER_ASC ? Database::ORDER_DESC : Database::ORDER_ASC;
                }

                $orders[] = 'table_main._id ' . $this->filter($order);
            } else {
                $orders[] = 'table_main._id ' . ($cursorDirection === Database::CURSOR_AFTER ? Database::ORDER_ASC : Database::ORDER_DESC); // Enforce last ORDER by '_id'
            }
        }

<<<<<<< HEAD
        if(!empty($queries)){
            $where[] = $this->getSQLConditions($queries);
=======
        foreach ($queries as $query) {
            if ($query->getMethod() === Query::TYPE_SELECT) {
                continue;
            }
            $where[] = $this->getSQLCondition($query);
>>>>>>> a37c8e75
        }


        if (Authorization::$status) {
            $where[] = $this->getSQLPermissionsCondition($name, $roles);
        }

        $sqlWhere = !empty($where) ? 'WHERE ' . implode(' AND ', $where) : '';
        $sqlOrder = 'ORDER BY ' . implode(', ', $orders);
        $sqlLimit = \is_null($limit) ? '' : 'LIMIT :limit';
        $sqlLimit .= \is_null($offset) ? '' : ' OFFSET :offset';

        $selections = $this->getAttributeSelections($queries);

        $sql = "
            SELECT {$this->getAttributeProjection($selections, 'table_main')}
            FROM {$this->getSQLTable($name)} as table_main
            {$sqlWhere}
            {$sqlOrder}
            {$sqlLimit};
        ";

        if ($timeout || static::$timeout) {
            $sql = $this->setTimeoutForQuery($sql, $timeout ? $timeout : static::$timeout);
        }

        $stmt = $this->getPDO()->prepare($sql);
        $this->bindNestedConditionValue($stmt, $queries);

        if (!empty($cursor) && !empty($orderAttributes) && array_key_exists(0, $orderAttributes)) {
            $attribute = $orderAttributes[0];

            $attribute = match ($attribute) {
                '_uid' => '$id',
                '_id' => '$internalId',
                '_createdAt' => '$createdAt',
                '_updatedAt' => '$updatedAt',
                default => $attribute
            };

            if (is_null($cursor[$attribute] ?? null)) {
                throw new DatabaseException("Order attribute '{$attribute}' is empty");
            }
            $stmt->bindValue(':cursor', $cursor[$attribute], $this->getPDOType($cursor[$attribute]));
        }

        if (!\is_null($limit)) {
            $stmt->bindValue(':limit', $limit, PDO::PARAM_INT);
        }
        if (!\is_null($offset)) {
            $stmt->bindValue(':offset', $offset, PDO::PARAM_INT);
        }

        try {
            $stmt->execute();
        } catch (PDOException $e) {
            $this->processException($e);
        }

        $results = $stmt->fetchAll();
        $stmt->closeCursor();

        foreach ($results as $index => $document) {
            if (\array_key_exists('_uid', $document)) {
                $results[$index]['$id'] = $document['_uid'];
                unset($results[$index]['_uid']);
            }
            if (\array_key_exists('_id', $document)) {
                $results[$index]['$internalId'] = $document['_id'];
                unset($results[$index]['_id']);
            }
            if (\array_key_exists('_createdAt', $document)) {
                $results[$index]['$createdAt'] = $document['_createdAt'];
                unset($results[$index]['_createdAt']);
            }
            if (\array_key_exists('_updatedAt', $document)) {
                $results[$index]['$updatedAt'] = $document['_updatedAt'];
                unset($results[$index]['_updatedAt']);
            }
            if (\array_key_exists('_permissions', $document)) {
                $results[$index]['$permissions'] = \json_decode($document['_permissions'] ?? '[]', true);
                unset($results[$index]['_permissions']);
            }

            $results[$index] = new Document($results[$index]);
        }

        if ($cursorDirection === Database::CURSOR_BEFORE) {
            $results = array_reverse($results);
        }

        return $results;
    }

    /**
     * Count Documents
     *
     * @param string $collection
     * @param array<Query> $queries
     * @param int|null $max
     * @return int
     * @throws Exception
     * @throws PDOException
     */
    public function count(string $collection, array $queries = [], ?int $max = null, ?int $timeout = null): int
    {
        $name = $this->filter($collection);
        $roles = Authorization::getRoles();
        $where = [];
        $limit = \is_null($max) ? '' : 'LIMIT :max';

        if(!empty($queries)){
            $where[] = $this->getSQLConditions($queries);
        }

        if (Authorization::$status) {
            $where[] = $this->getSQLPermissionsCondition($name, $roles);
        }

        $sqlWhere = !empty($where) ? 'WHERE ' . implode(' AND ', $where) : '';
        $sql = "SELECT COUNT(1) as sum
            FROM
                (
                    SELECT 1
                    FROM {$this->getSQLTable($name)} table_main
                    " . $sqlWhere . "
                    {$limit}
                ) table_count
        ";
        if ($timeout || self::$timeout) {
            $sql = $this->setTimeoutForQuery($sql, $timeout ? $timeout : self::$timeout);
        }

        $stmt = $this->getPDO()->prepare($sql);
        $this->bindNestedConditionValue($stmt, $queries);

        if (!\is_null($max)) {
            $stmt->bindValue(':max', $max, PDO::PARAM_INT);
        }

        $stmt->execute();

        $result = $stmt->fetchAll();
        $stmt->closeCursor();
        if (!empty($result)) {
            $result = $result[0];
        }

        return $result['sum'] ?? 0;
    }

    /**
     * Sum an Attribute
     *
     * @param string $collection
     * @param string $attribute
     * @param array<Query> $queries
     * @param int|null $max
     * @return int|float
     * @throws Exception
     * @throws PDOException
     */
    public function sum(string $collection, string $attribute, array $queries = [], ?int $max = null, ?int $timeout = null): int|float
    {
        $name = $this->filter($collection);
        $roles = Authorization::getRoles();
        $where = [];
        $limit = \is_null($max) ? '' : 'LIMIT :max';

        if(!empty($queries)){
            $where[] = $this->getSQLConditions($queries);
        }

        if (Authorization::$status) {
            $where[] = $this->getSQLPermissionsCondition($name, $roles);
        }

        $sqlWhere = !empty($where) ? 'where ' . implode(' AND ', $where) : '';
        $sql = "SELECT SUM({$attribute}) as sum
            FROM 
                (
                    SELECT {$attribute}
                    FROM {$this->getSQLTable($name)} table_main
                    " . $sqlWhere . "
                    {$limit}
                ) table_count
        ";
        if ($timeout || self::$timeout) {
            $sql = $this->setTimeoutForQuery($sql, $timeout ? $timeout : self::$timeout);
        }

        $stmt = $this->getPDO()->prepare($sql);

        $this->bindNestedConditionValue($stmt, $queries);

        if (!\is_null($max)) {
            $stmt->bindValue(':max', $max, PDO::PARAM_INT);
        }

        $stmt->execute();

        $result = $stmt->fetchAll();
        $stmt->closeCursor();
        if (!empty($result)) {
            $result = $result[0];
        }

        return $result['sum'] ?? 0;
    }

    /**
     * Get the SQL projection given the selected attributes
     *
     * @param array<string> $selections
     * @param string $prefix
     * @return mixed
     * @throws Exception
     */
    protected function getAttributeProjection(array $selections, string $prefix = ''): mixed
    {
        if (empty($selections) || \in_array('*', $selections)) {
            if (!empty($prefix)) {
                return "`{$prefix}`.*";
            }
            return '*';
        }

        // Remove $id, $permissions and $collection if present since it is always selected by default
        $selections = \array_diff($selections, ['$id', '$permissions', '$collection']);

        $selections[] = '_uid';
        $selections[] = '_permissions';

        if (\in_array('$internalId', $selections)) {
            $selections[] = '_id';
            $selections = \array_diff($selections, ['$internalId']);
        }
        if (\in_array('$createdAt', $selections)) {
            $selections[] = '_createdAt';
            $selections = \array_diff($selections, ['$createdAt']);
        }
        if (\in_array('$updatedAt', $selections)) {
            $selections[] = '_updatedAt';
            $selections = \array_diff($selections, ['$updatedAt']);
        }

        if (!empty($prefix)) {
            foreach ($selections as &$selection) {
                $selection = "`{$prefix}`.`{$this->filter($selection)}`";
            }
        } else {
            foreach ($selections as &$selection) {
                $selection = "`{$this->filter($selection)}`";
            }
        }

        return \implode(', ', $selections);
    }

    /*
     * Get SQL Condition
     *
     * @param Query $query
     * @return string
     * @throws Exception
     */
    protected function getSQLCondition(Query $query): string
    {
        $query->setAttribute(match ($query->getAttribute()) {
            '$id' => '_uid',
            '$internalId' => '_id',
            '$createdAt' => '_createdAt',
            '$updatedAt' => '_updatedAt',
            default => $query->getAttribute()
        });

        $attribute = "`{$query->getAttribute()}`";
        $placeholder = $this->getSQLPlaceholder($query);

        switch ($query->getMethod()) {
            case Query::TYPE_SEARCH:
                return "MATCH(table_main.{$attribute}) AGAINST (:{$placeholder}_0 IN BOOLEAN MODE)";

            case Query::TYPE_BETWEEN:
                return "table_main.{$attribute} BETWEEN :{$placeholder}_0 AND :{$placeholder}_1";

            case Query::TYPE_IS_NULL:
            case Query::TYPE_IS_NOT_NULL:
                return "table_main.{$attribute} {$this->getSQLOperator($query->getMethod())}";

            default:
                $conditions = [];
                foreach ($query->getValues() as $key => $value) {
                    $conditions[] = $attribute . ' ' . $this->getSQLOperator($query->getMethod()) . ' :' . $placeholder . '_' . $key;
                }
                $condition = implode(' OR ', $conditions);
                return empty($condition) ? '' : '(' . $condition . ')';
        }
    }

    /**
     * Get SQL Type
     *
     * @param string $type
     * @param int $size
     * @param bool $signed
     * @return string
     * @throws Exception
     */
    protected function getSQLType(string $type, int $size, bool $signed = true): string
    {
        switch ($type) {
            case Database::VAR_STRING:
                // $size = $size * 4; // Convert utf8mb4 size to bytes
                if ($size > 16777215) {
                    return 'LONGTEXT';
                }

                if ($size > 65535) {
                    return 'MEDIUMTEXT';
                }

                if ($size > $this->getMaxVarcharLength()) {
                    return 'TEXT';
                }

                return "VARCHAR({$size})";

            case Database::VAR_INTEGER:  // We don't support zerofill: https://stackoverflow.com/a/5634147/2299554
                $signed = ($signed) ? '' : ' UNSIGNED';

                if ($size >= 8) { // INT = 4 bytes, BIGINT = 8 bytes
                    return 'BIGINT' . $signed;
                }

                return 'INT' . $signed;

            case Database::VAR_FLOAT:
                $signed = ($signed) ? '' : ' UNSIGNED';
                return 'DOUBLE' . $signed;

            case Database::VAR_BOOLEAN:
                return 'TINYINT(1)';

            case Database::VAR_RELATIONSHIP:
                return 'VARCHAR(255)';

            case Database::VAR_DATETIME:
                return 'DATETIME(3)';

            default:
                throw new DatabaseException('Unknown type: ' . $type . '. Must be one of ' . Database::VAR_STRING . ', ' . Database::VAR_INTEGER .  ', ' . Database::VAR_FLOAT . ', ' . Database::VAR_BOOLEAN . ', ' . Database::VAR_DATETIME . ', ' . Database::VAR_RELATIONSHIP);
        }
    }

    /**
     * Get SQL Index
     *
     * @param string $collection
     * @param string $id
     * @param string $type
     * @param array<string> $attributes
     * @return string
     * @throws Exception
     */
    protected function getSQLIndex(string $collection, string $id, string $type, array $attributes): string
    {
        $type = match ($type) {
            Database::INDEX_KEY,
            Database::INDEX_ARRAY => 'INDEX',
            Database::INDEX_UNIQUE => 'UNIQUE INDEX',
            Database::INDEX_FULLTEXT => 'FULLTEXT INDEX',
            default => throw new DatabaseException('Unknown index type: ' . $type . '. Must be one of ' . Database::INDEX_KEY . ', ' . Database::INDEX_UNIQUE . ', ' . Database::INDEX_ARRAY . ', ' . Database::INDEX_FULLTEXT),
        };

        return "CREATE {$type} `{$id}` ON {$this->getSQLTable($collection)} ( " . implode(', ', $attributes) . " )";
    }

    /**
     * Get PDO Type
     *
     * @param mixed $value
     * @return int
     * @throws Exception
     */
    protected function getPDOType(mixed $value): int
    {
        return match (gettype($value)) {
            'double', 'string' => PDO::PARAM_STR,
            'integer', 'boolean' => PDO::PARAM_INT,
            'NULL' => PDO::PARAM_NULL,
            default => throw new DatabaseException('Unknown PDO Type for ' . \gettype($value)),
        };
    }

    /**
     * Is fulltext Wildcard index supported?
     *
     * @return bool
     */
    public function getSupportForFulltextWildcardIndex(): bool
    {
        return true;
    }

    /**
     * Are timeouts supported?
     *
     * @return bool
     */
    public function getSupportForTimeouts(): bool
    {
        return true;
    }

    /**
     * Returns Max Execution Time
     * @param string $sql
     * @param int $milliseconds
     * @return string
     */
    protected function setTimeoutForQuery(string $sql, int $milliseconds): string
    {
        if (!$this->getSupportForTimeouts()) {
            return $sql;
        }

        $seconds = $milliseconds / 1000;
        return "SET STATEMENT max_statement_time = {$seconds} FOR " . $sql;
    }

    /**
     * @param PDOException $e
     * @throws Timeout
     */
    protected function processException(PDOException $e): void
    {
        // Regular PDO
        if ($e->getCode() === '70100' && isset($e->errorInfo[1]) && $e->errorInfo[1] === 1969) {
            throw new Timeout($e->getMessage());
        }

        // PDOProxy switches errorInfo PDOProxy.php line 64
        if ($e->getCode() === 1969 && isset($e->errorInfo[0]) && $e->errorInfo[0] === '70100') {
            throw new Timeout($e->getMessage());
        }

        throw $e;
    }
}<|MERGE_RESOLUTION|>--- conflicted
+++ resolved
@@ -935,7 +935,6 @@
         return true;
     }
 
-
     /**
      * Find Documents
      *
@@ -1033,16 +1032,11 @@
             }
         }
 
-<<<<<<< HEAD
-        if(!empty($queries)){
-            $where[] = $this->getSQLConditions($queries);
-=======
         foreach ($queries as $query) {
             if ($query->getMethod() === Query::TYPE_SELECT) {
                 continue;
             }
             $where[] = $this->getSQLCondition($query);
->>>>>>> a37c8e75
         }
 
 
@@ -1070,7 +1064,9 @@
         }
 
         $stmt = $this->getPDO()->prepare($sql);
-        $this->bindNestedConditionValue($stmt, $queries);
+        foreach ($queries as $query) {
+            $this->bindConditionValue($stmt, $query);
+        }
 
         if (!empty($cursor) && !empty($orderAttributes) && array_key_exists(0, $orderAttributes)) {
             $attribute = $orderAttributes[0];
@@ -1154,8 +1150,8 @@
         $where = [];
         $limit = \is_null($max) ? '' : 'LIMIT :max';
 
-        if(!empty($queries)){
-            $where[] = $this->getSQLConditions($queries);
+        foreach ($queries as $query) {
+            $where[] = $this->getSQLCondition($query);
         }
 
         if (Authorization::$status) {
@@ -1177,7 +1173,9 @@
         }
 
         $stmt = $this->getPDO()->prepare($sql);
-        $this->bindNestedConditionValue($stmt, $queries);
+        foreach ($queries as $query) {
+            $this->bindConditionValue($stmt, $query);
+        }
 
         if (!\is_null($max)) {
             $stmt->bindValue(':max', $max, PDO::PARAM_INT);
@@ -1212,8 +1210,8 @@
         $where = [];
         $limit = \is_null($max) ? '' : 'LIMIT :max';
 
-        if(!empty($queries)){
-            $where[] = $this->getSQLConditions($queries);
+        foreach ($queries as $query) {
+            $where[] = $this->getSQLCondition($query);
         }
 
         if (Authorization::$status) {
@@ -1236,7 +1234,9 @@
 
         $stmt = $this->getPDO()->prepare($sql);
 
-        $this->bindNestedConditionValue($stmt, $queries);
+        foreach ($queries as $query) {
+            $this->bindConditionValue($stmt, $query);
+        }
 
         if (!\is_null($max)) {
             $stmt->bindValue(':max', $max, PDO::PARAM_INT);
