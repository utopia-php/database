--- conflicted
+++ resolved
@@ -2625,15 +2625,7 @@
 
     public function testGetAttributeLimit()
     {
-<<<<<<< HEAD
-        if (static::getAdapterName() === 'mariadb' || static::getAdapterName() === 'mysql' || static::getAdapterName() === 'postgres') {
-            $this->assertEquals(1012, $this->getDatabase()->getAttributeLimit());
-        } else {
-            $this->assertEquals(0, $this->getDatabase()->getAttributeLimit());
-        }
-=======
         $this->assertIsInt($this->getDatabase()->getLimitForAttributes());
->>>>>>> cb1a8452
     }
 
     public function testGetIndexLimit()
