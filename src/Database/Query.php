<?php

namespace Utopia\Database;

use Utopia\Database\Exception\Query as QueryException;

class Query
{
    // Filter methods
<<<<<<< HEAD
    const TYPE_EQUAL = 'equal';
    const TYPE_NOTEQUAL = 'notEqual';
    const TYPE_LESSER = 'lessThan';
    const TYPE_LESSEREQUAL = 'lessThanEqual';
    const TYPE_GREATER = 'greaterThan';
    const TYPE_GREATEREQUAL = 'greaterThanEqual';
    const TYPE_CONTAINS = 'contains';
    const TYPE_SEARCH = 'search';
    const TYPE_IS_NULL = 'isNull';
    const TYPE_IS_NOT_NULL = 'isNotNull';
    const TYPE_OR = 'or';
    const TYPE_BETWEEN = 'between';
=======
    public const TYPE_EQUAL = 'equal';
    public const TYPE_NOT_EQUAL = 'notEqual';
    public const TYPE_LESSER = 'lessThan';
    public const TYPE_LESSER_EQUAL = 'lessThanEqual';
    public const TYPE_GREATER = 'greaterThan';
    public const TYPE_GREATER_EQUAL = 'greaterThanEqual';
    public const TYPE_CONTAINS = 'contains';
    public const TYPE_SEARCH = 'search';
    public const TYPE_IS_NULL = 'isNull';
    public const TYPE_IS_NOT_NULL = 'isNotNull';
    public const TYPE_BETWEEN = 'between';
    public const TYPE_STARTS_WITH = 'startsWith';
    public const TYPE_ENDS_WITH = 'endsWith';

    public const TYPE_SELECT = 'select';
>>>>>>> a37c8e75

    // Order methods
    public const TYPE_ORDERDESC = 'orderDesc';
    public const TYPE_ORDERASC = 'orderAsc';

    // Pagination methods
    public const TYPE_LIMIT = 'limit';
    public const TYPE_OFFSET = 'offset';
    public const TYPE_CURSORAFTER = 'cursorAfter';
    public const TYPE_CURSORBEFORE = 'cursorBefore';

    protected const CHAR_SINGLE_QUOTE = '\'';
    protected const CHAR_DOUBLE_QUOTE = '"';
    protected const CHAR_COMMA = ',';
    protected const CHAR_SPACE = ' ';
    protected const CHAR_BRACKET_START = '[';
    protected const CHAR_BRACKET_END = ']';
    protected const CHAR_PARENTHESES_START = '(';
    protected const CHAR_PARENTHESES_END = ')';
    protected const CHAR_BACKSLASH = '\\';

    protected string $method = '';
    protected string $attribute = '';

    /**
     * @var array<mixed>
     */
    protected array $values = [];


    /**
     * Construct a new query object
     *
     * @param string $method
     * @param string $attribute
     * @param array<mixed> $values
     */
    public function __construct(string $method, string $attribute = '', array $values = [])
    {
        $this->method = $method;
        $this->attribute = $attribute;
        $this->values = $values;
    }

    /**
     * @return string
     */
    public function getMethod(): string
    {
        return $this->method;
    }

    /**
     * @return string
     */
    public function getAttribute(): string
    {
        return $this->attribute;
    }

    /**
     * @return array<mixed>
     */
    public function getValues(): array
    {
        return $this->values;
    }

    /**
     * @param mixed $default
     * @return mixed
     */
    public function getValue(mixed $default = null): mixed
    {
        return $this->values[0] ?? $default;
    }

    /**
     * Sets method
     *
     * @param string $method
     * @return self
     */
    public function setMethod(string $method): self
    {
        $this->method = $method;

        return $this;
    }

    /**
     * Sets attribute
     *
     * @param string $attribute
     * @return self
     */
    public function setAttribute(string $attribute): self
    {
        $this->attribute = $attribute;

        return $this;
    }

    /**
     * Sets values
     *
     * @param array<mixed> $values
     * @return self
     */
    public function setValues(array $values): self
    {
        $this->values = $values;

        return $this;
    }

    /**
     * Sets value
     * @param mixed $value
     * @return self
     */
    public function setValue(mixed $value): self
    {
        $this->values = [$value];

        return $this;
    }

    /**
     * Check if method is supported
     *
     * @param string $value
     * @return bool
     */
    public static function isMethod(string $value): bool
    {
        return match (static::getMethodFromAlias($value)) {
            self::TYPE_EQUAL,
            self::TYPE_NOT_EQUAL,
            self::TYPE_LESSER,
            self::TYPE_LESSER_EQUAL,
            self::TYPE_GREATER,
            self::TYPE_GREATER_EQUAL,
            self::TYPE_CONTAINS,
            self::TYPE_SEARCH,
            self::TYPE_ORDERASC,
            self::TYPE_ORDERDESC,
            self::TYPE_LIMIT,
            self::TYPE_OFFSET,
            self::TYPE_CURSORAFTER,
            self::TYPE_CURSORBEFORE,
            self::TYPE_IS_NULL,
            self::TYPE_IS_NOT_NULL,
            self::TYPE_BETWEEN,
            self::TYPE_STARTS_WITH,
            self::TYPE_ENDS_WITH,
            self::TYPE_SELECT => true,
            default => false,
        };
    }

    /**
     * Parse query filter
     *
     * @param string $filter
     * @return self
     * @throws Exception
     */
    public static function parse(string $filter): self
    {
        // Init empty vars we fill later
        $method = '';
        $params = [];

        // Separate method from filter
        $paramsStart = mb_strpos($filter, static::CHAR_PARENTHESES_START);

        if ($paramsStart === false) {
            throw new QueryException('Invalid query');
        }

        $method = mb_substr($filter, 0, $paramsStart);

        // Separate params from filter
        $paramsEnd = \strlen($filter) - 1; // -1 to ignore )
        $parametersStart = $paramsStart + 1; // +1 to ignore (

        // Check for deprecated query syntax
        if (\str_contains($method, '.')) {
            throw new QueryException('Invalid query method');
        }

        $currentParam = ""; // We build param here before pushing when it's ended
        $currentArrayParam = []; // We build array param here before pushing when it's ended

        $stack = []; // State for stack of parentheses
        $stackCount = 0; // Length of stack array. Kept as variable to improve performance
        $stringStackState = null; // State for string support

        // Loop thorough all characters
        for ($i = $parametersStart; $i < $paramsEnd; $i++) {
            $char = $filter[$i];

            $isStringStack = $stringStackState !== null;
            $isArrayStack = !$isStringStack && $stackCount > 0;

            if ($char === static::CHAR_BACKSLASH) {
                if (!(static::isSpecialChar($filter[$i + 1]))) {
                    static::appendSymbol($isStringStack, $filter[$i], $i, $filter, $currentParam);
                }

                static::appendSymbol($isStringStack, $filter[$i + 1], $i, $filter, $currentParam);
                $i++;

                continue;
            }

            // String support + escaping support
            if (
                (self::isQuote($char)) && // Must be string indicator
                ($filter[$i - 1] !== static::CHAR_BACKSLASH || $filter[$i - 2] === static::CHAR_BACKSLASH) // Must not be escaped;
            ) {
                if ($isStringStack) {
                    // Dont mix-up string symbols. Only allow the same as on start
                    if ($char === $stringStackState) {
                        // End of string
                        $stringStackState = null;
                    }

                    // Either way, add symbol to builder
                    static::appendSymbol($isStringStack, $char, $i, $filter, $currentParam);
                } else {
                    // Start of string
                    $stringStackState = $char;
                    static::appendSymbol($isStringStack, $char, $i, $filter, $currentParam);
                }

                continue;
            }

            // Array support
            if (!($isStringStack)) {
                if ($char === static::CHAR_BRACKET_START) {
                    // Start of array
                    $stack[] = $char;
                    $stackCount++;
                    continue;
                } elseif ($char === static::CHAR_BRACKET_END) {
                    // End of array
                    \array_pop($stack);
                    $stackCount--;

                    if (strlen($currentParam)) {
                        $currentArrayParam[] = $currentParam;
                    }

                    $params[] = $currentArrayParam;
                    $currentArrayParam = [];
                    $currentParam = "";

                    continue;
                } elseif ($char === static::CHAR_COMMA) { // Params separation support
                    // If in array stack, dont merge yet, just mark it in array param builder
                    if ($isArrayStack) {
                        $currentArrayParam[] = $currentParam;
                        $currentParam = "";
                    } else {
                        // Append from parap builder. Either value, or array
                        if (empty($currentArrayParam)) {
                            if (strlen($currentParam)) {
                                $params[] = $currentParam;
                            }

                            $currentParam = "";
                        }
                    }
                    continue;
                }
            }

            // Value, not relevant to syntax
            static::appendSymbol($isStringStack, $char, $i, $filter, $currentParam);
        }

        if (strlen($currentParam)) {
            $params[] = $currentParam;
            $currentParam = "";
        }

        $parsedParams = [];

        foreach ($params as $param) {
            // If array, parse each child separatelly
            if (\is_array($param)) {
                foreach ($param as $element) {
                    $arr[] = self::parseValue($element);
                }

                $parsedParams[] = $arr ?? [];
            } else {
                $parsedParams[] = self::parseValue($param);
            }
        }

        $method = static::getMethodFromAlias($method);
        switch ($method) {
            case self::TYPE_EQUAL:
            case self::TYPE_NOT_EQUAL:
            case self::TYPE_LESSER:
            case self::TYPE_LESSER_EQUAL:
            case self::TYPE_GREATER:
            case self::TYPE_GREATER_EQUAL:
            case self::TYPE_CONTAINS:
            case self::TYPE_SEARCH:
            case self::TYPE_IS_NULL:
            case self::TYPE_IS_NOT_NULL:
            case self::TYPE_STARTS_WITH:
            case self::TYPE_ENDS_WITH:
                $attribute = $parsedParams[0] ?? '';
                if (count($parsedParams) < 2) {
                    return new self($method, $attribute);
                }
                return new self($method, $attribute, \is_array($parsedParams[1]) ? $parsedParams[1] : [$parsedParams[1]]);

            case self::TYPE_BETWEEN:
                return new self($method, $parsedParams[0], [$parsedParams[1], $parsedParams[2]]);
            case self::TYPE_SELECT:
                return new self($method, values: $parsedParams[0]);
            case self::TYPE_ORDERASC:
            case self::TYPE_ORDERDESC:
                return new self($method, $parsedParams[0] ?? '');

            case self::TYPE_LIMIT:
            case self::TYPE_OFFSET:
            case self::TYPE_CURSORAFTER:
            case self::TYPE_CURSORBEFORE:
                if (count($parsedParams) > 0) {
                    return new self($method, values: [$parsedParams[0]]);
                }
                return new self($method);

            default:
                return new self($method);
        }
    }

    /**
     * Utility method to only append symbol if relevant.
     *
     * @param bool $isStringStack
     * @param string $char
     * @param int $index
     * @param string $filter
     * @param string $currentParam
     * @return void
     */
    protected static function appendSymbol(bool $isStringStack, string $char, int $index, string $filter, string &$currentParam): void
    {
        // Ignore spaces and commas outside of string
        $canBeIgnored = false;

        if ($char === static::CHAR_SPACE) {
            $canBeIgnored = true;
        } elseif ($char === static::CHAR_COMMA) {
            $canBeIgnored = true;
        }

        if ($canBeIgnored) {
            if ($isStringStack) {
                $currentParam .= $char;
            }
        } else {
            $currentParam .= $char;
        }
    }

    protected static function isQuote(string $char): bool
    {
        if ($char === self::CHAR_SINGLE_QUOTE) {
            return true;
        } elseif ($char === self::CHAR_DOUBLE_QUOTE) {
            return true;
        }

        return false;
    }

    protected static function isSpecialChar(string $char): bool
    {
        if ($char === static::CHAR_COMMA) {
            return true;
        } elseif ($char === static::CHAR_BRACKET_END) {
            return true;
        } elseif ($char === static::CHAR_BRACKET_START) {
            return true;
        } elseif ($char === static::CHAR_DOUBLE_QUOTE) {
            return true;
        } elseif ($char === static::CHAR_SINGLE_QUOTE) {
            return true;
        }

        return false;
    }

    /**
     * Parses value.
     *
     * @param string $value
     * @return mixed
     */
    protected static function parseValue(string $value): mixed
    {
        $value = \trim($value);

        if ($value === 'false') { // Boolean value
            return false;
        } elseif ($value === 'true') {
            return true;
        } elseif ($value === 'null') { // Null value
            return null;
        } elseif (\is_numeric($value)) { // Numeric value
            // Cast to number
            return $value + 0;
        } elseif (\str_starts_with($value, static::CHAR_DOUBLE_QUOTE) || \str_starts_with($value, static::CHAR_SINGLE_QUOTE)) { // String param
            $value = \substr($value, 1, -1); // Remove '' or ""
            return $value;
        }

        // Unknown format
        return $value;
    }

    /**
     * Returns Method from Alias.
     *
     * @param string $method
     * @return string
     */
    protected static function getMethodFromAlias(string $method): string
    {
        return $method;
        /*
        Commented out as we didn't consider this important at the moment, since IDE autocomplete should do the job.
        return match ($method) {
            'lt' => self::TYPE_LESSER,
            'lte' => self::TYPE_LESSEREQUAL,
            'gt' => self::TYPE_GREATER,
            'gte' => self::TYPE_GREATEREQUAL,
            'eq' => self::TYPE_EQUAL,
            default => $method
        };
        */
    }

    /**
     * Helper method to create Query with equal method
     *
     * @param string $attribute
     * @param array<mixed> $values
     * @return Query
     */
    public static function equal(string $attribute, array $values): self
    {
        return new self(self::TYPE_EQUAL, $attribute, $values);
    }

    /**
     * Helper method to create Query with notEqual method
     *
     * @param string $attribute
     * @param mixed $value
     * @return Query
     */
    public static function notEqual(string $attribute, mixed $value): self
    {
        return new self(self::TYPE_NOT_EQUAL, $attribute, [$value]);
    }

    /**
     * Helper method to create Query with lessThan method
     *
     * @param string $attribute
     * @param mixed $value
     * @return Query
     */
    public static function lessThan(string $attribute, mixed $value): self
    {
        return new self(self::TYPE_LESSER, $attribute, [$value]);
    }

    /**
     * Helper method to create Query with lessThanEqual method
     *
     * @param string $attribute
     * @param mixed $value
     * @return Query
     */
    public static function lessThanEqual(string $attribute, mixed $value): self
    {
        return new self(self::TYPE_LESSER_EQUAL, $attribute, [$value]);
    }

    /**
     * Helper method to create Query with greaterThan method
     *
     * @param string $attribute
     * @param mixed $value
     * @return Query
     */
    public static function greaterThan(string $attribute, mixed $value): self
    {
        return new self(self::TYPE_GREATER, $attribute, [$value]);
    }

    /**
     * Helper method to create Query with greaterThanEqual method
     *
     * @param string $attribute
     * @param mixed $value
     * @return Query
     */
    public static function greaterThanEqual(string $attribute, mixed$value): self
    {
        return new self(self::TYPE_GREATER_EQUAL, $attribute, [$value]);
    }

    /**
     * Helper method to create Query with contains method
     *
     * @param string $attribute
     * @param array<mixed> $values
     * @return Query
     */
    public static function contains(string $attribute, array $values): self
    {
        return new self(self::TYPE_CONTAINS, $attribute, $values);
    }

    /**
     * Helper method to create Query with between method
     *
     * @param string $attribute
     * @param mixed $start
     * @param mixed $end
     * @return Query
     */
    public static function between(string $attribute, mixed $start, mixed $end): self
    {
        return new self(self::TYPE_BETWEEN, $attribute, [$start, $end]);
    }

    /**
     * Helper method to create Query with search method
     *
     * @param string $attribute
     * @param mixed $value
     * @return Query
     */
    public static function search(string $attribute, mixed $value): self
    {
        return new self(self::TYPE_SEARCH, $attribute, [$value]);
    }

    /**
     * Helper method to create Query with select method
     *
     * @param array<string> $attributes
     * @return Query
     */
    public static function select(array $attributes): self
    {
        return new self(self::TYPE_SELECT, values: $attributes);
    }

    /**
     * Helper method to create Query with orderDesc method
     *
     * @param string $attribute
     * @return Query
     */
    public static function orderDesc(string $attribute): self
    {
        return new self(self::TYPE_ORDERDESC, $attribute);
    }

    /**
     * Helper method to create Query with orderAsc method
     *
     * @param string $attribute
     * @return Query
     */
    public static function orderAsc(string $attribute): self
    {
        return new self(self::TYPE_ORDERASC, $attribute);
    }

    /**
     * Helper method to create Query with limit method
     *
     * @param int $value
     * @return Query
     */
    public static function limit(int $value): self
    {
        return new self(self::TYPE_LIMIT, values: [$value]);
    }

    /**
     * Helper method to create Query with offset method
     *
     * @param int $value
     * @return Query
     */
    public static function offset(int $value): self
    {
        return new self(self::TYPE_OFFSET, values: [$value]);
    }

    /**
     * Helper method to create Query with cursorAfter method
     *
     * @param Document $value
     * @return Query
     */
    public static function cursorAfter(Document $value): self
    {
        return new self(self::TYPE_CURSORAFTER, values: [$value]);
    }

    /**
     * Helper method to create Query with cursorBefore method
     *
     * @param Document $value
     * @return Query
     */
    public static function cursorBefore(Document $value): self
    {
        return new self(self::TYPE_CURSORBEFORE, values: [$value]);
    }

    /**
     * Helper method to create Query with isNull method
     *
     * @param string $attribute
     * @return Query
     */
    public static function isNull(string $attribute): self
    {
        return new self(self::TYPE_IS_NULL, $attribute);
    }

    /**
     * Helper method to create Query with isNotNull method
     *
     * @param string $attribute
     * @return Query
     */
    public static function isNotNull(string $attribute): self
    {
        return new self(self::TYPE_IS_NOT_NULL, $attribute);
    }

<<<<<<< HEAD
    public static function or(array ...$queries): Query
    {
        return new self(self::TYPE_OR, '', $queries);
=======
    public static function startsWith(string $attribute, string $value): self
    {
        return new self(self::TYPE_STARTS_WITH, $attribute, [$value]);
    }

    public static function endsWith(string $attribute, string $value): self
    {
        return new self(self::TYPE_ENDS_WITH, $attribute, [$value]);
>>>>>>> a37c8e75
    }

    /**
     * Filters $queries for $types
     *
     * @param array<Query> $queries
     * @param array<string> $types
     * @return array<Query>
     */
    public static function getByType(array $queries, array $types): array
    {
        $filtered = [];
        foreach ($queries as $query) {
            if (in_array($query->getMethod(), $types, true)) {
                $filtered[] = clone $query;
            }
        }

        return $filtered;
    }

    /**
     * Iterates through queries are groups them by type
     *
     * @param array<Query> $queries
     * @return array{
     *     filters: array<Query>,
     *     selections: array<Query>,
     *     limit: int|null,
     *     offset: int|null,
     *     orderAttributes: array<string>,
     *     orderTypes: array<string>,
     *     cursor: Document|null,
     *     cursorDirection: string|null
     * }
     */
    public static function groupByType(array $queries): array
    {
        $filters = [];
        $selections = [];
        $limit = null;
        $offset = null;
        $orderAttributes = [];
        $orderTypes = [];
        $cursor = null;
        $cursorDirection = null;
        foreach ($queries as $query) {
            if (!$query instanceof Query) {
                continue;
            }

            $method = $query->getMethod();
            $attribute = $query->getAttribute();
            $values = $query->getValues();
            switch ($method) {
                case Query::TYPE_ORDERASC:
                case Query::TYPE_ORDERDESC:
                    if (!empty($attribute)) {
                        $orderAttributes[] = $attribute;
                    }

                    $orderTypes[] = $method === Query::TYPE_ORDERASC ? Database::ORDER_ASC : Database::ORDER_DESC;
                    break;

                case Query::TYPE_LIMIT:
                    // keep the 1st limit encountered and ignore the rest
                    if ($limit !== null) {
                        break;
                    }

                    $limit = $values[0] ?? $limit;
                    break;

                case Query::TYPE_OFFSET:
                    // keep the 1st offset encountered and ignore the rest
                    if ($offset !== null) {
                        break;
                    }

                    $offset = $values[0] ?? $limit;
                    break;

                case Query::TYPE_CURSORAFTER:
                case Query::TYPE_CURSORBEFORE:
                    // keep the 1st cursor encountered and ignore the rest
                    if ($cursor !== null) {
                        break;
                    }

                    $cursor = $values[0] ?? $limit;
                    $cursorDirection = $method === Query::TYPE_CURSORAFTER ? Database::CURSOR_AFTER : Database::CURSOR_BEFORE;
                    break;

                case Query::TYPE_SELECT:
                    $selections[] = clone $query;
                    break;

                default:
                    $filters[] = clone $query;
                    break;
            }
        }

        return [
            'filters' => $filters,
            'selections' => $selections,
            'limit' => $limit,
            'offset' => $offset,
            'orderAttributes' => $orderAttributes,
            'orderTypes' => $orderTypes,
            'cursor' => $cursor,
            'cursorDirection' => $cursorDirection,
        ];
    }

    /**
     * Iterate over $queries attempting to parse each
     *
     * @param array<string> $queries
     *
     * @return array<Query>
     * @throws Exception
     */
    public static function parseQueries(array $queries): array
    {
        $parsed = [];
        foreach ($queries as $query) {
            try {
                $parsed[] = Query::parse($query);
            } catch (\Throwable $th) {
                throw new QueryException("Invalid query: ${query}", previous: $th);
            }
        }

        return $parsed;
    }
}<|MERGE_RESOLUTION|>--- conflicted
+++ resolved
@@ -7,20 +7,6 @@
 class Query
 {
     // Filter methods
-<<<<<<< HEAD
-    const TYPE_EQUAL = 'equal';
-    const TYPE_NOTEQUAL = 'notEqual';
-    const TYPE_LESSER = 'lessThan';
-    const TYPE_LESSEREQUAL = 'lessThanEqual';
-    const TYPE_GREATER = 'greaterThan';
-    const TYPE_GREATEREQUAL = 'greaterThanEqual';
-    const TYPE_CONTAINS = 'contains';
-    const TYPE_SEARCH = 'search';
-    const TYPE_IS_NULL = 'isNull';
-    const TYPE_IS_NOT_NULL = 'isNotNull';
-    const TYPE_OR = 'or';
-    const TYPE_BETWEEN = 'between';
-=======
     public const TYPE_EQUAL = 'equal';
     public const TYPE_NOT_EQUAL = 'notEqual';
     public const TYPE_LESSER = 'lessThan';
@@ -34,9 +20,8 @@
     public const TYPE_BETWEEN = 'between';
     public const TYPE_STARTS_WITH = 'startsWith';
     public const TYPE_ENDS_WITH = 'endsWith';
-
+    public const TYPE_OR = 'or';
     public const TYPE_SELECT = 'select';
->>>>>>> a37c8e75
 
     // Order methods
     public const TYPE_ORDERDESC = 'orderDesc';
@@ -699,20 +684,19 @@
         return new self(self::TYPE_IS_NOT_NULL, $attribute);
     }
 
-<<<<<<< HEAD
+    public static function startsWith(string $attribute, string $value): self
+    {
+        return new self(self::TYPE_STARTS_WITH, $attribute, [$value]);
+    }
+
+    public static function endsWith(string $attribute, string $value): self
+    {
+        return new self(self::TYPE_ENDS_WITH, $attribute, [$value]);
+    }
+
     public static function or(array ...$queries): Query
     {
         return new self(self::TYPE_OR, '', $queries);
-=======
-    public static function startsWith(string $attribute, string $value): self
-    {
-        return new self(self::TYPE_STARTS_WITH, $attribute, [$value]);
-    }
-
-    public static function endsWith(string $attribute, string $value): self
-    {
-        return new self(self::TYPE_ENDS_WITH, $attribute, [$value]);
->>>>>>> a37c8e75
     }
 
     /**
