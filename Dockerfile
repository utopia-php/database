FROM composer:2.0 AS composer

ARG DEBUG=false
ENV DEBUG=$DEBUG

WORKDIR /usr/local/src/

COPY composer.lock /usr/local/src/
COPY composer.json /usr/local/src/

<<<<<<< HEAD
RUN composer install \
    --ignore-platform-reqs \
    --optimize-autoloader \
    --no-plugins \
    --no-scripts \
    --prefer-dist
    
FROM php:8.3.7-cli-alpine3.19 as compile

ENV PHP_REDIS_VERSION="6.0.2" \
    PHP_SWOOLE_VERSION="v5.1.3" \
    PHP_MONGO_VERSION="1.16.1" \
    PHP_XDEBUG_VERSION="3.3.2"

=======
RUN composer install --ignore-platform-reqs --optimize-autoloader \
    --no-plugins --no-scripts --prefer-dist

FROM php:8.3.3-cli-alpine3.19 AS compile

ENV PHP_REDIS_VERSION=6.0.2 \
    PHP_SWOOLE_VERSION=v5.1.2 \
    PHP_MONGO_VERSION=1.16.1

>>>>>>> d7ae07e0
RUN ln -snf /usr/share/zoneinfo/$TZ /etc/localtime && echo $TZ > /etc/timezone

RUN \
  apk update \
  && apk add --no-cache \
    postgresql-libs \
    postgresql-dev \
    make \
    automake \
    autoconf \
    gcc \
    g++ \
    git \
    brotli-dev \
    linux-headers \
  && docker-php-ext-install opcache pgsql pdo_mysql pdo_pgsql \
  && apk del postgresql-dev \
  && rm -rf /var/cache/apk/*

# Redis Extension
FROM compile AS redis
RUN \
  git clone --depth 1 --branch $PHP_REDIS_VERSION https://github.com/phpredis/phpredis.git \
  && cd phpredis \
  && phpize \
  && ./configure \
  && make && make install

## Swoole Extension
FROM compile AS swoole
RUN \
  git clone --depth 1 --branch $PHP_SWOOLE_VERSION https://github.com/swoole/swoole-src.git \
  && cd swoole-src \
  && phpize \
  && ./configure --enable-http2 \
  && make && make install

## MongoDB Extension
FROM compile AS mongodb
RUN \
  git clone --depth 1 --branch $PHP_MONGO_VERSION https://github.com/mongodb/mongo-php-driver.git \
  && cd mongo-php-driver \
  && git submodule update --init \
  && phpize \
  && ./configure \
  && make && make install

## PCOV Extension
FROM compile AS pcov
RUN \
   git clone https://github.com/krakjoe/pcov.git \
   && cd pcov \
   && phpize \
   && ./configure --enable-pcov \
   && make && make install

<<<<<<< HEAD
## XDebug Extension
FROM compile AS xdebug
RUN \
  git clone --depth 1 --branch $PHP_XDEBUG_VERSION https://github.com/xdebug/xdebug && \
  cd xdebug && \
  phpize && \
  ./configure && \
  make && make install

FROM compile as final
=======
FROM compile AS final
>>>>>>> d7ae07e0

LABEL maintainer="team@appwrite.io"

WORKDIR /usr/src/code

RUN echo extension=redis.so >> /usr/local/etc/php/conf.d/redis.ini
RUN echo extension=swoole.so >> /usr/local/etc/php/conf.d/swoole.ini
RUN echo extension=mongodb.so >> /usr/local/etc/php/conf.d/mongodb.ini
RUN echo extension=pcov.so >> /usr/local/etc/php/conf.d/pcov.ini
RUN echo extension=xdebug.so >> /usr/local/etc/php/conf.d/xdebug.ini

RUN mv "$PHP_INI_DIR/php.ini-production" "$PHP_INI_DIR/php.ini"

RUN echo "opcache.enable_cli=1" >> $PHP_INI_DIR/php.ini

RUN echo "memory_limit=1024M" >> $PHP_INI_DIR/php.ini

COPY --from=composer /usr/local/src/vendor /usr/src/code/vendor
COPY --from=swoole /usr/local/lib/php/extensions/no-debug-non-zts-20230831/swoole.so /usr/local/lib/php/extensions/no-debug-non-zts-20230831/
COPY --from=redis /usr/local/lib/php/extensions/no-debug-non-zts-20230831/redis.so /usr/local/lib/php/extensions/no-debug-non-zts-20230831/
COPY --from=mongodb /usr/local/lib/php/extensions/no-debug-non-zts-20230831/mongodb.so /usr/local/lib/php/extensions/no-debug-non-zts-20230831/
COPY --from=pcov /usr/local/lib/php/extensions/no-debug-non-zts-20230831/pcov.so /usr/local/lib/php/extensions/no-debug-non-zts-20230831/
COPY --from=xdebug /usr/local/lib/php/extensions/no-debug-non-zts-20230831/xdebug.so /usr/local/lib/php/extensions/no-debug-non-zts-20230831/

COPY ./bin /usr/src/code/bin
COPY ./src /usr/src/code/src

CMD [ "tail", "-f", "/dev/null" ]<|MERGE_RESOLUTION|>--- conflicted
+++ resolved
@@ -8,7 +8,6 @@
 COPY composer.lock /usr/local/src/
 COPY composer.json /usr/local/src/
 
-<<<<<<< HEAD
 RUN composer install \
     --ignore-platform-reqs \
     --optimize-autoloader \
@@ -23,17 +22,6 @@
     PHP_MONGO_VERSION="1.16.1" \
     PHP_XDEBUG_VERSION="3.3.2"
 
-=======
-RUN composer install --ignore-platform-reqs --optimize-autoloader \
-    --no-plugins --no-scripts --prefer-dist
-
-FROM php:8.3.3-cli-alpine3.19 AS compile
-
-ENV PHP_REDIS_VERSION=6.0.2 \
-    PHP_SWOOLE_VERSION=v5.1.2 \
-    PHP_MONGO_VERSION=1.16.1
-
->>>>>>> d7ae07e0
 RUN ln -snf /usr/share/zoneinfo/$TZ /etc/localtime && echo $TZ > /etc/timezone
 
 RUN \
@@ -90,7 +78,6 @@
    && ./configure --enable-pcov \
    && make && make install
 
-<<<<<<< HEAD
 ## XDebug Extension
 FROM compile AS xdebug
 RUN \
@@ -101,9 +88,6 @@
   make && make install
 
 FROM compile as final
-=======
-FROM compile AS final
->>>>>>> d7ae07e0
 
 LABEL maintainer="team@appwrite.io"
 
