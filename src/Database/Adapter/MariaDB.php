--- conflicted
+++ resolved
@@ -13,11 +13,8 @@
 use Utopia\Database\Exception\Truncate as TruncateException;
 use Utopia\Database\Helpers\ID;
 use Utopia\Database\Query;
-<<<<<<< HEAD
 use Utopia\Database\QueryContext;
 use Utopia\Database\Validator\Authorization;
-=======
->>>>>>> bfc010cb
 
 class MariaDB extends SQL
 {
@@ -937,157 +934,6 @@
     }
 
     /**
-<<<<<<< HEAD
-     * Create Documents in batches
-     *
-     * @param string $collection
-     * @param array<Document> $documents
-     *
-     * @return array<Document>
-     *
-     * @throws DuplicateException
-     * @throws \Throwable
-     */
-    public function createDocuments(string $collection, array $documents): array
-    {
-        if (empty($documents)) {
-            return $documents;
-        }
-
-        try {
-            $name = $this->filter($collection);
-
-            $attributeKeys = Database::INTERNAL_ATTRIBUTE_KEYS;
-
-            $hasInternalId = null;
-            foreach ($documents as $document) {
-                $attributes = $document->getAttributes();
-                $attributeKeys = [...$attributeKeys, ...\array_keys($attributes)];
-
-                if ($hasInternalId === null) {
-                    $hasInternalId = !empty($document->getInternalId());
-                } elseif ($hasInternalId == empty($document->getInternalId())) {
-                    throw new DatabaseException('All documents must have an internalId if one is set');
-                }
-            }
-            $attributeKeys = array_unique($attributeKeys);
-
-            if ($this->sharedTables) {
-                $attributeKeys[] = '_tenant';
-            }
-
-            $columns = [];
-            foreach ($attributeKeys as $key => $attribute) {
-                $columns[$key] = "{$this->quote($this->filter($attribute))}";
-            }
-            $columns = '(' . \implode(', ', $columns) . ')';
-
-            $bindIndex = 0;
-            $batchKeys = [];
-            $bindValues = [];
-            $permissions = [];
-            $documentIds = [];
-            $documentTenants = [];
-
-            foreach ($documents as $index => $document) {
-                $attributes = $document->getAttributes();
-                $attributes['_uid'] = $document->getId();
-                $attributes['_createdAt'] = $document->getCreatedAt();
-                $attributes['_updatedAt'] = $document->getUpdatedAt();
-                $attributes['_permissions'] = \json_encode($document->getPermissions());
-
-                if (!empty($document->getInternalId())) {
-                    $attributes['_id'] = $document->getInternalId();
-                    $attributeKeys[] = '_id';
-                } else {
-                    $documentIds[] = $document->getId();
-                }
-
-                if ($this->sharedTables) {
-                    $attributes['_tenant'] = $document->getTenant();
-                    $documentTenants[] = $document->getTenant();
-                }
-
-                $bindKeys = [];
-
-                foreach ($attributeKeys as $key) {
-                    $value = $attributes[$key] ?? null;
-                    if (\is_array($value)) {
-                        $value = \json_encode($value);
-                    }
-                    $value = (\is_bool($value)) ? (int)$value : $value;
-                    $bindKey = 'key_' . $bindIndex;
-                    $bindKeys[] = ':' . $bindKey;
-                    $bindValues[$bindKey] = $value;
-                    $bindIndex++;
-                }
-
-                $batchKeys[] = '(' . \implode(', ', $bindKeys) . ')';
-                foreach (Database::PERMISSIONS as $type) {
-                    foreach ($document->getPermissionsByType($type) as $permission) {
-                        $tenantBind = $this->sharedTables ? ", :_tenant_{$index}" : '';
-                        $permission = \str_replace('"', '', $permission);
-                        $permission = "('{$type}', '{$permission}', :_uid_{$index} {$tenantBind})";
-                        $permissions[] = $permission;
-                    }
-                }
-            }
-
-            $batchKeys = \implode(', ', $batchKeys);
-
-            $stmt = $this->getPDO()->prepare("
-                INSERT INTO {$this->getSQLTable($name)} {$columns}
-                VALUES {$batchKeys}
-            ");
-
-            foreach ($bindValues as $key => $value) {
-                $stmt->bindValue($key, $value, $this->getPDOType($value));
-            }
-
-            $stmt->execute();
-
-            if (!empty($permissions)) {
-                $tenantColumn = $this->sharedTables ? ', _tenant' : '';
-                $permissions = \implode(', ', $permissions);
-
-                $sqlPermissions = "
-                    INSERT INTO {$this->getSQLTable($name . '_perms')} (_type, _permission, _document {$tenantColumn})
-                    VALUES {$permissions};
-                ";
-
-                $stmtPermissions = $this->getPDO()->prepare($sqlPermissions);
-
-                foreach ($documents as $index => $document) {
-                    $stmtPermissions->bindValue(":_uid_{$index}", $document->getId());
-                    if ($this->sharedTables) {
-                        $stmtPermissions->bindValue(":_tenant_{$index}", $document->getTenant());
-                    }
-                }
-
-                $stmtPermissions?->execute();
-            }
-
-            $internalIds = $this->getInternalIds(
-                $collection,
-                $documentIds,
-                $documentTenants
-            );
-
-            foreach ($documents as $document) {
-                if (isset($internalIds[$document->getId()])) {
-                    $document['$internalId'] = $internalIds[$document->getId()];
-                }
-            }
-        } catch (PDOException $e) {
-            throw $this->processException($e);
-        }
-
-        return $documents;
-    }
-
-    /**
-=======
->>>>>>> bfc010cb
      * Update Document
      *
      * @param Document $collection
@@ -1509,304 +1355,7 @@
     }
 
     /**
-<<<<<<< HEAD
-     * Find Documents
-     *
-     * @param QueryContext $context
-     * @param array<Query> $queries
-     * @param int|null $limit
-     * @param int|null $offset
-     * @param array<string, mixed> $cursor
-     * @param string $cursorDirection
-     * @param string $forPermission
-     * @param array<Query> $selects
-     * @param array<Query> $filters
-     * @param array<Query> $joins
-     * @param array<Query> $orderQueries
-     * @return array<Document>
-     * @throws DatabaseException
-     * @throws TimeoutException
-     * @throws Exception
-     */
-    public function find(
-        QueryContext $context,
-        array $queries = [],
-        ?int $limit = 25,
-        ?int $offset = null,
-        array $cursor = [],
-        string $cursorDirection = Database::CURSOR_AFTER,
-        string $forPermission = Database::PERMISSION_READ,
-        array $selects = [],
-        array $filters = [],
-        array $joins = [],
-        array $orderQueries = []
-    ): array {
-        unset($queries); // remove this since we pass explicit queries
-
-        $alias = Query::DEFAULT_ALIAS;
-        $binds = [];
-
-        $name = $context->getCollections()[0]->getId();
-        $name = $this->filter($name);
-
-        $roles = Authorization::getRoles();
-        $where = [];
-        $orders = [];
-
-        $filters = array_map(fn ($query) => clone $query, $filters);
-
-        $cursorWhere = [];
-
-        foreach ($orderQueries as $i => $order) {
-            $orderAlias = $order->getAlias();
-            $attribute  = $order->getAttribute();
-            $originalAttribute = $attribute;
-            $attribute = $this->getInternalKeyForAttribute($originalAttribute);
-            $attribute = $this->filter($attribute);
-
-            $direction = $order->getOrderDirection();
-
-            if ($cursorDirection === Database::CURSOR_BEFORE) {
-                $direction = ($direction === Database::ORDER_ASC) ? Database::ORDER_DESC : Database::ORDER_ASC;
-            }
-
-            $orders[] = "{$this->quote($attribute)} {$direction}";
-
-            // Build pagination WHERE clause only if we have a cursor
-            if (!empty($cursor)) {
-                // Special case: No tie breaks. only 1 attribute and it's a unique primary key
-                if (count($orderQueries) === 1 && $i === 0 && $originalAttribute === '$sequence') {
-                    $operator = ($direction === Database::ORDER_DESC)
-                        ? Query::TYPE_LESSER
-                        : Query::TYPE_GREATER;
-
-                    $bindName = ":cursor_pk";
-                    $binds[$bindName] = $cursor[$originalAttribute];
-
-                    $cursorWhere[] = "{$this->quote($orderAlias)}.{$this->quote($attribute)} {$this->getSQLOperator($operator)} {$bindName}";
-                    break;
-                }
-
-                $conditions = [];
-
-                // Add equality conditions for previous attributes
-                for ($j = 0; $j < $i; $j++) {
-                    $prevQuery = $orderQueries[$j];
-                    $prevOriginal = $prevQuery->getAttribute();
-                    $prevAttr = $this->filter($this->getInternalKeyForAttribute($prevOriginal));
-
-                    $bindName = ":cursor_{$j}";
-                    $binds[$bindName] = $cursor[$prevOriginal];
-
-                    $conditions[] = "{$this->quote($orderAlias)}.{$this->quote($prevAttr)} = {$bindName}";
-                }
-
-                // Add comparison for current attribute
-                $operator = ($direction === Database::ORDER_DESC)
-                    ? Query::TYPE_LESSER
-                    : Query::TYPE_GREATER;
-
-                $bindName = ":cursor_{$i}";
-                $binds[$bindName] = $cursor[$originalAttribute];
-
-                $conditions[] = "{$this->quote($orderAlias)}.{$this->quote($attribute)} {$this->getSQLOperator($operator)} {$bindName}";
-
-                $cursorWhere[] = '(' . implode(' AND ', $conditions) . ')';
-            }
-        }
-
-        if (!empty($cursorWhere)) {
-            $where[] = '(' . implode(' OR ', $cursorWhere) . ')';
-        }
-
-        $sqlJoin = '';
-        foreach ($joins as $join) {
-            $permissions = '';
-            $collection = $join->getCollection();
-            $collection = $this->filter($collection);
-
-            $skipAuth = $context->skipAuth($collection, $forPermission);
-            if (! $skipAuth) {
-                $permissions = 'AND '.$this->getSQLPermissionsCondition($collection, $roles, $join->getAlias(), $forPermission);
-            }
-
-            $sqlJoin .= "INNER JOIN {$this->getSQLTable($collection)} AS {$this->quote($join->getAlias())}
-            ON {$this->getSQLConditions($join->getValues(), $binds)}
-            {$permissions}
-            {$this->getTenantQuery($collection, $join->getAlias())}
-            ";
-        }
-
-        $conditions = $this->getSQLConditions($filters, $binds);
-        if (!empty($conditions)) {
-            $where[] = $conditions;
-        }
-
-        $skipAuth = $context->skipAuth($name, $forPermission);
-        if (! $skipAuth) {
-            $where[] = $this->getSQLPermissionsCondition($name, $roles, $alias, $forPermission);
-        }
-
-        if ($this->sharedTables) {
-            $binds[':_tenant'] = $this->tenant;
-            $where[] = "{$this->getTenantQuery($name, $alias, condition: '')}";
-        }
-
-        $sqlWhere = !empty($where) ? 'WHERE ' . implode(' AND ', $where) : '';
-        $sqlOrder = 'ORDER BY ' . implode(', ', $orders);
-
-        $sqlLimit = '';
-        if (! \is_null($limit)) {
-            $binds[':limit'] = $limit;
-            $sqlLimit = 'LIMIT :limit';
-        }
-
-        if (! \is_null($offset)) {
-            $binds[':offset'] = $offset;
-            $sqlLimit .= ' OFFSET :offset';
-        }
-
-        $sql = "
-            SELECT {$this->getAttributeProjection($selects)}
-            FROM {$this->getSQLTable($name)} AS {$this->quote($alias)}
-            {$sqlJoin}
-            {$sqlWhere}
-            {$sqlOrder}
-            {$sqlLimit};
-        ";
-
-        $sql = $this->trigger(Database::EVENT_DOCUMENT_FIND, $sql);
-
-        try {
-            $stmt = $this->getPDO()->prepare($sql);
-
-            foreach ($binds as $key => $value) {
-                $stmt->bindValue($key, $value, $this->getPDOType($value));
-            }
-
-            echo $stmt->queryString;
-            var_dump($binds);
-            $stmt->execute();
-            $results = $stmt->fetchAll();
-            $stmt->closeCursor();
-
-        } catch (PDOException $e) {
-            throw $this->processException($e);
-        }
-
-        foreach ($results as $index => $document) {
-            if (\array_key_exists('_uid', $document)) {
-                $results[$index]['$id'] = $document['_uid'];
-                unset($results[$index]['_uid']);
-            }
-            if (\array_key_exists('_id', $document)) {
-                $results[$index]['$internalId'] = $document['_id'];
-                unset($results[$index]['_id']);
-            }
-            if (\array_key_exists('_tenant', $document)) {
-                $document['$tenant'] = $document['_tenant'] === null ? null : (int)$document['_tenant'];
-                unset($results[$index]['_tenant']);
-            }
-            if (\array_key_exists('_createdAt', $document)) {
-                $results[$index]['$createdAt'] = $document['_createdAt'];
-                unset($results[$index]['_createdAt']);
-            }
-            if (\array_key_exists('_updatedAt', $document)) {
-                $results[$index]['$updatedAt'] = $document['_updatedAt'];
-                unset($results[$index]['_updatedAt']);
-            }
-            if (\array_key_exists('_permissions', $document)) {
-                $results[$index]['$permissions'] = \json_decode($document['_permissions'] ?? '[]', true);
-                unset($results[$index]['_permissions']);
-            }
-
-            $results[$index] = new Document($results[$index]);
-        }
-
-        if ($cursorDirection === Database::CURSOR_BEFORE) {
-            $results = \array_reverse($results);
-        }
-
-        return $results;
-    }
-
-    /**
-     * Count Documents
-     *
-     * @param string $collection
-     * @param array<Query> $queries
-     * @param int|null $max
-     * @return int
-     * @throws Exception
-     * @throws PDOException
-     */
-    public function count(string $collection, array $queries = [], ?int $max = null): int
-    {
-        $name = $this->filter($collection);
-        $roles = Authorization::getRoles();
-        $binds = [];
-        $where = [];
-        $alias = Query::DEFAULT_ALIAS;
-
-        $limit = '';
-        if (! \is_null($max)) {
-            $binds[':limit'] = $max;
-            $limit = 'LIMIT :limit';
-        }
-
-        $queries = array_map(fn ($query) => clone $query, $queries);
-
-        $conditions = $this->getSQLConditions($queries, $binds);
-        if (!empty($conditions)) {
-            $where[] = $conditions;
-        }
-
-        if (Authorization::$status) {
-            $where[] = $this->getSQLPermissionsCondition($name, $roles, $alias);
-        }
-
-        if ($this->sharedTables) {
-            $binds[':_tenant'] = $this->tenant;
-            $where[] = "{$this->getTenantQuery($collection, $alias, condition: '')}";
-        }
-
-        $sqlWhere = !empty($where)
-            ? 'WHERE ' . \implode(' AND ', $where)
-            : '';
-
-        $sql = "
-			SELECT COUNT(1) as sum FROM (
-				SELECT 1
-				FROM {$this->getSQLTable($name)} AS {$this->quote($alias)}
-				{$sqlWhere}
-				{$limit}
-			) table_count
-        ";
-
-        $sql = $this->trigger(Database::EVENT_DOCUMENT_COUNT, $sql);
-
-        $stmt = $this->getPDO()->prepare($sql);
-
-        foreach ($binds as $key => $value) {
-            $stmt->bindValue($key, $value, $this->getPDOType($value));
-        }
-
-        $stmt->execute();
-
-        $result = $stmt->fetchAll();
-        $stmt->closeCursor();
-        if (!empty($result)) {
-            $result = $result[0];
-        }
-
-        return $result['sum'] ?? 0;
-    }
-
-    /**
-     * Sum an Attribute
-=======
      * Handle spatial queries
->>>>>>> bfc010cb
      *
      * @param Query $query
      * @param array<string, mixed> $binds
@@ -1817,53 +1366,6 @@
      */
     protected function handleSpatialQueries(Query $query, array &$binds, string $attribute, string $alias, string $placeholder): string
     {
-<<<<<<< HEAD
-        $name = $this->filter($collection);
-        $roles = Authorization::getRoles();
-        $where = [];
-        $alias = Query::DEFAULT_ALIAS;
-        $alias = Query::DEFAULT_ALIAS;
-        $binds = [];
-
-        $limit = '';
-        if (! \is_null($max)) {
-            $binds[':limit'] = $max;
-            $limit = 'LIMIT :limit';
-        }
-
-        $queries = array_map(fn ($query) => clone $query, $queries);
-
-        $conditions = $this->getSQLConditions($queries, $binds);
-        if (!empty($conditions)) {
-            $where[] = $conditions;
-        }
-
-        if (Authorization::$status) {
-            $where[] = $this->getSQLPermissionsCondition($name, $roles, $alias);
-        }
-
-        if ($this->sharedTables) {
-            $binds[':_tenant'] = $this->tenant;
-            $where[] = "{$this->getTenantQuery($collection, $alias, condition: '')}";
-        }
-
-        $sqlWhere = !empty($where)
-            ? 'WHERE ' . \implode(' AND ', $where)
-            : '';
-
-        $sql = "
-			SELECT SUM({$this->quote($attribute)}) as sum FROM (
-				SELECT {$this->quote($attribute)}
-				FROM {$this->getSQLTable($name)} AS {$this->quote($alias)}
-				{$sqlWhere}
-				{$limit}
-			) table_count
-        ";
-
-        $sql = $this->trigger(Database::EVENT_DOCUMENT_SUM, $sql);
-
-        $stmt = $this->getPDO()->prepare($sql);
-=======
         switch ($query->getMethod()) {
             case Query::TYPE_CROSSES:
                 $binds[":{$placeholder}_0"] = $this->convertArrayToWKT($query->getValues()[0]);
@@ -1928,7 +1430,6 @@
             case Query::TYPE_NOT_EQUAL:
                 $binds[":{$placeholder}_0"] = $this->convertArrayToWKT($query->getValues()[0]);
                 return "NOT ST_Equals({$alias}.{$attribute}, ST_GeomFromText(:{$placeholder}_0))";
->>>>>>> bfc010cb
 
             case Query::TYPE_CONTAINS:
                 $binds[":{$placeholder}_0"] = $this->convertArrayToWKT($query->getValues()[0]);
@@ -2000,19 +1501,17 @@
 
                 return "{$alias}.{$attribute} BETWEEN :{$placeholder}_0 AND :{$placeholder}_1";
 
-<<<<<<< HEAD
+            case Query::TYPE_NOT_BETWEEN:
+                $binds[":{$placeholder}_0"] = $query->getValues()[0];
+                $binds[":{$placeholder}_1"] = $query->getValues()[1];
+
+                return "{$alias}.{$attribute} NOT BETWEEN :{$placeholder}_0 AND :{$placeholder}_1";
+
             case Query::TYPE_RELATION_EQUAL:
                 $attributeRight = $this->quote($this->filter($query->getAttributeRight()));
                 $aliasRight = $this->quote($query->getRightAlias());
 
                 return "{$alias}.{$attribute}={$aliasRight}.{$attributeRight}";
-=======
-            case Query::TYPE_NOT_BETWEEN:
-                $binds[":{$placeholder}_0"] = $query->getValues()[0];
-                $binds[":{$placeholder}_1"] = $query->getValues()[1];
-
-                return "{$alias}.{$attribute} NOT BETWEEN :{$placeholder}_0 AND :{$placeholder}_1";
->>>>>>> bfc010cb
 
             case Query::TYPE_IS_NULL:
             case Query::TYPE_IS_NOT_NULL:
