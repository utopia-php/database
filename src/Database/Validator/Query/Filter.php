--- conflicted
+++ resolved
@@ -143,8 +143,6 @@
                 return false;
             }
 
-<<<<<<< HEAD
-=======
             if($options['relationType'] === Database::RELATION_ONE_TO_MANY && $options['side'] === Database::RELATION_SIDE_PARENT) {
                 $this->message = 'Cannot query on virtual relation attribute';
                 return false;
@@ -178,29 +176,6 @@
         ) {
             $this->message = 'Cannot query '. $method .' on attribute "' . $attribute . '" because it is an array.';
             return false;
-        }
-
-        if($attributeSchema['type'] === 'relationship') {
-            /**
-             * We can not disable relationship query since we have logic that use it
-             */
-            $options = $attributeSchema['options'];
-
->>>>>>> 537c5556
-            if($options['relationType'] === Database::RELATION_ONE_TO_MANY && $options['side'] === Database::RELATION_SIDE_PARENT) {
-                $this->message = 'Cannot query on virtual relation attribute';
-                return false;
-            }
-
-            if($options['relationType'] === Database::RELATION_MANY_TO_ONE && $options['side'] === Database::RELATION_SIDE_CHILD) {
-                $this->message = 'Cannot query on virtual relation attribute';
-                return false;
-            }
-
-            if($options['relationType'] === Database::RELATION_MANY_TO_MANY) {
-                $this->message = 'Cannot query on virtual relation attribute';
-                return false;
-            }
         }
 
         $array = $attributeSchema['array'] ?? false;
