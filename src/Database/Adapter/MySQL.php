--- conflicted
+++ resolved
@@ -36,35 +36,6 @@
     }
 
     /**
-<<<<<<< HEAD
-=======
-     * @param PDOException $e
-     * @throws TimeoutException
-     * @throws DuplicateException
-     */
-    protected function processException(PDOException $e): void
-    {
-        /**
-         * PDO and Swoole PDOProxy swap error codes and errorInfo
-         */
-
-        if ($e->getCode() === 'HY000' && isset($e->errorInfo[1]) && $e->errorInfo[1] === 3024) {
-            throw new TimeoutException($e->getMessage(), $e->getCode(), $e);
-        } elseif ($e->getCode() === 3024 && isset($e->errorInfo[0]) && $e->errorInfo[0] === "HY000") {
-            throw new TimeoutException($e->getMessage(), $e->getCode(), $e);
-        }
-
-        if ($e->getCode() === '42S21' && isset($e->errorInfo[1]) && $e->errorInfo[1] === 1060) {
-            throw new DuplicateException($e->getMessage(), $e->getCode(), $e);
-        } elseif ($e->getCode() === 1060 && isset($e->errorInfo[0]) && $e->errorInfo[0] === '42S21') {
-            throw new DuplicateException($e->getMessage(), $e->getCode(), $e);
-        }
-
-        throw $e;
-    }
-
-    /**
->>>>>>> fd3b856b
     * Get Collection Size
     * @param string $collection
     * @return int
@@ -128,6 +99,13 @@
             return new DuplicateException($e->getMessage(), $e->getCode(), $e);
         }
 
+        // Duplicate column
+        if ($e->getCode() === '42S21' && isset($e->errorInfo[1]) && $e->errorInfo[1] === 1060) {
+            return new DuplicateException($e->getMessage(), $e->getCode(), $e);
+        } elseif ($e->getCode() === 1060 && isset($e->errorInfo[0]) && $e->errorInfo[0] === '42S21') {
+            return new DuplicateException($e->getMessage(), $e->getCode(), $e);
+        }
+
         return $e;
     }
 }