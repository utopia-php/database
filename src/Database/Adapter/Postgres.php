<?php

namespace Utopia\Database\Adapter;

use Exception;
use PDO;
use PDOException;
use Utopia\Database\Database;
use Utopia\Database\Document;
use Utopia\Database\Exception as DatabaseException;
use Utopia\Database\Exception\Duplicate as DuplicateException;
use Utopia\Database\Exception\NotFound as NotFoundException;
use Utopia\Database\Exception\Timeout as TimeoutException;
use Utopia\Database\Exception\Transaction as TransactionException;
use Utopia\Database\Exception\Truncate as TruncateException;
use Utopia\Database\Helpers\ID;
use Utopia\Database\Query;
use Utopia\Database\Validator\Authorization;

class Postgres extends SQL
{
    /**
     * Differences between MariaDB and Postgres
     *
     * 1. Need to use CASCADE to DROP schema
     * 2. Quotes are different ` vs "
     * 3. DATETIME is TIMESTAMP
     * 4. Full-text search is different - to_tsvector() and to_tsquery()
     */

    /**
     * @inheritDoc
     */
    public function startTransaction(): bool
    {
        try {
            if ($this->inTransaction === 0) {
                if ($this->getPDO()->inTransaction()) {
                    $this->getPDO()->rollBack();
                } else {
                    // If no active transaction, this has no effect.
                    $this->getPDO()->prepare('ROLLBACK')->execute();
                }

                $result = $this->getPDO()->beginTransaction();
            } else {
                $result = true;
            }
        } catch (PDOException $e) {
            throw new TransactionException('Failed to start transaction: ' . $e->getMessage(), $e->getCode(), $e);
        }

        if (!$result) {
            throw new TransactionException('Failed to start transaction');
        }

        $this->inTransaction++;

        return $result;
    }

    /**
     * @inheritDoc
     */
    public function rollbackTransaction(): bool
    {
        if ($this->inTransaction === 0) {
            return false;
        }

        try {
            $result = $this->getPDO()->rollBack();
            $this->inTransaction = 0;
        } catch (PDOException $e) {
            throw new DatabaseException('Failed to rollback transaction: ' . $e->getMessage(), $e->getCode(), $e);
        }

        if (!$result) {
            throw new TransactionException('Failed to rollback transaction');
        }

        return $result;
    }

    protected function execute(mixed $stmt): bool
    {
        $pdo = $this->getPDO();

        // Choose the right SET command based on transaction state
        $sql = $this->inTransaction === 0
            ? "SET statement_timeout = '{$this->timeout}ms'"
            : "SET LOCAL statement_timeout = '{$this->timeout}ms'";

        // Apply timeout
        $pdo->exec($sql);

        try {
            return $stmt->execute();
        } finally {
            // Only reset the global timeout when not in a transaction
            if ($this->inTransaction === 0) {
                $pdo->exec("RESET statement_timeout");
            }
        }
    }



    /**
     * Returns Max Execution Time
     * @param int $milliseconds
     * @param string $event
     * @return void
     * @throws DatabaseException
     */
    public function setTimeout(int $milliseconds, string $event = Database::EVENT_ALL): void
    {
        if (!$this->getSupportForTimeouts()) {
            return;
        }
        if ($milliseconds <= 0) {
            throw new DatabaseException('Timeout must be greater than 0');
        }

        $this->timeout = $milliseconds;
    }

    /**
     * Create Database
     *
     * @param string $name
     *
     * @return bool
     * @throws DatabaseException
     */
    public function create(string $name): bool
    {
        $name = $this->filter($name);

        if ($this->exists($name)) {
            return true;
        }

        $sql = "CREATE SCHEMA \"{$name}\"";
        $sql = $this->trigger(Database::EVENT_DATABASE_CREATE, $sql);

        $dbCreation = $this->getPDO()
            ->prepare($sql)
            ->execute();

        $collation = "
            CREATE COLLATION IF NOT EXISTS utf8_ci (
            provider = icu,
            locale   = 'und-u-ks-primary',
            deterministic = false
            );
        ";
        $this->getPDO()->prepare($collation)->execute();
        return $dbCreation;
    }

    /**
     * Delete Database
     *
     * @param string $name
     * @return bool
     * @throws Exception
     * @throws PDOException
     */
    public function delete(string $name): bool
    {
        $name = $this->filter($name);

        $sql = "DROP SCHEMA IF EXISTS \"{$name}\" CASCADE";
        $sql = $this->trigger(Database::EVENT_DATABASE_DELETE, $sql);

        return $this->getPDO()->prepare($sql)->execute();
    }

    /**
     * Create Collection
     *
     * @param string $name
     * @param array<Document> $attributes
     * @param array<Document> $indexes
     * @return bool
     * @throws DuplicateException
     */
    public function createCollection(string $name, array $attributes = [], array $indexes = []): bool
    {
        $namespace = $this->getNamespace();
        $id = $this->filter($name);

        /** @var array<string> $attributeStrings */
        $attributeStrings = [];

        /** @var array<string> $attributeStrings */
        $attributeStrings = [];
        foreach ($attributes as $attribute) {
            $attrId = $this->filter($attribute->getId());

            $attrType = $this->getSQLType(
                $attribute->getAttribute('type'),
                $attribute->getAttribute('size', 0),
                $attribute->getAttribute('signed', true),
                $attribute->getAttribute('array', false)
            );

            // Ignore relationships with virtual attributes
            if ($attribute->getAttribute('type') === Database::VAR_RELATIONSHIP) {
                $options = $attribute->getAttribute('options', []);
                $relationType = $options['relationType'] ?? null;
                $twoWay = $options['twoWay'] ?? false;
                $side = $options['side'] ?? null;

                if (
                    $relationType === Database::RELATION_MANY_TO_MANY
                    || ($relationType === Database::RELATION_ONE_TO_ONE && !$twoWay && $side === Database::RELATION_SIDE_CHILD)
                    || ($relationType === Database::RELATION_ONE_TO_MANY && $side === Database::RELATION_SIDE_PARENT)
                    || ($relationType === Database::RELATION_MANY_TO_ONE && $side === Database::RELATION_SIDE_CHILD)
                ) {
                    continue;
                }
            }

            $attributeStrings[] = "\"{$attrId}\" {$attrType}, ";
        }

        $sqlTenant = $this->sharedTables ? '_tenant INTEGER DEFAULT NULL,' : '';
        $collection = "
            CREATE TABLE {$this->getSQLTable($id)} (
                _id SERIAL NOT NULL,
                _uid VARCHAR(255) NOT NULL,
                " . $sqlTenant . "
                \"_createdAt\" TIMESTAMP(3) DEFAULT NULL,
                \"_updatedAt\" TIMESTAMP(3) DEFAULT NULL,
                _permissions TEXT DEFAULT NULL,
                " . \implode(' ', $attributeStrings) . "
                PRIMARY KEY (_id)
            );
        ";

        if ($this->sharedTables) {
            $collection .= "
				CREATE UNIQUE INDEX \"{$namespace}_{$this->tenant}_{$id}_uid\" ON {$this->getSQLTable($id)} (\"_uid\", \"_tenant\");
            	CREATE INDEX \"{$namespace}_{$this->tenant}_{$id}_created\" ON {$this->getSQLTable($id)} (_tenant, \"_createdAt\");
            	CREATE INDEX \"{$namespace}_{$this->tenant}_{$id}_updated\" ON {$this->getSQLTable($id)} (_tenant, \"_updatedAt\");
            	CREATE INDEX \"{$namespace}_{$this->tenant}_{$id}_tenant_id\" ON {$this->getSQLTable($id)} (_tenant, _id);
			";
        } else {
            $collection .= "
				CREATE UNIQUE INDEX \"{$namespace}_{$id}_uid\" ON {$this->getSQLTable($id)} (\"_uid\");
            	CREATE INDEX \"{$namespace}_{$id}_created\" ON {$this->getSQLTable($id)} (\"_createdAt\");
            	CREATE INDEX \"{$namespace}_{$id}_updated\" ON {$this->getSQLTable($id)} (\"_updatedAt\");
			";
        }

        $collection = $this->trigger(Database::EVENT_COLLECTION_CREATE, $collection);

        $permissions = "
            CREATE TABLE {$this->getSQLTable($id . '_perms')} (
                _id SERIAL NOT NULL,
                _tenant INTEGER DEFAULT NULL,
                _type VARCHAR(12) NOT NULL,
                _permission VARCHAR(255) NOT NULL,
                _document VARCHAR(255) NOT NULL,
                PRIMARY KEY (_id)
            );   
        ";

        if ($this->sharedTables) {
            $permissions .= "
                CREATE UNIQUE INDEX \"{$namespace}_{$this->tenant}_{$id}_ukey\" 
                    ON {$this->getSQLTable($id . '_perms')} USING btree (_tenant,_document,_type,_permission);
                CREATE INDEX \"{$namespace}_{$this->tenant}_{$id}_permission\" 
                    ON {$this->getSQLTable($id . '_perms')} USING btree (_tenant,_permission,_type); 
            ";
        } else {
            $permissions .= "
                CREATE UNIQUE INDEX \"{$namespace}_{$id}_ukey\" 
                    ON {$this->getSQLTable($id . '_perms')} USING btree (_document,_type,_permission);
                CREATE INDEX \"{$namespace}_{$id}_permission\" 
                    ON {$this->getSQLTable($id . '_perms')} USING btree (_permission,_type); 
            ";
        }

        $permissions = $this->trigger(Database::EVENT_COLLECTION_CREATE, $permissions);

        try {
            $this->getPDO()->prepare($collection)->execute();

            $this->getPDO()->prepare($permissions)->execute();

            foreach ($indexes as $index) {
                $indexId = $this->filter($index->getId());
                $indexType = $index->getAttribute('type');
                $indexAttributes = $index->getAttribute('attributes', []);
                $indexAttributesWithType = [];
                foreach ($indexAttributes as $indexAttribute) {
                    foreach ($attributes as $attribute) {
                        if ($attribute->getId() === $indexAttribute) {
                            $indexAttributesWithType[$indexAttribute] = $attribute->getAttribute('type');
                        }
                    }
                }
                $indexOrders = $index->getAttribute('orders', []);
                $this->createIndex(
                    $id,
                    $indexId,
                    $indexType,
                    $indexAttributes,
                    [],
                    $indexOrders,
                    $indexAttributesWithType
                );
            }
        } catch (PDOException $e) {
            $e = $this->processException($e);

            if (!($e instanceof DuplicateException)) {
                $this->execute($this->getPDO()
                    ->prepare("DROP TABLE IF EXISTS {$this->getSQLTable($id)}, {$this->getSQLTable($id . '_perms')};"));
            }

            throw $e;
        }

        return true;
    }

    /**
     * Get Collection Size on disk
     * @param string $collection
     * @return int
     * @throws DatabaseException
     */
    public function getSizeOfCollectionOnDisk(string $collection): int
    {
        $collection = $this->filter($collection);
        $name = $this->getSQLTable($collection);
        $permissions = $this->getSQLTable($collection . '_perms');

        $collectionSize = $this->getPDO()->prepare("
             SELECT pg_total_relation_size(:name);
        ");

        $permissionsSize = $this->getPDO()->prepare("
             SELECT pg_total_relation_size(:permissions);
        ");

        $collectionSize->bindParam(':name', $name);
        $permissionsSize->bindParam(':permissions', $permissions);

        try {
            $this->execute($collectionSize);
            $this->execute($permissionsSize);
            $size = $collectionSize->fetchColumn() + $permissionsSize->fetchColumn();
        } catch (PDOException $e) {
            throw new DatabaseException('Failed to get collection size: ' . $e->getMessage());
        }

        return  $size;
    }

    /**
     * Get Collection Size of raw data
     * @param string $collection
     * @return int
     * @throws DatabaseException
     *
     */
    public function getSizeOfCollection(string $collection): int
    {
        $collection = $this->filter($collection);
        $name = $this->getSQLTable($collection);
        $permissions = $this->getSQLTable($collection . '_perms');

        $collectionSize = $this->getPDO()->prepare("
             SELECT pg_relation_size(:name);
        ");

        $permissionsSize = $this->getPDO()->prepare("
             SELECT pg_relation_size(:permissions);
        ");

        $collectionSize->bindParam(':name', $name);
        $permissionsSize->bindParam(':permissions', $permissions);

        try {
            $this->execute($collectionSize);
            $this->execute($permissionsSize);
            $size = $collectionSize->fetchColumn() + $permissionsSize->fetchColumn();
        } catch (PDOException $e) {
            throw new DatabaseException('Failed to get collection size: ' . $e->getMessage());
        }

        return  $size;
    }

    /**
     * Delete Collection
     *
     * @param string $id
     * @return bool
     */
    public function deleteCollection(string $id): bool
    {
        $id = $this->filter($id);

        $sql = "DROP TABLE {$this->getSQLTable($id)}, {$this->getSQLTable($id . '_perms')}";
        $sql = $this->trigger(Database::EVENT_COLLECTION_DELETE, $sql);

        return $this->getPDO()->prepare($sql)->execute();
    }

    /**
     * Analyze a collection updating it's metadata on the database engine
     *
     * @param string $collection
     * @return bool
     */
    public function analyzeCollection(string $collection): bool
    {
        return false;
    }

    /**
     * Create Attribute
     *
     * @param string $collection
     * @param string $id
     * @param string $type
     * @param int $size
     * @param bool $signed
     * @param bool $array
     *
     * @return bool
     * @throws DatabaseException
     */
    public function createAttribute(string $collection, string $id, string $type, int $size, bool $signed = true, bool $array = false): bool
    {
        $name = $this->filter($collection);
        $id = $this->filter($id);
        $type = $this->getSQLType($type, $size, $signed, $array);

        $sql = "
			ALTER TABLE {$this->getSQLTable($name)}
			ADD COLUMN \"{$id}\" {$type}
		";

        $sql = $this->trigger(Database::EVENT_ATTRIBUTE_CREATE, $sql);

        try {
            return $this->execute($this->getPDO()
                ->prepare($sql));
        } catch (PDOException $e) {
            throw $this->processException($e);
        }
    }

    /**
     * Delete Attribute
     *
     * @param string $collection
     * @param string $id
     * @param bool $array
     *
     * @return bool
     * @throws DatabaseException
     */
    public function deleteAttribute(string $collection, string $id, bool $array = false): bool
    {
        $name = $this->filter($collection);
        $id = $this->filter($id);

        $sql = "
			ALTER TABLE {$this->getSQLTable($name)}
			DROP COLUMN \"{$id}\";
		";

        $sql = $this->trigger(Database::EVENT_ATTRIBUTE_DELETE, $sql);

        try {
            return $this->execute($this->getPDO()
                ->prepare($sql));
        } catch (PDOException $e) {
            if ($e->getCode() === "42703" && $e->errorInfo[1] === 7) {
                return true;
            }

            throw $e;
        }
    }

    /**
     * Rename Attribute
     *
     * @param string $collection
     * @param string $old
     * @param string $new
     * @return bool
     * @throws Exception
     * @throws PDOException
     */
    public function renameAttribute(string $collection, string $old, string $new): bool
    {
        $collection = $this->filter($collection);
        $old = $this->filter($old);
        $new = $this->filter($new);

        $sql = "
			ALTER TABLE {$this->getSQLTable($collection)} 
			RENAME COLUMN \"{$old}\" TO \"{$new}\"
		";

        $sql = $this->trigger(Database::EVENT_ATTRIBUTE_UPDATE, $sql);

        return $this->execute($this->getPDO()
            ->prepare($sql));
    }

    /**
     * Update Attribute
     *
     * @param string $collection
     * @param string $id
     * @param string $type
     * @param int $size
     * @param bool $signed
     * @param bool $array
     * @param string|null $newKey
     * @return bool
     * @throws Exception
     * @throws PDOException
     */
    public function updateAttribute(string $collection, string $id, string $type, int $size, bool $signed = true, bool $array = false, ?string $newKey = null): bool
    {
        $name = $this->filter($collection);
        $id = $this->filter($id);
        $newKey = empty($newKey) ? null : $this->filter($newKey);
        $type = $this->getSQLType($type, $size, $signed, $array);

        if ($type == 'TIMESTAMP(3)') {
            $type = "TIMESTAMP(3) without time zone USING TO_TIMESTAMP(\"$id\", 'YYYY-MM-DD HH24:MI:SS.MS')";
        }

        if (!empty($newKey) && $id !== $newKey) {
            $newKey = $this->filter($newKey);

            $sql = "
                    ALTER TABLE {$this->getSQLTable($name)}
                    RENAME COLUMN \"{$id}\" TO \"{$newKey}\"
                ";

            $sql = $this->trigger(Database::EVENT_ATTRIBUTE_UPDATE, $sql);

            $result = $this->execute($this->getPDO()
                ->prepare($sql));

            if (!$result) {
                return false;
            }

            $id = $newKey;
        }

        $sql = "
                ALTER TABLE {$this->getSQLTable($name)}
                ALTER COLUMN \"{$id}\" TYPE {$type}
            ";

        $sql = $this->trigger(Database::EVENT_ATTRIBUTE_UPDATE, $sql);

        try {
            $result = $this->execute($this->getPDO()
                ->prepare($sql));

            return $result;
        } catch (PDOException $e) {
            throw $this->processException($e);
        }
    }

    /**
     * @param string $collection
     * @param string $id
     * @param string $type
     * @param string $relatedCollection
     * @param bool $twoWay
     * @param string $twoWayKey
     * @return bool
     * @throws Exception
     */
    public function createRelationship(
        string $collection,
        string $relatedCollection,
        string $type,
        bool $twoWay = false,
        string $id = '',
        string $twoWayKey = ''
    ): bool {
        $name = $this->filter($collection);
        $relatedName = $this->filter($relatedCollection);
        $table = $this->getSQLTable($name);
        $relatedTable = $this->getSQLTable($relatedName);
        $id = $this->filter($id);
        $twoWayKey = $this->filter($twoWayKey);
        $sqlType = $this->getSQLType(Database::VAR_RELATIONSHIP, 0, false);

        switch ($type) {
            case Database::RELATION_ONE_TO_ONE:
                $sql = "ALTER TABLE {$table} ADD COLUMN \"{$id}\" {$sqlType} DEFAULT NULL;";

                if ($twoWay) {
                    $sql .= "ALTER TABLE {$relatedTable} ADD COLUMN \"{$twoWayKey}\" {$sqlType} DEFAULT NULL;";
                }
                break;
            case Database::RELATION_ONE_TO_MANY:
                $sql = "ALTER TABLE {$relatedTable} ADD COLUMN \"{$twoWayKey}\" {$sqlType} DEFAULT NULL;";
                break;
            case Database::RELATION_MANY_TO_ONE:
                $sql = "ALTER TABLE {$table} ADD COLUMN \"{$id}\" {$sqlType} DEFAULT NULL;";
                break;
            case Database::RELATION_MANY_TO_MANY:
                return true;
            default:
                throw new DatabaseException('Invalid relationship type');
        }

        $sql = $this->trigger(Database::EVENT_ATTRIBUTE_CREATE, $sql);

        return $this->execute($this->getPDO()
            ->prepare($sql));
    }

    /**
     * @param string $collection
     * @param string $relatedCollection
     * @param string $type
     * @param bool $twoWay
     * @param string $key
     * @param string $twoWayKey
     * @param string $side
     * @param string|null $newKey
     * @param string|null $newTwoWayKey
     * @return bool
     * @throws DatabaseException
     */
    public function updateRelationship(
        string $collection,
        string $relatedCollection,
        string $type,
        bool $twoWay,
        string $key,
        string $twoWayKey,
        string $side,
        ?string $newKey = null,
        ?string $newTwoWayKey = null,
    ): bool {
        $name = $this->filter($collection);
        $relatedName = $this->filter($relatedCollection);
        $table = $this->getSQLTable($name);
        $relatedTable = $this->getSQLTable($relatedName);
        $key = $this->filter($key);
        $twoWayKey = $this->filter($twoWayKey);

        if (!\is_null($newKey)) {
            $newKey = $this->filter($newKey);
        }
        if (!\is_null($newTwoWayKey)) {
            $newTwoWayKey = $this->filter($newTwoWayKey);
        }

        $sql = '';

        switch ($type) {
            case Database::RELATION_ONE_TO_ONE:
                if ($key !== $newKey) {
                    $sql = "ALTER TABLE {$table} RENAME COLUMN \"{$key}\" TO \"{$newKey}\";";
                }
                if ($twoWay && $twoWayKey !== $newTwoWayKey) {
                    $sql .= "ALTER TABLE {$relatedTable} RENAME COLUMN \"{$twoWayKey}\" TO \"{$newTwoWayKey}\";";
                }
                break;
            case Database::RELATION_ONE_TO_MANY:
                if ($side === Database::RELATION_SIDE_PARENT) {
                    if ($twoWayKey !== $newTwoWayKey) {
                        $sql = "ALTER TABLE {$relatedTable} RENAME COLUMN \"{$twoWayKey}\" TO \"{$newTwoWayKey}\";";
                    }
                } else {
                    if ($key !== $newKey) {
                        $sql = "ALTER TABLE {$table} RENAME COLUMN \"{$key}\" TO \"{$newKey}\";";
                    }
                }
                break;
            case Database::RELATION_MANY_TO_ONE:
                if ($side === Database::RELATION_SIDE_CHILD) {
                    if ($twoWayKey !== $newTwoWayKey) {
                        $sql = "ALTER TABLE {$relatedTable} RENAME COLUMN \"{$twoWayKey}\" TO \"{$newTwoWayKey}\";";
                    }
                } else {
                    if ($key !== $newKey) {
                        $sql = "ALTER TABLE {$table} RENAME COLUMN \"{$key}\" TO \"{$newKey}\";";
                    }
                }
                break;
            case Database::RELATION_MANY_TO_MANY:
                $collection = $this->getDocument(Database::METADATA, $collection);
                $relatedCollection = $this->getDocument(Database::METADATA, $relatedCollection);

                $junction = $this->getSQLTable('_' . $collection->getSequence() . '_' . $relatedCollection->getSequence());

                if (!\is_null($newKey)) {
                    $sql = "ALTER TABLE {$junction} RENAME COLUMN \"{$key}\" TO \"{$newKey}\";";
                }
                if ($twoWay && !\is_null($newTwoWayKey)) {
                    $sql .= "ALTER TABLE {$junction} RENAME COLUMN \"{$twoWayKey}\" TO \"{$newTwoWayKey}\";";
                }
                break;
            default:
                throw new DatabaseException('Invalid relationship type');
        }

        if (empty($sql)) {
            return true;
        }

        $sql = $this->trigger(Database::EVENT_ATTRIBUTE_UPDATE, $sql);

        return $this->execute($this->getPDO()
            ->prepare($sql));
    }

    /**
     * @param string $collection
     * @param string $relatedCollection
     * @param string $type
     * @param bool $twoWay
     * @param string $key
     * @param string $twoWayKey
     * @param string $side
     * @return bool
     * @throws DatabaseException
     */
    public function deleteRelationship(
        string $collection,
        string $relatedCollection,
        string $type,
        bool $twoWay,
        string $key,
        string $twoWayKey,
        string $side
    ): bool {
        $name = $this->filter($collection);
        $relatedName = $this->filter($relatedCollection);
        $table = $this->getSQLTable($name);
        $relatedTable = $this->getSQLTable($relatedName);
        $key = $this->filter($key);
        $twoWayKey = $this->filter($twoWayKey);

        $sql = '';

        switch ($type) {
            case Database::RELATION_ONE_TO_ONE:
                if ($side === Database::RELATION_SIDE_PARENT) {
                    $sql = "ALTER TABLE {$table} DROP COLUMN \"{$key}\";";
                    if ($twoWay) {
                        $sql .= "ALTER TABLE {$relatedTable} DROP COLUMN \"{$twoWayKey}\";";
                    }
                } elseif ($side === Database::RELATION_SIDE_CHILD) {
                    $sql = "ALTER TABLE {$relatedTable} DROP COLUMN \"{$twoWayKey}\";";
                    if ($twoWay) {
                        $sql .= "ALTER TABLE {$table} DROP COLUMN \"{$key}\";";
                    }
                }
                break;
            case Database::RELATION_ONE_TO_MANY:
                if ($side === Database::RELATION_SIDE_PARENT) {
                    $sql = "ALTER TABLE {$relatedTable} DROP COLUMN \"{$twoWayKey}\";";
                } else {
                    $sql = "ALTER TABLE {$table} DROP COLUMN \"{$key}\";";
                }
                break;
            case Database::RELATION_MANY_TO_ONE:
                if ($side === Database::RELATION_SIDE_CHILD) {
                    $sql = "ALTER TABLE {$relatedTable} DROP COLUMN \"{$twoWayKey}\";";
                } else {
                    $sql = "ALTER TABLE {$table} DROP COLUMN \"{$key}\";";
                }
                break;
            case Database::RELATION_MANY_TO_MANY:
                $collection = $this->getDocument(Database::METADATA, $collection);
                $relatedCollection = $this->getDocument(Database::METADATA, $relatedCollection);

                $junction = $side === Database::RELATION_SIDE_PARENT
                    ? $this->getSQLTable('_' . $collection->getSequence() . '_' . $relatedCollection->getSequence())
                    : $this->getSQLTable('_' . $relatedCollection->getSequence() . '_' . $collection->getSequence());

                $perms = $side === Database::RELATION_SIDE_PARENT
                    ? $this->getSQLTable('_' . $collection->getSequence() . '_' . $relatedCollection->getSequence() . '_perms')
                    : $this->getSQLTable('_' . $relatedCollection->getSequence() . '_' . $collection->getSequence() . '_perms');

                $sql = "DROP TABLE {$junction}; DROP TABLE {$perms}";
                break;
            default:
                throw new DatabaseException('Invalid relationship type');
        }

        if (empty($sql)) {
            return true;
        }

        $sql = $this->trigger(Database::EVENT_ATTRIBUTE_DELETE, $sql);

        return $this->execute($this->getPDO()
            ->prepare($sql));
    }

    /**
     * Create Index
     *
     * @param string $collection
     * @param string $id
     * @param string $type
     * @param array<string> $attributes
     * @param array<int> $lengths
     * @param array<string> $orders
     * @param array<string,string> $indexAttributeTypes

     * @return bool
     */
    public function createIndex(string $collection, string $id, string $type, array $attributes, array $lengths, array $orders, array $indexAttributeTypes = []): bool
    {
        $collection = $this->filter($collection);
        $id = $this->filter($id);


        foreach ($attributes as $i => $attr) {
            $order = empty($orders[$i]) || Database::INDEX_FULLTEXT === $type ? '' : $orders[$i];

            $attr = match ($attr) {
                '$id' => '_uid',
                '$createdAt' => '_createdAt',
                '$updatedAt' => '_updatedAt',
                default => $this->filter($attr),
            };

            if (Database::INDEX_UNIQUE === $type) {
                if (isset($indexAttributeTypes[$attr]) && $indexAttributeTypes[$attr] === Database::VAR_STRING) {
                    $attributes[$i] = "\"{$attr}\" COLLATE utf8_ci {$order}";
                } else {
                    $attributes[$i] = "\"{$attr}\" {$order}";
                }
            } else {
                $attributes[$i] = "\"{$attr}\" {$order}";
            }
        }

        $sqlType = match ($type) {
            Database::INDEX_KEY,
            Database::INDEX_FULLTEXT => 'INDEX',
            Database::INDEX_UNIQUE => 'UNIQUE INDEX',
            default => throw new DatabaseException('Unknown index type: ' . $type . '. Must be one of ' . Database::INDEX_KEY . ', ' . Database::INDEX_UNIQUE . ', ' . Database::INDEX_FULLTEXT),
        };

        $key = "\"{$this->getNamespace()}_{$this->tenant}_{$collection}_{$id}\"";
        $attributes = \implode(', ', $attributes);

        if ($this->sharedTables && $type !== Database::INDEX_FULLTEXT) {
            // Add tenant as first index column for best performance
            $attributes = "_tenant, {$attributes}";
        }

        $sql = "CREATE {$sqlType} {$key} ON {$this->getSQLTable($collection)} ({$attributes});";

        $sql = $this->trigger(Database::EVENT_INDEX_CREATE, $sql);

        try {
            return $this->getPDO()->prepare($sql)->execute();
        } catch (PDOException $e) {
            throw $this->processException($e);
        }
    }
    /**
     * Delete Index
     *
     * @param string $collection
     * @param string $id
     *
     * @return bool
     * @throws Exception
     */
    public function deleteIndex(string $collection, string $id): bool
    {
        $name = $this->filter($collection);
        $id = $this->filter($id);
        $schemaName = $this->getDatabase();

        $key = "\"{$this->getNamespace()}_{$this->tenant}_{$collection}_{$id}\"";

        $sql = "DROP INDEX IF EXISTS \"{$schemaName}\".{$key}";
        $sql = $this->trigger(Database::EVENT_INDEX_DELETE, $sql);

        return $this->execute($this->getPDO()
            ->prepare($sql));
    }

    /**
     * Rename Index
     *
     * @param string $collection
     * @param string $old
     * @param string $new
     * @return bool
     * @throws Exception
     * @throws PDOException
     */
    public function renameIndex(string $collection, string $old, string $new): bool
    {
        $collection = $this->filter($collection);
        $namespace = $this->getNamespace();
        $old = $this->filter($old);
        $new = $this->filter($new);
        $oldIndexName = "{$this->tenant}_{$collection}_{$old}";
        $newIndexName = "{$namespace}_{$this->tenant}_{$collection}_{$new}";

        $sql = "ALTER INDEX {$this->getSQLTable($oldIndexName)} RENAME TO \"{$newIndexName}\"";
        $sql = $this->trigger(Database::EVENT_INDEX_RENAME, $sql);

        return $this->execute($this->getPDO()
            ->prepare($sql));
    }

    /**
     * Create Document
     *
     * @param string $collection
     * @param Document $document
     *
     * @return Document
     */
    public function createDocument(string $collection, Document $document): Document
    {
        $attributes = $document->getAttributes();
        $attributes['_createdAt'] = $document->getCreatedAt();
        $attributes['_updatedAt'] = $document->getUpdatedAt();
        $attributes['_permissions'] = \json_encode($document->getPermissions());

        if ($this->sharedTables) {
            $attributes['_tenant'] = $document->getTenant();
        }

        $name = $this->filter($collection);
        $columns = '';
        $columnNames = '';

        // Insert internal id if set
        if (!empty($document->getSequence())) {
            $bindKey = '_id';
            $columns .= "\"_id\", ";
            $columnNames .= ':' . $bindKey . ', ';
        }

        $bindIndex = 0;
        foreach ($attributes as $attribute => $value) {
            $column = $this->filter($attribute);
            $bindKey = 'key_' . $bindIndex;
            $columns .= "\"{$column}\", ";
            $columnNames .= ':' . $bindKey . ', ';
            $bindIndex++;
        }

        $sql = "
			INSERT INTO {$this->getSQLTable($name)} ({$columns} \"_uid\")
			VALUES ({$columnNames} :_uid)
		";

        $sql = $this->trigger(Database::EVENT_DOCUMENT_CREATE, $sql);

        $stmt = $this->getPDO()->prepare($sql);

        $stmt->bindValue(':_uid', $document->getId(), PDO::PARAM_STR);

        if (!empty($document->getSequence())) {
            $stmt->bindValue(':_id', $document->getSequence(), PDO::PARAM_STR);
        }

        $attributeIndex = 0;
        foreach ($attributes as $value) {
            if (\is_array($value)) {
                $value = \json_encode($value);
            }

            $bindKey = 'key_' . $attributeIndex;
            $value = (\is_bool($value)) ? ($value ? "true" : "false") : $value;
            $stmt->bindValue(':' . $bindKey, $value, $this->getPDOType($value));
            $attributeIndex++;
        }

        $permissions = [];
        foreach (Database::PERMISSIONS as $type) {
            foreach ($document->getPermissionsByType($type) as $permission) {
                $permission = \str_replace('"', '', $permission);
                $sqlTenant = $this->sharedTables ? ', :_tenant' : '';
                $permissions[] = "('{$type}', '{$permission}', :_uid {$sqlTenant})";
            }
        }


        if (!empty($permissions)) {
            $permissions = \implode(', ', $permissions);
            $sqlTenant = $this->sharedTables ? ', _tenant' : '';

            $queryPermissions = "
				INSERT INTO {$this->getSQLTable($name . '_perms')} (_type, _permission, _document {$sqlTenant})
				VALUES {$permissions}
			";

            $queryPermissions = $this->trigger(Database::EVENT_PERMISSIONS_CREATE, $queryPermissions);
            $stmtPermissions = $this->getPDO()->prepare($queryPermissions);
            $stmtPermissions->bindValue(':_uid', $document->getId());
            if ($sqlTenant) {
                $stmtPermissions->bindValue(':_tenant', $document->getTenant());
            }
        }

        try {
            $this->execute($stmt);
            $lastInsertedId = $this->getPDO()->lastInsertId();
            // Sequence can be manually set as well
            $document['$sequence'] ??= $lastInsertedId;

            if (isset($stmtPermissions)) {
                $this->execute($stmtPermissions);
            }
        } catch (PDOException $e) {
            throw $this->processException($e);
        }

        return $document;
    }

    /**
     * Update Document
     *
     *
     * @param string $collection
     * @param string $id
     * @param Document $document
     * @param bool $skipPermissions
     * @return Document
     * @throws DatabaseException
     * @throws DuplicateException
     */
    public function updateDocument(string $collection, string $id, Document $document, bool $skipPermissions): Document
    {
        $attributes = $document->getAttributes();
        $attributes['_createdAt'] = $document->getCreatedAt();
        $attributes['_updatedAt'] = $document->getUpdatedAt();
        $attributes['_permissions'] = json_encode($document->getPermissions());

        $name = $this->filter($collection);
        $columns = '';

        if (!$skipPermissions) {
            $sql = "
			SELECT _type, _permission
			FROM {$this->getSQLTable($name . '_perms')}
			WHERE _document = :_uid
			{$this->getTenantQuery($collection)}
		";

            $sql = $this->trigger(Database::EVENT_PERMISSIONS_READ, $sql);

            /**
             * Get current permissions from the database
             */
            $permissionsStmt = $this->getPDO()->prepare($sql);
            $permissionsStmt->bindValue(':_uid', $document->getId());

            if ($this->sharedTables) {
                $permissionsStmt->bindValue(':_tenant', $this->tenant);
            }

            $this->execute($permissionsStmt);
            $permissions = $permissionsStmt->fetchAll();
            $permissionsStmt->closeCursor();

            $initial = [];
            foreach (Database::PERMISSIONS as $type) {
                $initial[$type] = [];
            }

            $permissions = array_reduce($permissions, function (array $carry, array $item) {
                $carry[$item['_type']][] = $item['_permission'];

                return $carry;
            }, $initial);

            /**
             * Get removed Permissions
             */
            $removals = [];
            foreach (Database::PERMISSIONS as $type) {
                $diff = \array_diff($permissions[$type], $document->getPermissionsByType($type));
                if (!empty($diff)) {
                    $removals[$type] = $diff;
                }
            }

            /**
             * Get added Permissions
             */
            $additions = [];
            foreach (Database::PERMISSIONS as $type) {
                $diff = \array_diff($document->getPermissionsByType($type), $permissions[$type]);
                if (!empty($diff)) {
                    $additions[$type] = $diff;
                }
            }

            /**
             * Query to remove permissions
             */
            $removeQuery = '';
            if (!empty($removals)) {
                $removeQuery = ' AND (';
                foreach ($removals as $type => $permissions) {
                    $removeQuery .= "(
                    _type = '{$type}'
                    AND _permission IN (" . implode(', ', \array_map(fn (string $i) => ":_remove_{$type}_{$i}", \array_keys($permissions))) . ")
                )";
                    if ($type !== \array_key_last($removals)) {
                        $removeQuery .= ' OR ';
                    }
                }
            }
            if (!empty($removeQuery)) {
                $removeQuery .= ')';

                $sql = "
				DELETE
                FROM {$this->getSQLTable($name . '_perms')}
                WHERE _document = :_uid
                {$this->getTenantQuery($collection)}
			";

                $removeQuery = $sql . $removeQuery;

                $removeQuery = $this->trigger(Database::EVENT_PERMISSIONS_DELETE, $removeQuery);
                $stmtRemovePermissions = $this->getPDO()->prepare($removeQuery);
                $stmtRemovePermissions->bindValue(':_uid', $document->getId());

                if ($this->sharedTables) {
                    $stmtRemovePermissions->bindValue(':_tenant', $this->tenant);
                }

                foreach ($removals as $type => $permissions) {
                    foreach ($permissions as $i => $permission) {
                        $stmtRemovePermissions->bindValue(":_remove_{$type}_{$i}", $permission);
                    }
                }
            }

            /**
             * Query to add permissions
             */
            if (!empty($additions)) {
                $values = [];
                foreach ($additions as $type => $permissions) {
                    foreach ($permissions as $i => $_) {
                        $sqlTenant = $this->sharedTables ? ', :_tenant' : '';
                        $values[] = "( :_uid, '{$type}', :_add_{$type}_{$i} {$sqlTenant})";
                    }
                }

                $sqlTenant = $this->sharedTables ? ', _tenant' : '';

                $sql = "
				INSERT INTO {$this->getSQLTable($name . '_perms')} (_document, _type, _permission {$sqlTenant})
				VALUES" . \implode(', ', $values);

                $sql = $this->trigger(Database::EVENT_PERMISSIONS_CREATE, $sql);

                $stmtAddPermissions = $this->getPDO()->prepare($sql);
                $stmtAddPermissions->bindValue(":_uid", $document->getId());
                if ($this->sharedTables) {
                    $stmtAddPermissions->bindValue(':_tenant', $this->tenant);
                }

                foreach ($additions as $type => $permissions) {
                    foreach ($permissions as $i => $permission) {
                        $stmtAddPermissions->bindValue(":_add_{$type}_{$i}", $permission);
                    }
                }
            }
        }

        /**
         * Update Attributes
         */

        $bindIndex = 0;
        foreach ($attributes as $attribute => $value) {
            $column = $this->filter($attribute);
            $bindKey = 'key_' . $bindIndex;
            $columns .= "\"{$column}\"" . '=:' . $bindKey . ',';
            $bindIndex++;
        }

        $sql = "
			UPDATE {$this->getSQLTable($name)}
			SET {$columns} _uid = :_newUid 
			WHERE _id=:_sequence
			{$this->getTenantQuery($collection)}
		";

        $sql = $this->trigger(Database::EVENT_DOCUMENT_UPDATE, $sql);

        $stmt = $this->getPDO()->prepare($sql);

        $stmt->bindValue(':_sequence', $document->getSequence());
        $stmt->bindValue(':_newUid', $document->getId());

        if ($this->sharedTables) {
            $stmt->bindValue(':_tenant', $this->tenant);
        }

        $attributeIndex = 0;
        foreach ($attributes as $attribute => $value) {
            if (is_array($value)) {
                $value = json_encode($value);
            }

            $bindKey = 'key_' . $attributeIndex;
            $value = (is_bool($value)) ? ($value == true ? "true" : "false") : $value;
            $stmt->bindValue(':' . $bindKey, $value, $this->getPDOType($value));
            $attributeIndex++;
        }

        try {
            $this->execute($stmt);
            if (isset($stmtRemovePermissions)) {
                $this->execute($stmtRemovePermissions);
            }
            if (isset($stmtAddPermissions)) {
                $this->execute($stmtAddPermissions);
            }
        } catch (PDOException $e) {
            throw $this->processException($e);
        }

        return $document;
    }

    /**
     * @param string $tableName
     * @param string $columns
     * @param array<string> $batchKeys
     * @param array<string> $attributes
     * @param array<mixed> $bindValues
     * @param string $attribute
     * @return mixed
     */
    protected function getUpsertStatement(
        string $tableName,
        string $columns,
        array $batchKeys,
        array $attributes,
        array $bindValues,
        string $attribute = '',
    ): mixed {
        $getUpdateClause = function (string $attribute, bool $increment = false): string {
            $attribute = $this->quote($this->filter($attribute));
            if ($increment) {
                $new = "target.{$attribute} + EXCLUDED.{$attribute}";
            } else {
                $new = "EXCLUDED.{$attribute}";
            }

            if ($this->sharedTables) {
                return "{$attribute} = CASE WHEN target._tenant = EXCLUDED._tenant THEN {$new} ELSE target.{$attribute} END";
            }

            return "{$attribute} = {$new}";
        };
        if (!empty($attribute)) {
            // Increment specific column by its new value in place
            $updateColumns = [
                $getUpdateClause($attribute, increment: true),
                $getUpdateClause('_updatedAt'),
            ];
        } else {
            // Update all columns
            $updateColumns = [];
            foreach (array_keys($attributes) as $attr) {
                /**
                 * @var string $attr
                 */
                $updateColumns[] = $getUpdateClause($this->filter($attr));
            }
        }

        $conflictKeys = $this->sharedTables ? '("_uid", _tenant)' : '("_uid")';

        $stmt = $this->getPDO()->prepare(
            "
            INSERT INTO {$this->getSQLTable($tableName)} AS target {$columns}
            VALUES " . implode(', ', $batchKeys) . "
            ON CONFLICT {$conflictKeys} DO UPDATE
                SET " . implode(', ', $updateColumns)
        );

        foreach ($bindValues as $key => $binding) {
            $stmt->bindValue($key, $binding, $this->getPDOType($binding));
        }
        return $stmt;
    }

    /**
     * Increase or decrease an attribute value
     *
     * @param string $collection
     * @param string $id
     * @param string $attribute
     * @param int|float $value
     * @param string $updatedAt
     * @param int|float|null $min
     * @param int|float|null $max
     * @return bool
     * @throws DatabaseException
     */
    public function increaseDocumentAttribute(string $collection, string $id, string $attribute, int|float $value, string $updatedAt, int|float|null $min = null, int|float|null $max = null): bool
    {
        $name = $this->filter($collection);
        $attribute = $this->filter($attribute);

        $sqlMax = $max ? " AND \"{$attribute}\" <= {$max}" : "";
        $sqlMin = $min ? " AND \"{$attribute}\" >= {$min}" : "";

        $sql = "
			UPDATE {$this->getSQLTable($name)} 
			SET 
			    \"{$attribute}\" = \"{$attribute}\" + :val,
                \"_updatedAt\" = :updatedAt
			WHERE _uid = :_uid
			{$this->getTenantQuery($collection)}
		";

        $sql .= $sqlMax . $sqlMin;

        $sql = $this->trigger(Database::EVENT_DOCUMENT_UPDATE, $sql);

        $stmt = $this->getPDO()->prepare($sql);
        $stmt->bindValue(':_uid', $id);
        $stmt->bindValue(':val', $value);
        $stmt->bindValue(':updatedAt', $updatedAt);

        if ($this->sharedTables) {
            $stmt->bindValue(':_tenant', $this->tenant);
        }

        $this->execute($stmt) || throw new DatabaseException('Failed to update attribute');
        return true;
    }

    /**
     * Delete Document
     *
     * @param string $collection
     * @param string $id
     *
     * @return bool
     */
    public function deleteDocument(string $collection, string $id): bool
    {
        $name = $this->filter($collection);

        $sql = "
			DELETE FROM {$this->getSQLTable($name)} 
			WHERE _uid = :_uid
			{$this->getTenantQuery($collection)}
		";

        $sql = $this->trigger(Database::EVENT_DOCUMENT_DELETE, $sql);
        $stmt = $this->getPDO()->prepare($sql);
        $stmt->bindValue(':_uid', $id, PDO::PARAM_STR);

        if ($this->sharedTables) {
            $stmt->bindValue(':_tenant', $this->tenant);
        }

        $sql = "
			DELETE FROM {$this->getSQLTable($name . '_perms')} 
			WHERE _document = :_uid
			{$this->getTenantQuery($collection)}
		";

        $sql = $this->trigger(Database::EVENT_PERMISSIONS_DELETE, $sql);

        $stmtPermissions = $this->getPDO()->prepare($sql);
        $stmtPermissions->bindValue(':_uid', $id);

        if ($this->sharedTables) {
            $stmtPermissions->bindValue(':_tenant', $this->tenant);
        }

        $deleted = false;

        try {
            if (!$this->execute($stmt)) {
                throw new DatabaseException('Failed to delete document');
            }

            $deleted = $stmt->rowCount();

            if (!$this->execute($stmtPermissions)) {
                throw new DatabaseException('Failed to delete permissions');
            }
        } catch (\Throwable $th) {
            throw new DatabaseException($th->getMessage());
        }

        return $deleted;
    }

    /**
     * Find Documents
     *
     * @param string $collection
     * @param array<Query> $queries
     * @param int|null $limit
     * @param int|null $offset
     * @param array<string> $orderAttributes
     * @param array<string> $orderTypes
     * @param array<string, mixed> $cursor
     * @param string $cursorDirection
     * @param string $forPermission
     * @return array<Document>
     * @throws DatabaseException
     * @throws TimeoutException
     * @throws Exception
     */
    public function find(string $collection, array $queries = [], ?int $limit = 25, ?int $offset = null, array $orderAttributes = [], array $orderTypes = [], array $cursor = [], string $cursorDirection = Database::CURSOR_AFTER, string $forPermission = Database::PERMISSION_READ): array
    {
        $name = $this->filter($collection);
        $roles = Authorization::getRoles();
        $where = [];
        $orders = [];
        $alias = Query::DEFAULT_ALIAS;
        $binds = [];

        $queries = array_map(fn ($query) => clone $query, $queries);

        $cursorWhere = [];

        foreach ($orderAttributes as $i => $originalAttribute) {
            $attribute = $this->getInternalKeyForAttribute($originalAttribute);
            $attribute = $this->filter($attribute);

            $orderType = $this->filter($orderTypes[$i] ?? Database::ORDER_ASC);
            $direction = $orderType;

            if ($cursorDirection === Database::CURSOR_BEFORE) {
                $direction = ($direction === Database::ORDER_ASC)
                    ? Database::ORDER_DESC
                    : Database::ORDER_ASC;
            }

            $orders[] = "{$this->quote($attribute)} {$direction}";

            // Build pagination WHERE clause only if we have a cursor
            if (!empty($cursor)) {
                // Special case: only 1 attribute and it's a unique primary key
                if (count($orderAttributes) === 1 && $i === 0 && $originalAttribute === '$sequence') {
                    $operator = ($direction === Database::ORDER_DESC)
                        ? Query::TYPE_LESSER
                        : Query::TYPE_GREATER;

                    $bindName = ":cursor_pk";
                    $binds[$bindName] = $cursor[$originalAttribute];

                    $cursorWhere[] = "{$this->quote($alias)}.{$this->quote($attribute)} {$this->getSQLOperator($operator)} {$bindName}";
                    break;
                }

                $conditions = [];

                // Add equality conditions for previous attributes
                for ($j = 0; $j < $i; $j++) {
                    $prevOriginal = $orderAttributes[$j];
                    $prevAttr = $this->filter($this->getInternalKeyForAttribute($prevOriginal));

                    $bindName = ":cursor_{$j}";
                    $binds[$bindName] = $cursor[$prevOriginal];

                    $conditions[] = "{$this->quote($alias)}.{$this->quote($prevAttr)} = {$bindName}";
                }

                // Add comparison for current attribute
                $operator = ($direction === Database::ORDER_DESC)
                    ? Query::TYPE_LESSER
                    : Query::TYPE_GREATER;

                $bindName = ":cursor_{$i}";
                $binds[$bindName] = $cursor[$originalAttribute];

                $conditions[] = "{$this->quote($alias)}.{$this->quote($attribute)} {$this->getSQLOperator($operator)} {$bindName}";

                $cursorWhere[] = '(' . implode(' AND ', $conditions) . ')';
            }
        }

        if (!empty($cursorWhere)) {
            $where[] = '(' . implode(' OR ', $cursorWhere) . ')';
        }

        $conditions = $this->getSQLConditions($queries, $binds);
        if (!empty($conditions)) {
            $where[] = $conditions;
        }

        if (Authorization::$status) {
            $where[] = $this->getSQLPermissionsCondition($name, $roles, $alias, $forPermission);
        }

        if ($this->sharedTables) {
            $binds[':_tenant'] = $this->tenant;
            $where[] = "{$this->getTenantQuery($collection, $alias, condition: '')}";
        }

        $sqlWhere = !empty($where) ? 'WHERE ' . implode(' AND ', $where) : '';
        $sqlOrder = 'ORDER BY ' . implode(', ', $orders);

        $sqlLimit = '';
        if (! \is_null($limit)) {
            $binds[':limit'] = $limit;
            $sqlLimit = 'LIMIT :limit';
        }

        if (! \is_null($offset)) {
            $binds[':offset'] = $offset;
            $sqlLimit .= ' OFFSET :offset';
        }

        $selections = $this->getAttributeSelections($queries);

        $sql = "
            SELECT {$this->getAttributeProjection($selections, $alias)}
            FROM {$this->getSQLTable($name)} AS {$this->quote($alias)}
            {$sqlWhere}
            {$sqlOrder}
            {$sqlLimit};
        ";

        $sql = $this->trigger(Database::EVENT_DOCUMENT_FIND, $sql);

        try {
            $stmt = $this->getPDO()->prepare($sql);
            foreach ($binds as $key => $value) {
                $stmt->bindValue($key, $value, $this->getPDOType($value));
            }

            $this->execute($stmt);
        } catch (PDOException $e) {
            throw $this->processException($e);
        }

        $results = $stmt->fetchAll();
        $stmt->closeCursor();

        foreach ($results as $index => $document) {
            if (\array_key_exists('_uid', $document)) {
                $results[$index]['$id'] = $document['_uid'];
                unset($results[$index]['_uid']);
            }
            if (\array_key_exists('_id', $document)) {
                $results[$index]['$sequence'] = $document['_id'];
                unset($results[$index]['_id']);
            }
            if (\array_key_exists('_tenant', $document)) {
                $results[$index]['$tenant'] = $document['_tenant'];
                unset($results[$index]['_tenant']);
            }
            if (\array_key_exists('_createdAt', $document)) {
                $results[$index]['$createdAt'] = $document['_createdAt'];
                unset($results[$index]['_createdAt']);
            }
            if (\array_key_exists('_updatedAt', $document)) {
                $results[$index]['$updatedAt'] = $document['_updatedAt'];
                unset($results[$index]['_updatedAt']);
            }
            if (\array_key_exists('_permissions', $document)) {
                $results[$index]['$permissions'] = \json_decode($document['_permissions'] ?? '[]', true);
                unset($results[$index]['_permissions']);
            }

            $results[$index] = new Document($results[$index]);
        }

        if ($cursorDirection === Database::CURSOR_BEFORE) {
            $results = \array_reverse($results);
        }

        return $results;
    }

    /**
     * Count Documents
     *
     * @param string $collection
     * @param array<Query> $queries
     * @param int|null $max
     * @return int
     * @throws Exception
     * @throws PDOException
     */
    public function count(string $collection, array $queries = [], ?int $max = null): int
    {
        $name = $this->filter($collection);
        $roles = Authorization::getRoles();
        $binds = [];
        $where = [];
        $alias = Query::DEFAULT_ALIAS;

        $limit = '';
        if (! \is_null($max)) {
            $binds[':limit'] = $max;
            $limit = 'LIMIT :limit';
        }

        $queries = array_map(fn ($query) => clone $query, $queries);

        $conditions = $this->getSQLConditions($queries, $binds);
        if (!empty($conditions)) {
            $where[] = $conditions;
        }

        if (Authorization::$status) {
            $where[] = $this->getSQLPermissionsCondition($name, $roles, $alias);
        }

        if ($this->sharedTables) {
            $binds[':_tenant'] = $this->tenant;
            $where[] = "{$this->getTenantQuery($collection, $alias, condition: '')}";
        }

        $sqlWhere = !empty($where)
            ? 'WHERE ' . \implode(' AND ', $where)
            : '';

        $sql = "
			SELECT COUNT(1) as sum FROM (
				SELECT 1
				FROM {$this->getSQLTable($name)} AS {$this->quote($alias)}
				{$sqlWhere}
				{$limit}
			) table_count
        ";


        $sql = $this->trigger(Database::EVENT_DOCUMENT_COUNT, $sql);

        $stmt = $this->getPDO()->prepare($sql);

        foreach ($binds as $key => $value) {
            $stmt->bindValue($key, $value, $this->getPDOType($value));
        }

        $this->execute($stmt);

        $result = $stmt->fetchAll();
        $stmt->closeCursor();
        if (!empty($result)) {
            $result = $result[0];
        }

        return $result['sum'] ?? 0;
    }

    /**
     * Sum an Attribute
     *
     * @param string $collection
     * @param string $attribute
     * @param array<Query> $queries
     * @param int|null $max
     * @return int|float
     * @throws Exception
     * @throws PDOException
     */
    public function sum(string $collection, string $attribute, array $queries = [], ?int $max = null): int|float
    {
        $name = $this->filter($collection);
        $roles = Authorization::getRoles();
        $where = [];
        $alias = Query::DEFAULT_ALIAS;
        $binds = [];

        $limit = '';
        if (! \is_null($max)) {
            $binds[':limit'] = $max;
            $limit = 'LIMIT :limit';
        }

        $queries = array_map(fn ($query) => clone $query, $queries);

        $conditions = $this->getSQLConditions($queries, $binds);
        if (!empty($conditions)) {
            $where[] = $conditions;
        }

        if (Authorization::$status) {
            $where[] = $this->getSQLPermissionsCondition($name, $roles, $alias);
        }

        if ($this->sharedTables) {
            $binds[':_tenant'] = $this->tenant;
            $where[] = "{$this->getTenantQuery($collection, $alias, condition: '')}";
        }

        $sqlWhere = !empty($where)
            ? 'WHERE ' . \implode(' AND ', $where)
            : '';

        $sql = "
			SELECT SUM({$this->quote($attribute)}) as sum FROM (
				SELECT {$this->quote($attribute)}
				FROM {$this->getSQLTable($name)} AS {$this->quote($alias)}
				{$sqlWhere}
				{$limit}
			) table_count
        ";

        $sql = $this->trigger(Database::EVENT_DOCUMENT_SUM, $sql);

        $stmt = $this->getPDO()->prepare($sql);

        foreach ($binds as $key => $value) {
            $stmt->bindValue($key, $value, $this->getPDOType($value));
        }

        $this->execute($stmt);

        $result = $stmt->fetchAll();
        $stmt->closeCursor();
        if (!empty($result)) {
            $result = $result[0];
        }

        return $result['sum'] ?? 0;
    }

    /**
     * @return string
     */
    public function getConnectionId(): string
    {
        $stmt = $this->getPDO()->query("SELECT pg_backend_pid();");
        return $stmt->fetchColumn();
    }

    /**
     * Get SQL Condition
     *
     * @param Query $query
     * @param array<string, mixed> $binds
     * @return string
     * @throws Exception
     */
    protected function getSQLCondition(Query $query, array &$binds): string
    {
        $query->setAttribute($this->getInternalKeyForAttribute($query->getAttribute()));

        $attribute = $this->filter($query->getAttribute());
        $attribute = $this->quote($attribute);
        $alias = $this->quote(Query::DEFAULT_ALIAS);
        $placeholder = ID::unique();
        $operator = null;

        switch ($query->getMethod()) {
            case Query::TYPE_OR:
            case Query::TYPE_AND:
                $conditions = [];
                /* @var $q Query */
                foreach ($query->getValue() as $q) {
                    $conditions[] = $this->getSQLCondition($q, $binds);
                }

                $method = strtoupper($query->getMethod());
                return empty($conditions) ? '' : ' ' . $method . ' (' . implode(' AND ', $conditions) . ')';

            case Query::TYPE_SEARCH:
                $binds[":{$placeholder}_0"] = $this->getFulltextValue($query->getValue());
                return "to_tsvector(regexp_replace({$attribute}, '[^\w]+',' ','g')) @@ websearch_to_tsquery(:{$placeholder}_0)";

            case Query::TYPE_BETWEEN:
                $binds[":{$placeholder}_0"] = $query->getValues()[0];
                $binds[":{$placeholder}_1"] = $query->getValues()[1];
                return "{$alias}.{$attribute} BETWEEN :{$placeholder}_0 AND :{$placeholder}_1";

            case Query::TYPE_IS_NULL:
            case Query::TYPE_IS_NOT_NULL:
                return "{$alias}.{$attribute} {$this->getSQLOperator($query->getMethod())}";

            case Query::TYPE_CONTAINS:
                $operator = $query->onArray() ? '@>' : null;

                // no break
            default:
                $conditions = [];
                $operator = $operator ?? $this->getSQLOperator($query->getMethod());

                foreach ($query->getValues() as $key => $value) {
                    $value = match ($query->getMethod()) {
                        Query::TYPE_STARTS_WITH => $this->escapeWildcards($value) . '%',
                        Query::TYPE_ENDS_WITH => '%' . $this->escapeWildcards($value),
                        Query::TYPE_CONTAINS => $query->onArray() ? \json_encode($value) : '%' . $this->escapeWildcards($value) . '%',
                        default => $value
                    };
<<<<<<< HEAD

                    $binds[":{$placeholder}_{$key}"] = $value;
                    $conditions[] = "{$alias}.{$attribute} {$operator} :{$placeholder}_{$key}";
=======
                    if ($attribute === $this->quote("_id")) {
                        $binds[":sequence"] = $value;
                        $conditions[] = "{$alias}.{$attribute} {$operator} :sequence";
                    } else {
                        $binds[":{$placeholder}_{$key}"] = $value;
                        $conditions[] = "{$alias}.{$attribute} {$operator} :{$placeholder}_{$key}";
                    }
>>>>>>> 68545dfd
                }

                return empty($conditions) ? '' : '(' . implode(' OR ', $conditions) . ')';
        }
    }

    /**
     * @param string $value
     * @return string
     */
    protected function getFulltextValue(string $value): string
    {
        $exact = str_ends_with($value, '"') && str_starts_with($value, '"');
        $value = str_replace(['@', '+', '-', '*', '.', "'", '"'], ' ', $value);
        $value = preg_replace('/\s+/', ' ', $value); // Remove multiple whitespaces
        $value = trim($value);

        if (!$exact) {
            $value = str_replace(' ', ' or ', $value);
        }

        return "'" . $value . "'";
    }

    /**
     * Get SQL Type
     *
     * @param string $type
     * @param int $size in chars
     * @param bool $signed
     * @param bool $array
     * @return string
     * @throws DatabaseException
     */
    protected function getSQLType(string $type, int $size, bool $signed = true, bool $array = false): string
    {
        if ($array === true) {
            return 'JSONB';
        }

        switch ($type) {
            case Database::VAR_STRING:
                // $size = $size * 4; // Convert utf8mb4 size to bytes
                if ($size > $this->getMaxVarcharLength()) {
                    return 'TEXT';
                }

                return "VARCHAR({$size})";

            case Database::VAR_INTEGER:  // We don't support zerofill: https://stackoverflow.com/a/5634147/2299554

                if ($size >= 8) { // INT = 4 bytes, BIGINT = 8 bytes
                    return 'BIGINT';
                }

                return 'INTEGER';

            case Database::VAR_FLOAT:
                return 'DOUBLE PRECISION';

            case Database::VAR_BOOLEAN:
                return 'BOOLEAN';

            case Database::VAR_RELATIONSHIP:
                return 'VARCHAR(255)';

            case Database::VAR_DATETIME:
                return 'TIMESTAMP(3)';

            default:
                throw new DatabaseException('Unknown Type: ' . $type);
        }
    }

    /**
     * Get SQL schema
     *
     * @return string
     */
    protected function getSQLSchema(): string
    {
        if (!$this->getSupportForSchemas()) {
            return '';
        }

        return "\"{$this->getDatabase()}\".";
    }

    /**
     * Get PDO Type
     *
     * @param mixed $value
     *
     * @return int
     * @throws DatabaseException
     */
    protected function getPDOType(mixed $value): int
    {
        return match (\gettype($value)) {
            'string', 'double' => PDO::PARAM_STR,
            'boolean' => PDO::PARAM_BOOL,
            'integer' => PDO::PARAM_INT,
            'NULL' => PDO::PARAM_NULL,
            default => throw new DatabaseException('Unknown PDO Type for ' . \gettype($value)),
        };
    }

    /**
     * Encode array
     *
     * @param string $value
     *
     * @return array<string>
     */
    protected function encodeArray(string $value): array
    {
        $string = substr($value, 1, -1);
        if (empty($string)) {
            return [];
        } else {
            return explode(',', $string);
        }
    }

    /**
     * Decode array
     *
     * @param array<string> $value
     *
     * @return string
     */
    protected function decodeArray(array $value): string
    {
        if (empty($value)) {
            return '{}';
        }

        foreach ($value as &$item) {
            $item = '"' . str_replace(['"', '(', ')'], ['\"', '\(', '\)'], $item) . '"';
        }

        return '{' . implode(",", $value) . '}';
    }

    public function getMinDateTime(): \DateTime
    {
        return new \DateTime('-4713-01-01 00:00:00');
    }

    /**
     * Is fulltext Wildcard index supported?
     *
     * @return bool
     */
    public function getSupportForFulltextWildcardIndex(): bool
    {
        return false;
    }

    /**
     * Are timeouts supported?
     *
     * @return bool
     */
    public function getSupportForTimeouts(): bool
    {
        return true;
    }

    /**
     * Does the adapter handle Query Array Overlaps?
     *
     * @return bool
     */
    public function getSupportForJSONOverlaps(): bool
    {
        return false;
    }

    /**
     * Is get schema attributes supported?
     *
     * @return bool
     */
    public function getSupportForSchemaAttributes(): bool
    {
        return false;
    }

    public function getSupportForUpserts(): bool
    {
        return true;
    }

    /**
     * @return string
     */
    public function getLikeOperator(): string
    {
        return 'ILIKE';
    }

    protected function processException(PDOException $e): \Exception
    {
        // Timeout
        if ($e->getCode() === '57014' && isset($e->errorInfo[1]) && $e->errorInfo[1] === 7) {
            return new TimeoutException('Query timed out', $e->getCode(), $e);
        }

        // Duplicate table
        if ($e->getCode() === '42P07' && isset($e->errorInfo[1]) && $e->errorInfo[1] === 7) {
            return new DuplicateException('Collection already exists', $e->getCode(), $e);
        }

        // Duplicate column
        if ($e->getCode() === '42701' && isset($e->errorInfo[1]) && $e->errorInfo[1] === 7) {
            return new DuplicateException('Attribute already exists', $e->getCode(), $e);
        }

        // Duplicate row
        if ($e->getCode() === '23505' && isset($e->errorInfo[1]) && $e->errorInfo[1] === 7) {
            return new DuplicateException('Document already exists', $e->getCode(), $e);
        }

        // Data is too big for column resize
        if ($e->getCode() === '22001' && isset($e->errorInfo[1]) && $e->errorInfo[1] === 7) {
            return new TruncateException('Resize would result in data truncation', $e->getCode(), $e);
        }

        // Unknown column
        if ($e->getCode() === "42703" && isset($e->errorInfo[1]) && $e->errorInfo[1] === 7) {
            return new NotFoundException('Attribute not found', $e->getCode(), $e);
        }

        return $e;
    }

    /**
     * @param string $string
     * @return string
     */
    protected function quote(string $string): string
    {
        return "\"{$string}\"";
    }
}<|MERGE_RESOLUTION|>--- conflicted
+++ resolved
@@ -1818,19 +1818,9 @@
                         Query::TYPE_CONTAINS => $query->onArray() ? \json_encode($value) : '%' . $this->escapeWildcards($value) . '%',
                         default => $value
                     };
-<<<<<<< HEAD
 
                     $binds[":{$placeholder}_{$key}"] = $value;
                     $conditions[] = "{$alias}.{$attribute} {$operator} :{$placeholder}_{$key}";
-=======
-                    if ($attribute === $this->quote("_id")) {
-                        $binds[":sequence"] = $value;
-                        $conditions[] = "{$alias}.{$attribute} {$operator} :sequence";
-                    } else {
-                        $binds[":{$placeholder}_{$key}"] = $value;
-                        $conditions[] = "{$alias}.{$attribute} {$operator} :{$placeholder}_{$key}";
-                    }
->>>>>>> 68545dfd
                 }
 
                 return empty($conditions) ? '' : '(' . implode(' OR ', $conditions) . ')';
