<?php

namespace Utopia\Database;

use Exception;
use Utopia\Cache\Cache;
use Utopia\CLI\Console;
use Utopia\Database\Exception as DatabaseException;
use Utopia\Database\Exception\Authorization as AuthorizationException;
use Utopia\Database\Exception\Conflict as ConflictException;
use Utopia\Database\Exception\Dependency as DependencyException;
use Utopia\Database\Exception\Duplicate as DuplicateException;
use Utopia\Database\Exception\Index as IndexException;
use Utopia\Database\Exception\Limit as LimitException;
use Utopia\Database\Exception\NotFound as NotFoundException;
use Utopia\Database\Exception\Query as QueryException;
use Utopia\Database\Exception\Relationship as RelationshipException;
use Utopia\Database\Exception\Restricted as RestrictedException;
use Utopia\Database\Exception\Structure as StructureException;
use Utopia\Database\Exception\Timeout as TimeoutException;
use Utopia\Database\Helpers\ID;
use Utopia\Database\Helpers\Permission;
use Utopia\Database\Helpers\Role;
use Utopia\Database\Validator\Authorization;
use Utopia\Database\Validator\Index as IndexValidator;
use Utopia\Database\Validator\IndexDependency as IndexDependencyValidator;
use Utopia\Database\Validator\PartialStructure;
use Utopia\Database\Validator\Permissions;
use Utopia\Database\Validator\Queries\Document as DocumentValidator;
use Utopia\Database\Validator\Queries\Documents as DocumentsValidator;
use Utopia\Database\Validator\Structure;

class Database
{
    public const VAR_STRING = 'string';
    // Simple Types
    public const VAR_INTEGER = 'integer';
    public const VAR_FLOAT = 'double';
    public const VAR_BOOLEAN = 'boolean';
    public const VAR_DATETIME = 'datetime';

    public const INT_MAX = 2147483647;
    public const BIG_INT_MAX = PHP_INT_MAX;
    public const DOUBLE_MAX = PHP_FLOAT_MAX;

    // Relationship Types
    public const VAR_RELATIONSHIP = 'relationship';

    // Index Types
    public const INDEX_KEY = 'key';
    public const INDEX_FULLTEXT = 'fulltext';
    public const INDEX_UNIQUE = 'unique';
    public const INDEX_SPATIAL = 'spatial';
    public const ARRAY_INDEX_LENGTH = 255;

    // Relation Types
    public const RELATION_ONE_TO_ONE = 'oneToOne';
    public const RELATION_ONE_TO_MANY = 'oneToMany';
    public const RELATION_MANY_TO_ONE = 'manyToOne';
    public const RELATION_MANY_TO_MANY = 'manyToMany';

    // Relation Actions
    public const RELATION_MUTATE_CASCADE = 'cascade';
    public const RELATION_MUTATE_RESTRICT = 'restrict';
    public const RELATION_MUTATE_SET_NULL = 'setNull';

    // Relation Sides
    public const RELATION_SIDE_PARENT = 'parent';
    public const RELATION_SIDE_CHILD = 'child';

    public const RELATION_MAX_DEPTH = 3;

    // Orders
    public const ORDER_ASC = 'ASC';
    public const ORDER_DESC = 'DESC';

    // Permissions
    public const PERMISSION_CREATE = 'create';
    public const PERMISSION_READ = 'read';
    public const PERMISSION_UPDATE = 'update';
    public const PERMISSION_DELETE = 'delete';

    // Aggregate permissions
    public const PERMISSION_WRITE = 'write';

    public const PERMISSIONS = [
        self::PERMISSION_CREATE,
        self::PERMISSION_READ,
        self::PERMISSION_UPDATE,
        self::PERMISSION_DELETE,
    ];

    // Collections
    public const METADATA = '_metadata';

    // Cursor
    public const CURSOR_BEFORE = 'before';
    public const CURSOR_AFTER = 'after';

    // Lengths
    public const LENGTH_KEY = 255;

    // Cache
    public const TTL = 60 * 60 * 24; // 24 hours

    // Events
    public const EVENT_ALL = '*';

    public const EVENT_DATABASE_LIST = 'database_list';
    public const EVENT_DATABASE_CREATE = 'database_create';
    public const EVENT_DATABASE_DELETE = 'database_delete';

    public const EVENT_COLLECTION_LIST = 'collection_list';
    public const EVENT_COLLECTION_CREATE = 'collection_create';
    public const EVENT_COLLECTION_UPDATE = 'collection_update';
    public const EVENT_COLLECTION_READ = 'collection_read';
    public const EVENT_COLLECTION_DELETE = 'collection_delete';

    public const EVENT_DOCUMENT_FIND = 'document_find';
    public const EVENT_DOCUMENT_PURGE = 'document_purge';
    public const EVENT_DOCUMENT_CREATE = 'document_create';
    public const EVENT_DOCUMENTS_CREATE = 'documents_create';
    public const EVENT_DOCUMENT_READ = 'document_read';
    public const EVENT_DOCUMENT_UPDATE = 'document_update';
    public const EVENT_DOCUMENTS_UPDATE = 'documents_update';
    public const EVENT_DOCUMENTS_UPSERT = 'documents_upsert';
    public const EVENT_DOCUMENT_DELETE = 'document_delete';
    public const EVENT_DOCUMENTS_DELETE = 'documents_delete';
    public const EVENT_DOCUMENT_COUNT = 'document_count';
    public const EVENT_DOCUMENT_SUM = 'document_sum';
    public const EVENT_DOCUMENT_INCREASE = 'document_increase';
    public const EVENT_DOCUMENT_DECREASE = 'document_decrease';

    public const EVENT_PERMISSIONS_CREATE = 'permissions_create';
    public const EVENT_PERMISSIONS_READ = 'permissions_read';
    public const EVENT_PERMISSIONS_DELETE = 'permissions_delete';

    public const EVENT_ATTRIBUTE_CREATE = 'attribute_create';
    public const EVENT_ATTRIBUTE_UPDATE = 'attribute_update';
    public const EVENT_ATTRIBUTE_DELETE = 'attribute_delete';

    public const EVENT_INDEX_RENAME = 'index_rename';
    public const EVENT_INDEX_CREATE = 'index_create';
    public const EVENT_INDEX_DELETE = 'index_delete';

    public const INSERT_BATCH_SIZE = 1_000;
    public const DELETE_BATCH_SIZE = 1_000;

    /**
     * List of Internal attributes
     *
     * @var array<array<string, mixed>>
     */
    public const INTERNAL_ATTRIBUTES = [
        [
            '$id' => '$id',
            'type' => self::VAR_STRING,
            'size' => Database::LENGTH_KEY,
            'required' => true,
            'signed' => true,
            'array' => false,
            'filters' => [],
        ],
        [
            '$id' => '$internalId',
            'type' => self::VAR_STRING,
            'size' => Database::LENGTH_KEY,
            'required' => true,
            'signed' => true,
            'array' => false,
            'filters' => [],
        ],
        [
            '$id' => '$collection',
            'type' => self::VAR_STRING,
            'size' => Database::LENGTH_KEY,
            'required' => true,
            'signed' => true,
            'array' => false,
            'filters' => [],
        ],
        [
            '$id' => '$tenant',
            'type' => self::VAR_INTEGER,
            'size' => 0,
            'required' => false,
            'default' => null,
            'signed' => true,
            'array' => false,
            'filters' => [],
        ],
        [
            '$id' => '$createdAt',
            'type' => Database::VAR_DATETIME,
            'format' => '',
            'size' => 0,
            'signed' => false,
            'required' => false,
            'default' => null,
            'array' => false,
            'filters' => ['datetime']
        ],
        [
            '$id' => '$updatedAt',
            'type' => Database::VAR_DATETIME,
            'format' => '',
            'size' => 0,
            'signed' => false,
            'required' => false,
            'default' => null,
            'array' => false,
            'filters' => ['datetime']
        ],
        [
            '$id' => '$permissions',
            'type' => Database::VAR_STRING,
            'size' => 1_000_000,
            'signed' => true,
            'required' => false,
            'default' => [],
            'array' => false,
            'filters' => ['json']
        ],
    ];

    public const INTERNAL_ATTRIBUTE_KEYS = [
        '_uid',
        '_createdAt',
        '_updatedAt',
        '_permissions',
    ];

    public const INTERNAL_INDEXES = [
        '_id',
        '_uid',
        '_createdAt',
        '_updatedAt',
        '_permissions_id',
        '_permissions',
    ];

    /**
     * Parent Collection
     * Defines the structure for both system and custom collections
     *
     * @var array<string, mixed>
     */
    protected const COLLECTION = [
        '$id' => self::METADATA,
        '$collection' => self::METADATA,
        'name' => 'collections',
        'attributes' => [
            [
                '$id' => 'name',
                'key' => 'name',
                'type' => self::VAR_STRING,
                'size' => 256,
                'required' => true,
                'signed' => true,
                'array' => false,
                'filters' => [],
            ],
            [
                '$id' => 'attributes',
                'key' => 'attributes',
                'type' => self::VAR_STRING,
                'size' => 1000000,
                'required' => false,
                'signed' => true,
                'array' => false,
                'filters' => ['json'],
            ],
            [
                '$id' => 'indexes',
                'key' => 'indexes',
                'type' => self::VAR_STRING,
                'size' => 1000000,
                'required' => false,
                'signed' => true,
                'array' => false,
                'filters' => ['json'],
            ],
            [
                '$id' => 'documentSecurity',
                'key' => 'documentSecurity',
                'type' => self::VAR_BOOLEAN,
                'size' => 0,
                'required' => true,
                'signed' => true,
                'array' => false,
                'filters' => []
            ]
        ],
        'indexes' => [],
    ];

    protected Adapter $adapter;

    protected Cache $cache;

    protected string $cacheName = 'default';

    /**
     * @var array<bool|string>
     */
    protected array $map = [];

    /**
     * @var array<string, array{encode: callable, decode: callable}>
     */
    protected static array $filters = [];

    /**
     * @var array<string, array{encode: callable, decode: callable}>
     */
    protected array $instanceFilters = [];

    /**
     * @var array<string, array<string, callable>>
     */
    protected array $listeners = [
        '*' => [],
    ];

    /**
     * Array in which the keys are the names of database listeners that
     * should be skipped when dispatching events. null $silentListeners
     * will skip all listeners.
     *
     * @var ?array<string, bool>
     */
    protected ?array $silentListeners = [];

    protected ?\DateTime $timestamp = null;

    protected bool $resolveRelationships = true;

    protected bool $checkRelationshipsExist = true;

    protected int $relationshipFetchDepth = 1;

    protected bool $filter = true;

    protected bool $validate = true;

    protected bool $preserveDates = false;

    protected int $maxQueryValues = 100;

    protected bool $migrating = false;

    /**
     * List of collections that should be treated as globally accessible
     *
     * @var array<string, bool>
     */
    protected array $globalCollections = [];

    /**
     * Stack of collection IDs when creating or updating related documents
     * @var array<string>
     */
    protected array $relationshipWriteStack = [];

    /**
     * @var array<Document>
     */
    protected array $relationshipFetchStack = [];

    /**
     * @var array<Document>
     */
    protected array $relationshipDeleteStack = [];

    /**
     * @param Adapter $adapter
     * @param Cache $cache
     * @param array<string, array{encode: callable, decode: callable}> $filters
     */
    public function __construct(
        Adapter $adapter,
        Cache $cache,
        array $filters = []
    ) {
        $this->adapter = $adapter;
        $this->cache = $cache;
        $this->instanceFilters = $filters;

        self::addFilter(
            'json',
            /**
             * @param mixed $value
             * @return mixed
             */
            function (mixed $value) {
                $value = ($value instanceof Document) ? $value->getArrayCopy() : $value;

                if (!is_array($value) && !$value instanceof \stdClass) {
                    return $value;
                }

                return json_encode($value);
            },
            /**
             * @param mixed $value
             * @return mixed
             * @throws Exception
             */
            function (mixed $value) {
                if (!is_string($value)) {
                    return $value;
                }

                $value = json_decode($value, true) ?? [];

                if (array_key_exists('$id', $value)) {
                    return new Document($value);
                } else {
                    $value = array_map(function ($item) {
                        if (is_array($item) && array_key_exists('$id', $item)) { // if `$id` exists, create a Document instance
                            return new Document($item);
                        }
                        return $item;
                    }, $value);
                }

                return $value;
            }
        );

        self::addFilter(
            'datetime',
            /**
             * @param mixed $value
             * @return mixed
             */
            function (mixed $value) {
                if (is_null($value)) {
                    return;
                }
                try {
                    $value = new \DateTime($value);
                    $value->setTimezone(new \DateTimeZone(date_default_timezone_get()));
                    return DateTime::format($value);
                } catch (\Throwable) {
                    return $value;
                }
            },
            /**
             * @param string|null $value
             * @return string|null
             */
            function (?string $value) {
                return DateTime::formatTz($value);
            }
        );
    }

    /**
     * Add listener to events
     * Passing a null $callback will remove the listener
     *
     * @param string $event
     * @param string $name
     * @param ?callable $callback
     * @return static
     */
    public function on(string $event, string $name, ?callable $callback): static
    {
        if (empty($callback)) {
            unset($this->listeners[$event][$name]);
            return $this;
        }

        if (!isset($this->listeners[$event])) {
            $this->listeners[$event] = [];
        }
        $this->listeners[$event][$name] = $callback;

        return $this;
    }

    /**
     * Add a transformation to be applied to a query string before an event occurs
     *
     * @param string $event
     * @param string $name
     * @param callable $callback
     * @return $this
     */
    public function before(string $event, string $name, callable $callback): static
    {
        $this->adapter->before($event, $name, $callback);

        return $this;
    }

    /**
     * Silent event generation for calls inside the callback
     *
     * @template T
     * @param callable(): T $callback
     * @param array<string>|null $listeners List of listeners to silence; if null, all listeners will be silenced
     * @return T
     */
    public function silent(callable $callback, ?array $listeners = null): mixed
    {
        $previous = $this->silentListeners;

        if (is_null($listeners)) {
            $this->silentListeners = null;
        } else {
            $silentListeners = [];
            foreach ($listeners as $listener) {
                $silentListeners[$listener] = true;
            }
            $this->silentListeners = $silentListeners;
        }

        try {
            return $callback();
        } finally {
            $this->silentListeners = $previous;
        }
    }

    /**
     * Get getConnection Id
     *
     * @return string
     * @throws Exception
     */
    public function getConnectionId(): string
    {
        return $this->adapter->getConnectionId();
    }

    /**
     * Skip relationships for all the calls inside the callback
     *
     * @template T
     * @param callable(): T $callback
     * @return T
     */
    public function skipRelationships(callable $callback): mixed
    {
        $previous = $this->resolveRelationships;
        $this->resolveRelationships = false;

        try {
            return $callback();
        } finally {
            $this->resolveRelationships = $previous;
        }
    }

    public function skipRelationshipsExistCheck(callable $callback): mixed
    {
        $previous = $this->checkRelationshipsExist;
        $this->checkRelationshipsExist = false;

        try {
            return $callback();
        } finally {
            $this->checkRelationshipsExist = $previous;
        }
    }

    /**
     * Trigger callback for events
     *
     * @param string $event
     * @param mixed $args
     * @return void
     */
    protected function trigger(string $event, mixed $args = null): void
    {
        if (\is_null($this->silentListeners)) {
            return;
        }
        foreach ($this->listeners[self::EVENT_ALL] as $name => $callback) {
            if (isset($this->silentListeners[$name])) {
                continue;
            }
            $callback($event, $args);
        }

        foreach (($this->listeners[$event] ?? []) as $name => $callback) {
            if (isset($this->silentListeners[$name])) {
                continue;
            }
            $callback($event, $args);
        }
    }

    /**
     * Executes $callback with $timestamp set to $requestTimestamp
     *
     * @template T
     * @param ?\DateTime $requestTimestamp
     * @param callable(): T $callback
     * @return T
     */
    public function withRequestTimestamp(?\DateTime $requestTimestamp, callable $callback): mixed
    {
        $previous = $this->timestamp;
        $this->timestamp = $requestTimestamp;
        try {
            $result = $callback();
        } finally {
            $this->timestamp = $previous;
        }
        return $result;
    }

    /**
     * Set Namespace.
     *
     * Set namespace to divide different scope of data sets
     *
     * @param string $namespace
     *
     * @return $this
     *
     * @throws DatabaseException
     */
    public function setNamespace(string $namespace): static
    {
        $this->adapter->setNamespace($namespace);

        return $this;
    }

    /**
     * Get Namespace.
     *
     * Get namespace of current set scope
     *
     * @return string
     */
    public function getNamespace(): string
    {
        return $this->adapter->getNamespace();
    }

    /**
     * Set database to use for current scope
     *
     * @param string $name
     *
     * @return static
     * @throws DatabaseException
     */
    public function setDatabase(string $name): static
    {
        $this->adapter->setDatabase($name);

        return $this;
    }

    /**
     * Get Database.
     *
     * Get Database from current scope
     *
     * @return string
     * @throws DatabaseException
     */
    public function getDatabase(): string
    {
        return $this->adapter->getDatabase();
    }

    /**
     * Set the cache instance
     *
     * @param Cache $cache
     *
     * @return $this
     */
    public function setCache(Cache $cache): static
    {
        $this->cache = $cache;
        return $this;
    }

    /**
     * Get the cache instance
     *
     * @return Cache
     */
    public function getCache(): Cache
    {
        return $this->cache;
    }

    /**
     * Set the name to use for cache
     *
     * @param string $name
     * @return $this
     */
    public function setCacheName(string $name): static
    {
        $this->cacheName = $name;

        return $this;
    }

    /**
     * Get the cache name
     *
     * @return string
     */
    public function getCacheName(): string
    {
        return $this->cacheName;
    }

    /**
     * Set a metadata value to be printed in the query comments
     *
     * @param string $key
     * @param mixed $value
     * @return static
     */
    public function setMetadata(string $key, mixed $value): static
    {
        $this->adapter->setMetadata($key, $value);

        return $this;
    }

    /**
     * Get metadata
     *
     * @return array<string, mixed>
     */
    public function getMetadata(): array
    {
        return $this->adapter->getMetadata();
    }

    /**
     * Clear metadata
     *
     * @return void
     */
    public function resetMetadata(): void
    {
        $this->adapter->resetMetadata();
    }

    /**
     * Set maximum query execution time
     *
     * @param int $milliseconds
     * @param string $event
     * @return static
     * @throws Exception
     */
    public function setTimeout(int $milliseconds, string $event = Database::EVENT_ALL): static
    {
        $this->adapter->setTimeout($milliseconds, $event);

        return $this;
    }

    /**
     * Clear maximum query execution time
     *
     * @param string $event
     * @return void
     */
    public function clearTimeout(string $event = Database::EVENT_ALL): void
    {
        $this->adapter->clearTimeout($event);
    }

    /**
     * Enable filters
     *
     * @return $this
     */
    public function enableFilters(): static
    {
        $this->filter = true;
        return $this;
    }

    /**
     * Disable filters
     *
     * @return $this
     */
    public function disableFilters(): static
    {
        $this->filter = false;
        return $this;
    }

    /**
     * Skip filters
     *
     * Execute a callback without filters
     *
     * @template T
     * @param callable(): T $callback
     * @return T
     */
    public function skipFilters(callable $callback): mixed
    {
        $initial = $this->filter;
        $this->disableFilters();

        try {
            return $callback();
        } finally {
            $this->filter = $initial;
        }
    }

    /**
     * Get instance filters
     *
     * @return array<string, array{encode: callable, decode: callable}>
     */
    public function getInstanceFilters(): array
    {
        return $this->instanceFilters;
    }

    /**
     * Enable validation
     *
     * @return $this
     */
    public function enableValidation(): static
    {
        $this->validate = true;

        return $this;
    }

    /**
     * Disable validation
     *
     * @return $this
     */
    public function disableValidation(): static
    {
        $this->validate = false;

        return $this;
    }

    /**
     * Skip Validation
     *
     * Execute a callback without validation
     *
     * @template T
     * @param callable(): T $callback
     * @return T
     */
    public function skipValidation(callable $callback): mixed
    {
        $initial = $this->validate;
        $this->disableValidation();

        try {
            return $callback();
        } finally {
            $this->validate = $initial;
        }
    }

    /**
     * Get shared tables
     *
     * Get whether to share tables between tenants
     * @return bool
     */
    public function getSharedTables(): bool
    {
        return $this->adapter->getSharedTables();
    }

    /**
     * Set shard tables
     *
     * Set whether to share tables between tenants
     *
     * @param bool $sharedTables
     * @return static
     */
    public function setSharedTables(bool $sharedTables): static
    {
        $this->adapter->setSharedTables($sharedTables);

        return $this;
    }

    /**
     * Set Tenant
     *
     * Set tenant to use if tables are shared
     *
     * @param ?int $tenant
     * @return static
     */
    public function setTenant(?int $tenant): static
    {
        $this->adapter->setTenant($tenant);

        return $this;
    }

    /**
     * Get Tenant
     *
     * Get tenant to use if tables are shared
     *
     * @return ?int
     */
    public function getTenant(): ?int
    {
        return $this->adapter->getTenant();
    }

    /**
     * With Tenant
     *
     * Execute a callback with a specific tenant
     *
     * @param int|null $tenant
     * @param callable $callback
     * @return mixed
     */
    public function withTenant(?int $tenant, callable $callback): mixed
    {
        $previous = $this->adapter->getTenant();
        $this->adapter->setTenant($tenant);

        try {
            return $callback();
        } finally {
            $this->adapter->setTenant($previous);
        }
    }

    /**
     * Set whether to allow creating documents with tenant set per document.
     *
     * @param bool $enabled
     * @return static
     */
    public function setTenantPerDocument(bool $enabled): static
    {
        $this->adapter->setTenantPerDocument($enabled);

        return $this;
    }

    /**
     * Get whether to allow creating documents with tenant set per document.
     *
     * @return bool
     */
    public function getTenantPerDocument(): bool
    {
        return $this->adapter->getTenantPerDocument();
    }

    public function getPreserveDates(): bool
    {
        return $this->preserveDates;
    }

    public function setPreserveDates(bool $preserve): static
    {
        $this->preserveDates = $preserve;

        return $this;
    }

    public function setMigrating(bool $migrating): self
    {
        $this->migrating = $migrating;

        return $this;
    }

    public function isMigrating(): bool
    {
        return $this->migrating;
    }

    public function withPreserveDates(callable $callback): mixed
    {
        $previous = $this->preserveDates;
        $this->preserveDates = true;

        try {
            return $callback();
        } finally {
            $this->preserveDates = $previous;
        }
    }

    public function setMaxQueryValues(int $max): self
    {
        $this->maxQueryValues = $max;

        return $this;
    }

    public function getMaxQueryValues(): int
    {
        return $this->maxQueryValues;
    }

    /**
     * Set list of collections which are globally accessible
     *
     * @param array<string> $collections
     * @return $this
     */
    public function setGlobalCollections(array $collections): static
    {
        foreach ($collections as $collection) {
            $this->globalCollections[$collection] = true;
        }

        return $this;
    }

    /**
     * Get list of collections which are globally accessible
     *
     * @return array<string>
     */
    public function getGlobalCollections(): array
    {
        return \array_keys($this->globalCollections);
    }

    /**
     * Get list of keywords that cannot be used
     *
     * @return string[]
     */
    public function getKeywords(): array
    {
        return $this->adapter->getKeywords();
    }

    /**
     * Get Database Adapter
     *
     * @return Adapter
     */
    public function getAdapter(): Adapter
    {
        return $this->adapter;
    }

    /**
     * Run a callback inside a transaction.
     *
     * @template T
     * @param callable(): T $callback
     * @return T
     * @throws \Throwable
     */
    public function withTransaction(callable $callback): mixed
    {
        return $this->adapter->withTransaction($callback);
    }

    /**
     * Ping Database
     *
     * @return bool
     */
    public function ping(): bool
    {
        return $this->adapter->ping();
    }

    public function reconnect(): void
    {
        $this->adapter->reconnect();
    }

    /**
     * Create the database
     *
     * @param string|null $database
     * @return bool
     * @throws DuplicateException
     * @throws LimitException
     * @throws Exception
     */
    public function create(?string $database = null): bool
    {
        $database ??= $this->adapter->getDatabase();

        $this->adapter->create($database);

        /**
         * Create array of attribute documents
         * @var array<Document> $attributes
         */
        $attributes = \array_map(function ($attribute) {
            return new Document($attribute);
        }, self::COLLECTION['attributes']);

        $this->silent(fn () => $this->createCollection(self::METADATA, $attributes));

        $this->trigger(self::EVENT_DATABASE_CREATE, $database);

        return true;
    }

    /**
     * Check if database exists
     * Optionally check if collection exists in database
     *
     * @param string|null $database (optional) database name
     * @param string|null $collection (optional) collection name
     *
     * @return bool
     */
    public function exists(?string $database = null, ?string $collection = null): bool
    {
        $database ??= $this->adapter->getDatabase();

        return $this->adapter->exists($database, $collection);
    }

    /**
     * List Databases
     *
     * @return array<Document>
     */
    public function list(): array
    {
        $databases = $this->adapter->list();

        $this->trigger(self::EVENT_DATABASE_LIST, $databases);

        return $databases;
    }

    /**
     * Delete Database
     *
     * @param string|null $database
     * @return bool
     * @throws DatabaseException
     */
    public function delete(?string $database = null): bool
    {
        $database = $database ?? $this->adapter->getDatabase();

        $deleted = $this->adapter->delete($database);

        $this->trigger(self::EVENT_DATABASE_DELETE, [
            'name' => $database,
            'deleted' => $deleted
        ]);

        $this->cache->flush();

        return $deleted;
    }

    /**
     * Create Collection
     *
     * @param string $id
     * @param array<Document> $attributes
     * @param array<Document> $indexes
     * @param array<string>|null $permissions
     * @param bool $documentSecurity
     * @return Document
     * @throws DatabaseException
     * @throws DuplicateException
     * @throws LimitException
     */
    public function createCollection(string $id, array $attributes = [], array $indexes = [], ?array $permissions = null, bool $documentSecurity = true): Document
    {
        $permissions ??= [
            Permission::create(Role::any()),
        ];

        if ($this->validate) {
            $validator = new Permissions();
            if (!$validator->isValid($permissions)) {
                throw new DatabaseException($validator->getDescription());
            }
        }

        $collection = $this->silent(fn () => $this->getCollection($id));

        if (!$collection->isEmpty() && $id !== self::METADATA) {
            throw new DuplicateException('Collection ' . $id . ' already exists');
        }

        /**
         * Fix metadata index length & orders
         */
        foreach ($indexes as $key => $index) {
            $lengths = $index->getAttribute('lengths', []);
            $orders = $index->getAttribute('orders', []);

            foreach ($index->getAttribute('attributes', []) as $i => $attr) {
                foreach ($attributes as $collectionAttribute) {
                    if ($collectionAttribute->getAttribute('$id') === $attr) {
                        /**
                         * mysql does not save length in collection when length = attributes size
                         */
                        if ($collectionAttribute->getAttribute('type') === Database::VAR_STRING) {
                            if (!empty($lengths[$i]) && $lengths[$i] === $collectionAttribute->getAttribute('size') && $this->adapter->getMaxIndexLength() > 0) {
                                $lengths[$i] = null;
                            }
                        }

                        $isArray = $collectionAttribute->getAttribute('array', false);
                        if ($isArray) {
                            if ($this->adapter->getMaxIndexLength() > 0) {
                                $lengths[$i] = self::ARRAY_INDEX_LENGTH;
                            }
                            $orders[$i] = null;
                        }
                        break;
                    }
                }
            }

            $index->setAttribute('lengths', $lengths);
            $index->setAttribute('orders', $orders);
            $indexes[$key] = $index;
        }

        $collection = new Document([
            '$id' => ID::custom($id),
            '$permissions' => $permissions,
            'name' => $id,
            'attributes' => $attributes,
            'indexes' => $indexes,
            'documentSecurity' => $documentSecurity
        ]);

        if ($this->validate) {
            $validator = new IndexValidator(
                $attributes,
                $this->adapter->getMaxIndexLength(),
                $this->adapter->getInternalIndexesKeys()
            );
            foreach ($indexes as $index) {
                if (!$validator->isValid($index)) {
                    throw new IndexException($validator->getDescription());
                }
            }
        }

        // Check index limits, if given
        if ($indexes && $this->adapter->getCountOfIndexes($collection) > $this->adapter->getLimitForIndexes()) {
            throw new LimitException('Index limit of ' . $this->adapter->getLimitForIndexes() . ' exceeded. Cannot create collection.');
        }

        // Check attribute limits, if given
        if ($attributes) {
            if (
                $this->adapter->getLimitForAttributes() > 0 &&
                $this->adapter->getCountOfAttributes($collection) > $this->adapter->getLimitForAttributes()
            ) {
                throw new LimitException('Attribute limit of ' . $this->adapter->getLimitForAttributes() . ' exceeded. Cannot create collection.');
            }

            if (
                $this->adapter->getDocumentSizeLimit() > 0 &&
                $this->adapter->getAttributeWidth($collection) > $this->adapter->getDocumentSizeLimit()
            ) {
                throw new LimitException('Document size limit of ' . $this->adapter->getDocumentSizeLimit() . ' exceeded. Cannot create collection.');
            }
        }

        $this->adapter->createCollection($id, $attributes, $indexes);

        if ($id === self::METADATA) {
            return new Document(self::COLLECTION);
        }

        $createdCollection = $this->silent(fn () => $this->createDocument(self::METADATA, $collection));

        $this->trigger(self::EVENT_COLLECTION_CREATE, $createdCollection);

        return $createdCollection;
    }

    /**
     * Update Collections Permissions.
     *
     * @param string $id
     * @param array<string> $permissions
     * @param bool $documentSecurity
     *
     * @return Document
     * @throws ConflictException
     * @throws DatabaseException
     */
    public function updateCollection(string $id, array $permissions, bool $documentSecurity): Document
    {
        if ($this->validate) {
            $validator = new Permissions();
            if (!$validator->isValid($permissions)) {
                throw new DatabaseException($validator->getDescription());
            }
        }

        $collection = $this->silent(fn () => $this->getCollection($id));

        if ($collection->isEmpty()) {
            throw new NotFoundException('Collection not found');
        }

        if (
            $this->adapter->getSharedTables()
            && $collection->getTenant() !== $this->adapter->getTenant()
        ) {
            throw new NotFoundException('Collection not found');
        }

        $collection
            ->setAttribute('$permissions', $permissions)
            ->setAttribute('documentSecurity', $documentSecurity);

        $collection = $this->silent(fn () => $this->updateDocument(self::METADATA, $collection->getId(), $collection));

        $this->trigger(self::EVENT_COLLECTION_UPDATE, $collection);

        return $collection;
    }

    /**
     * Get Collection
     *
     * @param string $id
     *
     * @return Document
     * @throws DatabaseException
     */
    public function getCollection(string $id): Document
    {
        $collection = $this->silent(fn () => $this->getDocument(self::METADATA, $id));

        if (
            $id !== self::METADATA
            && $this->adapter->getSharedTables()
            && $collection->getTenant() !== null
            && $collection->getTenant() !== $this->adapter->getTenant()
        ) {
            return new Document();
        }

        $this->trigger(self::EVENT_COLLECTION_READ, $collection);

        return $collection;
    }

    /**
     * List Collections
     *
     * @param int $offset
     * @param int $limit
     *
     * @return array<Document>
     * @throws Exception
     */
    public function listCollections(int $limit = 25, int $offset = 0): array
    {
        $result = $this->silent(fn () => $this->find(self::METADATA, [
            Query::limit($limit),
            Query::offset($offset)
        ]));

        $this->trigger(self::EVENT_COLLECTION_LIST, $result);

        return $result;
    }

    /**
     * Get Collection Size
     *
     * @param string $collection
     *
     * @return int
     * @throws Exception
     */
    public function getSizeOfCollection(string $collection): int
    {
        $collection = $this->silent(fn () => $this->getCollection($collection));

        if ($collection->isEmpty()) {
            throw new NotFoundException('Collection not found');
        }

        if ($this->adapter->getSharedTables() && $collection->getTenant() !== $this->adapter->getTenant()) {
            throw new NotFoundException('Collection not found');
        }

        return $this->adapter->getSizeOfCollection($collection->getId());
    }

    /**
     * Get Collection Size on disk
     *
     * @param string $collection
     *
     * @return int
     */
    public function getSizeOfCollectionOnDisk(string $collection): int
    {
        if ($this->adapter->getSharedTables() && empty($this->adapter->getTenant())) {
            throw new DatabaseException('Missing tenant. Tenant must be set when table sharing is enabled.');
        }

        $collection = $this->silent(fn () => $this->getCollection($collection));

        if ($collection->isEmpty()) {
            throw new NotFoundException('Collection not found');
        }

        if ($this->adapter->getSharedTables() && $collection->getTenant() !== $this->adapter->getTenant()) {
            throw new NotFoundException('Collection not found');
        }

        return $this->adapter->getSizeOfCollectionOnDisk($collection->getId());
    }

    /**
     * Analyze a collection updating its metadata on the database engine
     *
     * @param string $collection
     * @return bool
     */
    public function analyzeCollection(string $collection): bool
    {
        return $this->adapter->analyzeCollection($collection);
    }

    /**
     * Delete Collection
     *
     * @param string $id
     *
     * @return bool
     * @throws DatabaseException
     */
    public function deleteCollection(string $id): bool
    {
        $collection = $this->silent(fn () => $this->getDocument(self::METADATA, $id));

        if ($collection->isEmpty()) {
            throw new NotFoundException('Collection not found');
        }

        if ($this->adapter->getSharedTables() && $collection->getTenant() !== $this->adapter->getTenant()) {
            throw new NotFoundException('Collection not found');
        }

        $relationships = \array_filter(
            $collection->getAttribute('attributes'),
            fn ($attribute) => $attribute->getAttribute('type') === Database::VAR_RELATIONSHIP
        );

        foreach ($relationships as $relationship) {
            $this->deleteRelationship($collection->getId(), $relationship->getId());
        }

        try {
            $this->adapter->deleteCollection($id);
        } catch (NotFoundException $e) {
            // HACK: Metadata should still be updated, can be removed when null tenant collections are supported.
            if (!$this->adapter->getSharedTables() || !$this->isMigrating()) {
                throw $e;
            }
        }

        if ($id === self::METADATA) {
            $deleted = true;
        } else {
            $deleted = $this->silent(fn () => $this->deleteDocument(self::METADATA, $id));
        }

        if ($deleted) {
            $this->trigger(self::EVENT_COLLECTION_DELETE, $collection);
        }

        $this->purgeCachedCollection($id);

        return $deleted;
    }

    /**
     * Create Attribute
     *
     * @param string $collection
     * @param string $id
     * @param string $type
     * @param int $size utf8mb4 chars length
     * @param bool $required
     * @param mixed $default
     * @param bool $signed
     * @param bool $array
     * @param string|null $format optional validation format of attribute
     * @param array<string, mixed> $formatOptions assoc array with custom options that can be passed for the format validation
     * @param array<string> $filters
     *
     * @return bool
     * @throws AuthorizationException
     * @throws ConflictException
     * @throws DatabaseException
     * @throws DuplicateException
     * @throws LimitException
     * @throws StructureException
     * @throws Exception
     */
    public function createAttribute(string $collection, string $id, string $type, int $size, bool $required, mixed $default = null, bool $signed = true, bool $array = false, ?string $format = null, array $formatOptions = [], array $filters = []): bool
    {
        $collection = $this->silent(fn () => $this->getCollection($collection));

        if ($collection->isEmpty()) {
            throw new NotFoundException('Collection not found');
        }

        // Attribute IDs are case-insensitive
        $attributes = $collection->getAttribute('attributes', []);
        /** @var array<Document> $attributes */
        foreach ($attributes as $attribute) {
            if (\strtolower($attribute->getId()) === \strtolower($id)) {
                throw new DuplicateException('Attribute already exists');
            }
        }

        // Ensure required filters for the attribute are passed
        $requiredFilters = $this->getRequiredFilters($type);
        if (!empty(\array_diff($requiredFilters, $filters))) {
            throw new DatabaseException("Attribute of type: $type requires the following filters: " . implode(",", $requiredFilters));
        }

        if ($format && !Structure::hasFormat($format, $type)) {
            throw new DatabaseException('Format ("' . $format . '") not available for this attribute type ("' . $type . '")');
        }

        $attribute = new Document([
            '$id' => ID::custom($id),
            'key' => $id,
            'type' => $type,
            'size' => $size,
            'required' => $required,
            'default' => $default,
            'signed' => $signed,
            'array' => $array,
            'format' => $format,
            'formatOptions' => $formatOptions,
            'filters' => $filters,
        ]);

        $this->checkAttribute($collection, $attribute);

        $collection->setAttribute(
            'attributes',
            $attribute,
            Document::SET_TYPE_APPEND
        );

        switch ($type) {
            case self::VAR_STRING:
                if ($size > $this->adapter->getLimitForString()) {
                    throw new DatabaseException('Max size allowed for string is: ' . number_format($this->adapter->getLimitForString()));
                }
                break;
            case self::VAR_INTEGER:
                $limit = ($signed) ? $this->adapter->getLimitForInt() / 2 : $this->adapter->getLimitForInt();
                if ($size > $limit) {
                    throw new DatabaseException('Max size allowed for int is: ' . number_format($limit));
                }
                break;
            case self::VAR_FLOAT:
            case self::VAR_BOOLEAN:
            case self::VAR_DATETIME:
            case self::VAR_RELATIONSHIP:
                break;
            default:
                throw new DatabaseException('Unknown attribute type: ' . $type . '. Must be one of ' . self::VAR_STRING . ', ' . self::VAR_INTEGER . ', ' . self::VAR_FLOAT . ', ' . self::VAR_BOOLEAN . ', ' . self::VAR_DATETIME . ', ' . self::VAR_RELATIONSHIP);
        }

        // Only execute when $default is given
        if (!\is_null($default)) {
            if ($required === true) {
                throw new DatabaseException('Cannot set a default value for a required attribute');
            }

            $this->validateDefaultTypes($type, $default);
        }

        try {
            $created = $this->adapter->createAttribute($collection->getId(), $id, $type, $size, $signed, $array);

            if (!$created) {
                throw new DatabaseException('Failed to create attribute');
            }
        } catch (DuplicateException $e) {
            // HACK: Metadata should still be updated, can be removed when null tenant collections are supported.
            if (!$this->adapter->getSharedTables() || !$this->isMigrating()) {
                throw $e;
            }
        }

        if ($collection->getId() !== self::METADATA) {
            $this->silent(fn () => $this->updateDocument(self::METADATA, $collection->getId(), $collection));
        }

        $this->purgeCachedCollection($collection->getId());
        $this->purgeCachedDocument(self::METADATA, $collection->getId());

        $this->trigger(self::EVENT_ATTRIBUTE_CREATE, $attribute);

        return true;
    }

    /**
     * Get the list of required filters for each data type
     *
     * @param string|null $type Type of the attribute
     *
     * @return array<string>
     */
    protected function getRequiredFilters(?string $type): array
    {
        return match ($type) {
            self::VAR_DATETIME => ['datetime'],
            default => [],
        };
    }

    /**
     * Function to validate if the default value of an attribute matches its attribute type
     *
     * @param string $type Type of the attribute
     * @param mixed $default Default value of the attribute
     *
     * @return void
     * @throws DatabaseException
     */
    protected function validateDefaultTypes(string $type, mixed $default): void
    {
        $defaultType = \gettype($default);

        if ($defaultType === 'NULL') {
            // Disable null. No validation required
            return;
        }

        if ($defaultType === 'array') {
            foreach ($default as $value) {
                $this->validateDefaultTypes($type, $value);
            }
            return;
        }

        switch ($type) {
            case self::VAR_STRING:
            case self::VAR_INTEGER:
            case self::VAR_FLOAT:
            case self::VAR_BOOLEAN:
                if ($type !== $defaultType) {
                    throw new DatabaseException('Default value ' . $default . ' does not match given type ' . $type);
                }
                break;
            case self::VAR_DATETIME:
                if ($defaultType !== self::VAR_STRING) {
                    throw new DatabaseException('Default value ' . $default . ' does not match given type ' . $type);
                }
                break;
            default:
                throw new DatabaseException('Unknown attribute type: ' . $type . '. Must be one of ' . self::VAR_STRING . ', ' . self::VAR_INTEGER . ', ' . self::VAR_FLOAT . ', ' . self::VAR_BOOLEAN . ', ' . self::VAR_DATETIME . ', ' . self::VAR_RELATIONSHIP);
        }
    }

    /**
     * Update attribute metadata. Utility method for update attribute methods.
     *
     * @param string $collection
     * @param string $id
     * @param callable $updateCallback method that receives document, and returns it with changes applied
     *
     * @return Document
     * @throws ConflictException
     * @throws DatabaseException
     */
    protected function updateIndexMeta(string $collection, string $id, callable $updateCallback): Document
    {
        $collection = $this->silent(fn () => $this->getCollection($collection));

        if ($collection->getId() === self::METADATA) {
            throw new DatabaseException('Cannot update metadata indexes');
        }

        $indexes = $collection->getAttribute('indexes', []);
        $index = \array_search($id, \array_map(fn ($index) => $index['$id'], $indexes));

        if ($index === false) {
            throw new NotFoundException('Index not found');
        }

        // Execute update from callback
        $updateCallback($indexes[$index], $collection, $index);

        // Save
        $collection->setAttribute('indexes', $indexes);

        $this->silent(fn () => $this->updateDocument(self::METADATA, $collection->getId(), $collection));

        $this->trigger(self::EVENT_ATTRIBUTE_UPDATE, $indexes[$index]);

        return $indexes[$index];
    }

    /**
     * Update attribute metadata. Utility method for update attribute methods.
     *
     * @param string $collection
     * @param string $id
     * @param callable(Document, Document, int|string): void $updateCallback method that receives document, and returns it with changes applied
     *
     * @return Document
     * @throws ConflictException
     * @throws DatabaseException
     */
    protected function updateAttributeMeta(string $collection, string $id, callable $updateCallback): Document
    {
        $collection = $this->silent(fn () => $this->getCollection($collection));

        if ($collection->getId() === self::METADATA) {
            throw new DatabaseException('Cannot update metadata attributes');
        }

        $attributes = $collection->getAttribute('attributes', []);
        $index = \array_search($id, \array_map(fn ($attribute) => $attribute['$id'], $attributes));

        if ($index === false) {
            throw new NotFoundException('Attribute not found');
        }

        // Execute update from callback
        $updateCallback($attributes[$index], $collection, $index);

        // Save
        $collection->setAttribute('attributes', $attributes);

        $this->silent(fn () => $this->updateDocument(self::METADATA, $collection->getId(), $collection));

        $this->trigger(self::EVENT_ATTRIBUTE_UPDATE, $attributes[$index]);

        return $attributes[$index];
    }

    /**
     * Update required status of attribute.
     *
     * @param string $collection
     * @param string $id
     * @param bool $required
     *
     * @return Document
     * @throws Exception
     */
    public function updateAttributeRequired(string $collection, string $id, bool $required): Document
    {
        return $this->updateAttributeMeta($collection, $id, function ($attribute) use ($required) {
            $attribute->setAttribute('required', $required);
        });
    }

    /**
     * Update format of attribute.
     *
     * @param string $collection
     * @param string $id
     * @param string $format validation format of attribute
     *
     * @return Document
     * @throws Exception
     */
    public function updateAttributeFormat(string $collection, string $id, string $format): Document
    {
        return $this->updateAttributeMeta($collection, $id, function ($attribute) use ($format) {
            if (!Structure::hasFormat($format, $attribute->getAttribute('type'))) {
                throw new DatabaseException('Format "' . $format . '" not available for attribute type "' . $attribute->getAttribute('type') . '"');
            }

            $attribute->setAttribute('format', $format);
        });
    }

    /**
     * Update format options of attribute.
     *
     * @param string $collection
     * @param string $id
     * @param array<string, mixed> $formatOptions assoc array with custom options that can be passed for the format validation
     *
     * @return Document
     * @throws Exception
     */
    public function updateAttributeFormatOptions(string $collection, string $id, array $formatOptions): Document
    {
        return $this->updateAttributeMeta($collection, $id, function ($attribute) use ($formatOptions) {
            $attribute->setAttribute('formatOptions', $formatOptions);
        });
    }

    /**
     * Update filters of attribute.
     *
     * @param string $collection
     * @param string $id
     * @param array<string> $filters
     *
     * @return Document
     * @throws Exception
     */
    public function updateAttributeFilters(string $collection, string $id, array $filters): Document
    {
        return $this->updateAttributeMeta($collection, $id, function ($attribute) use ($filters) {
            $attribute->setAttribute('filters', $filters);
        });
    }

    /**
     * Update default value of attribute
     *
     * @param string $collection
     * @param string $id
     * @param mixed $default
     *
     * @return Document
     * @throws Exception
     */
    public function updateAttributeDefault(string $collection, string $id, mixed $default = null): Document
    {
        return $this->updateAttributeMeta($collection, $id, function ($attribute) use ($default) {
            if ($attribute->getAttribute('required') === true) {
                throw new DatabaseException('Cannot set a default value on a required attribute');
            }

            $this->validateDefaultTypes($attribute->getAttribute('type'), $default);

            $attribute->setAttribute('default', $default);
        });
    }

    /**
     * Update Attribute. This method is for updating data that causes underlying structure to change. Check out other updateAttribute methods if you are looking for metadata adjustments.
     *
     * @param string $collection
     * @param string $id
     * @param string|null $type
     * @param int|null $size utf8mb4 chars length
     * @param bool|null $required
     * @param mixed $default
     * @param bool $signed
     * @param bool $array
     * @param string|null $format
     * @param array<string, mixed>|null $formatOptions
     * @param array<string>|null $filters
     * @param string|null $newKey
     * @return Document
     * @throws Exception
     */
    public function updateAttribute(string $collection, string $id, ?string $type = null, ?int $size = null, ?bool $required = null, mixed $default = null, ?bool $signed = null, ?bool $array = null, ?string $format = null, ?array $formatOptions = null, ?array $filters = null, ?string $newKey = null): Document
    {
        return $this->updateAttributeMeta($collection, $id, function ($attribute, $collectionDoc, $attributeIndex) use ($collection, $id, $type, $size, $required, $default, $signed, $array, $format, $formatOptions, $filters, $newKey) {
            $altering = !\is_null($type)
                || !\is_null($size)
                || !\is_null($signed)
                || !\is_null($array)
                || !\is_null($newKey);
            $type ??= $attribute->getAttribute('type');
            $size ??= $attribute->getAttribute('size');
            $signed ??= $attribute->getAttribute('signed');
            $required ??= $attribute->getAttribute('required');
            $default ??= $attribute->getAttribute('default');
            $array ??= $attribute->getAttribute('array');
            $format ??= $attribute->getAttribute('format');
            $formatOptions ??= $attribute->getAttribute('formatOptions');
            $filters ??= $attribute->getAttribute('filters');

            if ($required === true && !\is_null($default)) {
                $default = null;
            }

            switch ($type) {
                case self::VAR_STRING:
                    if (empty($size)) {
                        throw new DatabaseException('Size length is required');
                    }

                    if ($size > $this->adapter->getLimitForString()) {
                        throw new DatabaseException('Max size allowed for string is: ' . number_format($this->adapter->getLimitForString()));
                    }
                    break;

                case self::VAR_INTEGER:
                    $limit = ($signed) ? $this->adapter->getLimitForInt() / 2 : $this->adapter->getLimitForInt();
                    if ($size > $limit) {
                        throw new DatabaseException('Max size allowed for int is: ' . number_format($limit));
                    }
                    break;
                case self::VAR_FLOAT:
                case self::VAR_BOOLEAN:
                case self::VAR_DATETIME:
                    if (!empty($size)) {
                        throw new DatabaseException('Size must be empty');
                    }
                    break;
                default:
                    throw new DatabaseException('Unknown attribute type: ' . $type . '. Must be one of ' . self::VAR_STRING . ', ' . self::VAR_INTEGER . ', ' . self::VAR_FLOAT . ', ' . self::VAR_BOOLEAN . ', ' . self::VAR_DATETIME . ', ' . self::VAR_RELATIONSHIP);
            }

            /** Ensure required filters for the attribute are passed */
            $requiredFilters = $this->getRequiredFilters($type);
            if (!empty(array_diff($requiredFilters, $filters))) {
                throw new DatabaseException("Attribute of type: $type requires the following filters: " . implode(",", $requiredFilters));
            }

            if ($format) {
                if (!Structure::hasFormat($format, $type)) {
                    throw new DatabaseException('Format ("' . $format . '") not available for this attribute type ("' . $type . '")');
                }
            }

            if (!\is_null($default)) {
                if ($required) {
                    throw new DatabaseException('Cannot set a default value on a required attribute');
                }

                $this->validateDefaultTypes($type, $default);
            }

            $attribute
                ->setAttribute('$id', $newKey ?? $id)
                ->setattribute('key', $newKey ?? $id)
                ->setAttribute('type', $type)
                ->setAttribute('size', $size)
                ->setAttribute('signed', $signed)
                ->setAttribute('array', $array)
                ->setAttribute('format', $format)
                ->setAttribute('formatOptions', $formatOptions)
                ->setAttribute('filters', $filters)
                ->setAttribute('required', $required)
                ->setAttribute('default', $default);

            $attributes = $collectionDoc->getAttribute('attributes');
            $attributes[$attributeIndex] = $attribute;
            $collectionDoc->setAttribute('attributes', $attributes, Document::SET_TYPE_ASSIGN);

            if (
                $this->adapter->getDocumentSizeLimit() > 0 &&
                $this->adapter->getAttributeWidth($collectionDoc) >= $this->adapter->getDocumentSizeLimit()
            ) {
                throw new LimitException('Row width limit reached. Cannot update attribute.');
            }

            if ($altering) {
                $indexes = $collectionDoc->getAttribute('indexes');

                if (!\is_null($newKey) && $id !== $newKey) {
                    foreach ($indexes as $index) {
                        if (in_array($id, $index['attributes'])) {
                            $index['attributes'] = array_map(function ($attribute) use ($id, $newKey) {
                                return $attribute === $id ? $newKey : $attribute;
                            }, $index['attributes']);
                        }
                    }

                    /**
                     * Check index dependency if we are changing the key
                     */
                    $validator = new IndexDependencyValidator(
                        $collectionDoc->getAttribute('indexes', []),
                        $this->adapter->getSupportForCastIndexArray(),
                    );

                    if (!$validator->isValid($attribute)) {
                        throw new DependencyException($validator->getDescription());
                    }
                }

                /**
                 * Since we allow changing type & size we need to validate index length
                 */
                if ($this->validate) {
                    $validator = new IndexValidator(
                        $attributes,
                        $this->adapter->getMaxIndexLength(),
                        $this->adapter->getInternalIndexesKeys()
                    );

                    foreach ($indexes as $index) {
                        if (!$validator->isValid($index)) {
                            throw new IndexException($validator->getDescription());
                        }
                    }
                }

                $updated = $this->adapter->updateAttribute($collection, $id, $type, $size, $signed, $array, $newKey);

                if (!$updated) {
                    throw new DatabaseException('Failed to update attribute');
                }

                $this->purgeCachedCollection($collection);
            }

            $this->purgeCachedDocument(self::METADATA, $collection);
        });
    }

    /**
     * Checks if attribute can be added to collection.
     * Used to check attribute limits without asking the database
     * Returns true if attribute can be added to collection, throws exception otherwise
     *
     * @param Document $collection
     * @param Document $attribute
     *
     * @return bool
     * @throws LimitException
     */
    public function checkAttribute(Document $collection, Document $attribute): bool
    {
        $collection = clone $collection;

        $collection->setAttribute('attributes', $attribute, Document::SET_TYPE_APPEND);

        if (
            $this->adapter->getLimitForAttributes() > 0 &&
            $this->adapter->getCountOfAttributes($collection) > $this->adapter->getLimitForAttributes()
        ) {
            throw new LimitException('Column limit reached. Cannot create new attribute.');
        }

        if (
            $this->adapter->getDocumentSizeLimit() > 0 &&
            $this->adapter->getAttributeWidth($collection) >= $this->adapter->getDocumentSizeLimit()
        ) {
            throw new LimitException('Row width limit reached. Cannot create new attribute.');
        }

        return true;
    }

    /**
     * Delete Attribute
     *
     * @param string $collection
     * @param string $id
     *
     * @return bool
     * @throws ConflictException
     * @throws DatabaseException
     */
    public function deleteAttribute(string $collection, string $id): bool
    {
        $collection = $this->silent(fn () => $this->getCollection($collection));
        $attributes = $collection->getAttribute('attributes', []);
        $indexes = $collection->getAttribute('indexes', []);

        $attribute = null;

        foreach ($attributes as $key => $value) {
            if (isset($value['$id']) && $value['$id'] === $id) {
                $attribute = $value;
                unset($attributes[$key]);
                break;
            }
        }

        if (\is_null($attribute)) {
            throw new NotFoundException('Attribute not found');
        }

        if ($attribute['type'] === self::VAR_RELATIONSHIP) {
            throw new DatabaseException('Cannot delete relationship as an attribute');
        }

        if ($this->validate) {
            $validator = new IndexDependencyValidator(
                $collection->getAttribute('indexes', []),
                $this->adapter->getSupportForCastIndexArray(),
            );

            if (!$validator->isValid($attribute)) {
                throw new DependencyException($validator->getDescription());
            }
        }

        foreach ($indexes as $indexKey => $index) {
            $indexAttributes = $index->getAttribute('attributes', []);

            $indexAttributes = \array_filter($indexAttributes, fn ($attribute) => $attribute !== $id);

            if (empty($indexAttributes)) {
                unset($indexes[$indexKey]);
            } else {
                $index->setAttribute('attributes', \array_values($indexAttributes));
            }
        }

        $deleted = $this->adapter->deleteAttribute($collection->getId(), $id);

        if (!$deleted) {
            throw new DatabaseException('Failed to delete attribute');
        }

        $collection->setAttribute('attributes', \array_values($attributes));
        $collection->setAttribute('indexes', \array_values($indexes));

        if ($collection->getId() !== self::METADATA) {
            $this->silent(fn () => $this->updateDocument(self::METADATA, $collection->getId(), $collection));
        }

        $this->purgeCachedCollection($collection->getId());
        $this->purgeCachedDocument(self::METADATA, $collection->getId());

        $this->trigger(self::EVENT_ATTRIBUTE_DELETE, $attribute);

        return true;
    }

    /**
     * Rename Attribute
     *
     * @param string $collection
     * @param string $old Current attribute ID
     * @param string $new
     * @return bool
     * @throws AuthorizationException
     * @throws ConflictException
     * @throws DatabaseException
     * @throws DuplicateException
     * @throws StructureException
     */
    public function renameAttribute(string $collection, string $old, string $new): bool
    {
        $collection = $this->silent(fn () => $this->getCollection($collection));

        /**
         * @var array<Document> $attributes
         */
        $attributes = $collection->getAttribute('attributes', []);

        /**
         * @var array<Document> $indexes
         */
        $indexes = $collection->getAttribute('indexes', []);

        $attribute = new Document();

        foreach ($attributes as $value) {
            if ($value->getId() === $old) {
                $attribute = $value;
            }

            if ($value->getId() === $new) {
                throw new DuplicateException('Attribute name already used');
            }
        }

        if ($attribute->isEmpty()) {
            throw new NotFoundException('Attribute not found');
        }

        if ($this->validate) {
            $validator = new IndexDependencyValidator(
                $collection->getAttribute('indexes', []),
                $this->adapter->getSupportForCastIndexArray(),
            );

            if (!$validator->isValid($attribute)) {
                throw new DependencyException($validator->getDescription());
            }
        }

        $attribute->setAttribute('$id', $new);
        $attribute->setAttribute('key', $new);

        foreach ($indexes as $index) {
            $indexAttributes = $index->getAttribute('attributes', []);

            $indexAttributes = \array_map(fn ($attr) => ($attr === $old) ? $new : $attr, $indexAttributes);

            $index->setAttribute('attributes', $indexAttributes);
        }

        $renamed = $this->adapter->renameAttribute($collection->getId(), $old, $new);

        $collection->setAttribute('attributes', $attributes);
        $collection->setAttribute('indexes', $indexes);

        if ($collection->getId() !== self::METADATA) {
            $this->silent(fn () => $this->updateDocument(self::METADATA, $collection->getId(), $collection));
        }

        $this->trigger(self::EVENT_ATTRIBUTE_UPDATE, $attribute);

        return $renamed;
    }

    /**
     * Create a relationship attribute
     *
     * @param string $collection
     * @param string $relatedCollection
     * @param string $type
     * @param bool $twoWay
     * @param string|null $id
     * @param string|null $twoWayKey
     * @param string $onDelete
     * @return bool
     * @throws AuthorizationException
     * @throws ConflictException
     * @throws DatabaseException
     * @throws DuplicateException
     * @throws LimitException
     * @throws StructureException
     */
    public function createRelationship(
        string $collection,
        string $relatedCollection,
        string $type,
        bool $twoWay = false,
        ?string $id = null,
        ?string $twoWayKey = null,
        string $onDelete = Database::RELATION_MUTATE_RESTRICT
    ): bool {
        $collection = $this->silent(fn () => $this->getCollection($collection));

        if ($collection->isEmpty()) {
            throw new NotFoundException('Collection not found');
        }

        $relatedCollection = $this->silent(fn () => $this->getCollection($relatedCollection));

        if ($relatedCollection->isEmpty()) {
            throw new NotFoundException('Related collection not found');
        }

        $id ??= $relatedCollection->getId();

        $twoWayKey ??= $collection->getId();

        $attributes = $collection->getAttribute('attributes', []);
        /** @var array<Document> $attributes */
        foreach ($attributes as $attribute) {
            if (\strtolower($attribute->getId()) === \strtolower($id)) {
                throw new DuplicateException('Attribute already exists');
            }

            if (
                $attribute->getAttribute('type') === self::VAR_RELATIONSHIP
                && \strtolower($attribute->getAttribute('options')['twoWayKey']) === \strtolower($twoWayKey)
                && $attribute->getAttribute('options')['relatedCollection'] === $relatedCollection->getId()
            ) {
                throw new DuplicateException('Related attribute already exists');
            }
        }

        $relationship = new Document([
            '$id' => ID::custom($id),
            'key' => $id,
            'type' => Database::VAR_RELATIONSHIP,
            'required' => false,
            'default' => null,
            'options' => [
                'relatedCollection' => $relatedCollection->getId(),
                'relationType' => $type,
                'twoWay' => $twoWay,
                'twoWayKey' => $twoWayKey,
                'onDelete' => $onDelete,
                'side' => Database::RELATION_SIDE_PARENT,
            ],
        ]);

        $twoWayRelationship = new Document([
            '$id' => ID::custom($twoWayKey),
            'key' => $twoWayKey,
            'type' => Database::VAR_RELATIONSHIP,
            'required' => false,
            'default' => null,
            'options' => [
                'relatedCollection' => $collection->getId(),
                'relationType' => $type,
                'twoWay' => $twoWay,
                'twoWayKey' => $id,
                'onDelete' => $onDelete,
                'side' => Database::RELATION_SIDE_CHILD,
            ],
        ]);

        $this->checkAttribute($collection, $relationship);
        $this->checkAttribute($relatedCollection, $twoWayRelationship);

        $collection->setAttribute('attributes', $relationship, Document::SET_TYPE_APPEND);
        $relatedCollection->setAttribute('attributes', $twoWayRelationship, Document::SET_TYPE_APPEND);

        if ($type === self::RELATION_MANY_TO_MANY) {
            $this->silent(fn () => $this->createCollection('_' . $collection->getInternalId() . '_' . $relatedCollection->getInternalId(), [
                new Document([
                    '$id' => $id,
                    'key' => $id,
                    'type' => self::VAR_STRING,
                    'size' => Database::LENGTH_KEY,
                    'required' => true,
                    'signed' => true,
                    'array' => false,
                    'filters' => [],
                ]),
                new Document([
                    '$id' => $twoWayKey,
                    'key' => $twoWayKey,
                    'type' => self::VAR_STRING,
                    'size' => Database::LENGTH_KEY,
                    'required' => true,
                    'signed' => true,
                    'array' => false,
                    'filters' => [],
                ]),
            ], [
                new Document([
                    '$id' => '_index_' . $id,
                    'key' => 'index_' . $id,
                    'type' => self::INDEX_KEY,
                    'attributes' => [$id],
                ]),
                new Document([
                    '$id' => '_index_' . $twoWayKey,
                    'key' => '_index_' . $twoWayKey,
                    'type' => self::INDEX_KEY,
                    'attributes' => [$twoWayKey],
                ]),
            ]));
        }

        $created = $this->adapter->createRelationship(
            $collection->getId(),
            $relatedCollection->getId(),
            $type,
            $twoWay,
            $id,
            $twoWayKey
        );

        if (!$created) {
            throw new DatabaseException('Failed to create relationship');
        }

        $this->silent(function () use ($collection, $relatedCollection, $type, $twoWay, $id, $twoWayKey) {
            try {
                $this->withTransaction(function () use ($collection, $relatedCollection) {
                    $this->updateDocument(self::METADATA, $collection->getId(), $collection);
                    $this->updateDocument(self::METADATA, $relatedCollection->getId(), $relatedCollection);
                });
            } catch (\Throwable $e) {
                $this->adapter->deleteRelationship(
                    $collection->getId(),
                    $relatedCollection->getId(),
                    $type,
                    $twoWay,
                    $id,
                    $twoWayKey,
                    Database::RELATION_SIDE_PARENT
                );

                throw new DatabaseException('Failed to create relationship: ' . $e->getMessage());
            }

            $indexKey = '_index_' . $id;
            $twoWayIndexKey = '_index_' . $twoWayKey;

            switch ($type) {
                case self::RELATION_ONE_TO_ONE:
                    $this->createIndex($collection->getId(), $indexKey, self::INDEX_UNIQUE, [$id]);
                    if ($twoWay) {
                        $this->createIndex($relatedCollection->getId(), $twoWayIndexKey, self::INDEX_UNIQUE, [$twoWayKey]);
                    }
                    break;
                case self::RELATION_ONE_TO_MANY:
                    $this->createIndex($relatedCollection->getId(), $twoWayIndexKey, self::INDEX_KEY, [$twoWayKey]);
                    break;
                case self::RELATION_MANY_TO_ONE:
                    $this->createIndex($collection->getId(), $indexKey, self::INDEX_KEY, [$id]);
                    break;
                case self::RELATION_MANY_TO_MANY:
                    // Indexes created on junction collection creation
                    break;
                default:
                    throw new RelationshipException('Invalid relationship type.');
            }
        });

        $this->trigger(self::EVENT_ATTRIBUTE_CREATE, $relationship);

        return true;
    }

    /**
     * Update a relationship attribute
     *
     * @param string $collection
     * @param string $id
     * @param string|null $newKey
     * @param string|null $newTwoWayKey
     * @param bool|null $twoWay
     * @param string|null $onDelete
     * @return bool
     * @throws ConflictException
     * @throws DatabaseException
     */
    public function updateRelationship(
        string $collection,
        string $id,
        ?string $newKey = null,
        ?string $newTwoWayKey = null,
        ?bool $twoWay = null,
        ?string $onDelete = null
    ): bool {
        if (
            \is_null($newKey)
            && \is_null($newTwoWayKey)
            && \is_null($twoWay)
            && \is_null($onDelete)
        ) {
            return true;
        }

        $collection = $this->getCollection($collection);
        $attributes = $collection->getAttribute('attributes', []);

        if (
            !\is_null($newKey)
            && \in_array($newKey, \array_map(fn ($attribute) => $attribute['key'], $attributes))
        ) {
            throw new DuplicateException('Relationship already exists');
        }

        $attributeIndex = array_search($id, array_map(fn ($attribute) => $attribute['$id'], $attributes));

        if ($attributeIndex === false) {
            throw new NotFoundException('Relationship not found');
        }

        $attribute = $attributes[$attributeIndex];
        $type = $attribute['options']['relationType'];
        $side = $attribute['options']['side'];

        $relatedCollectionId = $attribute['options']['relatedCollection'];
        $relatedCollection = $this->getCollection($relatedCollectionId);

        $this->updateAttributeMeta($collection->getId(), $id, function ($attribute) use ($collection, $id, $newKey, $newTwoWayKey, $twoWay, $onDelete, $type, $side) {
            $altering = (!\is_null($newKey) && $newKey !== $id)
                || (!\is_null($newTwoWayKey) && $newTwoWayKey !== $attribute['options']['twoWayKey']);

            $relatedCollectionId = $attribute['options']['relatedCollection'];
            $relatedCollection = $this->getCollection($relatedCollectionId);
            $relatedAttributes = $relatedCollection->getAttribute('attributes', []);

            if (
                !\is_null($newTwoWayKey)
                && \in_array($newTwoWayKey, \array_map(fn ($attribute) => $attribute['key'], $relatedAttributes))
            ) {
                throw new DuplicateException('Related attribute already exists');
            }

            $newKey ??= $attribute['key'];
            $twoWayKey = $attribute['options']['twoWayKey'];
            $newTwoWayKey ??= $attribute['options']['twoWayKey'];
            $twoWay ??= $attribute['options']['twoWay'];
            $onDelete ??= $attribute['options']['onDelete'];

            $attribute->setAttribute('$id', $newKey);
            $attribute->setAttribute('key', $newKey);
            $attribute->setAttribute('options', [
                'relatedCollection' => $relatedCollection->getId(),
                'relationType' => $type,
                'twoWay' => $twoWay,
                'twoWayKey' => $newTwoWayKey,
                'onDelete' => $onDelete,
                'side' => $side,
            ]);


            $this->updateAttributeMeta($relatedCollection->getId(), $twoWayKey, function ($twoWayAttribute) use ($newKey, $newTwoWayKey, $twoWay, $onDelete) {
                $options = $twoWayAttribute->getAttribute('options', []);
                $options['twoWayKey'] = $newKey;
                $options['twoWay'] = $twoWay;
                $options['onDelete'] = $onDelete;

                $twoWayAttribute->setAttribute('$id', $newTwoWayKey);
                $twoWayAttribute->setAttribute('key', $newTwoWayKey);
                $twoWayAttribute->setAttribute('options', $options);
            });

            if ($type === self::RELATION_MANY_TO_MANY) {
                $junction = $this->getJunctionCollection($collection, $relatedCollection, $side);

                $this->updateAttributeMeta($junction, $id, function ($junctionAttribute) use ($newKey) {
                    $junctionAttribute->setAttribute('$id', $newKey);
                    $junctionAttribute->setAttribute('key', $newKey);
                });
                $this->updateAttributeMeta($junction, $twoWayKey, function ($junctionAttribute) use ($newTwoWayKey) {
                    $junctionAttribute->setAttribute('$id', $newTwoWayKey);
                    $junctionAttribute->setAttribute('key', $newTwoWayKey);
                });

                $this->purgeCachedCollection($junction);
            }

            if ($altering) {
                $updated = $this->adapter->updateRelationship(
                    $collection->getId(),
                    $relatedCollection->getId(),
                    $type,
                    $twoWay,
                    $id,
                    $twoWayKey,
                    $side,
                    $newKey,
                    $newTwoWayKey
                );

                if (!$updated) {
                    throw new DatabaseException('Failed to update relationship');
                }
            }
        });

        // Update Indexes
        $renameIndex = function (string $collection, string $key, string $newKey) {
            $this->updateIndexMeta(
                $collection,
                '_index_' . $key,
                function ($index) use ($newKey) {
                    $index->setAttribute('attributes', [$newKey]);
                }
            );
            $this->silent(
                fn () => $this->renameIndex($collection, '_index_' . $key, '_index_' . $newKey)
            );
        };

        $newKey ??= $attribute['key'];
        $twoWayKey = $attribute['options']['twoWayKey'];
        $newTwoWayKey ??= $attribute['options']['twoWayKey'];
        $twoWay ??= $attribute['options']['twoWay'];
        $onDelete ??= $attribute['options']['onDelete'];

        switch ($type) {
            case self::RELATION_ONE_TO_ONE:
                if ($id !== $newKey) {
                    $renameIndex($collection->getId(), $id, $newKey);
                }
                if ($twoWay && $twoWayKey !== $newTwoWayKey) {
                    $renameIndex($relatedCollection->getId(), $twoWayKey, $newTwoWayKey);
                }
                break;
            case self::RELATION_ONE_TO_MANY:
                if ($side === Database::RELATION_SIDE_PARENT) {
                    if ($twoWayKey !== $newTwoWayKey) {
                        $renameIndex($relatedCollection->getId(), $twoWayKey, $newTwoWayKey);
                    }
                } else {
                    if ($id !== $newKey) {
                        $renameIndex($collection->getId(), $id, $newKey);
                    }
                }
                break;
            case self::RELATION_MANY_TO_ONE:
                if ($side === Database::RELATION_SIDE_PARENT) {
                    if ($id !== $newKey) {
                        $renameIndex($collection->getId(), $id, $newKey);
                    }
                } else {
                    if ($twoWayKey !== $newTwoWayKey) {
                        $renameIndex($relatedCollection->getId(), $twoWayKey, $newTwoWayKey);
                    }
                }
                break;
            case self::RELATION_MANY_TO_MANY:
                $junction = $this->getJunctionCollection($collection, $relatedCollection, $side);

                if ($id !== $newKey) {
                    $renameIndex($junction, $id, $newKey);
                }
                if ($twoWayKey !== $newTwoWayKey) {
                    $renameIndex($junction, $twoWayKey, $newTwoWayKey);
                }
                break;
            default:
                throw new RelationshipException('Invalid relationship type.');
        }

        $this->purgeCachedCollection($collection->getId());
        $this->purgeCachedCollection($relatedCollection->getId());

        return true;
    }

    /**
     * Delete a relationship attribute
     *
     * @param string $collection
     * @param string $id
     *
     * @return bool
     * @throws AuthorizationException
     * @throws ConflictException
     * @throws DatabaseException
     * @throws StructureException
     */
    public function deleteRelationship(string $collection, string $id): bool
    {
        $collection = $this->silent(fn () => $this->getCollection($collection));
        $attributes = $collection->getAttribute('attributes', []);
        $relationship = null;

        foreach ($attributes as $name => $attribute) {
            if ($attribute['$id'] === $id) {
                $relationship = $attribute;
                unset($attributes[$name]);
                break;
            }
        }

        if (\is_null($relationship)) {
            throw new NotFoundException('Relationship not found');
        }

        $collection->setAttribute('attributes', \array_values($attributes));

        $relatedCollection = $relationship['options']['relatedCollection'];
        $type = $relationship['options']['relationType'];
        $twoWay = $relationship['options']['twoWay'];
        $twoWayKey = $relationship['options']['twoWayKey'];
        $side = $relationship['options']['side'];

        $relatedCollection = $this->silent(fn () => $this->getCollection($relatedCollection));
        $relatedAttributes = $relatedCollection->getAttribute('attributes', []);

        foreach ($relatedAttributes as $name => $attribute) {
            if ($attribute['$id'] === $twoWayKey) {
                unset($relatedAttributes[$name]);
                break;
            }
        }

        $relatedCollection->setAttribute('attributes', \array_values($relatedAttributes));

        $this->silent(function () use ($collection, $relatedCollection, $type, $twoWay, $id, $twoWayKey, $side) {
            try {
                $this->withTransaction(function () use ($collection, $relatedCollection) {
                    $this->updateDocument(self::METADATA, $collection->getId(), $collection);
                    $this->updateDocument(self::METADATA, $relatedCollection->getId(), $relatedCollection);
                });
            } catch (\Throwable $e) {
                throw new DatabaseException('Failed to delete relationship: ' . $e->getMessage());
            }

            $indexKey = '_index_' . $id;
            $twoWayIndexKey = '_index_' . $twoWayKey;

            switch ($type) {
                case self::RELATION_ONE_TO_ONE:
                    if ($side === Database::RELATION_SIDE_PARENT) {
                        $this->deleteIndex($collection->getId(), $indexKey);
                        if ($twoWay) {
                            $this->deleteIndex($relatedCollection->getId(), $twoWayIndexKey);
                        }
                    }
                    if ($side === Database::RELATION_SIDE_CHILD) {
                        $this->deleteIndex($relatedCollection->getId(), $twoWayIndexKey);
                        if ($twoWay) {
                            $this->deleteIndex($collection->getId(), $indexKey);
                        }
                    }
                    break;
                case self::RELATION_ONE_TO_MANY:
                    if ($side === Database::RELATION_SIDE_PARENT) {
                        $this->deleteIndex($relatedCollection->getId(), $twoWayIndexKey);
                    } else {
                        $this->deleteIndex($collection->getId(), $indexKey);
                    }
                    break;
                case self::RELATION_MANY_TO_ONE:
                    if ($side === Database::RELATION_SIDE_PARENT) {
                        $this->deleteIndex($collection->getId(), $indexKey);
                    } else {
                        $this->deleteIndex($relatedCollection->getId(), $twoWayIndexKey);
                    }
                    break;
                case self::RELATION_MANY_TO_MANY:
                    $junction = $this->getJunctionCollection(
                        $collection,
                        $relatedCollection,
                        $side
                    );

                    $this->deleteDocument(self::METADATA, $junction);
                    break;
                default:
                    throw new RelationshipException('Invalid relationship type.');
            }
        });

        $deleted = $this->adapter->deleteRelationship(
            $collection->getId(),
            $relatedCollection->getId(),
            $type,
            $twoWay,
            $id,
            $twoWayKey,
            $side
        );

        if (!$deleted) {
            throw new DatabaseException('Failed to delete relationship');
        }

        $this->purgeCachedCollection($collection->getId());
        $this->purgeCachedCollection($relatedCollection->getId());

        $this->trigger(self::EVENT_ATTRIBUTE_DELETE, $relationship);

        return true;
    }

    /**
     * Rename Index
     *
     * @param string $collection
     * @param string $old
     * @param string $new
     *
     * @return bool
     * @throws AuthorizationException
     * @throws ConflictException
     * @throws DatabaseException
     * @throws DuplicateException
     * @throws StructureException
     */
    public function renameIndex(string $collection, string $old, string $new): bool
    {
        $collection = $this->silent(fn () => $this->getCollection($collection));

        $indexes = $collection->getAttribute('indexes', []);

        $index = \in_array($old, \array_map(fn ($index) => $index['$id'], $indexes));

        if ($index === false) {
            throw new NotFoundException('Index not found');
        }

        $indexNew = \in_array($new, \array_map(fn ($index) => $index['$id'], $indexes));

        if ($indexNew !== false) {
            throw new DuplicateException('Index name already used');
        }

        foreach ($indexes as $key => $value) {
            if (isset($value['$id']) && $value['$id'] === $old) {
                $indexes[$key]['key'] = $new;
                $indexes[$key]['$id'] = $new;
                $indexNew = $indexes[$key];
                break;
            }
        }

        $collection->setAttribute('indexes', $indexes);

        $this->adapter->renameIndex($collection->getId(), $old, $new);

        if ($collection->getId() !== self::METADATA) {
            $this->silent(fn () => $this->updateDocument(self::METADATA, $collection->getId(), $collection));
        }

        $this->trigger(self::EVENT_INDEX_RENAME, $indexNew);

        return true;
    }

    /**
     * Create Index
     *
     * @param string $collection
     * @param string $id
     * @param string $type
     * @param array<string> $attributes
     * @param array<int> $lengths
     * @param array<string> $orders
     *
     * @return bool
     * @throws AuthorizationException
     * @throws ConflictException
     * @throws DatabaseException
     * @throws DuplicateException
     * @throws LimitException
     * @throws StructureException
     * @throws Exception
     */
    public function createIndex(string $collection, string $id, string $type, array $attributes, array $lengths = [], array $orders = []): bool
    {
        if (empty($attributes)) {
            throw new DatabaseException('Missing attributes');
        }

        $collection = $this->silent(fn () => $this->getCollection($collection));

        // index IDs are case-insensitive
        $indexes = $collection->getAttribute('indexes', []);

        /** @var array<Document> $indexes */
        foreach ($indexes as $index) {
            if (\strtolower($index->getId()) === \strtolower($id)) {
                throw new DuplicateException('Index already exists');
            }
        }

        if ($this->adapter->getCountOfIndexes($collection) >= $this->adapter->getLimitForIndexes()) {
            throw new LimitException('Index limit reached. Cannot create new index.');
        }

        switch ($type) {
            case self::INDEX_KEY:
                if (!$this->adapter->getSupportForIndex()) {
                    throw new DatabaseException('Key index is not supported');
                }
                break;

            case self::INDEX_UNIQUE:
                if (!$this->adapter->getSupportForUniqueIndex()) {
                    throw new DatabaseException('Unique index is not supported');
                }
                break;

            case self::INDEX_FULLTEXT:
                if (!$this->adapter->getSupportForFulltextIndex()) {
                    throw new DatabaseException('Fulltext index is not supported');
                }
                break;

            default:
                throw new DatabaseException('Unknown index type: ' . $type . '. Must be one of ' . Database::INDEX_KEY . ', ' . Database::INDEX_UNIQUE . ', ' . Database::INDEX_FULLTEXT);
        }

        /** @var array<Document> $collectionAttributes */
        $collectionAttributes = $collection->getAttribute('attributes', []);

        foreach ($attributes as $i => $attr) {
            foreach ($collectionAttributes as $collectionAttribute) {
                if ($collectionAttribute->getAttribute('key') === $attr) {

                    /**
                     * mysql does not save length in collection when length = attributes size
                     */
                    if ($collectionAttribute->getAttribute('type') === Database::VAR_STRING) {
                        if (!empty($lengths[$i]) && $lengths[$i] === $collectionAttribute->getAttribute('size') && $this->adapter->getMaxIndexLength() > 0) {
                            $lengths[$i] = null;
                        }
                    }

                    $isArray = $collectionAttribute->getAttribute('array', false);
                    if ($isArray) {
                        if ($this->adapter->getMaxIndexLength() > 0) {
                            $lengths[$i] = self::ARRAY_INDEX_LENGTH;
                        }
                        $orders[$i] = null;
                    }
                    break;
                }
            }
        }

        $index = new Document([
            '$id' => ID::custom($id),
            'key' => $id,
            'type' => $type,
            'attributes' => $attributes,
            'lengths' => $lengths,
            'orders' => $orders,
        ]);

        $collection->setAttribute('indexes', $index, Document::SET_TYPE_APPEND);

        if ($this->validate) {
            $validator = new IndexValidator(
                $collection->getAttribute('attributes', []),
                $this->adapter->getMaxIndexLength(),
                $this->adapter->getInternalIndexesKeys()
            );
            if (!$validator->isValid($index)) {
                throw new IndexException($validator->getDescription());
            }
        }

        try {
            $created = $this->adapter->createIndex($collection->getId(), $id, $type, $attributes, $lengths, $orders);

            if (!$created) {
                throw new DatabaseException('Failed to create index');
            }
        } catch (DuplicateException $e) {
            // HACK: Metadata should still be updated, can be removed when null tenant collections are supported.

            if (!$this->adapter->getSharedTables() || !$this->isMigrating()) {
                throw $e;
            }
        }

        if ($collection->getId() !== self::METADATA) {
            $this->silent(fn () => $this->updateDocument(self::METADATA, $collection->getId(), $collection));
        }

        $this->trigger(self::EVENT_INDEX_CREATE, $index);

        return true;
    }

    /**
     * Delete Index
     *
     * @param string $collection
     * @param string $id
     *
     * @return bool
     * @throws AuthorizationException
     * @throws ConflictException
     * @throws DatabaseException
     * @throws StructureException
     */
    public function deleteIndex(string $collection, string $id): bool
    {
        $collection = $this->silent(fn () => $this->getCollection($collection));

        $indexes = $collection->getAttribute('indexes', []);

        $indexDeleted = null;
        foreach ($indexes as $key => $value) {
            if (isset($value['$id']) && $value['$id'] === $id) {
                $indexDeleted = $value;
                unset($indexes[$key]);
            }
        }

        $deleted = $this->adapter->deleteIndex($collection->getId(), $id);

        $collection->setAttribute('indexes', \array_values($indexes));

        if ($collection->getId() !== self::METADATA) {
            $this->silent(fn () => $this->updateDocument(self::METADATA, $collection->getId(), $collection));
        }

        $this->trigger(self::EVENT_INDEX_DELETE, $indexDeleted);

        return $deleted;
    }

    /**
     * Get Document
     *
     * @param string $collection
     * @param string $id
     * @param Query[] $queries
     *
     * @return Document
     * @throws DatabaseException
     * @throws Exception
     */
    public function getDocument(string $collection, string $id, array $queries = [], bool $forUpdate = false): Document
    {
        if ($collection === self::METADATA && $id === self::METADATA) {
            return new Document(self::COLLECTION);
        }

        if (empty($collection)) {
            throw new NotFoundException('Collection not found');
        }

        if (empty($id)) {
            return new Document();
        }

        $collection = $this->silent(fn () => $this->getCollection($collection));

        if ($collection->isEmpty()) {
            throw new NotFoundException('Collection not found');
        }

        $attributes = $collection->getAttribute('attributes', []);

        if ($this->validate) {
            $validator = new DocumentValidator($attributes);
            if (!$validator->isValid($queries)) {
                throw new QueryException($validator->getDescription());
            }
        }

        $relationships = \array_filter(
            $collection->getAttribute('attributes', []),
            fn (Document $attribute) => $attribute->getAttribute('type') === self::VAR_RELATIONSHIP
        );

        $selects = Query::groupByType($queries)['selections'];
        $selections = $this->validateSelections($collection, $selects);
        $nestedSelections = [];

        foreach ($queries as $query) {
            if ($query->getMethod() == Query::TYPE_SELECT) {
                $values = $query->getValues();
                foreach ($values as $valueIndex => $value) {
                    if (\str_contains($value, '.')) {
                        // Shift the top level off the dot-path to pass the selection down the chain
                        // 'foo.bar.baz' becomes 'bar.baz'
                        $nestedSelections[] = Query::select([
                            \implode('.', \array_slice(\explode('.', $value), 1))
                        ]);

                        $key = \explode('.', $value)[0];

                        foreach ($relationships as $relationship) {
                            if ($relationship->getAttribute('key') === $key) {
                                switch ($relationship->getAttribute('options')['relationType']) {
                                    case Database::RELATION_MANY_TO_MANY:
                                    case Database::RELATION_ONE_TO_MANY:
                                        unset($values[$valueIndex]);
                                        break;

                                    case Database::RELATION_MANY_TO_ONE:
                                    case Database::RELATION_ONE_TO_ONE:
                                        $values[$valueIndex] = $key;
                                        break;
                                }
                            }
                        }
                    }
                }
                $query->setValues(\array_values($values));
            }
        }

        $queries = \array_values($queries);

        $validator = new Authorization(self::PERMISSION_READ);
        $documentSecurity = $collection->getAttribute('documentSecurity', false);

<<<<<<< HEAD
        /**
         * Cache hash keys
         */
        $tenantSegment = $this->adapter->getTenant();
        if (isset($this->globalCollections[$collection->getId()])) {
            $tenantSegment = null;
        }

        $collectionCacheKey = $this->cacheName . '-cache-' . $this->getNamespace() . ':' . $tenantSegment . ':collection:' . $collection->getId();
        $documentCacheKey = $documentCacheHash = $collectionCacheKey . ':' . $id;

        if (!empty($selections)) {
            $documentCacheHash .= ':' . \md5(\implode($selections));
        }
=======
        [$collectionKey, $documentKey, $hashKey] = $this->getCacheKeys(
            $collection->getId(),
            $id,
            $selections
        );
>>>>>>> 74035473

        try {
            $cached = $this->cache->load($documentKey, self::TTL, $hashKey);
        } catch (Exception $e) {
            Console::warning('Warning: Failed to get document from cache: ' . $e->getMessage());
            $cached = null;
        }

        if ($cached) {
            $document = new Document($cached);

            if ($collection->getId() !== self::METADATA) {
                if (!$validator->isValid([
                    ...$collection->getRead(),
                    ...($documentSecurity ? $document->getRead() : [])
                ])) {
                    return new Document();
                }
            }

            $this->trigger(self::EVENT_DOCUMENT_READ, $document);

            return $document;
        }

        $document = $this->adapter->getDocument(
            $collection->getId(),
            $id,
            $queries,
            $forUpdate
        );

        if ($document->isEmpty()) {
            return $document;
        }

        $document->setAttribute('$collection', $collection->getId());

        if ($collection->getId() !== self::METADATA) {
            if (!$validator->isValid([
                ...$collection->getRead(),
                ...($documentSecurity ? $document->getRead() : [])
            ])) {
                return new Document();
            }
        }

        $document = $this->casting($collection, $document);
        $document = $this->decode($collection, $document, $selections);
        $this->map = [];

        if ($this->resolveRelationships && (empty($selects) || !empty($nestedSelections))) {
            $document = $this->silent(fn () => $this->populateDocumentRelationships($collection, $document, $nestedSelections));
        }

        $relationships = \array_filter(
            $collection->getAttribute('attributes', []),
            fn ($attribute) => $attribute['type'] === Database::VAR_RELATIONSHIP
        );

        // Don't save to cache if it's part of a relationship
        if (empty($relationships)) {
            try {
                $this->cache->save($documentKey, $document->getArrayCopy(), $hashKey);
                $this->cache->save($collectionKey, 'empty', $documentKey);
            } catch (Exception $e) {
                Console::warning('Failed to save document to cache: ' . $e->getMessage());
            }
        }

        // Remove internal attributes if not queried for select query
        // $id, $permissions and $collection are the default selected attributes for (MariaDB, MySQL, SQLite, Postgres)
        // All internal attributes are default selected attributes for (MongoDB)
        foreach ($queries as $query) {
            if ($query->getMethod() === Query::TYPE_SELECT) {
                $values = $query->getValues();
                foreach ($this->getInternalAttributes() as $internalAttribute) {
                    if (!\in_array($internalAttribute['$id'], $values)) {
                        $document->removeAttribute($internalAttribute['$id']);
                    }
                }
            }
        }

        $this->trigger(self::EVENT_DOCUMENT_READ, $document);

        return $document;
    }

    /**
     * @param Document $collection
     * @param Document $document
     * @param array<Query> $queries
     * @return Document
     * @throws DatabaseException
     */
    private function populateDocumentRelationships(Document $collection, Document $document, array $queries = []): Document
    {
        $attributes = $collection->getAttribute('attributes', []);

        $relationships = \array_filter($attributes, function ($attribute) {
            return $attribute['type'] === Database::VAR_RELATIONSHIP;
        });

        foreach ($relationships as $relationship) {
            $key = $relationship['key'];
            $value = $document->getAttribute($key);
            $relatedCollection = $this->getCollection($relationship['options']['relatedCollection']);
            $relationType = $relationship['options']['relationType'];
            $twoWay = $relationship['options']['twoWay'];
            $twoWayKey = $relationship['options']['twoWayKey'];
            $side = $relationship['options']['side'];

            if (!empty($value)) {
                $k = $relatedCollection->getId() . ':' . $value . '=>' . $collection->getId() . ':' . $document->getId();
                if ($relationType === Database::RELATION_ONE_TO_MANY) {
                    $k = $collection->getId() . ':' . $document->getId() . '=>' . $relatedCollection->getId() . ':' . $value;
                }
                $this->map[$k] = true;
            }

            $relationship->setAttribute('collection', $collection->getId());
            $relationship->setAttribute('document', $document->getId());

            $skipFetch = false;
            foreach ($this->relationshipFetchStack as $fetchedRelationship) {
                $existingKey = $fetchedRelationship['key'];
                $existingCollection = $fetchedRelationship['collection'];
                $existingRelatedCollection = $fetchedRelationship['options']['relatedCollection'];
                $existingTwoWayKey = $fetchedRelationship['options']['twoWayKey'];
                $existingSide = $fetchedRelationship['options']['side'];

                // If this relationship has already been fetched for this document, skip it
                $reflexive = $fetchedRelationship == $relationship;

                // If this relationship is the same as a previously fetched relationship, but on the other side, skip it
                $symmetric = $existingKey === $twoWayKey
                    && $existingTwoWayKey === $key
                    && $existingRelatedCollection === $collection->getId()
                    && $existingCollection === $relatedCollection->getId()
                    && $existingSide !== $side;

                // If this relationship is not directly related but relates across multiple collections, skip it.
                //
                // These conditions ensure that a relationship is considered transitive if it has the same
                // two-way key and related collection, but is on the opposite side of the relationship (the first and second conditions).
                //
                // They also ensure that a relationship is considered transitive if it has the same key and related
                // collection as an existing relationship, but a different two-way key (the third condition),
                // or the same two-way key as an existing relationship, but a different key (the fourth condition).
                $transitive = (($existingKey === $twoWayKey
                        && $existingCollection === $relatedCollection->getId()
                        && $existingSide !== $side)
                    || ($existingTwoWayKey === $key
                        && $existingRelatedCollection === $collection->getId()
                        && $existingSide !== $side)
                    || ($existingKey === $key
                        && $existingTwoWayKey !== $twoWayKey
                        && $existingRelatedCollection === $relatedCollection->getId()
                        && $existingSide !== $side)
                    || ($existingKey !== $key
                        && $existingTwoWayKey === $twoWayKey
                        && $existingRelatedCollection === $relatedCollection->getId()
                        && $existingSide !== $side));

                if ($reflexive || $symmetric || $transitive) {
                    $skipFetch = true;
                }
            }

            switch ($relationType) {
                case Database::RELATION_ONE_TO_ONE:
                    if ($skipFetch || $twoWay && ($this->relationshipFetchDepth === Database::RELATION_MAX_DEPTH)) {
                        $document->removeAttribute($key);
                        break;
                    }

                    if (\is_null($value)) {
                        break;
                    }

                    $this->relationshipFetchDepth++;
                    $this->relationshipFetchStack[] = $relationship;

                    $related = $this->getDocument($relatedCollection->getId(), $value, $queries);

                    $this->relationshipFetchDepth--;
                    \array_pop($this->relationshipFetchStack);

                    $document->setAttribute($key, $related);
                    break;
                case Database::RELATION_ONE_TO_MANY:
                    if ($side === Database::RELATION_SIDE_CHILD) {
                        if (!$twoWay || $this->relationshipFetchDepth === Database::RELATION_MAX_DEPTH || $skipFetch) {
                            $document->removeAttribute($key);
                            break;
                        }
                        if (!\is_null($value)) {
                            $this->relationshipFetchDepth++;
                            $this->relationshipFetchStack[] = $relationship;

                            $related = $this->getDocument($relatedCollection->getId(), $value, $queries);

                            $this->relationshipFetchDepth--;
                            \array_pop($this->relationshipFetchStack);

                            $document->setAttribute($key, $related);
                        }
                        break;
                    }

                    if ($this->relationshipFetchDepth === Database::RELATION_MAX_DEPTH || $skipFetch) {
                        break;
                    }

                    $this->relationshipFetchDepth++;
                    $this->relationshipFetchStack[] = $relationship;

                    $relatedDocuments = $this->find($relatedCollection->getId(), [
                        Query::equal($twoWayKey, [$document->getId()]),
                        Query::limit(PHP_INT_MAX),
                        ...$queries
                    ]);

                    $this->relationshipFetchDepth--;
                    \array_pop($this->relationshipFetchStack);

                    foreach ($relatedDocuments as $related) {
                        $related->removeAttribute($twoWayKey);
                    }

                    $document->setAttribute($key, $relatedDocuments);
                    break;
                case Database::RELATION_MANY_TO_ONE:
                    if ($side === Database::RELATION_SIDE_PARENT) {
                        if ($skipFetch || $this->relationshipFetchDepth === Database::RELATION_MAX_DEPTH) {
                            $document->removeAttribute($key);
                            break;
                        }

                        if (\is_null($value)) {
                            break;
                        }
                        $this->relationshipFetchDepth++;
                        $this->relationshipFetchStack[] = $relationship;

                        $related = $this->getDocument($relatedCollection->getId(), $value, $queries);

                        $this->relationshipFetchDepth--;
                        \array_pop($this->relationshipFetchStack);

                        $document->setAttribute($key, $related);
                        break;
                    }

                    if (!$twoWay) {
                        $document->removeAttribute($key);
                        break;
                    }

                    if ($this->relationshipFetchDepth === Database::RELATION_MAX_DEPTH || $skipFetch) {
                        break;
                    }

                    $this->relationshipFetchDepth++;
                    $this->relationshipFetchStack[] = $relationship;

                    $relatedDocuments = $this->find($relatedCollection->getId(), [
                        Query::equal($twoWayKey, [$document->getId()]),
                        Query::limit(PHP_INT_MAX),
                        ...$queries
                    ]);

                    $this->relationshipFetchDepth--;
                    \array_pop($this->relationshipFetchStack);


                    foreach ($relatedDocuments as $related) {
                        $related->removeAttribute($twoWayKey);
                    }

                    $document->setAttribute($key, $relatedDocuments);
                    break;
                case Database::RELATION_MANY_TO_MANY:
                    if (!$twoWay && $side === Database::RELATION_SIDE_CHILD) {
                        break;
                    }

                    if ($twoWay && ($this->relationshipFetchDepth === Database::RELATION_MAX_DEPTH || $skipFetch)) {
                        break;
                    }

                    $this->relationshipFetchDepth++;
                    $this->relationshipFetchStack[] = $relationship;

                    $junction = $this->getJunctionCollection($collection, $relatedCollection, $side);

                    $junctions = $this->skipRelationships(fn () => $this->find($junction, [
                        Query::equal($twoWayKey, [$document->getId()]),
                        Query::limit(PHP_INT_MAX)
                    ]));

                    $related = [];
                    foreach ($junctions as $junction) {
                        $related[] = $this->getDocument(
                            $relatedCollection->getId(),
                            $junction->getAttribute($key),
                            $queries
                        );
                    }

                    $this->relationshipFetchDepth--;
                    \array_pop($this->relationshipFetchStack);

                    $document->setAttribute($key, $related);
                    break;
            }
        }

        return $document;
    }

    /**
     * Create Document
     *
     * @param string $collection
     * @param Document $document
     *
     * @return Document
     *
     * @throws AuthorizationException
     * @throws DatabaseException
     * @throws StructureException
     */
    public function createDocument(string $collection, Document $document): Document
    {
        if (
            $collection !== self::METADATA
            && $this->adapter->getSharedTables()
            && !$this->adapter->getTenantPerDocument()
            && empty($this->adapter->getTenant())
        ) {
            throw new DatabaseException('Missing tenant. Tenant must be set when table sharing is enabled.');
        }

        if (
            !$this->adapter->getSharedTables()
            && $this->adapter->getTenantPerDocument()
        ) {
            throw new DatabaseException('Shared tables must be enabled if tenant per document is enabled.');
        }

        $collection = $this->silent(fn () => $this->getCollection($collection));

        if ($collection->getId() !== self::METADATA) {
            $authorization = new Authorization(self::PERMISSION_CREATE);
            if (!$authorization->isValid($collection->getCreate())) {
                throw new AuthorizationException($authorization->getDescription());
            }
        }

        $time = DateTime::now();

        $createdAt = $document->getCreatedAt();
        $updatedAt = $document->getUpdatedAt();

        $document
            ->setAttribute('$id', empty($document->getId()) ? ID::unique() : $document->getId())
            ->setAttribute('$collection', $collection->getId())
            ->setAttribute('$createdAt', empty($createdAt) || !$this->preserveDates ? $time : $createdAt)
            ->setAttribute('$updatedAt', empty($updatedAt) || !$this->preserveDates ? $time : $updatedAt);

        if ($this->adapter->getSharedTables()) {
            if ($this->adapter->getTenantPerDocument()) {
                if (
                    $collection->getId() !== static::METADATA
                    && $document->getTenant() === null
                ) {
                    throw new DatabaseException('Missing tenant. Tenant must be set when tenant per document is enabled.');
                }
            } else {
                $document->setAttribute('$tenant', $this->adapter->getTenant());
            }
        }

        $document = $this->encode($collection, $document);

        if ($this->validate) {
            $validator = new Permissions();
            if (!$validator->isValid($document->getPermissions())) {
                throw new DatabaseException($validator->getDescription());
            }
        }

        $structure = new Structure(
            $collection,
            $this->adapter->getMinDateTime(),
            $this->adapter->getMaxDateTime(),
        );
        if (!$structure->isValid($document)) {
            throw new StructureException($structure->getDescription());
        }

        $document = $this->withTransaction(function () use ($collection, $document) {
            if ($this->resolveRelationships) {
                $document = $this->silent(fn () => $this->createDocumentRelationships($collection, $document));
            }

            return $this->adapter->createDocument($collection->getId(), $document);
        });

        if ($this->resolveRelationships) {
            $document = $this->silent(fn () => $this->populateDocumentRelationships($collection, $document));
        }

        $document = $this->decode($collection, $document);

        $this->trigger(self::EVENT_DOCUMENT_CREATE, $document);

        return $document;
    }

    /**
     * Create Documents in a batch
     *
     * @param string $collection
     * @param array<Document> $documents
     * @param int $batchSize
     * @param callable|null $onNext
     * @return int
     * @throws AuthorizationException
     * @throws StructureException
     * @throws \Throwable
     * @throws Exception
     */
    public function createDocuments(
        string $collection,
        array $documents,
        int $batchSize = self::INSERT_BATCH_SIZE,
        ?callable $onNext = null,
    ): int {
        if (!$this->adapter->getSharedTables() && $this->adapter->getTenantPerDocument()) {
            throw new DatabaseException('Shared tables must be enabled if tenant per document is enabled.');
        }

        if (empty($documents)) {
            return 0;
        }

        $batchSize = \min(Database::INSERT_BATCH_SIZE, \max(1, $batchSize));
        $collection = $this->silent(fn () => $this->getCollection($collection));
        if ($collection->getId() !== self::METADATA) {
            $authorization = new Authorization(self::PERMISSION_CREATE);
            if (!$authorization->isValid($collection->getCreate())) {
                throw new AuthorizationException($authorization->getDescription());
            }
        }

        $time = DateTime::now();
        $modified = 0;

        foreach ($documents as $document) {
            $createdAt = $document->getCreatedAt();
            $updatedAt = $document->getUpdatedAt();

            $document
                ->setAttribute('$id', empty($document->getId()) ? ID::unique() : $document->getId())
                ->setAttribute('$collection', $collection->getId())
                ->setAttribute('$createdAt', empty($createdAt) || !$this->preserveDates ? $time : $createdAt)
                ->setAttribute('$updatedAt', empty($updatedAt) || !$this->preserveDates ? $time : $updatedAt);

            if ($this->adapter->getSharedTables()) {
                if ($this->adapter->getTenantPerDocument()) {
                    if ($document->getTenant() === null) {
                        throw new DatabaseException('Missing tenant. Tenant must be set when tenant per document is enabled.');
                    }
                } else {
                    $document->setAttribute('$tenant', $this->adapter->getTenant());
                }
            }

            $document = $this->encode($collection, $document);

            $validator = new Structure(
                $collection,
                $this->adapter->getMinDateTime(),
                $this->adapter->getMaxDateTime(),
            );
            if (!$validator->isValid($document)) {
                throw new StructureException($validator->getDescription());
            }

            if ($this->resolveRelationships) {
                $document = $this->silent(fn () => $this->createDocumentRelationships($collection, $document));
            }
        }

        foreach (\array_chunk($documents, $batchSize) as $chunk) {
            $batch = $this->withTransaction(function () use ($collection, $chunk) {
                return $this->adapter->createDocuments($collection->getId(), $chunk);
            });

            foreach ($batch as $document) {
                if ($this->resolveRelationships) {
                    $document = $this->silent(fn () => $this->populateDocumentRelationships($collection, $document));
                }

                $document = $this->decode($collection, $document);
                $onNext && $onNext($document);
                $modified++;
            }
        }

        $this->trigger(self::EVENT_DOCUMENTS_CREATE, new Document([
            '$collection' => $collection->getId(),
            'modified' => $modified
        ]));

        return $modified;
    }

    /**
     * @param Document $collection
     * @param Document $document
     * @return Document
     * @throws DatabaseException
     */
    private function createDocumentRelationships(Document $collection, Document $document): Document
    {
        $attributes = $collection->getAttribute('attributes', []);

        $relationships = \array_filter(
            $attributes,
            fn ($attribute) => $attribute['type'] === Database::VAR_RELATIONSHIP
        );

        $stackCount = count($this->relationshipWriteStack);

        foreach ($relationships as $relationship) {
            $key = $relationship['key'];
            $value = $document->getAttribute($key);
            $relatedCollection = $this->getCollection($relationship['options']['relatedCollection']);
            $relationType = $relationship['options']['relationType'];
            $twoWay = $relationship['options']['twoWay'];
            $twoWayKey = $relationship['options']['twoWayKey'];
            $side = $relationship['options']['side'];

            if ($stackCount >= Database::RELATION_MAX_DEPTH - 1 && $this->relationshipWriteStack[$stackCount - 1] !== $relatedCollection->getId()) {
                $document->removeAttribute($key);

                continue;
            }

            $this->relationshipWriteStack[] = $collection->getId();

            try {
                switch (\gettype($value)) {
                    case 'array':
                        if (
                            ($relationType === Database::RELATION_MANY_TO_ONE && $side === Database::RELATION_SIDE_PARENT) ||
                            ($relationType === Database::RELATION_ONE_TO_MANY && $side === Database::RELATION_SIDE_CHILD) ||
                            ($relationType === Database::RELATION_ONE_TO_ONE)
                        ) {
                            throw new RelationshipException('Invalid relationship value. Must be either a document ID or a document, array given.');
                        }

                        // List of documents or IDs
                        foreach ($value as $related) {
                            switch (\gettype($related)) {
                                case 'object':
                                    if (!$related instanceof Document) {
                                        throw new RelationshipException('Invalid relationship value. Must be either a document, document ID, or an array of documents or document IDs.');
                                    }
                                    $this->relateDocuments(
                                        $collection,
                                        $relatedCollection,
                                        $key,
                                        $document,
                                        $related,
                                        $relationType,
                                        $twoWay,
                                        $twoWayKey,
                                        $side,
                                    );
                                    break;
                                case 'string':
                                    $this->relateDocumentsById(
                                        $collection,
                                        $relatedCollection,
                                        $key,
                                        $document->getId(),
                                        $related,
                                        $relationType,
                                        $twoWay,
                                        $twoWayKey,
                                        $side,
                                    );
                                    break;
                                default:
                                    throw new RelationshipException('Invalid relationship value. Must be either a document, document ID, or an array of documents or document IDs.');
                            }
                        }
                        $document->removeAttribute($key);
                        break;

                    case 'object':
                        if (!$value instanceof Document) {
                            throw new RelationshipException('Invalid relationship value. Must be either a document, document ID, or an array of documents or document IDs.');
                        }

                        if ($relationType === Database::RELATION_ONE_TO_ONE && !$twoWay && $side === Database::RELATION_SIDE_CHILD) {
                            throw new RelationshipException('Invalid relationship value. Cannot set a value from the child side of a oneToOne relationship when twoWay is false.');
                        }

                        if (
                            ($relationType === Database::RELATION_ONE_TO_MANY && $side === Database::RELATION_SIDE_PARENT) ||
                            ($relationType === Database::RELATION_MANY_TO_ONE && $side === Database::RELATION_SIDE_CHILD) ||
                            ($relationType === Database::RELATION_MANY_TO_MANY)
                        ) {
                            throw new RelationshipException('Invalid relationship value. Must be either an array of documents or document IDs, document given.');
                        }

                        $relatedId = $this->relateDocuments(
                            $collection,
                            $relatedCollection,
                            $key,
                            $document,
                            $value,
                            $relationType,
                            $twoWay,
                            $twoWayKey,
                            $side,
                        );
                        $document->setAttribute($key, $relatedId);
                        break;

                    case 'string':
                        if ($relationType === Database::RELATION_ONE_TO_ONE && $twoWay === false && $side === Database::RELATION_SIDE_CHILD) {
                            throw new RelationshipException('Invalid relationship value. Cannot set a value from the child side of a oneToOne relationship when twoWay is false.');
                        }

                        if (
                            ($relationType === Database::RELATION_ONE_TO_MANY && $side === Database::RELATION_SIDE_PARENT) ||
                            ($relationType === Database::RELATION_MANY_TO_ONE && $side === Database::RELATION_SIDE_CHILD) ||
                            ($relationType === Database::RELATION_MANY_TO_MANY)
                        ) {
                            throw new RelationshipException('Invalid relationship value. Must be either an array of documents or document IDs, document ID given.');
                        }

                        // Single document ID
                        $this->relateDocumentsById(
                            $collection,
                            $relatedCollection,
                            $key,
                            $document->getId(),
                            $value,
                            $relationType,
                            $twoWay,
                            $twoWayKey,
                            $side,
                        );
                        break;

                    case 'NULL':
                        // TODO: This might need to depend on the relation type, to be either set to null or removed?

                        if (
                            ($relationType === Database::RELATION_ONE_TO_MANY && $side === Database::RELATION_SIDE_CHILD) ||
                            ($relationType === Database::RELATION_MANY_TO_ONE && $side === Database::RELATION_SIDE_PARENT) ||
                            ($relationType === Database::RELATION_ONE_TO_ONE && $side === Database::RELATION_SIDE_PARENT) ||
                            ($relationType === Database::RELATION_ONE_TO_ONE && $side === Database::RELATION_SIDE_CHILD && $twoWay === true)
                        ) {
                            break;
                        }

                        $document->removeAttribute($key);
                        // No related document
                        break;

                    default:
                        throw new RelationshipException('Invalid relationship value. Must be either a document, document ID, or an array of documents or document IDs.');
                }
            } finally {
                \array_pop($this->relationshipWriteStack);
            }
        }

        return $document;
    }

    /**
     * @param Document $collection
     * @param Document $relatedCollection
     * @param string $key
     * @param Document $document
     * @param Document $relation
     * @param string $relationType
     * @param bool $twoWay
     * @param string $twoWayKey
     * @param string $side
     * @return string related document ID
     *
     * @throws AuthorizationException
     * @throws ConflictException
     * @throws StructureException
     * @throws Exception
     */
    private function relateDocuments(
        Document $collection,
        Document $relatedCollection,
        string $key,
        Document $document,
        Document $relation,
        string $relationType,
        bool $twoWay,
        string $twoWayKey,
        string $side,
    ): string {
        switch ($relationType) {
            case Database::RELATION_ONE_TO_ONE:
                if ($twoWay) {
                    $relation->setAttribute($twoWayKey, $document->getId());
                }
                break;
            case Database::RELATION_ONE_TO_MANY:
                if ($side === Database::RELATION_SIDE_PARENT) {
                    $relation->setAttribute($twoWayKey, $document->getId());
                }
                break;
            case Database::RELATION_MANY_TO_ONE:
                if ($side === Database::RELATION_SIDE_CHILD) {
                    $relation->setAttribute($twoWayKey, $document->getId());
                }
                break;
        }

        // Try to get the related document
        $related = $this->getDocument($relatedCollection->getId(), $relation->getId());

        if ($related->isEmpty()) {
            // If the related document doesn't exist, create it, inheriting permissions if none are set
            if (!isset($relation['$permissions'])) {
                $relation->setAttribute('$permissions', $document->getPermissions());
            }

            $related = $this->createDocument($relatedCollection->getId(), $relation);
        } elseif ($related->getAttributes() != $relation->getAttributes()) {
            // If the related document exists and the data is not the same, update it
            foreach ($relation->getAttributes() as $attribute => $value) {
                $related->setAttribute($attribute, $value);
            }

            $related = $this->updateDocument($relatedCollection->getId(), $related->getId(), $related);
        }

        if ($relationType === Database::RELATION_MANY_TO_MANY) {
            $junction = $this->getJunctionCollection($collection, $relatedCollection, $side);

            $this->createDocument($junction, new Document([
                $key => $related->getId(),
                $twoWayKey => $document->getId(),
                '$permissions' => [
                    Permission::read(Role::any()),
                    Permission::update(Role::any()),
                    Permission::delete(Role::any()),
                ]
            ]));
        }

        return $related->getId();
    }

    /**
     * @param Document $collection
     * @param Document $relatedCollection
     * @param string $key
     * @param string $documentId
     * @param string $relationId
     * @param string $relationType
     * @param bool $twoWay
     * @param string $twoWayKey
     * @param string $side
     * @return void
     * @throws AuthorizationException
     * @throws ConflictException
     * @throws StructureException
     * @throws Exception
     */
    private function relateDocumentsById(
        Document $collection,
        Document $relatedCollection,
        string $key,
        string $documentId,
        string $relationId,
        string $relationType,
        bool $twoWay,
        string $twoWayKey,
        string $side,
    ): void {
        // Get the related document, will be empty on permissions failure
        $related = $this->skipRelationships(fn () => $this->getDocument($relatedCollection->getId(), $relationId));

        if ($related->isEmpty() && $this->checkRelationshipsExist) {
            return;
        }

        switch ($relationType) {
            case Database::RELATION_ONE_TO_ONE:
                if ($twoWay) {
                    $related->setAttribute($twoWayKey, $documentId);
                    $this->skipRelationships(fn () => $this->updateDocument($relatedCollection->getId(), $relationId, $related));
                }
                break;
            case Database::RELATION_ONE_TO_MANY:
                if ($side === Database::RELATION_SIDE_PARENT) {
                    $related->setAttribute($twoWayKey, $documentId);
                    $this->skipRelationships(fn () => $this->updateDocument($relatedCollection->getId(), $relationId, $related));
                }
                break;
            case Database::RELATION_MANY_TO_ONE:
                if ($side === Database::RELATION_SIDE_CHILD) {
                    $related->setAttribute($twoWayKey, $documentId);
                    $this->skipRelationships(fn () => $this->updateDocument($relatedCollection->getId(), $relationId, $related));
                }
                break;
            case Database::RELATION_MANY_TO_MANY:
                $this->purgeCachedDocument($relatedCollection->getId(), $relationId);

                $junction = $this->getJunctionCollection($collection, $relatedCollection, $side);

                $this->skipRelationships(fn () => $this->createDocument($junction, new Document([
                    $key => $relationId,
                    $twoWayKey => $documentId,
                    '$permissions' => [
                        Permission::read(Role::any()),
                        Permission::update(Role::any()),
                        Permission::delete(Role::any()),
                    ]
                ])));
                break;
        }
    }

    /**
     * Update Document
     *
     * @param string $collection
     * @param string $id
     * @param Document $document
     * @return Document
     *
     * @throws AuthorizationException
     * @throws ConflictException
     * @throws DatabaseException
     * @throws StructureException
     */
    public function updateDocument(string $collection, string $id, Document $document): Document
    {
        if (!$id) {
            throw new DatabaseException('Must define $id attribute');
        }

        $collection = $this->silent(fn () => $this->getCollection($collection));

        $document = $this->withTransaction(function () use ($collection, $id, $document) {
            $time = DateTime::now();
            $old = Authorization::skip(fn () => $this->silent(
                fn () => $this->getDocument($collection->getId(), $id, forUpdate: true)
            ));

            $document = \array_merge($old->getArrayCopy(), $document->getArrayCopy());
            $document['$collection'] = $old->getAttribute('$collection');   // Make sure user doesn't switch collection ID
            $document['$createdAt'] = $old->getCreatedAt();                 // Make sure user doesn't switch createdAt

            if ($this->adapter->getSharedTables()) {
                $document['$tenant'] = $old->getTenant();                   // Make sure user doesn't switch tenant
            }

            $document = new Document($document);

            $relationships = \array_filter($collection->getAttribute('attributes', []), function ($attribute) {
                return $attribute['type'] === Database::VAR_RELATIONSHIP;
            });

            $updateValidator = new Authorization(self::PERMISSION_UPDATE);
            $readValidator = new Authorization(self::PERMISSION_READ);
            $shouldUpdate = false;

            if ($collection->getId() !== self::METADATA) {
                $documentSecurity = $collection->getAttribute('documentSecurity', false);

                foreach ($relationships as $relationship) {
                    $relationships[$relationship->getAttribute('key')] = $relationship;
                }

                // Compare if the document has any changes
                foreach ($document as $key => $value) {
                    // Skip the nested documents as they will be checked later in recursions.
                    if (\array_key_exists($key, $relationships)) {
                        // No need to compare nested documents more than max depth.
                        if (count($this->relationshipWriteStack) >= Database::RELATION_MAX_DEPTH - 1) {
                            continue;
                        }
                        $relationType = (string)$relationships[$key]['options']['relationType'];
                        $side = (string)$relationships[$key]['options']['side'];
                        switch ($relationType) {
                            case Database::RELATION_ONE_TO_ONE:
                                $oldValue = $old->getAttribute($key) instanceof Document
                                    ? $old->getAttribute($key)->getId()
                                    : $old->getAttribute($key);

                                if ((\is_null($value) !== \is_null($oldValue))
                                    || (\is_string($value) && $value !== $oldValue)
                                    || ($value instanceof Document && $value->getId() !== $oldValue)
                                ) {
                                    $shouldUpdate = true;
                                }
                                break;
                            case Database::RELATION_ONE_TO_MANY:
                            case Database::RELATION_MANY_TO_ONE:
                            case Database::RELATION_MANY_TO_MANY:
                                if (
                                    ($relationType === Database::RELATION_MANY_TO_ONE && $side === Database::RELATION_SIDE_PARENT) ||
                                    ($relationType === Database::RELATION_ONE_TO_MANY && $side === Database::RELATION_SIDE_CHILD)
                                ) {
                                    $oldValue = $old->getAttribute($key) instanceof Document
                                        ? $old->getAttribute($key)->getId()
                                        : $old->getAttribute($key);

                                    if ((\is_null($value) !== \is_null($oldValue))
                                        || (\is_string($value) && $value !== $oldValue)
                                        || ($value instanceof Document && $value->getId() !== $oldValue)
                                    ) {
                                        $shouldUpdate = true;
                                    }
                                    break;
                                }

                                if (!\is_array($value) || !\array_is_list($value)) {
                                    throw new RelationshipException('Invalid relationship value. Must be either an array of documents or document IDs, ' . \gettype($value) . ' given.');
                                }

                                if (\count($old->getAttribute($key)) !== \count($value)) {
                                    $shouldUpdate = true;
                                    break;
                                }

                                foreach ($value as $index => $relation) {
                                    $oldValue = $old->getAttribute($key)[$index] instanceof Document
                                        ? $old->getAttribute($key)[$index]->getId()
                                        : $old->getAttribute($key)[$index];

                                    if (
                                        (\is_string($relation) && $relation !== $oldValue) ||
                                        ($relation instanceof Document && $relation->getId() !== $oldValue)
                                    ) {
                                        $shouldUpdate = true;
                                        break;
                                    }
                                }
                                break;
                        }

                        if ($shouldUpdate) {
                            break;
                        }

                        continue;
                    }

                    $oldValue = $old->getAttribute($key);

                    // If values are not equal we need to update document.
                    if ($value !== $oldValue) {
                        $shouldUpdate = true;
                        break;
                    }
                }

                $updatePermissions = [
                    ...$collection->getUpdate(),
                    ...($documentSecurity ? $old->getUpdate() : [])
                ];

                $readPermissions = [
                    ...$collection->getRead(),
                    ...($documentSecurity ? $old->getRead() : [])
                ];

                if ($shouldUpdate && !$updateValidator->isValid($updatePermissions)) {
                    throw new AuthorizationException($updateValidator->getDescription());
                } elseif (!$shouldUpdate && !$readValidator->isValid($readPermissions)) {
                    throw new AuthorizationException($readValidator->getDescription());
                }
            }

            if ($old->isEmpty()) {
                return new Document();
            }

            if ($shouldUpdate) {
                $updatedAt = $document->getUpdatedAt();
                $document->setAttribute('$updatedAt', empty($updatedAt) || !$this->preserveDates ? $time : $updatedAt);
            }

            // Check if document was updated after the request timestamp
            $oldUpdatedAt = new \DateTime($old->getUpdatedAt());
            if (!is_null($this->timestamp) && $oldUpdatedAt > $this->timestamp) {
                throw new ConflictException('Document was updated after the request timestamp');
            }

            $document = $this->encode($collection, $document);

            $structureValidator = new Structure(
                $collection,
                $this->adapter->getMinDateTime(),
                $this->adapter->getMaxDateTime(),
            );
            if (!$structureValidator->isValid($document)) { // Make sure updated structure still apply collection rules (if any)
                throw new StructureException($structureValidator->getDescription());
            }

            if ($this->resolveRelationships) {
                $document = $this->silent(fn () => $this->updateDocumentRelationships($collection, $old, $document));
            }

            $this->adapter->updateDocument($collection->getId(), $id, $document);
            $this->purgeCachedDocument($collection->getId(), $id);

            return $document;
        });

        if ($this->resolveRelationships) {
            $document = $this->silent(fn () => $this->populateDocumentRelationships($collection, $document));
        }

        $document = $this->decode($collection, $document);

        $this->trigger(self::EVENT_DOCUMENT_UPDATE, $document);

        return $document;
    }

    /**
     * Update documents
     *
     * Updates all documents which match the given query.
     *
     * @param string $collection
     * @param Document $updates
     * @param array<Query> $queries
     * @param int $batchSize
     * @param callable|null $onNext
     * @return int
     * @throws AuthorizationException
     * @throws ConflictException
     * @throws DuplicateException
     * @throws QueryException
     * @throws StructureException
     * @throws TimeoutException
     * @throws \Throwable
     * @throws Exception
     */
    public function updateDocuments(
        string $collection,
        Document $updates,
        array $queries = [],
        int $batchSize = self::INSERT_BATCH_SIZE,
        ?callable $onNext = null,
    ): int {
        if ($updates->isEmpty()) {
            return 0;
        }

        $batchSize = \min(Database::INSERT_BATCH_SIZE, \max(1, $batchSize));
        $collection = $this->silent(fn () => $this->getCollection($collection));
        if ($collection->isEmpty()) {
            throw new DatabaseException('Collection not found');
        }

        $documentSecurity = $collection->getAttribute('documentSecurity', false);
        $authorization = new Authorization(self::PERMISSION_UPDATE);
        $skipAuth = $authorization->isValid($collection->getUpdate());

        if (!$skipAuth && !$documentSecurity && $collection->getId() !== self::METADATA) {
            throw new AuthorizationException($authorization->getDescription());
        }

        $attributes = $collection->getAttribute('attributes', []);
        $indexes = $collection->getAttribute('indexes', []);

        if ($this->validate) {
            $validator = new DocumentsValidator(
                $attributes,
                $indexes,
                $this->maxQueryValues,
                $this->adapter->getMinDateTime(),
                $this->adapter->getMaxDateTime(),
            );

            if (!$validator->isValid($queries)) {
                throw new QueryException($validator->getDescription());
            }
        }

        $grouped = Query::groupByType($queries);
        $limit = $grouped['limit'];
        $cursor = $grouped['cursor'];

        if (!empty($cursor) && $cursor->getCollection() !== $collection->getId()) {
            throw new DatabaseException("cursor Document must be from the same Collection.");
        }

        unset($updates['$id']);
        unset($updates['$createdAt']);
        unset($updates['$tenant']);

        if ($this->adapter->getSharedTables()) {
            $updates['$tenant'] = $this->adapter->getTenant();
        }

        if (!$this->preserveDates) {
            $updates['$updatedAt'] = DateTime::now();
        }

        $updates = $this->encode($collection, $updates);

        // Check new document structure
        $validator = new PartialStructure(
            $collection,
            $this->adapter->getMinDateTime(),
            $this->adapter->getMaxDateTime(),
        );

        if (!$validator->isValid($updates)) {
            throw new StructureException($validator->getDescription());
        }

        $originalLimit = $limit;
        $last = $cursor;
        $modified = 0;

        while (true) {
            if ($limit && $limit < $batchSize) {
                $batchSize = $limit;
            } elseif (!empty($limit)) {
                $limit -= $batchSize;
            }

            $new = [
                Query::limit($batchSize)
            ];

            if (!empty($last)) {
                $new[] = Query::cursorAfter($last);
            }

            $batch = $this->silent(fn () => $this->find(
                $collection->getId(),
                array_merge($new, $queries),
                forPermission: Database::PERMISSION_UPDATE
            ));

            if (empty($batch)) {
                break;
            }

            foreach ($batch as &$document) {
                $new = new Document(\array_merge($document->getArrayCopy(), $updates->getArrayCopy()));

                if ($this->resolveRelationships) {
                    $this->silent(fn () => $this->updateDocumentRelationships($collection, $document, $new));
                }

                $document = $new;

                // Check if document was updated after the request timestamp
                try {
                    $oldUpdatedAt = new \DateTime($document->getUpdatedAt());
                } catch (Exception $e) {
                    throw new DatabaseException($e->getMessage(), $e->getCode(), $e);
                }

                if (!is_null($this->timestamp) && $oldUpdatedAt > $this->timestamp) {
                    throw new ConflictException('Document was updated after the request timestamp');
                }

                $document = $this->encode($collection, $document);
            }

            $this->withTransaction(function () use ($collection, $updates, $batch) {
                $this->adapter->updateDocuments(
                    $collection->getId(),
                    $updates,
                    $batch
                );
            });

            foreach ($batch as $doc) {
                $this->purgeCachedDocument($collection->getId(), $doc->getId());
                $doc = $this->decode($collection, $doc);
                $onNext && $onNext($doc);
                $modified++;
            }

            if (count($batch) < $batchSize) {
                break;
            } elseif ($originalLimit && $modified == $originalLimit) {
                break;
            }

            $last = \end($batch);
        }

        $this->trigger(self::EVENT_DOCUMENTS_UPDATE, new Document([
            '$collection' => $collection->getId(),
            'modified' => $modified
        ]));

        return $modified;
    }

    /**
     * @param Document $collection
     * @param Document $old
     * @param Document $document
     *
     * @return Document
     * @throws AuthorizationException
     * @throws ConflictException
     * @throws DatabaseException
     * @throws DuplicateException
     * @throws StructureException
     */
    private function updateDocumentRelationships(Document $collection, Document $old, Document $document): Document
    {
        $attributes = $collection->getAttribute('attributes', []);

        $relationships = \array_filter($attributes, function ($attribute) {
            return $attribute['type'] === Database::VAR_RELATIONSHIP;
        });

        $stackCount = count($this->relationshipWriteStack);

        foreach ($relationships as $index => $relationship) {
            /** @var string $key */
            $key = $relationship['key'];
            $value = $document->getAttribute($key);
            $oldValue = $old->getAttribute($key);
            $relatedCollection = $this->getCollection($relationship['options']['relatedCollection']);
            $relationType = (string)$relationship['options']['relationType'];
            $twoWay = (bool)$relationship['options']['twoWay'];
            $twoWayKey = (string)$relationship['options']['twoWayKey'];
            $side = (string)$relationship['options']['side'];

            if ($oldValue == $value) {
                if (
                    ($relationType === Database::RELATION_ONE_TO_ONE ||
                        ($relationType === Database::RELATION_MANY_TO_ONE && $side === Database::RELATION_SIDE_PARENT)) &&
                    $value instanceof Document
                ) {
                    $document->setAttribute($key, $value->getId());
                    continue;
                }
                $document->removeAttribute($key);
                continue;
            }

            if ($stackCount >= Database::RELATION_MAX_DEPTH - 1 && $this->relationshipWriteStack[$stackCount - 1] !== $relatedCollection->getId()) {
                $document->removeAttribute($key);
                continue;
            }

            $this->relationshipWriteStack[] = $collection->getId();

            try {
                switch ($relationType) {
                    case Database::RELATION_ONE_TO_ONE:
                        if (!$twoWay) {
                            if ($side === Database::RELATION_SIDE_CHILD) {
                                throw new RelationshipException('Invalid relationship value. Cannot set a value from the child side of a oneToOne relationship when twoWay is false.');
                            }

                            if (\is_string($value)) {
                                $related = $this->skipRelationships(fn () => $this->getDocument($relatedCollection->getId(), $value, [Query::select(['$id'])]));
                                if ($related->isEmpty()) {
                                    // If no such document exists in related collection
                                    // For one-one we need to update the related key to null if no relation exists
                                    $document->setAttribute($key, null);
                                }
                            } elseif ($value instanceof Document) {
                                $relationId = $this->relateDocuments(
                                    $collection,
                                    $relatedCollection,
                                    $key,
                                    $document,
                                    $value,
                                    $relationType,
                                    false,
                                    $twoWayKey,
                                    $side,
                                );
                                $document->setAttribute($key, $relationId);
                            } elseif (is_array($value)) {
                                throw new RelationshipException('Invalid relationship value. Must be either a document, document ID or null. Array given.');
                            }

                            break;
                        }

                        switch (\gettype($value)) {
                            case 'string':
                                $related = $this->skipRelationships(
                                    fn () => $this->getDocument($relatedCollection->getId(), $value, [Query::select(['$id'])])
                                );

                                if ($related->isEmpty()) {
                                    // If no such document exists in related collection
                                    // For one-one we need to update the related key to null if no relation exists
                                    $document->setAttribute($key, null);
                                    break;
                                }
                                if (
                                    $oldValue?->getId() !== $value
                                    && !($this->skipRelationships(fn () => $this->findOne($relatedCollection->getId(), [
                                        Query::select(['$id']),
                                        Query::equal($twoWayKey, [$value]),
                                    ]))->isEmpty())
                                ) {
                                    // Have to do this here because otherwise relations would be updated before the database can throw the unique violation
                                    throw new DuplicateException('Document already has a related document');
                                }

                                $this->skipRelationships(fn () => $this->updateDocument(
                                    $relatedCollection->getId(),
                                    $related->getId(),
                                    $related->setAttribute($twoWayKey, $document->getId())
                                ));
                                break;
                            case 'object':
                                if ($value instanceof Document) {
                                    $related = $this->skipRelationships(fn () => $this->getDocument($relatedCollection->getId(), $value->getId()));

                                    if (
                                        $oldValue?->getId() !== $value->getId()
                                        && !($this->skipRelationships(fn () => $this->findOne($relatedCollection->getId(), [
                                            Query::select(['$id']),
                                            Query::equal($twoWayKey, [$value->getId()]),
                                        ]))->isEmpty())
                                    ) {
                                        // Have to do this here because otherwise relations would be updated before the database can throw the unique violation
                                        throw new DuplicateException('Document already has a related document');
                                    }

                                    $this->relationshipWriteStack[] = $relatedCollection->getId();
                                    if ($related->isEmpty()) {
                                        if (!isset($value['$permissions'])) {
                                            $value->setAttribute('$permissions', $document->getAttribute('$permissions'));
                                        }
                                        $related = $this->createDocument(
                                            $relatedCollection->getId(),
                                            $value->setAttribute($twoWayKey, $document->getId())
                                        );
                                    } else {
                                        $related = $this->updateDocument(
                                            $relatedCollection->getId(),
                                            $related->getId(),
                                            $value->setAttribute($twoWayKey, $document->getId())
                                        );
                                    }
                                    \array_pop($this->relationshipWriteStack);

                                    $document->setAttribute($key, $related->getId());
                                    break;
                                }
                                // no break
                            case 'NULL':
                                if (!\is_null($oldValue?->getId())) {
                                    $oldRelated = $this->skipRelationships(
                                        fn () => $this->getDocument($relatedCollection->getId(), $oldValue->getId())
                                    );
                                    $this->skipRelationships(fn () => $this->updateDocument(
                                        $relatedCollection->getId(),
                                        $oldRelated->getId(),
                                        $oldRelated->setAttribute($twoWayKey, null)
                                    ));
                                }
                                break;
                            default:
                                throw new RelationshipException('Invalid relationship value. Must be either a document, document ID or null.');
                        }
                        break;
                    case Database::RELATION_ONE_TO_MANY:
                    case Database::RELATION_MANY_TO_ONE:
                        if (
                            ($relationType === Database::RELATION_ONE_TO_MANY && $side === Database::RELATION_SIDE_PARENT) ||
                            ($relationType === Database::RELATION_MANY_TO_ONE && $side === Database::RELATION_SIDE_CHILD)
                        ) {
                            if (!\is_array($value) || !\array_is_list($value)) {
                                throw new RelationshipException('Invalid relationship value. Must be either an array of documents or document IDs, ' . \gettype($value) . ' given.');
                            }

                            $oldIds = \array_map(fn ($document) => $document->getId(), $oldValue);

                            $newIds = \array_map(function ($item) {
                                if (\is_string($item)) {
                                    return $item;
                                } elseif ($item instanceof Document) {
                                    return $item->getId();
                                } else {
                                    throw new RelationshipException('Invalid relationship value. No ID provided.');
                                }
                            }, $value);

                            $removedDocuments = \array_diff($oldIds, $newIds);

                            foreach ($removedDocuments as $relation) {
                                Authorization::skip(fn () => $this->skipRelationships(fn () => $this->updateDocument(
                                    $relatedCollection->getId(),
                                    $relation,
                                    new Document([$twoWayKey => null])
                                )));
                            }

                            foreach ($value as $relation) {
                                if (\is_string($relation)) {
                                    $related = $this->skipRelationships(
                                        fn () => $this->getDocument($relatedCollection->getId(), $relation, [Query::select(['$id'])])
                                    );

                                    if ($related->isEmpty()) {
                                        continue;
                                    }

                                    $this->skipRelationships(fn () => $this->updateDocument(
                                        $relatedCollection->getId(),
                                        $related->getId(),
                                        $related->setAttribute($twoWayKey, $document->getId())
                                    ));
                                } elseif ($relation instanceof Document) {
                                    $related = $this->skipRelationships(
                                        fn () => $this->getDocument($relatedCollection->getId(), $relation->getId(), [Query::select(['$id'])])
                                    );

                                    if ($related->isEmpty()) {
                                        if (!isset($relation['$permissions'])) {
                                            $relation->setAttribute('$permissions', $document->getAttribute('$permissions'));
                                        }
                                        $this->createDocument(
                                            $relatedCollection->getId(),
                                            $relation->setAttribute($twoWayKey, $document->getId())
                                        );
                                    } else {
                                        $this->updateDocument(
                                            $relatedCollection->getId(),
                                            $related->getId(),
                                            $relation->setAttribute($twoWayKey, $document->getId())
                                        );
                                    }
                                } else {
                                    throw new RelationshipException('Invalid relationship value.');
                                }
                            }

                            $document->removeAttribute($key);
                            break;
                        }

                        if (\is_string($value)) {
                            $related = $this->skipRelationships(
                                fn () => $this->getDocument($relatedCollection->getId(), $value, [Query::select(['$id'])])
                            );

                            if ($related->isEmpty()) {
                                // If no such document exists in related collection
                                // For many-one we need to update the related key to null if no relation exists
                                $document->setAttribute($key, null);
                            }
                            $this->purgeCachedDocument($relatedCollection->getId(), $value);
                        } elseif ($value instanceof Document) {
                            $related = $this->skipRelationships(
                                fn () => $this->getDocument($relatedCollection->getId(), $value->getId(), [Query::select(['$id'])])
                            );

                            if ($related->isEmpty()) {
                                if (!isset($value['$permissions'])) {
                                    $value->setAttribute('$permissions', $document->getAttribute('$permissions'));
                                }
                                $this->createDocument(
                                    $relatedCollection->getId(),
                                    $value
                                );
                            } elseif ($related->getAttributes() != $value->getAttributes()) {
                                $this->updateDocument(
                                    $relatedCollection->getId(),
                                    $related->getId(),
                                    $value
                                );
                                $this->purgeCachedDocument($relatedCollection->getId(), $related->getId());
                            }

                            $document->setAttribute($key, $value->getId());
                        } elseif (\is_null($value)) {
                            break;
                        } elseif (is_array($value)) {
                            throw new RelationshipException('Invalid relationship value. Must be either a document ID or a document, array given.');
                        } elseif (empty($value)) {
                            throw new RelationshipException('Invalid relationship value. Must be either a document ID or a document.');
                        } else {
                            throw new RelationshipException('Invalid relationship value.');
                        }

                        break;
                    case Database::RELATION_MANY_TO_MANY:
                        if (\is_null($value)) {
                            break;
                        }
                        if (!\is_array($value)) {
                            throw new RelationshipException('Invalid relationship value. Must be an array of documents or document IDs.');
                        }

                        $oldIds = \array_map(fn ($document) => $document->getId(), $oldValue);

                        $newIds = \array_map(function ($item) {
                            if (\is_string($item)) {
                                return $item;
                            } elseif ($item instanceof Document) {
                                return $item->getId();
                            } else {
                                throw new RelationshipException('Invalid relationship value. Must be either a document or document ID.');
                            }
                        }, $value);

                        $removedDocuments = \array_diff($oldIds, $newIds);

                        foreach ($removedDocuments as $relation) {
                            $junction = $this->getJunctionCollection($collection, $relatedCollection, $side);

                            $junctions = $this->find($junction, [
                                Query::equal($key, [$relation]),
                                Query::equal($twoWayKey, [$document->getId()]),
                                Query::limit(PHP_INT_MAX)
                            ]);

                            foreach ($junctions as $junction) {
                                Authorization::skip(fn () => $this->deleteDocument($junction->getCollection(), $junction->getId()));
                            }
                        }

                        foreach ($value as $relation) {
                            if (\is_string($relation)) {
                                if (\in_array($relation, $oldIds) || $this->getDocument($relatedCollection->getId(), $relation, [Query::select(['$id'])])->isEmpty()) {
                                    continue;
                                }
                            } elseif ($relation instanceof Document) {
                                $related = $this->getDocument($relatedCollection->getId(), $relation->getId(), [Query::select(['$id'])]);

                                if ($related->isEmpty()) {
                                    if (!isset($value['$permissions'])) {
                                        $relation->setAttribute('$permissions', $document->getAttribute('$permissions'));
                                    }
                                    $related = $this->createDocument(
                                        $relatedCollection->getId(),
                                        $relation
                                    );
                                } elseif ($related->getAttributes() != $relation->getAttributes()) {
                                    $related = $this->updateDocument(
                                        $relatedCollection->getId(),
                                        $related->getId(),
                                        $relation
                                    );
                                }

                                if (\in_array($relation->getId(), $oldIds)) {
                                    continue;
                                }

                                $relation = $related->getId();
                            } else {
                                throw new RelationshipException('Invalid relationship value. Must be either a document or document ID.');
                            }

                            $this->skipRelationships(fn () => $this->createDocument(
                                $this->getJunctionCollection($collection, $relatedCollection, $side),
                                new Document([
                                    $key => $relation,
                                    $twoWayKey => $document->getId(),
                                    '$permissions' => [
                                        Permission::read(Role::any()),
                                        Permission::update(Role::any()),
                                        Permission::delete(Role::any()),
                                    ],
                                ])
                            ));
                        }

                        $document->removeAttribute($key);
                        break;
                }
            } finally {
                \array_pop($this->relationshipWriteStack);
            }
        }

        return $document;
    }

    private function getJunctionCollection(Document $collection, Document $relatedCollection, string $side): string
    {
        return $side === Database::RELATION_SIDE_PARENT
            ? '_' . $collection->getInternalId() . '_' . $relatedCollection->getInternalId()
            : '_' . $relatedCollection->getInternalId() . '_' . $collection->getInternalId();
    }

    /**
     * Create or update documents.
     *
     * @param string $collection
     * @param array<Document> $documents
     * @param int $batchSize
     * @param callable|null $onNext
     * @return int
     * @throws StructureException
     * @throws \Throwable
     */
    public function createOrUpdateDocuments(
        string $collection,
        array $documents,
        int $batchSize = self::INSERT_BATCH_SIZE,
        ?callable $onNext = null,
    ): int {
        return $this->createOrUpdateDocumentsWithIncrease(
            $collection,
            '',
            $documents,
            $onNext,
            $batchSize
        );
    }

    /**
     * Create or update documents, increasing the value of the given attribute by the value in each document.
     *
     * @param string $collection
     * @param string $attribute
     * @param array<Document> $documents
     * @param callable|null $onNext
     * @param int $batchSize
     * @return int
     * @throws StructureException
     * @throws \Throwable
     * @throws Exception
     */
    public function createOrUpdateDocumentsWithIncrease(
        string $collection,
        string $attribute,
        array $documents,
        ?callable $onNext = null,
        int $batchSize = self::INSERT_BATCH_SIZE
    ): int {
        if (empty($documents)) {
            return 0;
        }

        $batchSize = \min(Database::INSERT_BATCH_SIZE, \max(1, $batchSize));
        $collection = $this->silent(fn () => $this->getCollection($collection));
        $documentSecurity = $collection->getAttribute('documentSecurity', false);
        $time = DateTime::now();

        $created = 0;
        $updated = 0;

        foreach ($documents as $key => $document) {
            if ($this->getSharedTables() && $this->getTenantPerDocument()) {
                $old = Authorization::skip(fn () => $this->withTenant($document->getTenant(), fn () => $this->silent(fn () => $this->getDocument(
                    $collection->getId(),
                    $document->getId(),
                ))));
            } else {
                $old = Authorization::skip(fn () => $this->silent(fn () => $this->getDocument(
                    $collection->getId(),
                    $document->getId(),
                )));
            }

            $updatesPermissions = \in_array('$permissions', \array_keys($document->getArrayCopy()))
                && $document->getPermissions() != $old->getPermissions();

            if (
                empty($attribute)
                && !$updatesPermissions
                && $old->getAttributes() == $document->getAttributes()
            ) {
                // If not updating a single attribute and the
                // document is the same as the old one, skip it
                unset($documents[$key]);
                continue;
            }

            // If old is empty, check if user has create permission on the collection
            // If old is not empty, check if user has update permission on the collection
            // If old is not empty AND documentSecurity is enabled, check if user has update permission on the collection or document

            $validator = new Authorization(
                $old->isEmpty() ?
                    self::PERMISSION_CREATE :
                    self::PERMISSION_UPDATE
            );

            if ($old->isEmpty()) {
                if (!$validator->isValid($collection->getCreate())) {
                    throw new AuthorizationException($validator->getDescription());
                }
            } elseif (!$validator->isValid([
                ...$collection->getUpdate(),
                ...($documentSecurity ? $old->getUpdate() : [])
            ])) {
                throw new AuthorizationException($validator->getDescription());
            }

            $createdAt = $document->getCreatedAt();
            $updatedAt = $document->getUpdatedAt();

            $document
                ->setAttribute('$id', empty($document->getId()) ? ID::unique() : $document->getId())
                ->setAttribute('$collection', $collection->getId())
                ->setAttribute('$createdAt', empty($createdAt) || !$this->preserveDates ? $time : $createdAt)
                ->setAttribute('$updatedAt', empty($updatedAt) || !$this->preserveDates ? $time : $updatedAt);

            if (!$updatesPermissions) {
                $document->setAttribute('$permissions', $old->getPermissions());
            }

            if ($this->adapter->getSharedTables()) {
                if ($this->adapter->getTenantPerDocument()) {
                    if ($document->getTenant() === null) {
                        throw new DatabaseException('Missing tenant. Tenant must be set when tenant per document is enabled.');
                    }
                    if (!$old->isEmpty() && $old->getTenant() !== $document->getTenant()) {
                        throw new DatabaseException('Tenant cannot be changed.');
                    }
                } else {
                    $document->setAttribute('$tenant', $this->adapter->getTenant());
                }
            }

            $document = $this->encode($collection, $document);

            $validator = new Structure(
                $collection,
                $this->adapter->getMinDateTime(),
                $this->adapter->getMaxDateTime(),
            );

            if (!$validator->isValid($document)) {
                throw new StructureException($validator->getDescription());
            }

            if ($this->resolveRelationships) {
                $document = $this->silent(fn () => $this->createDocumentRelationships($collection, $document));
            }

            $documents[$key] = new Change(
                old: $old,
                new: $document
            );
        }

        foreach (\array_chunk($documents, $batchSize) as $chunk) {
            /**
             * @var array<Change> $chunk
             */
            $batch = $this->withTransaction(fn () => Authorization::skip(fn () => $this->adapter->createOrUpdateDocuments(
                $collection->getId(),
                $attribute,
                $chunk
            )));

            foreach ($chunk as $change) {
                if ($change->getOld()->isEmpty()) {
                    $created++;
                } else {
                    $updated++;
                }
            }

            foreach ($batch as $doc) {
                if ($this->resolveRelationships) {
                    $doc = $this->silent(fn () => $this->populateDocumentRelationships($collection, $doc));
                }

                $doc = $this->decode($collection, $doc);

                if ($this->getSharedTables() && $this->getTenantPerDocument()) {
                    $this->withTenant($doc->getTenant(), function () use ($collection, $doc) {
                        $this->purgeCachedDocument($collection->getId(), $doc->getId());
                    });
                } else {
                    $this->purgeCachedDocument($collection->getId(), $doc->getId());
                }

                $onNext && $onNext($doc);
            }
        }

        $this->trigger(self::EVENT_DOCUMENTS_UPSERT, new Document([
            '$collection' => $collection->getId(),
            'created' => $created,
            'updated' => $updated,
        ]));

        return $created + $updated;
    }

    /**
     * Increase a document attribute by a value
     *
     * @param string $collection
     * @param string $id
     * @param string $attribute
     * @param int|float $value
     * @param int|float|null $max
     * @return bool
     *
     * @throws AuthorizationException
     * @throws DatabaseException
     * @throws Exception
     */
    public function increaseDocumentAttribute(string $collection, string $id, string $attribute, int|float $value = 1, int|float|null $max = null): bool
    {
        if ($value <= 0) { // Can be a float
            throw new DatabaseException('Value must be numeric and greater than 0');
        }

        $validator = new Authorization(self::PERMISSION_UPDATE);

        /* @var $document Document */
        $document = Authorization::skip(fn () => $this->silent(fn () => $this->getDocument($collection, $id))); // Skip ensures user does not need read permission for this

        if ($document->isEmpty()) {
            return false;
        }

        $collection = $this->silent(fn () => $this->getCollection($collection));

        if ($collection->getId() !== self::METADATA) {
            $documentSecurity = $collection->getAttribute('documentSecurity', false);
            if (!$validator->isValid([
                ...$collection->getUpdate(),
                ...($documentSecurity ? $document->getUpdate() : [])
            ])) {
                throw new AuthorizationException($validator->getDescription());
            }
        }

        $attr = \array_filter($collection->getAttribute('attributes', []), function ($a) use ($attribute) {
            return $a['$id'] === $attribute;
        });

        if (empty($attr)) {
            throw new NotFoundException('Attribute not found');
        }

        $whiteList = [self::VAR_INTEGER, self::VAR_FLOAT];

        /**
         * @var Document $attr
         */
        $attr = \end($attr);
        if (!in_array($attr->getAttribute('type'), $whiteList)) {
            throw new DatabaseException('Attribute type must be one of: ' . implode(',', $whiteList));
        }

        if ($max && ($document->getAttribute($attribute) + $value > $max)) {
            throw new DatabaseException('Attribute value exceeds maximum limit: ' . $max);
        }

        $time = DateTime::now();
        $updatedAt = $document->getUpdatedAt();
        $updatedAt = (empty($updatedAt) || !$this->preserveDates) ? $time : $updatedAt;

        // Check if document was updated after the request timestamp
        $oldUpdatedAt = new \DateTime($document->getUpdatedAt());
        if (!is_null($this->timestamp) && $oldUpdatedAt > $this->timestamp) {
            throw new ConflictException('Document was updated after the request timestamp');
        }

        $max = $max ? $max - $value : null;

        $result = $this->adapter->increaseDocumentAttribute(
            $collection->getId(),
            $id,
            $attribute,
            $value,
            $updatedAt,
            max: $max
        );

        $this->purgeCachedDocument($collection->getId(), $id);

        $this->trigger(self::EVENT_DOCUMENT_INCREASE, $document);

        return $result;
    }


    /**
     * Decrease a document attribute by a value
     *
     * @param string $collection
     * @param string $id
     * @param string $attribute
     * @param int|float $value
     * @param int|float|null $min
     * @return bool
     *
     * @throws AuthorizationException
     * @throws DatabaseException
     */
    public function decreaseDocumentAttribute(string $collection, string $id, string $attribute, int|float $value = 1, int|float|null $min = null): bool
    {
        if ($value <= 0) { // Can be a float
            throw new DatabaseException('Value must be numeric and greater than 0');
        }

        $validator = new Authorization(self::PERMISSION_UPDATE);

        /* @var $document Document */
        $document = Authorization::skip(fn () => $this->silent(fn () => $this->getDocument($collection, $id))); // Skip ensures user does not need read permission for this

        if ($document->isEmpty()) {
            return false;
        }

        $collection = $this->silent(fn () => $this->getCollection($collection));

        if ($collection->getId() !== self::METADATA) {
            $documentSecurity = $collection->getAttribute('documentSecurity', false);
            if (!$validator->isValid([
                ...$collection->getUpdate(),
                ...($documentSecurity ? $document->getUpdate() : [])
            ])) {
                throw new AuthorizationException($validator->getDescription());
            }
        }

        $attr = \array_filter($collection->getAttribute('attributes', []), function ($a) use ($attribute) {
            return $a['$id'] === $attribute;
        });

        if (empty($attr)) {
            throw new NotFoundException('Attribute not found');
        }

        $whiteList = [self::VAR_INTEGER, self::VAR_FLOAT];

        /**
         * @var Document $attr
         */
        $attr = \end($attr);
        if (!in_array($attr->getAttribute('type'), $whiteList)) {
            throw new DatabaseException('Attribute type must be one of: ' . implode(',', $whiteList));
        }

        if ($min && ($document->getAttribute($attribute) - $value < $min)) {
            throw new DatabaseException('Attribute value Exceeds minimum limit ' . $min);
        }

        $time = DateTime::now();
        $updatedAt = $document->getUpdatedAt();
        $updatedAt = (empty($updatedAt) || !$this->preserveDates) ? $time : $updatedAt;

        // Check if document was updated after the request timestamp
        $oldUpdatedAt = new \DateTime($document->getUpdatedAt());
        if (!is_null($this->timestamp) && $oldUpdatedAt > $this->timestamp) {
            throw new ConflictException('Document was updated after the request timestamp');
        }

        $min = $min ? $min + $value : null;

        $result = $this->adapter->increaseDocumentAttribute(
            $collection->getId(),
            $id,
            $attribute,
            $value * -1,
            $updatedAt,
            min: $min
        );

        $this->purgeCachedDocument($collection->getId(), $id);

        $this->trigger(self::EVENT_DOCUMENT_DECREASE, $document);

        return $result;
    }

    /**
     * Delete Document
     *
     * @param string $collection
     * @param string $id
     *
     * @return bool
     *
     * @throws AuthorizationException
     * @throws ConflictException
     * @throws DatabaseException
     * @throws RestrictedException
     */
    public function deleteDocument(string $collection, string $id): bool
    {
        $collection = $this->silent(fn () => $this->getCollection($collection));

        $deleted = $this->withTransaction(function () use ($collection, $id, &$document) {
            $document = Authorization::skip(fn () => $this->silent(
                fn () => $this->getDocument($collection->getId(), $id, forUpdate: true)
            ));

            if ($document->isEmpty()) {
                return false;
            }

            $validator = new Authorization(self::PERMISSION_DELETE);

            if ($collection->getId() !== self::METADATA) {
                $documentSecurity = $collection->getAttribute('documentSecurity', false);
                if (!$validator->isValid([
                    ...$collection->getDelete(),
                    ...($documentSecurity ? $document->getDelete() : [])
                ])) {
                    throw new AuthorizationException($validator->getDescription());
                }
            }

            // Check if document was updated after the request timestamp
            try {
                $oldUpdatedAt = new \DateTime($document->getUpdatedAt());
            } catch (Exception $e) {
                throw new DatabaseException($e->getMessage(), $e->getCode(), $e);
            }

            if (!\is_null($this->timestamp) && $oldUpdatedAt > $this->timestamp) {
                throw new ConflictException('Document was updated after the request timestamp');
            }

            if ($this->resolveRelationships) {
                $document = $this->silent(fn () => $this->deleteDocumentRelationships($collection, $document));
            }

            $result = $this->adapter->deleteDocument($collection->getId(), $id);

            $this->purgeCachedDocument($collection->getId(), $id);

            return $result;
        });

        $this->trigger(self::EVENT_DOCUMENT_DELETE, $document);

        return $deleted;
    }

    /**
     * @param Document $collection
     * @param Document $document
     * @return Document
     * @throws AuthorizationException
     * @throws ConflictException
     * @throws DatabaseException
     * @throws RestrictedException
     * @throws StructureException
     */
    private function deleteDocumentRelationships(Document $collection, Document $document): Document
    {
        $attributes = $collection->getAttribute('attributes', []);

        $relationships = \array_filter($attributes, function ($attribute) {
            return $attribute['type'] === Database::VAR_RELATIONSHIP;
        });

        foreach ($relationships as $relationship) {
            $key = $relationship['key'];
            $value = $document->getAttribute($key);
            $relatedCollection = $this->getCollection($relationship['options']['relatedCollection']);
            $relationType = $relationship['options']['relationType'];
            $twoWay = $relationship['options']['twoWay'];
            $twoWayKey = $relationship['options']['twoWayKey'];
            $onDelete = $relationship['options']['onDelete'];
            $side = $relationship['options']['side'];

            $relationship->setAttribute('collection', $collection->getId());
            $relationship->setAttribute('document', $document->getId());

            switch ($onDelete) {
                case Database::RELATION_MUTATE_RESTRICT:
                    $this->deleteRestrict($relatedCollection, $document, $value, $relationType, $twoWay, $twoWayKey, $side);
                    break;
                case Database::RELATION_MUTATE_SET_NULL:
                    $this->deleteSetNull($collection, $relatedCollection, $document, $value, $relationType, $twoWay, $twoWayKey, $side);
                    break;
                case Database::RELATION_MUTATE_CASCADE:
                    foreach ($this->relationshipDeleteStack as $processedRelationship) {
                        $existingKey = $processedRelationship['key'];
                        $existingCollection = $processedRelationship['collection'];
                        $existingRelatedCollection = $processedRelationship['options']['relatedCollection'];
                        $existingTwoWayKey = $processedRelationship['options']['twoWayKey'];
                        $existingSide = $processedRelationship['options']['side'];

                        // If this relationship has already been fetched for this document, skip it
                        $reflexive = $processedRelationship == $relationship;

                        // If this relationship is the same as a previously fetched relationship, but on the other side, skip it
                        $symmetric = $existingKey === $twoWayKey
                            && $existingTwoWayKey === $key
                            && $existingRelatedCollection === $collection->getId()
                            && $existingCollection === $relatedCollection->getId()
                            && $existingSide !== $side;

                        // If this relationship is not directly related but relates across multiple collections, skip it.
                        //
                        // These conditions ensure that a relationship is considered transitive if it has the same
                        // two-way key and related collection, but is on the opposite side of the relationship (the first and second conditions).
                        //
                        // They also ensure that a relationship is considered transitive if it has the same key and related
                        // collection as an existing relationship, but a different two-way key (the third condition),
                        // or the same two-way key as an existing relationship, but a different key (the fourth condition).
                        $transitive = (($existingKey === $twoWayKey
                                && $existingCollection === $relatedCollection->getId()
                                && $existingSide !== $side)
                            || ($existingTwoWayKey === $key
                                && $existingRelatedCollection === $collection->getId()
                                && $existingSide !== $side)
                            || ($existingKey === $key
                                && $existingTwoWayKey !== $twoWayKey
                                && $existingRelatedCollection === $relatedCollection->getId()
                                && $existingSide !== $side)
                            || ($existingKey !== $key
                                && $existingTwoWayKey === $twoWayKey
                                && $existingRelatedCollection === $relatedCollection->getId()
                                && $existingSide !== $side));

                        if ($reflexive || $symmetric || $transitive) {
                            break 2;
                        }
                    }
                    $this->deleteCascade($collection, $relatedCollection, $document, $key, $value, $relationType, $twoWayKey, $side, $relationship);
                    break;
            }
        }

        return $document;
    }

    /**
     * @param Document $relatedCollection
     * @param Document $document
     * @param mixed $value
     * @param string $relationType
     * @param bool $twoWay
     * @param string $twoWayKey
     * @param string $side
     * @throws AuthorizationException
     * @throws ConflictException
     * @throws DatabaseException
     * @throws RestrictedException
     * @throws StructureException
     */
    private function deleteRestrict(
        Document $relatedCollection,
        Document $document,
        mixed $value,
        string $relationType,
        bool $twoWay,
        string $twoWayKey,
        string $side
    ): void {
        if ($value instanceof Document && $value->isEmpty()) {
            $value = null;
        }

        if (
            !empty($value)
            && $relationType !== Database::RELATION_MANY_TO_ONE
            && $side === Database::RELATION_SIDE_PARENT
        ) {
            throw new RestrictedException('Cannot delete document because it has at least one related document.');
        }

        if (
            $relationType === Database::RELATION_ONE_TO_ONE
            && $side === Database::RELATION_SIDE_CHILD
            && !$twoWay
        ) {
            Authorization::skip(function () use ($document, $relatedCollection, $twoWayKey) {
                $related = $this->findOne($relatedCollection->getId(), [
                    Query::select(['$id']),
                    Query::equal($twoWayKey, [$document->getId()])
                ]);

                if ($related->isEmpty()) {
                    return;
                }

                $this->skipRelationships(fn () => $this->updateDocument(
                    $relatedCollection->getId(),
                    $related->getId(),
                    new Document([
                        $twoWayKey => null
                    ])
                ));
            });
        }

        if (
            $relationType === Database::RELATION_MANY_TO_ONE
            && $side === Database::RELATION_SIDE_CHILD
        ) {
            $related = Authorization::skip(fn () => $this->findOne($relatedCollection->getId(), [
                Query::select(['$id']),
                Query::equal($twoWayKey, [$document->getId()])
            ]));

            if (!$related->isEmpty()) {
                throw new RestrictedException('Cannot delete document because it has at least one related document.');
            }
        }
    }

    /**
     * @param Document $collection
     * @param Document $relatedCollection
     * @param Document $document
     * @param mixed $value
     * @param string $relationType
     * @param bool $twoWay
     * @param string $twoWayKey
     * @param string $side
     * @return void
     * @throws AuthorizationException
     * @throws ConflictException
     * @throws DatabaseException
     * @throws RestrictedException
     * @throws StructureException
     */
    private function deleteSetNull(Document $collection, Document $relatedCollection, Document $document, mixed $value, string $relationType, bool $twoWay, string $twoWayKey, string $side): void
    {
        switch ($relationType) {
            case Database::RELATION_ONE_TO_ONE:
                if (!$twoWay && $side === Database::RELATION_SIDE_PARENT) {
                    break;
                }

                // Shouldn't need read or update permission to delete
                Authorization::skip(function () use ($document, $value, $relatedCollection, $twoWay, $twoWayKey, $side) {
                    if (!$twoWay && $side === Database::RELATION_SIDE_CHILD) {
                        $related = $this->findOne($relatedCollection->getId(), [
                            Query::select(['$id']),
                            Query::equal($twoWayKey, [$document->getId()])
                        ]);
                    } else {
                        if (empty($value)) {
                            return;
                        }
                        $related = $this->getDocument($relatedCollection->getId(), $value->getId(), [Query::select(['$id'])]);
                    }

                    if ($related->isEmpty()) {
                        return;
                    }

                    $this->skipRelationships(fn () => $this->updateDocument(
                        $relatedCollection->getId(),
                        $related->getId(),
                        new Document([
                            $twoWayKey => null
                        ])
                    ));
                });
                break;

            case Database::RELATION_ONE_TO_MANY:
                if ($side === Database::RELATION_SIDE_CHILD) {
                    break;
                }
                foreach ($value as $relation) {
                    Authorization::skip(function () use ($relatedCollection, $twoWayKey, $relation) {
                        $this->skipRelationships(fn () => $this->updateDocument(
                            $relatedCollection->getId(),
                            $relation->getId(),
                            new Document([
                                $twoWayKey => null
                            ]),
                        ));
                    });
                }
                break;

            case Database::RELATION_MANY_TO_ONE:
                if ($side === Database::RELATION_SIDE_PARENT) {
                    break;
                }

                if (!$twoWay) {
                    $value = $this->find($relatedCollection->getId(), [
                        Query::select(['$id']),
                        Query::equal($twoWayKey, [$document->getId()]),
                        Query::limit(PHP_INT_MAX)
                    ]);
                }

                foreach ($value as $relation) {
                    Authorization::skip(function () use ($relatedCollection, $twoWayKey, $relation) {
                        $this->skipRelationships(fn () => $this->updateDocument(
                            $relatedCollection->getId(),
                            $relation->getId(),
                            new Document([
                                $twoWayKey => null
                            ])
                        ));
                    });
                }
                break;

            case Database::RELATION_MANY_TO_MANY:
                $junction = $this->getJunctionCollection($collection, $relatedCollection, $side);

                $junctions = $this->find($junction, [
                    Query::select(['$id']),
                    Query::equal($twoWayKey, [$document->getId()]),
                    Query::limit(PHP_INT_MAX)
                ]);

                foreach ($junctions as $document) {
                    $this->skipRelationships(fn () => $this->deleteDocument(
                        $junction,
                        $document->getId()
                    ));
                }
                break;
        }
    }

    /**
     * @param Document $collection
     * @param Document $relatedCollection
     * @param Document $document
     * @param string $key
     * @param mixed $value
     * @param string $relationType
     * @param string $twoWayKey
     * @param string $side
     * @param Document $relationship
     * @return void
     * @throws AuthorizationException
     * @throws ConflictException
     * @throws DatabaseException
     * @throws RestrictedException
     * @throws StructureException
     */
    private function deleteCascade(Document $collection, Document $relatedCollection, Document $document, string $key, mixed $value, string $relationType, string $twoWayKey, string $side, Document $relationship): void
    {
        switch ($relationType) {
            case Database::RELATION_ONE_TO_ONE:
                if ($value !== null) {
                    $this->relationshipDeleteStack[] = $relationship;

                    $this->deleteDocument(
                        $relatedCollection->getId(),
                        ($value instanceof Document) ? $value->getId() : $value
                    );

                    \array_pop($this->relationshipDeleteStack);
                }
                break;
            case Database::RELATION_ONE_TO_MANY:
                if ($side === Database::RELATION_SIDE_CHILD) {
                    break;
                }

                $this->relationshipDeleteStack[] = $relationship;

                foreach ($value as $relation) {
                    $this->deleteDocument(
                        $relatedCollection->getId(),
                        $relation->getId()
                    );
                }

                \array_pop($this->relationshipDeleteStack);

                break;
            case Database::RELATION_MANY_TO_ONE:
                if ($side === Database::RELATION_SIDE_PARENT) {
                    break;
                }

                $value = $this->find($relatedCollection->getId(), [
                    Query::select(['$id']),
                    Query::equal($twoWayKey, [$document->getId()]),
                    Query::limit(PHP_INT_MAX),
                ]);

                $this->relationshipDeleteStack[] = $relationship;

                foreach ($value as $relation) {
                    $this->deleteDocument(
                        $relatedCollection->getId(),
                        $relation->getId()
                    );
                }

                \array_pop($this->relationshipDeleteStack);

                break;
            case Database::RELATION_MANY_TO_MANY:
                $junction = $this->getJunctionCollection($collection, $relatedCollection, $side);

                $junctions = $this->skipRelationships(fn () => $this->find($junction, [
                    Query::select(['$id', $key]),
                    Query::equal($twoWayKey, [$document->getId()]),
                    Query::limit(PHP_INT_MAX)
                ]));

                $this->relationshipDeleteStack[] = $relationship;

                foreach ($junctions as $document) {
                    if ($side === Database::RELATION_SIDE_PARENT) {
                        $this->deleteDocument(
                            $relatedCollection->getId(),
                            $document->getAttribute($key)
                        );
                    }
                    $this->deleteDocument(
                        $junction,
                        $document->getId()
                    );
                }

                \array_pop($this->relationshipDeleteStack);
                break;
        }
    }

    /**
     * Delete Documents
     *
     * Deletes all documents which match the given query, will respect the relationship's onDelete optin.
     *
     * @param string $collection
     * @param array<Query> $queries
     * @param int $batchSize
     * @param callable|null $onNext
     * @return int
     * @throws AuthorizationException
     * @throws DatabaseException
     * @throws RestrictedException
     * @throws \Throwable
     */
    public function deleteDocuments(
        string $collection,
        array $queries = [],
        int $batchSize = self::DELETE_BATCH_SIZE,
        ?callable $onNext = null,
    ): int {
        if ($this->adapter->getSharedTables() && empty($this->adapter->getTenant())) {
            throw new DatabaseException('Missing tenant. Tenant must be set when table sharing is enabled.');
        }

        $batchSize = \min(Database::DELETE_BATCH_SIZE, \max(1, $batchSize));
        $collection = $this->silent(fn () => $this->getCollection($collection));
        if ($collection->isEmpty()) {
            throw new DatabaseException('Collection not found');
        }

        $documentSecurity = $collection->getAttribute('documentSecurity', false);
        $authorization = new Authorization(self::PERMISSION_DELETE);
        $skipAuth = $authorization->isValid($collection->getDelete());

        if (!$skipAuth && !$documentSecurity && $collection->getId() !== self::METADATA) {
            throw new AuthorizationException($authorization->getDescription());
        }

        $attributes = $collection->getAttribute('attributes', []);
        $indexes = $collection->getAttribute('indexes', []);

        if ($this->validate) {
            $validator = new DocumentsValidator(
                $attributes,
                $indexes,
                $this->maxQueryValues,
                $this->adapter->getMinDateTime(),
                $this->adapter->getMaxDateTime()
            );

            if (!$validator->isValid($queries)) {
                throw new QueryException($validator->getDescription());
            }
        }

        $grouped = Query::groupByType($queries);
        $limit = $grouped['limit'];
        $cursor = $grouped['cursor'];

        if (!empty($cursor) && $cursor->getCollection() !== $collection->getId()) {
            throw new DatabaseException("Cursor document must be from the same Collection.");
        }

        $originalLimit = $limit;
        $last = $cursor;
        $modified = 0;

        while (true) {
            if ($limit && $limit < $batchSize && $limit > 0) {
                $batchSize = $limit;
            } elseif (!empty($limit)) {
                $limit -= $batchSize;
            }

            $new = [
                Query::limit($batchSize)
            ];

            if (!empty($last)) {
                $new[] = Query::cursorAfter($last);
            }

            /**
             * @var array<Document> $batch
             */
            $batch = $this->silent(fn () => $this->find(
                $collection->getId(),
                array_merge($new, $queries),
                forPermission: Database::PERMISSION_DELETE
            ));

            if (empty($batch)) {
                break;
            }

            $internalIds = [];
            $permissionIds = [];
            foreach ($batch as $document) {
                $internalIds[] = $document->getInternalId();
                if (!empty($document->getPermissions())) {
                    $permissionIds[] = $document->getId();
                }

                if ($this->resolveRelationships) {
                    $document = $this->silent(fn () => $this->deleteDocumentRelationships(
                        $collection,
                        $document
                    ));
                }

                // Check if document was updated after the request timestamp
                try {
                    $oldUpdatedAt = new \DateTime($document->getUpdatedAt());
                } catch (Exception $e) {
                    throw new DatabaseException($e->getMessage(), $e->getCode(), $e);
                }

                if (!\is_null($this->timestamp) && $oldUpdatedAt > $this->timestamp) {
                    throw new ConflictException('Document was updated after the request timestamp');
                }
            }

            $this->withTransaction(function () use ($collection, $skipAuth, $authorization, $internalIds, $permissionIds) {
                $getResults = fn () => $this->adapter->deleteDocuments(
                    $collection->getId(),
                    $internalIds,
                    $permissionIds
                );

                $skipAuth
                    ? $authorization->skip($getResults)
                    : $getResults();
            });

            foreach ($batch as $document) {
                if ($this->getSharedTables() && $this->getTenantPerDocument()) {
                    $this->withTenant($document->getTenant(), function () use ($collection, $document) {
                        $this->purgeCachedDocument($collection->getId(), $document->getId());
                    });
                } else {
                    $this->purgeCachedDocument($collection->getId(), $document->getId());
                }

                $onNext && $onNext($document);
                $modified++;
            }

            if (count($batch) < $batchSize) {
                break;
            } elseif ($originalLimit && $modified >= $originalLimit) {
                break;
            }

            $last = \end($batch);
        }

        $this->trigger(self::EVENT_DOCUMENTS_DELETE, new Document([
            '$collection' => $collection->getId(),
            'modified' => $modified
        ]));

        return $modified;
    }

    /**
     * Cleans the all the collection's documents from the cache
     * And the all related cached documents.
     *
     * @param string $collectionId
     *
     * @return bool
     */
    public function purgeCachedCollection(string $collectionId): bool
    {
        [$collectionKey] = $this->getCacheKeys($collectionId);

        $documentKeys = $this->cache->list($collectionKey);
        foreach ($documentKeys as $documentKey) {
            $this->cache->purge($documentKey);
        }

        $this->cache->purge($collectionKey);

        return true;
    }

    /**
     * Cleans a specific document from cache
     * And related document reference in the collection cache.
     *
     * @param string $collectionId
     * @param string $id
     * @return bool
     * @throws Exception
     */
    public function purgeCachedDocument(string $collectionId, string $id): bool
    {
        [$collectionKey, $documentKey] = $this->getCacheKeys($collectionId, $id);

        $this->cache->purge($collectionKey, $documentKey);
        $this->cache->purge($documentKey);

        $this->trigger(self::EVENT_DOCUMENT_PURGE, new Document([
            '$id' => $id,
            '$collection' => $collectionId
        ]));

        return true;
    }

    /**
     * Find Documents
     *
     * @param string $collection
     * @param array<Query> $queries
     * @param string $forPermission
     *
     * @return array<Document>
     * @throws DatabaseException
     * @throws QueryException
     * @throws TimeoutException
     * @throws Exception
     */
    public function find(string $collection, array $queries = [], string $forPermission = Database::PERMISSION_READ): array
    {
        $collection = $this->silent(fn () => $this->getCollection($collection));

        if ($collection->isEmpty()) {
            throw new NotFoundException('Collection not found');
        }

        $attributes = $collection->getAttribute('attributes', []);
        $indexes = $collection->getAttribute('indexes', []);

        if ($this->validate) {
            $validator = new DocumentsValidator(
                $attributes,
                $indexes,
                $this->maxQueryValues,
                $this->adapter->getMinDateTime(),
                $this->adapter->getMaxDateTime(),
            );
            if (!$validator->isValid($queries)) {
                throw new QueryException($validator->getDescription());
            }
        }

        $authorization = new Authorization($forPermission);
        $documentSecurity = $collection->getAttribute('documentSecurity', false);
        $skipAuth = $authorization->isValid($collection->getPermissionsByType($forPermission));

        if (!$skipAuth && !$documentSecurity && $collection->getId() !== self::METADATA) {
            throw new AuthorizationException($authorization->getDescription());
        }

        $relationships = \array_filter(
            $collection->getAttribute('attributes', []),
            fn (Document $attribute) => $attribute->getAttribute('type') === self::VAR_RELATIONSHIP
        );

        $grouped = Query::groupByType($queries);
        $filters = $grouped['filters'];
        $selects = $grouped['selections'];
        $limit = $grouped['limit'];
        $offset = $grouped['offset'];
        $orderAttributes = $grouped['orderAttributes'];
        $orderTypes = $grouped['orderTypes'];
        $cursor = $grouped['cursor'];
        $cursorDirection = $grouped['cursorDirection'];

        if (!empty($cursor) && $cursor->getCollection() !== $collection->getId()) {
            throw new DatabaseException("cursor Document must be from the same Collection.");
        }

        $cursor = empty($cursor) ? [] : $this->encode($collection, $cursor)->getArrayCopy();

        /**  @var array<Query> $queries */
        $queries = \array_merge(
            $selects,
            self::convertQueries($collection, $filters)
        );

        $selections = $this->validateSelections($collection, $selects);
        $nestedSelections = [];

        foreach ($queries as $index => &$query) {
            switch ($query->getMethod()) {
                case Query::TYPE_SELECT:
                    $values = $query->getValues();
                    foreach ($values as $valueIndex => $value) {
                        if (\str_contains($value, '.')) {
                            // Shift the top level off the dot-path to pass the selection down the chain
                            // 'foo.bar.baz' becomes 'bar.baz'
                            $nestedSelections[] = Query::select([
                                \implode('.', \array_slice(\explode('.', $value), 1))
                            ]);

                            $key = \explode('.', $value)[0];

                            foreach ($relationships as $relationship) {
                                if ($relationship->getAttribute('key') === $key) {
                                    switch ($relationship->getAttribute('options')['relationType']) {
                                        case Database::RELATION_MANY_TO_MANY:
                                        case Database::RELATION_ONE_TO_MANY:
                                            unset($values[$valueIndex]);
                                            break;

                                        case Database::RELATION_MANY_TO_ONE:
                                        case Database::RELATION_ONE_TO_ONE:
                                            $values[$valueIndex] = $key;
                                            break;
                                    }
                                }
                            }
                        }
                    }
                    $query->setValues(\array_values($values));
                    break;
                default:
                    if (\str_contains($query->getAttribute(), '.')) {
                        unset($queries[$index]);
                    }
                    break;
            }
        }

        $queries = \array_values($queries);

        $getResults = fn () => $this->adapter->find(
            $collection->getId(),
            $queries,
            $limit ?? 25,
            $offset ?? 0,
            $orderAttributes,
            $orderTypes,
            $cursor,
            $cursorDirection ?? Database::CURSOR_AFTER,
            $forPermission
        );

        $results = $skipAuth ? Authorization::skip($getResults) : $getResults();

        foreach ($results as &$node) {
            if ($this->resolveRelationships && (empty($selects) || !empty($nestedSelections))) {
                $node = $this->silent(fn () => $this->populateDocumentRelationships($collection, $node, $nestedSelections));
            }
            $node = $this->casting($collection, $node);
            $node = $this->decode($collection, $node, $selections);

            if (!$node->isEmpty()) {
                $node->setAttribute('$collection', $collection->getId());
            }
        }

        unset($query);

        // Remove internal attributes which are not queried
        foreach ($queries as $query) {
            if ($query->getMethod() === Query::TYPE_SELECT) {
                $values = $query->getValues();
                foreach ($results as $result) {
                    foreach ($this->getInternalAttributes() as $internalAttribute) {
                        if (!\in_array($internalAttribute['$id'], $values)) {
                            $result->removeAttribute($internalAttribute['$id']);
                        }
                    }
                }
            }
        }

        $this->trigger(self::EVENT_DOCUMENT_FIND, $results);

        return $results;
    }

    /**
     * Call callback for each document of the given collection
     * that matches the given queries
     *
     * @param string $collection
     * @param callable $callback
     * @param array<Query> $queries
     * @param string $forPermission
     * @return void
     * @throws \Utopia\Database\Exception
     */
    public function foreach(string $collection, callable $callback, array $queries = [], string $forPermission = Database::PERMISSION_READ): void
    {
        $grouped = Query::groupByType($queries);
        $limitExists = $grouped['limit'] !== null;
        $limit = $grouped['limit'] ?? 25;
        $offset = $grouped['offset'];

        $cursor = $grouped['cursor'];
        $cursorDirection = $grouped['cursorDirection'];

        // Cursor before is not supported
        if ($cursor !== null && $cursorDirection === Database::CURSOR_BEFORE) {
            throw new DatabaseException('Cursor ' . Database::CURSOR_BEFORE . ' not supported in this method.');
        }

        $sum = $limit;
        $latestDocument = null;

        while ($sum === $limit) {
            $newQueries = $queries;
            if ($latestDocument !== null) {
                //reset offset and cursor as groupByType ignores same type query after first one is encountered
                if ($offset !== null) {
                    array_unshift($newQueries, Query::offset(0));
                }

                array_unshift($newQueries, Query::cursorAfter($latestDocument));
            }
            if (!$limitExists) {
                $newQueries[] = Query::limit($limit);
            }
            $results = $this->find($collection, $newQueries, $forPermission);

            if (empty($results)) {
                return;
            }

            $sum = count($results);

            foreach ($results as $document) {
                if (is_callable($callback)) {
                    $callback($document);
                }
            }

            $latestDocument = $results[array_key_last($results)];
        }
    }

    /**
     * @param string $collection
     * @param array<Query> $queries
     * @return Document
     * @throws DatabaseException
     */
    public function findOne(string $collection, array $queries = []): Document
    {
        $results = $this->silent(fn () => $this->find($collection, \array_merge([
            Query::limit(1)
        ], $queries)));

        $found = \reset($results);

        $this->trigger(self::EVENT_DOCUMENT_FIND, $found);

        if (!$found) {
            return new Document();
        }

        return $found;
    }

    /**
     * Count Documents
     *
     * Count the number of documents.
     *
     * @param string $collection
     * @param array<Query> $queries
     * @param int|null $max
     *
     * @return int
     * @throws DatabaseException
     */
    public function count(string $collection, array $queries = [], ?int $max = null): int
    {
        $collection = $this->silent(fn () => $this->getCollection($collection));
        $attributes = $collection->getAttribute('attributes', []);
        $indexes = $collection->getAttribute('indexes', []);

        if ($this->validate) {
            $validator = new DocumentsValidator(
                $attributes,
                $indexes,
                $this->maxQueryValues,
                $this->adapter->getMinDateTime(),
                $this->adapter->getMaxDateTime(),
            );
            if (!$validator->isValid($queries)) {
                throw new QueryException($validator->getDescription());
            }
        }

        $authorization = new Authorization(self::PERMISSION_READ);
        if ($authorization->isValid($collection->getRead())) {
            $skipAuth = true;
        }

        $queries = Query::groupByType($queries)['filters'];
        $queries = self::convertQueries($collection, $queries);

        $getCount = fn () => $this->adapter->count($collection->getId(), $queries, $max);
        $count = $skipAuth ?? false ? Authorization::skip($getCount) : $getCount();

        $this->trigger(self::EVENT_DOCUMENT_COUNT, $count);

        return $count;
    }

    /**
     * Sum an attribute
     *
     * Sum an attribute for all the documents. Pass $max=0 for unlimited count
     *
     * @param string $collection
     * @param string $attribute
     * @param array<Query> $queries
     * @param int|null $max
     *
     * @return int|float
     * @throws DatabaseException
     */
    public function sum(string $collection, string $attribute, array $queries = [], ?int $max = null): float|int
    {
        $collection = $this->silent(fn () => $this->getCollection($collection));
        $attributes = $collection->getAttribute('attributes', []);
        $indexes = $collection->getAttribute('indexes', []);

        if ($this->validate) {
            $validator = new DocumentsValidator(
                $attributes,
                $indexes,
                $this->maxQueryValues,
                $this->adapter->getMinDateTime(),
                $this->adapter->getMaxDateTime(),
            );
            if (!$validator->isValid($queries)) {
                throw new QueryException($validator->getDescription());
            }
        }

        $queries = self::convertQueries($collection, $queries);

        $sum = $this->adapter->sum($collection->getId(), $attribute, $queries, $max);

        $this->trigger(self::EVENT_DOCUMENT_SUM, $sum);

        return $sum;
    }

    /**
     * Add Attribute Filter
     *
     * @param string $name
     * @param callable $encode
     * @param callable $decode
     *
     * @return void
     */
    public static function addFilter(string $name, callable $encode, callable $decode): void
    {
        self::$filters[$name] = [
            'encode' => $encode,
            'decode' => $decode,
        ];
    }

    /**
     * Encode Document
     *
     * @param Document $collection
     * @param Document $document
     *
     * @return Document
     * @throws DatabaseException
     */
    public function encode(Document $collection, Document $document): Document
    {
        $attributes = $collection->getAttribute('attributes', []);

        $internalAttributes = \array_filter(Database::INTERNAL_ATTRIBUTES, function ($attribute) {
            // We don't want to encode permissions into a JSON string
            return $attribute['$id'] !== '$permissions';
        });

        $attributes = \array_merge($attributes, $internalAttributes);

        foreach ($attributes as $attribute) {
            $key = $attribute['$id'] ?? '';
            $array = $attribute['array'] ?? false;
            $default = $attribute['default'] ?? null;
            $filters = $attribute['filters'] ?? [];
            $value = $document->getAttribute($key);

            // Continue on optional param with no default
            if (is_null($value) && is_null($default)) {
                continue;
            }

            // Assign default only if no value provided
            // False positive "Call to function is_null() with mixed will always evaluate to false"
            // @phpstan-ignore-next-line
            if (is_null($value) && !is_null($default)) {
                $value = ($array) ? $default : [$default];
            } else {
                $value = ($array) ? $value : [$value];
            }

            foreach ($value as &$node) {
                if (($node !== null)) {
                    foreach ($filters as $filter) {
                        $node = $this->encodeAttribute($filter, $node, $document);
                    }
                }
            }

            if (!$array) {
                $value = $value[0];
            }

            $document->setAttribute($key, $value);
        }

        return $document;
    }

    /**
     * Decode Document
     *
     * @param Document $collection
     * @param Document $document
     * @param array<string> $selections
     * @return Document
     * @throws DatabaseException
     */
    public function decode(Document $collection, Document $document, array $selections = []): Document
    {
        $attributes = \array_filter(
            $collection->getAttribute('attributes', []),
            fn ($attribute) => $attribute['type'] !== self::VAR_RELATIONSHIP
        );

        $relationships = \array_filter(
            $collection->getAttribute('attributes', []),
            fn ($attribute) => $attribute['type'] === self::VAR_RELATIONSHIP
        );

        foreach ($relationships as $relationship) {
            $key = $relationship['$id'] ?? '';

            if (
                \array_key_exists($key, (array)$document)
                || \array_key_exists($this->adapter->filter($key), (array)$document)
            ) {
                $value = $document->getAttribute($key);
                $value ??= $document->getAttribute($this->adapter->filter($key));
                $document->removeAttribute($this->adapter->filter($key));
                $document->setAttribute($key, $value);
            }
        }

        $attributes = \array_merge($attributes, $this->getInternalAttributes());

        foreach ($attributes as $attribute) {
            $key = $attribute['$id'] ?? '';
            $array = $attribute['array'] ?? false;
            $filters = $attribute['filters'] ?? [];
            $value = $document->getAttribute($key);

            if (\is_null($value)) {
                $value = $document->getAttribute($this->adapter->filter($key));

                if (!\is_null($value)) {
                    $document->removeAttribute($this->adapter->filter($key));
                }
            }

            $value = ($array) ? $value : [$value];
            $value = (is_null($value)) ? [] : $value;

            foreach ($value as &$node) {
                foreach (\array_reverse($filters) as $filter) {
                    $node = $this->decodeAttribute($filter, $node, $document, $key);
                }
            }

            if (empty($selections) || \in_array($key, $selections) || \in_array('*', $selections)) {
                if (
                    empty($selections)
                    || \in_array($key, $selections)
                    || \in_array('*', $selections)
                    || \in_array($key, ['$createdAt', '$updatedAt'])
                ) {
                    // Prevent null values being set for createdAt and updatedAt
                    if (\in_array($key, ['$createdAt', '$updatedAt']) && $value[0] === null) {
                        continue;
                    } else {
                        $document->setAttribute($key, ($array) ? $value : $value[0]);
                    }
                }
            }
        }

        return $document;
    }

    /**
     * Casting
     *
     * @param Document $collection
     * @param Document $document
     *
     * @return Document
     */
    public function casting(Document $collection, Document $document): Document
    {
        if ($this->adapter->getSupportForCasting()) {
            return $document;
        }

        $attributes = $collection->getAttribute('attributes', []);

        foreach ($attributes as $attribute) {
            $key = $attribute['$id'] ?? '';
            $type = $attribute['type'] ?? '';
            $array = $attribute['array'] ?? false;
            $value = $document->getAttribute($key, null);
            if (is_null($value)) {
                continue;
            }

            if ($array) {
                $value = !is_string($value)
                    ? $value
                    : json_decode($value, true);
            } else {
                $value = [$value];
            }

            foreach ($value as &$node) {
                switch ($type) {
                    case self::VAR_BOOLEAN:
                        $node = (bool)$node;
                        break;
                    case self::VAR_INTEGER:
                        $node = (int)$node;
                        break;
                    case self::VAR_FLOAT:
                        $node = (float)$node;
                        break;
                    default:
                        break;
                }
            }

            $document->setAttribute($key, ($array) ? $value : $value[0]);
        }

        return $document;
    }

    /**
     * Encode Attribute
     *
     * Passes the attribute $value, and $document context to a predefined filter
     *  that allow you to manipulate the input format of the given attribute.
     *
     * @param string $name
     * @param mixed $value
     * @param Document $document
     *
     * @return mixed
     * @throws DatabaseException
     */
    protected function encodeAttribute(string $name, mixed $value, Document $document): mixed
    {
        if (!array_key_exists($name, self::$filters) && !array_key_exists($name, $this->instanceFilters)) {
            throw new NotFoundException("Filter: {$name} not found");
        }

        try {
            if (\array_key_exists($name, $this->instanceFilters)) {
                $value = $this->instanceFilters[$name]['encode']($value, $document, $this);
            } else {
                $value = self::$filters[$name]['encode']($value, $document, $this);
            }
        } catch (\Throwable $th) {
            throw new DatabaseException($th->getMessage(), $th->getCode(), $th);
        }

        return $value;
    }

    /**
     * Decode Attribute
     *
     * Passes the attribute $value, and $document context to a predefined filter
     *  that allow you to manipulate the output format of the given attribute.
     *
     * @param string $filter
     * @param mixed $value
     * @param Document $document
     *
     * @return mixed
     * @throws DatabaseException
     */
    protected function decodeAttribute(string $filter, mixed $value, Document $document, string $attribute): mixed
    {
        if (!$this->filter) {
            return $value;
        }

        if (!array_key_exists($filter, self::$filters) && !array_key_exists($filter, $this->instanceFilters)) {
            throw new NotFoundException("Filter \"{$filter}\" not found for attribute \"{$attribute}\"");
        }

        if (array_key_exists($filter, $this->instanceFilters)) {
            $value = $this->instanceFilters[$filter]['decode']($value, $document, $this);
        } else {
            $value = self::$filters[$filter]['decode']($value, $document, $this);
        }

        return $value;
    }

    /**
     * Validate if a set of attributes can be selected from the collection
     *
     * @param Document $collection
     * @param array<Query> $queries
     * @return array<string>
     * @throws QueryException
     */
    private function validateSelections(Document $collection, array $queries): array
    {
        if (empty($queries)) {
            return [];
        }

        $selections = [];
        $relationshipSelections = [];

        foreach ($queries as $query) {
            if ($query->getMethod() == Query::TYPE_SELECT) {
                foreach ($query->getValues() as $value) {
                    if (\str_contains($value, '.')) {
                        $relationshipSelections[] = $value;
                        continue;
                    }
                    $selections[] = $value;
                }
            }
        }

        // Allow querying internal attributes
        $keys = \array_map(
            fn ($attribute) => $attribute['$id'],
            self::getInternalAttributes()
        );

        foreach ($collection->getAttribute('attributes', []) as $attribute) {
            if ($attribute['type'] !== self::VAR_RELATIONSHIP) {
                // Fallback to $id when key property is not present in metadata table for some tables such as Indexes or Attributes
                $keys[] = $attribute['key'] ?? $attribute['$id'];
            }
        }

        $invalid = \array_diff($selections, $keys);
        if (!empty($invalid) && !\in_array('*', $invalid)) {
            throw new QueryException('Cannot select attributes: ' . \implode(', ', $invalid));
        }

        $selections = \array_merge($selections, $relationshipSelections);

        $selections[] = '$id';
        $selections[] = '$internalId';
        $selections[] = '$collection';
        $selections[] = '$createdAt';
        $selections[] = '$updatedAt';
        $selections[] = '$permissions';

        return $selections;
    }

    /**
     * Get adapter attribute limit, accounting for internal metadata
     * Returns 0 to indicate no limit
     *
     * @return int
     */
    public function getLimitForAttributes(): int
    {
        if ($this->adapter->getLimitForAttributes() === 0) {
            return 0;
        }

        return $this->adapter->getLimitForAttributes() - $this->adapter->getCountOfDefaultAttributes();
    }

    /**
     * Get adapter index limit
     *
     * @return int
     */
    public function getLimitForIndexes(): int
    {
        return $this->adapter->getLimitForIndexes() - $this->adapter->getCountOfDefaultIndexes();
    }

    /**
     * @param Document $collection
     * @param array<Query> $queries
     * @return array<Query>
     * @throws QueryException
     * @throws Exception
     */
    public static function convertQueries(Document $collection, array $queries): array
    {
        $attributes = $collection->getAttribute('attributes', []);

        foreach (Database::INTERNAL_ATTRIBUTES as $attribute) {
            $attributes[] = new Document($attribute);
        }

        foreach ($attributes as $attribute) {
            foreach ($queries as $query) {
                if ($query->getAttribute() === $attribute->getId()) {
                    $query->setOnArray($attribute->getAttribute('array', false));
                }
            }

            if ($attribute->getAttribute('type') == Database::VAR_DATETIME) {
                foreach ($queries as $index => $query) {
                    if ($query->getAttribute() === $attribute->getId()) {
                        $values = $query->getValues();
                        foreach ($values as $valueIndex => $value) {
                            try {
                                $values[$valueIndex] = DateTime::setTimezone($value);
                            } catch (\Throwable $e) {
                                throw new QueryException($e->getMessage(), $e->getCode(), $e);
                            }
                        }
                        $query->setValues($values);
                        $queries[$index] = $query;
                    }
                }
            }
        }

        return $queries;
    }

    /**
     * @return  array<array<string, mixed>>
     */
    public function getInternalAttributes(): array
    {
        $attributes = self::INTERNAL_ATTRIBUTES;

        if (!$this->adapter->getSharedTables()) {
            $attributes = \array_filter(Database::INTERNAL_ATTRIBUTES, function ($attribute) {
                return $attribute['$id'] !== '$tenant';
            });
        }

        return $attributes;
    }

    /**
     * Get Schema Attributes
     *
     * @param string $collection
     * @return array<Document>
     * @throws DatabaseException
     */
    public function getSchemaAttributes(string $collection): array
    {
        return $this->adapter->getSchemaAttributes($collection);
    }

    /**
     * @param string $collectionId
     * @param string|null $documentId
     * @param array<string> $selects
     * @return array{0: ?string, 1: ?string, 2: ?string}
     */
    public function getCacheKeys(string $collectionId, ?string $documentId = null, array $selects = []): array
    {
        if ($this->adapter->getSupportForHostname()) {
            $hostname = $this->adapter->getHostname();
        }

        $collectionKey = \sprintf(
            '%s-cache-%s:%s:%s:collection:%s',
            $this->cacheName,
            $hostname ?? '',
            $this->getNamespace(),
            $this->adapter->getTenant(),
            $collectionId
        );

        if ($documentId) {
            $documentKey = $documentHashKey = "{$collectionKey}:{$documentId}";

            if (!empty($selects)) {
                $documentHashKey = $documentKey . ':' . \md5(\implode($selects));
            }
        }

        return [
            $collectionKey,
            $documentKey ?? null,
            $documentHashKey ?? null
        ];
    }
}<|MERGE_RESOLUTION|>--- conflicted
+++ resolved
@@ -3068,7 +3068,6 @@
         $validator = new Authorization(self::PERMISSION_READ);
         $documentSecurity = $collection->getAttribute('documentSecurity', false);
 
-<<<<<<< HEAD
         /**
          * Cache hash keys
          */
@@ -3077,19 +3076,11 @@
             $tenantSegment = null;
         }
 
-        $collectionCacheKey = $this->cacheName . '-cache-' . $this->getNamespace() . ':' . $tenantSegment . ':collection:' . $collection->getId();
-        $documentCacheKey = $documentCacheHash = $collectionCacheKey . ':' . $id;
-
-        if (!empty($selections)) {
-            $documentCacheHash .= ':' . \md5(\implode($selections));
-        }
-=======
         [$collectionKey, $documentKey, $hashKey] = $this->getCacheKeys(
             $collection->getId(),
             $id,
             $selections
         );
->>>>>>> 74035473
 
         try {
             $cached = $this->cache->load($documentKey, self::TTL, $hashKey);
