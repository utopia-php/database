<?php

namespace Utopia\Database;

use Exception;
use Utopia\Cache\Cache;
use Utopia\Database\Exception as DatabaseException;
use Utopia\Database\Exception\Authorization as AuthorizationException;
use Utopia\Database\Exception\Conflict as ConflictException;
use Utopia\Database\Exception\Duplicate as DuplicateException;
use Utopia\Database\Exception\Limit as LimitException;
use Utopia\Database\Exception\Query as QueryException;
use Utopia\Database\Exception\Relationship as RelationshipException;
use Utopia\Database\Exception\Restricted as RestrictedException;
use Utopia\Database\Exception\Structure as StructureException;
use Utopia\Database\Exception\Timeout as TimeoutException;
use Utopia\Database\Helpers\ID;
use Utopia\Database\Helpers\Permission;
use Utopia\Database\Helpers\Role;
use Utopia\Database\Validator\Authorization;
use Utopia\Database\Validator\Index as IndexValidator;
use Utopia\Database\Validator\Permissions;
use Utopia\Database\Validator\Queries\Document as DocumentValidator;
use Utopia\Database\Validator\Queries\Documents as DocumentsValidator;
use Utopia\Database\Validator\Structure;

class Database
{
    public const VAR_STRING = 'string';
    // Simple Types
    public const VAR_INTEGER = 'integer';
    public const VAR_FLOAT = 'double';
    public const VAR_BOOLEAN = 'boolean';
    public const VAR_DATETIME = 'datetime';

    public const INT_MAX = 2147483647;
    public const BIG_INT_MAX = PHP_INT_MAX;
    public const DOUBLE_MAX = PHP_FLOAT_MAX;

    // Relationship Types
    public const VAR_RELATIONSHIP = 'relationship';

    // Index Types
    public const INDEX_KEY = 'key';
    public const INDEX_FULLTEXT = 'fulltext';
    public const INDEX_UNIQUE = 'unique';
    public const INDEX_SPATIAL = 'spatial';
    public const ARRAY_INDEX_LENGTH = 255;

    // Relation Types
    public const RELATION_ONE_TO_ONE = 'oneToOne';
    public const RELATION_ONE_TO_MANY = 'oneToMany';
    public const RELATION_MANY_TO_ONE = 'manyToOne';
    public const RELATION_MANY_TO_MANY = 'manyToMany';

    // Relation Actions
    public const RELATION_MUTATE_CASCADE = 'cascade';
    public const RELATION_MUTATE_RESTRICT = 'restrict';
    public const RELATION_MUTATE_SET_NULL = 'setNull';

    // Relation Sides
    public const RELATION_SIDE_PARENT = 'parent';
    public const RELATION_SIDE_CHILD = 'child';

    public const RELATION_MAX_DEPTH = 3;

    // Orders
    public const ORDER_ASC = 'ASC';
    public const ORDER_DESC = 'DESC';

    // Permissions
    public const PERMISSION_CREATE = 'create';
    public const PERMISSION_READ = 'read';
    public const PERMISSION_UPDATE = 'update';
    public const PERMISSION_DELETE = 'delete';

    // Aggregate permissions
    public const PERMISSION_WRITE = 'write';

    public const PERMISSIONS = [
        self::PERMISSION_CREATE,
        self::PERMISSION_READ,
        self::PERMISSION_UPDATE,
        self::PERMISSION_DELETE,
    ];

    // Collections
    public const METADATA = '_metadata';

    // Cursor
    public const CURSOR_BEFORE = 'before';
    public const CURSOR_AFTER = 'after';

    // Lengths
    public const LENGTH_KEY = 255;

    // Cache
    public const TTL = 60 * 60 * 24; // 24 hours

    // Events
    public const EVENT_ALL = '*';

    public const EVENT_DATABASE_LIST = 'database_list';
    public const EVENT_DATABASE_CREATE = 'database_create';
    public const EVENT_DATABASE_DELETE = 'database_delete';

    public const EVENT_COLLECTION_LIST = 'collection_list';
    public const EVENT_COLLECTION_CREATE = 'collection_create';
    public const EVENT_COLLECTION_UPDATE = 'collection_update';
    public const EVENT_COLLECTION_READ = 'collection_read';
    public const EVENT_COLLECTION_DELETE = 'collection_delete';

    public const EVENT_DOCUMENT_FIND = 'document_find';
    public const EVENT_DOCUMENT_CREATE = 'document_create';
    public const EVENT_DOCUMENTS_CREATE = 'documents_create';
    public const EVENT_DOCUMENT_READ = 'document_read';
    public const EVENT_DOCUMENT_UPDATE = 'document_update';
    public const EVENT_DOCUMENTS_UPDATE = 'documents_update';
    public const EVENT_DOCUMENT_DELETE = 'document_delete';
    public const EVENT_DOCUMENT_COUNT = 'document_count';
    public const EVENT_DOCUMENT_SUM = 'document_sum';
    public const EVENT_DOCUMENT_INCREASE = 'document_increase';
    public const EVENT_DOCUMENT_DECREASE = 'document_decrease';

    public const EVENT_PERMISSIONS_CREATE = 'permissions_create';
    public const EVENT_PERMISSIONS_READ = 'permissions_read';
    public const EVENT_PERMISSIONS_DELETE = 'permissions_delete';

    public const EVENT_ATTRIBUTE_CREATE = 'attribute_create';
    public const EVENT_ATTRIBUTE_UPDATE = 'attribute_update';
    public const EVENT_ATTRIBUTE_DELETE = 'attribute_delete';

    public const EVENT_INDEX_RENAME = 'index_rename';
    public const EVENT_INDEX_CREATE = 'index_create';
    public const EVENT_INDEX_DELETE = 'index_delete';

    public const INSERT_BATCH_SIZE = 100;

    protected Adapter $adapter;

    protected Cache $cache;

    protected string $cacheName = 'default';

    /**
     * @var array<bool|string>
     */
    protected array $map = [];

    /**
     * List of Internal attributes
     *
     * @var array<array<string, mixed>>
     */
    public const INTERNAL_ATTRIBUTES = [
        [
            '$id' => '$id',
            'type' => self::VAR_STRING,
            'size' => Database::LENGTH_KEY,
            'required' => true,
            'signed' => true,
            'array' => false,
            'filters' => [],
        ],
        [
            '$id' => '$internalId',
            'type' => self::VAR_STRING,
            'size' => Database::LENGTH_KEY,
            'required' => true,
            'signed' => true,
            'array' => false,
            'filters' => [],
        ],
        [
            '$id' => '$collection',
            'type' => self::VAR_STRING,
            'size' => Database::LENGTH_KEY,
            'required' => true,
            'signed' => true,
            'array' => false,
            'filters' => [],
        ],
        [
            '$id' => '$tenant',
            'type' => self::VAR_INTEGER,
            'size' => 0,
            'required' => false,
            'default' => null,
            'signed' => true,
            'array' => false,
            'filters' => [],
        ],
        [
            '$id' => '$createdAt',
            'type' => Database::VAR_DATETIME,
            'format' => '',
            'size' => 0,
            'signed' => false,
            'required' => false,
            'default' => null,
            'array' => false,
            'filters' => ['datetime']
        ],
        [
            '$id' => '$updatedAt',
            'type' => Database::VAR_DATETIME,
            'format' => '',
            'size' => 0,
            'signed' => false,
            'required' => false,
            'default' => null,
            'array' => false,
            'filters' => ['datetime']
        ],
        [
            '$id' => '$permissions',
            'type' => Database::VAR_STRING,
            'size' => 1000000,
            'signed' => true,
            'required' => false,
            'default' => [],
            'array' => false,
            'filters' => ['json']
        ],
    ];

    public const INTERNAL_INDEXES = [
        '_id',
        '_uid',
        '_createdAt',
        '_updatedAt',
        '_permissions_id',
        '_permissions',
    ];

    /**
     * Parent Collection
     * Defines the structure for both system and custom collections
     *
     * @var array<string, mixed>
     */
    protected const COLLECTION = [
        '$id' => self::METADATA,
        '$collection' => self::METADATA,
        'name' => 'collections',
        'attributes' => [
            [
                '$id' => 'name',
                'key' => 'name',
                'type' => self::VAR_STRING,
                'size' => 256,
                'required' => true,
                'signed' => true,
                'array' => false,
                'filters' => [],
            ],
            [
                '$id' => 'attributes',
                'key' => 'attributes',
                'type' => self::VAR_STRING,
                'size' => 1000000,
                'required' => false,
                'signed' => true,
                'array' => false,
                'filters' => ['json'],
            ],
            [
                '$id' => 'indexes',
                'key' => 'indexes',
                'type' => self::VAR_STRING,
                'size' => 1000000,
                'required' => false,
                'signed' => true,
                'array' => false,
                'filters' => ['json'],
            ],
            [
                '$id' => 'documentSecurity',
                'key' => 'documentSecurity',
                'type' => self::VAR_BOOLEAN,
                'size' => 0,
                'required' => true,
                'signed' => true,
                'array' => false,
                'filters' => []
            ]
        ],
        'indexes' => [],
    ];

    /**
     * @var array<string, array{encode: callable, decode: callable}>
     */
    protected static array $filters = [];

    /**
     * @var array<string, array{encode: callable, decode: callable}>
     */
    protected array $instanceFilters = [];

    /**
     * @var array<string, mixed>
     */
    protected array $listeners = [
        '*' => [],
    ];

    /**
     * Array in which the keys are the names of databse listeners that
     * should be skipped when dispatching events. null $silentListeners
     * will skip all listeners.
     *
     * @var ?array<string, bool>
     */
    protected ?array $silentListeners = [];

    protected ?\DateTime $timestamp = null;

    protected bool $resolveRelationships = true;

    protected int $relationshipFetchDepth = 1;

    protected bool $filter = true;

    protected bool $validate = true;

    protected bool $preserveDates = false;

    /**
     * Stack of collection IDs when creating or updating related documents
     * @var array<string>
     */
    protected array $relationshipWriteStack = [];

    /**
     * @var array<Document>
     */
    protected array $relationshipFetchStack = [];

    /**
     * @var array<Document>
     */
    protected array $relationshipDeleteStack = [];

    /**
     * @param Adapter $adapter
     * @param Cache $cache
     * @param array<string, array{encode: callable, decode: callable}> $filters
     */
    public function __construct(Adapter $adapter, Cache $cache, array $filters = [])
    {
        $this->adapter = $adapter;
        $this->cache = $cache;
        $this->instanceFilters = $filters;

        self::addFilter(
            'json',
            /**
             * @param mixed $value
             * @return mixed
             */
            function (mixed $value) {
                $value = ($value instanceof Document) ? $value->getArrayCopy() : $value;

                if (!is_array($value) && !$value instanceof \stdClass) {
                    return $value;
                }

                return json_encode($value);
            },
            /**
             * @param mixed $value
             * @return mixed
             * @throws Exception
             */
            function (mixed $value) {
                if (!is_string($value)) {
                    return $value;
                }

                $value = json_decode($value, true) ?? [];

                if (array_key_exists('$id', $value)) {
                    return new Document($value);
                } else {
                    $value = array_map(function ($item) {
                        if (is_array($item) && array_key_exists('$id', $item)) { // if `$id` exists, create a Document instance
                            return new Document($item);
                        }
                        return $item;
                    }, $value);
                }

                return $value;
            }
        );

        self::addFilter(
            'datetime',
            /**
             * @param string|null $value
             * @return string|null
             * @throws Exception
             */
            function (?string $value) {
                if (is_null($value)) {
                    return null;
                }
                try {
                    $value = new \DateTime($value);
                    $value->setTimezone(new \DateTimeZone(date_default_timezone_get()));
                    return DateTime::format($value);
                } catch (\Throwable $th) {
                    return $value;
                }
            },
            /**
             * @param string|null $value
             * @return string|null
             */
            function (?string $value) {
                return DateTime::formatTz($value);
            }
        );
    }

    /**
     * Add listener to events
     *
     * @param string $event
     * @param string $name
     * @param callable $callback
     * @return static
     */
    public function on(string $event, string $name, callable $callback): static
    {
        if (!isset($this->listeners[$event])) {
            $this->listeners[$event] = [];
        }
        $this->listeners[$event][$name] = $callback;

        return $this;
    }

    /**
     * Add a transformation to be applied to a query string before an event occurs
     *
     * @param string $event
     * @param string $name
     * @param callable $callback
     * @return $this
     */
    public function before(string $event, string $name, callable $callback): static
    {
        $this->adapter->before($event, $name, $callback);

        return $this;
    }

    /**
     * Silent event generation for calls inside the callback
     *
     * @template T
     * @param callable(): T $callback
     * @param array<string>|null $listeners List of listeners to silence; if null, all listeners will be silenced
     * @return T
     */
    public function silent(callable $callback, array $listeners = null): mixed
    {
        $previous = $this->silentListeners;

        if (is_null($listeners)) {
            $this->silentListeners = null;
        } else {
            $silentListeners = [];
            foreach ($listeners as $listener) {
                $silentListeners[$listener] = true;
            }
            $this->silentListeners = $silentListeners;
        }

        try {
            return $callback();
        } finally {
            $this->silentListeners = $previous;
        }
    }

    /**
     * Skip relationships for all the calls inside the callback
     *
     * @template T
     * @param callable(): T $callback
     * @return T
     */
    public function skipRelationships(callable $callback): mixed
    {
        $previous = $this->resolveRelationships;
        $this->resolveRelationships = false;

        try {
            return $callback();
        } finally {
            $this->resolveRelationships = $previous;
        }
    }

    /**
     * Trigger callback for events
     *
     * @param string $event
     * @param mixed $args
     * @return void
     */
    protected function trigger(string $event, mixed $args = null): void
    {
        if (\is_null($this->silentListeners)) {
            return;
        }
        foreach ($this->listeners[self::EVENT_ALL] as $name => $callback) {
            if (isset($this->silentListeners[$name])) {
                continue;
            }
            $callback($event, $args);
        }

        foreach (($this->listeners[$event] ?? []) as $name => $callback) {
            if (isset($this->silentListeners[$name])) {
                continue;
            }
            $callback($event, $args);
        }
    }

    /**
     * Executes $callback with $timestamp set to $requestTimestamp
     *
     * @template T
     * @param ?\DateTime $requestTimestamp
     * @param callable(): T $callback
     * @return T
     */
    public function withRequestTimestamp(?\DateTime $requestTimestamp, callable $callback): mixed
    {
        $previous = $this->timestamp;
        $this->timestamp = $requestTimestamp;
        try {
            $result = $callback();
        } finally {
            $this->timestamp = $previous;
        }
        return $result;
    }

    /**
     * Set Namespace.
     *
     * Set namespace to divide different scope of data sets
     *
     * @param string $namespace
     *
     * @return $this
     *
     * @throws DatabaseException
     */
    public function setNamespace(string $namespace): static
    {
        $this->adapter->setNamespace($namespace);

        return $this;
    }

    /**
     * Get Namespace.
     *
     * Get namespace of current set scope
     *
     * @return string
     */
    public function getNamespace(): string
    {
        return $this->adapter->getNamespace();
    }

    /**
     * Set database to use for current scope
     *
     * @param string $name
     *
     * @return static
     * @throws DatabaseException
     */
    public function setDatabase(string $name): static
    {
        $this->adapter->setDatabase($name);

        return $this;
    }

    /**
     * Get Database.
     *
     * Get Database from current scope
     *
     * @return string
     * @throws DatabaseException
     */
    public function getDatabase(): string
    {
        return $this->adapter->getDatabase();
    }

    /**
     * Set the cache instance
     *
     * @param Cache $cache
     *
     * @return $this
     */
    public function setCache(Cache $cache): static
    {
        $this->cache = $cache;
        return $this;
    }

    /**
     * Get the cache instance
     *
     * @return Cache
     */
    public function getCache(): Cache
    {
        return $this->cache;
    }

    /**
     * Set the name to use for cache
     *
     * @param string $name
     * @return $this
     */
    public function setCacheName(string $name): static
    {
        $this->cacheName = $name;

        return $this;
    }

    /**
     * Get the cache name
     *
     * @return string
     */
    public function getCacheName(): string
    {
        return $this->cacheName;
    }

    /**
     * Set a metadata value to be printed in the query comments
     *
     * @param string $key
     * @param mixed $value
     * @return static
     */
    public function setMetadata(string $key, mixed $value): static
    {
        $this->adapter->setMetadata($key, $value);

        return $this;
    }

    /**
     * Get metadata
     *
     * @return array<string, mixed>
     */
    public function getMetadata(): array
    {
        return $this->adapter->getMetadata();
    }

    /**
     * Clear metadata
     *
     * @return void
     */
    public function resetMetadata(): void
    {
        $this->adapter->resetMetadata();
    }

    /**
     * Set maximum query execution time
     *
     * @param int $milliseconds
     * @param string $event
     * @return static
     * @throws Exception
     */
    public function setTimeout(int $milliseconds, string $event = Database::EVENT_ALL): static
    {
        $this->adapter->setTimeout($milliseconds, $event);

        return $this;
    }

    /**
     * Clear maximum query execution time
     *
     * @param string $event
     * @return void
     */
    public function clearTimeout(string $event = Database::EVENT_ALL): void
    {
        $this->adapter->clearTimeout($event);
    }

    /**
     * Enable filters
     *
     * @return $this
     */
    public function enableFilters(): static
    {
        $this->filter = true;

        return $this;
    }

    /**
     * Disable filters
     *
     * @return $this
     */
    public function disableFilters(): static
    {
        $this->filter = false;

        return $this;
    }

    /**
     * Get instance filters
     *
     * @return array<string, array{encode: callable, decode: callable}>
     */
    public function getInstanceFilters(): array
    {
        return $this->instanceFilters;
    }

    /**
     * Enable validation
     *
     * @return $this
     */
    public function enableValidation(): static
    {
        $this->validate = true;

        return $this;
    }

    /**
     * Disable validation
     *
     * @return $this
     */
    public function disableValidation(): static
    {
        $this->validate = false;

        return $this;
    }

    /**
     * Skip Validation
     *
     * Skips validation for the code to be executed inside the callback
     *
     * @template T
     * @param callable(): T $callback
     * @return T
     */
    public function skipValidation(callable $callback): mixed
    {
        $initial = $this->validate;
        $this->disableValidation();

        try {
            return $callback();
        } finally {
            $this->validate = $initial;
        }
    }

    /**
     * Set Share Tables
     *
     * Set whether to share tables between tenants
     *
     * @param bool $sharedTables
     * @return static
     */
    public function setSharedTables(bool $sharedTables): static
    {
        $this->adapter->setSharedTables($sharedTables);

        return $this;
    }

    /**
     * Set Tenant
     *
     * Set tenant to use if tables are shared
     *
     * @param ?int $tenant
     * @return static
     */
    public function setTenant(?int $tenant): static
    {
        $this->adapter->setTenant($tenant);

        return $this;
    }

    public function setPreserveDates(bool $preserve): static
    {
        $this->preserveDates = $preserve;

        return $this;
    }

    /**
     * Get list of keywords that cannot be used
     *
     * @return string[]
     */
    public function getKeywords(): array
    {
        return $this->adapter->getKeywords();
    }

    /**
     * Get Database Adapter
     *
     * @return Adapter
     */
    public function getAdapter(): Adapter
    {
        return $this->adapter;
    }

    /**
     * Ping Database
     *
     * @return bool
     */
    public function ping(): bool
    {
        return $this->adapter->ping();
    }

    /**
     * Create the database
     *
     * @throws DatabaseException
     *
     * @return bool
     */
    public function create(?string $database = null): bool
    {
        $database ??= $this->adapter->getDatabase();

        $this->adapter->create($database);

        /**
         * Create array of attribute documents
         * @var array<Document> $attributes
         */
        $attributes = \array_map(function ($attribute) {
            return new Document($attribute);
        }, self::COLLECTION['attributes']);

        $this->silent(fn () => $this->createCollection(self::METADATA, $attributes));

        $this->trigger(self::EVENT_DATABASE_CREATE, $database);

        return true;
    }

    /**
     * Check if database exists
     * Optionally check if collection exists in database
     *
     * @param string|null $database (optional) database name
     * @param string|null $collection (optional) collection name
     *
     * @return bool
     */
    public function exists(?string $database = null, ?string $collection = null): bool
    {
        $database ??= $this->adapter->getDatabase();

        return $this->adapter->exists($database, $collection);
    }

    /**
     * List Databases
     *
     * @return array<Document>
     */
    public function list(): array
    {
        $databases = $this->adapter->list();

        $this->trigger(self::EVENT_DATABASE_LIST, $databases);

        return $databases;
    }

    /**
     * Delete Database
     *
     * @param string|null $database
     * @return bool
     * @throws DatabaseException
     */
    public function delete(?string $database = null): bool
    {
        $database = $database ?? $this->adapter->getDatabase();

        $deleted = $this->adapter->delete($database);

        $this->trigger(self::EVENT_DATABASE_DELETE, [
            'name' => $database,
            'deleted' => $deleted
        ]);

        return $deleted;
    }

    /**
     * Create Collection
     *
     * @param string $id
     * @param array<Document> $attributes
     * @param array<Document> $indexes
     * @param array<string> $permissions
     * @param bool $documentSecurity
     * @return Document
     * @throws DatabaseException
     * @throws DuplicateException
     * @throws LimitException
     */
    public function createCollection(string $id, array $attributes = [], array $indexes = [], array $permissions = null, bool $documentSecurity = true): Document
    {
        $permissions ??= [
            Permission::create(Role::any()),
        ];

        if ($this->validate) {
            $validator = new Permissions();
            if (!$validator->isValid($permissions)) {
                throw new DatabaseException($validator->getDescription());
            }
        }

        $collection = $this->silent(fn () => $this->getCollection($id));

        if (!$collection->isEmpty() && $id !== self::METADATA) {
            throw new DuplicateException('Collection ' . $id . ' already exists');
        }

        $collection = new Document([
            '$id' => ID::custom($id),
            '$permissions' => $permissions,
            'name' => $id,
            'attributes' => $attributes,
            'indexes' => $indexes,
            'documentSecurity' => $documentSecurity
        ]);

        if ($this->validate) {
            $validator = new IndexValidator(
                $attributes,
                $this->adapter->getMaxIndexLength()
            );
            foreach ($indexes as $index) {
                if (!$validator->isValid($index)) {
                    throw new DatabaseException($validator->getDescription());
                }
            }
        }

        $this->adapter->createCollection($id, $attributes, $indexes);

        if ($id === self::METADATA) {
            return new Document(self::COLLECTION);
        }

        // Check index limits, if given
        if ($indexes && $this->adapter->getCountOfIndexes($collection) > $this->adapter->getLimitForIndexes()) {
            throw new LimitException('Index limit of ' . $this->adapter->getLimitForIndexes() . ' exceeded. Cannot create collection.');
        }

        // Check attribute limits, if given
        if ($attributes) {
            if (
                $this->adapter->getLimitForAttributes() > 0 &&
                $this->adapter->getCountOfAttributes($collection) > $this->adapter->getLimitForAttributes()
            ) {
                throw new LimitException('Column limit of ' . $this->adapter->getLimitForAttributes() . ' exceeded. Cannot create collection.');
            }

            if (
                $this->adapter->getDocumentSizeLimit() > 0 &&
                $this->adapter->getAttributeWidth($collection) > $this->adapter->getDocumentSizeLimit()
            ) {
                throw new LimitException('Row width limit of ' . $this->adapter->getDocumentSizeLimit() . ' exceeded. Cannot create collection.');
            }
        }

        $createdCollection = $this->silent(fn () => $this->createDocument(self::METADATA, $collection));

        $this->trigger(self::EVENT_COLLECTION_CREATE, $createdCollection);

        return $createdCollection;
    }

    /**
     * Update Collections Permissions.
     *
     * @param string $id
     * @param array<string> $permissions
     * @param bool $documentSecurity
     *
     * @return Document
     * @throws ConflictException
     * @throws DatabaseException
     */
    public function updateCollection(string $id, array $permissions, bool $documentSecurity): Document
    {
        if ($this->validate) {
            $validator = new Permissions();
            if (!$validator->isValid($permissions)) {
                throw new DatabaseException($validator->getDescription());
            }
        }

        $collection = $this->silent(fn () => $this->getCollection($id));

        if ($collection->isEmpty()) {
            throw new DatabaseException('Collection not found');
        }

        if (
            $this->adapter->getSharedTables()
            && $collection->getAttribute('$tenant') != $this->adapter->getTenant()
        ) {
            throw new DatabaseException('Collection not found');
        }

        $collection
            ->setAttribute('$permissions', $permissions)
            ->setAttribute('documentSecurity', $documentSecurity);

        $collection = $this->silent(fn () => $this->updateDocument(self::METADATA, $collection->getId(), $collection));

        $this->trigger(self::EVENT_COLLECTION_UPDATE, $collection);

        return $collection;
    }

    /**
     * Get Collection
     *
     * @param string $id
     *
     * @return Document
     * @throws DatabaseException
     */
    public function getCollection(string $id): Document
    {
        $collection = $this->silent(fn () => $this->getDocument(self::METADATA, $id));

        $tenant = $collection->getAttribute('$tenant');

        if (
            $id !== self::METADATA
            && $this->adapter->getSharedTables()
            && $tenant !== null
            && $tenant != $this->adapter->getTenant()
        ) {
            return new Document();
        }

        $this->trigger(self::EVENT_COLLECTION_READ, $collection);

        return $collection;
    }

    /**
     * List Collections
     *
     * @param int $offset
     * @param int $limit
     *
     * @return array<Document>
     * @throws Exception
     */
    public function listCollections(int $limit = 25, int $offset = 0): array
    {
        $result = $this->silent(fn () => $this->find(self::METADATA, [
            Query::limit($limit),
            Query::offset($offset)
        ]));

        // TODO: Should this be required?
        //if ($this->adapter->getSharedTables()) {
        //    $result = \array_filter($result, function ($collection) {
        //        return $collection->getAttribute('$tenant') == $this->adapter->getTenant();
        //    });
        //}

        $this->trigger(self::EVENT_COLLECTION_LIST, $result);

        return $result;
    }

    /**
     * Get Collection Size
     *
     * @param string $collection
     *
     * @return int
     */
    public function getSizeOfCollection(string $collection): int
    {
        $collection = $this->silent(fn () => $this->getCollection($collection));

        if ($collection->isEmpty()) {
            throw new DatabaseException('Collection not found');
        }

        if ($this->adapter->getSharedTables() && $collection->getAttribute('$tenant') != $this->adapter->getTenant()) {
            throw new DatabaseException('Collection not found');
        }

        return $this->adapter->getSizeOfCollection($collection->getId());
    }

    /**
     * Delete Collection
     *
     * @param string $id
     *
     * @return bool
     * @throws DatabaseException
     */
    public function deleteCollection(string $id): bool
    {
        $collection = $this->silent(fn () => $this->getDocument(self::METADATA, $id));

        if ($collection->isEmpty()) {
            throw new DatabaseException('Collection not found');
        }

        if ($this->adapter->getSharedTables() && $collection->getAttribute('$tenant') != $this->adapter->getTenant()) {
            throw new DatabaseException('Collection not found');
        }

        $relationships = \array_filter(
            $collection->getAttribute('attributes'),
            fn ($attribute) =>
            $attribute->getAttribute('type') === Database::VAR_RELATIONSHIP
        );

        foreach ($relationships as $relationship) {
            $this->deleteRelationship($collection->getId(), $relationship->getId());
        }

        $this->adapter->deleteCollection($id);

        if ($id === self::METADATA) {
            $deleted = true;
        } else {
            $deleted = $this->silent(fn () => $this->deleteDocument(self::METADATA, $id));
        }

        if ($deleted) {
            $this->trigger(self::EVENT_COLLECTION_DELETE, $collection);
        }

        return $deleted;
    }

    /**
     * Create Attribute
     *
     * @param string $collection
     * @param string $id
     * @param string $type
     * @param int $size utf8mb4 chars length
     * @param bool $required
     * @param mixed $default
     * @param bool $signed
     * @param bool $array
     * @param string|null $format optional validation format of attribute
     * @param array<string, mixed> $formatOptions assoc array with custom options that can be passed for the format validation
     * @param array<string> $filters
     *
     * @return bool
     * @throws AuthorizationException
     * @throws ConflictException
     * @throws DatabaseException
     * @throws DuplicateException
     * @throws LimitException
     * @throws StructureException
     */
    public function createAttribute(string $collection, string $id, string $type, int $size, bool $required, mixed $default = null, bool $signed = true, bool $array = false, string $format = null, array $formatOptions = [], array $filters = []): bool
    {
        $collection = $this->silent(fn () => $this->getCollection($collection));

        if ($collection->isEmpty()) {
            throw new DatabaseException('Collection not found');
        }

        if ($this->adapter->getSharedTables() && $collection->getAttribute('$tenant') != $this->adapter->getTenant()) {
            throw new DatabaseException('Collection not found');
        }

        // attribute IDs are case insensitive
        $attributes = $collection->getAttribute('attributes', []);
        /** @var array<Document> $attributes */
        foreach ($attributes as $attribute) {
            if (\strtolower($attribute->getId()) === \strtolower($id)) {
                throw new DuplicateException('Attribute already exists');
            }
        }

        /** Ensure required filters for the attribute are passed */
        $requiredFilters = $this->getRequiredFilters($type);
        if (!empty(array_diff($requiredFilters, $filters))) {
            throw new DatabaseException("Attribute of type: $type requires the following filters: " . implode(",", $requiredFilters));
        }

        if (
            $this->adapter->getLimitForAttributes() > 0 &&
            $this->adapter->getCountOfAttributes($collection) >= $this->adapter->getLimitForAttributes()
        ) {
            throw new LimitException('Column limit reached. Cannot create new attribute.');
        }

        if ($format) {
            if (!Structure::hasFormat($format, $type)) {
                throw new DatabaseException('Format ("' . $format . '") not available for this attribute type ("' . $type . '")');
            }
        }

        $attribute = new Document([
            '$id' => ID::custom($id),
            'key' => $id,
            'type' => $type,
            'size' => $size,
            'required' => $required,
            'default' => $default,
            'signed' => $signed,
            'array' => $array,
            'format' => $format,
            'formatOptions' => $formatOptions,
            'filters' => $filters,
        ]);

        $collection->setAttribute('attributes', $attribute, Document::SET_TYPE_APPEND);

        if (
            $this->adapter->getDocumentSizeLimit() > 0 &&
            $this->adapter->getAttributeWidth($collection) >= $this->adapter->getDocumentSizeLimit()
        ) {
            throw new LimitException('Row width limit reached. Cannot create new attribute.');
        }

        switch ($type) {
            case self::VAR_STRING:
                if ($size > $this->adapter->getLimitForString()) {
                    throw new DatabaseException('Max size allowed for string is: ' . number_format($this->adapter->getLimitForString()));
                }
                break;

            case self::VAR_INTEGER:
                $limit = ($signed) ? $this->adapter->getLimitForInt() / 2 : $this->adapter->getLimitForInt();
                if ($size > $limit) {
                    throw new DatabaseException('Max size allowed for int is: ' . number_format($limit));
                }
                break;
            case self::VAR_FLOAT:
            case self::VAR_BOOLEAN:
            case self::VAR_DATETIME:
            case self::VAR_RELATIONSHIP:
                break;
            default:
                throw new DatabaseException('Unknown attribute type: ' . $type . '. Must be one of ' . self::VAR_STRING . ', ' . self::VAR_INTEGER .  ', ' . self::VAR_FLOAT . ', ' . self::VAR_BOOLEAN . ', ' . self::VAR_DATETIME . ', ' . self::VAR_RELATIONSHIP);
        }

        // only execute when $default is given
        if (!\is_null($default)) {
            if ($required === true) {
                throw new DatabaseException('Cannot set a default value on a required attribute');
            }

            $this->validateDefaultTypes($type, $default);
        }

        $created = $this->adapter->createAttribute($collection->getId(), $id, $type, $size, $signed, $array);

        if (!$created) {
            throw new DatabaseException('Failed to create attribute');
        }

        if ($collection->getId() !== self::METADATA) {
            $this->silent(fn () => $this->updateDocument(self::METADATA, $collection->getId(), $collection));
        }

        $this->purgeCachedCollection($collection->getId());
        $this->purgeCachedDocument(self::METADATA, $collection->getId());

        $this->trigger(self::EVENT_ATTRIBUTE_CREATE, $attribute);

        return true;
    }

    /**
     * Get the list of required filters for each data type
     *
     * @param string|null $type Type of the attribute
     *
     * @return array<string>
     */
    protected function getRequiredFilters(?string $type): array
    {
        return match ($type) {
            self::VAR_DATETIME => ['datetime'],
            default => [],
        };
    }

    /**
     * Function to validate if the default value of an attribute matches its attribute type
     *
     * @param string $type Type of the attribute
     * @param mixed $default Default value of the attribute
     *
     * @throws Exception
     * @return void
     */
    protected function validateDefaultTypes(string $type, mixed $default): void
    {
        $defaultType = \gettype($default);

        if ($defaultType === 'NULL') {
            // Disable null. No validation required
            return;
        }

        if ($defaultType === 'array') {
            foreach ($default as $value) {
                $this->validateDefaultTypes($type, $value);
            }
            return;
        }

        switch ($type) {
            case self::VAR_STRING:
            case self::VAR_INTEGER:
            case self::VAR_FLOAT:
            case self::VAR_BOOLEAN:
                if ($type !== $defaultType) {
                    throw new DatabaseException('Default value ' . $default . ' does not match given type ' . $type);
                }
                break;
            case self::VAR_DATETIME:
                if ($defaultType !== self::VAR_STRING) {
                    throw new DatabaseException('Default value ' . $default . ' does not match given type ' . $type);
                }
                break;
            default:
                throw new DatabaseException('Unknown attribute type: ' . $type . '. Must be one of ' . self::VAR_STRING . ', ' . self::VAR_INTEGER .  ', ' . self::VAR_FLOAT . ', ' . self::VAR_BOOLEAN . ', ' . self::VAR_DATETIME . ', ' . self::VAR_RELATIONSHIP);
        }
    }

    /**
     * Update attribute metadata. Utility method for update attribute methods.
     *
     * @param string $collection
     * @param string $id
     * @param callable $updateCallback method that receives document, and returns it with changes applied
     *
     * @return Document
     * @throws ConflictException
     * @throws DatabaseException
     */
    protected function updateIndexMeta(string $collection, string $id, callable $updateCallback): Document
    {
        $collection = $this->silent(fn () => $this->getCollection($collection));

        if ($collection->getId() === self::METADATA) {
            throw new DatabaseException('Cannot update metadata indexes');
        }

        $indexes = $collection->getAttribute('indexes', []);
        $index = \array_search($id, \array_map(fn ($index) => $index['$id'], $indexes));

        if ($index === false) {
            throw new DatabaseException('Index not found');
        }

        // Execute update from callback
        $updateCallback($indexes[$index], $collection, $index);

        // Save
        $collection->setAttribute('indexes', $indexes);

        $this->silent(fn () => $this->updateDocument(self::METADATA, $collection->getId(), $collection));

        $this->trigger(self::EVENT_ATTRIBUTE_UPDATE, $indexes[$index]);

        return $indexes[$index];
    }

    /**
     * Update attribute metadata. Utility method for update attribute methods.
     *
     * @param string $collection
     * @param string $id
     * @param callable $updateCallback method that receives document, and returns it with changes applied
     *
     * @return Document
     * @throws ConflictException
     * @throws DatabaseException
     */
    protected function updateAttributeMeta(string $collection, string $id, callable $updateCallback): Document
    {
        $collection = $this->silent(fn () => $this->getCollection($collection));

        if ($collection->getId() === self::METADATA) {
            throw new DatabaseException('Cannot update metadata attributes');
        }

        $attributes = $collection->getAttribute('attributes', []);
        $index = \array_search($id, \array_map(fn ($attribute) => $attribute['$id'], $attributes));

        if ($index === false) {
            throw new DatabaseException('Attribute not found');
        }

        // Execute update from callback
        $updateCallback($attributes[$index], $collection, $index);

        // Save
        $collection->setAttribute('attributes', $attributes);

        $this->silent(fn () => $this->updateDocument(self::METADATA, $collection->getId(), $collection));

        $this->trigger(self::EVENT_ATTRIBUTE_UPDATE, $attributes[$index]);

        return $attributes[$index];
    }

    /**
     * Update required status of attribute.
     *
     * @param string $collection
     * @param string $id
     * @param bool $required
     *
     * @return Document
     * @throws Exception
     */
    public function updateAttributeRequired(string $collection, string $id, bool $required): Document
    {
        return $this->updateAttributeMeta($collection, $id, function ($attribute) use ($required) {
            $attribute->setAttribute('required', $required);
        });
    }

    /**
     * Update format of attribute.
     *
     * @param string $collection
     * @param string $id
     * @param string $format validation format of attribute
     *
     * @return Document
     * @throws Exception
     */
    public function updateAttributeFormat(string $collection, string $id, string $format): Document
    {
        return $this->updateAttributeMeta($collection, $id, function ($attribute) use ($format) {
            if (!Structure::hasFormat($format, $attribute->getAttribute('type'))) {
                throw new DatabaseException('Format "' . $format . '" not available for attribute type "' . $attribute->getAttribute('type') . '"');
            }

            $attribute->setAttribute('format', $format);
        });
    }

    /**
     * Update format options of attribute.
     *
     * @param string $collection
     * @param string $id
     * @param array<string, mixed> $formatOptions assoc array with custom options that can be passed for the format validation
     *
     * @return Document
     * @throws Exception
     */
    public function updateAttributeFormatOptions(string $collection, string $id, array $formatOptions): Document
    {
        return $this->updateAttributeMeta($collection, $id, function ($attribute) use ($formatOptions) {
            $attribute->setAttribute('formatOptions', $formatOptions);
        });
    }

    /**
     * Update filters of attribute.
     *
     * @param string $collection
     * @param string $id
     * @param array<string> $filters
     *
     * @return Document
     * @throws Exception
     */
    public function updateAttributeFilters(string $collection, string $id, array $filters): Document
    {
        return $this->updateAttributeMeta($collection, $id, function ($attribute) use ($filters) {
            $attribute->setAttribute('filters', $filters);
        });
    }

    /**
     * Update default value of attribute
     *
     * @param string $collection
     * @param string $id
     * @param mixed $default
     *
     * @return Document
     * @throws Exception
     */
    public function updateAttributeDefault(string $collection, string $id, mixed $default = null): Document
    {
        return $this->updateAttributeMeta($collection, $id, function ($attribute) use ($default) {
            if ($attribute->getAttribute('required') === true) {
                throw new DatabaseException('Cannot set a default value on a required attribute');
            }

            $this->validateDefaultTypes($attribute->getAttribute('type'), $default);

            $attribute->setAttribute('default', $default);
        });
    }

    /**
     * Update Attribute. This method is for updating data that causes underlying structure to change. Check out other updateAttribute methods if you are looking for metadata adjustments.
     * To update attribute key (ID), use renameAttribute instead.
     * @param string $collection
     * @param string $id
     * @param string|null $type
     * @param int|null $size utf8mb4 chars length
     * @param bool|null $required
     * @param mixed $default
     * @param bool $signed
     * @param bool $array
     * @param string|null $format
     * @param array<string, mixed>|null $formatOptions
     * @param array<string>|null $filters
     * @return Document
     * @throws Exception
     */
    public function updateAttribute(string $collection, string $id, string $type = null, int $size = null, bool $required = null, mixed $default = null, bool $signed = null, bool $array = null, string $format = null, ?array $formatOptions = null, ?array $filters = null): Document
    {
        return $this->updateAttributeMeta($collection, $id, function ($attribute, $collectionDoc, $attributeIndex) use ($collection, $id, $type, $size, $required, $default, $signed, $array, $format, $formatOptions, $filters) {
            $altering = !\is_null($type)
                || !\is_null($size)
                || !\is_null($signed)
                || !\is_null($array);
            $type ??= $attribute->getAttribute('type');
            $size ??= $attribute->getAttribute('size');
            $signed ??= $attribute->getAttribute('signed');
            $required ??= $attribute->getAttribute('required');
            $default ??= $attribute->getAttribute('default');
            $array ??= $attribute->getAttribute('array');
            $format ??= $attribute->getAttribute('format');
            $formatOptions ??= $attribute->getAttribute('formatOptions');
            $filters ??= $attribute->getAttribute('filters');

            if ($required === true && !\is_null($default)) {
                $default = null;
            }

            switch ($type) {
                case self::VAR_STRING:
                    if (empty($size)) {
                        throw new DatabaseException('Size length is required');
                    }

                    if ($size > $this->adapter->getLimitForString()) {
                        throw new DatabaseException('Max size allowed for string is: ' . number_format($this->adapter->getLimitForString()));
                    }
                    break;

                case self::VAR_INTEGER:
                    $limit = ($signed) ? $this->adapter->getLimitForInt() / 2 : $this->adapter->getLimitForInt();
                    if ($size > $limit) {
                        throw new DatabaseException('Max size allowed for int is: ' . number_format($limit));
                    }
                    break;
                case self::VAR_FLOAT:
                case self::VAR_BOOLEAN:
                case self::VAR_DATETIME:
                    if (!empty($size)) {
                        throw new DatabaseException('Size must be empty');
                    }
                    break;
                default:
                    throw new DatabaseException('Unknown attribute type: ' . $type . '. Must be one of ' . self::VAR_STRING . ', ' . self::VAR_INTEGER .  ', ' . self::VAR_FLOAT . ', ' . self::VAR_BOOLEAN . ', ' . self::VAR_DATETIME . ', ' . self::VAR_RELATIONSHIP);
            }

            /** Ensure required filters for the attribute are passed */
            $requiredFilters = $this->getRequiredFilters($type);
            if (!empty(array_diff($requiredFilters, $filters))) {
                throw new DatabaseException("Attribute of type: $type requires the following filters: " . implode(",", $requiredFilters));
            }

            if ($format) {
                if (!Structure::hasFormat($format, $type)) {
                    throw new DatabaseException('Format ("' . $format . '") not available for this attribute type ("' . $type . '")');
                }
            }

            if (!\is_null($default)) {
                if ($required) {
                    throw new DatabaseException('Cannot set a default value on a required attribute');
                }

                $this->validateDefaultTypes($type, $default);
            }

            $attribute
                ->setAttribute('type', $type)
                ->setAttribute('size', $size)
                ->setAttribute('signed', $signed)
                ->setAttribute('array', $array)
                ->setAttribute('format', $format)
                ->setAttribute('formatOptions', $formatOptions)
                ->setAttribute('filters', $filters)
                ->setAttribute('required', $required)
                ->setAttribute('default', $default);

            $attributes = $collectionDoc->getAttribute('attributes');
            $attributes[$attributeIndex] = $attribute;
            $collectionDoc->setAttribute('attributes', $attributes, Document::SET_TYPE_ASSIGN);

            if (
                $this->adapter->getDocumentSizeLimit() > 0 &&
                $this->adapter->getAttributeWidth($collectionDoc) >= $this->adapter->getDocumentSizeLimit()
            ) {
                throw new LimitException('Row width limit reached. Cannot create new attribute.');
            }

            if ($altering) {
                $updated = $this->adapter->updateAttribute($collection, $id, $type, $size, $signed, $array);

                if (!$updated) {
                    throw new DatabaseException('Failed to update attribute');
                }

                $this->purgeCachedCollection($collection);
            }

            $this->purgeCachedDocument(self::METADATA, $collection);
        });
    }

    /**
     * Checks if attribute can be added to collection.
     * Used to check attribute limits without asking the database
     * Returns true if attribute can be added to collection, throws exception otherwise
     *
     * @param Document $collection
     * @param Document $attribute
     *
     * @throws LimitException
     * @return bool
     */
    public function checkAttribute(Document $collection, Document $attribute): bool
    {
        $collection = clone $collection;

        $collection->setAttribute('attributes', $attribute, Document::SET_TYPE_APPEND);

        if (
            $this->adapter->getLimitForAttributes() > 0 &&
            $this->adapter->getCountOfAttributes($collection) > $this->adapter->getLimitForAttributes()
        ) {
            throw new LimitException('Column limit reached. Cannot create new attribute.');
        }

        if (
            $this->adapter->getDocumentSizeLimit() > 0 &&
            $this->adapter->getAttributeWidth($collection) >= $this->adapter->getDocumentSizeLimit()
        ) {
            throw new LimitException('Row width limit reached. Cannot create new attribute.');
        }

        return true;
    }

    /**
     * Delete Attribute
     *
     * @param string $collection
     * @param string $id
     *
     * @return bool
     * @throws ConflictException
     * @throws DatabaseException
     */
    public function deleteAttribute(string $collection, string $id): bool
    {
        $collection = $this->silent(fn () => $this->getCollection($collection));
        $attributes = $collection->getAttribute('attributes', []);
        $indexes = $collection->getAttribute('indexes', []);

        $attribute = null;

        foreach ($attributes as $key => $value) {
            if (isset($value['$id']) && $value['$id'] === $id) {
                $attribute = $value;
                unset($attributes[$key]);
                break;
            }
        }

        if (\is_null($attribute)) {
            throw new DatabaseException('Attribute not found');
        }

        if ($attribute['type'] === self::VAR_RELATIONSHIP) {
            throw new DatabaseException('Cannot delete relationship as an attribute');
        }

        foreach ($indexes as $indexKey => $index) {
            $indexAttributes = $index->getAttribute('attributes', []);

            $indexAttributes = \array_filter($indexAttributes, fn ($attribute) => $attribute !== $id);

            if (empty($indexAttributes)) {
                unset($indexes[$indexKey]);
            } else {
                $index->setAttribute('attributes', \array_values($indexAttributes));
            }
        }

        $deleted = $this->adapter->deleteAttribute($collection->getId(), $id);

        if (!$deleted) {
            throw new DatabaseException('Failed to delete attribute');
        }

        $collection->setAttribute('attributes', \array_values($attributes));
        $collection->setAttribute('indexes', \array_values($indexes));

        if ($collection->getId() !== self::METADATA) {
            $this->silent(fn () => $this->updateDocument(self::METADATA, $collection->getId(), $collection));
        }

        $this->purgeCachedCollection($collection->getId());
        $this->purgeCachedDocument(self::METADATA, $collection->getId());

        $this->trigger(self::EVENT_ATTRIBUTE_DELETE, $attribute);

        return true;
    }

    /**
     * Rename Attribute
     *
     * @param string $collection
     * @param string $old Current attribute ID
     * @param string $new
     * @return bool
     * @throws AuthorizationException
     * @throws ConflictException
     * @throws DatabaseException
     * @throws DuplicateException
     * @throws StructureException
     */
    public function renameAttribute(string $collection, string $old, string $new): bool
    {
        $collection = $this->silent(fn () => $this->getCollection($collection));
        $attributes = $collection->getAttribute('attributes', []);
        $indexes = $collection->getAttribute('indexes', []);

        $attribute = \in_array($old, \array_map(fn ($attribute) => $attribute['$id'], $attributes));

        if ($attribute === false) {
            throw new DatabaseException('Attribute not found');
        }

        $attributeNew = \in_array($new, \array_map(fn ($attribute) => $attribute['$id'], $attributes));

        if ($attributeNew !== false) {
            throw new DuplicateException('Attribute name already used');
        }

        foreach ($attributes as $key => $value) {
            if (isset($value['$id']) && $value['$id'] === $old) {
                $attributes[$key]['key'] = $new;
                $attributes[$key]['$id'] = $new;
                $attributeNew = $attributes[$key];
                break;
            }
        }

        foreach ($indexes as $index) {
            $indexAttributes = $index->getAttribute('attributes', []);

            $indexAttributes = \array_map(fn ($attribute) => ($attribute === $old) ? $new : $attribute, $indexAttributes);

            $index->setAttribute('attributes', $indexAttributes);
        }

        $collection->setAttribute('attributes', $attributes);
        $collection->setAttribute('indexes', $indexes);

        if ($collection->getId() !== self::METADATA) {
            $this->silent(fn () => $this->updateDocument(self::METADATA, $collection->getId(), $collection));
        }

        $renamed = $this->adapter->renameAttribute($collection->getId(), $old, $new);

        $this->trigger(self::EVENT_ATTRIBUTE_UPDATE, $attributeNew);

        return $renamed;
    }

    /**
     * Create a relationship attribute
     *
     * @param string $collection
     * @param string $relatedCollection
     * @param string $type
     * @param bool $twoWay
     * @param string|null $id
     * @param string|null $twoWayKey
     * @param string $onDelete
     * @return bool
     * @throws AuthorizationException
     * @throws ConflictException
     * @throws DatabaseException
     * @throws DuplicateException
     * @throws LimitException
     * @throws StructureException
     */
    public function createRelationship(
        string $collection,
        string $relatedCollection,
        string $type,
        bool $twoWay = false,
        ?string $id = null,
        ?string $twoWayKey = null,
        string $onDelete = Database::RELATION_MUTATE_RESTRICT
    ): bool {
        $collection = $this->silent(fn () => $this->getCollection($collection));

        if ($collection->isEmpty()) {
            throw new DatabaseException('Collection not found');
        }

        $relatedCollection = $this->silent(fn () => $this->getCollection($relatedCollection));

        if ($relatedCollection->isEmpty()) {
            throw new DatabaseException('Related collection not found');
        }

        $id ??= $relatedCollection->getId();

        $twoWayKey ??= $collection->getId();

        $attributes = $collection->getAttribute('attributes', []);
        /** @var array<Document> $attributes */
        foreach ($attributes as $attribute) {
            if (\strtolower($attribute->getId()) === \strtolower($id)) {
                throw new DuplicateException('Attribute already exists');
            }

            if (
                $attribute->getAttribute('type') === self::VAR_RELATIONSHIP
                && \strtolower($attribute->getAttribute('options')['twoWayKey']) === \strtolower($twoWayKey)
                && $attribute->getAttribute('options')['relatedCollection'] === $relatedCollection->getId()
            ) {
                throw new DuplicateException('Related attribute already exists');
            }
        }

        if (
            $this->adapter->getLimitForAttributes() > 0 &&
            ($this->adapter->getCountOfAttributes($collection) >= $this->adapter->getLimitForAttributes()
                || $this->adapter->getCountOfAttributes($relatedCollection) >= $this->adapter->getLimitForAttributes())
        ) {
            throw new LimitException('Column limit reached. Cannot create new attribute.');
        }

        if (
            $this->adapter->getDocumentSizeLimit() > 0 &&
            ($this->adapter->getAttributeWidth($collection) >= $this->adapter->getDocumentSizeLimit()
                || $this->adapter->getAttributeWidth($relatedCollection) >= $this->adapter->getDocumentSizeLimit())
        ) {
            throw new LimitException('Row width limit reached. Cannot create new attribute.');
        }

        $relationship = new Document([
            '$id' => ID::custom($id),
            'key' => $id,
            'type' => Database::VAR_RELATIONSHIP,
            'required' => false,
            'default' => null,
            'options' => [
                'relatedCollection' => $relatedCollection->getId(),
                'relationType' => $type,
                'twoWay' => $twoWay,
                'twoWayKey' => $twoWayKey,
                'onDelete' => $onDelete,
                'side' => Database::RELATION_SIDE_PARENT,
            ],
        ]);

        $twoWayRelationship = new Document([
            '$id' => ID::custom($twoWayKey),
            'key' => $twoWayKey,
            'type' => Database::VAR_RELATIONSHIP,
            'required' => false,
            'default' => null,
            'options' => [
                'relatedCollection' => $collection->getId(),
                'relationType' => $type,
                'twoWay' => $twoWay,
                'twoWayKey' => $id,
                'onDelete' => $onDelete,
                'side' => Database::RELATION_SIDE_CHILD,
            ],
        ]);

        $collection->setAttribute('attributes', $relationship, Document::SET_TYPE_APPEND);
        $relatedCollection->setAttribute('attributes', $twoWayRelationship, Document::SET_TYPE_APPEND);

        if ($type === self::RELATION_MANY_TO_MANY) {
            $this->silent(fn () => $this->createCollection('_' . $collection->getInternalId() . '_' . $relatedCollection->getInternalId(), [
                new Document([
                    '$id' => $id,
                    'key' => $id,
                    'type' => self::VAR_STRING,
                    'size' => Database::LENGTH_KEY,
                    'required' => true,
                    'signed' => true,
                    'array' => false,
                    'filters' => [],
                ]),
                new Document([
                    '$id' => $twoWayKey,
                    'key' => $twoWayKey,
                    'type' => self::VAR_STRING,
                    'size' => Database::LENGTH_KEY,
                    'required' => true,
                    'signed' => true,
                    'array' => false,
                    'filters' => [],
                ]),
            ], [
                new Document([
                    '$id' => '_index_' . $id,
                    'key' => 'index_' . $id,
                    'type' => self::INDEX_KEY,
                    'attributes' => [$id],
                ]),
                new Document([
                    '$id' => '_index_' . $twoWayKey,
                    'key' => '_index_' . $twoWayKey,
                    'type' => self::INDEX_KEY,
                    'attributes' => [$twoWayKey],
                ]),
            ]));
        }

        $created = $this->adapter->createRelationship(
            $collection->getId(),
            $relatedCollection->getId(),
            $type,
            $twoWay,
            $id,
            $twoWayKey
        );

        if (!$created) {
            throw new DatabaseException('Failed to create relationship');
        }

        $this->silent(function () use ($collection, $relatedCollection, $type, $twoWay, $id, $twoWayKey) {
            $this->updateDocument(self::METADATA, $collection->getId(), $collection);
            $this->updateDocument(self::METADATA, $relatedCollection->getId(), $relatedCollection);

            $indexKey = '_index_' . $id;
            $twoWayIndexKey = '_index_' . $twoWayKey;

            switch ($type) {
                case self::RELATION_ONE_TO_ONE:
                    $this->createIndex($collection->getId(), $indexKey, self::INDEX_UNIQUE, [$id]);
                    if ($twoWay) {
                        $this->createIndex($relatedCollection->getId(), $twoWayIndexKey, self::INDEX_UNIQUE, [$twoWayKey]);
                    }
                    break;
                case self::RELATION_ONE_TO_MANY:
                    $this->createIndex($relatedCollection->getId(), $twoWayIndexKey, self::INDEX_KEY, [$twoWayKey]);
                    break;
                case self::RELATION_MANY_TO_ONE:
                    $this->createIndex($collection->getId(), $indexKey, self::INDEX_KEY, [$id]);
                    break;
                case self::RELATION_MANY_TO_MANY:
                    // Indexes created on junction collection creation
                    break;
                default:
                    throw new RelationshipException('Invalid relationship type.');
            }
        });

        $this->trigger(self::EVENT_ATTRIBUTE_CREATE, $relationship);

        return true;
    }

    /**
     * Update a relationship attribute
     *
     * @param string $collection
     * @param string $id
     * @param string|null $newKey
     * @param string|null $newTwoWayKey
     * @param bool|null $twoWay
     * @param string|null $onDelete
     * @return bool
     * @throws ConflictException
     * @throws DatabaseException
     */
    public function updateRelationship(
        string  $collection,
        string  $id,
        ?string $newKey = null,
        ?string $newTwoWayKey = null,
        ?bool $twoWay = null,
        ?string $onDelete = null
    ): bool {
        if (
            \is_null($newKey)
            && \is_null($newTwoWayKey)
            && \is_null($twoWay)
            && \is_null($onDelete)
        ) {
            return true;
        }

        $collection = $this->getCollection($collection);
        $attributes = $collection->getAttribute('attributes', []);

        if (
            !\is_null($newKey)
            && \in_array($newKey, \array_map(fn ($attribute) => $attribute['key'], $attributes))
        ) {
            throw new DuplicateException('Attribute already exists');
        }

        $this->updateAttributeMeta($collection->getId(), $id, function ($attribute) use ($collection, $id, $newKey, $newTwoWayKey, $twoWay, $onDelete) {
            $altering = (!\is_null($newKey) && $newKey !== $id)
                || (!\is_null($newTwoWayKey) && $newTwoWayKey !== $attribute['options']['twoWayKey']);

            $relatedCollectionId = $attribute['options']['relatedCollection'];
            $relatedCollection = $this->getCollection($relatedCollectionId);
            $relatedAttributes = $relatedCollection->getAttribute('attributes', []);

            if (
                !\is_null($newTwoWayKey)
                && \in_array($newTwoWayKey, \array_map(fn ($attribute) => $attribute['key'], $relatedAttributes))
            ) {
                throw new DuplicateException('Related attribute already exists');
            }

            $type = $attribute['options']['relationType'];
            $side = $attribute['options']['side'];

            $newKey ??= $attribute['key'];
            $twoWayKey = $attribute['options']['twoWayKey'];
            $newTwoWayKey ??= $attribute['options']['twoWayKey'];
            $twoWay ??= $attribute['options']['twoWay'];
            $onDelete ??= $attribute['options']['onDelete'];

            $attribute->setAttribute('$id', $newKey);
            $attribute->setAttribute('key', $newKey);
            $attribute->setAttribute('options', [
                'relatedCollection' => $relatedCollection->getId(),
                'relationType' => $type,
                'twoWay' => $twoWay,
                'twoWayKey' => $newTwoWayKey,
                'onDelete' => $onDelete,
                'side' => $side,
            ]);


            $this->updateAttributeMeta($relatedCollection->getId(), $twoWayKey, function ($twoWayAttribute) use ($newKey, $newTwoWayKey, $twoWay, $onDelete) {
                $options = $twoWayAttribute->getAttribute('options', []);
                $options['twoWayKey'] = $newKey;
                $options['twoWay'] = $twoWay;
                $options['onDelete'] = $onDelete;

                $twoWayAttribute->setAttribute('$id', $newTwoWayKey);
                $twoWayAttribute->setAttribute('key', $newTwoWayKey);
                $twoWayAttribute->setAttribute('options', $options);
            });

            if ($type === self::RELATION_MANY_TO_MANY) {
                $junction = $this->getJunctionCollection($collection, $relatedCollection, $side);

                $this->updateAttributeMeta($junction, $id, function ($junctionAttribute) use ($newKey) {
                    $junctionAttribute->setAttribute('$id', $newKey);
                    $junctionAttribute->setAttribute('key', $newKey);
                });
                $this->updateAttributeMeta($junction, $twoWayKey, function ($junctionAttribute) use ($newTwoWayKey) {
                    $junctionAttribute->setAttribute('$id', $newTwoWayKey);
                    $junctionAttribute->setAttribute('key', $newTwoWayKey);
                });

                $this->purgeCachedCollection($junction);
            }

            if ($altering) {
                $updated = $this->adapter->updateRelationship(
                    $collection->getId(),
                    $relatedCollection->getId(),
                    $type,
                    $twoWay,
                    $id,
                    $twoWayKey,
                    $side,
                    $newKey,
                    $newTwoWayKey
                );

                if (!$updated) {
                    throw new DatabaseException('Failed to update relationship');
                }
            }

            $this->purgeCachedCollection($collection->getId());
            $this->purgeCachedCollection($relatedCollection->getId());

            $renameIndex = function (string $collection, string $key, string $newKey) {
                $this->updateIndexMeta(
                    $collection,
                    '_index_' . $key,
                    fn ($index) =>
                    $index->setAttribute('attributes', [$newKey])
                );
                $this->silent(
                    fn () =>
                    $this->renameIndex($collection, '_index_' . $key, '_index_' . $newKey)
                );
            };

            switch ($type) {
                case self::RELATION_ONE_TO_ONE:
                    if ($id !== $newKey) {
                        $renameIndex($collection->getId(), $id, $newKey);
                    }
                    if ($twoWay && $twoWayKey !== $newTwoWayKey) {
                        $renameIndex($relatedCollection->getId(), $twoWayKey, $newTwoWayKey);
                    }
                    break;
                case self::RELATION_ONE_TO_MANY:
                    if ($side === Database::RELATION_SIDE_PARENT) {
                        if ($twoWayKey !== $newTwoWayKey) {
                            $renameIndex($relatedCollection->getId(), $twoWayKey, $newTwoWayKey);
                        }
                    } else {
                        if ($id !== $newKey) {
                            $renameIndex($collection->getId(), $id, $newKey);
                        }
                    }
                    break;
                case self::RELATION_MANY_TO_ONE:
                    if ($side === Database::RELATION_SIDE_PARENT) {
                        if ($id !== $newKey) {
                            $renameIndex($collection->getId(), $id, $newKey);
                        }
                    } else {
                        if ($twoWayKey !== $newTwoWayKey) {
                            $renameIndex($relatedCollection->getId(), $twoWayKey, $newTwoWayKey);
                        }
                    }
                    break;
                case self::RELATION_MANY_TO_MANY:
                    $junction = $this->getJunctionCollection($collection, $relatedCollection, $side);

                    if ($id !== $newKey) {
                        $renameIndex($junction, $id, $newKey);
                    }
                    if ($twoWayKey !== $newTwoWayKey) {
                        $renameIndex($junction, $twoWayKey, $newTwoWayKey);
                    }
                    break;
                default:
                    throw new RelationshipException('Invalid relationship type.');
            }
        });

        return true;
    }

    /**
     * Delete a relationship attribute
     *
     * @param string $collection
     * @param string $id
     *
     * @return bool
     * @throws AuthorizationException
     * @throws ConflictException
     * @throws DatabaseException
     * @throws StructureException
     */
    public function deleteRelationship(string $collection, string $id): bool
    {
        $collection = $this->silent(fn () => $this->getCollection($collection));
        $attributes = $collection->getAttribute('attributes', []);
        $relationship = null;

        foreach ($attributes as $name => $attribute) {
            if ($attribute['$id'] === $id) {
                $relationship = $attribute;
                unset($attributes[$name]);
                break;
            }
        }

        if (\is_null($relationship)) {
            throw new DatabaseException('Attribute not found');
        }

        $collection->setAttribute('attributes', \array_values($attributes));

        $relatedCollection = $relationship['options']['relatedCollection'];
        $type = $relationship['options']['relationType'];
        $twoWay = $relationship['options']['twoWay'];
        $twoWayKey = $relationship['options']['twoWayKey'];
        $side = $relationship['options']['side'];

        $relatedCollection = $this->silent(fn () => $this->getCollection($relatedCollection));
        $relatedAttributes = $relatedCollection->getAttribute('attributes', []);

        foreach ($relatedAttributes as $name => $attribute) {
            if ($attribute['$id'] === $twoWayKey) {
                unset($relatedAttributes[$name]);
                break;
            }
        }

        $relatedCollection->setAttribute('attributes', \array_values($relatedAttributes));

        $this->silent(function () use ($collection, $relatedCollection, $type, $twoWay, $id, $twoWayKey, $side) {
            $this->updateDocument(self::METADATA, $collection->getId(), $collection);
            $this->updateDocument(self::METADATA, $relatedCollection->getId(), $relatedCollection);

            $indexKey = '_index_' . $id;
            $twoWayIndexKey = '_index_' . $twoWayKey;

            switch ($type) {
                case self::RELATION_ONE_TO_ONE:
                    if ($side === Database::RELATION_SIDE_PARENT) {
                        $this->deleteIndex($collection->getId(), $indexKey);
                        if ($twoWay) {
                            $this->deleteIndex($relatedCollection->getId(), $twoWayIndexKey);
                        }
                    }
                    if ($side === Database::RELATION_SIDE_CHILD) {
                        $this->deleteIndex($relatedCollection->getId(), $twoWayIndexKey);
                        if ($twoWay) {
                            $this->deleteIndex($collection->getId(), $indexKey);
                        }
                    }
                    break;
                case self::RELATION_ONE_TO_MANY:
                    if ($side === Database::RELATION_SIDE_PARENT) {
                        $this->deleteIndex($relatedCollection->getId(), $twoWayIndexKey);
                    } else {
                        $this->deleteIndex($collection->getId(), $indexKey);
                    }
                    break;
                case self::RELATION_MANY_TO_ONE:
                    if ($side === Database::RELATION_SIDE_PARENT) {
                        $this->deleteIndex($collection->getId(), $indexKey);
                    } else {
                        $this->deleteIndex($relatedCollection->getId(), $twoWayIndexKey);
                    }
                    break;
                case self::RELATION_MANY_TO_MANY:
                    $junction = $this->getJunctionCollection(
                        $collection,
                        $relatedCollection,
                        $side
                    );

                    $this->deleteDocument(self::METADATA, $junction);
                    break;
                default:
                    throw new RelationshipException('Invalid relationship type.');
            }
        });

        $deleted = $this->adapter->deleteRelationship(
            $collection->getId(),
            $relatedCollection->getId(),
            $type,
            $twoWay,
            $id,
            $twoWayKey,
            $side
        );

        if (!$deleted) {
            throw new DatabaseException('Failed to delete relationship');
        }

        $this->purgeCachedCollection($collection->getId());
        $this->purgeCachedCollection($relatedCollection->getId());

        $this->trigger(self::EVENT_ATTRIBUTE_DELETE, $relationship);

        return true;
    }

    /**
     * Rename Index
     *
     * @param string $collection
     * @param string $old
     * @param string $new
     *
     * @return bool
     * @throws AuthorizationException
     * @throws ConflictException
     * @throws DatabaseException
     * @throws DuplicateException
     * @throws StructureException
     */
    public function renameIndex(string $collection, string $old, string $new): bool
    {
        $collection = $this->silent(fn () => $this->getCollection($collection));

        $indexes = $collection->getAttribute('indexes', []);

        $index = \in_array($old, \array_map(fn ($index) => $index['$id'], $indexes));

        if ($index === false) {
            throw new DatabaseException('Index not found');
        }

        $indexNew = \in_array($new, \array_map(fn ($index) => $index['$id'], $indexes));

        if ($indexNew !== false) {
            throw new DuplicateException('Index name already used');
        }

        foreach ($indexes as $key => $value) {
            if (isset($value['$id']) && $value['$id'] === $old) {
                $indexes[$key]['key'] = $new;
                $indexes[$key]['$id'] = $new;
                $indexNew = $indexes[$key];
                break;
            }
        }

        $collection->setAttribute('indexes', $indexes);

        $this->adapter->renameIndex($collection->getId(), $old, $new);

        if ($collection->getId() !== self::METADATA) {
            $this->silent(fn () => $this->updateDocument(self::METADATA, $collection->getId(), $collection));
        }

        $this->trigger(self::EVENT_INDEX_RENAME, $indexNew);

        return true;
    }

    /**
     * Create Index
     *
     * @param string $collection
     * @param string $id
     * @param string $type
     * @param array<string> $attributes
     * @param array<int> $lengths
     * @param array<string> $orders
     *
     * @return bool
     * @throws AuthorizationException
     * @throws ConflictException
     * @throws DatabaseException
     * @throws DuplicateException
     * @throws LimitException
     * @throws StructureException
     * @throws Exception
     */
    public function createIndex(string $collection, string $id, string $type, array $attributes, array $lengths = [], array $orders = []): bool
    {
        if (empty($attributes)) {
            throw new DatabaseException('Missing attributes');
        }

        $collection = $this->silent(fn () => $this->getCollection($collection));

        // index IDs are case-insensitive
        $indexes = $collection->getAttribute('indexes', []);

        /** @var array<Document> $indexes */
        foreach ($indexes as $index) {
            if (\strtolower($index->getId()) === \strtolower($id)) {
                throw new DuplicateException('Index already exists');
            }
        }

        if ($this->adapter->getCountOfIndexes($collection) >= $this->adapter->getLimitForIndexes()) {
            throw new LimitException('Index limit reached. Cannot create new index.');
        }

        switch ($type) {
            case self::INDEX_KEY:
                if (!$this->adapter->getSupportForIndex()) {
                    throw new DatabaseException('Key index is not supported');
                }
                break;

            case self::INDEX_UNIQUE:
                if (!$this->adapter->getSupportForUniqueIndex()) {
                    throw new DatabaseException('Unique index is not supported');
                }
                break;

            case self::INDEX_FULLTEXT:
                if (!$this->adapter->getSupportForFulltextIndex()) {
                    throw new DatabaseException('Fulltext index is not supported');
                }
                break;

            default:
                throw new DatabaseException('Unknown index type: ' . $type . '. Must be one of ' . Database::INDEX_KEY . ', ' . Database::INDEX_UNIQUE . ', ' . Database::INDEX_FULLTEXT);
        }

        /** @var array<Document> $collectionAttributes */
        $collectionAttributes = $collection->getAttribute('attributes', []);

        foreach ($attributes as $i => $attr) {
            foreach ($collectionAttributes as $collectionAttribute) {
                if ($collectionAttribute->getAttribute('key') === $attr) {
                    $isArray = $collectionAttribute->getAttribute('array', false);
                    if ($isArray) {
                        if ($this->adapter->getMaxIndexLength() > 0) {
                            $lengths[$i] = self::ARRAY_INDEX_LENGTH;
                        }
                        $orders[$i] = null;
                    }
                    break;
                }
            }
        }

        $index = new Document([
            '$id' => ID::custom($id),
            'key' => $id,
            'type' => $type,
            'attributes' => $attributes,
            'lengths' => $lengths,
            'orders' => $orders,
        ]);

        $collection->setAttribute('indexes', $index, Document::SET_TYPE_APPEND);

        if ($this->validate) {
            $validator = new IndexValidator(
                $collection->getAttribute('attributes', []),
                $this->adapter->getMaxIndexLength()
            );
            if (!$validator->isValid($index)) {
                throw new DatabaseException($validator->getDescription());
            }
        }

        $index = $this->adapter->createIndex($collection->getId(), $id, $type, $attributes, $lengths, $orders);

        if ($collection->getId() !== self::METADATA) {
            $this->silent(fn () => $this->updateDocument(self::METADATA, $collection->getId(), $collection));
        }

        $this->trigger(self::EVENT_INDEX_CREATE, $index);

        return $index;
    }

    /**
     * Delete Index
     *
     * @param string $collection
     * @param string $id
     *
     * @return bool
     * @throws AuthorizationException
     * @throws ConflictException
     * @throws DatabaseException
     * @throws StructureException
     */
    public function deleteIndex(string $collection, string $id): bool
    {
        $collection = $this->silent(fn () => $this->getCollection($collection));

        $indexes = $collection->getAttribute('indexes', []);

        $indexDeleted = null;
        foreach ($indexes as $key => $value) {
            if (isset($value['$id']) && $value['$id'] === $id) {
                $indexDeleted = $value;
                unset($indexes[$key]);
            }
        }

        $collection->setAttribute('indexes', \array_values($indexes));

        if ($collection->getId() !== self::METADATA) {
            $this->silent(fn () => $this->updateDocument(self::METADATA, $collection->getId(), $collection));
        }

        $deleted = $this->adapter->deleteIndex($collection->getId(), $id);

        $this->trigger(self::EVENT_INDEX_DELETE, $indexDeleted);

        return $deleted;
    }

    /**
     * Get Document
     *
     * @param string $collection
     * @param string $id
     * @param Query[] $queries
     *
     * @return Document
     * @throws DatabaseException
     * @throws Exception
     */
    public function getDocument(string $collection, string $id, array $queries = []): Document
    {
        if ($collection === self::METADATA && $id === self::METADATA) {
            return new Document(self::COLLECTION);
        }

        if (empty($collection)) {
            throw new DatabaseException('Collection not found');
        }

        if (empty($id)) {
            return new Document();
        }

        $collection = $this->silent(fn () => $this->getCollection($collection));

        if ($collection->isEmpty()) {
            throw new DatabaseException('Collection not found');
        }

        $attributes = $collection->getAttribute('attributes', []);

        if ($this->validate) {
            $validator = new DocumentValidator($attributes);
            if (!$validator->isValid($queries)) {
                throw new QueryException($validator->getDescription());
            }
        }

        $relationships = \array_filter(
            $collection->getAttribute('attributes', []),
            fn (Document $attribute) => $attribute->getAttribute('type') === self::VAR_RELATIONSHIP
        );

        $selects = Query::groupByType($queries)['selections'];
        $selections = $this->validateSelections($collection, $selects);
        $nestedSelections = [];

        foreach ($queries as $query) {
            if ($query->getMethod() == Query::TYPE_SELECT) {
                $values = $query->getValues();
                foreach ($values as $valueIndex => $value) {
                    if (\str_contains($value, '.')) {
                        // Shift the top level off the dot-path to pass the selection down the chain
                        // 'foo.bar.baz' becomes 'bar.baz'
                        $nestedSelections[] = Query::select([
                            \implode('.', \array_slice(\explode('.', $value), 1))
                        ]);

                        $key = \explode('.', $value)[0];

                        foreach ($relationships as $relationship) {
                            if ($relationship->getAttribute('key') === $key) {
                                switch ($relationship->getAttribute('options')['relationType']) {
                                    case Database::RELATION_MANY_TO_MANY:
                                    case Database::RELATION_ONE_TO_MANY:
                                        unset($values[$valueIndex]);
                                        break;

                                    case Database::RELATION_MANY_TO_ONE:
                                    case Database::RELATION_ONE_TO_ONE:
                                        $values[$valueIndex] = $key;
                                        break;
                                }
                            }
                        }
                    }
                }
                $query->setValues(\array_values($values));
            }
        }

        $queries = \array_values($queries);

        $validator = new Authorization(self::PERMISSION_READ);
        $documentSecurity = $collection->getAttribute('documentSecurity', false);

        /**
         * Cache hash keys
         */
        $collectionCacheKey = $this->cacheName . '-cache-' . $this->getNamespace() . ':' . $this->adapter->getTenant() . ':collection:' . $collection->getId();
        $documentCacheKey = $documentCacheHash = $collectionCacheKey . ':' . $id;

        if (!empty($selections)) {
            $documentCacheHash .= ':' . \md5(\implode($selections));
        }

        if ($cache = $this->cache->load($documentCacheKey, self::TTL, $documentCacheHash)) {
            $document = new Document($cache);

            if ($collection->getId() !== self::METADATA) {
                if (!$validator->isValid([
                    ...$collection->getRead(),
                    ...($documentSecurity ? $document->getRead() : [])
                ])) {
                    return new Document();
                }
            }

            $this->trigger(self::EVENT_DOCUMENT_READ, $document);

            return $document;
        }

        $document = $this->adapter->getDocument($collection->getId(), $id, $queries);

        if ($document->isEmpty()) {
            return $document;
        }

        $document->setAttribute('$collection', $collection->getId());

        if ($collection->getId() !== self::METADATA) {
            if (!$validator->isValid([
                ...$collection->getRead(),
                ...($documentSecurity ? $document->getRead() : [])
            ])) {
                return new Document();
            }
        }

        $document = $this->casting($collection, $document);
        $document = $this->decode($collection, $document, $selections);
        $this->map = [];

        if ($this->resolveRelationships && (empty($selects) || !empty($nestedSelections))) {
            $document = $this->silent(fn () => $this->populateDocumentRelationships($collection, $document, $nestedSelections));
        }

        $relationships = \array_filter(
            $collection->getAttribute('attributes', []),
            fn ($attribute) =>
            $attribute['type'] === Database::VAR_RELATIONSHIP
        );

        $hasTwoWayRelationship = false;
        foreach ($relationships as $relationship) {
            if ($relationship['options']['twoWay']) {
                $hasTwoWayRelationship = true;
                break;
            }
        }

        /**
         * Bug with function purity in PHPStan means it thinks $this->map is always empty
         *
         * @phpstan-ignore-next-line
         */
        foreach ($this->map as $key => $value) {
            [$k, $v] = \explode('=>', $key);
            $ck = $this->cacheName . '-cache-' . $this->getNamespace() . ':' . $this->adapter->getTenant() . ':map:' . $k;
            $cache = $this->cache->load($ck, self::TTL, $ck);
            if (empty($cache)) {
                $cache = [];
            }
            if (!\in_array($v, $cache)) {
                $cache[] = $v;
                $this->cache->save($ck, $cache, $ck);
            }
        }

        // Don't save to cache if it's part of a two-way relationship or a relationship at all
        if (!$hasTwoWayRelationship && empty($relationships)) {
            $this->cache->save($documentCacheKey, $document->getArrayCopy(), $documentCacheHash);
            //add document reference to the collection key
            $this->cache->save($collectionCacheKey, 'empty', $documentCacheKey);
        }

        // Remove internal attributes if not queried for select query
        // $id, $permissions and $collection are the default selected attributes for (MariaDB, MySQL, SQLite, Postgres)
        // All internal attributes are default selected attributes for (MongoDB)
        foreach ($queries as $query) {
            if ($query->getMethod() === Query::TYPE_SELECT) {
                $values = $query->getValues();
                foreach ($this->getInternalAttributes() as $internalAttribute) {
                    if (!in_array($internalAttribute['$id'], $values)) {
                        $document->removeAttribute($internalAttribute['$id']);
                    }
                }
            }
        }

        $this->trigger(self::EVENT_DOCUMENT_READ, $document);

        return $document;
    }

    /**
     * @param Document $collection
     * @param Document $document
     * @param array<Query> $queries
     * @return Document
     * @throws DatabaseException
     */
    private function populateDocumentRelationships(Document $collection, Document $document, array $queries = []): Document
    {
        $attributes = $collection->getAttribute('attributes', []);

        $relationships = \array_filter($attributes, function ($attribute) {
            return $attribute['type'] === Database::VAR_RELATIONSHIP;
        });

        foreach ($relationships as $relationship) {
            $key = $relationship['key'];
            $value = $document->getAttribute($key);
            $relatedCollection = $this->getCollection($relationship['options']['relatedCollection']);
            $relationType = $relationship['options']['relationType'];
            $twoWay = $relationship['options']['twoWay'];
            $twoWayKey = $relationship['options']['twoWayKey'];
            $side = $relationship['options']['side'];

            if (!empty($value)) {
                $k = $relatedCollection->getId() . ':' . $value . '=>' . $collection->getId() . ':' . $document->getId();
                if ($relationType === Database::RELATION_ONE_TO_MANY) {
                    $k = $collection->getId() . ':' . $document->getId() . '=>' . $relatedCollection->getId() . ':' . $value;
                }
                $this->map[$k] = true;
            }

            $relationship->setAttribute('collection', $collection->getId());
            $relationship->setAttribute('document', $document->getId());

            $skipFetch = false;
            foreach ($this->relationshipFetchStack as $fetchedRelationship) {
                $existingKey = $fetchedRelationship['key'];
                $existingCollection = $fetchedRelationship['collection'];
                $existingRelatedCollection = $fetchedRelationship['options']['relatedCollection'];
                $existingTwoWayKey = $fetchedRelationship['options']['twoWayKey'];
                $existingSide = $fetchedRelationship['options']['side'];

                // If this relationship has already been fetched for this document, skip it
                $reflexive = $fetchedRelationship == $relationship;

                // If this relationship is the same as a previously fetched relationship, but on the other side, skip it
                $symmetric = $existingKey === $twoWayKey
                    && $existingTwoWayKey === $key
                    && $existingRelatedCollection === $collection->getId()
                    && $existingCollection === $relatedCollection->getId()
                    && $existingSide !== $side;

                // If this relationship is not directly related but relates across multiple collections, skip it.
                //
                // These conditions ensure that a relationship is considered transitive if it has the same
                // two-way key and related collection, but is on the opposite side of the relationship (the first and second conditions).
                //
                // They also ensure that a relationship is considered transitive if it has the same key and related
                // collection as an existing relationship, but a different two-way key (the third condition),
                // or the same two-way key as an existing relationship, but a different key (the fourth condition).
                $transitive = (($existingKey === $twoWayKey
                    && $existingCollection === $relatedCollection->getId()
                    && $existingSide !== $side)
                    || ($existingTwoWayKey === $key
                        && $existingRelatedCollection === $collection->getId()
                        && $existingSide !== $side)
                    || ($existingKey === $key
                        && $existingTwoWayKey !== $twoWayKey
                        && $existingRelatedCollection === $relatedCollection->getId()
                        && $existingSide !== $side)
                    || ($existingKey !== $key
                        && $existingTwoWayKey === $twoWayKey
                        && $existingRelatedCollection === $relatedCollection->getId()
                        && $existingSide !== $side));

                if ($reflexive || $symmetric || $transitive) {
                    $skipFetch = true;
                }
            }

            switch ($relationType) {
                case Database::RELATION_ONE_TO_ONE:
                    if ($skipFetch || $twoWay && ($this->relationshipFetchDepth === Database::RELATION_MAX_DEPTH)) {
                        $document->removeAttribute($key);
                        break;
                    }

                    if (\is_null($value)) {
                        break;
                    }

                    $this->relationshipFetchDepth++;
                    $this->relationshipFetchStack[] = $relationship;

                    $related = $this->getDocument($relatedCollection->getId(), $value, $queries);

                    $this->relationshipFetchDepth--;
                    \array_pop($this->relationshipFetchStack);

                    $document->setAttribute($key, $related);
                    break;
                case Database::RELATION_ONE_TO_MANY:
                    if ($side === Database::RELATION_SIDE_CHILD) {
                        if (!$twoWay || $this->relationshipFetchDepth === Database::RELATION_MAX_DEPTH || $skipFetch) {
                            $document->removeAttribute($key);
                            break;
                        }
                        if (!\is_null($value)) {
                            $this->relationshipFetchDepth++;
                            $this->relationshipFetchStack[] = $relationship;

                            $related = $this->getDocument($relatedCollection->getId(), $value, $queries);

                            $this->relationshipFetchDepth--;
                            \array_pop($this->relationshipFetchStack);

                            $document->setAttribute($key, $related);
                        }
                        break;
                    }

                    if ($this->relationshipFetchDepth === Database::RELATION_MAX_DEPTH || $skipFetch) {
                        break;
                    }

                    $this->relationshipFetchDepth++;
                    $this->relationshipFetchStack[] = $relationship;

                    $relatedDocuments = $this->find($relatedCollection->getId(), [
                        Query::equal($twoWayKey, [$document->getId()]),
                        Query::limit(PHP_INT_MAX),
                        ...$queries
                    ]);

                    $this->relationshipFetchDepth--;
                    \array_pop($this->relationshipFetchStack);

                    foreach ($relatedDocuments as $related) {
                        $related->removeAttribute($twoWayKey);
                    }

                    $document->setAttribute($key, $relatedDocuments);
                    break;
                case Database::RELATION_MANY_TO_ONE:
                    if ($side === Database::RELATION_SIDE_PARENT) {
                        if ($skipFetch || $this->relationshipFetchDepth === Database::RELATION_MAX_DEPTH) {
                            $document->removeAttribute($key);
                            break;
                        }

                        if (\is_null($value)) {
                            break;
                        }
                        $this->relationshipFetchDepth++;
                        $this->relationshipFetchStack[] = $relationship;

                        $related = $this->getDocument($relatedCollection->getId(), $value, $queries);

                        $this->relationshipFetchDepth--;
                        \array_pop($this->relationshipFetchStack);

                        $document->setAttribute($key, $related);
                        break;
                    }

                    if (!$twoWay) {
                        $document->removeAttribute($key);
                        break;
                    }

                    if ($this->relationshipFetchDepth === Database::RELATION_MAX_DEPTH || $skipFetch) {
                        break;
                    }

                    $this->relationshipFetchDepth++;
                    $this->relationshipFetchStack[] = $relationship;

                    $relatedDocuments = $this->find($relatedCollection->getId(), [
                        Query::equal($twoWayKey, [$document->getId()]),
                        Query::limit(PHP_INT_MAX),
                        ...$queries
                    ]);

                    $this->relationshipFetchDepth--;
                    \array_pop($this->relationshipFetchStack);


                    foreach ($relatedDocuments as $related) {
                        $related->removeAttribute($twoWayKey);
                    }

                    $document->setAttribute($key, $relatedDocuments);
                    break;
                case Database::RELATION_MANY_TO_MANY:
                    if (!$twoWay && $side === Database::RELATION_SIDE_CHILD) {
                        break;
                    }

                    if ($twoWay && ($this->relationshipFetchDepth === Database::RELATION_MAX_DEPTH || $skipFetch)) {
                        break;
                    }

                    $this->relationshipFetchDepth++;
                    $this->relationshipFetchStack[] = $relationship;

                    $junction = $this->getJunctionCollection($collection, $relatedCollection, $side);

                    $junctions = $this->skipRelationships(fn () => $this->find($junction, [
                        Query::equal($twoWayKey, [$document->getId()]),
                        Query::limit(PHP_INT_MAX)
                    ]));

                    $related = [];
                    foreach ($junctions as $junction) {
                        $related[] = $this->getDocument(
                            $relatedCollection->getId(),
                            $junction->getAttribute($key),
                            $queries
                        );
                    }

                    $this->relationshipFetchDepth--;
                    \array_pop($this->relationshipFetchStack);

                    $document->setAttribute($key, $related);
                    break;
            }
        }

        return $document;
    }

    /**
     * Create Document
     *
     * @param string $collection
     * @param Document $document
     *
     * @return Document
     *
     * @throws AuthorizationException
     * @throws DatabaseException
     * @throws StructureException
     */
    public function createDocument(string $collection, Document $document): Document
    {
        if (
            $collection !== self::METADATA
            && $this->adapter->getSharedTables()
            && empty($this->adapter->getTenant())
        ) {
            throw new DatabaseException('Missing tenant. Tenant must be set when table sharing is enabled.');
        }

        $collection = $this->silent(fn () => $this->getCollection($collection));

        if ($collection->getId() !== self::METADATA) {
            $authorization = new Authorization(self::PERMISSION_CREATE);
            if (!$authorization->isValid($collection->getCreate())) {
                throw new AuthorizationException($authorization->getDescription());
            }
        }

        $time = DateTime::now();

        $createdAt = $document->getCreatedAt();
        $updatedAt = $document->getUpdatedAt();

        $document
            ->setAttribute('$id', empty($document->getId()) ? ID::unique() : $document->getId())
            ->setAttribute('$collection', $collection->getId())
            ->setAttribute('$createdAt', empty($createdAt) || !$this->preserveDates ? $time : $createdAt)
            ->setAttribute('$updatedAt', empty($updatedAt) || !$this->preserveDates ? $time : $updatedAt);

        if ($this->adapter->getSharedTables()) {
            $document['$tenant'] = (string)$this->adapter->getTenant();
        }

        $document = $this->encode($collection, $document);

        if ($this->validate) {
            $validator = new Permissions();
            if (!$validator->isValid($document->getPermissions())) {
                throw new DatabaseException($validator->getDescription());
            }
        }

        $structure = new Structure($collection);
        if (!$structure->isValid($document)) {
            throw new StructureException($structure->getDescription());
        }

        if ($this->resolveRelationships) {
            $document = $this->silent(fn () => $this->createDocumentRelationships($collection, $document));
        }

        $document = $this->adapter->createDocument($collection->getId(), $document);

        if ($this->resolveRelationships) {
            $document = $this->silent(fn () => $this->populateDocumentRelationships($collection, $document));
        }

        $document = $this->decode($collection, $document);

        $this->trigger(self::EVENT_DOCUMENT_CREATE, $document);

        return $document;
    }

    /**
     * Create Documents in a batch
     *
     * @param string $collection
     * @param array<Document> $documents
     * @param int $batchSize
     *
     * @return array<Document>
     *
     * @throws AuthorizationException
     * @throws StructureException
     * @throws Exception
     */
    public function createDocuments(string $collection, array $documents, int $batchSize = self::INSERT_BATCH_SIZE): array
    {
        if (empty($documents)) {
            return [];
        }

        $collection = $this->silent(fn () => $this->getCollection($collection));

        $time = DateTime::now();

        foreach ($documents as $key => $document) {
            $createdAt = $document->getCreatedAt();
            $updatedAt = $document->getUpdatedAt();

            $document
                ->setAttribute('$id', empty($document->getId()) ? ID::unique() : $document->getId())
                ->setAttribute('$collection', $collection->getId())
                ->setAttribute('$createdAt', empty($createdAt) || !$this->preserveDates ? $time : $createdAt)
                ->setAttribute('$updatedAt', empty($updatedAt) || !$this->preserveDates ? $time : $updatedAt);

            $document = $this->encode($collection, $document);

            $validator = new Structure($collection);
            if (!$validator->isValid($document)) {
                throw new StructureException($validator->getDescription());
            }

            if ($this->resolveRelationships) {
                $document = $this->silent(fn () => $this->createDocumentRelationships($collection, $document));
            }

            $documents[$key] = $document;
        }

        $documents = $this->adapter->createDocuments($collection->getId(), $documents, $batchSize);

        foreach ($documents as $key => $document) {
            if ($this->resolveRelationships) {
                $document = $this->silent(fn () => $this->populateDocumentRelationships($collection, $document));
            }

            $documents[$key] = $this->decode($collection, $document);
        }

        $this->trigger(self::EVENT_DOCUMENTS_CREATE, $documents);

        return $documents;
    }

    /**
     * @param Document $collection
     * @param Document $document
     * @return Document
     * @throws DatabaseException
     */
    private function createDocumentRelationships(Document $collection, Document $document): Document
    {
        $attributes = $collection->getAttribute('attributes', []);

        $relationships = \array_filter(
            $attributes,
            fn ($attribute) =>
            $attribute['type'] === Database::VAR_RELATIONSHIP
        );

        $stackCount = count($this->relationshipWriteStack);

        foreach ($relationships as $index => $relationship) {
            $key = $relationship['key'];
            $value = $document->getAttribute($key);
            $relatedCollection = $this->getCollection($relationship['options']['relatedCollection']);
            $relationType = $relationship['options']['relationType'];
            $twoWay = $relationship['options']['twoWay'];
            $twoWayKey = $relationship['options']['twoWayKey'];
            $side = $relationship['options']['side'];

            if ($stackCount >= Database::RELATION_MAX_DEPTH - 1 && $this->relationshipWriteStack[$stackCount - 1] !== $relatedCollection->getId()) {
                $document->removeAttribute($key);

                continue;
            }

            $this->relationshipWriteStack[] = $collection->getId();

            try {
                switch (\gettype($value)) {
                    case 'array':
                        if (
                            ($relationType === Database::RELATION_MANY_TO_ONE && $side === Database::RELATION_SIDE_PARENT) ||
                            ($relationType === Database::RELATION_ONE_TO_MANY && $side === Database::RELATION_SIDE_CHILD) ||
                            ($relationType === Database::RELATION_ONE_TO_ONE)
                        ) {
                            throw new RelationshipException('Invalid relationship value. Must be either a document ID or a document, array given.');
                        }

                        // List of documents or IDs
                        foreach ($value as $related) {
                            switch (\gettype($related)) {
                                case 'object':
                                    if (!$related instanceof Document) {
                                        throw new RelationshipException('Invalid relationship value. Must be either a document, document ID, or an array of documents or document IDs.');
                                    }
                                    $this->relateDocuments(
                                        $collection,
                                        $relatedCollection,
                                        $key,
                                        $document,
                                        $related,
                                        $relationType,
                                        $twoWay,
                                        $twoWayKey,
                                        $side,
                                    );
                                    break;
                                case 'string':
                                    $this->relateDocumentsById(
                                        $collection,
                                        $relatedCollection,
                                        $key,
                                        $document->getId(),
                                        $related,
                                        $relationType,
                                        $twoWay,
                                        $twoWayKey,
                                        $side,
                                    );
                                    break;
                                default:
                                    throw new RelationshipException('Invalid relationship value. Must be either a document, document ID, or an array of documents or document IDs.');
                            }
                        }
                        $document->removeAttribute($key);
                        break;

                    case 'object':
                        if (!$value instanceof Document) {
                            throw new RelationshipException('Invalid relationship value. Must be either a document, document ID, or an array of documents or document IDs.');
                        }

                        if ($relationType === Database::RELATION_ONE_TO_ONE && !$twoWay && $side === Database::RELATION_SIDE_CHILD) {
                            throw new RelationshipException('Invalid relationship value. Cannot set a value from the child side of a oneToOne relationship when twoWay is false.');
                        }

                        if (
                            ($relationType === Database::RELATION_ONE_TO_MANY && $side === Database::RELATION_SIDE_PARENT) ||
                            ($relationType === Database::RELATION_MANY_TO_ONE && $side === Database::RELATION_SIDE_CHILD) ||
                            ($relationType === Database::RELATION_MANY_TO_MANY)
                        ) {
                            throw new RelationshipException('Invalid relationship value. Must be either an array of documents or document IDs, document given.');
                        }

                        $relatedId = $this->relateDocuments(
                            $collection,
                            $relatedCollection,
                            $key,
                            $document,
                            $value,
                            $relationType,
                            $twoWay,
                            $twoWayKey,
                            $side,
                        );
                        $document->setAttribute($key, $relatedId);
                        break;

                    case 'string':
                        if ($relationType === Database::RELATION_ONE_TO_ONE && $twoWay === false && $side === Database::RELATION_SIDE_CHILD) {
                            throw new RelationshipException('Invalid relationship value. Cannot set a value from the child side of a oneToOne relationship when twoWay is false.');
                        }

                        if (
                            ($relationType === Database::RELATION_ONE_TO_MANY && $side === Database::RELATION_SIDE_PARENT) ||
                            ($relationType === Database::RELATION_MANY_TO_ONE && $side === Database::RELATION_SIDE_CHILD) ||
                            ($relationType === Database::RELATION_MANY_TO_MANY)
                        ) {
                            throw new RelationshipException('Invalid relationship value. Must be either an array of documents or document IDs, document ID given.');
                        }

                        // Single document ID
                        $this->relateDocumentsById(
                            $collection,
                            $relatedCollection,
                            $key,
                            $document->getId(),
                            $value,
                            $relationType,
                            $twoWay,
                            $twoWayKey,
                            $side,
                        );
                        break;

                    case 'NULL':
                        // TODO: This might need to depend on the relation type, to be either set to null or removed?

                        if (
                            ($relationType === Database::RELATION_ONE_TO_MANY && $side === Database::RELATION_SIDE_CHILD) ||
                            ($relationType === Database::RELATION_MANY_TO_ONE && $side === Database::RELATION_SIDE_PARENT) ||
                            ($relationType === Database::RELATION_ONE_TO_ONE && $side === Database::RELATION_SIDE_PARENT) ||
                            ($relationType === Database::RELATION_ONE_TO_ONE && $side === Database::RELATION_SIDE_CHILD && $twoWay === true)
                        ) {
                            break;
                        }

                        $document->removeAttribute($key);
                        // No related document
                        break;

                    default:
                        throw new RelationshipException('Invalid relationship value. Must be either a document, document ID, or an array of documents or document IDs.');
                }
            } finally {
                \array_pop($this->relationshipWriteStack);
            }
        }

        return $document;
    }

    /**
     * @param Document $collection
     * @param Document $relatedCollection
     * @param string $key
     * @param Document $document
     * @param Document $relation
     * @param string $relationType
     * @param bool $twoWay
     * @param string $twoWayKey
     * @param string $side
     * @return string related document ID
     *
     * @throws AuthorizationException
     * @throws ConflictException
     * @throws StructureException
     * @throws Exception
     */
    private function relateDocuments(
        Document $collection,
        Document $relatedCollection,
        string $key,
        Document $document,
        Document $relation,
        string $relationType,
        bool $twoWay,
        string $twoWayKey,
        string $side,
    ): string {
        switch ($relationType) {
            case Database::RELATION_ONE_TO_ONE:
                if ($twoWay) {
                    $relation->setAttribute($twoWayKey, $document->getId());
                }
                break;
            case Database::RELATION_ONE_TO_MANY:
                if ($side === Database::RELATION_SIDE_PARENT) {
                    $relation->setAttribute($twoWayKey, $document->getId());
                }
                break;
            case Database::RELATION_MANY_TO_ONE:
                if ($side === Database::RELATION_SIDE_CHILD) {
                    $relation->setAttribute($twoWayKey, $document->getId());
                }
                break;
        }

        // Try to get the related document
        $related = $this->getDocument($relatedCollection->getId(), $relation->getId());

        if ($related->isEmpty()) {
            // If the related document doesn't exist, create it, inheriting permissions if none are set
            if (!isset($relation['$permissions'])) {
                $relation->setAttribute('$permissions', $document->getPermissions());
            }

            $related = $this->createDocument($relatedCollection->getId(), $relation);
        } elseif ($related->getAttributes() != $relation->getAttributes()) {
            // If the related document exists and the data is not the same, update it
            foreach ($relation->getAttributes() as $attribute => $value) {
                $related->setAttribute($attribute, $value);
            }

            $related = $this->updateDocument($relatedCollection->getId(), $related->getId(), $related);
        }

        if ($relationType === Database::RELATION_MANY_TO_MANY) {
            $junction = $this->getJunctionCollection($collection, $relatedCollection, $side);

            $this->createDocument($junction, new Document([
                $key => $related->getId(),
                $twoWayKey => $document->getId(),
                '$permissions' => [
                    Permission::read(Role::any()),
                    Permission::update(Role::any()),
                    Permission::delete(Role::any()),
                ]
            ]));
        }

        return $related->getId();
    }

    /**
     * @param Document $collection
     * @param Document $relatedCollection
     * @param string $key
     * @param string $documentId
     * @param string $relationId
     * @param string $relationType
     * @param bool $twoWay
     * @param string $twoWayKey
     * @param string $side
     * @return void
     * @throws AuthorizationException
     * @throws ConflictException
     * @throws StructureException
     * @throws Exception
     */
    private function relateDocumentsById(
        Document $collection,
        Document $relatedCollection,
        string $key,
        string $documentId,
        string $relationId,
        string $relationType,
        bool $twoWay,
        string $twoWayKey,
        string $side,
    ): void {
        // Get the related document, will be empty on permissions failure
        $related = $this->skipRelationships(fn () => $this->getDocument($relatedCollection->getId(), $relationId));

        if ($related->isEmpty()) {
            return;
        }

        switch ($relationType) {
            case Database::RELATION_ONE_TO_ONE:
                if ($twoWay) {
                    $related->setAttribute($twoWayKey, $documentId);
                    $this->skipRelationships(fn () => $this->updateDocument($relatedCollection->getId(), $relationId, $related));
                }
                break;
            case Database::RELATION_ONE_TO_MANY:
                if ($side === Database::RELATION_SIDE_PARENT) {
                    $related->setAttribute($twoWayKey, $documentId);
                    $this->skipRelationships(fn () => $this->updateDocument($relatedCollection->getId(), $relationId, $related));
                }
                break;
            case Database::RELATION_MANY_TO_ONE:
                if ($side === Database::RELATION_SIDE_CHILD) {
                    $related->setAttribute($twoWayKey, $documentId);
                    $this->skipRelationships(fn () => $this->updateDocument($relatedCollection->getId(), $relationId, $related));
                }
                break;
            case Database::RELATION_MANY_TO_MANY:
                $this->purgeCachedDocument($relatedCollection->getId(), $relationId);

                $junction = $this->getJunctionCollection($collection, $relatedCollection, $side);

                $this->skipRelationships(fn () => $this->createDocument($junction, new Document([
                    $key => $related->getId(),
                    $twoWayKey => $documentId,
                    '$permissions' => [
                        Permission::read(Role::any()),
                        Permission::update(Role::any()),
                        Permission::delete(Role::any()),
                    ]
                ])));
                break;
        }
    }

    /**
     * Update Document
     *
     * @param string $collection
     * @param string $id
     * @param Document $document
     * @return Document
     *
     * @throws AuthorizationException
     * @throws ConflictException
     * @throws DatabaseException
     * @throws StructureException
     */
    public function updateDocument(string $collection, string $id, Document $document): Document
    {
        if (!$id) {
            throw new DatabaseException('Must define $id attribute');
        }

        $time = DateTime::now();
        $old = Authorization::skip(fn () => $this->silent(fn () => $this->getDocument($collection, $id))); // Skip ensures user does not need read permission for this

        $document = \array_merge($old->getArrayCopy(), $document->getArrayCopy());
        $document['$createdAt'] = $old->getCreatedAt();                 // Make sure user doesn't switch createdAt
        $document['$collection'] = $old->getAttribute('$collection');   // Make sure user doesn't switch collection ID
<<<<<<< HEAD

        if($this->adapter->getSharedTables()) {
            $document['$tenant'] = $old->getAttribute('$tenant');       // Make sure user doesn't switch tenant
=======
        if ($this->adapter->getSharedTables()) {
            $document['$tenant'] = $old->getAttribute('$tenant');           // Make sure user doesn't switch tenant
>>>>>>> d7ae07e0
        }

        $document = new Document($document);

        $collection = $this->silent(fn () => $this->getCollection($collection));

        $relationships = \array_filter($collection->getAttribute('attributes', []), function ($attribute) {
            return $attribute['type'] === Database::VAR_RELATIONSHIP;
        });

        $updateValidator = new Authorization(self::PERMISSION_UPDATE);
        $readValidator = new Authorization(self::PERMISSION_READ);
        $shouldUpdate = false;

        if ($collection->getId() !== self::METADATA) {
            $documentSecurity = $collection->getAttribute('documentSecurity', false);

            foreach ($relationships as $relationship) {
                $relationships[$relationship->getAttribute('key')] = $relationship;
            }

            // Compare if the document has any changes
            foreach ($document as $key => $value) {
                // Skip the nested documents as they will be checked later in recursions.
                if (\array_key_exists($key, $relationships)) {
                    // No need to compare nested documents more than max depth.
                    if (count($this->relationshipWriteStack) >= Database::RELATION_MAX_DEPTH - 1) {
                        continue;
                    }
                    $relationType = (string) $relationships[$key]['options']['relationType'];
                    $side = (string) $relationships[$key]['options']['side'];
                    switch ($relationType) {
                        case Database::RELATION_ONE_TO_ONE:
                            $oldValue = $old->getAttribute($key) instanceof Document
                                ? $old->getAttribute($key)->getId()
                                : $old->getAttribute($key);

                            if ((\is_null($value) !== \is_null($oldValue))
                                || (\is_string($value) && $value !== $oldValue)
                                || ($value instanceof Document && $value->getId() !== $oldValue)
                            ) {
                                $shouldUpdate = true;
                            }
                            break;
                        case Database::RELATION_ONE_TO_MANY:
                        case Database::RELATION_MANY_TO_ONE:
                        case Database::RELATION_MANY_TO_MANY:
                            if (
                                ($relationType === Database::RELATION_MANY_TO_ONE && $side === Database::RELATION_SIDE_PARENT) ||
                                ($relationType === Database::RELATION_ONE_TO_MANY && $side === Database::RELATION_SIDE_CHILD)
                            ) {
                                $oldValue = $old->getAttribute($key) instanceof Document
                                    ? $old->getAttribute($key)->getId()
                                    : $old->getAttribute($key);

                                if ((\is_null($value) !== \is_null($oldValue))
                                    || (\is_string($value) && $value !== $oldValue)
                                    || ($value instanceof Document &&  $value->getId() !== $oldValue)
                                ) {
                                    $shouldUpdate = true;
                                }
                                break;
                            }

                            if (!\is_array($value) || !\array_is_list($value)) {
                                throw new RelationshipException('Invalid relationship value. Must be either an array of documents or document IDs, ' . \gettype($value) . ' given.');
                            }

                            if (\count($old->getAttribute($key)) !== \count($value)) {
                                $shouldUpdate = true;
                                break;
                            }

                            foreach ($value as $index => $relation) {
                                $oldValue = $old->getAttribute($key)[$index] instanceof Document
                                    ? $old->getAttribute($key)[$index]->getId()
                                    : $old->getAttribute($key)[$index];

                                if (
                                    (\is_string($relation) && $relation !== $oldValue) ||
                                    ($relation instanceof Document && $relation->getId() !== $oldValue)
                                ) {
                                    $shouldUpdate = true;
                                    break;
                                }
                            }
                            break;
                    }

                    if ($shouldUpdate) {
                        break;
                    }

                    continue;
                }

                $oldValue = $old->getAttribute($key);

                // If values are not equal we need to update document.
                if ($value !== $oldValue) {
                    $shouldUpdate = true;
                    break;
                }
            }

            $updatePermissions = [
                ...$collection->getUpdate(),
                ...($documentSecurity ? $old->getUpdate() : [])
            ];

            $readPermissions = [
                ...$collection->getRead(),
                ...($documentSecurity ? $old->getRead() : [])
            ];

            if ($shouldUpdate && !$updateValidator->isValid($updatePermissions)) {
                throw new AuthorizationException($updateValidator->getDescription());
            } elseif (!$shouldUpdate && !$readValidator->isValid($readPermissions)) {
                throw new AuthorizationException($readValidator->getDescription());
            }
        }

        if ($old->isEmpty()) {
            return new Document();
        }

        if ($shouldUpdate) {
            $updatedAt = $document->getUpdatedAt();
            $document->setAttribute('$updatedAt', empty($updatedAt) || !$this->preserveDates ? $time : $updatedAt);
        }

        // Check if document was updated after the request timestamp
        $oldUpdatedAt = new \DateTime($old->getUpdatedAt());
        if (!is_null($this->timestamp) && $oldUpdatedAt > $this->timestamp) {
            throw new ConflictException('Document was updated after the request timestamp');
        }

        $document = $this->encode($collection, $document);

        $structureValidator = new Structure($collection);

        if (!$structureValidator->isValid($document)) { // Make sure updated structure still apply collection rules (if any)
            throw new StructureException($structureValidator->getDescription());
        }

        if ($this->resolveRelationships) {
            $document = $this->silent(fn () => $this->updateDocumentRelationships($collection, $old, $document));
        }

        $this->adapter->updateDocument($collection->getId(), $document);

        if ($this->resolveRelationships) {
            $document = $this->silent(fn () => $this->populateDocumentRelationships($collection, $document));
        }

        $document = $this->decode($collection, $document);

        $this->purgeRelatedDocuments($collection, $id);

        $this->purgeCachedDocument($collection->getId(), $id);

        $this->trigger(self::EVENT_DOCUMENT_UPDATE, $document);

        return $document;
    }

    /**
     * Update Documents in a batch
     *
     * @param string $collection
     * @param array<Document> $documents
     * @param int $batchSize
     *
     * @return array<Document>
     *
     * @throws AuthorizationException
     * @throws Exception
     * @throws StructureException
     */
    public function updateDocuments(string $collection, array $documents, int $batchSize = self::INSERT_BATCH_SIZE): array
    {
        if (empty($documents)) {
            return [];
        }

        $time = DateTime::now();
        $collection = $this->silent(fn () => $this->getCollection($collection));

        foreach ($documents as $key => $document) {
            if (!$document->getId()) {
                throw new DatabaseException('Must define $id attribute for each document');
            }

            $updatedAt = $document->getUpdatedAt();
            $document->setAttribute('$updatedAt', empty($updatedAt) || !$this->preserveDates ? $time : $updatedAt);
            $document = $this->encode($collection, $document);

            $old = Authorization::skip(fn () => $this->silent(
                fn () => $this->getDocument(
                    $collection->getId(),
                    $document->getId()
                )
            ));

            $validator = new Authorization(self::PERMISSION_UPDATE);
            if (
                $collection->getId() !== self::METADATA
                && !$validator->isValid($old->getUpdate())
            ) {
                throw new AuthorizationException($validator->getDescription());
            }

            $validator = new Structure($collection);
            if (!$validator->isValid($document)) {
                throw new StructureException($validator->getDescription());
            }

            if ($this->resolveRelationships) {
                $documents[$key] = $this->silent(fn () => $this->updateDocumentRelationships($collection, $old, $document));
            }
        }

        $documents = $this->adapter->updateDocuments($collection->getId(), $documents, $batchSize);

        foreach ($documents as $key => $document) {
            if ($this->resolveRelationships) {
                $document = $this->silent(fn () => $this->populateDocumentRelationships($collection, $document));
            }

            $documents[$key] = $this->decode($collection, $document);

            $this->purgeCachedDocument($collection->getId(), $document->getId());
        }

        $this->trigger(self::EVENT_DOCUMENTS_UPDATE, $documents);

        return $documents;
    }

    /**
     * @param Document $collection
     * @param Document $old
     * @param Document $document
     *
     * @return Document
     * @throws AuthorizationException
     * @throws ConflictException
     * @throws DatabaseException
     * @throws DuplicateException
     * @throws StructureException
     */
    private function updateDocumentRelationships(Document $collection, Document $old, Document $document): Document
    {
        $attributes = $collection->getAttribute('attributes', []);

        $relationships = \array_filter($attributes, function ($attribute) {
            return $attribute['type'] === Database::VAR_RELATIONSHIP;
        });

        $stackCount = count($this->relationshipWriteStack);

        foreach ($relationships as $index => $relationship) {
            /** @var string $key */
            $key = $relationship['key'];
            $value = $document->getAttribute($key);
            $oldValue = $old->getAttribute($key);
            $relatedCollection = $this->getCollection($relationship['options']['relatedCollection']);
            $relationType = (string) $relationship['options']['relationType'];
            $twoWay = (bool) $relationship['options']['twoWay'];
            $twoWayKey = (string) $relationship['options']['twoWayKey'];
            $side = (string) $relationship['options']['side'];

            if ($oldValue == $value) {
                if (
                    ($relationType === Database::RELATION_ONE_TO_ONE  ||
                        ($relationType === Database::RELATION_MANY_TO_ONE && $side === Database::RELATION_SIDE_PARENT)) &&
                    $value instanceof Document
                ) {
                    $document->setAttribute($key, $value->getId());
                    continue;
                }
                $document->removeAttribute($key);
                continue;
            }

            if ($stackCount >= Database::RELATION_MAX_DEPTH - 1 && $this->relationshipWriteStack[$stackCount - 1] !== $relatedCollection->getId()) {
                $document->removeAttribute($key);
                continue;
            }

            $this->relationshipWriteStack[] = $collection->getId();

            try {
                switch ($relationType) {
                    case Database::RELATION_ONE_TO_ONE:
                        if (!$twoWay) {
                            if ($side === Database::RELATION_SIDE_CHILD) {
                                throw new RelationshipException('Invalid relationship value. Cannot set a value from the child side of a oneToOne relationship when twoWay is false.');
                            }

                            if (\is_string($value)) {
                                $related = $this->skipRelationships(fn () => $this->getDocument($relatedCollection->getId(), $value, [Query::select(['$id'])]));
                                if ($related->isEmpty()) {
                                    // If no such document exists in related collection
                                    // For one-one we need to update the related key to null if no relation exists
                                    $document->setAttribute($key, null);
                                }
                            } elseif ($value instanceof Document) {
                                $relationId = $this->relateDocuments(
                                    $collection,
                                    $relatedCollection,
                                    $key,
                                    $document,
                                    $value,
                                    $relationType,
                                    false,
                                    $twoWayKey,
                                    $side,
                                );
                                $document->setAttribute($key, $relationId);
                            } elseif (is_array($value)) {
                                throw new RelationshipException('Invalid relationship value. Must be either a document, document ID or null. Array given.');
                            }

                            break;
                        }

                        switch (\gettype($value)) {
                            case 'string':
                                $related = $this->skipRelationships(
                                    fn () => $this->getDocument($relatedCollection->getId(), $value, [Query::select(['$id'])])
                                );

                                if ($related->isEmpty()) {
                                    // If no such document exists in related collection
                                    // For one-one we need to update the related key to null if no relation exists
                                    $document->setAttribute($key, null);
                                    break;
                                }
                                if (
                                    $oldValue?->getId() !== $value
                                    && $this->skipRelationships(fn () => $this->findOne($relatedCollection->getId(), [
                                        Query::select(['$id']),
                                        Query::equal($twoWayKey, [$value]),
                                    ]))
                                ) {
                                    // Have to do this here because otherwise relations would be updated before the database can throw the unique violation
                                    throw new DuplicateException('Document already has a related document');
                                }

                                $this->skipRelationships(fn () => $this->updateDocument(
                                    $relatedCollection->getId(),
                                    $related->getId(),
                                    $related->setAttribute($twoWayKey, $document->getId())
                                ));
                                break;
                            case 'object':
                                if ($value instanceof Document) {
                                    $related = $this->skipRelationships(fn () => $this->getDocument($relatedCollection->getId(), $value->getId()));

                                    if (
                                        $oldValue?->getId() !== $value->getId()
                                        && $this->skipRelationships(fn () => $this->findOne($relatedCollection->getId(), [
                                            Query::select(['$id']),
                                            Query::equal($twoWayKey, [$value->getId()]),
                                        ]))
                                    ) {
                                        // Have to do this here because otherwise relations would be updated before the database can throw the unique violation
                                        throw new DuplicateException('Document already has a related document');
                                    }

                                    $this->relationshipWriteStack[] = $relatedCollection->getId();
                                    if ($related->isEmpty()) {
                                        if (!isset($value['$permissions'])) {
                                            $value->setAttribute('$permissions', $document->getAttribute('$permissions'));
                                        }
                                        $related = $this->createDocument(
                                            $relatedCollection->getId(),
                                            $value->setAttribute($twoWayKey, $document->getId())
                                        );
                                    } else {
                                        $related = $this->updateDocument(
                                            $relatedCollection->getId(),
                                            $related->getId(),
                                            $value->setAttribute($twoWayKey, $document->getId())
                                        );
                                    }
                                    \array_pop($this->relationshipWriteStack);

                                    $document->setAttribute($key, $related->getId());
                                    break;
                                }
                                // no break
                            case 'NULL':
                                if (!\is_null($oldValue?->getId())) {
                                    $oldRelated = $this->skipRelationships(
                                        fn () =>
                                        $this->getDocument($relatedCollection->getId(), $oldValue->getId())
                                    );
                                    $this->skipRelationships(fn () => $this->updateDocument(
                                        $relatedCollection->getId(),
                                        $oldRelated->getId(),
                                        $oldRelated->setAttribute($twoWayKey, null)
                                    ));
                                }
                                break;
                            default:
                                throw new RelationshipException('Invalid relationship value. Must be either a document, document ID or null.');
                        }
                        break;
                    case Database::RELATION_ONE_TO_MANY:
                    case Database::RELATION_MANY_TO_ONE:
                        if (
                            ($relationType === Database::RELATION_ONE_TO_MANY && $side === Database::RELATION_SIDE_PARENT) ||
                            ($relationType === Database::RELATION_MANY_TO_ONE && $side === Database::RELATION_SIDE_CHILD)
                        ) {
                            if (!\is_array($value) || !\array_is_list($value)) {
                                throw new RelationshipException('Invalid relationship value. Must be either an array of documents or document IDs, ' . \gettype($value) . ' given.');
                            }

                            $oldIds = \array_map(fn ($document) => $document->getId(), $oldValue);

                            $newIds = \array_map(function ($item) {
                                if (\is_string($item)) {
                                    return $item;
                                } elseif ($item instanceof Document) {
                                    return $item->getId();
                                } else {
                                    throw new RelationshipException('Invalid relationship value. No ID provided.');
                                }
                            }, $value);

                            $removedDocuments = \array_diff($oldIds, $newIds);

                            foreach ($removedDocuments as $relation) {
                                Authorization::skip(fn () => $this->skipRelationships(fn () => $this->updateDocument(
                                    $relatedCollection->getId(),
                                    $relation,
                                    new Document([$twoWayKey => null])
                                )));
                            }

                            foreach ($value as $relation) {
                                if (\is_string($relation)) {
                                    $related = $this->skipRelationships(
                                        fn () =>
                                        $this->getDocument($relatedCollection->getId(), $relation, [Query::select(['$id'])])
                                    );

                                    if ($related->isEmpty()) {
                                        continue;
                                    }

                                    $this->skipRelationships(fn () => $this->updateDocument(
                                        $relatedCollection->getId(),
                                        $related->getId(),
                                        $related->setAttribute($twoWayKey, $document->getId())
                                    ));
                                } elseif ($relation instanceof Document) {
                                    $related = $this->skipRelationships(
                                        fn () =>
                                        $this->getDocument($relatedCollection->getId(), $relation->getId(), [Query::select(['$id'])])
                                    );

                                    if ($related->isEmpty()) {
                                        if (!isset($relation['$permissions'])) {
                                            $relation->setAttribute('$permissions', $document->getAttribute('$permissions'));
                                        }
                                        $this->createDocument(
                                            $relatedCollection->getId(),
                                            $relation->setAttribute($twoWayKey, $document->getId())
                                        );
                                    } else {
                                        $this->updateDocument(
                                            $relatedCollection->getId(),
                                            $related->getId(),
                                            $relation->setAttribute($twoWayKey, $document->getId())
                                        );
                                    }
                                } else {
                                    throw new RelationshipException('Invalid relationship value.');
                                }
                            }

                            $document->removeAttribute($key);
                            break;
                        }

                        if (\is_string($value)) {
                            $related = $this->skipRelationships(
                                fn () => $this->getDocument($relatedCollection->getId(), $value, [Query::select(['$id'])])
                            );

                            if ($related->isEmpty()) {
                                // If no such document exists in related collection
                                // For many-one we need to update the related key to null if no relation exists
                                $document->setAttribute($key, null);
                            }
                            $this->purgeCachedDocument($relatedCollection->getId(), $value);
                        } elseif ($value instanceof Document) {
                            $related = $this->skipRelationships(
                                fn () => $this->getDocument($relatedCollection->getId(), $value->getId(), [Query::select(['$id'])])
                            );

                            if ($related->isEmpty()) {
                                if (!isset($value['$permissions'])) {
                                    $value->setAttribute('$permissions', $document->getAttribute('$permissions'));
                                }
                                $this->createDocument(
                                    $relatedCollection->getId(),
                                    $value
                                );
                            } elseif ($related->getAttributes() != $value->getAttributes()) {
                                $this->updateDocument(
                                    $relatedCollection->getId(),
                                    $related->getId(),
                                    $value
                                );
                                $this->purgeCachedDocument($relatedCollection->getId(), $related->getId());
                            }

                            $document->setAttribute($key, $value->getId());
                        } elseif (\is_null($value)) {
                            break;
                        } elseif (is_array($value)) {
                            throw new RelationshipException('Invalid relationship value. Must be either a document ID or a document, array given.');
                        } elseif (empty($value)) {
                            throw new RelationshipException('Invalid relationship value. Must be either a document ID or a document.');
                        } else {
                            throw new RelationshipException('Invalid relationship value.');
                        }

                        break;
                    case Database::RELATION_MANY_TO_MANY:
                        if (\is_null($value)) {
                            break;
                        }
                        if (!\is_array($value)) {
                            throw new RelationshipException('Invalid relationship value. Must be an array of documents or document IDs.');
                        }

                        $oldIds = \array_map(fn ($document) => $document->getId(), $oldValue);

                        $newIds = \array_map(function ($item) {
                            if (\is_string($item)) {
                                return $item;
                            } elseif ($item instanceof Document) {
                                return $item->getId();
                            } else {
                                throw new RelationshipException('Invalid relationship value. Must be either a document or document ID.');
                            }
                        }, $value);

                        $removedDocuments = \array_diff($oldIds, $newIds);

                        foreach ($removedDocuments as $relation) {
                            $junction = $this->getJunctionCollection($collection, $relatedCollection, $side);

                            $junctions = $this->find($junction, [
                                Query::equal($key, [$relation]),
                                Query::equal($twoWayKey, [$document->getId()]),
                                Query::limit(PHP_INT_MAX)
                            ]);

                            foreach ($junctions as $junction) {
                                Authorization::skip(fn () => $this->deleteDocument($junction->getCollection(), $junction->getId()));
                            }
                        }

                        foreach ($value as $relation) {
                            if (\is_string($relation)) {
                                if (\in_array($relation, $oldIds) || $this->getDocument($relatedCollection->getId(), $relation, [Query::select(['$id'])])->isEmpty()) {
                                    continue;
                                }
                            } elseif ($relation instanceof Document) {
                                $related = $this->getDocument($relatedCollection->getId(), $relation->getId(), [Query::select(['$id'])]);

                                if ($related->isEmpty()) {
                                    if (!isset($value['$permissions'])) {
                                        $relation->setAttribute('$permissions', $document->getAttribute('$permissions'));
                                    }
                                    $related = $this->createDocument(
                                        $relatedCollection->getId(),
                                        $relation
                                    );
                                } elseif ($related->getAttributes() != $relation->getAttributes()) {
                                    $related = $this->updateDocument(
                                        $relatedCollection->getId(),
                                        $related->getId(),
                                        $relation
                                    );
                                }

                                if (\in_array($relation->getId(), $oldIds)) {
                                    continue;
                                }

                                $relation = $related->getId();
                            } else {
                                throw new RelationshipException('Invalid relationship value. Must be either a document or document ID.');
                            }

                            $this->skipRelationships(fn () => $this->createDocument(
                                $this->getJunctionCollection($collection, $relatedCollection, $side),
                                new Document([
                                    $key => $relation,
                                    $twoWayKey => $document->getId(),
                                    '$permissions' => [
                                        Permission::read(Role::any()),
                                        Permission::update(Role::any()),
                                        Permission::delete(Role::any()),
                                    ],
                                ])
                            ));
                        }

                        $document->removeAttribute($key);
                        break;
                }
            } finally {
                \array_pop($this->relationshipWriteStack);
            }
        }

        return $document;
    }

    private function getJunctionCollection(Document $collection, Document $relatedCollection, string $side): string
    {
        return $side === Database::RELATION_SIDE_PARENT
            ? '_' . $collection->getInternalId() . '_' . $relatedCollection->getInternalId()
            : '_' . $relatedCollection->getInternalId() . '_' . $collection->getInternalId();
    }

    /**
     * Increase a document attribute by a value
     *
     * @param string $collection
     * @param string $id
     * @param string $attribute
     * @param int|float $value
     * @param int|float|null $max
     * @return bool
     *
     * @throws AuthorizationException
     * @throws DatabaseException
     * @throws Exception
     */
    public function increaseDocumentAttribute(string $collection, string $id, string $attribute, int|float $value = 1, int|float|null $max = null): bool
    {
        if ($value <= 0) { // Can be a float
            throw new DatabaseException('Value must be numeric and greater than 0');
        }

        $validator = new Authorization(self::PERMISSION_UPDATE);

        $document = Authorization::skip(fn () => $this->silent(fn () => $this->getDocument($collection, $id))); // Skip ensures user does not need read permission for this

        $collection = $this->silent(fn () => $this->getCollection($collection));

        if ($collection->getId() !== self::METADATA) {
            $documentSecurity = $collection->getAttribute('documentSecurity', false);
            if (!$validator->isValid([
                ...$collection->getUpdate(),
                ...($documentSecurity ? $document->getUpdate() : [])
            ])) {
                throw new AuthorizationException($validator->getDescription());
            }
        }

        $attr = \array_filter($collection->getAttribute('attributes', []), function ($a) use ($attribute) {
            return $a['$id'] === $attribute;
        });

        if (empty($attr)) {
            throw new DatabaseException('Attribute not found');
        }

        $whiteList = [self::VAR_INTEGER, self::VAR_FLOAT];

        /**
         * @var Document $attr
         */
        $attr = \end($attr);
        if (!in_array($attr->getAttribute('type'), $whiteList)) {
            throw new DatabaseException('Attribute type must be one of: ' . implode(',', $whiteList));
        }

        if ($max && ($document->getAttribute($attribute) + $value > $max)) {
            throw new DatabaseException('Attribute value exceeds maximum limit: ' . $max);
        }

        $time = DateTime::now();
        $updatedAt = $document->getUpdatedAt();
        $updatedAt = (empty($updatedAt) || !$this->preserveDates) ? $time : $updatedAt;

        // Check if document was updated after the request timestamp
        $oldUpdatedAt = new \DateTime($document->getUpdatedAt());
        if (!is_null($this->timestamp) && $oldUpdatedAt > $this->timestamp) {
            throw new ConflictException('Document was updated after the request timestamp');
        }

        $max = $max ? $max - $value : null;

        $result = $this->adapter->increaseDocumentAttribute(
            $collection->getId(),
            $id,
            $attribute,
            $value,
            $updatedAt,
            max: $max
        );

        $this->purgeCachedDocument($collection->getId(), $id);

        $this->trigger(self::EVENT_DOCUMENT_INCREASE, $document);

        return $result;
    }


    /**
     * Decrease a document attribute by a value
     *
     * @param string $collection
     * @param string $id
     * @param string $attribute
     * @param int|float $value
     * @param int|float|null $min
     * @return bool
     *
     * @throws AuthorizationException
     * @throws DatabaseException
     */
    public function decreaseDocumentAttribute(string $collection, string $id, string $attribute, int|float $value = 1, int|float|null $min = null): bool
    {
        if ($value <= 0) { // Can be a float
            throw new DatabaseException('Value must be numeric and greater than 0');
        }

        $validator = new Authorization(self::PERMISSION_UPDATE);

        $document = Authorization::skip(fn () => $this->silent(fn () => $this->getDocument($collection, $id))); // Skip ensures user does not need read permission for this

        $collection = $this->silent(fn () => $this->getCollection($collection));

        if ($collection->getId() !== self::METADATA) {
            $documentSecurity = $collection->getAttribute('documentSecurity', false);
            if (!$validator->isValid([
                ...$collection->getUpdate(),
                ...($documentSecurity ? $document->getUpdate() : [])
            ])) {
                throw new AuthorizationException($validator->getDescription());
            }
        }

        $attr = \array_filter($collection->getAttribute('attributes', []), function ($a) use ($attribute) {
            return $a['$id'] === $attribute;
        });

        if (empty($attr)) {
            throw new DatabaseException('Attribute not found');
        }

        $whiteList = [self::VAR_INTEGER, self::VAR_FLOAT];

        /**
         * @var Document $attr
         */
        $attr = \end($attr);
        if (!in_array($attr->getAttribute('type'), $whiteList)) {
            throw new DatabaseException('Attribute type must be one of: ' . implode(',', $whiteList));
        }

        if ($min && ($document->getAttribute($attribute) - $value < $min)) {
            throw new DatabaseException('Attribute value Exceeds minimum limit ' . $min);
        }

        $time = DateTime::now();
        $updatedAt = $document->getUpdatedAt();
        $updatedAt = (empty($updatedAt) || !$this->preserveDates) ? $time : $updatedAt;

        // Check if document was updated after the request timestamp
        $oldUpdatedAt = new \DateTime($document->getUpdatedAt());
        if (!is_null($this->timestamp) && $oldUpdatedAt > $this->timestamp) {
            throw new ConflictException('Document was updated after the request timestamp');
        }

        $min = $min ? $min + $value : null;

        $result = $this->adapter->increaseDocumentAttribute(
            $collection->getId(),
            $id,
            $attribute,
            $value * -1,
            $updatedAt,
            min: $min
        );

        $this->purgeCachedDocument($collection->getId(), $id);

        $this->trigger(self::EVENT_DOCUMENT_DECREASE, $document);

        return $result;
    }

    /**
     * Delete Document
     *
     * @param string $collection
     * @param string $id
     *
     * @return bool
     *
     * @throws AuthorizationException
     * @throws ConflictException
     * @throws DatabaseException
     * @throws RestrictedException
     * @throws StructureException
     */
    public function deleteDocument(string $collection, string $id): bool
    {
        $document = Authorization::skip(fn () => $this->silent(fn () => $this->getDocument($collection, $id)));

        $collection = $this->silent(fn () => $this->getCollection($collection));

        $validator = new Authorization(self::PERMISSION_DELETE);

        if ($collection->getId() !== self::METADATA) {
            $documentSecurity = $collection->getAttribute('documentSecurity', false);
            if (!$validator->isValid([
                ...$collection->getDelete(),
                ...($documentSecurity ? $document->getDelete() : [])
            ])) {
                throw new AuthorizationException($validator->getDescription());
            }
        }

        // Check if document was updated after the request timestamp
        try {
            $oldUpdatedAt = new \DateTime($document->getUpdatedAt());
        } catch (Exception $e) {
            throw new DatabaseException($e->getMessage(), $e->getCode(), $e);
        }

        if (!is_null($this->timestamp) && $oldUpdatedAt > $this->timestamp) {
            throw new ConflictException('Document was updated after the request timestamp');
        }

        if ($this->resolveRelationships) {
            $document = $this->silent(fn () => $this->deleteDocumentRelationships($collection, $document));
        }

        $deleted = $this->adapter->deleteDocument($collection->getId(), $id);

        $this->purgeRelatedDocuments($collection, $id);
        $this->purgeCachedDocument($collection->getId(), $id);

        $this->trigger(self::EVENT_DOCUMENT_DELETE, $document);

        return $deleted;
    }

    /**
     * @param Document $collection
     * @param Document $document
     * @return Document
     * @throws AuthorizationException
     * @throws ConflictException
     * @throws DatabaseException
     * @throws RestrictedException
     * @throws StructureException
     */
    private function deleteDocumentRelationships(Document $collection, Document $document): Document
    {
        $attributes = $collection->getAttribute('attributes', []);

        $relationships = \array_filter($attributes, function ($attribute) {
            return $attribute['type'] === Database::VAR_RELATIONSHIP;
        });

        foreach ($relationships as $relationship) {
            $key = $relationship['key'];
            $value = $document->getAttribute($key);
            $relatedCollection = $this->getCollection($relationship['options']['relatedCollection']);
            $relationType = $relationship['options']['relationType'];
            $twoWay = $relationship['options']['twoWay'];
            $twoWayKey = $relationship['options']['twoWayKey'];
            $onDelete = $relationship['options']['onDelete'];
            $side = $relationship['options']['side'];

            $relationship->setAttribute('collection', $collection->getId());
            $relationship->setAttribute('document', $document->getId());

            switch ($onDelete) {
                case Database::RELATION_MUTATE_RESTRICT:
                    $this->deleteRestrict($relatedCollection, $document, $value, $relationType, $twoWay, $twoWayKey, $side);
                    break;
                case Database::RELATION_MUTATE_SET_NULL:
                    $this->deleteSetNull($collection, $relatedCollection, $document, $value, $relationType, $twoWay, $twoWayKey, $side);
                    break;
                case Database::RELATION_MUTATE_CASCADE:
                    foreach ($this->relationshipDeleteStack as $processedRelationship) {
                        $existingKey = $processedRelationship['key'];
                        $existingCollection = $processedRelationship['collection'];
                        $existingRelatedCollection = $processedRelationship['options']['relatedCollection'];
                        $existingTwoWayKey = $processedRelationship['options']['twoWayKey'];
                        $existingSide = $processedRelationship['options']['side'];

                        // If this relationship has already been fetched for this document, skip it
                        $reflexive = $processedRelationship == $relationship;

                        // If this relationship is the same as a previously fetched relationship, but on the other side, skip it
                        $symmetric = $existingKey === $twoWayKey
                            && $existingTwoWayKey === $key
                            && $existingRelatedCollection === $collection->getId()
                            && $existingCollection === $relatedCollection->getId()
                            && $existingSide !== $side;

                        // If this relationship is not directly related but relates across multiple collections, skip it.
                        //
                        // These conditions ensure that a relationship is considered transitive if it has the same
                        // two-way key and related collection, but is on the opposite side of the relationship (the first and second conditions).
                        //
                        // They also ensure that a relationship is considered transitive if it has the same key and related
                        // collection as an existing relationship, but a different two-way key (the third condition),
                        // or the same two-way key as an existing relationship, but a different key (the fourth condition).
                        $transitive = (($existingKey === $twoWayKey
                            && $existingCollection === $relatedCollection->getId()
                            && $existingSide !== $side)
                            || ($existingTwoWayKey === $key
                                && $existingRelatedCollection === $collection->getId()
                                && $existingSide !== $side)
                            || ($existingKey === $key
                                && $existingTwoWayKey !== $twoWayKey
                                && $existingRelatedCollection === $relatedCollection->getId()
                                && $existingSide !== $side)
                            || ($existingKey !== $key
                                && $existingTwoWayKey === $twoWayKey
                                && $existingRelatedCollection === $relatedCollection->getId()
                                && $existingSide !== $side));

                        if ($reflexive || $symmetric || $transitive) {
                            break 2;
                        }
                    }
                    $this->deleteCascade($collection, $relatedCollection, $document, $key, $value, $relationType, $twoWayKey, $side, $relationship);
                    break;
            }
        }

        return $document;
    }

    /**
     * @param Document $relatedCollection
     * @param Document $document
     * @param mixed $value
     * @param string $relationType
     * @param bool $twoWay
     * @param string $twoWayKey
     * @param string $side
     * @throws AuthorizationException
     * @throws ConflictException
     * @throws DatabaseException
     * @throws RestrictedException
     * @throws StructureException
     */
    private function deleteRestrict(
        Document $relatedCollection,
        Document $document,
        mixed $value,
        string $relationType,
        bool $twoWay,
        string $twoWayKey,
        string $side
    ): void {
        if ($value instanceof Document && $value->isEmpty()) {
            $value = null;
        }

        if (
            !empty($value)
            && $relationType !== Database::RELATION_MANY_TO_ONE
            && $side === Database::RELATION_SIDE_PARENT
        ) {
            throw new RestrictedException('Cannot delete document because it has at least one related document.');
        }

        if (
            $relationType === Database::RELATION_ONE_TO_ONE
            && $side === Database::RELATION_SIDE_CHILD
            && !$twoWay
        ) {
            Authorization::skip(function () use ($document, $relatedCollection, $twoWayKey) {
                $related = $this->findOne($relatedCollection->getId(), [
                    Query::select(['$id']),
                    Query::equal($twoWayKey, [$document->getId()])
                ]);

                if (!$related instanceof Document) {
                    return;
                }

                $this->skipRelationships(fn () => $this->updateDocument(
                    $relatedCollection->getId(),
                    $related->getId(),
                    new Document([
                        $twoWayKey => null
                    ])
                ));
            });
        }

        if (
            $relationType === Database::RELATION_MANY_TO_ONE
            && $side === Database::RELATION_SIDE_CHILD
        ) {
            $related = Authorization::skip(fn () => $this->findOne($relatedCollection->getId(), [
                Query::select(['$id']),
                Query::equal($twoWayKey, [$document->getId()])
            ]));

            if ($related) {
                throw new RestrictedException('Cannot delete document because it has at least one related document.');
            }
        }
    }

    /**
     * @param Document $collection
     * @param Document $relatedCollection
     * @param Document $document
     * @param mixed $value
     * @param string $relationType
     * @param bool $twoWay
     * @param string $twoWayKey
     * @param string $side
     * @return void
     * @throws AuthorizationException
     * @throws ConflictException
     * @throws DatabaseException
     * @throws RestrictedException
     * @throws StructureException
     */
    private function deleteSetNull(Document $collection, Document $relatedCollection, Document $document, mixed $value, string $relationType, bool $twoWay, string $twoWayKey, string $side): void
    {
        switch ($relationType) {
            case Database::RELATION_ONE_TO_ONE:
                if (!$twoWay && $side === Database::RELATION_SIDE_PARENT) {
                    break;
                }

                // Shouldn't need read or update permission to delete
                Authorization::skip(function () use ($document, $value, $relatedCollection, $twoWay, $twoWayKey, $side) {
                    if (!$twoWay && $side === Database::RELATION_SIDE_CHILD) {
                        $related = $this->findOne($relatedCollection->getId(), [
                            Query::select(['$id']),
                            Query::equal($twoWayKey, [$document->getId()])
                        ]);
                    } else {
                        if (empty($value)) {
                            return;
                        }
                        $related = $this->getDocument($relatedCollection->getId(), $value->getId(), [Query::select(['$id'])]);
                    }

                    if (!$related instanceof Document) {
                        return;
                    }

                    $this->skipRelationships(fn () => $this->updateDocument(
                        $relatedCollection->getId(),
                        $related->getId(),
                        new Document([
                            $twoWayKey => null
                        ])
                    ));
                });
                break;

            case Database::RELATION_ONE_TO_MANY:
                if ($side === Database::RELATION_SIDE_CHILD) {
                    break;
                }
                foreach ($value as $relation) {
                    Authorization::skip(function () use ($relatedCollection, $twoWayKey, $relation) {
                        $this->skipRelationships(fn () => $this->updateDocument(
                            $relatedCollection->getId(),
                            $relation->getId(),
                            new Document([
                                $twoWayKey => null
                            ]),
                        ));
                    });
                }
                break;

            case Database::RELATION_MANY_TO_ONE:
                if ($side === Database::RELATION_SIDE_PARENT) {
                    break;
                }

                if (!$twoWay) {
                    $value = $this->find($relatedCollection->getId(), [
                        Query::select(['$id']),
                        Query::equal($twoWayKey, [$document->getId()]),
                        Query::limit(PHP_INT_MAX)
                    ]);
                }

                foreach ($value as $relation) {
                    Authorization::skip(function () use ($relatedCollection, $twoWayKey, $relation) {
                        $this->skipRelationships(fn () => $this->updateDocument(
                            $relatedCollection->getId(),
                            $relation->getId(),
                            new Document([
                                $twoWayKey => null
                            ])
                        ));
                    });
                }
                break;

            case Database::RELATION_MANY_TO_MANY:
                $junction = $this->getJunctionCollection($collection, $relatedCollection, $side);

                $junctions = $this->find($junction, [
                    Query::select(['$id']),
                    Query::equal($twoWayKey, [$document->getId()]),
                    Query::limit(PHP_INT_MAX)
                ]);

                foreach ($junctions as $document) {
                    $this->skipRelationships(fn () => $this->deleteDocument(
                        $junction,
                        $document->getId()
                    ));
                }
                break;
        }
    }

    /**
     * @param Document $collection
     * @param Document $relatedCollection
     * @param Document $document
     * @param string $key
     * @param mixed $value
     * @param string $relationType
     * @param string $twoWayKey
     * @param string $side
     * @param Document $relationship
     * @return void
     * @throws AuthorizationException
     * @throws ConflictException
     * @throws DatabaseException
     * @throws RestrictedException
     * @throws StructureException
     */
    private function deleteCascade(Document $collection, Document $relatedCollection, Document $document, string $key, mixed $value, string $relationType, string $twoWayKey, string $side, Document $relationship): void
    {
        switch ($relationType) {
            case Database::RELATION_ONE_TO_ONE:
                if ($value !== null) {
                    $this->relationshipDeleteStack[] = $relationship;

                    $this->deleteDocument(
                        $relatedCollection->getId(),
                        $value->getId()
                    );

                    \array_pop($this->relationshipDeleteStack);
                }
                break;
            case Database::RELATION_ONE_TO_MANY:
                if ($side === Database::RELATION_SIDE_CHILD) {
                    break;
                }

                $this->relationshipDeleteStack[] = $relationship;

                foreach ($value as $relation) {
                    $this->deleteDocument(
                        $relatedCollection->getId(),
                        $relation->getId()
                    );
                }

                \array_pop($this->relationshipDeleteStack);

                break;
            case Database::RELATION_MANY_TO_ONE:
                if ($side === Database::RELATION_SIDE_PARENT) {
                    break;
                }

                $value = $this->find($relatedCollection->getId(), [
                    Query::select(['$id']),
                    Query::equal($twoWayKey, [$document->getId()]),
                    Query::limit(PHP_INT_MAX),
                ]);

                $this->relationshipDeleteStack[] = $relationship;

                foreach ($value as $relation) {
                    $this->deleteDocument(
                        $relatedCollection->getId(),
                        $relation->getId()
                    );
                }

                \array_pop($this->relationshipDeleteStack);

                break;
            case Database::RELATION_MANY_TO_MANY:
                $junction = $this->getJunctionCollection($collection, $relatedCollection, $side);

                $junctions = $this->skipRelationships(fn () => $this->find($junction, [
                    Query::select(['$id', $key]),
                    Query::equal($twoWayKey, [$document->getId()]),
                    Query::limit(PHP_INT_MAX)
                ]));

                $this->relationshipDeleteStack[] = $relationship;

                foreach ($junctions as $document) {
                    if ($side === Database::RELATION_SIDE_PARENT) {
                        $this->deleteDocument(
                            $relatedCollection->getId(),
                            $document->getAttribute($key)
                        );
                    }
                    $this->deleteDocument(
                        $junction,
                        $document->getId()
                    );
                }

                \array_pop($this->relationshipDeleteStack);
                break;
        }
    }

    /**
     * Cleans the all the collection's documents from the cache
     * And the all related cached documents.
     *
     * @param string $collectionId
     *
     * @return bool
     */
    public function purgeCachedCollection(string $collectionId): bool
    {
        $collectionKey = $this->cacheName . '-cache-' . $this->getNamespace() . ':' . $this->adapter->getTenant() . ':collection:' . $collectionId;
        $documentKeys = $this->cache->list($collectionKey);
        foreach ($documentKeys as $documentKey) {
            $this->cache->purge($documentKey);
        }

        return true;
    }

    /**
     * Cleans a specific document from cache
     * And related document reference in the collection cache.
     *
     * @param string $collectionId
     * @param string $id
     *
     * @return bool
     */
    public function purgeCachedDocument(string $collectionId, string $id): bool
    {
        $collectionKey = $this->cacheName . '-cache-' . $this->getNamespace() . ':' . $this->adapter->getTenant() . ':collection:' . $collectionId;
        $documentKey =  $collectionKey . ':' . $id;

        $this->cache->purge($collectionKey, $documentKey);
        $this->cache->purge($documentKey);

        return true;
    }

    /**
     * Find Documents
     *
     * @param string $collection
     * @param array<Query> $queries
     *
     * @return array<Document>
     * @throws DatabaseException
     * @throws QueryException
     * @throws TimeoutException
     */
    public function find(string $collection, array $queries = []): array
    {
        $collection = $this->silent(fn () => $this->getCollection($collection));

        if ($collection->isEmpty()) {
            throw new DatabaseException('Collection not found');
        }

        $attributes = $collection->getAttribute('attributes', []);
        $indexes = $collection->getAttribute('indexes', []);

        if ($this->validate) {
            $validator = new DocumentsValidator($attributes, $indexes);
            if (!$validator->isValid($queries)) {
                throw new QueryException($validator->getDescription());
            }
        }

        $authorization = new Authorization(self::PERMISSION_READ);
        $documentSecurity = $collection->getAttribute('documentSecurity', false);
        $skipAuth = $authorization->isValid($collection->getRead());

        if (!$skipAuth && !$documentSecurity && $collection->getId() !== self::METADATA) {
            throw new AuthorizationException($authorization->getDescription());
        }

        $relationships = \array_filter(
            $collection->getAttribute('attributes', []),
            fn (Document $attribute) => $attribute->getAttribute('type') === self::VAR_RELATIONSHIP
        );

        $grouped = Query::groupByType($queries);
        $filters = $grouped['filters'];
        $selects = $grouped['selections'];
        $limit = $grouped['limit'];
        $offset = $grouped['offset'];
        $orderAttributes = $grouped['orderAttributes'];
        $orderTypes = $grouped['orderTypes'];
        $cursor = $grouped['cursor'];
        $cursorDirection = $grouped['cursorDirection'];

        if (!empty($cursor) && $cursor->getCollection() !== $collection->getId()) {
            throw new DatabaseException("cursor Document must be from the same Collection.");
        }

        $cursor = empty($cursor) ? [] : $this->encode($collection, $cursor)->getArrayCopy();

        /**  @var array<Query> $queries */
        $queries = \array_merge(
            $selects,
            self::convertQueries($collection, $filters)
        );

        $selections = $this->validateSelections($collection, $selects);
        $nestedSelections = [];

        foreach ($queries as $index => &$query) {
            switch ($query->getMethod()) {
                case Query::TYPE_SELECT:
                    $values = $query->getValues();
                    foreach ($values as $valueIndex => $value) {
                        if (\str_contains($value, '.')) {
                            // Shift the top level off the dot-path to pass the selection down the chain
                            // 'foo.bar.baz' becomes 'bar.baz'
                            $nestedSelections[] = Query::select([
                                \implode('.', \array_slice(\explode('.', $value), 1))
                            ]);

                            $key = \explode('.', $value)[0];

                            foreach ($relationships as $relationship) {
                                if ($relationship->getAttribute('key') === $key) {
                                    switch ($relationship->getAttribute('options')['relationType']) {
                                        case Database::RELATION_MANY_TO_MANY:
                                        case Database::RELATION_ONE_TO_MANY:
                                            unset($values[$valueIndex]);
                                            break;

                                        case Database::RELATION_MANY_TO_ONE:
                                        case Database::RELATION_ONE_TO_ONE:
                                            $values[$valueIndex] = $key;
                                            break;
                                    }
                                }
                            }
                        }
                    }
                    $query->setValues(\array_values($values));
                    break;
                default:
                    if (\str_contains($query->getAttribute(), '.')) {
                        unset($queries[$index]);
                    }
                    break;
            }
        }

        $queries = \array_values($queries);

        $getResults = fn () => $this->adapter->find(
            $collection->getId(),
            $queries,
            $limit ?? 25,
            $offset ?? 0,
            $orderAttributes,
            $orderTypes,
            $cursor,
            $cursorDirection ?? Database::CURSOR_AFTER
        );

        $results = $skipAuth ? Authorization::skip($getResults) : $getResults();

        foreach ($results as  &$node) {
            if ($this->resolveRelationships && (empty($selects) || !empty($nestedSelections))) {
                $node = $this->silent(fn () => $this->populateDocumentRelationships($collection, $node, $nestedSelections));
            }
            $node = $this->casting($collection, $node);
            $node = $this->decode($collection, $node, $selections);

            if (!$node->isEmpty()) {
                $node->setAttribute('$collection', $collection->getId());
            }
        }

        unset($query);

        // Remove internal attributes which are not queried
        foreach ($queries as $query) {
            if ($query->getMethod() === Query::TYPE_SELECT) {
                $values = $query->getValues();
                foreach ($results as $result) {
                    foreach ($this->getInternalAttributes() as $internalAttribute) {
                        if (!\in_array($internalAttribute['$id'], $values)) {
                            $result->removeAttribute($internalAttribute['$id']);
                        }
                    }
                }
            }
        }

        $this->trigger(self::EVENT_DOCUMENT_FIND, $results);

        return $results;
    }

    /**
     * @param string $collection
     * @param array<Query> $queries
     * @return false|Document
     * @throws DatabaseException
     */
    public function findOne(string $collection, array $queries = []): false|Document
    {
        $results = $this->silent(fn () => $this->find($collection, \array_merge([
            Query::limit(1)
        ], $queries)));

        $found = \reset($results);

        $this->trigger(self::EVENT_DOCUMENT_FIND, $found);

        return $found;
    }

    /**
     * Count Documents
     *
     * Count the number of documents.
     *
     * @param string $collection
     * @param array<Query> $queries
     * @param int|null $max
     *
     * @return int
     * @throws DatabaseException
     */
    public function count(string $collection, array $queries = [], ?int $max = null): int
    {
        $collection = $this->silent(fn () => $this->getCollection($collection));
        $attributes = $collection->getAttribute('attributes', []);
        $indexes = $collection->getAttribute('indexes', []);

        if ($this->validate) {
            $validator = new DocumentsValidator($attributes, $indexes);
            if (!$validator->isValid($queries)) {
                throw new QueryException($validator->getDescription());
            }
        }

        $authorization = new Authorization(self::PERMISSION_READ);
        if ($authorization->isValid($collection->getRead())) {
            $skipAuth = true;
        }

        $queries = Query::groupByType($queries)['filters'];
        $queries = self::convertQueries($collection, $queries);

        $getCount = fn () => $this->adapter->count($collection->getId(), $queries, $max);
        $count = $skipAuth ?? false ? Authorization::skip($getCount) : $getCount();

        $this->trigger(self::EVENT_DOCUMENT_COUNT, $count);

        return $count;
    }

    /**
     * Sum an attribute
     *
     * Sum an attribute for all the documents. Pass $max=0 for unlimited count
     *
     * @param string $collection
     * @param string $attribute
     * @param array<Query> $queries
     * @param int|null $max
     *
     * @return int|float
     * @throws DatabaseException
     */
    public function sum(string $collection, string $attribute, array $queries = [], ?int $max = null): float|int
    {
        $collection = $this->silent(fn () => $this->getCollection($collection));
        $attributes = $collection->getAttribute('attributes', []);
        $indexes = $collection->getAttribute('indexes', []);

        if ($this->validate) {
            $validator = new DocumentsValidator($attributes, $indexes);
            if (!$validator->isValid($queries)) {
                throw new QueryException($validator->getDescription());
            }
        }

        $queries = self::convertQueries($collection, $queries);

        $sum = $this->adapter->sum($collection->getId(), $attribute, $queries, $max);

        $this->trigger(self::EVENT_DOCUMENT_SUM, $sum);

        return $sum;
    }

    /**
     * Add Attribute Filter
     *
     * @param string $name
     * @param callable $encode
     * @param callable $decode
     *
     * @return void
     */
    public static function addFilter(string $name, callable $encode, callable $decode): void
    {
        self::$filters[$name] = [
            'encode' => $encode,
            'decode' => $decode,
        ];
    }

    /**
     * Encode Document
     *
     * @param Document $collection
     * @param Document $document
     *
     * @return Document
     * @throws DatabaseException
     */
    public function encode(Document $collection, Document $document): Document
    {
        $attributes = $collection->getAttribute('attributes', []);

        $internalAttributes = \array_filter(Database::INTERNAL_ATTRIBUTES, function ($attribute) {
            // We don't want to encode permissions into a JSON string
            return $attribute['$id'] !== '$permissions';
        });

        $attributes = \array_merge($attributes, $internalAttributes);

        foreach ($attributes as $attribute) {
            $key = $attribute['$id'] ?? '';
            $array = $attribute['array'] ?? false;
            $default = $attribute['default'] ?? null;
            $filters = $attribute['filters'] ?? [];
            $value = $document->getAttribute($key);

            // continue on optional param with no default
            if (is_null($value) && is_null($default)) {
                continue;
            }

            // assign default only if no value provided
            // False positive "Call to function is_null() with mixed will always evaluate to false"
            // @phpstan-ignore-next-line
            if (is_null($value) && !is_null($default)) {
                $value = ($array) ? $default : [$default];
            } else {
                $value = ($array) ? $value : [$value];
            }

            foreach ($value as &$node) {
                if (($node !== null)) {
                    foreach ($filters as $filter) {
                        $node = $this->encodeAttribute($filter, $node, $document);
                    }
                }
            }

            if (!$array) {
                $value = $value[0];
            }

            $document->setAttribute($key, $value);
        }

        return $document;
    }

    /**
     * Decode Document
     *
     * @param Document $collection
     * @param Document $document
     * @param array<string> $selections
     * @return Document
     * @throws DatabaseException
     */
    public function decode(Document $collection, Document $document, array $selections = []): Document
    {
        $attributes = \array_filter(
            $collection->getAttribute('attributes', []),
            fn ($attribute) =>
            $attribute['type'] !== self::VAR_RELATIONSHIP
        );

        $relationships = \array_filter(
            $collection->getAttribute('attributes', []),
            fn ($attribute) =>
            $attribute['type'] === self::VAR_RELATIONSHIP
        );

        foreach ($relationships as $relationship) {
            $key = $relationship['$id'] ?? '';

            if (
                \array_key_exists($key, (array)$document)
                || \array_key_exists($this->adapter->filter($key), (array)$document)
            ) {
                $value = $document->getAttribute($key);
                $value ??= $document->getAttribute($this->adapter->filter($key));
                $document->removeAttribute($this->adapter->filter($key));
                $document->setAttribute($key, $value);
            }
        }

        $attributes = array_merge($attributes, $this->getInternalAttributes());

        foreach ($attributes as $attribute) {
            $key = $attribute['$id'] ?? '';
            $array = $attribute['array'] ?? false;
            $filters = $attribute['filters'] ?? [];
            $value = $document->getAttribute($key);

            if (\is_null($value)) {
                $value = $document->getAttribute($this->adapter->filter($key));

                if (!\is_null($value)) {
                    $document->removeAttribute($this->adapter->filter($key));
                }
            }

            $value = ($array) ? $value : [$value];
            $value = (is_null($value)) ? [] : $value;

            foreach ($value as &$node) {
                foreach (array_reverse($filters) as $filter) {
                    $node = $this->decodeAttribute($filter, $node, $document);
                }
            }

            if (empty($selections) || \in_array($key, $selections) || \in_array('*', $selections)) {
                if (
                    empty($selections)
                    || \in_array($key, $selections)
                    || \in_array('*', $selections)
                    || \in_array($key, ['$createdAt', '$updatedAt'])
                ) {
                    // Prevent null values being set for createdAt and updatedAt
                    if (\in_array($key, ['$createdAt', '$updatedAt']) && $value[0] === null) {
                        continue;
                    } else {
                        $document->setAttribute($key, ($array) ? $value : $value[0]);
                    }
                }
            }
        }

        return $document;
    }

    /**
     * Casting
     *
     * @param Document $collection
     * @param Document $document
     *
     * @return Document
     */
    public function casting(Document $collection, Document $document): Document
    {
        if ($this->adapter->getSupportForCasting()) {
            return $document;
        }

        $attributes = $collection->getAttribute('attributes', []);

        foreach ($attributes as $attribute) {
            $key = $attribute['$id'] ?? '';
            $type = $attribute['type'] ?? '';
            $array = $attribute['array'] ?? false;
            $value = $document->getAttribute($key, null);
            if (is_null($value)) {
                continue;
            }

            if ($array) {
                $value = !is_string($value)
                    ? $value
                    : json_decode($value, true);
            } else {
                $value = [$value];
            }

            foreach ($value as &$node) {
                switch ($type) {
                    case self::VAR_BOOLEAN:
                        $node = (bool)$node;
                        break;
                    case self::VAR_INTEGER:
                        $node = (int)$node;
                        break;
                    case self::VAR_FLOAT:
                        $node = (float)$node;
                        break;
                    default:
                        break;
                }
            }

            $document->setAttribute($key, ($array) ? $value : $value[0]);
        }

        return $document;
    }

    /**
     * Encode Attribute
     *
     * Passes the attribute $value, and $document context to a predefined filter
     *  that allow you to manipulate the input format of the given attribute.
     *
     * @param string $name
     * @param mixed $value
     * @param Document $document
     *
     * @return mixed
     * @throws DatabaseException
     */
    protected function encodeAttribute(string $name, mixed $value, Document $document): mixed
    {
        if (!array_key_exists($name, self::$filters) && !array_key_exists($name, $this->instanceFilters)) {
            throw new DatabaseException("Filter: {$name} not found");
        }

        try {
            if (array_key_exists($name, $this->instanceFilters)) {
                $value = $this->instanceFilters[$name]['encode']($value, $document, $this);
            } else {
                $value = self::$filters[$name]['encode']($value, $document, $this);
            }
        } catch (\Throwable $th) {
            throw new DatabaseException($th->getMessage(), $th->getCode(), $th);
        }

        return $value;
    }

    /**
     * Decode Attribute
     *
     * Passes the attribute $value, and $document context to a predefined filter
     *  that allow you to manipulate the output format of the given attribute.
     *
     * @param string $name
     * @param mixed $value
     * @param Document $document
     *
     * @return mixed
     * @throws DatabaseException
     */
    protected function decodeAttribute(string $name, mixed $value, Document $document): mixed
    {
        if (!$this->filter) {
            return $value;
        }

        if (!array_key_exists($name, self::$filters) && !array_key_exists($name, $this->instanceFilters)) {
            throw new DatabaseException('Filter not found');
        }

        if (array_key_exists($name, $this->instanceFilters)) {
            $value = $this->instanceFilters[$name]['decode']($value, $document, $this);
        } else {
            $value = self::$filters[$name]['decode']($value, $document, $this);
        }

        return $value;
    }

    /**
     * Validate if a set of attributes can be selected from the collection
     *
     * @param Document $collection
     * @param array<Query> $queries
     * @return array<string>
     * @throws QueryException
     */
    private function validateSelections(Document $collection, array $queries): array
    {
        if (empty($queries)) {
            return [];
        }

        $selections = [];
        $relationshipSelections = [];

        foreach ($queries as $query) {
            if ($query->getMethod() == Query::TYPE_SELECT) {
                foreach ($query->getValues() as $value) {
                    if (\str_contains($value, '.')) {
                        $relationshipSelections[] = $value;
                        continue;
                    }
                    $selections[] = $value;
                }
            }
        }

        // Allow querying internal attributes
        $keys = \array_map(
            fn ($attribute) => $attribute['$id'],
            self::getInternalAttributes()
        );

        foreach ($collection->getAttribute('attributes', []) as $attribute) {
            if ($attribute['type'] !== self::VAR_RELATIONSHIP) {
                // Fallback to $id when key property is not present in metadata table for some tables such as Indexes or Attributes
                $keys[] = $attribute['key'] ?? $attribute['$id'];
            }
        }

        $invalid = \array_diff($selections, $keys);
        if (!empty($invalid) && !\in_array('*', $invalid)) {
            throw new QueryException('Cannot select attributes: ' . \implode(', ', $invalid));
        }

        $selections = \array_merge($selections, $relationshipSelections);

        $selections[] = '$id';
        $selections[] = '$internalId';
        $selections[] = '$collection';
        $selections[] = '$createdAt';
        $selections[] = '$updatedAt';
        $selections[] = '$permissions';

        return $selections;
    }

    /**
     * Get adapter attribute limit, accounting for internal metadata
     * Returns 0 to indicate no limit
     *
     * @return int
     */
    public function getLimitForAttributes(): int
    {
        // If negative, return 0
        // -1 ==> virtual columns count as total, so treat as buffer
        return \max($this->adapter->getLimitForAttributes() - $this->adapter->getCountOfDefaultAttributes() - 1, 0);
    }

    /**
     * Get adapter index limit
     *
     * @return int
     */
    public function getLimitForIndexes(): int
    {
        return $this->adapter->getLimitForIndexes() - $this->adapter->getCountOfDefaultIndexes();
    }

    /**
     * @param Document $collection
     * @param array<Query> $queries
     * @return array<Query>
     * @throws QueryException
     */
    public static function convertQueries(Document $collection, array $queries): array
    {
        $attributes = $collection->getAttribute('attributes', []);

        foreach ($attributes as $attribute) {
            foreach ($queries as $query) {
                if ($query->getAttribute() === $attribute->getId()) {
                    $query->setOnArray($attribute->getAttribute('array', false));
                }
            }

            if ($attribute->getAttribute('type') == Database::VAR_DATETIME) {
                foreach ($queries as $index => $query) {
                    if ($query->getAttribute() === $attribute->getId()) {
                        $values = $query->getValues();
                        foreach ($values as $valueIndex => $value) {
                            try {
                                $values[$valueIndex] = DateTime::setTimezone($value);
                            } catch (\Throwable $e) {
                                throw new QueryException($e->getMessage(), $e->getCode(), $e);
                            }
                        }
                        $query->setValues($values);
                        $queries[$index] = $query;
                    }
                }
            }
        }

        return $queries;
    }

    /**
     * @param Document $collection
     * @param string $id
     * @return void
     * @throws DatabaseException
     */
    private function purgeRelatedDocuments(Document $collection, string $id): void
    {
        if ($collection->getId() === self::METADATA) {
            return;
        }

        $relationships = \array_filter(
            $collection->getAttribute('attributes', []),
            fn ($attribute) =>
            $attribute['type'] === Database::VAR_RELATIONSHIP
        );

        if (empty($relationships)) {
            return;
        }

        $key = $this->cacheName . '-cache-' . $this->getNamespace() . ':map:' . $collection->getId() . ':' . $id;
        $cache = $this->cache->load($key, self::TTL, $key);
        if (!empty($cache)) {
            foreach ($cache as $v) {
                list($collectionId, $documentId) = explode(':', $v);
                $this->purgeCachedDocument($collectionId, $documentId);
            }
            $this->cache->purge($key);
        }
    }

    /**
     * @return  array<array<string, mixed>>
     */
    public function getInternalAttributes(): array
    {
        $attributes = self::INTERNAL_ATTRIBUTES;

        if (!$this->adapter->getSharedTables()) {
            $attributes = \array_filter(Database::INTERNAL_ATTRIBUTES, function ($attribute) {
                return $attribute['$id'] !== '$tenant';
            });
        }

        return $attributes;
    }
}<|MERGE_RESOLUTION|>--- conflicted
+++ resolved
@@ -3474,14 +3474,9 @@
         $document = \array_merge($old->getArrayCopy(), $document->getArrayCopy());
         $document['$createdAt'] = $old->getCreatedAt();                 // Make sure user doesn't switch createdAt
         $document['$collection'] = $old->getAttribute('$collection');   // Make sure user doesn't switch collection ID
-<<<<<<< HEAD
 
         if($this->adapter->getSharedTables()) {
             $document['$tenant'] = $old->getAttribute('$tenant');       // Make sure user doesn't switch tenant
-=======
-        if ($this->adapter->getSharedTables()) {
-            $document['$tenant'] = $old->getAttribute('$tenant');           // Make sure user doesn't switch tenant
->>>>>>> d7ae07e0
         }
 
         $document = new Document($document);
