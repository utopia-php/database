<?php

namespace Utopia\Tests;

use Exception;
use PHPUnit\Framework\TestCase;
use stdClass;
use Utopia\Database\Database;
use Utopia\Database\Document;
use Utopia\Database\Exception\Authorization as ExceptionAuthorization;
use Utopia\Database\Exception\Duplicate as DuplicateException;
use Utopia\Database\Exception\Limit as LimitException;
use Utopia\Database\Query;
use Utopia\Database\Validator\Authorization;

abstract class Base extends TestCase
{
    /**
     * @return Adapter
     */
    abstract static protected function getDatabase(): Database;

    /**
     * @return string
     */
    abstract static protected function getAdapterName(): string;

    /**
     * @return int
     */
    abstract static protected function getAdapterRowLimit(): int;

    public function setUp(): void
    {
        Authorization::setRole('role:all');
    }

    public function tearDown(): void
    {
        Authorization::reset();
    }

    protected string $testDatabase = 'utopiaTests';

    public function testCreateExistsDelete()
    {
<<<<<<< HEAD
        if (static::getDatabase()->exists($this->testDatabase)) {
            $this->assertEquals(true, static::getDatabase()->delete($this->testDatabase));
        }
=======
        //$this->assertEquals(false, static::getDatabase()->exists($this->testDatabase));
        $this->assertEquals(true, static::getDatabase()->create($this->testDatabase));
        $this->assertEquals(true, static::getDatabase()->exists($this->testDatabase));
        $this->assertEquals(true, static::getDatabase()->delete($this->testDatabase));
>>>>>>> b91a1ca9
        $this->assertEquals(false, static::getDatabase()->exists($this->testDatabase));
        $this->assertEquals(true, static::getDatabase()->create($this->testDatabase));

        $this->assertEquals(true, static::getDatabase()->setDefaultDatabase($this->testDatabase));
    }

    /**
     * @depends testCreateExistsDelete
     */
    public function testCreateListExistsDeleteCollection()
    {
        $this->assertInstanceOf('Utopia\Database\Document', static::getDatabase()->createCollection('actors'));

        $this->assertCount(1, static::getDatabase()->listCollections());
        $this->assertEquals(true, static::getDatabase()->exists($this->testDatabase, 'actors'));

        // Collection names should not be unique
        $this->assertInstanceOf('Utopia\Database\Document', static::getDatabase()->createCollection('actors2'));
        $this->assertCount(2, static::getDatabase()->listCollections());
        $this->assertEquals(true, static::getDatabase()->exists($this->testDatabase, 'actors2'));
        $collection = static::getDatabase()->getCollection('actors2');
        $collection->setAttribute('name', 'actors'); // change name to one that exists
        $this->assertInstanceOf('Utopia\Database\Document', static::getDatabase()->updateDocument($collection->getCollection(), $collection->getId(), $collection));
        $this->assertEquals(true, static::getDatabase()->deleteCollection('actors2')); // Delete collection when finished
        $this->assertCount(1, static::getDatabase()->listCollections());

        $this->assertEquals(false, static::getDatabase()->getCollection('actors')->isEmpty());
        $this->assertEquals(true, static::getDatabase()->deleteCollection('actors'));
        $this->assertEquals(true, static::getDatabase()->getCollection('actors')->isEmpty());
        $this->assertEquals(false, static::getDatabase()->exists($this->testDatabase, 'actors'));
    }

    public function testCreateDeleteAttribute()
    {
        static::getDatabase()->createCollection('attributes');

        $this->assertEquals(true, static::getDatabase()->createAttribute('attributes', 'string1', Database::VAR_STRING, 128, true));
        $this->assertEquals(true, static::getDatabase()->createAttribute('attributes', 'string2', Database::VAR_STRING, 16383+1, true));
        $this->assertEquals(true, static::getDatabase()->createAttribute('attributes', 'string3', Database::VAR_STRING, 65535+1, true));
        $this->assertEquals(true, static::getDatabase()->createAttribute('attributes', 'string4', Database::VAR_STRING, 16777215+1, true));
        $this->assertEquals(true, static::getDatabase()->createAttribute('attributes', 'integer', Database::VAR_INTEGER, 0, true));
        $this->assertEquals(true, static::getDatabase()->createAttribute('attributes', 'bigint', Database::VAR_INTEGER, 8, true));
        $this->assertEquals(true, static::getDatabase()->createAttribute('attributes', 'float', Database::VAR_FLOAT, 0, true));
        $this->assertEquals(true, static::getDatabase()->createAttribute('attributes', 'boolean', Database::VAR_BOOLEAN, 0, true));

        $collection = static::getDatabase()->getCollection('attributes');
        $this->assertCount(8, $collection->getAttribute('attributes'));

        // Array
        $this->assertEquals(true, static::getDatabase()->createAttribute('attributes', 'string_list', Database::VAR_STRING, 128, true, null, true, true));
        $this->assertEquals(true, static::getDatabase()->createAttribute('attributes', 'integer_list', Database::VAR_INTEGER, 0, true, null, true, true));
        $this->assertEquals(true, static::getDatabase()->createAttribute('attributes', 'float_list', Database::VAR_FLOAT, 0, true, null, true, true));
        $this->assertEquals(true, static::getDatabase()->createAttribute('attributes', 'boolean_list', Database::VAR_BOOLEAN, 0, true, null, true, true));

        $collection = static::getDatabase()->getCollection('attributes');
        $this->assertCount(12, $collection->getAttribute('attributes'));

        // Default values
        $this->assertEquals(true, static::getDatabase()->createAttribute('attributes', 'string_default', Database::VAR_STRING, 256, false, 'test'));
        $this->assertEquals(true, static::getDatabase()->createAttribute('attributes', 'integer_default', Database::VAR_INTEGER, 0, false, 1));
        $this->assertEquals(true, static::getDatabase()->createAttribute('attributes', 'float_default', Database::VAR_FLOAT, 0, false, 1.5));
        $this->assertEquals(true, static::getDatabase()->createAttribute('attributes', 'boolean_default', Database::VAR_BOOLEAN, 0, false, false));

        $collection = static::getDatabase()->getCollection('attributes');
        $this->assertCount(16, $collection->getAttribute('attributes'));

        // Delete
        $this->assertEquals(true, static::getDatabase()->deleteAttribute('attributes', 'string1'));
        $this->assertEquals(true, static::getDatabase()->deleteAttribute('attributes', 'string2'));
        $this->assertEquals(true, static::getDatabase()->deleteAttribute('attributes', 'string3'));
        $this->assertEquals(true, static::getDatabase()->deleteAttribute('attributes', 'string4'));
        $this->assertEquals(true, static::getDatabase()->deleteAttribute('attributes', 'integer'));
        $this->assertEquals(true, static::getDatabase()->deleteAttribute('attributes', 'bigint'));
        $this->assertEquals(true, static::getDatabase()->deleteAttribute('attributes', 'float'));
        $this->assertEquals(true, static::getDatabase()->deleteAttribute('attributes', 'boolean'));

        $collection = static::getDatabase()->getCollection('attributes');
        $this->assertCount(8, $collection->getAttribute('attributes'));

        // Delete Array
        $this->assertEquals(true, static::getDatabase()->deleteAttribute('attributes', 'string_list'));
        $this->assertEquals(true, static::getDatabase()->deleteAttribute('attributes', 'integer_list'));
        $this->assertEquals(true, static::getDatabase()->deleteAttribute('attributes', 'float_list'));
        $this->assertEquals(true, static::getDatabase()->deleteAttribute('attributes', 'boolean_list'));

        $collection = static::getDatabase()->getCollection('attributes');
        $this->assertCount(4, $collection->getAttribute('attributes'));

        // Delete default
        $this->assertEquals(true, static::getDatabase()->deleteAttribute('attributes', 'string_default'));
        $this->assertEquals(true, static::getDatabase()->deleteAttribute('attributes', 'integer_default'));
        $this->assertEquals(true, static::getDatabase()->deleteAttribute('attributes', 'float_default'));
        $this->assertEquals(true, static::getDatabase()->deleteAttribute('attributes', 'boolean_default'));

        $collection = static::getDatabase()->getCollection('attributes');
        $this->assertCount(0, $collection->getAttribute('attributes'));

        // Test for custom chars in ID
        $this->assertEquals(true, static::getDatabase()->createAttribute('attributes', 'as_5dasdasdas', Database::VAR_BOOLEAN, 0, true));
        $this->assertEquals(true, static::getDatabase()->createAttribute('attributes', 'as5dasdasdas_', Database::VAR_BOOLEAN, 0, true));
        $this->assertEquals(true, static::getDatabase()->createAttribute('attributes', '.as5dasdasdas', Database::VAR_BOOLEAN, 0, true));
        $this->assertEquals(true, static::getDatabase()->createAttribute('attributes', 'as.5dasdasdas', Database::VAR_BOOLEAN, 0, true));
        $this->assertEquals(true, static::getDatabase()->createAttribute('attributes', 'as5dasdasdas.', Database::VAR_BOOLEAN, 0, true));
        $this->assertEquals(true, static::getDatabase()->createAttribute('attributes', '-as5dasdasdas', Database::VAR_BOOLEAN, 0, true));
        $this->assertEquals(true, static::getDatabase()->createAttribute('attributes', 'as-5dasdasdas', Database::VAR_BOOLEAN, 0, true));
        $this->assertEquals(true, static::getDatabase()->createAttribute('attributes', 'as5dasdasdas-', Database::VAR_BOOLEAN, 0, true));
        $this->assertEquals(true, static::getDatabase()->createAttribute('attributes', 'socialAccountForYoutubeSubscribersss', Database::VAR_BOOLEAN, 0, true));
        $this->assertEquals(true, static::getDatabase()->createAttribute('attributes', '5f058a89258075f058a89258075f058t9214', Database::VAR_BOOLEAN, 0, true));

        // Using this collection to test invalid default values
        // static::getDatabase()->deleteCollection('attributes');
    }

    /**
     * Using phpunit dataProviders to check that all these combinations of types/defaults throw exceptions
     * https://phpunit.de/manual/3.7/en/writing-tests-for-phpunit.html#writing-tests-for-phpunit.data-providers
     */
    public function invalidDefaultValues()
    {
        return [
            [Database::VAR_STRING, 1],
            [Database::VAR_STRING, 1.5],
            [Database::VAR_STRING, false],
            [Database::VAR_INTEGER, "one"],
            [Database::VAR_INTEGER, 1.5],
            [Database::VAR_INTEGER, true],
            [Database::VAR_FLOAT, 1],
            [Database::VAR_FLOAT, "one"],
            [Database::VAR_FLOAT, false],
            [Database::VAR_BOOLEAN, 0],
            [Database::VAR_BOOLEAN, "false"],
            [Database::VAR_BOOLEAN, 0.5],
        ];
    }

    /**
     * @depends testCreateDeleteAttribute
     * @dataProvider invalidDefaultValues
     * @expectedException Exception
     */
    public function testInvalidDefaultValues($type, $default)
    {
        $this->expectException(\Exception::class);
        $this->assertEquals(false, static::getDatabase()->createAttribute('attributes', 'bad_default', $type, 256, true, $default));
    }

    /**
     * @depends testInvalidDefaultValues
     */
    public function testAttributeCaseInsensitivity()
    {
        $this->assertEquals(true, static::getDatabase()->createAttribute('attributes', 'caseSensitive', Database::VAR_STRING, 128, true));
        $this->expectException(DuplicateException::class);
        $this->assertEquals(true, static::getDatabase()->createAttribute('attributes', 'CaseSensitive', Database::VAR_STRING, 128, true));
    }

    /**
     * @depends testAttributeCaseInsensitivity
     */
    public function testIndexCaseInsensitivity()
    {
        $this->assertEquals(true, static::getDatabase()->createIndex('attributes', 'key_caseSensitive', Database::INDEX_KEY, ['caseSensitive'], [128]));
        $this->expectException(DuplicateException::class);
        $this->assertEquals(true, static::getDatabase()->createIndex('attributes', 'key_CaseSensitive', Database::INDEX_KEY, ['caseSensitive'], [128]));
    }

    /**
     * Ensure the collection is removed after use
     * 
     * @depends testIndexCaseInsensitivity
     */
    public function testCleanupAttributeTests()
    {
        static::getDatabase()->deleteCollection('attributes');
        $this->assertEquals(1,1);
    }

    /**
     * @depends testCreateDeleteAttribute
     * @expectedException Exception
     */
    public function testUnknownFormat()
    {
        $this->expectException(\Exception::class);
        $this->assertEquals(false, static::getDatabase()->createAttribute('attributes', 'bad_format', Database::VAR_STRING, 256, true, null, true, false, 'url'));
    }

    public function testCreateDeleteIndex()
    {
        static::getDatabase()->createCollection('indexes');

        $this->assertEquals(true, static::getDatabase()->createAttribute('indexes', 'string', Database::VAR_STRING, 128, true));
        $this->assertEquals(true, static::getDatabase()->createAttribute('indexes', 'order', Database::VAR_STRING, 128, true));
        $this->assertEquals(true, static::getDatabase()->createAttribute('indexes', 'integer', Database::VAR_INTEGER, 0, true));
        $this->assertEquals(true, static::getDatabase()->createAttribute('indexes', 'float', Database::VAR_FLOAT, 0, true));
        $this->assertEquals(true, static::getDatabase()->createAttribute('indexes', 'boolean', Database::VAR_BOOLEAN, 0, true));

        // Indexes
        $this->assertEquals(true, static::getDatabase()->createIndex('indexes', 'index1', Database::INDEX_KEY, ['string', 'integer'], [128], [Database::ORDER_ASC]));
        $this->assertEquals(true, static::getDatabase()->createIndex('indexes', 'index2', Database::INDEX_KEY, ['float', 'integer'], [], [Database::ORDER_ASC, Database::ORDER_DESC]));
        $this->assertEquals(true, static::getDatabase()->createIndex('indexes', 'index3', Database::INDEX_KEY, ['integer', 'boolean'], [], [Database::ORDER_ASC, Database::ORDER_DESC, Database::ORDER_DESC]));
        $this->assertEquals(true, static::getDatabase()->createIndex('indexes', 'index4', Database::INDEX_UNIQUE, ['string'], [128], [Database::ORDER_ASC]));
        $this->assertEquals(true, static::getDatabase()->createIndex('indexes', 'order', Database::INDEX_UNIQUE, ['order'], [128], [Database::ORDER_ASC]));
        
        $collection = static::getDatabase()->getCollection('indexes');
        $this->assertCount(5, $collection->getAttribute('indexes'));

        // Delete Indexes
        $this->assertEquals(true, static::getDatabase()->deleteIndex('indexes', 'index1'));
        $this->assertEquals(true, static::getDatabase()->deleteIndex('indexes', 'index2'));
        $this->assertEquals(true, static::getDatabase()->deleteIndex('indexes', 'index3'));
        $this->assertEquals(true, static::getDatabase()->deleteIndex('indexes', 'index4'));
        $this->assertEquals(true, static::getDatabase()->deleteIndex('indexes', 'order'));

        $collection = static::getDatabase()->getCollection('indexes');
        $this->assertCount(0, $collection->getAttribute('indexes'));

        static::getDatabase()->deleteCollection('indexes');
    }

    public function testCreateCollectionWithSchema()
    {
        $attributes = [
            new Document([
                '$id' => 'attribute1',
                'type' => Database::VAR_STRING,
                'size' => 256,
                'required' => false,
                'signed' => true,
                'array' => false,
                'filters' => [],
            ]),
            new Document([
                '$id' => 'attribute2',
                'type' => Database::VAR_INTEGER,
                'size' => 0,
                'required' => false,
                'signed' => true,
                'array' => false,
                'filters' => [],
            ]),
            new Document([
                '$id' => 'attribute3',
                'type' => Database::VAR_BOOLEAN,
                'size' => 0,
                'required' => false,
                'signed' => true,
                'array' => false,
                'filters' => [],
            ]),
        ];

        $indexes = [
            new Document([
                '$id' => 'index1',
                'type' => Database::INDEX_KEY,
                'attributes' => ['attribute1'],
                'lengths' => [256],
                'orders' => ['ASC'],
            ]),
            new Document([
                '$id' => 'index2',
                'type' => Database::INDEX_KEY,
                'attributes' => ['attribute2'],
                'lengths' => [],
                'orders' => ['DESC'],
            ]),
            new Document([
                '$id' => 'index3',
                'type' => Database::INDEX_KEY,
                'attributes' => ['attribute3', 'attribute2'],
                'lengths' => [],
                'orders' => ['DESC', 'ASC'],
            ]),
        ];

        $collection = static::getDatabase()->createCollection('withSchema', $attributes, $indexes);

        $this->assertEquals(false, $collection->isEmpty());
        $this->assertEquals('withSchema', $collection->getId());

        $this->assertIsArray($collection->getAttribute('attributes'));
        $this->assertCount(3, $collection->getAttribute('attributes'));
        $this->assertEquals('attribute1', $collection->getAttribute('attributes')[0]['$id']);
        $this->assertEquals(Database::VAR_STRING, $collection->getAttribute('attributes')[0]['type']);
        $this->assertEquals('attribute2', $collection->getAttribute('attributes')[1]['$id']);
        $this->assertEquals(Database::VAR_INTEGER, $collection->getAttribute('attributes')[1]['type']);
        $this->assertEquals('attribute3', $collection->getAttribute('attributes')[2]['$id']);
        $this->assertEquals(Database::VAR_BOOLEAN, $collection->getAttribute('attributes')[2]['type']);

        $this->assertIsArray($collection->getAttribute('indexes'));
        $this->assertCount(3, $collection->getAttribute('indexes'));
        $this->assertEquals('index1', $collection->getAttribute('indexes')[0]['$id']);
        $this->assertEquals(Database::INDEX_KEY, $collection->getAttribute('indexes')[0]['type']);
        $this->assertEquals('index2', $collection->getAttribute('indexes')[1]['$id']);
        $this->assertEquals(Database::INDEX_KEY, $collection->getAttribute('indexes')[1]['type']);
        $this->assertEquals('index3', $collection->getAttribute('indexes')[2]['$id']);
        $this->assertEquals(Database::INDEX_KEY, $collection->getAttribute('indexes')[2]['type']);

        static::getDatabase()->deleteCollection('withSchema');
    }

    public function testCreateCollectionValidator()
    {
        $collections = [
            "validatorTest",
            "validator-test",
            "validator_test",
            "validator.test",
        ];

        $attributes = [
            new Document([
                '$id' => 'attribute1',
                'type' => Database::VAR_STRING,
                'size' => 256,
                'required' => false,
                'signed' => true,
                'array' => false,
                'filters' => [],
            ]),
            new Document([
                '$id' => 'attribute-2',
                'type' => Database::VAR_INTEGER,
                'size' => 0,
                'required' => false,
                'signed' => true,
                'array' => false,
                'filters' => [],
            ]),
            new Document([
                '$id' => 'attribute_3',
                'type' => Database::VAR_BOOLEAN,
                'size' => 0,
                'required' => false,
                'signed' => true,
                'array' => false,
                'filters' => [],
            ]),
            new Document([
                '$id' => 'attribute.4',
                'type' => Database::VAR_BOOLEAN,
                'size' => 0,
                'required' => false,
                'signed' => true,
                'array' => false,
                'filters' => [],
            ]),
        ];

        $indexes = [
            new Document([
                '$id' => 'index1',
                'type' => Database::INDEX_KEY,
                'attributes' => ['attribute1'],
                'lengths' => [256],
                'orders' => ['ASC'],
            ]),
            new Document([
                '$id' => 'index-2',
                'type' => Database::INDEX_KEY,
                'attributes' => ['attribute-2'],
                'lengths' => [],
                'orders' => ['ASC'],
            ]),
            new Document([
                '$id' => 'index_3',
                'type' => Database::INDEX_KEY,
                'attributes' => ['attribute_3'],
                'lengths' => [],
                'orders' => ['ASC'],
            ]),
            new Document([
                '$id' => 'index.4',
                'type' => Database::INDEX_KEY,
                'attributes' => ['attribute.4'],
                'lengths' => [],
                'orders' => ['ASC'],
            ]),
        ];

        foreach ($collections as $id) {
            $collection = static::getDatabase()->createCollection($id, $attributes, $indexes);

            $this->assertEquals(false, $collection->isEmpty());
            $this->assertEquals($id, $collection->getId());

            $this->assertIsArray($collection->getAttribute('attributes'));
            $this->assertCount(4, $collection->getAttribute('attributes'));
            $this->assertEquals('attribute1', $collection->getAttribute('attributes')[0]['$id']);
            $this->assertEquals(Database::VAR_STRING, $collection->getAttribute('attributes')[0]['type']);
            $this->assertEquals('attribute-2', $collection->getAttribute('attributes')[1]['$id']);
            $this->assertEquals(Database::VAR_INTEGER, $collection->getAttribute('attributes')[1]['type']);
            $this->assertEquals('attribute_3', $collection->getAttribute('attributes')[2]['$id']);
            $this->assertEquals(Database::VAR_BOOLEAN, $collection->getAttribute('attributes')[2]['type']);
            $this->assertEquals('attribute.4', $collection->getAttribute('attributes')[3]['$id']);
            $this->assertEquals(Database::VAR_BOOLEAN, $collection->getAttribute('attributes')[3]['type']);

            $this->assertIsArray($collection->getAttribute('indexes'));
            $this->assertCount(4, $collection->getAttribute('indexes'));
            $this->assertEquals('index1', $collection->getAttribute('indexes')[0]['$id']);
            $this->assertEquals(Database::INDEX_KEY, $collection->getAttribute('indexes')[0]['type']);
            $this->assertEquals('index-2', $collection->getAttribute('indexes')[1]['$id']);
            $this->assertEquals(Database::INDEX_KEY, $collection->getAttribute('indexes')[1]['type']);
            $this->assertEquals('index_3', $collection->getAttribute('indexes')[2]['$id']);
            $this->assertEquals(Database::INDEX_KEY, $collection->getAttribute('indexes')[2]['type']);
            $this->assertEquals('index.4', $collection->getAttribute('indexes')[3]['$id']);
            $this->assertEquals(Database::INDEX_KEY, $collection->getAttribute('indexes')[3]['type']);

            static::getDatabase()->deleteCollection($id);
        }
    }

    public function testCreateDocument()
    {
        static::getDatabase()->createCollection('documents');

        $this->assertEquals(true, static::getDatabase()->createAttribute('documents', 'string', Database::VAR_STRING, 128, true));
        $this->assertEquals(true, static::getDatabase()->createAttribute('documents', 'integer', Database::VAR_INTEGER, 0, true));
        $this->assertEquals(true, static::getDatabase()->createAttribute('documents', 'bigint', Database::VAR_INTEGER, 8, true));
        $this->assertEquals(true, static::getDatabase()->createAttribute('documents', 'float', Database::VAR_FLOAT, 0, true));
        $this->assertEquals(true, static::getDatabase()->createAttribute('documents', 'boolean', Database::VAR_BOOLEAN, 0, true));
        $this->assertEquals(true, static::getDatabase()->createAttribute('documents', 'colors', Database::VAR_STRING, 32, true, null, true, true));
        $this->assertEquals(true, static::getDatabase()->createAttribute('documents', 'empty', Database::VAR_STRING, 32, false, null, true, true));

        $document = static::getDatabase()->createDocument('documents', new Document([
            '$read' => ['role:all', 'user1', 'user2'],
            '$write' => ['role:all', 'user1x', 'user2x'],
            'string' => 'text📝',
            'integer' => 5,
            'bigint' => 8589934592, // 2^33
            'float' => 5.55,
            'boolean' => true,
            'colors' => ['pink', 'green', 'blue'],
            'empty' => [],
        ]));

        $this->assertNotEmpty(true, $document->getId());
        $this->assertIsString($document->getAttribute('string'));
        $this->assertEquals('text📝', $document->getAttribute('string')); // Also makes sure an emoji is working
        $this->assertIsInt($document->getAttribute('integer'));
        $this->assertEquals(5, $document->getAttribute('integer'));
        $this->assertIsInt($document->getAttribute('bigint'));
        $this->assertEquals(8589934592, $document->getAttribute('bigint'));
        $this->assertIsFloat($document->getAttribute('float'));
        $this->assertEquals(5.55, $document->getAttribute('float'));
        $this->assertIsBool($document->getAttribute('boolean'));
        $this->assertEquals(true, $document->getAttribute('boolean'));
        $this->assertIsArray($document->getAttribute('colors'));
        $this->assertEquals(['pink', 'green', 'blue'], $document->getAttribute('colors'));
        $this->assertEquals([], $document->getAttribute('empty'));

        return $document;
    }

    public function testCreateDocumentDefaults()
    {
        static::getDatabase()->createCollection('defaults');

        $this->assertEquals(true, static::getDatabase()->createAttribute('defaults', 'string', Database::VAR_STRING, 128, false, 'default'));
        $this->assertEquals(true, static::getDatabase()->createAttribute('defaults', 'integer', Database::VAR_INTEGER, 0, false, 1));
        $this->assertEquals(true, static::getDatabase()->createAttribute('defaults', 'float', Database::VAR_FLOAT, 0, false, 1.5));
        $this->assertEquals(true, static::getDatabase()->createAttribute('defaults', 'boolean', Database::VAR_BOOLEAN, 0, false, true));
        $this->assertEquals(true, static::getDatabase()->createAttribute('defaults', 'colors', Database::VAR_STRING, 32, false, ['red', 'green', 'blue'], true, true));

        $document = static::getDatabase()->createDocument('defaults', new Document([
            '$read' => ['role:all'],
            '$write' => ['role:all'],
        ]));

        $this->assertNotEmpty(true, $document->getId());

        $this->assertIsString($document->getAttribute('string'));
        $this->assertEquals('default', $document->getAttribute('string'));
        $this->assertIsInt($document->getAttribute('integer'));
        $this->assertEquals(1, $document->getAttribute('integer'));
        $this->assertIsFloat($document->getAttribute('float'));
        $this->assertEquals(1.5, $document->getAttribute('float'));
        $this->assertIsArray($document->getAttribute('colors'));
        $this->assertCount(3, $document->getAttribute('colors'));
        $this->assertEquals('red', $document->getAttribute('colors')[0]);
        $this->assertEquals('green', $document->getAttribute('colors')[1]);
        $this->assertEquals('blue', $document->getAttribute('colors')[2]);

        // cleanup collection
        static::getDatabase()->deleteCollection('defaults');
    }

    /**
     * @depends testCreateDocument
     */
    public function testGetDocument(Document $document)
    {
        $document = static::getDatabase()->getDocument('documents', $document->getId());

        $this->assertNotEmpty(true, $document->getId());
        $this->assertIsString($document->getAttribute('string'));
        $this->assertEquals('text📝', $document->getAttribute('string'));
        $this->assertIsInt($document->getAttribute('integer'));
        $this->assertEquals(5, $document->getAttribute('integer'));
        $this->assertIsFloat($document->getAttribute('float'));
        $this->assertEquals(5.55, $document->getAttribute('float'));
        $this->assertIsBool($document->getAttribute('boolean'));
        $this->assertEquals(true, $document->getAttribute('boolean'));
        $this->assertIsArray($document->getAttribute('colors'));
        $this->assertEquals(['pink', 'green', 'blue'], $document->getAttribute('colors'));

        return $document;
    }

    /**
     * @depends testGetDocument
     */
    public function testUpdateDocument(Document $document)
    {
        $document
            ->setAttribute('string', 'text📝 updated')
            ->setAttribute('integer', 6)
            ->setAttribute('float', 5.56)
            ->setAttribute('boolean', false)
            ->setAttribute('colors', 'red', Document::SET_TYPE_APPEND)
        ;

        $new = $this->getDatabase()->updateDocument($document->getCollection(), $document->getId(), $document);

        $this->assertNotEmpty(true, $new->getId());
        $this->assertIsString($new->getAttribute('string'));
        $this->assertEquals('text📝 updated', $new->getAttribute('string'));
        $this->assertIsInt($new->getAttribute('integer'));
        $this->assertEquals(6, $new->getAttribute('integer'));
        $this->assertIsFloat($new->getAttribute('float'));
        $this->assertEquals(5.56, $new->getAttribute('float'));
        $this->assertIsBool($new->getAttribute('boolean'));
        $this->assertEquals(false, $new->getAttribute('boolean'));
        $this->assertIsArray($new->getAttribute('colors'));
        $this->assertEquals(['pink', 'green', 'blue', 'red'], $new->getAttribute('colors'));

        return $document;
    }

    /**
     * @depends testUpdateDocument
     */
    public function testDeleteDocument(Document $document)
    {
        $result = $this->getDatabase()->deleteDocument($document->getCollection(), $document->getId());
        $document = $this->getDatabase()->getDocument($document->getCollection(), $document->getId());

        $this->assertEquals(true, $result);
        $this->assertEquals(true, $document->isEmpty());
    }

    /**
     * @depends testUpdateDocument
     */
    public function testFind(Document $document)
    {
        static::getDatabase()->createCollection('movies');

        $this->assertEquals(true, static::getDatabase()->createAttribute('movies', 'name', Database::VAR_STRING, 128, true));
        $this->assertEquals(true, static::getDatabase()->createAttribute('movies', 'director', Database::VAR_STRING, 128, true));
        $this->assertEquals(true, static::getDatabase()->createAttribute('movies', 'year', Database::VAR_INTEGER, 0, true));
        $this->assertEquals(true, static::getDatabase()->createAttribute('movies', 'price', Database::VAR_FLOAT, 0, true));
        $this->assertEquals(true, static::getDatabase()->createAttribute('movies', 'active', Database::VAR_BOOLEAN, 0, true));
        $this->assertEquals(true, static::getDatabase()->createAttribute('movies', 'generes', Database::VAR_STRING, 32, true, null, true, true));

        static::getDatabase()->createDocument('movies', new Document([
            '$id' => 'frozen',
            '$read' => ['role:all', 'user1', 'user2'],
            '$write' => ['role:all', 'user1x', 'user2x'],
            'name' => 'Frozen',
            'director' => 'Chris Buck & Jennifer Lee',
            'year' => 2013,
            'price' => 39.50,
            'active' => true,
            'generes' => ['animation', 'kids'],
        ]));

        static::getDatabase()->createDocument('movies', new Document([
            '$read' => ['role:all', 'user1', 'user2'],
            '$write' => ['role:all', 'user1x', 'user2x'],
            'name' => 'Frozen II',
            'director' => 'Chris Buck & Jennifer Lee',
            'year' => 2019,
            'price' => 39.50,
            'active' => true,
            'generes' => ['animation', 'kids'],
        ]));

        static::getDatabase()->createDocument('movies', new Document([
            '$read' => ['role:all', 'user1', 'user2'],
            '$write' => ['role:all', 'user1x', 'user2x'],
            'name' => 'Captain America: The First Avenger',
            'director' => 'Joe Johnston',
            'year' => 2011,
            'price' => 25.94,
            'active' => true,
            'generes' => ['science fiction', 'action', 'comics'],
        ]));

        static::getDatabase()->createDocument('movies', new Document([
            '$read' => ['role:all', 'user1', 'user2'],
            '$write' => ['role:all', 'user1x', 'user2x'],
            'name' => 'Captain Marvel',
            'director' => 'Anna Boden & Ryan Fleck',
            'year' => 2019,
            'price' => 25.99,
            'active' => true,
            'generes' => ['science fiction', 'action', 'comics'],
        ]));

        static::getDatabase()->createDocument('movies', new Document([
            '$read' => ['role:all', 'user1', 'user2'],
            '$write' => ['role:all', 'user1x', 'user2x'],
            'name' => 'Work in Progress',
            'director' => 'TBD',
            'year' => 2025,
            'price' => 0.0,
            'active' => false,
            'generes' => [],
        ]));

        static::getDatabase()->createDocument('movies', new Document([
            '$read' => ['userx'],
            '$write' => ['role:all', 'user1x', 'user2x'],
            'name' => 'Work in Progress 2',
            'director' => 'TBD',
            'year' => 2026,
            'price' => 0.0,
            'active' => false,
            'generes' => [],
        ]));

        /**
         * Check Basic
         */
        $documents = static::getDatabase()->find('movies');

        $this->assertEquals(5, count($documents));
        $this->assertNotEmpty($documents[0]->getId());
        $this->assertEquals('movies', $documents[0]->getCollection());
        $this->assertEquals(['role:all', 'user1', 'user2'], $documents[0]->getRead());
        $this->assertEquals(['role:all', 'user1x', 'user2x'], $documents[0]->getWrite());
        $this->assertEquals('Frozen', $documents[0]->getAttribute('name'));
        $this->assertEquals('Chris Buck & Jennifer Lee', $documents[0]->getAttribute('director'));
        $this->assertIsString($documents[0]->getAttribute('director'));
        $this->assertEquals(2013, $documents[0]->getAttribute('year'));
        $this->assertIsInt($documents[0]->getAttribute('year'));
        $this->assertEquals(39.50, $documents[0]->getAttribute('price'));
        $this->assertIsFloat($documents[0]->getAttribute('price'));
        $this->assertEquals(true, $documents[0]->getAttribute('active'));
        $this->assertIsBool($documents[0]->getAttribute('active'));
        $this->assertEquals(['animation', 'kids'], $documents[0]->getAttribute('generes'));
        $this->assertIsArray($documents[0]->getAttribute('generes'));

        /**
         * Check Permissions
         */
        Authorization::setRole('userx');

        $documents = static::getDatabase()->find('movies');

        $this->assertEquals(6, count($documents));

        /**
         * Check an Integer condition
         */
        $documents = static::getDatabase()->find('movies', [
            new Query('year', Query::TYPE_EQUAL, [2019]),
        ]);

        $this->assertEquals(2, count($documents));
        $this->assertEquals('Frozen II', $documents[0]['name']);
        $this->assertEquals('Captain Marvel', $documents[1]['name']);

        /**
         * Boolean condition
         */
        $documents = static::getDatabase()->find('movies', [
            new Query('active', Query::TYPE_EQUAL, [true]),
        ]);

        $this->assertEquals(4, count($documents));

        /**
         * String condition
         */
        $documents = static::getDatabase()->find('movies', [
            new Query('director', Query::TYPE_EQUAL, ['TBD']),
        ]);

        $this->assertEquals(2, count($documents));

        /**
         * Float condition
         */
        $documents = static::getDatabase()->find('movies', [
            new Query('price', Query::TYPE_LESSER, [26.00]),
            new Query('price', Query::TYPE_GREATER, [25.98]),
        ]);

        // TODO@kodumbeats hacky way to pass mariadb tests
        // Remove when $operator="contains" is supported
        if (static::getAdapterName() === "mongodb")
        {
            /**
             * Array contains condition
             */
            $documents = static::getDatabase()->find('movies', [
                new Query('generes', Query::TYPE_CONTAINS, ['comics']),
            ]);

            $this->assertEquals(2, count($documents));

            /**
             * Array contains OR condition
             */
            $documents = static::getDatabase()->find('movies', [
                new Query('generes', Query::TYPE_CONTAINS, ['comics', 'kids']),
            ]);

            $this->assertEquals(4, count($documents));
        }

        /**
         * Fulltext search
         */
        $success = static::getDatabase()->createIndex('movies', 'name', Database::INDEX_FULLTEXT, ['name']);
        $this->assertEquals(true, $success);

        $documents = static::getDatabase()->find('movies', [
            new Query('name', Query::TYPE_SEARCH, ['captain']),
        ]);

        $this->assertEquals(2, count($documents));

        /**
         * Multiple conditions
         */
        $documents = static::getDatabase()->find('movies', [
            new Query('director', Query::TYPE_EQUAL, ['TBD']),
            new Query('year', Query::TYPE_EQUAL, [2026]),
        ]);

        $this->assertEquals(1, count($documents));

        /**
         * Multiple conditions and OR values
         */
        $documents = static::getDatabase()->find('movies', [
            new Query('name', Query::TYPE_EQUAL, ['Frozen II', 'Captain Marvel']),
        ]);

        $this->assertEquals(2, count($documents));
        $this->assertEquals('Frozen II', $documents[0]['name']);
        $this->assertEquals('Captain Marvel', $documents[1]['name']);

        /**
         * $id condition
         */
        $documents = static::getDatabase()->find('movies', [
            new Query('$id', Query::TYPE_EQUAL, ['frozen']),
        ]);

        $this->assertEquals(1, count($documents));
        $this->assertEquals('Frozen', $documents[0]['name']);

        /**
         * ORDER BY
         */
        $documents = static::getDatabase()->find('movies', [], 25, 0, ['price', 'name'], [Database::ORDER_DESC]);

        $this->assertEquals(6, count($documents));
        $this->assertEquals('Frozen', $documents[0]['name']);
        $this->assertEquals('Frozen II', $documents[1]['name']);
        $this->assertEquals('Captain Marvel', $documents[2]['name']);
        $this->assertEquals('Captain America: The First Avenger', $documents[3]['name']);
        $this->assertEquals('Work in Progress', $documents[4]['name']);
        $this->assertEquals('Work in Progress 2', $documents[5]['name']);

        /**
         * ORDER BY natural
         */
        $base = array_reverse(static::getDatabase()->find('movies', [], 25, 0));
        $documents = static::getDatabase()->find('movies', [], 25, 0, [], [Database::ORDER_DESC]);

        $this->assertEquals(6, count($documents));
        $this->assertEquals($base[0]['name'], $documents[0]['name']);
        $this->assertEquals($base[1]['name'], $documents[1]['name']);
        $this->assertEquals($base[2]['name'], $documents[2]['name']);
        $this->assertEquals($base[3]['name'], $documents[3]['name']);
        $this->assertEquals($base[4]['name'], $documents[4]['name']);
        $this->assertEquals($base[5]['name'], $documents[5]['name']);

        /**
         * ORDER BY - Multiple attributes
         */
        $documents = static::getDatabase()->find('movies', [], 25, 0, ['price', 'name'], [Database::ORDER_DESC, Database::ORDER_DESC]);

        $this->assertEquals(6, count($documents));
        $this->assertEquals('Frozen II', $documents[0]['name']);
        $this->assertEquals('Frozen', $documents[1]['name']);
        $this->assertEquals('Captain Marvel', $documents[2]['name']);
        $this->assertEquals('Captain America: The First Avenger', $documents[3]['name']);
        $this->assertEquals('Work in Progress 2', $documents[4]['name']);
        $this->assertEquals('Work in Progress', $documents[5]['name']);

        /**
         * ORDER BY - After
         */
        $movies = static::getDatabase()->find('movies', [], 25, 0, [], []);

        $documents = static::getDatabase()->find('movies', [], 2, 0, [], [], $movies[1]);
        $this->assertEquals(2, count($documents));
        $this->assertEquals($movies[2]['name'], $documents[0]['name']);
        $this->assertEquals($movies[3]['name'], $documents[1]['name']);

        $documents = static::getDatabase()->find('movies', [], 2, 0, [], [], $movies[3]);
        $this->assertEquals(2, count($documents));
        $this->assertEquals($movies[4]['name'], $documents[0]['name']);
        $this->assertEquals($movies[5]['name'], $documents[1]['name']);

        $documents = static::getDatabase()->find('movies', [], 2, 0, [], [], $movies[4]);
        $this->assertEquals(1, count($documents));
        $this->assertEquals($movies[5]['name'], $documents[0]['name']);

        $documents = static::getDatabase()->find('movies', [], 2, 0, [], [], $movies[5]);
        $this->assertEmpty(count($documents));

        /**
         * ORDER BY - Before
         */
        $movies = static::getDatabase()->find('movies', [], 25, 0, [], []);

        $documents = static::getDatabase()->find('movies', [], 2, 0, [], [], $movies[5], Database::CURSOR_BEFORE);
        $this->assertEquals(2, count($documents));
        $this->assertEquals($movies[3]['name'], $documents[0]['name']);
        $this->assertEquals($movies[4]['name'], $documents[1]['name']);

        $documents = static::getDatabase()->find('movies', [], 2, 0, [], [], $movies[3], Database::CURSOR_BEFORE);
        $this->assertEquals(2, count($documents));
        $this->assertEquals($movies[1]['name'], $documents[0]['name']);
        $this->assertEquals($movies[2]['name'], $documents[1]['name']);

        $documents = static::getDatabase()->find('movies', [], 2, 0, [], [], $movies[2], Database::CURSOR_BEFORE);
        $this->assertEquals(2, count($documents));
        $this->assertEquals($movies[0]['name'], $documents[0]['name']);
        $this->assertEquals($movies[1]['name'], $documents[1]['name']);

        $documents = static::getDatabase()->find('movies', [], 2, 0, [], [], $movies[1], Database::CURSOR_BEFORE);
        $this->assertEquals(1, count($documents));
        $this->assertEquals($movies[0]['name'], $documents[0]['name']);

        $documents = static::getDatabase()->find('movies', [], 2, 0, [], [], $movies[0], Database::CURSOR_BEFORE);
        $this->assertEmpty(count($documents));

        /**
         * ORDER BY - After by natural order
         */
        $movies = array_reverse(static::getDatabase()->find('movies', [], 25, 0, [], []));

        $documents = static::getDatabase()->find('movies', [], 2, 0, [], [Database::ORDER_DESC], $movies[1]);
        $this->assertEquals(2, count($documents));
        $this->assertEquals($movies[2]['name'], $documents[0]['name']);
        $this->assertEquals($movies[3]['name'], $documents[1]['name']);

        $documents = static::getDatabase()->find('movies', [], 2, 0, [], [Database::ORDER_DESC], $movies[3]);
        $this->assertEquals(2, count($documents));
        $this->assertEquals($movies[4]['name'], $documents[0]['name']);
        $this->assertEquals($movies[5]['name'], $documents[1]['name']);

        $documents = static::getDatabase()->find('movies', [], 2, 0, [], [Database::ORDER_DESC], $movies[4]);
        $this->assertEquals(1, count($documents));
        $this->assertEquals($movies[5]['name'], $documents[0]['name']);

        $documents = static::getDatabase()->find('movies', [], 2, 0, [], [Database::ORDER_DESC], $movies[5]);
        $this->assertEmpty(count($documents));

        /**
         * ORDER BY - Before by natural order
         */
        $movies = static::getDatabase()->find('movies', [], 25, 0, [], [Database::ORDER_DESC]);

        $documents = static::getDatabase()->find('movies', [], 2, 0, [], [Database::ORDER_DESC], $movies[5], Database::CURSOR_BEFORE);
        $this->assertEquals(2, count($documents));
        $this->assertEquals($movies[3]['name'], $documents[0]['name']);
        $this->assertEquals($movies[4]['name'], $documents[1]['name']);

        $documents = static::getDatabase()->find('movies', [], 2, 0, [], [Database::ORDER_DESC], $movies[3], Database::CURSOR_BEFORE);
        $this->assertEquals(2, count($documents));
        $this->assertEquals($movies[1]['name'], $documents[0]['name']);
        $this->assertEquals($movies[2]['name'], $documents[1]['name']);

        $documents = static::getDatabase()->find('movies', [], 2, 0, [], [Database::ORDER_DESC], $movies[2], Database::CURSOR_BEFORE);
        $this->assertEquals(2, count($documents));
        $this->assertEquals($movies[0]['name'], $documents[0]['name']);
        $this->assertEquals($movies[1]['name'], $documents[1]['name']);

        $documents = static::getDatabase()->find('movies', [], 2, 0, [], [Database::ORDER_DESC], $movies[1], Database::CURSOR_BEFORE);
        $this->assertEquals(1, count($documents));
        $this->assertEquals($movies[0]['name'], $documents[0]['name']);

        $documents = static::getDatabase()->find('movies', [], 2, 0, [], [Database::ORDER_DESC], $movies[0], Database::CURSOR_BEFORE);
        $this->assertEmpty(count($documents));

        /**
         * ORDER BY - Single Attribute After
         */
        $movies = static::getDatabase()->find('movies', [], 25, 0, ['year'], [Database::ORDER_DESC]);

        $documents = static::getDatabase()->find('movies', [], 2, 0, ['year'], [Database::ORDER_DESC], $movies[1]);
        $this->assertEquals(2, count($documents));
        $this->assertEquals($movies[2]['name'], $documents[0]['name']);
        $this->assertEquals($movies[3]['name'], $documents[1]['name']);

        $documents = static::getDatabase()->find('movies', [], 2, 0, ['year'], [Database::ORDER_DESC], $movies[3]);
        $this->assertEquals(2, count($documents));
        $this->assertEquals($movies[4]['name'], $documents[0]['name']);
        $this->assertEquals($movies[5]['name'], $documents[1]['name']);

        $documents = static::getDatabase()->find('movies', [], 2, 0, ['year'], [Database::ORDER_DESC], $movies[4]);
        $this->assertEquals(1, count($documents));
        $this->assertEquals($movies[5]['name'], $documents[0]['name']);

        $documents = static::getDatabase()->find('movies', [], 2, 0, ['year'], [Database::ORDER_DESC], $movies[5]);
        $this->assertEmpty(count($documents));

        /**
         * ORDER BY - Single Attribute Before
         */
        $movies = static::getDatabase()->find('movies', [], 25, 0, ['year'], [Database::ORDER_DESC]);

        $documents = static::getDatabase()->find('movies', [], 2, 0, ['year'], [Database::ORDER_DESC], $movies[5], Database::CURSOR_BEFORE);
        $this->assertEquals(2, count($documents));
        $this->assertEquals($movies[3]['name'], $documents[0]['name']);
        $this->assertEquals($movies[4]['name'], $documents[1]['name']);

        $documents = static::getDatabase()->find('movies', [], 2, 0, ['year'], [Database::ORDER_DESC], $movies[3], Database::CURSOR_BEFORE);
        $this->assertEquals(2, count($documents));
        $this->assertEquals($movies[1]['name'], $documents[0]['name']);
        $this->assertEquals($movies[2]['name'], $documents[1]['name']);

        $documents = static::getDatabase()->find('movies', [], 2, 0, ['year'], [Database::ORDER_DESC], $movies[2], Database::CURSOR_BEFORE);
        $this->assertEquals(2, count($documents));
        $this->assertEquals($movies[0]['name'], $documents[0]['name']);
        $this->assertEquals($movies[1]['name'], $documents[1]['name']);

        $documents = static::getDatabase()->find('movies', [], 2, 0, ['year'], [Database::ORDER_DESC], $movies[1], Database::CURSOR_BEFORE);
        $this->assertEquals(1, count($documents));
        $this->assertEquals($movies[0]['name'], $documents[0]['name']);

        $documents = static::getDatabase()->find('movies', [], 2, 0, ['year'], [Database::ORDER_DESC], $movies[0], Database::CURSOR_BEFORE);
        $this->assertEmpty(count($documents));


        /**
         * ORDER BY - Multiple Attribute After
         */
        $movies = static::getDatabase()->find('movies', [], 25, 0, ['price', 'year'], [Database::ORDER_DESC, Database::ORDER_ASC]);

        $documents = static::getDatabase()->find('movies', [], 2, 0, ['price', 'year'], [Database::ORDER_DESC, Database::ORDER_ASC], $movies[1]);
        $this->assertEquals(2, count($documents));
        $this->assertEquals($movies[2]['name'], $documents[0]['name']);
        $this->assertEquals($movies[3]['name'], $documents[1]['name']);

        $documents = static::getDatabase()->find('movies', [], 2, 0, ['price', 'year'], [Database::ORDER_DESC, Database::ORDER_ASC], $movies[3]);
        $this->assertEquals(2, count($documents));
        $this->assertEquals($movies[4]['name'], $documents[0]['name']);
        $this->assertEquals($movies[5]['name'], $documents[1]['name']);

        $documents = static::getDatabase()->find('movies', [], 2, 0, ['price', 'year'], [Database::ORDER_DESC, Database::ORDER_ASC], $movies[4]);
        $this->assertEquals(1, count($documents));
        $this->assertEquals($movies[5]['name'], $documents[0]['name']);

        $documents = static::getDatabase()->find('movies', [], 2, 0, ['price', 'year'], [Database::ORDER_DESC, Database::ORDER_ASC], $movies[5]);
        $this->assertEmpty(count($documents));

        /**
         * ORDER BY - Multiple Attribute Before
         */
        $movies = static::getDatabase()->find('movies', [], 25, 0, ['price', 'year'], [Database::ORDER_DESC, Database::ORDER_ASC]);

        $documents = static::getDatabase()->find('movies', [], 2, 0, ['price', 'year'], [Database::ORDER_DESC, Database::ORDER_ASC], $movies[5], Database::CURSOR_BEFORE);

        $this->assertEquals(2, count($documents));
        $this->assertEquals($movies[3]['name'], $documents[0]['name']);
        $this->assertEquals($movies[4]['name'], $documents[1]['name']);

        $documents = static::getDatabase()->find('movies', [], 2, 0, ['price', 'year'], [Database::ORDER_DESC, Database::ORDER_ASC], $movies[4], Database::CURSOR_BEFORE);
        $this->assertEquals(2, count($documents));
        $this->assertEquals($movies[2]['name'], $documents[0]['name']);
        $this->assertEquals($movies[3]['name'], $documents[1]['name']);

        $documents = static::getDatabase()->find('movies', [], 2, 0, ['price', 'year'], [Database::ORDER_DESC, Database::ORDER_ASC], $movies[2], Database::CURSOR_BEFORE);
        $this->assertEquals(2, count($documents));
        $this->assertEquals($movies[0]['name'], $documents[0]['name']);
        $this->assertEquals($movies[1]['name'], $documents[1]['name']);

        $documents = static::getDatabase()->find('movies', [], 2, 0, ['price', 'year'], [Database::ORDER_DESC, Database::ORDER_ASC], $movies[1], Database::CURSOR_BEFORE);
        $this->assertEquals(1, count($documents));
        $this->assertEquals($movies[0]['name'], $documents[0]['name']);

        $documents = static::getDatabase()->find('movies', [], 2, 0, ['price', 'year'], [Database::ORDER_DESC, Database::ORDER_ASC], $movies[0], Database::CURSOR_BEFORE);
        $this->assertEmpty(count($documents));

        /**
         * Limit
         */
        $documents = static::getDatabase()->find('movies', [], 4, 0, ['name']);

        $this->assertEquals(4, count($documents));
        $this->assertEquals('Captain America: The First Avenger', $documents[0]['name']);
        $this->assertEquals('Captain Marvel', $documents[1]['name']);
        $this->assertEquals('Frozen', $documents[2]['name']);
        $this->assertEquals('Frozen II', $documents[3]['name']);

        /**
         * Limit + Offset
         */
        $documents = static::getDatabase()->find('movies', [], 4, 2, ['name']);

        $this->assertEquals(4, count($documents));
        $this->assertEquals('Frozen', $documents[0]['name']);
        $this->assertEquals('Frozen II', $documents[1]['name']);
        $this->assertEquals('Work in Progress', $documents[2]['name']);
        $this->assertEquals('Work in Progress 2', $documents[3]['name']);

        /**
         * Test that OR queries are handled correctly
         */
        $documents = static::getDatabase()->find('movies', [
            new Query('director', Query::TYPE_EQUAL, ['TBD', 'Joe Johnston']),
            new Query('year', Query::TYPE_EQUAL, [2025]),
        ]);
        $this->assertEquals(1, count($documents));

        /**
         * ORDER BY - After Exception
         * Must be last assertion in test
         */
        $document = new Document([
            '$collection' => 'other collection'
        ]);

        $this->expectException(Exception::class);
        static::getDatabase()->find('movies', [], 2, 0, [], [], $document);
    }

    /**
     * @depends testFind
     */
    public function testFindOne()
    {
        $document = static::getDatabase()->findOne('movies', [], 2, ['name']);
        $this->assertEquals('Frozen', $document['name']);

        $document = static::getDatabase()->findOne('movies', [], 10);
        $this->assertEquals(false, $document);
    }

    /**
     * @depends testFind
     */
    public function testCount()
    {
        $count = static::getDatabase()->count('movies');
        $this->assertEquals(6, $count);
        
        $count = static::getDatabase()->count('movies', [new Query('year', Query::TYPE_EQUAL, [2019]),]);
        $this->assertEquals(2, $count);
        
        Authorization::unsetRole('userx');
        $count = static::getDatabase()->count('movies');
        $this->assertEquals(5, $count);
        
        Authorization::disable();
        $count = static::getDatabase()->count('movies');
        $this->assertEquals(6, $count);
        Authorization::reset();
        
        Authorization::disable();
        $count = static::getDatabase()->count('movies', [], 3);
        $this->assertEquals(3, $count);
        Authorization::reset();

        /**
         * Test that OR queries are handled correctly
         */
        Authorization::disable();
        $count = static::getDatabase()->count('movies', [
            new Query('director', Query::TYPE_EQUAL, ['TBD', 'Joe Johnston']),
            new Query('year', Query::TYPE_EQUAL, [2025]),
        ]);
        $this->assertEquals(1, $count);
        Authorization::reset();
    }

    /**
     * @depends testFind
     */
    public function testSum()
    {
        Authorization::setRole('userx');
        $sum = static::getDatabase()->sum('movies', 'year', [new Query('year', Query::TYPE_EQUAL, [2019]),]);
        $this->assertEquals(2019+2019, $sum);
        $sum = static::getDatabase()->sum('movies', 'year');
        $this->assertEquals(2013+2019+2011+2019+2025+2026, $sum);
        $sum = static::getDatabase()->sum('movies', 'price', [new Query('year', Query::TYPE_EQUAL, [2019]),]);
        $this->assertEquals(round(39.50+25.99, 2), round($sum, 2));
        $sum = static::getDatabase()->sum('movies', 'price', [new Query('year', Query::TYPE_EQUAL, [2019]),]);
        $this->assertEquals(round(39.50+25.99, 2), round($sum, 2));
        
        $sum = static::getDatabase()->sum('movies', 'year', [new Query('year', Query::TYPE_EQUAL, [2019])], 1);
        $this->assertEquals(2019, $sum);

        Authorization::unsetRole('userx');
        $sum = static::getDatabase()->sum('movies', 'year', [new Query('year', Query::TYPE_EQUAL, [2019]),]);
        $this->assertEquals(2019+2019, $sum);
        $sum = static::getDatabase()->sum('movies', 'year');
        $this->assertEquals(2013+2019+2011+2019+2025, $sum);
        $sum = static::getDatabase()->sum('movies', 'price', [new Query('year', Query::TYPE_EQUAL, [2019]),]);
        $this->assertEquals(round(39.50+25.99, 2), round($sum, 2));
        $sum = static::getDatabase()->sum('movies', 'price', [new Query('year', Query::TYPE_EQUAL, [2019]),]);
        $this->assertEquals(round(39.50+25.99, 2), round($sum, 2));
    }

    public function testEncodeDecode()
    {
        $collection = new Document([
            '$collection' => Database::METADATA,
            '$id' => 'users',
            'name' => 'Users',
            'attributes' => [
                [
                    '$id' => 'name',
                    'type' => Database::VAR_STRING,
                    'format' => '',
                    'size' => 256,
                    'signed' => true,
                    'required' => false,
                    'array' => false,
                    'filters' => [],
                ],
                [
                    '$id' => 'email',
                    'type' => Database::VAR_STRING,
                    'format' => '',
                    'size' => 1024,
                    'signed' => true,
                    'required' => false,
                    'array' => false,
                    'filters' => [],
                ],
                [
                    '$id' => 'status',
                    'type' => Database::VAR_INTEGER,
                    'format' => '',
                    'size' => 0,
                    'signed' => true,
                    'required' => false,
                    'array' => false,
                    'filters' => [],
                ],
                [
                    '$id' => 'password',
                    'type' => Database::VAR_STRING,
                    'format' => '',
                    'size' => 16384,
                    'signed' => true,
                    'required' => false,
                    'array' => false,
                    'filters' => [],
                ],
                [
                    '$id' => 'passwordUpdate',
                    'type' => Database::VAR_INTEGER,
                    'format' => '',
                    'size' => 0,
                    'signed' => true,
                    'required' => false,
                    'array' => false,
                    'filters' => [],
                ],
                [
                    '$id' => 'registration',
                    'type' => Database::VAR_INTEGER,
                    'format' => '',
                    'size' => 0,
                    'signed' => true,
                    'required' => false,
                    'array' => false,
                    'filters' => [],
                ],
                [
                    '$id' => 'emailVerification',
                    'type' => Database::VAR_BOOLEAN,
                    'format' => '',
                    'size' => 0,
                    'signed' => true,
                    'required' => false,
                    'array' => false,
                    'filters' => [],
                ],
                [
                    '$id' => 'reset',
                    'type' => Database::VAR_BOOLEAN,
                    'format' => '',
                    'size' => 0,
                    'signed' => true,
                    'required' => false,
                    'array' => false,
                    'filters' => [],
                ],
                [
                    '$id' => 'prefs',
                    'type' => Database::VAR_STRING,
                    'format' => '',
                    'size' => 16384,
                    'signed' => true,
                    'required' => false,
                    'array' => false,
                    'filters' => ['json']
                ],
                [
                    '$id' => 'sessions',
                    'type' => Database::VAR_STRING,
                    'format' => '',
                    'size' => 16384,
                    'signed' => true,
                    'required' => false,
                    'array' => false,
                    'filters' => ['json'],
                ],
                [
                    '$id' => 'tokens',
                    'type' => Database::VAR_STRING,
                    'format' => '',
                    'size' => 16384,
                    'signed' => true,
                    'required' => false,
                    'array' => false,
                    'filters' => ['json'],
                ],
                [
                    '$id' => 'memberships',
                    'type' => Database::VAR_STRING,
                    'format' => '',
                    'size' => 16384,
                    'signed' => true,
                    'required' => false,
                    'array' => false,
                    'filters' => ['json'],
                ],
                [
                    '$id' => 'roles',
                    'type' => Database::VAR_STRING,
                    'format' => '',
                    'size' => 128,
                    'signed' => true,
                    'required' => false,
                    'array' => true,
                    'filters' => [],
                ],
                [
                    '$id' => 'tags',
                    'type' => Database::VAR_STRING,
                    'format' => '',
                    'size' => 128,
                    'signed' => true,
                    'required' => false,
                    'array' => true,
                    'filters' => ['json'],
                ],
            ],
            'indexes' => [
                [
                    '$id' => '_key_email',
                    'type' => Database::INDEX_UNIQUE,
                    'attributes' => ['email'],
                    'lengths' => [1024],
                    'orders' => [Database::ORDER_ASC],
                ]
            ],
        ]);

        $document = new Document([
            '$id' => '608fdbe51361a',
            '$read' => ['role:all'],
            '$write' => ['user:608fdbe51361a'],
            'email' => 'test@example.com',
            'emailVerification' => false,
            'status' => 1,
            'password' => 'randomhash',
            'passwordUpdate' => 1234,
            'registration' => 1234,
            'reset' => false,
            'name' => 'My Name',
            'prefs' => new stdClass,
            'sessions' => [],
            'tokens' => [],
            'memberships' => [],
            'roles' => [
                'admin',
                'developer',
                'tester',
            ],
            'tags' => [
                ['$id' => '1', 'label' => 'x'],
                ['$id' => '2', 'label' => 'y'],
                ['$id' => '3', 'label' => 'z'],
            ],
        ]);

        $result = static::getDatabase()->encode($collection, $document);

        $this->assertEquals('608fdbe51361a', $result->getAttribute('$id'));
        $this->assertEquals(['role:all'], $result->getAttribute('$read'));
        $this->assertEquals(['user:608fdbe51361a'], $result->getAttribute('$write'));
        $this->assertEquals('test@example.com', $result->getAttribute('email'));
        $this->assertEquals(false, $result->getAttribute('emailVerification'));
        $this->assertEquals(1, $result->getAttribute('status'));
        $this->assertEquals('randomhash', $result->getAttribute('password'));
        $this->assertEquals(1234, $result->getAttribute('passwordUpdate'));
        $this->assertEquals(1234, $result->getAttribute('registration'));
        $this->assertEquals(false, $result->getAttribute('reset'));
        $this->assertEquals('My Name', $result->getAttribute('name'));
        $this->assertEquals('{}', $result->getAttribute('prefs'));
        $this->assertEquals('[]', $result->getAttribute('sessions'));
        $this->assertEquals('[]', $result->getAttribute('tokens'));
        $this->assertEquals('[]', $result->getAttribute('memberships'));
        $this->assertEquals(['admin','developer','tester',], $result->getAttribute('roles'));
        $this->assertEquals(['{"$id":"1","label":"x"}','{"$id":"2","label":"y"}','{"$id":"3","label":"z"}',], $result->getAttribute('tags'));

        $result = static::getDatabase()->decode($collection, $document);

        $this->assertEquals('608fdbe51361a', $result->getAttribute('$id'));
        $this->assertEquals(['role:all'], $result->getAttribute('$read'));
        $this->assertEquals(['user:608fdbe51361a'], $result->getAttribute('$write'));
        $this->assertEquals('test@example.com', $result->getAttribute('email'));
        $this->assertEquals(false, $result->getAttribute('emailVerification'));
        $this->assertEquals(1, $result->getAttribute('status'));
        $this->assertEquals('randomhash', $result->getAttribute('password'));
        $this->assertEquals(1234, $result->getAttribute('passwordUpdate'));
        $this->assertEquals(1234, $result->getAttribute('registration'));
        $this->assertEquals(false, $result->getAttribute('reset'));
        $this->assertEquals('My Name', $result->getAttribute('name'));
        $this->assertEquals([], $result->getAttribute('prefs'));
        $this->assertEquals([], $result->getAttribute('sessions'));
        $this->assertEquals([], $result->getAttribute('tokens'));
        $this->assertEquals([], $result->getAttribute('memberships'));
        $this->assertEquals(['admin','developer','tester',], $result->getAttribute('roles'));
        $this->assertEquals([
            new Document(['$id' => '1', 'label' => 'x']),
            new Document(['$id' => '2', 'label' => 'y']),
            new Document(['$id' => '3', 'label' => 'z']),
        ], $result->getAttribute('tags'));
    }

    /**
     * @depends testCreateDocument
     */
    public function testReadPermissionsSuccess(Document $document)
    {
        $document = static::getDatabase()->createDocument('documents', new Document([
            '$read' => ['role:all'],
            '$write' => ['role:all'],
            'string' => 'text📝',
            'integer' => 5,
            'bigint' => 8589934592, // 2^33
            'float' => 5.55,
            'boolean' => true,
            'colors' => ['pink', 'green', 'blue'],
        ]));

        $this->assertEquals(false, $document->isEmpty());

        Authorization::cleanRoles();

        $document = static::getDatabase()->getDocument($document->getCollection(), $document->getId());

        $this->assertEquals(true, $document->isEmpty());

        Authorization::setRole('role:all');

        return $document;
    }

    public function testMultipleReadPermissionsSuccess(): void
    {
        Authorization::disable();

        static::getDatabase()->createCollection('permissions');

        $this->assertEquals(true, static::getDatabase()->createAttribute('permissions', 'value', Database::VAR_STRING, 128, true));

        for ($i=0; $i < 20; $i++) {
            $document = static::getDatabase()->createDocument('permissions', new Document([
                '$id' => 'doc_unknown_'.$i,
                '$read' => ['role:unknown'],
                '$write' => [],
                'value' => 'doc_unknown_'.$i,
            ]));

            $this->assertEquals(false, $document->isEmpty());
        }

        for ($i=0; $i < 20; $i++) {
            $document = static::getDatabase()->createDocument('permissions', new Document([
                '$id' => 'doc_all_'.$i,
                '$read' => ['role:all'],
                '$write' => [],
                'value' => 'doc_all_'.$i,
            ]));

            $this->assertEquals(false, $document->isEmpty());
        }

        for ($i=0; $i < 20; $i++) {
            $document = static::getDatabase()->createDocument('permissions', new Document([
                '$id' => 'doc_user_'.$i,
                '$read' => ['user:torsten'],
                '$write' => [],
                'value' => 'doc_user_'.$i,
            ]));

            $this->assertEquals(false, $document->isEmpty());
        }

        for ($i=0; $i < 20; $i++) {
            $document = static::getDatabase()->createDocument('permissions', new Document([
                '$id' => 'doc_team_'.$i,
                '$read' => ['team:appwrite'],
                '$write' => [],
                'value' => 'doc_team_'.$i,
            ]));

            $this->assertEquals(false, $document->isEmpty());
        }

        for ($i=0; $i < 20; $i++) {
            $document = static::getDatabase()->createDocument('permissions', new Document([
                '$id' => 'doc_team_owner_'.$i,
                '$read' => ['team:appwrite/owner'],
                '$write' => [],
                'value' => 'doc_team_owner_'.$i,
            ]));

            $this->assertEquals(false, $document->isEmpty());
        }

        Authorization::reset();
        Authorization::setRole('role:all');
        Authorization::setRole('role:guest');
        Authorization::setRole('role:user');
        Authorization::setRole('role:unknown');
        Authorization::setRole('user:torsten');
        Authorization::setRole('team:appwrite');
        Authorization::setRole('team:appwrite/owner');

        $count = static::getDatabase()->count('permissions');
        $documents = static::getDatabase()->find('permissions', limit: 150);

        var_dump($count);
        var_dump(count($documents));

        $this->assertEquals(false, $document->isEmpty());
        $this->assertEquals(true, $document->isEmpty());

        Authorization::cleanRoles();
        Authorization::setRole('role:all');
    }

    /**
     * @depends testCreateDocument
     */
    public function testReadPermissionsFailure(Document $document)
    {
        $this->expectException(ExceptionAuthorization::class);

        $document = static::getDatabase()->createDocument('documents', new Document([
            '$read' => ['user1'],
            '$write' => ['user1'],
            'string' => 'text📝',
            'integer' => 5,
            'bigint' => 8589934592, // 2^33
            'float' => 5.55,
            'boolean' => true,
            'colors' => ['pink', 'green', 'blue'],
        ]));           

        return $document;
    }

    /**
     * @depends testCreateDocument
     */
    public function testWritePermissionsSuccess(Document $document)
    {
        $document = static::getDatabase()->createDocument('documents', new Document([
            '$read' => ['role:all'],
            '$write' => ['role:all'],
            'string' => 'text📝',
            'integer' => 5,
            'bigint' => 8589934592, // 2^33
            'float' => 5.55,
            'boolean' => true,
            'colors' => ['pink', 'green', 'blue'],
        ]));

        $this->assertEquals(false, $document->isEmpty());

        return $document;
    }

    /**
     * @depends testCreateDocument
     */
    public function testWritePermissionsFailure(Document $document)
    {
        $this->expectException(ExceptionAuthorization::class);

        Authorization::cleanRoles();

        $document = static::getDatabase()->createDocument('documents', new Document([
            '$read' => ['role:all'],
            '$write' => ['role:all'],
            'string' => 'text📝',
            'integer' => 5,
            'bigint' => 8589934592, // 2^33
            'float' => 5.55,
            'boolean' => true,
            'colors' => ['pink', 'green', 'blue'],
        ]));

        return $document;
    }

    /**
     * @depends testCreateDocument
     */
    public function testWritePermissionsUpdateFailure(Document $document)
    {
        $this->expectException(ExceptionAuthorization::class);

        $document = static::getDatabase()->createDocument('documents', new Document([
            '$read' => ['role:all'],
            '$write' => ['role:all'],
            'string' => 'text📝',
            'integer' => 5,
            'bigint' => 8589934592, // 2^33
            'float' => 5.55,
            'boolean' => true,
            'colors' => ['pink', 'green', 'blue'],
        ]));

        Authorization::cleanRoles();

        $document = static::getDatabase()->updateDocument('documents', $document->getId(), new Document([
            '$id' => $document->getId(),
            '$read' => ['role:all'],
            '$write' => ['role:all'],
            'string' => 'text📝',
            'integer' => 5,
            'bigint' => 8589934592, // 2^33
            'float' => 5.55,
            'boolean' => true,
            'colors' => ['pink', 'green', 'blue'],
        ]));

        return $document;
    }

    public function testExceptionAttributeLimit()
    {
        if ($this->getDatabase()->getAttributeLimit() > 0) {
            // load the collection up to the limit
            $attributes = [];
            for ($i=0; $i < $this->getDatabase()->getAttributeLimit(); $i++) {
                $attributes[] = new Document([
                    '$id' => "test{$i}",
                    'type' => Database::VAR_INTEGER,
                    'size' => 0,
                    'required' => false,
                    'default' => null,
                    'signed' => true,
                    'array' => false,
                    'filters' => [],
                ]);
            }
            $collection = static::getDatabase()->createCollection('attributeLimit', $attributes);

            $this->expectException(LimitException::class);
            $this->assertEquals(false, static::getDatabase()->createAttribute('attributeLimit', "breaking", Database::VAR_INTEGER, 0, true));
        } 

        // Default assertion for other adapters
        $this->assertEquals(1,1);
    }

    /**
     * @depends testExceptionAttributeLimit
     */
    public function testCheckAttributeCountLimit()
    {
        if ($this->getDatabase()->getAttributeLimit() > 0) {
            $collection = static::getDatabase()->getCollection('attributeLimit');

            // create same attribute in testExceptionAttributeLimit
            $attribute = new Document([
                    '$id' => 'breaking',
                    'type' => Database::VAR_INTEGER,
                    'size' => 0,
                    'required' => true,
                    'default' => null,
                    'signed' => true,
                    'array' => false,
                    'filters' => [],
            ]);

            $this->expectException(LimitException::class);
            $this->assertEquals(false, static::getDatabase()->checkAttribute($collection, $attribute));
        }

        // Default assertion for other adapters
        $this->assertEquals(1,1);

    }

    /**
     * Using phpunit dataProviders to check that all these combinations of types/sizes throw exceptions
     * https://phpunit.de/manual/3.7/en/writing-tests-for-phpunit.html#writing-tests-for-phpunit.data-providers
     */
    public function rowWidthExceedsMaximum()
    {
        return [
            // These combinations of attributes gets exactly to the 64k limit
            // [$key, $stringSize, $stringCount, $intCount, $floatCount, $boolCount]
            // [0, 1024, 15, 0, 731, 3],
            // [1, 512, 31, 0, 0, 833],
            // [2, 256, 62, 128, 0, 305],
            // [3, 128, 125, 30, 24, 2],
            //
            // Taken 500 bytes off for tests
            [0, 1024, 15, 0, 606, 3],
            [1, 512, 31, 0, 0, 333],
            [2, 256, 62, 103, 0, 5],
            [3, 128, 124, 30, 24, 14],
        ];
    }

    /**
     * @dataProvider rowWidthExceedsMaximum
     * @expectedException LimitException
     */
    public function testExceptionWidthLimit($key, $stringSize, $stringCount, $intCount, $floatCount, $boolCount)
    {
        if (static::getAdapterRowLimit() > 0) {
            $attributes = [];

            // Load the collection up to the limit
            // Strings
            for ($i=0; $i < $stringCount; $i++) {
                $attributes[] = new Document([
                    '$id' => "test_string{$i}",
                    'type' => Database::VAR_STRING,
                    'size' => $stringSize,
                    'required' => false,
                    'default' => null,
                    'signed' => true,
                    'array' => false,
                    'filters' => [],
                ]);
            }

            // Integers
            for ($i=0; $i < $intCount; $i++) {
                $attributes[] = new Document([
                    '$id' => "test_int{$i}",
                    'type' => Database::VAR_INTEGER,
                    'size' => 0,
                    'required' => false,
                    'default' => null,
                    'signed' => true,
                    'array' => false,
                    'filters' => [],
                ]);
            }

            // Floats
            for ($i=0; $i < $floatCount; $i++) {
                $attributes[] = new Document([
                    '$id' => "test_float{$i}",
                    'type' => Database::VAR_FLOAT,
                    'size' => 0,
                    'required' => false,
                    'default' => null,
                    'signed' => true,
                    'array' => false,
                    'filters' => [],
                ]);
            }

            // Booleans
            for ($i=0; $i < $boolCount; $i++) {
                $attributes[] = new Document([
                    '$id' => "test_bool{$i}",
                    'type' => Database::VAR_BOOLEAN,
                    'size' => 0,
                    'required' => false,
                    'default' => null,
                    'signed' => true,
                    'array' => false,
                    'filters' => [],
                ]);
            }

            $collection = static::getDatabase()->createCollection("widthLimit{$key}", $attributes);

            $this->expectException(LimitException::class);
            $this->assertEquals(false, static::getDatabase()->createAttribute("widthLimit{$key}", "breaking", Database::VAR_STRING, 100, true));
        } 

        // Default assertion for other adapters
        $this->assertEquals(1,1);
    }

    /**
     * @dataProvider rowWidthExceedsMaximum
     * @depends testExceptionWidthLimit
     */
    public function testCheckAttributeWidthLimit($key, $stringSize, $stringCount, $intCount, $floatCount, $boolCount)
    {
        if (static::getAdapterRowLimit() > 0) {
            $collection = static::getDatabase()->getCollection("widthLimit{$key}");

            // create same attribute in testExceptionWidthLimit
            $attribute = new Document([
                    '$id' => 'breaking',
                    'type' => Database::VAR_STRING,
                    'size' => 100,
                    'required' => true,
                    'default' => null,
                    'signed' => true,
                    'array' => false,
                    'filters' => [],
            ]);

            $this->expectException(LimitException::class);
            $this->assertEquals(false, static::getDatabase()->checkAttribute($collection, $attribute));
        }

        // Default assertion for other adapters
        $this->assertEquals(1,1);
    }

    public function testExceptionIndexLimit()
    {
        static::getDatabase()->createCollection('indexLimit');

        // add unique attributes for indexing
        for ($i=0; $i < 64; $i++) {
            $this->assertEquals(true, static::getDatabase()->createAttribute('indexLimit', "test{$i}", Database::VAR_STRING, 16, true));
        }

        // testing for indexLimit = 64
        // MariaDB, MySQL, and MongoDB create 3 indexes per new collection
        // MongoDB create 4 indexes per new collection
        // Add up to the limit, then check if the next index throws IndexLimitException
        for ($i=0; $i < ($this->getDatabase()->getIndexLimit()); $i++) {
            $this->assertEquals(true, static::getDatabase()->createIndex('indexLimit', "index{$i}", Database::INDEX_KEY, ["test{$i}"], [16]));
        }
        $this->expectException(LimitException::class);
        $this->assertEquals(false, static::getDatabase()->createIndex('indexLimit', "index64", Database::INDEX_KEY, ["test64"], [16]));

        static::getDatabase()->deleteCollection('indexLimit');
    }

    /**
     * @depends testGetDocument
     */
    public function testExceptionDuplicate(Document $document)
    {
        $document->setAttribute('$id', 'duplicated');
        static::getDatabase()->createDocument($document->getCollection(), $document);

        $this->expectException(DuplicateException::class);
        static::getDatabase()->createDocument($document->getCollection(), $document);
    }

    /**
     * @depends testGetDocument
     */
    public function testExceptionCaseInsensitiveDuplicate(Document $document)
    {
        $document->setAttribute('$id', 'caseSensitive');
        static::getDatabase()->createDocument($document->getCollection(), $document);

        $document->setAttribute('$id', 'CaseSensitive');

        $this->expectException(DuplicateException::class);
        static::getDatabase()->createDocument($document->getCollection(), $document);
        
        return $document;
    }

    /**
     * @depends testFind
     */
    public function testUniqueIndexDuplicate()
    {
        $this->expectException(DuplicateException::class);

        $this->assertEquals(true, static::getDatabase()->createIndex('movies', 'uniqueIndex', Database::INDEX_UNIQUE, ['name'], [128], [Database::ORDER_ASC]));

        static::getDatabase()->createDocument('movies', new Document([
            '$read' => ['role:all', 'user1', 'user2'],
            '$write' => ['role:all', 'user1x', 'user2x'],
            'name' => 'Frozen',
            'director' => 'Chris Buck & Jennifer Lee',
            'year' => 2013,
            'price' => 39.50,
            'active' => true,
            'generes' => ['animation', 'kids'],
        ]));
    }

    /**
     * @depends testUniqueIndexDuplicate
     */
    public function testUniqueIndexDuplicateUpdate()
    {
        // create document then update to conflict with index
        $document = static::getDatabase()->createDocument('movies', new Document([
            '$read' => ['role:all', 'user1', 'user2'],
            '$write' => ['role:all', 'user1x', 'user2x'],
            'name' => 'Frozen 5',
            'director' => 'Chris Buck & Jennifer Lee',
            'year' => 2013,
            'price' => 39.50,
            'active' => true,
            'generes' => ['animation', 'kids'],
        ]));

        $this->expectException(DuplicateException::class);

        static::getDatabase()->updateDocument('movies', $document->getId(), $document->setAttribute('name',  'Frozen'));
    }

    public function testGetAttributeLimit()
    {
        if (static::getAdapterName() === 'mariadb' || static::getAdapterName() === 'mysql') {
            $this->assertEquals(1012, $this->getDatabase()->getAttributeLimit());
        } else {
            $this->assertEquals(0, $this->getDatabase()->getAttributeLimit());
        }
    }

    public function testGetIndexLimit()
    {
        $this->assertEquals(61, $this->getDatabase()->getIndexLimit());
    }

    public function testGetId()
    {
        $this->assertEquals(20, strlen($this->getDatabase()->getId()));
        $this->assertEquals(13, strlen($this->getDatabase()->getId(0)));
        $this->assertEquals(13, strlen($this->getDatabase()->getId(-1)));
        $this->assertEquals(23, strlen($this->getDatabase()->getId(10)));

        // ensure two sequential calls to getId do not give the same result
        $this->assertNotEquals($this->getDatabase()->getId(10), $this->getDatabase()->getId(10));
    }
}<|MERGE_RESOLUTION|>--- conflicted
+++ resolved
@@ -44,16 +44,9 @@
 
     public function testCreateExistsDelete()
     {
-<<<<<<< HEAD
         if (static::getDatabase()->exists($this->testDatabase)) {
             $this->assertEquals(true, static::getDatabase()->delete($this->testDatabase));
         }
-=======
-        //$this->assertEquals(false, static::getDatabase()->exists($this->testDatabase));
-        $this->assertEquals(true, static::getDatabase()->create($this->testDatabase));
-        $this->assertEquals(true, static::getDatabase()->exists($this->testDatabase));
-        $this->assertEquals(true, static::getDatabase()->delete($this->testDatabase));
->>>>>>> b91a1ca9
         $this->assertEquals(false, static::getDatabase()->exists($this->testDatabase));
         $this->assertEquals(true, static::getDatabase()->create($this->testDatabase));
 
