{
    "name": "utopia-php/database",
    "description": "A simple library to manage application persistence using multiple database adapters",
    "type": "library",
    "keywords": ["php","framework", "upf", "utopia", "database"],
    "license": "MIT",
    "minimum-stability": "stable",
    "autoload": {
        "psr-4": {"Utopia\\Database\\": "src/Database"}
    },
    "autoload-dev": {
        "psr-4": {
            "Tests\\E2E\\": "tests/e2e",
            "Tests\\Unit\\": "tests/unit"
        }
    },
    "scripts": {
        "build": [
            "Composer\\Config::disableProcessTimeout",
            "docker compose build"
        ],
        "start": [
            "Composer\\Config::disableProcessTimeout",
            "docker compose up -d"
        ],
        "test": [
            "Composer\\Config::disableProcessTimeout",
            "docker compose exec tests vendor/bin/phpunit --configuration phpunit.xml"
        ],
<<<<<<< HEAD
        "lint": "./vendor/bin/pint --test",
        "format": "./vendor/bin/pint",
=======
        "lint": "php -d memory_limit=2G ./vendor/bin/pint --test",
        "format": "php -d memory_limit=2G ./vendor/bin/pint",
>>>>>>> 6661edff
        "check": "./vendor/bin/phpstan analyse --level 7 src tests --memory-limit 2G",
        "coverage": "./vendor/bin/coverage-check ./tmp/clover.xml 90"
    },
    "require": {
        "ext-pdo": "*",
        "ext-mbstring": "*",
        "php": ">=8.3",
        "utopia-php/framework": "0.33.*",
        "utopia-php/cache": "0.11.*",
        "utopia-php/mongo": "0.3.*"
    },
    "require-dev": {
        "fakerphp/faker": "1.23.*",
        "phpunit/phpunit": "9.*",
        "pcov/clobber": "2.*",
        "swoole/ide-helper": "5.1.3",
        "utopia-php/cli": "0.14.*",
        "laravel/pint": "1.*",
        "phpstan/phpstan": "1.*",
        "rregeer/phpunit-coverage-check": "0.3.*"
    },
    "suggests": {
        "ext-mongodb": "Needed to support MongoDB Database Adapter",
        "ext-redis": "Needed to support Redis Cache Adapter",
        "ext-pdo": "Needed to support MariaDB, MySQL or SQLite Database Adapter",
        "mongodb/mongodb": "Needed to support MongoDB Database Adapter"
    }
}<|MERGE_RESOLUTION|>--- conflicted
+++ resolved
@@ -27,13 +27,8 @@
             "Composer\\Config::disableProcessTimeout",
             "docker compose exec tests vendor/bin/phpunit --configuration phpunit.xml"
         ],
-<<<<<<< HEAD
-        "lint": "./vendor/bin/pint --test",
-        "format": "./vendor/bin/pint",
-=======
         "lint": "php -d memory_limit=2G ./vendor/bin/pint --test",
         "format": "php -d memory_limit=2G ./vendor/bin/pint",
->>>>>>> 6661edff
         "check": "./vendor/bin/phpstan analyse --level 7 src tests --memory-limit 2G",
         "coverage": "./vendor/bin/coverage-check ./tmp/clover.xml 90"
     },
