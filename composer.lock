--- conflicted
+++ resolved
@@ -4,11 +4,7 @@
         "Read more about it at https://getcomposer.org/doc/01-basic-usage.md#installing-dependencies",
         "This file is @generated automatically"
     ],
-<<<<<<< HEAD
-    "content-hash": "fec48bd2695ef6429a8963b4ef480884",
-=======
     "content-hash": "1fec834c5b222e402702b7bc89a5a8a8",
->>>>>>> c7dd97d9
     "packages": [
         {
             "name": "jean85/pretty-package-versions",
@@ -270,18 +266,6 @@
         },
         {
             "name": "utopia-php/framework",
-<<<<<<< HEAD
-            "version": "0.34.0",
-            "source": {
-                "type": "git",
-                "url": "https://github.com/utopia-php/http.git",
-                "reference": "f1f0df17b2fbe855b210a707320a3c85288a3c00"
-            },
-            "dist": {
-                "type": "zip",
-                "url": "https://api.github.com/repos/utopia-php/http/zipball/f1f0df17b2fbe855b210a707320a3c85288a3c00",
-                "reference": "f1f0df17b2fbe855b210a707320a3c85288a3c00",
-=======
             "version": "0.33.2",
             "source": {
                 "type": "git",
@@ -292,7 +276,6 @@
                 "type": "zip",
                 "url": "https://api.github.com/repos/utopia-php/http/zipball/b1423ca3e3b61c6c4c2e619d2cb80672809a19f3",
                 "reference": "b1423ca3e3b61c6c4c2e619d2cb80672809a19f3",
->>>>>>> c7dd97d9
                 "shasum": ""
             },
             "require": {
@@ -325,15 +308,9 @@
             ],
             "support": {
                 "issues": "https://github.com/utopia-php/http/issues",
-<<<<<<< HEAD
-                "source": "https://github.com/utopia-php/http/tree/0.34.0"
-            },
-            "time": "2024-01-24T10:01:25+00:00"
-=======
                 "source": "https://github.com/utopia-php/http/tree/0.33.2"
             },
             "time": "2024-01-31T10:35:59+00:00"
->>>>>>> c7dd97d9
         },
         {
             "name": "utopia-php/mongo",
@@ -532,18 +509,6 @@
         },
         {
             "name": "laravel/pint",
-<<<<<<< HEAD
-            "version": "v1.13.10",
-            "source": {
-                "type": "git",
-                "url": "https://github.com/laravel/pint.git",
-                "reference": "e2b5060885694ca30ac008c05dc9d47f10ed1abf"
-            },
-            "dist": {
-                "type": "zip",
-                "url": "https://api.github.com/repos/laravel/pint/zipball/e2b5060885694ca30ac008c05dc9d47f10ed1abf",
-                "reference": "e2b5060885694ca30ac008c05dc9d47f10ed1abf",
-=======
             "version": "v1.13.11",
             "source": {
                 "type": "git",
@@ -554,7 +519,6 @@
                 "type": "zip",
                 "url": "https://api.github.com/repos/laravel/pint/zipball/60a163c3e7e3346a1dec96d3e6f02e6465452552",
                 "reference": "60a163c3e7e3346a1dec96d3e6f02e6465452552",
->>>>>>> c7dd97d9
                 "shasum": ""
             },
             "require": {
@@ -565,13 +529,8 @@
                 "php": "^8.1.0"
             },
             "require-dev": {
-<<<<<<< HEAD
-                "friendsofphp/php-cs-fixer": "^3.47.1",
-                "illuminate/view": "^10.41.0",
-=======
                 "friendsofphp/php-cs-fixer": "^3.49.0",
                 "illuminate/view": "^10.43.0",
->>>>>>> c7dd97d9
                 "larastan/larastan": "^2.8.1",
                 "laravel-zero/framework": "^10.3.0",
                 "mockery/mockery": "^1.6.7",
@@ -612,11 +571,7 @@
                 "issues": "https://github.com/laravel/pint/issues",
                 "source": "https://github.com/laravel/pint"
             },
-<<<<<<< HEAD
-            "time": "2024-01-22T09:04:15+00:00"
-=======
             "time": "2024-02-13T17:20:13+00:00"
->>>>>>> c7dd97d9
         },
         {
             "name": "myclabs/deep-copy",
@@ -880,18 +835,6 @@
         },
         {
             "name": "phpstan/phpstan",
-<<<<<<< HEAD
-            "version": "1.10.57",
-            "source": {
-                "type": "git",
-                "url": "https://github.com/phpstan/phpstan.git",
-                "reference": "1627b1d03446904aaa77593f370c5201d2ecc34e"
-            },
-            "dist": {
-                "type": "zip",
-                "url": "https://api.github.com/repos/phpstan/phpstan/zipball/1627b1d03446904aaa77593f370c5201d2ecc34e",
-                "reference": "1627b1d03446904aaa77593f370c5201d2ecc34e",
-=======
             "version": "1.10.59",
             "source": {
                 "type": "git",
@@ -902,7 +845,6 @@
                 "type": "zip",
                 "url": "https://api.github.com/repos/phpstan/phpstan/zipball/e607609388d3a6d418a50a49f7940e8086798281",
                 "reference": "e607609388d3a6d418a50a49f7940e8086798281",
->>>>>>> c7dd97d9
                 "shasum": ""
             },
             "require": {
@@ -951,11 +893,7 @@
                     "type": "tidelift"
                 }
             ],
-<<<<<<< HEAD
-            "time": "2024-01-24T11:51:34+00:00"
-=======
             "time": "2024-02-20T13:59:13+00:00"
->>>>>>> c7dd97d9
         },
         {
             "name": "phpunit/php-code-coverage",
