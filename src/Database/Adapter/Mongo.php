<?php

namespace Utopia\Database\Adapter;

use Exception;
use MongoDB\BSON\Regex;
use MongoDB\BSON\UTCDateTime;
use Utopia\Database\Adapter;
use Utopia\Database\Change;
use Utopia\Database\Database;
use Utopia\Database\DateTime;
use Utopia\Database\Document;
use Utopia\Database\Exception as DatabaseException;
use Utopia\Database\Exception\Duplicate;
use Utopia\Database\Exception\Timeout;
use Utopia\Database\Query;
use Utopia\Database\Validator\Authorization;
use Utopia\Mongo\Client;
use Utopia\Mongo\Exception as MongoException;

class Mongo extends Adapter
{
    /**
     * @var array<string>
     */
    private array $operators = [
        '$eq',
        '$ne',
        '$lt',
        '$lte',
        '$gt',
        '$gte',
        '$in',
        '$text',
        '$search',
        '$or',
        '$and',
        '$match',
        '$regex',
    ];

    protected Client $client;

    /**
     * Default batch size for cursor operations
     */
    private const DEFAULT_BATCH_SIZE = 1000;

    //protected ?int $timeout = null;

    /**
     * Transaction/session state for MongoDB transactions
     */
    private ?object $sessionId = null; // Store raw BSON id object
    private ?int $txnNumber = null;
    protected int $inTransaction = 0;
    private bool $firstOpInTransaction = false;

    /**
     * Constructor.
     *
     * Set connection and settings
     *
     * @param Client $client
     * @throws MongoException
     */
    public function __construct(Client $client)
    {
        $this->client = $client;
        $this->client->connect();
    }

    public function setTimeout(int $milliseconds, string $event = Database::EVENT_ALL): void
    {
        if (!$this->getSupportForTimeouts()) {
            return;
        }

        $this->timeout = $milliseconds;
    }

    public function clearTimeout(string $event): void
    {
        parent::clearTimeout($event);

        $this->timeout = 0;
    }

    /**
     * @template T
     * @param callable(): T $callback
     * @return T
     * @throws \Throwable
     */
    public function withTransaction(callable $callback): mixed
    {
        // If the database is not a replica set, we can't use transactions
        if (!$this->client->isReplicaSet()) {
            $result = $callback();
            return $result;
        }

        // Removed the attmpts to retry the transaction.
        //Unlike pdo if we run theabortTransaction more then once (same transactioId),
        // it will throw an error the there is no transaction in progress.

        try {
            $this->startTransaction();
            $result = $callback();
            $this->commitTransaction();
            return $result;
        } catch (\Throwable $action) {
            try {
                $this->rollbackTransaction();
            } catch (\Throwable $rollback) {
                $this->inTransaction = 0;
                // Throw the original exception, not the rollback one
                // Since if it's a duplicate key error, the rollback will fail
                //and we want to throw the original exception.
            }
            $this->inTransaction = 0;
            throw $action;
        }
    }


    public function startTransaction(): bool
    {
        try {
            if ($this->inTransaction === 0) {
                if (!$this->sessionId) {
                    $this->sessionId = $this->client->startSession(); // Store raw id object
                }
                $this->txnNumber = ($this->txnNumber ?? 0) + 1;
                $this->firstOpInTransaction = true;

                // Initialize the transaction on MongoDB's side with a dummy find operation
                // This ensures the transaction is active even if validation fails later.
                $this->client->query([
                    'find' => 'system.version',
                    'filter' => $this->client->toObject([]),
                    'limit' => 1,
                    'lsid' => ['id' => $this->sessionId],
                    'txnNumber' => new \MongoDB\BSON\Int64($this->txnNumber), // Long type for txnNumber
                    'autocommit' => false,
                    'startTransaction' => true
                ], 'admin');

                $this->firstOpInTransaction = false;
            }
            $this->inTransaction++;
            return true;
        } catch (\Throwable $e) {
            throw new DatabaseException('Failed to start transaction: ' . $e->getMessage(), $e->getCode(), $e);
        }
    }

    public function commitTransaction(): bool
    {
        try {
            if ($this->inTransaction === 0) {
                return false;
            }
            $this->inTransaction--;
            if ($this->inTransaction === 0) {
                if (!$this->sessionId) {
                    return false;
                }
                try {
                    $result = $this->client->commitTransaction(
                        ['id' => $this->sessionId], // Pass raw id object
                        $this->txnNumber,
                        false
                    );
                } catch (\Throwable $e) {
                    throw new DatabaseException($e->getMessage(), $e->getCode(), $e);
                }

                // Session is now closed by the client using endSessions,  state is reseted
                // TODO  do we want  session per transaction or to manage it on the connection level?
                $this->sessionId = null;
                $this->txnNumber = null;

                return true;
            }
            return true;
        } catch (\Throwable $e) {
            throw new DatabaseException('Failed to commit transaction: ' . $e->getMessage(), $e->getCode(), $e);
        }
    }

    public function rollbackTransaction(): bool
    {

        try {
            if ($this->inTransaction === 0) {
                return false;
            }
            $this->inTransaction--;
            if ($this->inTransaction === 0) {
                if (!$this->sessionId) {
                    return false;
                }

                try {
                    $result = $this->client->abortTransaction(
                        ['id' => $this->sessionId], // Pass raw id object
                        $this->txnNumber,
                        false
                    );
                } catch (\Throwable $e) {
                    throw new DatabaseException($e->getMessage(), $e->getCode(), $e);
                }

                // Session is now closed by the client using endSessions, reset our state
                $this->sessionId = null;
                $this->txnNumber = null;

                return true;
            }
            return true;
        } catch (\Throwable $e) {
            throw new DatabaseException('Failed to rollback transaction: ' . $e->getMessage(), $e->getCode(), $e);
        }
    }

    /**
     * Helper to add transaction/session context to command options if in transaction
     *
     * @param array<string, mixed> $options
     * @return array<string, mixed>
     */
    private function addTransactionContext(array $options = []): array
    {
        if ($this->inTransaction) {
            $options['lsid'] = ['id' => $this->sessionId];
            $options['txnNumber'] = new \MongoDB\BSON\Int64($this->txnNumber);
            $options['autocommit'] = false;

            if ($this->firstOpInTransaction) {
                // For MongoDB, the first operation in a transaction should include startTransaction
                $options['startTransaction'] = true;
                $this->firstOpInTransaction = false;
            }
        }
        return $options;
    }

    /**
     * Ping Database
     *
     * @return bool
     * @throws Exception
     * @throws MongoException
     */
    public function ping(): bool
    {
        return $this->getClient()->query(['ping' => 1])->ok ?? false;
    }

    public function reconnect(): void
    {
        $this->client->connect();
    }

    /**
     * Create Database
     *
     * @param string $name
     *
     * @return bool
     */
    public function create(string $name): bool
    {
        return true;
    }

    /**
     * Check if database exists
     * Optionally check if collection exists in database
     *
     * @param string $database database name
     * @param string|null $collection (optional) collection name
     *
     * @return bool
     * @throws Exception
     */
    public function exists(string $database, ?string $collection = null): bool
    {
        if (!\is_null($collection)) {
            $collection = $this->getNamespace() . "_" . $collection;
            $list = $this->flattenArray($this->listCollections())[0]->firstBatch;
            foreach ($list as $obj) {
                if (\is_object($obj)
                    && isset($obj->name)
                    && $obj->name === $collection
                ) {
                    return true;
                }
            }

            return false;
        }

        return $this->getClient()->selectDatabase() != null;
    }

    /**
     * List Databases
     *
     * @return array<Document>
     * @throws Exception
     */
    public function list(): array
    {
        $list = [];

        foreach ((array)$this->getClient()->listDatabaseNames() as $value) {
            $list[] = $value;
        }

        return $list;
    }

    /**
     * Delete Database
     *
     * @param string $name
     *
     * @return bool
     * @throws Exception
     */
    public function delete(string $name): bool
    {
        $this->getClient()->dropDatabase([], $name);

        return true;
    }

    /**
     * Create Collection
     *
     * @param string $name
     * @param array<Document> $attributes
     * @param array<Document> $indexes
     * @return bool
     * @throws Exception
     */
    public function createCollection(string $name, array $attributes = [], array $indexes = []): bool
    {
        $id = $this->getNamespace() . '_' . $this->filter($name);

        if ($name === Database::METADATA && $this->exists($this->getNamespace(), $name)) {
            return true;
        }

        // Returns an array/object with the result document
        try {
            $this->getClient()->createCollection($id);

        } catch (MongoException $e) {
            throw $this->processException($e);
        }

        $internalIndex = [
            [
                'key' => ['_uid' => $this->getOrder(Database::ORDER_ASC)],
                'name' => '_uid',
                'unique' => true,
                'collation' => [
                    'locale' => 'en',
                    'strength' => 1,
                ]
            ],
            [
                'key' => ['_createdAt' => $this->getOrder(Database::ORDER_ASC)],
                'name' => '_createdAt',
            ],
            [
                'key' => ['_updatedAt' => $this->getOrder(Database::ORDER_ASC)],
                'name' => '_updatedAt',
            ],
            [
                'key' => ['_permissions' => $this->getOrder(Database::ORDER_ASC)],
                'name' => '_permissions',
            ]
        ];

        if ($this->sharedTables) {
            foreach ($internalIndex as &$index) {
                $index['key'] = array_merge(['_tenant' => $this->getOrder(Database::ORDER_ASC)], $index['key']);
            }
            unset($index);
        }

        $indexesCreated = $this->client->createIndexes($id, $internalIndex);

        if (!$indexesCreated) {
            return false;
        }

        // Since attributes are not used by this adapter
        // Only act when $indexes is provided

        if (!empty($indexes)) {
            /**
             * Each new index has format ['key' => [$attribute => $order], 'name' => $name, 'unique' => $unique]
             */
            $newIndexes = [];

            $collectionAttributes = $attributes;

            // using $i and $j as counters to distinguish from $key
            foreach ($indexes as $i => $index) {

                $key = [];
                $unique = false;
                $attributes = $index->getAttribute('attributes');
                $orders = $index->getAttribute('orders');

                // If sharedTables, always add _tenant as the first key
                if ($this->sharedTables) {
                    $key['_tenant'] = $this->getOrder(Database::ORDER_ASC);
                }

                foreach ($attributes as $attribute) {
                    $attribute = $this->filter($this->getInternalKeyForAttribute($attribute));

                    switch ($index->getAttribute('type')) {
                        case Database::INDEX_KEY:
                            $order = $this->getOrder($this->filter($orders[$i] ?? Database::ORDER_ASC));
                            break;
                        case Database::INDEX_FULLTEXT:
                            // MongoDB fulltext index is just 'text'
                            // Not using Database::INDEX_KEY for clarity
                            $order = 'text';
                            break;
                        case Database::INDEX_UNIQUE:
                            $order = $this->getOrder($this->filter($orders[$i] ?? Database::ORDER_ASC));
                            $unique = true;
                            break;
                        default:
                            // index not supported
                            return false;
                    }

                    $key[$attribute] = $order;
                }

                $newIndexes[$i] = [
                    'key' => $key,
                    'name' => $this->filter($index->getId()),
                    'unique' => $unique
                ];

                // Add partial filter for indexes to avoid indexing null values
                if (in_array($index->getAttribute('type'), [
                    Database::INDEX_UNIQUE,
                    Database::INDEX_KEY
                ])) {
                    $partialFilter = [];
                    foreach ($attributes as $attr) {
                        // Find the matching attribute in collectionAttributes to get its type
                        $attrType = 'string'; // Default fallback
                        foreach ($collectionAttributes as $collectionAttr) {
                            if ($collectionAttr->getId() === $attr) {
                                $attrType = $this->getMongoTypeCode($collectionAttr->getAttribute('type'));
                                break;
                            }
                        }
                        // Use both $exists: true and $type to exclude nulls and ensure correct type
                        $partialFilter[$attr] = ['$exists' => true, '$type' => $attrType];
                    }
                    if (!empty($partialFilter)) {
                        $newIndexes[$i]['partialFilterExpression'] = $partialFilter;
                    }
                }
            }

            if (!$this->getClient()->createIndexes($id, $newIndexes)) {
                return false;
            }
        }

        return true;
    }

    /**
     * List Collections
     *
     * @return array<Document>
     * @throws Exception
     */
    public function listCollections(): array
    {
        $list = [];

        foreach ((array)$this->getClient()->listCollectionNames() as $value) {
            $list[] = $value;
        }

        return $list;
    }

    /**
     * Get Collection Size on disk
     * @param string $collection
     * @return int
     * @throws DatabaseException
     */
    public function getSizeOfCollectionOnDisk(string $collection): int
    {
        return $this->getSizeOfCollection($collection);
    }

    /**
     * Get Collection Size of raw data
     * @param string $collection
     * @return int
     * @throws DatabaseException
     */
    public function getSizeOfCollection(string $collection): int
    {
        $namespace = $this->getNamespace();
        $collection = $this->filter($collection);
        $collection = $namespace . '_' . $collection;

        $command = [
            'collStats' => $collection,
            'scale' => 1
        ];

        try {
            $result = $this->getClient()->query($command);
            if (is_object($result)) {
                return $result->totalSize;
            } else {
                throw new DatabaseException('No size found');
            }
        } catch (Exception $e) {
            throw new DatabaseException('Failed to get collection size: ' . $e->getMessage());
        }
    }

    /**
     * Delete Collection
     *
     * @param string $id
     * @return bool
     * @throws Exception
     */
    public function deleteCollection(string $id): bool
    {
        $id = $this->getNamespace() . '_' . $this->filter($id);
        return (!!$this->getClient()->dropCollection($id));
    }

    /**
     * Analyze a collection updating it's metadata on the database engine
     *
     * @param string $collection
     * @return bool
     */
    public function analyzeCollection(string $collection): bool
    {
        return false;
    }

    /**
   * Create Attribute
     *
     * @param string $collection
     * @param string $id
     * @param string $type
     * @param int $size
     * @param bool $signed
     * @param bool $array
     * @return bool
     */
    public function createAttribute(string $collection, string $id, string $type, int $size, bool $signed = true, bool $array = false, bool $required = false): bool
    {
        return true;
    }

    /**
     * Create Attributes
     *
     * @param string $collection
     * @param array<array<string, mixed>> $attributes
     * @return bool
     * @throws DatabaseException
     */
    public function createAttributes(string $collection, array $attributes): bool
    {
        return true;
    }

    /**
     * Delete Attribute
     *
     * @param string $collection
     * @param string $id
     *
     * @return bool
     */
    public function deleteAttribute(string $collection, string $id): bool
    {
        $collection = $this->getNamespace() . '_' . $this->filter($collection);

        $this->getClient()->update(
            $collection,
            [],
            ['$unset' => [$id => '']],
            multi: true
        );

        return true;
    }

    /**
     * Rename Attribute.
     *
     * @param string $collection
     * @param string $id
     * @param string $name
     * @return bool
     */
    public function renameAttribute(string $collection, string $id, string $name): bool
    {
        $collection = $this->getNamespace() . '_' . $this->filter($collection);

        $this->getClient()->update(
            $collection,
            [],
            ['$rename' => [$id => $name]],
            multi: true
        );

        return true;
    }

    /**
     * @param string $collection
     * @param string $relatedCollection
     * @param string $type
     * @param bool $twoWay
     * @param string $id
     * @param string $twoWayKey
     * @return bool
     */
    public function createRelationship(string $collection, string $relatedCollection, string $type, bool $twoWay = false, string $id = '', string $twoWayKey = ''): bool
    {
        return true;
    }

    /**
     * @param string $collection
     * @param string $relatedCollection
     * @param string $type
     * @param bool $twoWay
     * @param string $key
     * @param string $twoWayKey
     * @param string $side
     * @param string|null $newKey
     * @param string|null $newTwoWayKey
     * @return bool
     * @throws DatabaseException
     * @throws MongoException
     */
    public function updateRelationship(
        string $collection,
        string $relatedCollection,
        string $type,
        bool $twoWay,
        string $key,
        string $twoWayKey,
        string $side,
        ?string $newKey = null,
        ?string $newTwoWayKey = null
    ): bool {
        $collection = $this->getNamespace() . '_' . $this->filter($collection);
        $relatedCollection = $this->getNamespace() . '_' . $this->filter($relatedCollection);

        $renameKey = [
            '$rename' => [
                $key => $newKey,
            ]
        ];

        $renameTwoWayKey = [
            '$rename' => [
                $twoWayKey => $newTwoWayKey,
            ]
        ];

        switch ($type) {
            case Database::RELATION_ONE_TO_ONE:
                if (!\is_null($newKey)) {
                    $this->getClient()->update($collection, updates: $renameKey, multi: true);
                }
                if ($twoWay && !\is_null($newTwoWayKey)) {
                    $this->getClient()->update($relatedCollection, updates: $renameTwoWayKey, multi: true);
                }
                break;
            case Database::RELATION_ONE_TO_MANY:
                if ($twoWay && !\is_null($newTwoWayKey)) {
                    $this->getClient()->update($relatedCollection, updates: $renameTwoWayKey, multi: true);
                }
                break;
            case Database::RELATION_MANY_TO_ONE:
                if (!\is_null($newKey)) {
                    $this->getClient()->update($collection, updates: $renameKey, multi: true);
                }
                break;
            case Database::RELATION_MANY_TO_MANY:
                $metadataCollection = new Document(['$id' => Database::METADATA]);
                $collection = $this->getDocument($metadataCollection, $collection);
                $relatedCollection = $this->getDocument($metadataCollection, $relatedCollection);

                $junction = $this->getNamespace() . '_' . $this->filter('_' . $collection->getSequence() . '_' . $relatedCollection->getSequence());

                if (!\is_null($newKey)) {
                    $this->getClient()->update($junction, updates: $renameKey, multi: true);
                }
                if ($twoWay && !\is_null($newTwoWayKey)) {
                    $this->getClient()->update($junction, updates: $renameTwoWayKey, multi: true);
                }
                break;
            default:
                throw new DatabaseException('Invalid relationship type');
        }

        return true;
    }

    /**
     * @param string $collection
     * @param string $relatedCollection
     * @param string $type
     * @param bool $twoWay
     * @param string $key
     * @param string $twoWayKey
     * @param string $side
     * @return bool
     * @throws MongoException
     * @throws Exception
     */
    public function deleteRelationship(
        string $collection,
        string $relatedCollection,
        string $type,
        bool $twoWay,
        string $key,
        string $twoWayKey,
        string $side
    ): bool {
        $junction = $this->getNamespace() . '_' . $this->filter('_' . $collection . '_' . $relatedCollection);
        $collection = $this->getNamespace() . '_' . $this->filter($collection);
        $relatedCollection = $this->getNamespace() . '_' . $this->filter($relatedCollection);

        switch ($type) {
            case Database::RELATION_ONE_TO_ONE:
                $this->getClient()->update($collection, [], ['$unset' => [$key => '']], multi: true);
                if ($twoWay) {
                    $this->getClient()->update($relatedCollection, [], ['$unset' => [$twoWayKey => '']], multi: true);
                }
                break;
            case Database::RELATION_ONE_TO_MANY:
                if ($side === Database::RELATION_SIDE_PARENT) {
                    $this->getClient()->update($collection, [], ['$unset' => [$key => '']], multi: true);
                } else {
                    $this->getClient()->update($relatedCollection, [], ['$unset' => [$twoWayKey => '']], multi: true);
                }
                break;
            case Database::RELATION_MANY_TO_ONE:
                if ($side === Database::RELATION_SIDE_CHILD) {
                    $this->getClient()->update($collection, [], ['$unset' => [$key => '']], multi: true);
                } else {
                    $this->getClient()->update($relatedCollection, [], ['$unset' => [$twoWayKey => '']], multi: true);
                }
                break;
            case Database::RELATION_MANY_TO_MANY:
                $this->getClient()->dropCollection($junction);
                break;
            default:
                throw new DatabaseException('Invalid relationship type');
        }

        return true;
    }

    /**
     * Create Index
     *
     * @param string $collection
     * @param string $id
     * @param string $type
     * @param array<string> $attributes
     * @param array<int> $lengths
     * @param array<string> $orders
     * @param array<string, string> $indexAttributeTypes
     * @param array<string, mixed> $collation
     * @return bool
     * @throws Exception
     */
    public function createIndex(string $collection, string $id, string $type, array $attributes, array $lengths, array $orders, array $indexAttributeTypes = [], array $collation = []): bool
    {
        $name = $this->getNamespace() . '_' . $this->filter($collection);
        $id = $this->filter($id);
        $indexes = [];
        $options = [];
        $indexes['name'] = $id;

        // If sharedTables, always add _tenant as the first key
        if ($this->sharedTables) {
            $indexes['key']['_tenant'] = $this->getOrder(Database::ORDER_ASC);
        }

        foreach ($attributes as $i => $attribute) {

            $attributes[$i] = $this->filter($this->getInternalKeyForAttribute($attribute));

            $orderType = $this->getOrder($this->filter($orders[$i] ?? Database::ORDER_ASC));
            $indexes['key'][$attributes[$i]] = $orderType;

            switch ($type) {
                case Database::INDEX_KEY:
                    break;
                case Database::INDEX_FULLTEXT:
                    $indexes['key'][$attributes[$i]] = 'text';
                    break;
                case Database::INDEX_UNIQUE:
                    $indexes['unique'] = true;
                    break;
                default:
                    return false;
            }
        }

        /**
         * Collation
         *  .1  Moved under $indexes.
         *  .2  Updated format.
         *  .3  Avoid adding collation to fulltext index
         */

        if (!empty($collation) &&
            $type !== Database::INDEX_FULLTEXT) {
            $indexes['collation'] = [
                'locale' => 'en',
                'strength' => 1,
            ];
        }

        // Add partial filter for indexes to avoid indexing null values
        if (in_array($type, [Database::INDEX_UNIQUE, Database::INDEX_KEY])) {
            $partialFilter = [];
            foreach ($attributes as $i => $attr) {
                $attrType = $indexAttributeTypes[$i] ?? Database::VAR_STRING; // Default to string if type not provided
                $attrType = $this->getMongoTypeCode($attrType);
                $partialFilter[$attr] = ['$exists' => true, '$type' => $attrType];
            }
            if (!empty($partialFilter)) {
                $indexes['partialFilterExpression'] = $partialFilter;
            }
        }

        return $this->client->createIndexes($name, [$indexes], $options);
    }

    /**
     * Rename Index.
     *
     * @param string $collection
     * @param string $old
     * @param string $new
     *
     * @return bool
     * @throws Exception
     */
    public function renameIndex(string $collection, string $old, string $new): bool
    {
        $collection = $this->filter($collection);
        $metadataCollection = new Document(['$id' => Database::METADATA]);
        $collectionDocument = $this->getDocument($metadataCollection, $collection);
        $old = $this->filter($old);
        $new = $this->filter($new);
        $indexes = json_decode($collectionDocument['indexes'], true);
        $index = null;

        foreach ($indexes as $node) {
            if ($node['key'] === $old) {
                $index = $node;
                break;
            }
        }

        // Extract attribute types from the collection document
        $indexAttributeTypes = [];
        if (isset($collectionDocument['attributes'])) {
            $attributes = json_decode($collectionDocument['attributes'], true);
            if ($attributes && $index) {
                // Map index attributes to their types
                foreach ($index['attributes'] as $attrName) {
                    foreach ($attributes as $attr) {
                        if ($attr['key'] === $attrName) {
                            $indexAttributeTypes[$attrName] = $attr['type'];
                            break;
                        }
                    }
                }
            }
        }

        if ($index
            && $this->deleteIndex($collection, $old)
            && $this->createIndex(
                $collection,
                $new,
                $index['type'],
                $index['attributes'],
                $index['lengths'] ?? [],
                $index['orders'] ?? [],
                $indexAttributeTypes, // Use extracted attribute types
                []
            )) {
            return true;
        }

        return false;
    }

    /**
     * Delete Index
     *
     * @param string $collection
     * @param string $id
     *
     * @return bool
     * @throws Exception
     */
    public function deleteIndex(string $collection, string $id): bool
    {
        $name = $this->getNamespace() . '_' . $this->filter($collection);
        $id = $this->filter($id);
        $this->getClient()->dropIndexes($name, [$id]);

        return true;
    }

    /**
     * Get Document
     *
     * @param Document $collection
     * @param string $id
     * @param Query[] $queries
     * @return Document
     * @throws MongoException
     */
    public function getDocument(Document $collection, string $id, array $queries = [], bool $forUpdate = false): Document
    {
        $name = $this->getNamespace() . '_' . $this->filter($collection->getId());

        $filters = ['_uid' => $id];

        if ($this->sharedTables) {
            $filters['_tenant'] = $this->getTenantFilters($collection->getId());
        }

        $options = [];

        $selections = $this->getAttributeSelections($queries);

        if (!empty($selections) && !\in_array('*', $selections)) {
            $options['projection'] = $this->getAttributeProjection($selections);
        }

        try {
            $result = $this->client->find($name, $filters, $options)->cursor->firstBatch;
        } catch (MongoException $e) {
            throw $this->processException($e);
        }

        if (empty($result)) {
            return new Document([]);
        }

        $result = $this->replaceChars('_', '$', (array)$result[0]);

        return new Document($result);
    }

    /**
     * Create Document
     *
     * @param Document $collection
     * @param Document $document
     *
     * @return Document
     * @throws Exception
     */
    public function createDocument(Document $collection, Document $document): Document
    {

        $name = $this->getNamespace() . '_' . $this->filter($collection->getId());

        $sequence = $document->getSequence();

        $document->removeAttribute('$sequence');

        if ($this->sharedTables) {
            $document->setAttribute('$tenant', $this->getTenant());
        }

        $record = $this->replaceChars('$', '_', (array)$document);

        // Insert manual id if set
        if (!empty($sequence)) {
            $record['_id'] = $sequence;
        }
        $options = $this->addTransactionContext([]);
        $result = $this->insertDocument($name, $this->removeNullKeys($record), $options);
        $result = $this->replaceChars('_', '$', $result);
        // in order to keep the original object refrence.
        foreach ($result as $key => $value) {
            $document->setAttribute($key, $value);
        }

        return $document;
    }

    /**
     * Returns the document after casting from
     * @param Document $collection
     * @param Document $document
     * @return Document
     */
    public function castingAfter(Document $collection, Document $document): Document
    {
        if (!$this->getSupportForInternalCasting()) {
            return $document;
        }

        if ($document->isEmpty()) {
            return $document;
        }

        $attributes = $collection->getAttribute('attributes', []);

        $attributes = \array_merge($attributes, Database::INTERNAL_ATTRIBUTES);

        foreach ($attributes as $attribute) {
            $key = $attribute['$id'] ?? '';
            $type = $attribute['type'] ?? '';
            $array = $attribute['array'] ?? false;
            $value = $document->getAttribute($key, null);
            if (is_null($value)) {
                continue;
            }

            if ($array) {
                $value = !is_string($value)
                    ? $value
                    : json_decode($value, true);
            } else {
                $value = [$value];
            }

            foreach ($value as &$node) {
                switch ($type) {
                    case Database::VAR_INTEGER:
                        $node = (int)$node;
                        break;
                    case Database::VAR_DATETIME :
                        if ($node instanceof UTCDateTime) {
                            $node = DateTime::format($node->toDateTime());
                        }
                        break;
                    default:
                        break;
                }
            }
            unset($node);
            $document->setAttribute($key, ($array) ? $value : $value[0]);
        }

        return $document;
    }

    /**
     * Returns the document after casting to
     * @param Document $collection
     * @param Document $document
     * @return Document
     * @throws Exception
     */
    public function castingBefore(Document $collection, Document $document): Document
    {
        if (!$this->getSupportForInternalCasting()) {
            return $document;
        }

        if ($document->isEmpty()) {
            return $document;
        }

        $attributes = $collection->getAttribute('attributes', []);

        $attributes = \array_merge($attributes, Database::INTERNAL_ATTRIBUTES);

        foreach ($attributes as $attribute) {

            $key = $attribute['$id'] ?? '';
            $type = $attribute['type'] ?? '';
            $array = $attribute['array'] ?? false;

            $value = $document->getAttribute($key, null);
            if (is_null($value)) {
                continue;
            }

            if ($array) {
                $value = !is_string($value)
                    ? $value
                    : json_decode($value, true);
            } else {
                $value = [$value];
            }

            foreach ($value as &$node) {
                switch ($type) {
                    case Database::VAR_DATETIME :
                        if (!($node instanceof UTCDateTime)) {
                            $node = new UTCDateTime(new \DateTime($node));
                        }
                        break;
                    default:
                        break;
                }
            }
            unset($node);
            $document->setAttribute($key, ($array) ? $value : $value[0]);
        }

        return $document;
    }

    /**
     * Create Documents in batches
     *
     * @param Document $collection
     * @param array<Document> $documents
     *
     * @return array<Document>
     *
     * @throws Duplicate
     */
    public function createDocuments(Document $collection, array $documents): array
    {
        $name = $this->getNamespace() . '_' . $this->filter($collection->getId());

        $options = $this->addTransactionContext([]);
        $records = [];
        $hasSequence = null;
        $documents = \array_map(fn ($doc) => clone $doc, $documents);

        foreach ($documents as $document) {
            $sequence = $document->getSequence();

            if ($hasSequence === null) {
                $hasSequence = !empty($sequence);
            } elseif ($hasSequence == empty($sequence)) {
                throw new DatabaseException('All documents must have an sequence if one is set');
            }

            $record = $this->replaceChars('$', '_', (array)$document);

            if (!empty($sequence)) {
                $record['_id'] = $sequence;
            }

            $records[] = $record;
        }
        try {
            $documents = $this->client->insertMany($name, $records, $options);
        } catch (MongoException $e) {
            throw $this->processException($e);
        }
        foreach ($documents as $index => $document) {
            $documents[$index] = $this->replaceChars('_', '$', $this->client->toArray($document));
            $documents[$index] = new Document($documents[$index]);
        }

        return $documents;
    }

    /**
     *
     * @param string $name
     * @param array<string, mixed> $document
     * @param array<string, mixed> $options
     *
     * @return array<string, mixed>
     * @throws Duplicate
     */
    private function insertDocument(string $name, array $document, array $options = []): array
    {
        try {
            $result = $this->client->insert($name, $document, $options);
            $filters = [];
            $filters['_uid'] = $document['_uid'];

            if ($this->sharedTables) {
                $filters['_tenant'] = $this->getTenantFilters($name);
            }

            try {
                $result = $this->client->find(
                    $name,
                    $filters,
                    array_merge(['limit' => 1], $options)
                )->cursor->firstBatch[0];
            } catch (MongoException $e) {
                throw $this->processException($e);
            }

            return $this->client->toArray($result);
        } catch (MongoException $e) {
            throw $this->processException($e);
        }
    }

    /**
     * Update Document
     *
     * @param Document $collection
     * @param string $id
     * @param Document $document
     * @param bool $skipPermissions
     * @return Document
     * @throws DatabaseException
     * @throws Duplicate
     */
    public function updateDocument(Document $collection, string $id, Document $document, bool $skipPermissions): Document
    {
        $name = $this->getNamespace() . '_' . $this->filter($collection->getId());

        $record = $document->getArrayCopy();
        $record = $this->replaceChars('$', '_', $record);

        $filters = [];
        $filters['_uid'] = $id;

        if ($this->sharedTables) {
            $filters['_tenant'] = $this->getTenantFilters($collection->getId());
        }

        try {
            unset($record['_id']); // Don't update _id

            $options = $this->addTransactionContext([]);
            $this->client->update($name, $filters, $record, $options);
        } catch (MongoException $e) {
            throw $this->processException($e);
        }

        return $document;
    }

    /**
     * Update documents
     *
     * Updates all documents which match the given query.
     *
     * @param Document $collection
     * @param Document $updates
     * @param array<Document> $documents
     *
     * @return int
     *
     * @throws DatabaseException
     */
    public function updateDocuments(Document $collection, Document $updates, array $documents): int
    {
        ;
        $name = $this->getNamespace() . '_' . $this->filter($collection->getId());

        $options = $this->addTransactionContext([]);
        $queries = [
            Query::equal('$sequence', \array_map(fn ($document) => $document->getSequence(), $documents))
        ];

        $filters = $this->buildFilters($queries);

        if ($this->sharedTables) {
            $filters['_tenant'] = $this->getTenantFilters($collection->getId());
        }

        $record = $updates->getArrayCopy();
        $record = $this->replaceChars('$', '_', $record);

        $updateQuery = [
            '$set' => $record,
        ];

        try {
            $this->client->update($name, $filters, $updateQuery, multi: true, options: $options);
        } catch (MongoException $e) {
            throw $this->processException($e);
        }

        return 1;
    }

    /**
     * @param Document $collection
     * @param string $attribute
     * @param array<Change> $changes
     * @return array<Document>
     */
    public function upsertDocuments(Document $collection, string $attribute, array $changes): array
    {
        if (empty($changes)) {
            return $changes;
        }

        try {
            $name = $this->getNamespace() . '_' . $this->filter($collection->getId());
            $attribute = $this->filter($attribute);

            $operations = [];
            foreach ($changes as $change) {
                $document = $change->getNew();
                $attributes = $document->getAttributes();
                $attributes['_uid'] = $document->getId();
                $attributes['_createdAt'] = $document['$createdAt'];
                $attributes['_updatedAt'] = $document['$updatedAt'];
                $attributes['_permissions'] = $document->getPermissions();

                if (!empty($document->getSequence())) {
                    $attributes['_id'] = $document->getSequence();
                }

                if ($this->sharedTables) {
                    $attributes['_tenant'] = $document->getTenant();
                }

                $record = $this->replaceChars('$', '_', $attributes);

                // Build filter for upsert
                $filters = ['_uid' => $document->getId()];

                if ($this->sharedTables) {
                    $filters['_tenant'] = $this->getTenantFilters($collection->getId());
                }

                unset($record['_id']); // Don't update _id

                if (!empty($attribute)) {
                    // Get the attribute value before removing it from $set
                    $attributeValue = $record[$attribute] ?? 0;

                    // Remove the attribute from $set since we're incrementing it
                    // it is requierd to mimic the behaver of SQL on duplicate key update
                    unset($record[$attribute]);

                    // Increment the specific attribute and update all other fields
                    $update = [
                        '$inc' => [$attribute => $attributeValue],
                        '$set' => $record
                    ];
                } else {
                    // Update all fields
                    $update = [
                        '$set' => $record
                    ];

                    // Add UUID7 _id for new documents in upsert operations
                    if (empty($document->getSequence())) {
                        $update['$setOnInsert'] = [
                            '_id' => $this->client->createUuid()
                        ];
                    }
                }

                $operations[] = [
                    'filter' => $filters,
                    'update' => $update,
                ];
            }

            $options = $this->addTransactionContext([]);

            $this->client->upsert(
                $name,
                $operations,
                options: $options
            );

        } catch (MongoException $e) {
            throw $this->processException($e);
        }

        return \array_map(fn ($change) => $change->getNew(), $changes);
    }

    /**
     * Get sequences for documents that were created
     *
     * @param string $collection
     * @param array<Document> $documents
     * @return array<Document>
     * @throws DatabaseException
     * @throws MongoException
     */
    public function getSequences(string $collection, array $documents): array
    {
        $documentIds = [];
        $documentTenants = [];
        foreach ($documents as $document) {
            if (empty($document->getSequence())) {
                $documentIds[] = $document->getId();

                if ($this->sharedTables) {
                    $documentTenants[] = $document->getTenant();
                }
            }
        }

        if (empty($documentIds)) {
            return $documents;
        }

        $sequences = [];
        $name = $this->getNamespace() . '_' . $this->filter($collection);

        $filters = ['_uid' => ['$in' => $documentIds]];

        if ($this->sharedTables) {
            $filters['_tenant'] = $this->getTenantFilters($collection, $documentTenants);
        }
        try {
<<<<<<< HEAD
            // Use cursor paging for large result sets
            $options = [
                'projection' => ['_uid' => 1, '_id' => 1],
                'batchSize' => self::DEFAULT_BATCH_SIZE
            ];

            $response = $this->client->find($name, $filters, $options);
            $results = $response->cursor->firstBatch ?? [];

            // Process first batch
            foreach ($results as $result) {
                $sequences[$result->_uid] = (string)$result->_id;
            }

            // Get cursor ID for subsequent batches
            $cursorId = $response->cursor->id ?? null;

            // Continue fetching with getMore
            while ($cursorId && $cursorId !== 0) {
                $moreResponse = $this->client->getMore((int)$cursorId, $name, self::DEFAULT_BATCH_SIZE);
                $moreResults = $moreResponse->cursor->nextBatch ?? [];

                if (empty($moreResults)) {
                    break;
                }

                foreach ($moreResults as $result) {
                    $sequences[$result->_uid] = (string)$result->_id;
                }

                // Update cursor ID for next iteration
                $cursorId = (int)($moreResponse->cursor->id ?? 0);
            }
=======
            $options = $this->addTransactionContext(['projection' => ['_uid' => 1, '_id' => 1]]);
            $results = $this->client->find($name, $filters, $options);
>>>>>>> 160c6f9c
        } catch (MongoException $e) {
            throw $this->processException($e);
        }

        foreach ($documents as $document) {
            if (isset($sequences[$document->getId()])) {
                $document['$sequence'] = $sequences[$document->getId()];
            }
        }

        return $documents;
    }

    /**
     * Increase or decrease an attribute value
     *
     * @param string $collection
     * @param string $id
     * @param string $attribute
     * @param int|float $value
     * @param string $updatedAt
     * @param int|float|null $min
     * @param int|float|null $max
     * @return bool
     * @throws DatabaseException
     * @throws MongoException
     * @throws Exception
     */
    public function increaseDocumentAttribute(string $collection, string $id, string $attribute, int|float $value, string $updatedAt, int|float|null $min = null, int|float|null $max = null): bool
    {
        $attribute = $this->filter($attribute);
        $filters = ['_uid' => $id];

        if ($this->sharedTables) {
            $filters['_tenant'] = $this->getTenantFilters($collection);
        }

        if ($max) {
            $filters[$attribute] = ['$lte' => $max];
        }

        if ($min) {
            $filters[$attribute] = ['$gte' => $min];
        }

        $options = $this->addTransactionContext([]);
        $this->client->update(
            $this->getNamespace() . '_' . $this->filter($collection),
            $filters,
            [
                '$inc' => [$attribute => $value],
                '$set' => ['_updatedAt' => $this->toMongoDatetime($updatedAt)],
            ],
            options: $options
        );

        return true;
    }

    /**
     * Delete Document
     *
     * @param string $collection
     * @param string $id
     *
     * @return bool
     * @throws Exception
     */
    public function deleteDocument(string $collection, string $id): bool
    {
        $name = $this->getNamespace() . '_' . $this->filter($collection);

        $filters = [];
        $filters['_uid'] = $id;

        if ($this->sharedTables) {
            $filters['_tenant'] = $this->getTenantFilters($collection);
        }

        $options = $this->addTransactionContext([]);
        $result = $this->client->delete($name, $filters, 1, [], $options);

        return (!!$result);
    }

    /**
     * Delete Documents
     *
     * @param string $collection
     * @param array<string> $sequences
     * @param array<string> $permissionIds
     * @return int
     */
    public function deleteDocuments(string $collection, array $sequences, array $permissionIds): int
    {
        $name = $this->getNamespace() . '_' . $this->filter($collection);

        foreach ($sequences as $index => $sequence) {
            $sequences[$index] = $sequence;
        }

        $filters = $this->buildFilters([new Query(Query::TYPE_EQUAL, '_id', $sequences)]);

        if ($this->sharedTables) {
            $filters['_tenant'] = $this->getTenantFilters($collection);
        }

        $filters = $this->replaceInternalIdsKeys($filters, '$', '_', $this->operators);

        $options = $this->addTransactionContext([]);

        try {
            $count = $this->client->delete(
                collection: $name,
                filters: $filters,
                limit: 0,
                deleteOptions: [],
                options: $options
            );
        } catch (MongoException $e) {
            $this->processException($e);
        }

        return $count ?? 0;
    }

    /**
     * Update Attribute.
     * @param string $collection
     * @param string $id
     * @param string $type
     * @param int $size
     * @param bool $signed
     * @param bool $array
     * @param string $newKey
     *
     * @return bool
     */
    public function updateAttribute(string $collection, string $id, string $type, int $size, bool $signed = true, bool $array = false, ?string $newKey = null, bool $required = false): bool
    {
        if (!empty($newKey) && $newKey !== $id) {
            return $this->renameAttribute($collection, $id, $newKey);
        }
        return true;
    }

    /**
     * TODO Consider moving this to adapter.php
     * @param string $attribute
     * @return string
     */
    protected function getInternalKeyForAttribute(string $attribute): string
    {
        return match ($attribute) {
            '$id' => '_uid',
            '$sequence' => '_id',
            '$collection' => '_collection',
            '$tenant' => '_tenant',
            '$createdAt' => '_createdAt',
            '$updatedAt' => '_updatedAt',
            '$permissions' => '_permissions',
            default => $attribute
        };
    }


    /**
    * Find Documents
    *
    * Find data sets using chosen queries
    *
    * @param Document $collection
    * @param array<Query> $queries
    * @param int|null $limit
    * @param int|null $offset
    * @param array<string> $orderAttributes
    * @param array<string> $orderTypes
    * @param array<string, mixed> $cursor
    * @param string $cursorDirection
    * @param string $forPermission
    *
    * @return array<Document>
    * @throws Exception
    * @throws Timeout
    */
    public function find(Document $collection, array $queries = [], ?int $limit = 25, ?int $offset = null, array $orderAttributes = [], array $orderTypes = [], array $cursor = [], string $cursorDirection = Database::CURSOR_AFTER, string $forPermission = Database::PERMISSION_READ): array
    {
        $name = $this->getNamespace() . '_' . $this->filter($collection->getId());
        $queries = array_map(fn ($query) => clone $query, $queries);

        $filters = $this->buildFilters($queries);

        if ($this->sharedTables) {
            $filters['_tenant'] = $this->getTenantFilters($collection->getId());
        }

        // permissions
        if (Authorization::$status) {
            $roles = \implode('|', Authorization::getRoles());
            $filters['_permissions']['$in'] = [new Regex("{$forPermission}\\(\".*(?:{$roles}).*\"\\)", 'i')];
        }

        $options = [];

        if (!\is_null($limit)) {
            $options['limit'] = $limit;
        }
        if (!\is_null($offset)) {
            $options['skip'] = $offset;
        }

        if ($this->timeout) {
            $options['maxTimeMS'] = $this->timeout;
        }

        $selections = $this->getAttributeSelections($queries);
        if (!empty($selections) && !\in_array('*', $selections)) {
            $options['projection'] = $this->getAttributeProjection($selections);
        }

        // Add transaction context to options
        $options = $this->addTransactionContext($options);

        $orFilters = [];

        foreach ($orderAttributes as $i => $originalAttribute) {
            $attribute = $this->getInternalKeyForAttribute($originalAttribute);
            $attribute = $this->filter($attribute);

            $orderType = $this->filter($orderTypes[$i] ?? Database::ORDER_ASC);
            $direction = $orderType;

            /** Get sort direction  ASC || DESC**/
            if ($cursorDirection === Database::CURSOR_BEFORE) {
                $direction = ($direction === Database::ORDER_ASC)
                    ? Database::ORDER_DESC
                    : Database::ORDER_ASC;
            }

            $options['sort'][$attribute] = $this->getOrder($direction);

            /** Get operator sign  '$lt' ? '$gt' **/
            $operator = $cursorDirection === Database::CURSOR_AFTER
                ? ($orderType === Database::ORDER_DESC ? Query::TYPE_LESSER : Query::TYPE_GREATER)
                : ($orderType === Database::ORDER_DESC ? Query::TYPE_GREATER : Query::TYPE_LESSER);

            $operator = $this->getQueryOperator($operator);

            if (!empty($cursor)) {

                $andConditions = [];
                for ($j = 0; $j < $i; $j++) {
                    $originalPrev = $orderAttributes[$j];
                    $prevAttr = $this->filter($this->getInternalKeyForAttribute($originalPrev));

                    $tmp = $cursor[$originalPrev];
                    if ($originalPrev === '$sequence') {
                        $tmp = $tmp;
                    }

                    $andConditions[] = [
                        $prevAttr => $tmp
                    ];
                }

                $tmp = $cursor[$originalAttribute];

                if ($originalAttribute === '$sequence') {
                    /** If there is only $sequence attribute in $orderAttributes skip Or And  operators **/
                    if (count($orderAttributes) === 1) {
                        $filters[$attribute] = [
                            $operator => $tmp
                        ];
                        break;
                    }
                }

                $andConditions[] = [
                    $attribute => [
                        $operator => $tmp
                    ]
                ];

                $orFilters[] = [
                    '$and' => $andConditions
                ];
            }
        }

        if (!empty($orFilters)) {
            $filters['$or'] = $orFilters;
        }

        // Translate operators and handle time filters
        $filters = $this->replaceInternalIdsKeys($filters, '$', '_', $this->operators);

        $found = [];

        try {
            // Use proper cursor iteration with reasonable batch size
            $options['batchSize'] = self::DEFAULT_BATCH_SIZE;

            $response = $this->client->find($name, $filters, $options);
            $results = $response->cursor->firstBatch ?? [];
            // Process first batch
            foreach ($results as $result) {
                $record = $this->replaceChars('_', '$', (array)$result);
                $found[] = new Document($record);
            }

            // Get cursor ID for subsequent batches
            $cursorId = $response->cursor->id ?? null;

            // Continue fetching with getMore
            while ($cursorId && $cursorId !== 0) {
                // Check if limit is reached
                if (!\is_null($limit) && count($found) >= $limit) {
                    break;
                }

                $moreResponse = $this->client->getMore((int)$cursorId, $name, self::DEFAULT_BATCH_SIZE);
                $moreResults = $moreResponse->cursor->nextBatch ?? [];

                if (empty($moreResults)) {
                    break;
                }

                foreach ($moreResults as $result) {
                    $record = $this->replaceChars('_', '$', (array)$result);
                    $found[] = new Document($record);

                    // Check limit again after each document
                    if (!\is_null($limit) && count($found) >= $limit) {
                        break 2; // Break both inner and outer loops
                    }
                }

                $cursorId = (int)($moreResponse->cursor->id ?? 0);
            }

        } catch (MongoException $e) {
            throw $this->processException($e);
        }

        if ($cursorDirection === Database::CURSOR_BEFORE) {
            $found = array_reverse($found);
        }

        return $found;
    }


    /**
     * Converts Appwrite database type to MongoDB BSON type code.
     *
     * @param string $appwriteType
     * @return string
     */
    private function getMongoTypeCode(string $appwriteType): string
    {
        return match ($appwriteType) {
            Database::VAR_STRING => 'string',
            Database::VAR_INTEGER => 'int',
            Database::VAR_FLOAT => 'double',
            Database::VAR_BOOLEAN => 'bool',
            Database::VAR_DATETIME => 'date',
            Database::VAR_ID => 'string',
            Database::VAR_UUID7 => 'string',
            default => 'string'
        };
    }

    /**
     * Converts timestamp to Mongo\BSON datetime format.
     *
     * @param string $dt
     * @return UTCDateTime
     * @throws Exception
     */
    private function toMongoDatetime(string $dt): UTCDateTime
    {
        return new UTCDateTime(new \DateTime($dt));
    }

    /**
     * Recursive function to replace chars in array keys, while
     * skipping any that are explicitly excluded.
     *
     * @param array<string, mixed> $array
     * @param string $from
     * @param string $to
     * @param array<string> $exclude
     * @return array<string, mixed>
     */
    private function replaceInternalIdsKeys(array $array, string $from, string $to, array $exclude = []): array
    {
        $result = [];

        foreach ($array as $key => $value) {
            if (!in_array($key, $exclude)) {
                $key = str_replace($from, $to, $key);
            }

            $result[$key] = is_array($value)
                ? $this->replaceInternalIdsKeys($value, $from, $to, $exclude)
                : $value;
        }

        return $result;
    }


    /**
         * Count Documents
         *
         * @param Document $collection
         * @param array<Query> $queries
         * @param int|null $max
         * @return int
         * @throws Exception
         */
    public function count(Document $collection, array $queries = [], ?int $max = null): int
    {
        $name = $this->getNamespace() . '_' . $this->filter($collection->getId());

        $queries = array_map(fn ($query) => clone $query, $queries);

        $filters = [];
        $options = [];

        if (!\is_null($max) && $max > 0) {
            $options['limit'] = $max;
        }

        if ($this->timeout) {
            $options['maxTimeMS'] = $this->timeout;
        }

        // Build filters from queries
        $filters = $this->buildFilters($queries);

        if ($this->sharedTables) {
            $filters['_tenant'] = $this->getTenantFilters($collection->getId());
        }

        // Add permissions filter if authorization is enabled
        if (Authorization::$status) {
            $roles = \implode('|', Authorization::getRoles());
            $filters['_permissions']['$in'] = [new Regex("read\(\".*(?:{$roles}).*\"\)", 'i')];
        }

        /**
         * Use MongoDB aggregation pipeline for accurate counting
         * Accuracy and Sharded Clusters
         * "On a sharded cluster, the count command when run without a query predicate can result in an inaccurate
         * count if orphaned documents exist or if a chunk migration is in progress.
         * To avoid these situations, on a sharded cluster, use the db.collection.aggregate() method"
         * https://www.mongodb.com/docs/manual/reference/command/count/#response
         **/

        // Original count command (commented for reference and fallback)
        // Use this for single-instance MongoDB when performance is critical and accuracy is not a concern

        

        $options = $this->addTransactionContext([]);
        // return $this->client->count($name, $filters, $options);

        $pipeline = [];

        // Add match stage if filters are provided
        if (!empty($filters)) {
            $pipeline[] = ['$match' => $this->client->toObject($filters)];
        }

        // Add limit stage if specified
        if (!\is_null($max) && $max > 0) {
            $pipeline[] = ['$limit' => $max];
        }

        // Use $group and $sum when limit is specified, $count when no limit
        // Note: $count stage doesn't works well with $limit in the same pipeline
        // When limit is specified, we need to use $group + $sum to count the limited documents
        if (!\is_null($max) && $max > 0) {
            // When limit is specified, use $group and $sum to count limited documents
            $pipeline[] = [
                '$group' => [
                    '_id' => null,
                    'total' => ['$sum' => 1]]
            ];
        } else {
            // When no limit is passed, use $count for better performance
            $pipeline[] = [
                '$count' => 'total'
            ];
        }

        try {

            $result = $this->client->aggregate($name, $pipeline, $options);

            // Aggregation returns stdClass with cursor property containing firstBatch
            if (isset($result->cursor) && !empty($result->cursor->firstBatch)) {
                $firstResult = $result->cursor->firstBatch[0];

                // Handle both $count and $group response formats
                if (isset($firstResult->total)) {
                    return (int)$firstResult->total;
                }
            }

            return 0;
        } catch (MongoException $e) {
            return 0;
        }
    }


    /**
     * Sum an attribute
     *
     * @param Document $collection
     * @param string $attribute
     * @param array<Query> $queries
     * @param int|null $max
     *
     * @return int|float
     * @throws Exception
     */

    public function sum(Document $collection, string $attribute, array $queries = [], ?int $max = null): float|int
    {
        $name = $this->getNamespace() . '_' . $this->filter($collection->getId());

        // queries
        $queries = array_map(fn ($query) => clone $query, $queries);
        $filters = $this->buildFilters($queries);

        if ($this->sharedTables) {
            $filters['_tenant'] = $this->getTenantFilters($collection->getId());
        }

        // permissions
        if (Authorization::$status) { // skip if authorization is disabled
            $roles = \implode('|', Authorization::getRoles());
            $filters['_permissions']['$in'] = [new Regex("read\(\".*(?:{$roles}).*\"\)", 'i')];
        }

        // using aggregation to get sum an attribute as described in
        // https://docs.mongodb.com/manual/reference/method/db.collection.aggregate/
        // Pipeline consists of stages to aggregation, so first we set $match
        // that will load only documents that matches the filters provided and passes to the next stage
        // then we set $limit (if $max is provided) so that only $max documents will be passed to the next stage
        // finally we use $group stage to sum the provided attribute that matches the given filters and max
        // We pass the $pipeline to the aggregate method, which returns a cursor, then we get
        // the array of results from the cursor, and we return the total sum of the attribute
        $pipeline = [];
        if (!empty($filters)) {
            $pipeline[] = ['$match' => $filters];
        }
        if (!empty($max)) {
            $pipeline[] = ['$limit' => $max];
        }
        $pipeline[] = [
            '$group' => [
                '_id' => null,
                'total' => ['$sum' => '$' . $attribute],
            ],
        ];

        $options = $this->addTransactionContext([]);
        return $this->client->aggregate($name, $pipeline, $options)->cursor->firstBatch[0]->total ?? 0;
    }

    /**
     * @return Client
     *
     * @throws Exception
     */
    protected function getClient(): Client
    {
        return $this->client;
    }

    /**
     * Keys cannot begin with $ in MongoDB
     * Convert $ prefix to _ on $id, $permissions, and $collection
     *
     * @param string $from
     * @param string $to
     * @param array<string, mixed> $array
     * @return array<string, mixed>
     */
    protected function replaceChars(string $from, string $to, array $array): array
    {
        $filter = [
            'permissions',
            'createdAt',
            'updatedAt',
            'collection'
        ];

        $result = [];
        foreach ($array as $k => $v) {
            $clean_key = str_replace($from, "", $k);
            $key = in_array($clean_key, $filter) ? str_replace($from, $to, $k) : $k;

            $result[$key] = is_array($v) ? $this->replaceChars($from, $to, $v) : $v;
        }

        if ($from === '_') {
            if (array_key_exists('_id', $array)) {
                $result['$sequence'] = (string)$array['_id'];
                unset($result['_id']);
            }
            if (array_key_exists('_uid', $array)) {
                $result['$id'] = $array['_uid'];
                unset($result['_uid']);
            }
            if (array_key_exists('_tenant', $array)) {
                $result['$tenant'] = $array['_tenant'];
                unset($result['_tenant']);
            }
        } elseif ($from === '$') {
            if (array_key_exists('$id', $array)) {
                $result['_uid'] = $array['$id'];
                unset($result['$id']);
            }
            if (array_key_exists('$sequence', $array)) {
                $result['_id'] = $array['$sequence'];
                unset($result['$sequence']);
            }
            if (array_key_exists('$tenant', $array)) {
                $result['_tenant'] = $array['$tenant'];
                unset($result['$tenant']);
            }
        }

        return $result;
    }

    /**
     * @param array<Query> $queries
     * @param string $separator
     * @return array<mixed>
     * @throws Exception
     */
    protected function buildFilters(array $queries, string $separator = '$and'): array
    {
        $filters = [];
        $queries = Query::groupByType($queries)['filters'];

        foreach ($queries as $query) {
            /* @var $query Query */
            if ($query->isNested()) {
                $operator = $this->getQueryOperator($query->getMethod());

                $filters[$separator][] = $this->buildFilters($query->getValues(), $operator);
            } else {
                $filters[$separator][] = $this->buildFilter($query);
            }
        }

        return $filters;
    }

    /**
     * @param Query $query
     * @return array<mixed>
     * @throws Exception
     */
    protected function buildFilter(Query $query): array
    {
        if ($query->getAttribute() === '$id') {
            $query->setAttribute('_uid');
        } elseif ($query->getAttribute() === '$sequence') {
            $query->setAttribute('_id');
            $values = $query->getValues();
            foreach ($values as $k => $v) {
                $values[$k] = $v;
            }
            $query->setValues($values);
        } elseif ($query->getAttribute() === '$createdAt') {
            $query->setAttribute('_createdAt');
        } elseif ($query->getAttribute() === '$updatedAt') {
            $query->setAttribute('_updatedAt');
        }

        $attribute = $query->getAttribute();
        $operator = $this->getQueryOperator($query->getMethod());

        $value = match ($query->getMethod()) {
            Query::TYPE_IS_NULL,
            Query::TYPE_IS_NOT_NULL => null,
            default => $this->getQueryValue(
                $query->getMethod(),
                count($query->getValues()) > 1
                    ? $query->getValues()
                    : $query->getValues()[0]
            ),
        };

        $filter = [];

        if ($operator == '$eq' && \is_array($value)) {
            $filter[$attribute]['$in'] = $value;
        } elseif ($operator == '$ne' && \is_array($value)) {
            $filter[$attribute]['$nin'] = $value;
        } elseif ($operator == '$in') {
            if ($query->getMethod() === Query::TYPE_CONTAINS && !$query->onArray()) {
                $filter[$attribute]['$regex'] = new Regex(".*{$this->escapeWildcards($value)}.*", 'i');
            } else {
                $filter[$attribute]['$in'] = $query->getValues();
            }
        } elseif ($operator == '$search') {
            $filter['$text'][$operator] = $value;
        } elseif ($operator === Query::TYPE_BETWEEN) {
            $filter[$attribute]['$lte'] = $value[1];
            $filter[$attribute]['$gte'] = $value[0];
        } else {
            $filter[$attribute][$operator] = $value;
        }

        return $filter;
    }

    /**
     * Get Query Operator
     *
     * @param string $operator
     *
     * @return string
     * @throws Exception
     */
    protected function getQueryOperator(string $operator): string
    {
        return match ($operator) {
            Query::TYPE_EQUAL,
            Query::TYPE_IS_NULL => '$eq',
            Query::TYPE_NOT_EQUAL,
            Query::TYPE_IS_NOT_NULL => '$ne',
            Query::TYPE_LESSER => '$lt',
            Query::TYPE_LESSER_EQUAL => '$lte',
            Query::TYPE_GREATER => '$gt',
            Query::TYPE_GREATER_EQUAL => '$gte',
            Query::TYPE_CONTAINS => '$in',
            Query::TYPE_SEARCH => '$search',
            Query::TYPE_BETWEEN => 'between',
            Query::TYPE_STARTS_WITH,
            Query::TYPE_ENDS_WITH => '$regex',
            Query::TYPE_OR => '$or',
            Query::TYPE_AND => '$and',
            default => throw new DatabaseException('Unknown operator:' . $operator . '. Must be one of ' . Query::TYPE_EQUAL . ', ' . Query::TYPE_NOT_EQUAL . ', ' . Query::TYPE_LESSER . ', ' . Query::TYPE_LESSER_EQUAL . ', ' . Query::TYPE_GREATER . ', ' . Query::TYPE_GREATER_EQUAL . ', ' . Query::TYPE_IS_NULL . ', ' . Query::TYPE_IS_NOT_NULL . ', ' . Query::TYPE_BETWEEN . ', ' . Query::TYPE_CONTAINS . ', ' . Query::TYPE_SEARCH . ', ' . Query::TYPE_SELECT),
        };
    }

    protected function getQueryValue(string $method, mixed $value): mixed
    {
        switch ($method) {
            case Query::TYPE_STARTS_WITH:
                $value = $this->escapeWildcards($value);
                return $value . '.*';
            case Query::TYPE_ENDS_WITH:
                $value = $this->escapeWildcards($value);
                return '.*' . $value;
            default:
                return $value;
        }
    }

    /**
     * Get Mongo Order
     *
     * @param string $order
     *
     * @return int
     * @throws Exception
     */
    protected function getOrder(string $order): int
    {
        return match ($order) {
            Database::ORDER_ASC => 1,
            Database::ORDER_DESC => -1,
            default => throw new DatabaseException('Unknown sort order:' . $order . '. Must be one of ' . Database::ORDER_ASC . ', ' . Database::ORDER_DESC),
        };
    }

    /**
     * @param array<string> $selections
     * @param string $prefix
     * @return mixed
     */
    protected function getAttributeProjection(array $selections, string $prefix = ''): mixed
    {
        $projection = [];

        $internalKeys = \array_map(
            fn ($attr) => $attr['$id'],
            Database::INTERNAL_ATTRIBUTES
        );

        foreach ($selections as $selection) {
            // Skip internal attributes since all are selected by default
            if (\in_array($selection, $internalKeys)) {
                continue;
            }

            $projection[$selection] = 1;
        }

        $projection['_uid'] = 1;
        $projection['_id'] = 1;
        $projection['_createdAt'] = 1;
        $projection['_updatedAt'] = 1;
        $projection['_permissions'] = 1;

        return $projection;
    }

    /**
     * Get max STRING limit
     *
     * @return int
     */
    public function getLimitForString(): int
    {
        return 2147483647;
    }

    /**
     * Get max INT limit
     *
     * @return int
     */
    public function getLimitForInt(): int
    {
        // Mongo does not handle integers directly, so using MariaDB limit for now
        return 4294967295;
    }

    /**
     * Get maximum column limit.
     * Returns 0 to indicate no limit
     *
     * @return int
     */
    public function getLimitForAttributes(): int
    {
        return 0;
    }

    /**
     * Get maximum index limit.
     * https://docs.mongodb.com/manual/reference/limits/#mongodb-limit-Number-of-Indexes-per-Collection
     *
     * @return int
     */
    public function getLimitForIndexes(): int
    {
        return 64;
    }

    public function getMinDateTime(): \DateTime
    {
        return new \DateTime('-9999-01-01 00:00:00');
    }

    /**
     * Is schemas supported?
     *
     * @return bool
     */
    public function getSupportForSchemas(): bool
    {
        return false;
    }

    /**
     * Is index supported?
     *
     * @return bool
     */
    public function getSupportForIndex(): bool
    {
        return true;
    }

    public function getSupportForIndexArray(): bool
    {
        return true;
    }

    /**
     * Is internal casting supported?
     *
     * @return bool
     */
    public function getSupportForInternalCasting(): bool
    {
        return true;
    }


    public function isMongo(): bool
    {
        return true;
    }

    public function setUTCDatetime(string $value): mixed
    {
        return new UTCDateTime(new \DateTime($value));
    }


    /**
     * Are attributes supported?
     *
     * @return bool
     */
    public function getSupportForAttributes(): bool
    {
        return false;
    }

    /**
     * Is unique index supported?
     *
     * @return bool
     */
    public function getSupportForUniqueIndex(): bool
    {
        return true;
    }

    /**
     * Is fulltext index supported?
     *
     * @return bool
     */
    public function getSupportForFulltextIndex(): bool
    {
        return true;
    }

    /**
     * Is fulltext Wildcard index supported?
     *
     * @return bool
     */
    public function getSupportForFulltextWildcardIndex(): bool
    {
        return false;
    }

    /**
     * Does the adapter handle Query Array Contains?
     *
     * @return bool
     */
    public function getSupportForQueryContains(): bool
    {
        return true;
    }

    /**
     * Are timeouts supported?
     *
     * @return bool
     */
    public function getSupportForTimeouts(): bool
    {
        return true;
    }

    public function getSupportForRelationships(): bool
    {
        return false;
    }

    public function getSupportForUpdateLock(): bool
    {
        return false;
    }

    public function getSupportForAttributeResizing(): bool
    {
        return false;
    }

    /**
     * Are batch operations supported?
     *
     * @return bool
     */
    public function getSupportForBatchOperations(): bool
    {
        return false;
    }

    /**
     * Is get connection id supported?
     *
     * @return bool
     */
    public function getSupportForGetConnectionId(): bool
    {
        return false;
    }

    /**
     * Is cache fallback supported?
     *
     * @return bool
     */
    public function getSupportForCacheSkipOnFailure(): bool
    {
        return false;
    }

    /**
     * Is hostname supported?
     *
     * @return bool
     */
    public function getSupportForHostname(): bool
    {
        return true;
    }

    /**
     * Is get schema attributes supported?
     *
     * @return bool
     */
    public function getSupportForSchemaAttributes(): bool
    {
        return false;
    }

    public function getSupportForCastIndexArray(): bool
    {
        return false;
    }

    public function getSupportForUpserts(): bool
    {
        return true;
    }

    public function getSupportForReconnection(): bool
    {
        return false;
    }

    public function getSupportForBatchCreateAttributes(): bool
    {
        return true;
    }

    /**
     * Get current attribute count from collection document
     *
     * @param Document $collection
     * @return int
     */
    public function getCountOfAttributes(Document $collection): int
    {
        $attributes = \count($collection->getAttribute('attributes') ?? []);

        return $attributes + static::getCountOfDefaultAttributes();
    }

    /**
     * Get current index count from collection document
     *
     * @param Document $collection
     * @return int
     */
    public function getCountOfIndexes(Document $collection): int
    {
        $indexes = \count($collection->getAttribute('indexes') ?? []);

        return $indexes + static::getCountOfDefaultIndexes();
    }

    /**
     * Returns number of attributes used by default.
     *p
     * @return int
     */
    public function getCountOfDefaultAttributes(): int
    {
        return \count(Database::INTERNAL_ATTRIBUTES);
    }

    /**
     * Returns number of indexes used by default.
     *
     * @return int
     */
    public function getCountOfDefaultIndexes(): int
    {
        return \count(Database::INTERNAL_INDEXES);
    }

    /**
     * Get maximum width, in bytes, allowed for a SQL row
     * Return 0 when no restrictions apply
     *
     * @return int
     */
    public function getDocumentSizeLimit(): int
    {
        return 0;
    }

    /**
     * Estimate maximum number of bytes required to store a document in $collection.
     * Byte requirement varies based on column type and size.
     * Needed to satisfy MariaDB/MySQL row width limit.
     * Return 0 when no restrictions apply to row width
     *
     * @param Document $collection
     * @return int
     */
    public function getAttributeWidth(Document $collection): int
    {
        return 0;
    }

    /**
     * Is casting supported?
     *
     * @return bool
     */
    public function getSupportForCasting(): bool
    {
        return true;
    }
    /**
     * Is spatial attributes supported?
     *
     * @return bool
     */
    public function getSupportForSpatialAttributes(): bool
    {
        return false;
    }

    /**
     * Get Support for Null Values in Spatial Indexes
     *
     * @return bool
     */
    public function getSupportForSpatialIndexNull(): bool
    {
        return false;
    }
    /**
     * Does the adapter includes boundary during spatial contains?
     *
     * @return bool
     */

    public function getSupportForBoundaryInclusiveContains(): bool
    {
        return false;
    }
    /**
     * Does the adapter support order attribute in spatial indexes?
     *
     * @return bool
     */
    public function getSupportForSpatialIndexOrder(): bool
    {
        return false;
    }


    /**
    * Does the adapter support spatial axis order specification?
    *
    * @return bool
    */
    public function getSupportForSpatialAxisOrder(): bool
    {
        return false;
    }

    /**
         * Does the adapter support calculating distance(in meters) between multidimension geometry(line, polygon,etc)?
         *
         * @return bool
        */
    public function getSupportForDistanceBetweenMultiDimensionGeometryInMeters(): bool
    {
        return false;
    }


    /**
     * Flattens the array.
     *
     * @param mixed $list
     * @return array<mixed>
     */
    protected function flattenArray(mixed $list): array
    {
        if (!is_array($list)) {
            // make sure the input is an array
            return array($list);
        }

        $newArray = [];

        foreach ($list as $value) {
            $newArray = array_merge($newArray, $this->flattenArray($value));
        }

        return $newArray;
    }

    /**
     * @param array<string, mixed>|Document $target
     * @return array<string, mixed>
     */
    protected function removeNullKeys(array|Document $target): array
    {
        $target = \is_array($target) ? $target : $target->getArrayCopy();
        $cleaned = [];

        foreach ($target as $key => $value) {
            if (\is_null($value)) {
                continue;
            }

            $cleaned[$key] = $value;
        }


        return $cleaned;
    }

    public function getKeywords(): array
    {
        return [];
    }

    protected function processException(Exception $e): \Exception
    {
        // Timeout
        if ($e->getCode() === 50) {
            return new Timeout('Query timed out', $e->getCode(), $e);
        }

        // Duplicate key error (MongoDB error code 11000)
        if ($e->getCode() === 11000) {
            return new Duplicate('Document already exists', $e->getCode(), $e);
        }

        // Duplicate key error for unique index (MongoDB error code 11001)
        if ($e->getCode() === 11001) {
            return new Duplicate('Document already exists', $e->getCode(), $e);
        }

        // Collection already exists (MongoDB error code 48)
        if ($e->getCode() === 48) {
            return new Duplicate('Collection already exists', $e->getCode(), $e);
        }

        // Index already exists (MongoDB error code 85)
        if ($e->getCode() === 85) {
            return new Duplicate('Index already exists', $e->getCode(), $e);
        }

        return $e;
    }

    protected function quote(string $string): string
    {
        return "";
    }

    /**
     * @param mixed $stmt
     * @return bool
     */
    protected function execute(mixed $stmt): bool
    {
        return true;
    }

    /**
     * @return string
     */
    public function getIdAttributeType(): string
    {
        return Database::VAR_UUID7;
    }

    /**
     * @return int
     */
    public function getMaxIndexLength(): int
    {
        return 1024;
    }

    public function getConnectionId(): string
    {
        return '0';
    }

    public function getInternalIndexesKeys(): array
    {
        return [];
    }

    public function getSchemaAttributes(string $collection): array
    {
        return [];
    }

    /**
     * @param string $collection
     * @param array<int> $tenants
     * @return int|null|array<string, array<int>>
     */
    public function getTenantFilters(
        string $collection,
        array $tenants = [],
    ): int|null|array {
        $values = [];
        if (!$this->sharedTables) {
            return $values;
        }

        if (\count($tenants) === 0) {
            $values[] = $this->getTenant();
        } else {
            for ($index = 0; $index < \count($tenants); $index++) {
                $values[] = $tenants[$index];
            }
        }

        if ($collection === Database::METADATA) {
            $values[] = null;
        }

        if (\count($values) === 1) {
            return $values[0];
        }


        return ['$in' => $values];
    }

    public function decodePoint(string $wkb): array
    {
        return [];
    }

    /**
     * Decode a WKB or textual LINESTRING into [[x1, y1], [x2, y2], ...]
     *
     * @param string $wkb
     * @return float[][] Array of points, each as [x, y]
     */
    public function decodeLinestring(string $wkb): array
    {
        return [];
    }

    /**
     * Decode a WKB or textual POLYGON into [[[x1, y1], [x2, y2], ...], ...]
     *
     * @param string $wkb
     * @return float[][][] Array of rings, each ring is an array of points [x, y]
     */
    public function decodePolygon(string $wkb): array
    {
        return [];
    }

    /**
     * Get the query to check for tenant when in shared tables mode
     *
     * @param string $collection   The collection being queried
     * @param string $alias  The alias of the parent collection if in a subquery
     * @return string
     */
    public function getTenantQuery(string $collection, string $alias = ''): string
    {
        return '';
    }


}<|MERGE_RESOLUTION|>--- conflicted
+++ resolved
@@ -226,7 +226,7 @@
 
     /**
      * Helper to add transaction/session context to command options if in transaction
-     *
+     * 
      * @param array<string, mixed> $options
      * @return array<string, mixed>
      */
@@ -1440,13 +1440,13 @@
             $filters['_tenant'] = $this->getTenantFilters($collection, $documentTenants);
         }
         try {
-<<<<<<< HEAD
             // Use cursor paging for large result sets
             $options = [
                 'projection' => ['_uid' => 1, '_id' => 1],
                 'batchSize' => self::DEFAULT_BATCH_SIZE
             ];
 
+            $options = $this->addTransactionContext(['projection' => ['_uid' => 1, '_id' => 1]]);
             $response = $this->client->find($name, $filters, $options);
             $results = $response->cursor->firstBatch ?? [];
 
@@ -1474,10 +1474,6 @@
                 // Update cursor ID for next iteration
                 $cursorId = (int)($moreResponse->cursor->id ?? 0);
             }
-=======
-            $options = $this->addTransactionContext(['projection' => ['_uid' => 1, '_id' => 1]]);
-            $results = $this->client->find($name, $filters, $options);
->>>>>>> 160c6f9c
         } catch (MongoException $e) {
             throw $this->processException($e);
         }
@@ -1941,7 +1937,7 @@
         // Original count command (commented for reference and fallback)
         // Use this for single-instance MongoDB when performance is critical and accuracy is not a concern
 
-        
+
 
         $options = $this->addTransactionContext([]);
         // return $this->client->count($name, $filters, $options);
@@ -2439,7 +2435,7 @@
      */
     public function getSupportForQueryContains(): bool
     {
-        return true;
+        return false;
     }
 
     /**
@@ -2728,6 +2724,7 @@
 
     protected function processException(Exception $e): \Exception
     {
+
         // Timeout
         if ($e->getCode() === 50) {
             return new Timeout('Query timed out', $e->getCode(), $e);
