--- conflicted
+++ resolved
@@ -4280,18 +4280,11 @@
             return $this->adapter->createDocument($collection, $document);
         });
 
-<<<<<<< HEAD
-        $document = $this->adapter->castingAfter($collection, $document);
-
-        if ($this->resolveRelationships) {
-            $document = $this->silent(fn () => $this->populateDocumentRelationships($collection, $document));
-=======
         if (!$this->inBatchRelationshipPopulation && $this->resolveRelationships) {
             // Use the write stack depth for proper MAX_DEPTH enforcement during creation
             $fetchDepth = count($this->relationshipWriteStack);
             $documents = $this->silent(fn () => $this->populateDocumentsRelationships([$document], $collection, $fetchDepth));
-            $document = $documents[0];
->>>>>>> 1e3f40b8
+            $document = $this->adapter->castingAfter($documents[0]);
         }
 
         $document = $this->casting($collection, $document);
@@ -4394,19 +4387,12 @@
 
             $batch = $this->adapter->getSequences($collection->getId(), $batch);
 
-<<<<<<< HEAD
+            if (!$this->inBatchRelationshipPopulation && $this->resolveRelationships) {
+                $batch = $this->silent(fn () => $this->populateDocumentsRelationships($batch, $collection, $this->relationshipFetchDepth));
+            }
+
             foreach ($batch as $document) {
                 $document = $this->adapter->castingAfter($collection, $document);
-                if ($this->resolveRelationships) {
-                    $document = $this->silent(fn () => $this->populateDocumentRelationships($collection, $document));
-                }
-=======
-            if (!$this->inBatchRelationshipPopulation && $this->resolveRelationships) {
-                $batch = $this->silent(fn () => $this->populateDocumentsRelationships($batch, $collection, $this->relationshipFetchDepth));
-            }
->>>>>>> 1e3f40b8
-
-            foreach ($batch as $document) {
                 $document = $this->casting($collection, $document);
                 $document = $this->decode($collection, $document);
 
@@ -5843,21 +5829,12 @@
                 }
             }
 
-<<<<<<< HEAD
-            foreach ($batch as $index => $doc) {
-
-                $doc = $this->adapter->castingAfter($collection, $doc);
-
-                if ($this->resolveRelationships) {
-                    $doc = $this->silent(fn () => $this->populateDocumentRelationships($collection, $doc));
-                }
-=======
             if (!$this->inBatchRelationshipPopulation && $this->resolveRelationships) {
                 $batch = $this->silent(fn () => $this->populateDocumentsRelationships($batch, $collection, $this->relationshipFetchDepth));
             }
->>>>>>> 1e3f40b8
 
             foreach ($batch as $index => $doc) {
+				$doc = $this->adapter->castingAfter($collection, $doc);
                 $doc = $this->decode($collection, $doc);
 
                 if ($this->getSharedTables() && $this->getTenantPerDocument()) {
@@ -6858,7 +6835,7 @@
         $nestedSelections = $this->processRelationshipQueries($relationships, $queries);
 
         // Convert relationship filter queries to SQL-level subqueries
-        $queriesOrNull = $this->convertRelationshipFiltersToSubqueries($relationships, $queries);
+        $queriesOrNull = $this->convertRelationshipQueries($relationships, $queries);
 
         // If conversion returns null, it means no documents can match (relationship filter found no matches)
         if ($queriesOrNull === null) {
@@ -6866,14 +6843,6 @@
         } else {
             $queries = $queriesOrNull;
 
-<<<<<<< HEAD
-        foreach ($results as $index => $node) {
-
-            $node = $this->adapter->castingAfter($collection, $node);
-
-            if ($this->resolveRelationships && !empty($relationships) && (empty($selects) || !empty($nestedSelections))) {
-                $node = $this->silent(fn () => $this->populateDocumentRelationships($collection, $node, $nestedSelections));
-=======
             $getResults = fn () => $this->adapter->find(
                 $collection,
                 $queries,
@@ -6892,11 +6861,11 @@
         if (!$this->inBatchRelationshipPopulation && $this->resolveRelationships && !empty($relationships) && (empty($selects) || !empty($nestedSelections))) {
             if (count($results) > 0) {
                 $results = $this->silent(fn () => $this->populateDocumentsRelationships($results, $collection, $this->relationshipFetchDepth, $nestedSelections));
->>>>>>> 1e3f40b8
             }
         }
 
         foreach ($results as $index => $node) {
+			$node = $this->adapter->castingAfter($collection, $node);
             $node = $this->casting($collection, $node);
             $node = $this->decode($collection, $node, $selections);
 
@@ -7042,7 +7011,7 @@
         $queries = Query::groupByType($queries)['filters'];
         $queries = $this->convertQueries($collection, $queries);
 
-        $queriesOrNull = $this->convertRelationshipFiltersToSubqueries($relationships, $queries);
+        $queriesOrNull = $this->convertRelationshipQueries($relationships, $queries);
 
         if ($queriesOrNull === null) {
             return 0;
@@ -7093,25 +7062,18 @@
             }
         }
 
-<<<<<<< HEAD
         $authorization = new Authorization(self::PERMISSION_READ);
         if ($authorization->isValid($collection->getRead())) {
             $skipAuth = true;
         }
 
-        $queries = $this->convertQueries($collection, $queries);
-
-        $getSum = fn () => $this->adapter->sum($collection, $attribute, $queries, $max);
-        $sum = $skipAuth ?? false ? Authorization::skip($getSum) : $getSum();
-=======
         $relationships = \array_filter(
             $collection->getAttribute('attributes', []),
             fn (Document $attribute) => $attribute->getAttribute('type') === self::VAR_RELATIONSHIP
         );
 
         $queries = $this->convertQueries($collection, $queries);
-
-        $queriesOrNull = $this->convertRelationshipFiltersToSubqueries($relationships, $queries);
+        $queriesOrNull = $this->convertRelationshipQueries($relationships, $queries);
 
         // If conversion returns null, it means no documents can match (relationship filter found no matches)
         if ($queriesOrNull === null) {
@@ -7120,8 +7082,8 @@
 
         $queries = $queriesOrNull;
 
-        $sum = $this->adapter->sum($collection, $attribute, $queries, $max);
->>>>>>> 1e3f40b8
+        $getSum = fn () => $this->adapter->sum($collection, $attribute, $queries, $max);
+        $sum = $skipAuth ?? false ? Authorization::skip($getSum) : $getSum();
 
         $this->trigger(self::EVENT_DOCUMENT_SUM, $sum);
 
@@ -7952,7 +7914,7 @@
     }
 
     /**
-     * Convert relationship filter queries to SQL-safe subqueries recursively
+     * Convert relationship queries to SQL-safe subqueries recursively
      *
      * Queries like Query::equal('author.name', ['Alice']) are converted to
      * Query::equal('author', [<matching author IDs>])
@@ -7973,7 +7935,7 @@
      * @param array<Query> $queries
      * @return array<Query>|null Returns null if relationship filters cannot match any documents
      */
-    private function convertRelationshipFiltersToSubqueries(
+    private function convertRelationshipQueries(
         array $relationships,
         array $queries,
     ): ?array {
