--- conflicted
+++ resolved
@@ -16,17 +16,10 @@
     runs-on: ubuntu-latest
     steps:
       - name: Checkout repository
-<<<<<<< HEAD
-        uses: actions/checkout@v3
-
-      - name: Set up Docker Buildx
-        uses: docker/setup-buildx-action@v2
-=======
         uses: actions/checkout@v4
 
       - name: Set up Docker Buildx
         uses: docker/setup-buildx-action@v3
->>>>>>> a6c1cf81
 
       - name: Build Docker Image
         uses: docker/build-push-action@v3
@@ -52,11 +45,7 @@
 
     steps:
       - name: checkout
-<<<<<<< HEAD
-        uses: actions/checkout@v2
-=======
         uses: actions/checkout@v4
->>>>>>> a6c1cf81
 
       - name: Load Cache
         uses: actions/cache@v3
@@ -92,11 +81,7 @@
 
     steps:
       - name: checkout
-<<<<<<< HEAD
-        uses: actions/checkout@v3
-=======
         uses: actions/checkout@v4
->>>>>>> a6c1cf81
 
       - name: Load Cache
         uses: actions/cache@v3
@@ -112,8 +97,4 @@
           sleep 10
 
       - name: Run ${{matrix.service}} Tests
-<<<<<<< HEAD
         run: docker compose exec -T tests vendor/bin/phpunit /usr/src/code/tests/e2e/Adapter/${{matrix.adapter}}Test.php --debug
-=======
-        run: docker compose exec -T tests vendor/bin/phpunit /usr/src/code/tests/e2e/Adapter/${{matrix.adapter}}Test.php --debug
->>>>>>> a6c1cf81
