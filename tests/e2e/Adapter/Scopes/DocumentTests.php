<?php

namespace Tests\E2E\Adapter\Scopes;

use Exception;
use Throwable;
use Utopia\Database\Adapter\SQL;
use Utopia\Database\Database;
use Utopia\Database\Document;
use Utopia\Database\Exception as DatabaseException;
use Utopia\Database\Exception\Authorization as AuthorizationException;
use Utopia\Database\Exception\Conflict as ConflictException;
use Utopia\Database\Exception\Duplicate as DuplicateException;
use Utopia\Database\Exception\Limit as LimitException;
use Utopia\Database\Exception\Structure as StructureException;
use Utopia\Database\Exception\Type as TypeException;
use Utopia\Database\Helpers\ID;
use Utopia\Database\Helpers\Permission;
use Utopia\Database\Helpers\Role;
use Utopia\Database\Query;
use Utopia\Database\Validator\Authorization;

trait DocumentTests
{
    public function testBigintSequence(): void
    {
        /** @var Database $database */
        $database = static::getDatabase();

        $database->createCollection(__FUNCTION__);

        $sequence = 5_000_000_000_000_000;
        if ($database->getAdapter()->getIdAttributeType() == Database::VAR_UUID7) {
            $sequence = '01995753-881b-78cf-9506-2cffecf8f227';
        }

        $document = $database->createDocument(__FUNCTION__, new Document([
            '$sequence' => (string)$sequence,
            '$permissions' => [
                Permission::read(Role::any()),
            ],
        ]));

        $this->assertEquals((string)$sequence, $document->getSequence());

        $document = $database->getDocument(__FUNCTION__, $document->getId());
        $this->assertEquals((string)$sequence, $document->getSequence());

        $document = $database->findOne(__FUNCTION__, [Query::equal('$sequence', [(string)$sequence])]);
        $this->assertEquals((string)$sequence, $document->getSequence());
    }

    public function testCreateDocument(): Document
    {
        /** @var Database $database */
        $database = static::getDatabase();

        $database->createCollection('documents');

        $this->assertEquals(true, $database->createAttribute('documents', 'string', Database::VAR_STRING, 128, true));
        $this->assertEquals(true, $database->createAttribute('documents', 'integer_signed', Database::VAR_INTEGER, 0, true));
        $this->assertEquals(true, $database->createAttribute('documents', 'integer_unsigned', Database::VAR_INTEGER, 4, true, signed: false));
        $this->assertEquals(true, $database->createAttribute('documents', 'bigint_signed', Database::VAR_INTEGER, 8, true));
        $this->assertEquals(true, $database->createAttribute('documents', 'bigint_unsigned', Database::VAR_INTEGER, 9, true, signed: false));
        $this->assertEquals(true, $database->createAttribute('documents', 'float_signed', Database::VAR_FLOAT, 0, true));
        $this->assertEquals(true, $database->createAttribute('documents', 'float_unsigned', Database::VAR_FLOAT, 0, true, signed: false));
        $this->assertEquals(true, $database->createAttribute('documents', 'boolean', Database::VAR_BOOLEAN, 0, true));
        $this->assertEquals(true, $database->createAttribute('documents', 'colors', Database::VAR_STRING, 32, true, null, true, true));
        $this->assertEquals(true, $database->createAttribute('documents', 'empty', Database::VAR_STRING, 32, false, null, true, true));
        $this->assertEquals(true, $database->createAttribute('documents', 'with-dash', Database::VAR_STRING, 128, false, null));
        $this->assertEquals(true, $database->createAttribute('documents', 'id', Database::VAR_ID, 0, false, null));

        $sequence = '1000000';
        if ($database->getAdapter()->getIdAttributeType() == Database::VAR_UUID7) {
            $sequence = '01890dd5-7331-7f3a-9c1b-123456789abc' ;
        }

        $document = $database->createDocument('documents', new Document([
            '$permissions' => [
                Permission::read(Role::any()),
                Permission::read(Role::user(ID::custom('1'))),
                Permission::read(Role::user(ID::custom('2'))),
                Permission::create(Role::any()),
                Permission::create(Role::user(ID::custom('1x'))),
                Permission::create(Role::user(ID::custom('2x'))),
                Permission::update(Role::any()),
                Permission::update(Role::user(ID::custom('1x'))),
                Permission::update(Role::user(ID::custom('2x'))),
                Permission::delete(Role::any()),
                Permission::delete(Role::user(ID::custom('1x'))),
                Permission::delete(Role::user(ID::custom('2x'))),
            ],
            'string' => 'text📝',
            'integer_signed' => -Database::INT_MAX,
            'integer_unsigned' => Database::INT_MAX,
            'bigint_signed' => -Database::BIG_INT_MAX,
            'bigint_unsigned' => Database::BIG_INT_MAX,
            'float_signed' => -5.55,
            'float_unsigned' => 5.55,
            'boolean' => true,
            'colors' => ['pink', 'green', 'blue'],
            'empty' => [],
            'with-dash' => 'Works',
            'id' => $sequence,
        ]));

        $this->assertNotEmpty(true, $document->getId());
        $this->assertIsString($document->getAttribute('string'));
        $this->assertEquals('text📝', $document->getAttribute('string')); // Also makes sure an emoji is working
        $this->assertIsInt($document->getAttribute('integer_signed'));
        $this->assertEquals(-Database::INT_MAX, $document->getAttribute('integer_signed'));
        $this->assertIsInt($document->getAttribute('integer_unsigned'));
        $this->assertEquals(Database::INT_MAX, $document->getAttribute('integer_unsigned'));
        $this->assertIsInt($document->getAttribute('bigint_signed'));
        $this->assertEquals(-Database::BIG_INT_MAX, $document->getAttribute('bigint_signed'));
        $this->assertIsInt($document->getAttribute('bigint_signed'));
        $this->assertEquals(Database::BIG_INT_MAX, $document->getAttribute('bigint_unsigned'));
        $this->assertIsFloat($document->getAttribute('float_signed'));
        $this->assertEquals(-5.55, $document->getAttribute('float_signed'));
        $this->assertIsFloat($document->getAttribute('float_unsigned'));
        $this->assertEquals(5.55, $document->getAttribute('float_unsigned'));
        $this->assertIsBool($document->getAttribute('boolean'));
        $this->assertEquals(true, $document->getAttribute('boolean'));
        $this->assertIsArray($document->getAttribute('colors'));
        $this->assertEquals(['pink', 'green', 'blue'], $document->getAttribute('colors'));
        $this->assertEquals([], $document->getAttribute('empty'));
        $this->assertEquals('Works', $document->getAttribute('with-dash'));
        $this->assertIsString($document->getAttribute('id'));
        $this->assertEquals($sequence, $document->getAttribute('id'));


        $sequence = '56000';
        if ($database->getAdapter()->getIdAttributeType() == Database::VAR_UUID7) {
            $sequence = '01890dd5-7331-7f3a-9c1b-123456789def' ;
        }

        // Test create document with manual internal id
        $manualIdDocument = $database->createDocument('documents', new Document([
            '$id' => '56000',
            '$sequence' => $sequence,
            '$permissions' => [
                Permission::read(Role::any()),
                Permission::read(Role::user(ID::custom('1'))),
                Permission::read(Role::user(ID::custom('2'))),
                Permission::create(Role::any()),
                Permission::create(Role::user(ID::custom('1x'))),
                Permission::create(Role::user(ID::custom('2x'))),
                Permission::update(Role::any()),
                Permission::update(Role::user(ID::custom('1x'))),
                Permission::update(Role::user(ID::custom('2x'))),
                Permission::delete(Role::any()),
                Permission::delete(Role::user(ID::custom('1x'))),
                Permission::delete(Role::user(ID::custom('2x'))),
            ],
            'string' => 'text📝',
            'integer_signed' => -Database::INT_MAX,
            'integer_unsigned' => Database::INT_MAX,
            'bigint_signed' => -Database::BIG_INT_MAX,
            'bigint_unsigned' => Database::BIG_INT_MAX,
            'float_signed' => -5.55,
            'float_unsigned' => 5.55,
            'boolean' => true,
            'colors' => ['pink', 'green', 'blue'],
            'empty' => [],
            'with-dash' => 'Works',
        ]));

        $this->assertEquals($sequence, $manualIdDocument->getSequence());
        $this->assertNotEmpty(true, $manualIdDocument->getId());
        $this->assertIsString($manualIdDocument->getAttribute('string'));
        $this->assertEquals('text📝', $manualIdDocument->getAttribute('string')); // Also makes sure an emoji is working
        $this->assertIsInt($manualIdDocument->getAttribute('integer_signed'));
        $this->assertEquals(-Database::INT_MAX, $manualIdDocument->getAttribute('integer_signed'));
        $this->assertIsInt($manualIdDocument->getAttribute('integer_unsigned'));
        $this->assertEquals(Database::INT_MAX, $manualIdDocument->getAttribute('integer_unsigned'));
        $this->assertIsInt($manualIdDocument->getAttribute('bigint_signed'));
        $this->assertEquals(-Database::BIG_INT_MAX, $manualIdDocument->getAttribute('bigint_signed'));
        $this->assertIsInt($manualIdDocument->getAttribute('bigint_unsigned'));
        $this->assertEquals(Database::BIG_INT_MAX, $manualIdDocument->getAttribute('bigint_unsigned'));
        $this->assertIsFloat($manualIdDocument->getAttribute('float_signed'));
        $this->assertEquals(-5.55, $manualIdDocument->getAttribute('float_signed'));
        $this->assertIsFloat($manualIdDocument->getAttribute('float_unsigned'));
        $this->assertEquals(5.55, $manualIdDocument->getAttribute('float_unsigned'));
        $this->assertIsBool($manualIdDocument->getAttribute('boolean'));
        $this->assertEquals(true, $manualIdDocument->getAttribute('boolean'));
        $this->assertIsArray($manualIdDocument->getAttribute('colors'));
        $this->assertEquals(['pink', 'green', 'blue'], $manualIdDocument->getAttribute('colors'));
        $this->assertEquals([], $manualIdDocument->getAttribute('empty'));
        $this->assertEquals('Works', $manualIdDocument->getAttribute('with-dash'));
        $this->assertEquals(null, $manualIdDocument->getAttribute('id'));

        $manualIdDocument = $database->getDocument('documents', '56000');

        $this->assertEquals($sequence, $manualIdDocument->getSequence());
        $this->assertNotEmpty(true, $manualIdDocument->getId());
        $this->assertIsString($manualIdDocument->getAttribute('string'));
        $this->assertEquals('text📝', $manualIdDocument->getAttribute('string')); // Also makes sure an emoji is working
        $this->assertIsInt($manualIdDocument->getAttribute('integer_signed'));
        $this->assertEquals(-Database::INT_MAX, $manualIdDocument->getAttribute('integer_signed'));
        $this->assertIsInt($manualIdDocument->getAttribute('integer_unsigned'));
        $this->assertEquals(Database::INT_MAX, $manualIdDocument->getAttribute('integer_unsigned'));
        $this->assertIsInt($manualIdDocument->getAttribute('bigint_signed'));
        $this->assertEquals(-Database::BIG_INT_MAX, $manualIdDocument->getAttribute('bigint_signed'));
        $this->assertIsInt($manualIdDocument->getAttribute('bigint_unsigned'));
        $this->assertEquals(Database::BIG_INT_MAX, $manualIdDocument->getAttribute('bigint_unsigned'));
        $this->assertIsFloat($manualIdDocument->getAttribute('float_signed'));
        $this->assertEquals(-5.55, $manualIdDocument->getAttribute('float_signed'));
        $this->assertIsFloat($manualIdDocument->getAttribute('float_unsigned'));
        $this->assertEquals(5.55, $manualIdDocument->getAttribute('float_unsigned'));
        $this->assertIsBool($manualIdDocument->getAttribute('boolean'));
        $this->assertEquals(true, $manualIdDocument->getAttribute('boolean'));
        $this->assertIsArray($manualIdDocument->getAttribute('colors'));
        $this->assertEquals(['pink', 'green', 'blue'], $manualIdDocument->getAttribute('colors'));
        $this->assertEquals([], $manualIdDocument->getAttribute('empty'));
        $this->assertEquals('Works', $manualIdDocument->getAttribute('with-dash'));

        try {
            $database->createDocument('documents', new Document([
                'string' => '',
                'integer_signed' => 0,
                'integer_unsigned' => 0,
                'bigint_signed' => 0,
                'bigint_unsigned' => 0,
                'float_signed' => 0,
                'float_unsigned' => -5.55,
                'boolean' => true,
                'colors' => [],
                'empty' => [],
            ]));
            $this->fail('Failed to throw exception');
        } catch (Throwable $e) {
            if ($database->getAdapter()->getSupportForAttributes()) {
                $this->assertTrue($e instanceof StructureException);
                $this->assertStringContainsString('Invalid document structure: Attribute "float_unsigned" has invalid type. Value must be a valid range between 0 and', $e->getMessage());
            }
        }

        try {
            $database->createDocument('documents', new Document([
                'string' => '',
                'integer_signed' => 0,
                'integer_unsigned' => 0,
                'bigint_signed' => 0,
                'bigint_unsigned' => -10,
                'float_signed' => 0,
                'float_unsigned' => 0,
                'boolean' => true,
                'colors' => [],
                'empty' => [],
            ]));
            $this->fail('Failed to throw exception');
        } catch (Throwable $e) {
            if ($database->getAdapter()->getSupportForAttributes()) {
                $this->assertTrue($e instanceof StructureException);
                $this->assertEquals('Invalid document structure: Attribute "bigint_unsigned" has invalid type. Value must be a valid range between 0 and 9,223,372,036,854,775,807', $e->getMessage());
            }
        }

        try {
            $database->createDocument('documents', new Document([
                '$sequence' => '0',
                '$permissions' => [],
                'string' => '',
                'integer_signed' => 1,
                'integer_unsigned' => 1,
                'bigint_signed' => 1,
                'bigint_unsigned' => 1,
                'float_signed' => 1,
                'float_unsigned' => 1,
                'boolean' => true,
                'colors' => [],
                'empty' => [],
                'with-dash' => '',
            ]));
            $this->fail('Failed to throw exception');
        } catch (Throwable $e) {
            if ($database->getAdapter()->getSupportForAttributes()) {
                $this->assertTrue($e instanceof StructureException);
                $this->assertEquals('Invalid document structure: Attribute "$sequence" has invalid type. Invalid sequence value', $e->getMessage());
            }
        }

        /**
         * Insert ID attribute with NULL
         */

        $documentIdNull = $database->createDocument('documents', new Document([
            'id' => null,
            '$permissions' => [Permission::read(Role::any())],
            'string' => '',
            'integer_signed' => 1,
            'integer_unsigned' => 1,
            'bigint_signed' => 1,
            'bigint_unsigned' => 1,
            'float_signed' => 1,
            'float_unsigned' => 1,
            'boolean' => true,
            'colors' => [],
            'empty' => [],
            'with-dash' => '',
        ]));
        $this->assertNotEmpty(true, $documentIdNull->getSequence());
        $this->assertNull($documentIdNull->getAttribute('id'));

        $documentIdNull = $database->getDocument('documents', $documentIdNull->getId());
        $this->assertNotEmpty(true, $documentIdNull->getId());
        $this->assertNull($documentIdNull->getAttribute('id'));

        $documentIdNull = $database->findOne('documents', [
            query::isNull('id')
        ]);
        $this->assertNotEmpty(true, $documentIdNull->getId());
        $this->assertNull($documentIdNull->getAttribute('id'));

        $sequence = '0';
        if ($database->getAdapter()->getIdAttributeType() == Database::VAR_UUID7) {
            $sequence = '01890dd5-7331-7f3a-9c1b-123456789abc';
        }

        /**
         * Insert ID attribute with '0'
         */
        $documentId0 = $database->createDocument('documents', new Document([
            'id' => $sequence,
            '$permissions' => [Permission::read(Role::any())],
            'string' => '',
            'integer_signed' => 1,
            'integer_unsigned' => 1,
            'bigint_signed' => 1,
            'bigint_unsigned' => 1,
            'float_signed' => 1,
            'float_unsigned' => 1,
            'boolean' => true,
            'colors' => [],
            'empty' => [],
            'with-dash' => '',
        ]));
        $this->assertNotEmpty(true, $documentId0->getSequence());

        $this->assertIsString($documentId0->getAttribute('id'));
        $this->assertEquals($sequence, $documentId0->getAttribute('id'));

        $documentId0 = $database->getDocument('documents', $documentId0->getId());
        $this->assertNotEmpty(true, $documentId0->getSequence());
        $this->assertIsString($documentId0->getAttribute('id'));
        $this->assertEquals($sequence, $documentId0->getAttribute('id'));

        $documentId0 = $database->findOne('documents', [
            query::equal('id', [$sequence])
        ]);
        $this->assertNotEmpty(true, $documentId0->getSequence());
        $this->assertIsString($documentId0->getAttribute('id'));
        $this->assertEquals($sequence, $documentId0->getAttribute('id'));


        return $document;
    }

    public function testCreateDocuments(): void
    {
        $count = 3;
        $collection = 'testCreateDocuments';

        /** @var Database $database */
        $database = static::getDatabase();

        $database->createCollection($collection);

        $this->assertEquals(true, $database->createAttribute($collection, 'string', Database::VAR_STRING, 128, true));
        $this->assertEquals(true, $database->createAttribute($collection, 'integer', Database::VAR_INTEGER, 0, true));
        $this->assertEquals(true, $database->createAttribute($collection, 'bigint', Database::VAR_INTEGER, 8, true));

        // Create an array of documents with random attributes. Don't use the createDocument function
        $documents = [];

        for ($i = 0; $i < $count; $i++) {
            $documents[] = new Document([
                '$permissions' => [
                    Permission::read(Role::any()),
                    Permission::create(Role::any()),
                    Permission::update(Role::any()),
                    Permission::delete(Role::any()),
                ],
                'string' => 'text📝',
                'integer' => 5,
                'bigint' => Database::BIG_INT_MAX,
            ]);
        }

        $results = [];

        $count = $database->createDocuments($collection, $documents, 3, onNext: function ($doc) use (&$results) {
            $results[] = $doc;
        });

        $this->assertEquals($count, \count($results));

        foreach ($results as $document) {
            $this->assertNotEmpty(true, $document->getId());
            $this->assertIsString($document->getAttribute('string'));
            $this->assertEquals('text📝', $document->getAttribute('string')); // Also makes sure an emoji is working
            $this->assertIsInt($document->getAttribute('integer'));
            $this->assertEquals(5, $document->getAttribute('integer'));
            $this->assertIsInt($document->getAttribute('bigint'));
            $this->assertEquals(9223372036854775807, $document->getAttribute('bigint'));
        }

        $documents = $database->find($collection, [
            Query::orderAsc()
        ]);

        $this->assertEquals($count, \count($documents));

        foreach ($documents as $document) {
            $this->assertNotEmpty(true, $document->getId());
            $this->assertIsString($document->getAttribute('string'));
            $this->assertEquals('text📝', $document->getAttribute('string')); // Also makes sure an emoji is working
            $this->assertIsInt($document->getAttribute('integer'));
            $this->assertEquals(5, $document->getAttribute('integer'));
            $this->assertIsInt($document->getAttribute('bigint'));
            $this->assertEquals(9223372036854775807, $document->getAttribute('bigint'));
        }
    }

    public function testCreateDocumentsWithAutoIncrement(): void
    {
        /** @var Database $database */
        $database = static::getDatabase();

        $database->createCollection(__FUNCTION__);

        $this->assertEquals(true, $database->createAttribute(__FUNCTION__, 'string', Database::VAR_STRING, 128, true));

        /** @var array<Document> $documents */
        $documents = [];
        $offset = 1000000;
        for ($i = $offset; $i <= ($offset + 10); $i++) {
            $sequence = (string)$i;
            if ($database->getAdapter()->getIdAttributeType() == Database::VAR_UUID7) {
                // Replace last 6 digits with $i to make it unique
                $suffix = str_pad(substr((string)$i, -6), 6, '0', STR_PAD_LEFT);
                $sequence = '01890dd5-7331-7f3a-9c1b-123456' . $suffix;
            }

            $hash[$i] = $sequence;

            $documents[] = new Document([
                '$sequence' => $sequence,
                '$permissions' => [
                    Permission::read(Role::any()),
                    Permission::create(Role::any()),
                    Permission::update(Role::any()),
                    Permission::delete(Role::any()),
                ],
                'string' => 'text',
            ]);
        }

        $count = $database->createDocuments(__FUNCTION__, $documents, 6);
        $this->assertEquals($count, \count($documents));

        $documents = $database->find(__FUNCTION__, [
            Query::orderAsc()
        ]);

        foreach ($documents as $index => $document) {
            $this->assertEquals($hash[$index + $offset], $document->getSequence());
            $this->assertNotEmpty(true, $document->getId());
            $this->assertEquals('text', $document->getAttribute('string'));
        }
    }

    public function testCreateDocumentsWithDifferentAttributes(): void
    {
        $collection = 'testDiffAttributes';

        /** @var Database $database */
        $database = static::getDatabase();

        $database->createCollection($collection);

        $this->assertEquals(true, $database->createAttribute($collection, 'string', Database::VAR_STRING, 128, true));
        $this->assertEquals(true, $database->createAttribute($collection, 'integer', Database::VAR_INTEGER, 0, false));
        $this->assertEquals(true, $database->createAttribute($collection, 'bigint', Database::VAR_INTEGER, 8, false));
        $this->assertEquals(true, $database->createAttribute($collection, 'string_default', Database::VAR_STRING, 128, false, 'default'));

        $documents = [
            new Document([
                '$id' => 'first',
                'string' => 'text📝',
                'integer' => 5,
                'string_default' => 'not_default',
            ]),
            new Document([
                '$id' => 'second',
                'string' => 'text📝',
            ]),
        ];

        $results = [];
        $count = $database->createDocuments($collection, $documents, onNext: function ($doc) use (&$results) {
            $results[] = $doc;
        });

        $this->assertEquals(2, $count);

        $this->assertEquals('text📝', $results[0]->getAttribute('string'));
        $this->assertEquals(5, $results[0]->getAttribute('integer'));
        $this->assertEquals('not_default', $results[0]->getAttribute('string_default'));
        $this->assertEquals('text📝', $results[1]->getAttribute('string'));
        $this->assertEquals(null, $results[1]->getAttribute('integer'));
        $this->assertEquals('default', $results[1]->getAttribute('string_default'));

        /**
         * Expect fail, mix of sequence and no sequence
         */
        $documents = [
            new Document([
                '$id' => 'third',
                '$sequence' => 'third',
                'string' => 'text📝',
            ]),
            new Document([
                '$id' => 'fourth',
                'string' => 'text📝',
            ]),
        ];

        try {
            $database->createDocuments($collection, $documents);
            $this->fail('Failed to throw exception');
        } catch (DatabaseException $e) {
        }

        $documents = array_reverse($documents);
        try {
            $database->createDocuments($collection, $documents);
            $this->fail('Failed to throw exception');
        } catch (DatabaseException $e) {
        }

        $database->deleteCollection($collection);
    }

    public function testSkipPermissions(): void
    {
        /** @var Database $database */
        $database = static::getDatabase();

        if (!$database->getAdapter()->getSupportForUpserts()) {
            $this->expectNotToPerformAssertions();
            return;
        }

        $database->createCollection(__FUNCTION__);
        $database->createAttribute(__FUNCTION__, 'number', Database::VAR_INTEGER, 0, false);

        $data = [];
        for ($i = 1; $i <= 10; $i++) {
            $data[] = [
                '$id' => "$i",
                'number' => $i,
            ];
        }

        $documents = array_map(fn ($d) => new Document($d), $data);

        $results = [];
        $count = $database->createDocuments(__FUNCTION__, $documents, onNext: function ($doc) use (&$results) {
            $results[] = $doc;
        });

        $this->assertEquals($count, \count($results));
        $this->assertEquals(10, \count($results));

        /**
         * Update 1 row
         */
        $data[\array_key_last($data)]['number'] = 100;

        /**
         * Add 1 row
         */
        $data[] = [
            '$id' => "101",
            'number' => 101,
        ];

        $documents = array_map(fn ($d) => new Document($d), $data);

        Authorization::disable();

        $results = [];
        $count = $database->upsertDocuments(
            __FUNCTION__,
            $documents,
            onNext: function ($doc) use (&$results) {
                $results[] = $doc;
            }
        );

        Authorization::reset();

        $this->assertEquals(2, \count($results));
        $this->assertEquals(2, $count);

        foreach ($results as $result) {
            $this->assertArrayHasKey('$permissions', $result);
            $this->assertEquals([], $result->getAttribute('$permissions'));
        }
    }

    public function testUpsertDocuments(): void
    {
        /** @var Database $database */
        $database = static::getDatabase();

        if (!$database->getAdapter()->getSupportForUpserts()) {
            $this->expectNotToPerformAssertions();
            return;
        }

        $database->createCollection(__FUNCTION__);
        $database->createAttribute(__FUNCTION__, 'string', Database::VAR_STRING, 128, true);
        $database->createAttribute(__FUNCTION__, 'integer', Database::VAR_INTEGER, 0, true);
        $database->createAttribute(__FUNCTION__, 'bigint', Database::VAR_INTEGER, 8, true);

        $documents = [
            new Document([
                '$id' => 'first',
                'string' => 'text📝',
                'integer' => 5,
                'bigint' => Database::BIG_INT_MAX,
                '$permissions' => [
                    Permission::read(Role::any()),
                    Permission::create(Role::any()),
                    Permission::update(Role::any()),
                    Permission::delete(Role::any()),
                ],
            ]),
            new Document([
                '$id' => 'second',
                'string' => 'text📝',
                'integer' => 5,
                'bigint' => Database::BIG_INT_MAX,
                '$permissions' => [
                    Permission::read(Role::any()),
                    Permission::create(Role::any()),
                    Permission::update(Role::any()),
                    Permission::delete(Role::any()),
                ],
            ]),
        ];

        $results = [];
        $count = $database->upsertDocuments(
            __FUNCTION__,
            $documents,
            onNext: function ($doc) use (&$results) {
                $results[] = $doc;
            }
        );

        $this->assertEquals(2, $count);

        $createdAt = [];
        foreach ($results as $index => $document) {
            $createdAt[$index] = $document->getCreatedAt();
            $this->assertNotEmpty(true, $document->getId());
            $this->assertNotEmpty(true, $document->getSequence());
            $this->assertIsString($document->getAttribute('string'));
            $this->assertEquals('text📝', $document->getAttribute('string')); // Also makes sure an emoji is working
            $this->assertIsInt($document->getAttribute('integer'));
            $this->assertEquals(5, $document->getAttribute('integer'));
            $this->assertIsInt($document->getAttribute('bigint'));
            $this->assertEquals(Database::BIG_INT_MAX, $document->getAttribute('bigint'));
        }

        $documents = $database->find(__FUNCTION__);

        $this->assertEquals(2, count($documents));

        foreach ($documents as $document) {
            $this->assertNotEmpty(true, $document->getId());
            $this->assertIsString($document->getAttribute('string'));
            $this->assertEquals('text📝', $document->getAttribute('string')); // Also makes sure an emoji is working
            $this->assertIsInt($document->getAttribute('integer'));
            $this->assertEquals(5, $document->getAttribute('integer'));
            $this->assertIsInt($document->getAttribute('bigint'));
            $this->assertEquals(Database::BIG_INT_MAX, $document->getAttribute('bigint'));
        }

        $documents[0]->setAttribute('string', 'new text📝');
        $documents[0]->setAttribute('integer', 10);
        $documents[1]->setAttribute('string', 'new text📝');
        $documents[1]->setAttribute('integer', 10);

        $results = [];
        $count = $database->upsertDocuments(__FUNCTION__, $documents, onNext: function ($doc) use (&$results) {
            $results[] = $doc;
        });

        $this->assertEquals(2, $count);

        foreach ($results as $document) {
            $this->assertNotEmpty(true, $document->getId());
            $this->assertNotEmpty(true, $document->getSequence());
            $this->assertIsString($document->getAttribute('string'));
            $this->assertEquals('new text📝', $document->getAttribute('string')); // Also makes sure an emoji is working
            $this->assertIsInt($document->getAttribute('integer'));
            $this->assertEquals(10, $document->getAttribute('integer'));
            $this->assertIsInt($document->getAttribute('bigint'));
            $this->assertEquals(Database::BIG_INT_MAX, $document->getAttribute('bigint'));
        }

        $documents = $database->find(__FUNCTION__);

        $this->assertEquals(2, count($documents));

        foreach ($documents as $index => $document) {
            $this->assertEquals($createdAt[$index], $document->getCreatedAt());
            $this->assertNotEmpty(true, $document->getId());
            $this->assertIsString($document->getAttribute('string'));
            $this->assertEquals('new text📝', $document->getAttribute('string')); // Also makes sure an emoji is working
            $this->assertIsInt($document->getAttribute('integer'));
            $this->assertEquals(10, $document->getAttribute('integer'));
            $this->assertIsInt($document->getAttribute('bigint'));
            $this->assertEquals(Database::BIG_INT_MAX, $document->getAttribute('bigint'));
        }
    }

    public function testUpsertDocumentsInc(): void
    {
        /** @var Database $database */
        $database = static::getDatabase();

        if (!$database->getAdapter()->getSupportForUpserts()) {
            $this->expectNotToPerformAssertions();
            return;
        }

        $database->createCollection(__FUNCTION__);
        $database->createAttribute(__FUNCTION__, 'string', Database::VAR_STRING, 128, false);
        $database->createAttribute(__FUNCTION__, 'integer', Database::VAR_INTEGER, 0, false);

        $documents = [
            new Document([
                '$id' => 'first',
                'string' => 'text📝',
                'integer' => 5,
                '$permissions' => [
                    Permission::read(Role::any()),
                    Permission::create(Role::any()),
                    Permission::update(Role::any()),
                    Permission::delete(Role::any()),
                ],
            ]),
            new Document([
                '$id' => 'second',
                'string' => 'text📝',
                'integer' => 5,
                '$permissions' => [
                    Permission::read(Role::any()),
                    Permission::create(Role::any()),
                    Permission::update(Role::any()),
                    Permission::delete(Role::any()),
                ],
            ]),
        ];

        $database->createDocuments(__FUNCTION__, $documents);

        $documents[0]->setAttribute('integer', 1);
        $documents[1]->setAttribute('integer', 1);

        $database->upsertDocumentsWithIncrease(
            collection: __FUNCTION__,
            attribute: 'integer',
            documents: $documents
        );

        $documents = $database->find(__FUNCTION__);

        foreach ($documents as $document) {
            $this->assertEquals(6, $document->getAttribute('integer'));
        }

        $documents[0]->setAttribute('integer', -1);
        $documents[1]->setAttribute('integer', -1);

        $database->upsertDocumentsWithIncrease(
            collection: __FUNCTION__,
            attribute: 'integer',
            documents: $documents
        );

        $documents = $database->find(__FUNCTION__);

        foreach ($documents as $document) {
            $this->assertEquals(5, $document->getAttribute('integer'));
        }
    }

    public function testUpsertDocumentsPermissions(): void
    {
        /** @var Database $database */
        $database = static::getDatabase();

        if (!$database->getAdapter()->getSupportForUpserts()) {
            $this->expectNotToPerformAssertions();
            return;
        }

        $database->createCollection(__FUNCTION__);
        $database->createAttribute(__FUNCTION__, 'string', Database::VAR_STRING, 128, true);

        $document = new Document([
            '$id' => 'first',
            'string' => 'text📝',
            '$permissions' => [
                Permission::read(Role::any()),
                Permission::create(Role::any()),
            ],
        ]);

        $database->upsertDocuments(__FUNCTION__, [$document]);

        try {
            $database->upsertDocuments(__FUNCTION__, [$document->setAttribute('string', 'updated')]);
            $this->fail('Failed to throw exception');
        } catch (Exception $e) {
            $this->assertInstanceOf(AuthorizationException::class, $e);
        }

        $document = new Document([
            '$id' => 'second',
            'string' => 'text📝',
            '$permissions' => [
                Permission::read(Role::any()),
                Permission::update(Role::any()),
            ],
        ]);

        $database->upsertDocuments(__FUNCTION__, [$document]);

        $results = [];
        $count = $database->upsertDocuments(
            __FUNCTION__,
            [$document->setAttribute('string', 'updated')],
            onNext: function ($doc) use (&$results) {
                $results[] = $doc;
            }
        );

        $this->assertEquals(1, $count);
        $this->assertEquals('updated', $results[0]->getAttribute('string'));

        $document = new Document([
            '$id' => 'third',
            'string' => 'text📝',
            '$permissions' => [
                Permission::read(Role::any()),
                Permission::update(Role::any()),
                Permission::delete(Role::any()),
            ],
        ]);

        $database->upsertDocuments(__FUNCTION__, [$document]);

        $newPermissions = [
            Permission::read(Role::any()),
            Permission::update(Role::user('user1')),
            Permission::delete(Role::user('user1')),
        ];

        $results = [];
        $count = $database->upsertDocuments(
            __FUNCTION__,
            [$document->setAttribute('$permissions', $newPermissions)],
            onNext: function ($doc) use (&$results) {
                $results[] = $doc;
            }
        );

        $this->assertEquals(1, $count);
        $this->assertEquals($newPermissions, $results[0]->getPermissions());

        $document = $database->getDocument(__FUNCTION__, 'third');

        $this->assertEquals($newPermissions, $document->getPermissions());
    }

    public function testUpsertDocumentsAttributeMismatch(): void
    {
        /** @var Database $database */
        $database = static::getDatabase();

        if (!$database->getAdapter()->getSupportForUpserts()) {
            $this->expectNotToPerformAssertions();
            return;
        }

        $database->createCollection(__FUNCTION__, permissions: [
            Permission::create(Role::any()),
            Permission::read(Role::any()),
            Permission::update(Role::any()),
            Permission::delete(Role::any()),
        ], documentSecurity: false);
        $database->createAttribute(__FUNCTION__, 'first', Database::VAR_STRING, 128, true);
        $database->createAttribute(__FUNCTION__, 'last', Database::VAR_STRING, 128, false);

        $existingDocument = $database->createDocument(__FUNCTION__, new Document([
            '$id' => 'first',
            'first' => 'first',
            'last' => 'last',
        ]));

        $newDocument = new Document([
            '$id' => 'second',
            'first' => 'second',
        ]);

        // Ensure missing optionals on new document is allowed
        $docs = $database->upsertDocuments(__FUNCTION__, [
            $existingDocument->setAttribute('first', 'updated'),
            $newDocument,
        ]);

        $this->assertEquals(2, $docs);
        $this->assertEquals('updated', $existingDocument->getAttribute('first'));
        $this->assertEquals('last', $existingDocument->getAttribute('last'));
        $this->assertEquals('second', $newDocument->getAttribute('first'));
        $this->assertEquals('', $newDocument->getAttribute('last'));

        try {
            $database->upsertDocuments(__FUNCTION__, [
                $existingDocument->removeAttribute('first'),
                $newDocument
            ]);
            $this->fail('Failed to throw exception');
        } catch (Throwable $e) {
            if ($database->getAdapter()->getSupportForAttributes()) {
                $this->assertTrue($e instanceof StructureException, $e->getMessage());
            }
        }

        // Ensure missing optionals on existing document is allowed
        $docs = $database->upsertDocuments(__FUNCTION__, [
            $existingDocument
                ->setAttribute('first', 'first')
                ->removeAttribute('last'),
            $newDocument
                ->setAttribute('last', 'last')
        ]);

        $this->assertEquals(2, $docs);
        $this->assertEquals('first', $existingDocument->getAttribute('first'));
        $this->assertEquals('last', $existingDocument->getAttribute('last'));
        $this->assertEquals('second', $newDocument->getAttribute('first'));
        $this->assertEquals('last', $newDocument->getAttribute('last'));

        // Ensure set null on existing document is allowed
        $docs = $database->upsertDocuments(__FUNCTION__, [
            $existingDocument
                ->setAttribute('first', 'first')
                ->setAttribute('last', null),
            $newDocument
                ->setAttribute('last', 'last')
        ]);

        $this->assertEquals(1, $docs);
        $this->assertEquals('first', $existingDocument->getAttribute('first'));
        $this->assertEquals(null, $existingDocument->getAttribute('last'));
        $this->assertEquals('second', $newDocument->getAttribute('first'));
        $this->assertEquals('last', $newDocument->getAttribute('last'));

        $doc3 = new Document([
            '$id' => 'third',
            'last' => 'last',
            'first' => 'third',
        ]);

        $doc4 = new Document([
            '$id' => 'fourth',
            'first' => 'fourth',
            'last' => 'last',
        ]);

        // Ensure mismatch of attribute orders is allowed
        $docs = $database->upsertDocuments(__FUNCTION__, [
            $doc3,
            $doc4
        ]);

        $this->assertEquals(2, $docs);
        $this->assertEquals('third', $doc3->getAttribute('first'));
        $this->assertEquals('last', $doc3->getAttribute('last'));
        $this->assertEquals('fourth', $doc4->getAttribute('first'));
        $this->assertEquals('last', $doc4->getAttribute('last'));

        $doc3 = $database->getDocument(__FUNCTION__, 'third');
        $doc4 = $database->getDocument(__FUNCTION__, 'fourth');

        $this->assertEquals('third', $doc3->getAttribute('first'));
        $this->assertEquals('last', $doc3->getAttribute('last'));
        $this->assertEquals('fourth', $doc4->getAttribute('first'));
        $this->assertEquals('last', $doc4->getAttribute('last'));
    }

    public function testUpsertDocumentsNoop(): void
    {
        if (!static::getDatabase()->getAdapter()->getSupportForUpserts()) {
            $this->expectNotToPerformAssertions();
            return;
        }

        static::getDatabase()->createCollection(__FUNCTION__);
        static::getDatabase()->createAttribute(__FUNCTION__, 'string', Database::VAR_STRING, 128, true);

        $document = new Document([
            '$id' => 'first',
            'string' => 'text📝',
            '$permissions' => [
                Permission::read(Role::any()),
                Permission::create(Role::any()),
                Permission::update(Role::any()),
                Permission::delete(Role::any()),
            ],
        ]);

        $count = static::getDatabase()->upsertDocuments(__FUNCTION__, [$document]);
        $this->assertEquals(1, $count);

        // No changes, should return 0
        $count = static::getDatabase()->upsertDocuments(__FUNCTION__, [$document]);
        $this->assertEquals(0, $count);
    }

    public function testUpsertDuplicateIds(): void
    {
        $db = static::getDatabase();
        if (!$db->getAdapter()->getSupportForUpserts()) {
            $this->expectNotToPerformAssertions();
            return;
        }

        $db->createCollection(__FUNCTION__);
        $db->createAttribute(__FUNCTION__, 'num', Database::VAR_INTEGER, 0, true);

        $doc1 = new Document(['$id' => 'dup', 'num' => 1]);
        $doc2 = new Document(['$id' => 'dup', 'num' => 2]);

        try {
            $db->upsertDocuments(__FUNCTION__, [$doc1, $doc2]);
            $this->fail('Failed to throw exception');
        } catch (\Throwable $e) {
            $this->assertInstanceOf(DuplicateException::class, $e, $e->getMessage());
        }
    }

    public function testUpsertMixedPermissionDelta(): void
    {
        $db = static::getDatabase();
        if (!$db->getAdapter()->getSupportForUpserts()) {
            $this->expectNotToPerformAssertions();
            return;
        }

        $db->createCollection(__FUNCTION__);
        $db->createAttribute(__FUNCTION__, 'v', Database::VAR_INTEGER, 0, true);

        $d1 = $db->createDocument(__FUNCTION__, new Document([
            '$id' => 'a',
            'v' => 0,
            '$permissions' => [
                Permission::update(Role::any())
            ]
        ]));
        $d2 = $db->createDocument(__FUNCTION__, new Document([
            '$id' => 'b',
            'v' => 0,
            '$permissions' => [
                Permission::update(Role::any())
            ]
        ]));

        // d1 adds write, d2 removes update
        $d1->setAttribute('$permissions', [
            Permission::read(Role::any()),
            Permission::update(Role::any())
        ]);
        $d2->setAttribute('$permissions', [
            Permission::read(Role::any())
        ]);

        $db->upsertDocuments(__FUNCTION__, [$d1, $d2]);

        $this->assertEquals([
            Permission::read(Role::any()),
            Permission::update(Role::any()),
        ], $db->getDocument(__FUNCTION__, 'a')->getPermissions());

        $this->assertEquals([
            Permission::read(Role::any()),
        ], $db->getDocument(__FUNCTION__, 'b')->getPermissions());
    }

    public function testRespectNulls(): Document
    {
        /** @var Database $database */
        $database = static::getDatabase();

        $database->createCollection('documents_nulls');

        $this->assertEquals(true, $database->createAttribute('documents_nulls', 'string', Database::VAR_STRING, 128, false));
        $this->assertEquals(true, $database->createAttribute('documents_nulls', 'integer', Database::VAR_INTEGER, 0, false));
        $this->assertEquals(true, $database->createAttribute('documents_nulls', 'bigint', Database::VAR_INTEGER, 8, false));
        $this->assertEquals(true, $database->createAttribute('documents_nulls', 'float', Database::VAR_FLOAT, 0, false));
        $this->assertEquals(true, $database->createAttribute('documents_nulls', 'boolean', Database::VAR_BOOLEAN, 0, false));

        $document = $database->createDocument('documents_nulls', new Document([
            '$permissions' => [
                Permission::read(Role::any()),
                Permission::read(Role::user('1')),
                Permission::read(Role::user('2')),
                Permission::create(Role::any()),
                Permission::create(Role::user('1x')),
                Permission::create(Role::user('2x')),
                Permission::update(Role::any()),
                Permission::update(Role::user('1x')),
                Permission::update(Role::user('2x')),
                Permission::delete(Role::any()),
                Permission::delete(Role::user('1x')),
                Permission::delete(Role::user('2x')),
            ],
        ]));

        $this->assertNotEmpty(true, $document->getId());
        $this->assertNull($document->getAttribute('string'));
        $this->assertNull($document->getAttribute('integer'));
        $this->assertNull($document->getAttribute('bigint'));
        $this->assertNull($document->getAttribute('float'));
        $this->assertNull($document->getAttribute('boolean'));
        return $document;
    }

    public function testCreateDocumentDefaults(): void
    {
        /** @var Database $database */
        $database = static::getDatabase();

        $database->createCollection('defaults');

        $this->assertEquals(true, $database->createAttribute('defaults', 'string', Database::VAR_STRING, 128, false, 'default'));
        $this->assertEquals(true, $database->createAttribute('defaults', 'integer', Database::VAR_INTEGER, 0, false, 1));
        $this->assertEquals(true, $database->createAttribute('defaults', 'float', Database::VAR_FLOAT, 0, false, 1.5));
        $this->assertEquals(true, $database->createAttribute('defaults', 'boolean', Database::VAR_BOOLEAN, 0, false, true));
        $this->assertEquals(true, $database->createAttribute('defaults', 'colors', Database::VAR_STRING, 32, false, ['red', 'green', 'blue'], true, true));
        $this->assertEquals(true, $database->createAttribute('defaults', 'datetime', Database::VAR_DATETIME, 0, false, '2000-06-12T14:12:55.000+00:00', true, false, null, [], ['datetime']));

        $document = $database->createDocument('defaults', new Document([
            '$permissions' => [
                Permission::read(Role::any()),
                Permission::create(Role::any()),
                Permission::update(Role::any()),
                Permission::delete(Role::any()),
            ],
        ]));

        $document2 = $database->getDocument('defaults', $document->getId());
        $this->assertCount(4, $document2->getPermissions());
        $this->assertEquals('read("any")', $document2->getPermissions()[0]);
        $this->assertEquals('create("any")', $document2->getPermissions()[1]);
        $this->assertEquals('update("any")', $document2->getPermissions()[2]);
        $this->assertEquals('delete("any")', $document2->getPermissions()[3]);

        $this->assertNotEmpty(true, $document->getId());
        $this->assertIsString($document->getAttribute('string'));
        $this->assertEquals('default', $document->getAttribute('string'));
        $this->assertIsInt($document->getAttribute('integer'));
        $this->assertEquals(1, $document->getAttribute('integer'));
        $this->assertIsFloat($document->getAttribute('float'));
        $this->assertEquals(1.5, $document->getAttribute('float'));
        $this->assertIsArray($document->getAttribute('colors'));
        $this->assertCount(3, $document->getAttribute('colors'));
        $this->assertEquals('red', $document->getAttribute('colors')[0]);
        $this->assertEquals('green', $document->getAttribute('colors')[1]);
        $this->assertEquals('blue', $document->getAttribute('colors')[2]);
        $this->assertEquals('2000-06-12T14:12:55.000+00:00', $document->getAttribute('datetime'));

        // cleanup collection
        $database->deleteCollection('defaults');
    }

    public function testIncreaseDecrease(): Document
    {
        /** @var Database $database */
        $database = static::getDatabase();

        $collection = 'increase_decrease';
        $database->createCollection($collection);

        $this->assertEquals(true, $database->createAttribute($collection, 'increase', Database::VAR_INTEGER, 0, true));
        $this->assertEquals(true, $database->createAttribute($collection, 'decrease', Database::VAR_INTEGER, 0, true));
        $this->assertEquals(true, $database->createAttribute($collection, 'increase_text', Database::VAR_STRING, 255, true));
        $this->assertEquals(true, $database->createAttribute($collection, 'increase_float', Database::VAR_FLOAT, 0, true));
        $this->assertEquals(true, $database->createAttribute($collection, 'sizes', Database::VAR_INTEGER, 8, required: false, array: true));

        $document = $database->createDocument($collection, new Document([
            'increase' => 100,
            'decrease' => 100,
            'increase_float' => 100,
            'increase_text' => 'some text',
            'sizes' => [10, 20, 30],
            '$permissions' => [
                Permission::read(Role::any()),
                Permission::create(Role::any()),
                Permission::update(Role::any()),
                Permission::delete(Role::any()),
            ]
        ]));

        $updatedAt = $document->getUpdatedAt();

        $doc = $database->increaseDocumentAttribute($collection, $document->getId(), 'increase', 1, 101);
        $this->assertEquals(101, $doc->getAttribute('increase'));

        $document = $database->getDocument($collection, $document->getId());
        $this->assertEquals(101, $document->getAttribute('increase'));
        $this->assertNotEquals($updatedAt, $document->getUpdatedAt());

        $doc = $database->decreaseDocumentAttribute($collection, $document->getId(), 'decrease', 1, 98);
        $this->assertEquals(99, $doc->getAttribute('decrease'));
        $document = $database->getDocument($collection, $document->getId());
        $this->assertEquals(99, $document->getAttribute('decrease'));

        $doc = $database->increaseDocumentAttribute($collection, $document->getId(), 'increase_float', 5.5, 110);
        $this->assertEquals(105.5, $doc->getAttribute('increase_float'));
        $document = $database->getDocument($collection, $document->getId());
        $this->assertEquals(105.5, $document->getAttribute('increase_float'));

        $doc = $database->decreaseDocumentAttribute($collection, $document->getId(), 'increase_float', 1.1, 100);
        $this->assertEquals(104.4, $doc->getAttribute('increase_float'));
        $document = $database->getDocument($collection, $document->getId());
        $this->assertEquals(104.4, $document->getAttribute('increase_float'));

        return $document;
    }

    /**
     * @depends testIncreaseDecrease
     */
    public function testIncreaseLimitMax(Document $document): void
    {
        /** @var Database $database */
        $database = static::getDatabase();

        $this->expectException(Exception::class);
        $this->assertEquals(true, $database->increaseDocumentAttribute('increase_decrease', $document->getId(), 'increase', 10.5, 102.4));
    }

    /**
     * @depends testIncreaseDecrease
     */
    public function testDecreaseLimitMin(Document $document): void
    {
        /** @var Database $database */
        $database = static::getDatabase();

        try {
            $database->decreaseDocumentAttribute(
                'increase_decrease',
                $document->getId(),
                'decrease',
                10,
                99
            );
            $this->fail('Failed to throw exception');
        } catch (Exception $e) {
            $this->assertInstanceOf(LimitException::class, $e);
        }

        try {
            $database->decreaseDocumentAttribute(
                'increase_decrease',
                $document->getId(),
                'decrease',
                1000,
                0
            );
            $this->fail('Failed to throw exception');
        } catch (Exception $e) {
            $this->assertInstanceOf(LimitException::class, $e);
        }
    }

    /**
     * @depends testIncreaseDecrease
     */
    public function testIncreaseTextAttribute(Document $document): void
    {
        /** @var Database $database */
        $database = static::getDatabase();

        try {
            $this->assertEquals(false, $database->increaseDocumentAttribute('increase_decrease', $document->getId(), 'increase_text'));
            $this->fail('Expected TypeException not thrown');
        } catch (Exception $e) {
            $this->assertInstanceOf(TypeException::class, $e, $e->getMessage());
        }
    }

    /**
     * @depends testIncreaseDecrease
     */
    public function testIncreaseArrayAttribute(Document $document): void
    {
        /** @var Database $database */
        $database = static::getDatabase();

        try {
            $this->assertEquals(false, $database->increaseDocumentAttribute('increase_decrease', $document->getId(), 'sizes'));
            $this->fail('Expected TypeException not thrown');
        } catch (Exception $e) {
            $this->assertInstanceOf(TypeException::class, $e);
        }
    }

    /**
      * @depends testCreateDocument
      */
    public function testGetDocument(Document $document): Document
    {
        /** @var Database $database */
        $database = static::getDatabase();

        $document = $database->getDocument('documents', $document->getId());

        $this->assertNotEmpty(true, $document->getId());
        $this->assertIsString($document->getAttribute('string'));
        $this->assertEquals('text📝', $document->getAttribute('string'));
        $this->assertIsInt($document->getAttribute('integer_signed'));
        $this->assertEquals(-Database::INT_MAX, $document->getAttribute('integer_signed'));
        $this->assertIsFloat($document->getAttribute('float_signed'));
        $this->assertEquals(-5.55, $document->getAttribute('float_signed'));
        $this->assertIsFloat($document->getAttribute('float_unsigned'));
        $this->assertEquals(5.55, $document->getAttribute('float_unsigned'));
        $this->assertIsBool($document->getAttribute('boolean'));
        $this->assertEquals(true, $document->getAttribute('boolean'));
        $this->assertIsArray($document->getAttribute('colors'));
        $this->assertEquals(['pink', 'green', 'blue'], $document->getAttribute('colors'));
        $this->assertEquals('Works', $document->getAttribute('with-dash'));

        return $document;
    }

    /**
     * @depends testCreateDocument
     */
    public function testGetDocumentSelect(Document $document): Document
    {
        $documentId = $document->getId();

        /** @var Database $database */
        $database = static::getDatabase();

        $document = $database->getDocument('documents', $documentId, [
            Query::select(['string', 'integer_signed']),
        ]);

        $this->assertFalse($document->isEmpty());
        $this->assertIsString($document->getAttribute('string'));
        $this->assertEquals('text📝', $document->getAttribute('string'));
        $this->assertIsInt($document->getAttribute('integer_signed'));
        $this->assertEquals(-Database::INT_MAX, $document->getAttribute('integer_signed'));
        $this->assertArrayNotHasKey('float', $document->getAttributes());
        $this->assertArrayNotHasKey('boolean', $document->getAttributes());
        $this->assertArrayNotHasKey('colors', $document->getAttributes());
        $this->assertArrayNotHasKey('with-dash', $document->getAttributes());
        $this->assertArrayHasKey('$id', $document);
        $this->assertArrayHasKey('$sequence', $document);
        $this->assertArrayHasKey('$createdAt', $document);
        $this->assertArrayHasKey('$updatedAt', $document);
        $this->assertArrayHasKey('$permissions', $document);
        $this->assertArrayHasKey('$collection', $document);

        $document = $database->getDocument('documents', $documentId, [
            Query::select(['string', 'integer_signed', '$id']),
        ]);

        $this->assertArrayHasKey('$id', $document);
        $this->assertArrayHasKey('$sequence', $document);
        $this->assertArrayHasKey('$createdAt', $document);
        $this->assertArrayHasKey('$updatedAt', $document);
        $this->assertArrayHasKey('$permissions', $document);
        $this->assertArrayHasKey('$collection', $document);
        $this->assertArrayHasKey('string', $document);
        $this->assertArrayHasKey('integer_signed', $document);
        $this->assertArrayNotHasKey('float', $document);

        return $document;
    }
    /**
     * @return array<string, mixed>
     */
    public function testFind(): array
    {
        Authorization::setRole(Role::any()->toString());

        /** @var Database $database */
        $database = static::getDatabase();

        $database->createCollection('movies', permissions: [
            Permission::create(Role::any()),
            Permission::update(Role::users())
        ]);

        $this->assertEquals(true, $database->createAttribute('movies', 'name', Database::VAR_STRING, 128, true));
        $this->assertEquals(true, $database->createAttribute('movies', 'director', Database::VAR_STRING, 128, true));
        $this->assertEquals(true, $database->createAttribute('movies', 'year', Database::VAR_INTEGER, 0, true));
        $this->assertEquals(true, $database->createAttribute('movies', 'price', Database::VAR_FLOAT, 0, true));
        $this->assertEquals(true, $database->createAttribute('movies', 'active', Database::VAR_BOOLEAN, 0, true));
        $this->assertEquals(true, $database->createAttribute('movies', 'genres', Database::VAR_STRING, 32, true, null, true, true));
        $this->assertEquals(true, $database->createAttribute('movies', 'with-dash', Database::VAR_STRING, 128, true));
        $this->assertEquals(true, $database->createAttribute('movies', 'nullable', Database::VAR_STRING, 128, false));

        try {
            $database->createDocument('movies', new Document(['$id' => ['id_as_array']]));
            $this->fail('Failed to throw exception');
        } catch (Throwable $e) {
            $this->assertEquals('$id must be of type string', $e->getMessage());
            $this->assertInstanceOf(StructureException::class, $e);
        }

        $document = $database->createDocument('movies', new Document([
            '$id' => ID::custom('frozen'),
            '$permissions' => [
                Permission::read(Role::any()),
                Permission::read(Role::user('1')),
                Permission::read(Role::user('2')),
                Permission::create(Role::any()),
                Permission::create(Role::user('1x')),
                Permission::create(Role::user('2x')),
                Permission::update(Role::any()),
                Permission::update(Role::user('1x')),
                Permission::update(Role::user('2x')),
                Permission::delete(Role::any()),
                Permission::delete(Role::user('1x')),
                Permission::delete(Role::user('2x')),
            ],
            'name' => 'Frozen',
            'director' => 'Chris Buck & Jennifer Lee',
            'year' => 2013,
            'price' => 39.50,
            'active' => true,
            'genres' => ['animation', 'kids'],
            'with-dash' => 'Works'
        ]));

        $database->createDocument('movies', new Document([
            '$permissions' => [
                Permission::read(Role::any()),
                Permission::read(Role::user('1')),
                Permission::read(Role::user('2')),
                Permission::create(Role::any()),
                Permission::create(Role::user('1x')),
                Permission::create(Role::user('2x')),
                Permission::update(Role::any()),
                Permission::update(Role::user('1x')),
                Permission::update(Role::user('2x')),
                Permission::delete(Role::any()),
                Permission::delete(Role::user('1x')),
                Permission::delete(Role::user('2x')),
            ],
            'name' => 'Frozen II',
            'director' => 'Chris Buck & Jennifer Lee',
            'year' => 2019,
            'price' => 39.50,
            'active' => true,
            'genres' => ['animation', 'kids'],
            'with-dash' => 'Works'
        ]));

        $database->createDocument('movies', new Document([
            '$permissions' => [
                Permission::read(Role::any()),
                Permission::read(Role::user('1')),
                Permission::read(Role::user('2')),
                Permission::create(Role::any()),
                Permission::create(Role::user('1x')),
                Permission::create(Role::user('2x')),
                Permission::update(Role::any()),
                Permission::update(Role::user('1x')),
                Permission::update(Role::user('2x')),
                Permission::delete(Role::any()),
                Permission::delete(Role::user('1x')),
                Permission::delete(Role::user('2x')),
            ],
            'name' => 'Captain America: The First Avenger',
            'director' => 'Joe Johnston',
            'year' => 2011,
            'price' => 25.94,
            'active' => true,
            'genres' => ['science fiction', 'action', 'comics'],
            'with-dash' => 'Works2'
        ]));

        $database->createDocument('movies', new Document([
            '$permissions' => [
                Permission::read(Role::any()),
                Permission::read(Role::user('1')),
                Permission::read(Role::user('2')),
                Permission::create(Role::any()),
                Permission::create(Role::user('1x')),
                Permission::create(Role::user('2x')),
                Permission::update(Role::any()),
                Permission::update(Role::user('1x')),
                Permission::update(Role::user('2x')),
                Permission::delete(Role::any()),
                Permission::delete(Role::user('1x')),
                Permission::delete(Role::user('2x')),
            ],
            'name' => 'Captain Marvel',
            'director' => 'Anna Boden & Ryan Fleck',
            'year' => 2019,
            'price' => 25.99,
            'active' => true,
            'genres' => ['science fiction', 'action', 'comics'],
            'with-dash' => 'Works2'
        ]));

        $database->createDocument('movies', new Document([
            '$permissions' => [
                Permission::read(Role::any()),
                Permission::read(Role::user('1')),
                Permission::read(Role::user('2')),
                Permission::create(Role::any()),
                Permission::create(Role::user('1x')),
                Permission::create(Role::user('2x')),
                Permission::update(Role::any()),
                Permission::update(Role::user('1x')),
                Permission::update(Role::user('2x')),
                Permission::delete(Role::any()),
                Permission::delete(Role::user('1x')),
                Permission::delete(Role::user('2x')),
            ],
            'name' => 'Work in Progress',
            'director' => 'TBD',
            'year' => 2025,
            'price' => 0.0,
            'active' => false,
            'genres' => [],
            'with-dash' => 'Works3'
        ]));

        $database->createDocument('movies', new Document([
            '$permissions' => [
                Permission::read(Role::user('x')),
                Permission::create(Role::any()),
                Permission::create(Role::user('1x')),
                Permission::create(Role::user('2x')),
                Permission::update(Role::any()),
                Permission::update(Role::user('1x')),
                Permission::update(Role::user('2x')),
                Permission::delete(Role::any()),
                Permission::delete(Role::user('1x')),
                Permission::delete(Role::user('2x')),
            ],
            'name' => 'Work in Progress 2',
            'director' => 'TBD',
            'year' => 2026,
            'price' => 0.0,
            'active' => false,
            'genres' => [],
            'with-dash' => 'Works3',
            'nullable' => 'Not null'
        ]));

        return [
            '$sequence' => $document->getSequence()
        ];
    }

    /**
    * @depends testFind
    */
    public function testFindOne(): void
    {
        /** @var Database $database */
        $database = static::getDatabase();

        $document = $database->findOne('movies', [
            Query::offset(2),
            Query::orderAsc('name')
        ]);

        $this->assertFalse($document->isEmpty());
        $this->assertEquals('Frozen', $document->getAttribute('name'));

        $document = $database->findOne('movies', [
            Query::offset(10)
        ]);
        $this->assertTrue($document->isEmpty());
    }

    public function testFindBasicChecks(): void
    {
        /** @var Database $database */
        $database = static::getDatabase();

        $documents = $database->find('movies');
        $movieDocuments = $documents;

        $this->assertEquals(5, count($documents));
        $this->assertNotEmpty($documents[0]->getId());
        $this->assertEquals('movies', $documents[0]->getCollection());
        $this->assertEquals(['any', 'user:1', 'user:2'], $documents[0]->getRead());
        $this->assertEquals(['any', 'user:1x', 'user:2x'], $documents[0]->getWrite());
        $this->assertEquals('Frozen', $documents[0]->getAttribute('name'));
        $this->assertEquals('Chris Buck & Jennifer Lee', $documents[0]->getAttribute('director'));
        $this->assertIsString($documents[0]->getAttribute('director'));
        $this->assertEquals(2013, $documents[0]->getAttribute('year'));
        $this->assertIsInt($documents[0]->getAttribute('year'));
        $this->assertEquals(39.50, $documents[0]->getAttribute('price'));
        $this->assertIsFloat($documents[0]->getAttribute('price'));
        $this->assertEquals(true, $documents[0]->getAttribute('active'));
        $this->assertIsBool($documents[0]->getAttribute('active'));
        $this->assertEquals(['animation', 'kids'], $documents[0]->getAttribute('genres'));
        $this->assertIsArray($documents[0]->getAttribute('genres'));
        $this->assertEquals('Works', $documents[0]->getAttribute('with-dash'));

        // Alphabetical order
        $sortedDocuments = $movieDocuments;
        \usort($sortedDocuments, function ($doc1, $doc2) {
            return strcmp($doc1['$id'], $doc2['$id']);
        });

        $firstDocumentId = $sortedDocuments[0]->getId();
        $lastDocumentId = $sortedDocuments[\count($sortedDocuments) - 1]->getId();

        /**
         * Check $id: Notice, this orders ID names alphabetically, not by internal numeric ID
         */
        $documents = $database->find('movies', [
            Query::limit(25),
            Query::offset(0),
            Query::orderDesc('$id'),
        ]);
        $this->assertEquals($lastDocumentId, $documents[0]->getId());
        $documents = $database->find('movies', [
            Query::limit(25),
            Query::offset(0),
            Query::orderAsc('$id'),
        ]);
        $this->assertEquals($firstDocumentId, $documents[0]->getId());

        /**
         * Check internal numeric ID sorting
         */
        $documents = $database->find('movies', [
            Query::limit(25),
            Query::offset(0),
            Query::orderDesc(''),
        ]);
        $this->assertEquals($movieDocuments[\count($movieDocuments) - 1]->getId(), $documents[0]->getId());
        $documents = $database->find('movies', [
            Query::limit(25),
            Query::offset(0),
            Query::orderAsc(''),
        ]);
        $this->assertEquals($movieDocuments[0]->getId(), $documents[0]->getId());
    }

    public function testFindCheckPermissions(): void
    {
        /** @var Database $database */
        $database = static::getDatabase();

        /**
         * Check Permissions
         */
        Authorization::setRole('user:x');
        $documents = $database->find('movies');

        $this->assertEquals(6, count($documents));
    }

    public function testFindCheckInteger(): void
    {
        /** @var Database $database */
        $database = static::getDatabase();

        /**
         * Query with dash attribute
         */
        $documents = $database->find('movies', [
            Query::equal('with-dash', ['Works']),
        ]);

        $this->assertEquals(2, count($documents));

        $documents = $database->find('movies', [
            Query::equal('with-dash', ['Works2', 'Works3']),
        ]);

        $this->assertEquals(4, count($documents));

        /**
         * Check an Integer condition
         */
        $documents = $database->find('movies', [
            Query::equal('year', [2019]),
        ]);

        $this->assertEquals(2, count($documents));
        $this->assertEquals('Frozen II', $documents[0]['name']);
        $this->assertEquals('Captain Marvel', $documents[1]['name']);
    }

    public function testFindBoolean(): void
    {
        /** @var Database $database */
        $database = static::getDatabase();

        /**
         * Boolean condition
         */
        $documents = $database->find('movies', [
            Query::equal('active', [true]),
        ]);

        $this->assertEquals(4, count($documents));
    }

    public function testFindStringQueryEqual(): void
    {
        /** @var Database $database */
        $database = static::getDatabase();

        /**
         * String condition
         */
        $documents = $database->find('movies', [
            Query::equal('director', ['TBD']),
        ]);

        $this->assertEquals(2, count($documents));

        $documents = $database->find('movies', [
            Query::equal('director', ['']),
        ]);

        $this->assertEquals(0, count($documents));
    }


    public function testFindNotEqual(): void
    {
        /** @var Database $database */
        $database = static::getDatabase();

        /**
         * Not Equal query
         */
        $documents = $database->find('movies', [
            Query::notEqual('director', 'TBD'),
        ]);

        $this->assertGreaterThan(0, count($documents));

        foreach ($documents as $document) {
            $this->assertTrue($document['director'] !== 'TBD');
        }

        $documents = $database->find('movies', [
            Query::notEqual('director', ''),
        ]);

        $total = $database->count('movies');

        $this->assertEquals($total, count($documents));
    }

    public function testFindBetween(): void
    {
        /** @var Database $database */
        $database = static::getDatabase();

        $documents = $database->find('movies', [
            Query::between('price', 25.94, 25.99),
        ]);
        $this->assertEquals(2, count($documents));

        $documents = $database->find('movies', [
            Query::between('price', 30, 35),
        ]);
        $this->assertEquals(0, count($documents));

        $documents = $database->find('movies', [
            Query::between('$createdAt', '1975-12-06', '2050-12-06'),
        ]);
        $this->assertEquals(6, count($documents));

        $documents = $database->find('movies', [
            Query::between('$updatedAt', '1975-12-06T07:08:49.733+02:00', '2050-02-05T10:15:21.825+00:00'),
        ]);
        $this->assertEquals(6, count($documents));
    }

    public function testFindFloat(): void
    {
        /** @var Database $database */
        $database = static::getDatabase();

        /**
         * Float condition
         */
        $documents = $database->find('movies', [
            Query::lessThan('price', 26.00),
            Query::greaterThan('price', 25.98),
        ]);

        $this->assertEquals(1, count($documents));
    }

    public function testFindContains(): void
    {
        /** @var Database $database */
        $database = static::getDatabase();

        if (!$database->getAdapter()->getSupportForQueryContains()) {
            $this->expectNotToPerformAssertions();
            return;
        }

        $documents = $database->find('movies', [
            Query::contains('genres', ['comics'])
        ]);

        $this->assertEquals(2, count($documents));

        /**
         * Array contains OR condition
         */
        $documents = $database->find('movies', [
            Query::contains('genres', ['comics', 'kids']),
        ]);

        $this->assertEquals(4, count($documents));

        $documents = $database->find('movies', [
            Query::contains('genres', ['non-existent']),
        ]);

        $this->assertEquals(0, count($documents));

        try {
            $database->find('movies', [
                Query::contains('price', [10.5]),
            ]);
            $this->fail('Failed to throw exception');
        } catch (Throwable $e) {
            $this->assertEquals('Invalid query: Cannot query contains on attribute "price" because it is not an array or string.', $e->getMessage());
            $this->assertTrue($e instanceof DatabaseException);
        }
    }

    public function testFindFulltext(): void
    {
        /** @var Database $database */
        $database = static::getDatabase();

        /**
         * Fulltext search
         */
        if ($this->getDatabase()->getAdapter()->getSupportForFulltextIndex()) {
            $success = $database->createIndex('movies', 'name', Database::INDEX_FULLTEXT, ['name']);
            $this->assertEquals(true, $success);

            $documents = $database->find('movies', [
                Query::search('name', 'captain'),
            ]);

            $this->assertEquals(2, count($documents));

            /**
             * Fulltext search (wildcard)
             */

            // TODO: Looks like the MongoDB implementation is a bit more complex, skipping that for now.
            // TODO: I think this needs a changes? how do we distinguish between regular full text and wildcard?

            if ($this->getDatabase()->getAdapter()->getSupportForFulltextWildCardIndex()) {
                $documents = $database->find('movies', [
                    Query::search('name', 'cap'),
                ]);

                $this->assertEquals(2, count($documents));
            }
        }

        $this->assertEquals(true, true); // Test must do an assertion
    }
    public function testFindFulltextSpecialChars(): void
    {
        /** @var Database $database */
        $database = static::getDatabase();

        if (!$database->getAdapter()->getSupportForFulltextIndex()) {
            $this->expectNotToPerformAssertions();
            return;
        }

        $collection = 'full_text';
        $database->createCollection($collection, permissions: [
            Permission::create(Role::any()),
            Permission::update(Role::users())
        ]);

        $this->assertTrue($database->createAttribute($collection, 'ft', Database::VAR_STRING, 128, true));
        $this->assertTrue($database->createIndex($collection, 'ft-index', Database::INDEX_FULLTEXT, ['ft']));

        $database->createDocument($collection, new Document([
            '$permissions' => [Permission::read(Role::any())],
            'ft' => 'Alf: chapter_4@nasa.com'
        ]));

        $documents = $database->find($collection, [
            Query::search('ft', 'chapter_4'),
        ]);
        $this->assertEquals(1, count($documents));

        $database->createDocument($collection, new Document([
            '$permissions' => [Permission::read(Role::any())],
            'ft' => 'al@ba.io +-*)(<>~'
        ]));

        $documents = $database->find($collection, [
            Query::search('ft', 'al@ba.io'), // === al ba io*
        ]);

        if ($database->getAdapter()->getSupportForFulltextWildcardIndex()) {
            $this->assertEquals(0, count($documents));
        } else {
            $this->assertEquals(1, count($documents));
        }

        $database->createDocument($collection, new Document([
            '$permissions' => [Permission::read(Role::any())],
            'ft' => 'donald duck'
        ]));

        $database->createDocument($collection, new Document([
            '$permissions' => [Permission::read(Role::any())],
            'ft' => 'donald trump'
        ]));

        $documents = $database->find($collection, [
            Query::search('ft', 'donald trump'),
            Query::orderAsc('ft'),
        ]);
        $this->assertEquals(2, count($documents));

        $documents = $database->find($collection, [
            Query::search('ft', '"donald trump"'), // Exact match
        ]);

        $this->assertEquals(1, count($documents));
    }

    public function testFindMultipleConditions(): void
    {
        /** @var Database $database */
        $database = static::getDatabase();

        /**
         * Multiple conditions
         */
        $documents = $database->find('movies', [
            Query::equal('director', ['TBD']),
            Query::equal('year', [2026]),
        ]);

        $this->assertEquals(1, count($documents));

        /**
         * Multiple conditions and OR values
         */
        $documents = $database->find('movies', [
            Query::equal('name', ['Frozen II', 'Captain Marvel']),
        ]);

        $this->assertEquals(2, count($documents));
        $this->assertEquals('Frozen II', $documents[0]['name']);
        $this->assertEquals('Captain Marvel', $documents[1]['name']);
    }

    public function testFindByID(): void
    {
        /** @var Database $database */
        $database = static::getDatabase();

        /**
         * $id condition
         */
        $documents = $database->find('movies', [
            Query::equal('$id', ['frozen']),
        ]);

        $this->assertEquals(1, count($documents));
        $this->assertEquals('Frozen', $documents[0]['name']);
    }
    /**
     * @depends testFind
     * @param array<string, mixed> $data
     * @return void
     * @throws \Utopia\Database\Exception
     */
    public function testFindByInternalID(array $data): void
    {
        /** @var Database $database */
        $database = static::getDatabase();

        /**
         * Test that internal ID queries are handled correctly
         */
        $documents = $database->find('movies', [
            Query::equal('$sequence', [$data['$sequence']]),
        ]);

        $this->assertEquals(1, count($documents));
    }

    public function testFindOrderBy(): void
    {
        /** @var Database $database */
        $database = static::getDatabase();

        /**
         * ORDER BY
         */
        $documents = $database->find('movies', [
            Query::limit(25),
            Query::offset(0),
            Query::orderDesc('price'),
            Query::orderAsc('name')
        ]);

        $this->assertEquals(6, count($documents));
        $this->assertEquals('Frozen', $documents[0]['name']);
        $this->assertEquals('Frozen II', $documents[1]['name']);
        $this->assertEquals('Captain Marvel', $documents[2]['name']);
        $this->assertEquals('Captain America: The First Avenger', $documents[3]['name']);
        $this->assertEquals('Work in Progress', $documents[4]['name']);
        $this->assertEquals('Work in Progress 2', $documents[5]['name']);
    }
    public function testFindOrderByNatural(): void
    {
        /** @var Database $database */
        $database = static::getDatabase();

        /**
         * ORDER BY natural
         */
        $base = array_reverse($database->find('movies', [
            Query::limit(25),
            Query::offset(0),
        ]));
        $documents = $database->find('movies', [
            Query::limit(25),
            Query::offset(0),
            Query::orderDesc(''),
        ]);

        $this->assertEquals(6, count($documents));
        $this->assertEquals($base[0]['name'], $documents[0]['name']);
        $this->assertEquals($base[1]['name'], $documents[1]['name']);
        $this->assertEquals($base[2]['name'], $documents[2]['name']);
        $this->assertEquals($base[3]['name'], $documents[3]['name']);
        $this->assertEquals($base[4]['name'], $documents[4]['name']);
        $this->assertEquals($base[5]['name'], $documents[5]['name']);
    }
    public function testFindOrderByMultipleAttributes(): void
    {
        /** @var Database $database */
        $database = static::getDatabase();

        /**
         * ORDER BY - Multiple attributes
         */
        $documents = $database->find('movies', [
            Query::limit(25),
            Query::offset(0),
            Query::orderDesc('price'),
            Query::orderDesc('name')
        ]);

        $this->assertEquals(6, count($documents));
        $this->assertEquals('Frozen II', $documents[0]['name']);
        $this->assertEquals('Frozen', $documents[1]['name']);
        $this->assertEquals('Captain Marvel', $documents[2]['name']);
        $this->assertEquals('Captain America: The First Avenger', $documents[3]['name']);
        $this->assertEquals('Work in Progress 2', $documents[4]['name']);
        $this->assertEquals('Work in Progress', $documents[5]['name']);
    }

    public function testFindOrderByCursorAfter(): void
    {
        /** @var Database $database */
        $database = static::getDatabase();

        /**
         * ORDER BY - After
         */
        $movies = $database->find('movies', [
            Query::limit(25),
            Query::offset(0),
        ]);

        $documents = $database->find('movies', [
            Query::limit(2),
            Query::offset(0),
            Query::cursorAfter($movies[1])
        ]);
        $this->assertEquals(2, count($documents));
        $this->assertEquals($movies[2]['name'], $documents[0]['name']);
        $this->assertEquals($movies[3]['name'], $documents[1]['name']);

        $documents = $database->find('movies', [
            Query::limit(2),
            Query::offset(0),
            Query::cursorAfter($movies[3])
        ]);
        $this->assertEquals(2, count($documents));
        $this->assertEquals($movies[4]['name'], $documents[0]['name']);
        $this->assertEquals($movies[5]['name'], $documents[1]['name']);

        $documents = $database->find('movies', [
            Query::limit(2),
            Query::offset(0),
            Query::cursorAfter($movies[4])
        ]);
        $this->assertEquals(1, count($documents));
        $this->assertEquals($movies[5]['name'], $documents[0]['name']);

        $documents = $database->find('movies', [
            Query::limit(2),
            Query::offset(0),
            Query::cursorAfter($movies[5])
        ]);
        $this->assertEmpty(count($documents));

        /**
         * Multiple order by, Test tie-break on year 2019
         */
        $movies = $database->find('movies', [
            Query::orderAsc('year'),
            Query::orderAsc('price'),
        ]);

        $this->assertEquals(6, count($movies));

        $this->assertEquals($movies[0]['name'], 'Captain America: The First Avenger');
        $this->assertEquals($movies[0]['year'], 2011);
        $this->assertEquals($movies[0]['price'], 25.94);

        $this->assertEquals($movies[1]['name'], 'Frozen');
        $this->assertEquals($movies[1]['year'], 2013);
        $this->assertEquals($movies[1]['price'], 39.5);

        $this->assertEquals($movies[2]['name'], 'Captain Marvel');
        $this->assertEquals($movies[2]['year'], 2019);
        $this->assertEquals($movies[2]['price'], 25.99);

        $this->assertEquals($movies[3]['name'], 'Frozen II');
        $this->assertEquals($movies[3]['year'], 2019);
        $this->assertEquals($movies[3]['price'], 39.5);

        $this->assertEquals($movies[4]['name'], 'Work in Progress');
        $this->assertEquals($movies[4]['year'], 2025);
        $this->assertEquals($movies[4]['price'], 0);

        $this->assertEquals($movies[5]['name'], 'Work in Progress 2');
        $this->assertEquals($movies[5]['year'], 2026);
        $this->assertEquals($movies[5]['price'], 0);

        $pos = 2;
        $documents = $database->find('movies', [
            Query::orderAsc('year'),
            Query::orderAsc('price'),
            Query::cursorAfter($movies[$pos])
        ]);

        $this->assertEquals(3, count($documents));

        foreach ($documents as $i => $document) {
            $this->assertEquals($document['name'], $movies[$i + 1 + $pos]['name']);
            $this->assertEquals($document['price'], $movies[$i + 1 + $pos]['price']);
            $this->assertEquals($document['year'], $movies[$i + 1 + $pos]['year']);
        }
    }


    public function testFindOrderByCursorBefore(): void
    {
        /** @var Database $database */
        $database = static::getDatabase();

        /**
         * ORDER BY - Before
         */
        $movies = $database->find('movies', [
            Query::limit(25),
            Query::offset(0),
        ]);

        $documents = $database->find('movies', [
            Query::limit(2),
            Query::offset(0),
            Query::cursorBefore($movies[5])
        ]);
        $this->assertEquals(2, count($documents));
        $this->assertEquals($movies[3]['name'], $documents[0]['name']);
        $this->assertEquals($movies[4]['name'], $documents[1]['name']);

        $documents = $database->find('movies', [
            Query::limit(2),
            Query::offset(0),
            Query::cursorBefore($movies[3])
        ]);
        $this->assertEquals(2, count($documents));
        $this->assertEquals($movies[1]['name'], $documents[0]['name']);
        $this->assertEquals($movies[2]['name'], $documents[1]['name']);

        $documents = $database->find('movies', [
            Query::limit(2),
            Query::offset(0),
            Query::cursorBefore($movies[2])
        ]);
        $this->assertEquals(2, count($documents));
        $this->assertEquals($movies[0]['name'], $documents[0]['name']);
        $this->assertEquals($movies[1]['name'], $documents[1]['name']);

        $documents = $database->find('movies', [
            Query::limit(2),
            Query::offset(0),
            Query::cursorBefore($movies[1])
        ]);
        $this->assertEquals(1, count($documents));
        $this->assertEquals($movies[0]['name'], $documents[0]['name']);

        $documents = $database->find('movies', [
            Query::limit(2),
            Query::offset(0),
            Query::cursorBefore($movies[0])
        ]);
        $this->assertEmpty(count($documents));
    }

    public function testFindOrderByAfterNaturalOrder(): void
    {
        /** @var Database $database */
        $database = static::getDatabase();

        /**
         * ORDER BY - After by natural order
         */
        $movies = array_reverse($database->find('movies', [
            Query::limit(25),
            Query::offset(0),
        ]));

        $documents = $database->find('movies', [
            Query::limit(2),
            Query::offset(0),
            Query::orderDesc(''),
            Query::cursorAfter($movies[1])
        ]);
        $this->assertEquals(2, count($documents));
        $this->assertEquals($movies[2]['name'], $documents[0]['name']);
        $this->assertEquals($movies[3]['name'], $documents[1]['name']);

        $documents = $database->find('movies', [
            Query::limit(2),
            Query::offset(0),
            Query::orderDesc(''),
            Query::cursorAfter($movies[3])
        ]);
        $this->assertEquals(2, count($documents));
        $this->assertEquals($movies[4]['name'], $documents[0]['name']);
        $this->assertEquals($movies[5]['name'], $documents[1]['name']);

        $documents = $database->find('movies', [
            Query::limit(2),
            Query::offset(0),
            Query::orderDesc(''),
            Query::cursorAfter($movies[4])
        ]);
        $this->assertEquals(1, count($documents));
        $this->assertEquals($movies[5]['name'], $documents[0]['name']);

        $documents = $database->find('movies', [
            Query::limit(2),
            Query::offset(0),
            Query::orderDesc(''),
            Query::cursorAfter($movies[5])
        ]);
        $this->assertEmpty(count($documents));
    }
    public function testFindOrderByBeforeNaturalOrder(): void
    {
        /** @var Database $database */
        $database = static::getDatabase();

        /**
         * ORDER BY - Before by natural order
         */
        $movies = $database->find('movies', [
            Query::limit(25),
            Query::offset(0),
            Query::orderDesc(''),
        ]);

        $documents = $database->find('movies', [
            Query::limit(2),
            Query::offset(0),
            Query::orderDesc(''),
            Query::cursorBefore($movies[5])
        ]);
        $this->assertEquals(2, count($documents));
        $this->assertEquals($movies[3]['name'], $documents[0]['name']);
        $this->assertEquals($movies[4]['name'], $documents[1]['name']);

        $documents = $database->find('movies', [
            Query::limit(2),
            Query::offset(0),
            Query::orderDesc(''),
            Query::cursorBefore($movies[3])
        ]);
        $this->assertEquals(2, count($documents));
        $this->assertEquals($movies[1]['name'], $documents[0]['name']);
        $this->assertEquals($movies[2]['name'], $documents[1]['name']);

        $documents = $database->find('movies', [
            Query::limit(2),
            Query::offset(0),
            Query::orderDesc(''),
            Query::cursorBefore($movies[2])
        ]);
        $this->assertEquals(2, count($documents));
        $this->assertEquals($movies[0]['name'], $documents[0]['name']);
        $this->assertEquals($movies[1]['name'], $documents[1]['name']);

        $documents = $database->find('movies', [
            Query::limit(2),
            Query::offset(0),
            Query::orderDesc(''),
            Query::cursorBefore($movies[1])
        ]);
        $this->assertEquals(1, count($documents));
        $this->assertEquals($movies[0]['name'], $documents[0]['name']);

        $documents = $database->find('movies', [
            Query::limit(2),
            Query::offset(0),
            Query::orderDesc(''),
            Query::cursorBefore($movies[0])
        ]);
        $this->assertEmpty(count($documents));
    }

    public function testFindOrderBySingleAttributeAfter(): void
    {
        /** @var Database $database */
        $database = static::getDatabase();

        /**
         * ORDER BY - Single Attribute After
         */
        $movies = $database->find('movies', [
            Query::limit(25),
            Query::offset(0),
            Query::orderDesc('year')
        ]);

        $documents = $database->find('movies', [
            Query::limit(2),
            Query::offset(0),
            Query::orderDesc('year'),
            Query::cursorAfter($movies[1])
        ]);

        $this->assertEquals(2, count($documents));
        $this->assertEquals($movies[2]['name'], $documents[0]['name']);
        $this->assertEquals($movies[3]['name'], $documents[1]['name']);

        $documents = $database->find('movies', [
            Query::limit(2),
            Query::offset(0),
            Query::orderDesc('year'),
            Query::cursorAfter($movies[3])
        ]);
        $this->assertEquals(2, count($documents));
        $this->assertEquals($movies[4]['name'], $documents[0]['name']);
        $this->assertEquals($movies[5]['name'], $documents[1]['name']);

        $documents = $database->find('movies', [
            Query::limit(2),
            Query::offset(0),
            Query::orderDesc('year'),
            Query::cursorAfter($movies[4])
        ]);
        $this->assertEquals(1, count($documents));
        $this->assertEquals($movies[5]['name'], $documents[0]['name']);

        $documents = $database->find('movies', [
            Query::limit(2),
            Query::offset(0),
            Query::orderDesc('year'),
            Query::cursorAfter($movies[5])
        ]);
        $this->assertEmpty(count($documents));
    }


    public function testFindOrderBySingleAttributeBefore(): void
    {
        /** @var Database $database */
        $database = static::getDatabase();

        /**
         * ORDER BY - Single Attribute Before
         */
        $movies = $database->find('movies', [
            Query::limit(25),
            Query::offset(0),
            Query::orderDesc('year')
        ]);

        $documents = $database->find('movies', [
            Query::limit(2),
            Query::offset(0),
            Query::orderDesc('year'),
            Query::cursorBefore($movies[5])
        ]);
        $this->assertEquals(2, count($documents));
        $this->assertEquals($movies[3]['name'], $documents[0]['name']);
        $this->assertEquals($movies[4]['name'], $documents[1]['name']);

        $documents = $database->find('movies', [
            Query::limit(2),
            Query::offset(0),
            Query::orderDesc('year'),
            Query::cursorBefore($movies[3])
        ]);
        $this->assertEquals(2, count($documents));
        $this->assertEquals($movies[1]['name'], $documents[0]['name']);
        $this->assertEquals($movies[2]['name'], $documents[1]['name']);

        $documents = $database->find('movies', [
            Query::limit(2),
            Query::offset(0),
            Query::orderDesc('year'),
            Query::cursorBefore($movies[2])
        ]);
        $this->assertEquals(2, count($documents));
        $this->assertEquals($movies[0]['name'], $documents[0]['name']);
        $this->assertEquals($movies[1]['name'], $documents[1]['name']);

        $documents = $database->find('movies', [
            Query::limit(2),
            Query::offset(0),
            Query::orderDesc('year'),
            Query::cursorBefore($movies[1])
        ]);
        $this->assertEquals(1, count($documents));
        $this->assertEquals($movies[0]['name'], $documents[0]['name']);

        $documents = $database->find('movies', [
            Query::limit(2),
            Query::offset(0),
            Query::orderDesc('year'),
            Query::cursorBefore($movies[0])
        ]);
        $this->assertEmpty(count($documents));
    }

    public function testFindOrderByMultipleAttributeAfter(): void
    {
        /** @var Database $database */
        $database = static::getDatabase();

        /**
         * ORDER BY - Multiple Attribute After
         */
        $movies = $database->find('movies', [
            Query::limit(25),
            Query::offset(0),
            Query::orderDesc('price'),
            Query::orderAsc('year')
        ]);

        $documents = $database->find('movies', [
            Query::limit(2),
            Query::offset(0),
            Query::orderDesc('price'),
            Query::orderAsc('year'),
            Query::cursorAfter($movies[1])
        ]);
        $this->assertEquals(2, count($documents));
        $this->assertEquals($movies[2]['name'], $documents[0]['name']);
        $this->assertEquals($movies[3]['name'], $documents[1]['name']);

        $documents = $database->find('movies', [
            Query::limit(2),
            Query::offset(0),
            Query::orderDesc('price'),
            Query::orderAsc('year'),
            Query::cursorAfter($movies[3])
        ]);
        $this->assertEquals(2, count($documents));
        $this->assertEquals($movies[4]['name'], $documents[0]['name']);
        $this->assertEquals($movies[5]['name'], $documents[1]['name']);

        $documents = $database->find('movies', [
            Query::limit(2),
            Query::offset(0),
            Query::orderDesc('price'),
            Query::orderAsc('year'),
            Query::cursorAfter($movies[4])
        ]);
        $this->assertEquals(1, count($documents));
        $this->assertEquals($movies[5]['name'], $documents[0]['name']);

        $documents = $database->find('movies', [
            Query::limit(2),
            Query::offset(0),
            Query::orderDesc('price'),
            Query::orderAsc('year'),
            Query::cursorAfter($movies[5])
        ]);
        $this->assertEmpty(count($documents));
    }

    public function testFindOrderByMultipleAttributeBefore(): void
    {
        /** @var Database $database */
        $database = static::getDatabase();

        /**
         * ORDER BY - Multiple Attribute Before
         */
        $movies = $database->find('movies', [
            Query::limit(25),
            Query::offset(0),
            Query::orderDesc('price'),
            Query::orderAsc('year')
        ]);

        $documents = $database->find('movies', [
            Query::limit(2),
            Query::offset(0),
            Query::orderDesc('price'),
            Query::orderAsc('year'),
            Query::cursorBefore($movies[5])
        ]);

        $this->assertEquals(2, count($documents));
        $this->assertEquals($movies[3]['name'], $documents[0]['name']);
        $this->assertEquals($movies[4]['name'], $documents[1]['name']);

        $documents = $database->find('movies', [
            Query::limit(2),
            Query::offset(0),
            Query::orderDesc('price'),
            Query::orderAsc('year'),
            Query::cursorBefore($movies[4])
        ]);
        $this->assertEquals(2, count($documents));
        $this->assertEquals($movies[2]['name'], $documents[0]['name']);
        $this->assertEquals($movies[3]['name'], $documents[1]['name']);

        $documents = $database->find('movies', [
            Query::limit(2),
            Query::offset(0),
            Query::orderDesc('price'),
            Query::orderAsc('year'),
            Query::cursorBefore($movies[2])
        ]);
        $this->assertEquals(2, count($documents));
        $this->assertEquals($movies[0]['name'], $documents[0]['name']);
        $this->assertEquals($movies[1]['name'], $documents[1]['name']);

        $documents = $database->find('movies', [
            Query::limit(2),
            Query::offset(0),
            Query::orderDesc('price'),
            Query::orderAsc('year'),
            Query::cursorBefore($movies[1])
        ]);
        $this->assertEquals(1, count($documents));
        $this->assertEquals($movies[0]['name'], $documents[0]['name']);

        $documents = $database->find('movies', [
            Query::limit(2),
            Query::offset(0),
            Query::orderDesc('price'),
            Query::orderAsc('year'),
            Query::cursorBefore($movies[0])
        ]);
        $this->assertEmpty(count($documents));
    }
    public function testFindOrderByAndCursor(): void
    {
        /** @var Database $database */
        $database = static::getDatabase();

        /**
         * ORDER BY + CURSOR
         */
        $documentsTest = $database->find('movies', [
            Query::limit(2),
            Query::offset(0),
            Query::orderDesc('price'),
        ]);
        $documents = $database->find('movies', [
            Query::limit(1),
            Query::offset(0),
            Query::orderDesc('price'),
            Query::cursorAfter($documentsTest[0])
        ]);

        $this->assertEquals($documentsTest[1]['$id'], $documents[0]['$id']);
    }
    public function testFindOrderByIdAndCursor(): void
    {
        /** @var Database $database */
        $database = static::getDatabase();

        /**
         * ORDER BY ID + CURSOR
         */
        $documentsTest = $database->find('movies', [
            Query::limit(2),
            Query::offset(0),
            Query::orderDesc('$id'),
        ]);
        $documents = $database->find('movies', [
            Query::limit(1),
            Query::offset(0),
            Query::orderDesc('$id'),
            Query::cursorAfter($documentsTest[0])
        ]);

        $this->assertEquals($documentsTest[1]['$id'], $documents[0]['$id']);
    }

    public function testFindOrderByCreateDateAndCursor(): void
    {
        /** @var Database $database */
        $database = static::getDatabase();

        /**
         * ORDER BY CREATE DATE + CURSOR
         */
        $documentsTest = $database->find('movies', [
            Query::limit(2),
            Query::offset(0),
            Query::orderDesc('$createdAt'),
        ]);

        $documents = $database->find('movies', [
            Query::limit(1),
            Query::offset(0),
            Query::orderDesc('$createdAt'),
            Query::cursorAfter($documentsTest[0])
        ]);

        $this->assertEquals($documentsTest[1]['$id'], $documents[0]['$id']);
    }

    public function testFindOrderByUpdateDateAndCursor(): void
    {
        /** @var Database $database */
        $database = static::getDatabase();

        /**
         * ORDER BY UPDATE DATE + CURSOR
         */
        $documentsTest = $database->find('movies', [
            Query::limit(2),
            Query::offset(0),
            Query::orderDesc('$updatedAt'),
        ]);
        $documents = $database->find('movies', [
            Query::limit(1),
            Query::offset(0),
            Query::orderDesc('$updatedAt'),
            Query::cursorAfter($documentsTest[0])
        ]);

        $this->assertEquals($documentsTest[1]['$id'], $documents[0]['$id']);
    }

    public function testFindCreatedBefore(): void
    {
        /** @var Database $database */
        $database = static::getDatabase();

        /**
         * Test Query::createdBefore wrapper
         */
        $futureDate = '2050-01-01T00:00:00.000Z';
        $pastDate = '1900-01-01T00:00:00.000Z';

        $documents = $database->find('movies', [
            Query::createdBefore($futureDate),
            Query::limit(1)
        ]);

        $this->assertGreaterThan(0, count($documents));

        $documents = $database->find('movies', [
            Query::createdBefore($pastDate),
            Query::limit(1)
        ]);

        $this->assertEquals(0, count($documents));
    }

    public function testFindCreatedAfter(): void
    {
        /** @var Database $database */
        $database = static::getDatabase();

        /**
         * Test Query::createdAfter wrapper
         */
        $futureDate = '2050-01-01T00:00:00.000Z';
        $pastDate = '1900-01-01T00:00:00.000Z';

        $documents = $database->find('movies', [
            Query::createdAfter($pastDate),
            Query::limit(1)
        ]);

        $this->assertGreaterThan(0, count($documents));

        $documents = $database->find('movies', [
            Query::createdAfter($futureDate),
            Query::limit(1)
        ]);

        $this->assertEquals(0, count($documents));
    }

    public function testFindUpdatedBefore(): void
    {
        /** @var Database $database */
        $database = static::getDatabase();

        /**
         * Test Query::updatedBefore wrapper
         */
        $futureDate = '2050-01-01T00:00:00.000Z';
        $pastDate = '1900-01-01T00:00:00.000Z';

        $documents = $database->find('movies', [
            Query::updatedBefore($futureDate),
            Query::limit(1)
        ]);

        $this->assertGreaterThan(0, count($documents));

        $documents = $database->find('movies', [
            Query::updatedBefore($pastDate),
            Query::limit(1)
        ]);

        $this->assertEquals(0, count($documents));
    }

    public function testFindUpdatedAfter(): void
    {
        /** @var Database $database */
        $database = static::getDatabase();

        /**
         * Test Query::updatedAfter wrapper
         */
        $futureDate = '2050-01-01T00:00:00.000Z';
        $pastDate = '1900-01-01T00:00:00.000Z';

        $documents = $database->find('movies', [
            Query::updatedAfter($pastDate),
            Query::limit(1)
        ]);

        $this->assertGreaterThan(0, count($documents));

        $documents = $database->find('movies', [
            Query::updatedAfter($futureDate),
            Query::limit(1)
        ]);

        $this->assertEquals(0, count($documents));
    }

    public function testFindCreatedBetween(): void
    {
        /** @var Database $database */
        $database = static::getDatabase();

        /**
         * Test Query::createdBetween wrapper
         */
        $pastDate = '1900-01-01T00:00:00.000Z';
        $futureDate = '2050-01-01T00:00:00.000Z';
        $recentPastDate = '2020-01-01T00:00:00.000Z';
        $nearFutureDate = '2025-01-01T00:00:00.000Z';

        // All documents should be between past and future
        $documents = $database->find('movies', [
            Query::createdBetween($pastDate, $futureDate),
            Query::limit(25)
        ]);

        $this->assertGreaterThan(0, count($documents));

        // No documents should exist in this range
        $documents = $database->find('movies', [
            Query::createdBetween($pastDate, $pastDate),
            Query::limit(25)
        ]);

        $this->assertEquals(0, count($documents));

        // Documents created between recent past and near future
        $documents = $database->find('movies', [
            Query::createdBetween($recentPastDate, $nearFutureDate),
            Query::limit(25)
        ]);

        $count = count($documents);

        // Same count should be returned with expanded range
        $documents = $database->find('movies', [
            Query::createdBetween($pastDate, $nearFutureDate),
            Query::limit(25)
        ]);

        $this->assertGreaterThanOrEqual($count, count($documents));
    }

    public function testFindUpdatedBetween(): void
    {
        /** @var Database $database */
        $database = static::getDatabase();

        /**
         * Test Query::updatedBetween wrapper
         */
        $pastDate = '1900-01-01T00:00:00.000Z';
        $futureDate = '2050-01-01T00:00:00.000Z';
        $recentPastDate = '2020-01-01T00:00:00.000Z';
        $nearFutureDate = '2025-01-01T00:00:00.000Z';

        // All documents should be between past and future
        $documents = $database->find('movies', [
            Query::updatedBetween($pastDate, $futureDate),
            Query::limit(25)
        ]);

        $this->assertGreaterThan(0, count($documents));

        // No documents should exist in this range
        $documents = $database->find('movies', [
            Query::updatedBetween($pastDate, $pastDate),
            Query::limit(25)
        ]);

        $this->assertEquals(0, count($documents));

        // Documents updated between recent past and near future
        $documents = $database->find('movies', [
            Query::updatedBetween($recentPastDate, $nearFutureDate),
            Query::limit(25)
        ]);

        $count = count($documents);

        // Same count should be returned with expanded range
        $documents = $database->find('movies', [
            Query::updatedBetween($pastDate, $nearFutureDate),
            Query::limit(25)
        ]);

        $this->assertGreaterThanOrEqual($count, count($documents));
    }

    public function testFindLimit(): void
    {
        /** @var Database $database */
        $database = static::getDatabase();

        /**
         * Limit
         */
        $documents = $database->find('movies', [
            Query::limit(4),
            Query::offset(0),
            Query::orderAsc('name')
        ]);

        $this->assertEquals(4, count($documents));
        $this->assertEquals('Captain America: The First Avenger', $documents[0]['name']);
        $this->assertEquals('Captain Marvel', $documents[1]['name']);
        $this->assertEquals('Frozen', $documents[2]['name']);
        $this->assertEquals('Frozen II', $documents[3]['name']);
    }


    public function testFindLimitAndOffset(): void
    {
        /** @var Database $database */
        $database = static::getDatabase();

        /**
         * Limit + Offset
         */
        $documents = $database->find('movies', [
            Query::limit(4),
            Query::offset(2),
            Query::orderAsc('name')
        ]);

        $this->assertEquals(4, count($documents));
        $this->assertEquals('Frozen', $documents[0]['name']);
        $this->assertEquals('Frozen II', $documents[1]['name']);
        $this->assertEquals('Work in Progress', $documents[2]['name']);
        $this->assertEquals('Work in Progress 2', $documents[3]['name']);
    }

    public function testFindOrQueries(): void
    {
        /** @var Database $database */
        $database = static::getDatabase();

        /**
         * Test that OR queries are handled correctly
         */
        $documents = $database->find('movies', [
            Query::equal('director', ['TBD', 'Joe Johnston']),
            Query::equal('year', [2025]),
        ]);
        $this->assertEquals(1, count($documents));
    }

    /**
     * @depends testUpdateDocument
     */
    public function testFindEdgeCases(Document $document): void
    {
        /** @var Database $database */
        $database = static::getDatabase();

        $collection = 'edgeCases';

        $database->createCollection($collection);

        $this->assertEquals(true, $database->createAttribute($collection, 'value', Database::VAR_STRING, 256, true));

        $values = [
            'NormalString',
            '{"type":"json","somekey":"someval"}',
            '{NormalStringInBraces}',
            '"NormalStringInDoubleQuotes"',
            '{"NormalStringInDoubleQuotesAndBraces"}',
            "'NormalStringInSingleQuotes'",
            "{'NormalStringInSingleQuotesAndBraces'}",
            "SingleQuote'InMiddle",
            'DoubleQuote"InMiddle',
            'Slash/InMiddle',
            'Backslash\InMiddle',
            'Colon:InMiddle',
            '"quoted":"colon"'
        ];

        foreach ($values as $value) {
            $database->createDocument($collection, new Document([
                '$id' => ID::unique(),
                '$permissions' => [
                    Permission::read(Role::any()),
                    Permission::update(Role::any()),
                    Permission::delete(Role::any())
                ],
                'value' => $value
            ]));
        }

        /**
         * Check Basic
         */
        $documents = $database->find($collection);

        $this->assertEquals(count($values), count($documents));
        $this->assertNotEmpty($documents[0]->getId());
        $this->assertEquals($collection, $documents[0]->getCollection());
        $this->assertEquals(['any'], $documents[0]->getRead());
        $this->assertEquals(['any'], $documents[0]->getUpdate());
        $this->assertEquals(['any'], $documents[0]->getDelete());
        $this->assertEquals($values[0], $documents[0]->getAttribute('value'));

        /**
         * Check `equals` query
         */
        foreach ($values as $value) {
            $documents = $database->find($collection, [
                Query::limit(25),
                Query::equal('value', [$value])
            ]);

            $this->assertEquals(1, count($documents));
            $this->assertEquals($value, $documents[0]->getAttribute('value'));
        }
    }

    public function testOrSingleQuery(): void
    {
        /** @var Database $database */
        $database = static::getDatabase();

        try {
            $database->find('movies', [
                Query::or([
                    Query::equal('active', [true])
                ])
            ]);
            $this->fail('Failed to throw exception');
        } catch (Exception $e) {
            $this->assertEquals('Invalid query: Or queries require at least two queries', $e->getMessage());
        }
    }

    public function testOrMultipleQueries(): void
    {
        /** @var Database $database */
        $database = static::getDatabase();

        $queries = [
            Query::or([
                Query::equal('active', [true]),
                Query::equal('name', ['Frozen II'])
            ])
        ];
        $this->assertCount(4, $database->find('movies', $queries));
        $this->assertEquals(4, $database->count('movies', $queries));

        $queries = [
            Query::equal('active', [true]),
            Query::or([
                Query::equal('name', ['Frozen']),
                Query::equal('name', ['Frozen II']),
                Query::equal('director', ['Joe Johnston'])
            ])
        ];

        $this->assertCount(3, $database->find('movies', $queries));
        $this->assertEquals(3, $database->count('movies', $queries));
    }

    public function testOrNested(): void
    {
        /** @var Database $database */
        $database = static::getDatabase();

        $queries = [
            Query::select(['director']),
            Query::equal('director', ['Joe Johnston']),
            Query::or([
                Query::equal('name', ['Frozen']),
                Query::or([
                    Query::equal('active', [true]),
                    Query::equal('active', [false]),
                ])
            ])
        ];

        $documents = $database->find('movies', $queries);
        $this->assertCount(1, $documents);
        $this->assertArrayNotHasKey('name', $documents[0]);

        $count = $database->count('movies', $queries);
        $this->assertEquals(1, $count);
    }

    public function testAndSingleQuery(): void
    {
        /** @var Database $database */
        $database = static::getDatabase();

        try {
            $database->find('movies', [
                Query::and([
                    Query::equal('active', [true])
                ])
            ]);
            $this->fail('Failed to throw exception');
        } catch (Exception $e) {
            $this->assertEquals('Invalid query: And queries require at least two queries', $e->getMessage());
        }
    }

    public function testAndMultipleQueries(): void
    {
        /** @var Database $database */
        $database = static::getDatabase();

        $queries = [
            Query::and([
                Query::equal('active', [true]),
                Query::equal('name', ['Frozen II'])
            ])
        ];
        $this->assertCount(1, $database->find('movies', $queries));
        $this->assertEquals(1, $database->count('movies', $queries));
    }

    public function testAndNested(): void
    {
        /** @var Database $database */
        $database = static::getDatabase();

        $queries = [
            Query::or([
                Query::equal('active', [false]),
                Query::and([
                    Query::equal('active', [true]),
                    Query::equal('name', ['Frozen']),
                ])
            ])
        ];

        $documents = $database->find('movies', $queries);
        $this->assertCount(3, $documents);

        $count = $database->count('movies', $queries);
        $this->assertEquals(3, $count);
    }

    public function testNestedIDQueries(): void
    {
        /** @var Database $database */
        $database = static::getDatabase();

        Authorization::setRole(Role::any()->toString());

        $database->createCollection('movies_nested_id', permissions: [
            Permission::create(Role::any()),
            Permission::update(Role::users())
        ]);

        $this->assertEquals(true, $database->createAttribute('movies_nested_id', 'name', Database::VAR_STRING, 128, true));

        $database->createDocument('movies_nested_id', new Document([
            '$id' => ID::custom('1'),
            '$permissions' => [
                Permission::read(Role::any()),
                Permission::create(Role::any()),
                Permission::update(Role::any()),
                Permission::delete(Role::any()),
            ],
            'name' => '1',
        ]));

        $database->createDocument('movies_nested_id', new Document([
            '$id' => ID::custom('2'),
            '$permissions' => [
                Permission::read(Role::any()),
                Permission::create(Role::any()),
                Permission::update(Role::any()),
                Permission::delete(Role::any()),
            ],
            'name' => '2',
        ]));

        $database->createDocument('movies_nested_id', new Document([
            '$id' => ID::custom('3'),
            '$permissions' => [
                Permission::read(Role::any()),
                Permission::create(Role::any()),
                Permission::update(Role::any()),
                Permission::delete(Role::any()),
            ],
            'name' => '3',
        ]));

        $queries = [
            Query::or([
                Query::equal('$id', ["1"]),
                Query::equal('$id', ["2"])
            ])
        ];

        $documents = $database->find('movies_nested_id', $queries);
        $this->assertCount(2, $documents);

        // Make sure the query was not modified by reference
        $this->assertEquals($queries[0]->getValues()[0]->getAttribute(), '$id');

        $count = $database->count('movies_nested_id', $queries);
        $this->assertEquals(2, $count);
    }

    public function testFindNull(): void
    {
        /** @var Database $database */
        $database = static::getDatabase();

        $documents = $database->find('movies', [
            Query::isNull('nullable'),
        ]);

        $this->assertEquals(5, count($documents));
    }

    public function testFindNotNull(): void
    {
        /** @var Database $database */
        $database = static::getDatabase();

        $documents = $database->find('movies', [
            Query::isNotNull('nullable'),
        ]);

        $this->assertEquals(1, count($documents));
    }

    public function testFindStartsWith(): void
    {
        /** @var Database $database */
        $database = static::getDatabase();

        $documents = $database->find('movies', [
            Query::startsWith('name', 'Work'),
        ]);

        $this->assertEquals(2, count($documents));

        if ($this->getDatabase()->getAdapter() instanceof SQL) {
            $documents = $database->find('movies', [
                Query::startsWith('name', '%ork'),
            ]);
        } else {
            $documents = $database->find('movies', [
                Query::startsWith('name', '.*ork'),
            ]);
        }

        $this->assertEquals(0, count($documents));
    }

    public function testFindStartsWithWords(): void
    {
        /** @var Database $database */
        $database = static::getDatabase();

        $documents = $database->find('movies', [
            Query::startsWith('name', 'Work in Progress'),
        ]);

        $this->assertEquals(2, count($documents));
    }

    public function testFindEndsWith(): void
    {
        /** @var Database $database */
        $database = static::getDatabase();

        $documents = $database->find('movies', [
            Query::endsWith('name', 'Marvel'),
        ]);

        $this->assertEquals(1, count($documents));
    }

    public function testFindNotContains(): void
    {
        /** @var Database $database */
        $database = static::getDatabase();

        if (!$database->getAdapter()->getSupportForQueryContains()) {
            $this->expectNotToPerformAssertions();
            return;
        }

        // Test notContains with array attributes - should return documents that don't contain specified genres
        $documents = $database->find('movies', [
            Query::notContains('genres', ['comics'])
        ]);

        $this->assertEquals(4, count($documents)); // All movies except the 2 with 'comics' genre

        // Test notContains with multiple values (AND logic - exclude documents containing ANY of these)
        $documents = $database->find('movies', [
            Query::notContains('genres', ['comics', 'kids']),
        ]);

        $this->assertEquals(2, count($documents)); // Movies that have neither 'comics' nor 'kids'

        // Test notContains with non-existent genre - should return all documents
        $documents = $database->find('movies', [
            Query::notContains('genres', ['non-existent']),
        ]);

        $this->assertEquals(6, count($documents));

        // Test notContains with string attribute (substring search)
        $documents = $database->find('movies', [
            Query::notContains('name', ['Captain'])
        ]);
        $this->assertEquals(4, count($documents)); // All movies except those containing 'Captain'

        // Test notContains combined with other queries (AND logic)
        $documents = $database->find('movies', [
            Query::notContains('genres', ['comics']),
            Query::greaterThan('year', 2000)
        ]);
        $this->assertLessThanOrEqual(4, count($documents)); // Subset of movies without 'comics' and after 2000

        // Test notContains with case sensitivity
        $documents = $database->find('movies', [
            Query::notContains('genres', ['COMICS']) // Different case
        ]);
        $this->assertEquals(6, count($documents)); // All movies since case doesn't match

        // Test error handling for invalid attribute type
        try {
            $database->find('movies', [
                Query::notContains('price', [10.5]),
            ]);
            $this->fail('Failed to throw exception');
        } catch (Throwable $e) {
            $this->assertEquals('Invalid query: Cannot query notContains on attribute "price" because it is not an array or string.', $e->getMessage());
            $this->assertTrue($e instanceof DatabaseException);
        }
    }

    public function testFindNotSearch(): void
    {
        /** @var Database $database */
        $database = static::getDatabase();

        // Only test if fulltext search is supported
        if ($this->getDatabase()->getAdapter()->getSupportForFulltextIndex()) {
            // Ensure fulltext index exists (may already exist from previous tests)
            try {
                $database->createIndex('movies', 'name', Database::INDEX_FULLTEXT, ['name']);
            } catch (Throwable $e) {
                // Index may already exist, ignore duplicate error
                if (!str_contains($e->getMessage(), 'already exists')) {
                    throw $e;
                }
            }

            // Test notSearch - should return documents that don't match the search term
            $documents = $database->find('movies', [
                Query::notSearch('name', 'captain'),
            ]);

            $this->assertEquals(4, count($documents)); // All movies except the 2 with 'captain' in name

            // Test notSearch with term that doesn't exist - should return all documents
            $documents = $database->find('movies', [
                Query::notSearch('name', 'nonexistent'),
            ]);

            $this->assertEquals(6, count($documents));

            // Test notSearch with partial term
            if ($this->getDatabase()->getAdapter()->getSupportForFulltextWildCardIndex()) {
                $documents = $database->find('movies', [
                    Query::notSearch('name', 'cap'),
                ]);

                $this->assertEquals(4, count($documents)); // All movies except those matching 'cap'
            }

            // Test notSearch with empty string - should return all documents
            $documents = $database->find('movies', [
                Query::notSearch('name', ''),
            ]);
            $this->assertEquals(6, count($documents)); // All movies since empty search matches nothing

            // Test notSearch combined with other filters
            $documents = $database->find('movies', [
                Query::notSearch('name', 'captain'),
                Query::lessThan('year', 2010)
            ]);
            $this->assertLessThanOrEqual(4, count($documents)); // Subset of non-captain movies before 2010

            // Test notSearch with special characters
            $documents = $database->find('movies', [
                Query::notSearch('name', '@#$%'),
            ]);
            $this->assertEquals(6, count($documents)); // All movies since special chars don't match
        }

        $this->assertEquals(true, true); // Test must do an assertion
    }

    public function testFindNotStartsWith(): void
    {
        /** @var Database $database */
        $database = static::getDatabase();

        // Test notStartsWith - should return documents that don't start with 'Work'
        $documents = $database->find('movies', [
            Query::notStartsWith('name', 'Work'),
        ]);

        $this->assertEquals(4, count($documents)); // All movies except the 2 starting with 'Work'

        // Test notStartsWith with non-existent prefix - should return all documents
        $documents = $database->find('movies', [
            Query::notStartsWith('name', 'NonExistent'),
        ]);

        $this->assertEquals(6, count($documents));

        // Test notStartsWith with wildcard characters (should treat them literally)
        if ($this->getDatabase()->getAdapter() instanceof SQL) {
            $documents = $database->find('movies', [
                Query::notStartsWith('name', '%ork'),
            ]);
        } else {
            $documents = $database->find('movies', [
                Query::notStartsWith('name', '.*ork'),
            ]);
        }

        $this->assertEquals(6, count($documents)); // Should return all since no movie starts with these patterns

        // Test notStartsWith with empty string - should return no documents (all strings start with empty)
        $documents = $database->find('movies', [
            Query::notStartsWith('name', ''),
        ]);
        $this->assertEquals(0, count($documents)); // No documents since all strings start with empty string

        // Test notStartsWith with single character
        $documents = $database->find('movies', [
            Query::notStartsWith('name', 'C'),
        ]);
        $this->assertGreaterThanOrEqual(4, count($documents)); // Movies not starting with 'C'

        // Test notStartsWith with case sensitivity (may be case-insensitive depending on DB)
        $documents = $database->find('movies', [
            Query::notStartsWith('name', 'work'), // lowercase vs 'Work'
        ]);
        $this->assertGreaterThanOrEqual(4, count($documents)); // May match case-insensitively

        // Test notStartsWith combined with other queries
        $documents = $database->find('movies', [
            Query::notStartsWith('name', 'Work'),
            Query::equal('year', [2006])
        ]);
        $this->assertLessThanOrEqual(4, count($documents)); // Subset of non-Work movies from 2006
    }

    public function testFindNotEndsWith(): void
    {
        /** @var Database $database */
        $database = static::getDatabase();

        // Test notEndsWith - should return documents that don't end with 'Marvel'
        $documents = $database->find('movies', [
            Query::notEndsWith('name', 'Marvel'),
        ]);

        $this->assertEquals(5, count($documents)); // All movies except the 1 ending with 'Marvel'

        // Test notEndsWith with non-existent suffix - should return all documents
        $documents = $database->find('movies', [
            Query::notEndsWith('name', 'NonExistent'),
        ]);

        $this->assertEquals(6, count($documents));

        // Test notEndsWith with partial suffix
        $documents = $database->find('movies', [
            Query::notEndsWith('name', 'vel'),
        ]);

        $this->assertEquals(5, count($documents)); // All movies except the 1 ending with 'vel' (from 'Marvel')

        // Test notEndsWith with empty string - should return no documents (all strings end with empty)
        $documents = $database->find('movies', [
            Query::notEndsWith('name', ''),
        ]);
        $this->assertEquals(0, count($documents)); // No documents since all strings end with empty string

        // Test notEndsWith with single character
        $documents = $database->find('movies', [
            Query::notEndsWith('name', 'l'),
        ]);
        $this->assertGreaterThanOrEqual(5, count($documents)); // Movies not ending with 'l'

        // Test notEndsWith with case sensitivity (may be case-insensitive depending on DB)
        $documents = $database->find('movies', [
            Query::notEndsWith('name', 'marvel'), // lowercase vs 'Marvel'
        ]);
        $this->assertGreaterThanOrEqual(5, count($documents)); // May match case-insensitively

        // Test notEndsWith combined with limit
        $documents = $database->find('movies', [
            Query::notEndsWith('name', 'Marvel'),
            Query::limit(3)
        ]);
        $this->assertEquals(3, count($documents)); // Limited to 3 results
        $this->assertLessThanOrEqual(5, count($documents)); // But still excluding Marvel movies
    }

    public function testFindNotBetween(): void
    {
        /** @var Database $database */
        $database = static::getDatabase();

        // Test notBetween with price range - should return documents outside the range
        $documents = $database->find('movies', [
            Query::notBetween('price', 25.94, 25.99),
        ]);
        $this->assertEquals(4, count($documents)); // All movies except the 2 in the price range

        // Test notBetween with range that includes no documents - should return all documents
        $documents = $database->find('movies', [
            Query::notBetween('price', 30, 35),
        ]);
        $this->assertEquals(6, count($documents));

        // Test notBetween with date range
        $documents = $database->find('movies', [
            Query::notBetween('$createdAt', '1975-12-06', '2050-12-06'),
        ]);
        $this->assertEquals(0, count($documents)); // No movies outside this wide date range

        // Test notBetween with narrower date range
        $documents = $database->find('movies', [
            Query::notBetween('$createdAt', '2000-01-01', '2001-01-01'),
        ]);
        $this->assertEquals(6, count($documents)); // All movies should be outside this narrow range

        // Test notBetween with updated date range
        $documents = $database->find('movies', [
            Query::notBetween('$updatedAt', '2000-01-01T00:00:00.000+00:00', '2001-01-01T00:00:00.000+00:00'),
        ]);
        $this->assertEquals(6, count($documents)); // All movies should be outside this narrow range

        // Test notBetween with year range (integer values)
        $documents = $database->find('movies', [
            Query::notBetween('year', 2005, 2007),
        ]);
        $this->assertLessThanOrEqual(6, count($documents)); // Movies outside 2005-2007 range

        // Test notBetween with reversed range (start > end) - should still work
        $documents = $database->find('movies', [
            Query::notBetween('price', 25.99, 25.94), // Note: reversed order
        ]);
        $this->assertGreaterThanOrEqual(4, count($documents)); // Should handle reversed range gracefully

        // Test notBetween with same start and end values
        $documents = $database->find('movies', [
            Query::notBetween('year', 2006, 2006),
        ]);
        $this->assertGreaterThanOrEqual(5, count($documents)); // All movies except those from exactly 2006

        // Test notBetween combined with other filters
        $documents = $database->find('movies', [
            Query::notBetween('price', 25.94, 25.99),
            Query::orderDesc('year'),
            Query::limit(2)
        ]);
        $this->assertEquals(2, count($documents)); // Limited results, ordered, excluding price range

        // Test notBetween with extreme ranges
        $documents = $database->find('movies', [
            Query::notBetween('year', -1000, 1000), // Very wide range
        ]);
        $this->assertLessThanOrEqual(6, count($documents)); // Movies outside this range

        // Test notBetween with float precision
        $documents = $database->find('movies', [
            Query::notBetween('price', 25.945, 25.955), // Very narrow range
        ]);
        $this->assertGreaterThanOrEqual(4, count($documents)); // Most movies should be outside this narrow range
    }

    public function testFindSelect(): void
    {
        /** @var Database $database */
        $database = static::getDatabase();

        $documents = $database->find('movies', [
            Query::select(['name', 'year'])
        ]);

        foreach ($documents as $document) {
            $this->assertArrayHasKey('name', $document);
            $this->assertArrayHasKey('year', $document);
            $this->assertArrayNotHasKey('director', $document);
            $this->assertArrayNotHasKey('price', $document);
            $this->assertArrayNotHasKey('active', $document);
            $this->assertArrayHasKey('$id', $document);
            $this->assertArrayHasKey('$sequence', $document);
            $this->assertArrayHasKey('$collection', $document);
            $this->assertArrayHasKey('$createdAt', $document);
            $this->assertArrayHasKey('$updatedAt', $document);
            $this->assertArrayHasKey('$permissions', $document);
        }

        $documents = $database->find('movies', [
            Query::select(['name', 'year', '$id'])
        ]);

        foreach ($documents as $document) {
            $this->assertArrayHasKey('name', $document);
            $this->assertArrayHasKey('year', $document);
            $this->assertArrayNotHasKey('director', $document);
            $this->assertArrayNotHasKey('price', $document);
            $this->assertArrayNotHasKey('active', $document);
            $this->assertArrayHasKey('$id', $document);
            $this->assertArrayHasKey('$sequence', $document);
            $this->assertArrayHasKey('$collection', $document);
            $this->assertArrayHasKey('$createdAt', $document);
            $this->assertArrayHasKey('$updatedAt', $document);
            $this->assertArrayHasKey('$permissions', $document);
        }

        $documents = $database->find('movies', [
            Query::select(['name', 'year', '$sequence'])
        ]);

        foreach ($documents as $document) {
            $this->assertArrayHasKey('name', $document);
            $this->assertArrayHasKey('year', $document);
            $this->assertArrayNotHasKey('director', $document);
            $this->assertArrayNotHasKey('price', $document);
            $this->assertArrayNotHasKey('active', $document);
            $this->assertArrayHasKey('$id', $document);
            $this->assertArrayHasKey('$sequence', $document);
            $this->assertArrayHasKey('$collection', $document);
            $this->assertArrayHasKey('$createdAt', $document);
            $this->assertArrayHasKey('$updatedAt', $document);
            $this->assertArrayHasKey('$permissions', $document);
        }

        $documents = $database->find('movies', [
            Query::select(['name', 'year', '$collection'])
        ]);

        foreach ($documents as $document) {
            $this->assertArrayHasKey('name', $document);
            $this->assertArrayHasKey('year', $document);
            $this->assertArrayNotHasKey('director', $document);
            $this->assertArrayNotHasKey('price', $document);
            $this->assertArrayNotHasKey('active', $document);
            $this->assertArrayHasKey('$id', $document);
            $this->assertArrayHasKey('$sequence', $document);
            $this->assertArrayHasKey('$collection', $document);
            $this->assertArrayHasKey('$createdAt', $document);
            $this->assertArrayHasKey('$updatedAt', $document);
            $this->assertArrayHasKey('$permissions', $document);
        }

        $documents = $database->find('movies', [
            Query::select(['name', 'year', '$createdAt'])
        ]);

        foreach ($documents as $document) {
            $this->assertArrayHasKey('name', $document);
            $this->assertArrayHasKey('year', $document);
            $this->assertArrayNotHasKey('director', $document);
            $this->assertArrayNotHasKey('price', $document);
            $this->assertArrayNotHasKey('active', $document);
            $this->assertArrayHasKey('$id', $document);
            $this->assertArrayHasKey('$sequence', $document);
            $this->assertArrayHasKey('$collection', $document);
            $this->assertArrayHasKey('$createdAt', $document);
            $this->assertArrayHasKey('$updatedAt', $document);
            $this->assertArrayHasKey('$permissions', $document);
        }

        $documents = $database->find('movies', [
            Query::select(['name', 'year', '$updatedAt'])
        ]);

        foreach ($documents as $document) {
            $this->assertArrayHasKey('name', $document);
            $this->assertArrayHasKey('year', $document);
            $this->assertArrayNotHasKey('director', $document);
            $this->assertArrayNotHasKey('price', $document);
            $this->assertArrayNotHasKey('active', $document);
            $this->assertArrayHasKey('$id', $document);
            $this->assertArrayHasKey('$sequence', $document);
            $this->assertArrayHasKey('$collection', $document);
            $this->assertArrayHasKey('$createdAt', $document);
            $this->assertArrayHasKey('$updatedAt', $document);
            $this->assertArrayHasKey('$permissions', $document);
        }

        $documents = $database->find('movies', [
            Query::select(['name', 'year', '$permissions'])
        ]);

        foreach ($documents as $document) {
            $this->assertArrayHasKey('name', $document);
            $this->assertArrayHasKey('year', $document);
            $this->assertArrayNotHasKey('director', $document);
            $this->assertArrayNotHasKey('price', $document);
            $this->assertArrayNotHasKey('active', $document);
            $this->assertArrayHasKey('$id', $document);
            $this->assertArrayHasKey('$sequence', $document);
            $this->assertArrayHasKey('$collection', $document);
            $this->assertArrayHasKey('$createdAt', $document);
            $this->assertArrayHasKey('$updatedAt', $document);
            $this->assertArrayHasKey('$permissions', $document);
        }
    }

    /** @depends testFind */
    public function testForeach(): void
    {
        /** @var Database $database */
        $database = static::getDatabase();

        /**
         * Test, foreach goes through all the documents
         */
        $documents = [];
        $database->foreach('movies', queries: [Query::limit(2)], callback: function ($document) use (&$documents) {
            $documents[] = $document;
        });
        $this->assertEquals(6, count($documents));

        /**
         * Test, foreach with initial cursor
         */

        $first = $documents[0];
        $documents = [];
        $database->foreach('movies', queries: [Query::limit(2), Query::cursorAfter($first)], callback: function ($document) use (&$documents) {
            $documents[] = $document;
        });
        $this->assertEquals(5, count($documents));

        /**
         * Test, foreach with initial offset
         */

        $documents = [];
        $database->foreach('movies', queries: [Query::limit(2), Query::offset(2)], callback: function ($document) use (&$documents) {
            $documents[] = $document;
        });
        $this->assertEquals(4, count($documents));

        /**
         * Test, cursor before throws error
         */
        try {
            $database->foreach('movies', queries: [Query::cursorBefore($documents[0]), Query::offset(2)], callback: function ($document) use (&$documents) {
                $documents[] = $document;
            });

        } catch (Throwable $e) {
            $this->assertInstanceOf(DatabaseException::class, $e);
            $this->assertEquals('Cursor ' . Database::CURSOR_BEFORE . ' not supported in this method.', $e->getMessage());
        }

    }

    /**
     * @depends testFind
     */
    public function testCount(): void
    {
        /** @var Database $database */
        $database = static::getDatabase();

        $count = $database->count('movies');
        $this->assertEquals(6, $count);
        $count = $database->count('movies', [Query::equal('year', [2019])]);

        $this->assertEquals(2, $count);
        $count = $database->count('movies', [Query::equal('with-dash', ['Works'])]);
        $this->assertEquals(2, $count);
        $count = $database->count('movies', [Query::equal('with-dash', ['Works2', 'Works3'])]);
        $this->assertEquals(4, $count);

        Authorization::unsetRole('user:x');
        $count = $database->count('movies');
        $this->assertEquals(5, $count);

        Authorization::disable();
        $count = $database->count('movies');
        $this->assertEquals(6, $count);
        Authorization::reset();

        Authorization::disable();
        $count = $database->count('movies', [], 3);
        $this->assertEquals(3, $count);
        Authorization::reset();

        /**
         * Test that OR queries are handled correctly
         */
        Authorization::disable();
        $count = $database->count('movies', [
            Query::equal('director', ['TBD', 'Joe Johnston']),
            Query::equal('year', [2025]),
        ]);
        $this->assertEquals(1, $count);
        Authorization::reset();
    }

    /**
     * @depends testFind
     */
    public function testSum(): void
    {
        /** @var Database $database */
        $database = static::getDatabase();

        Authorization::setRole('user:x');

        $sum = $database->sum('movies', 'year', [Query::equal('year', [2019]),]);
        $this->assertEquals(2019 + 2019, $sum);
        $sum = $database->sum('movies', 'year');
        $this->assertEquals(2013 + 2019 + 2011 + 2019 + 2025 + 2026, $sum);
        $sum = $database->sum('movies', 'price', [Query::equal('year', [2019]),]);
        $this->assertEquals(round(39.50 + 25.99, 2), round($sum, 2));
        $sum = $database->sum('movies', 'price', [Query::equal('year', [2019]),]);
        $this->assertEquals(round(39.50 + 25.99, 2), round($sum, 2));

        $sum = $database->sum('movies', 'year', [Query::equal('year', [2019])], 1);
        $this->assertEquals(2019, $sum);

        Authorization::unsetRole('user:x');
        Authorization::unsetRole('userx');
        $sum = $database->sum('movies', 'year', [Query::equal('year', [2019]),]);
        $this->assertEquals(2019 + 2019, $sum);
        $sum = $database->sum('movies', 'year');
        $this->assertEquals(2013 + 2019 + 2011 + 2019 + 2025, $sum);
        $sum = $database->sum('movies', 'price', [Query::equal('year', [2019]),]);
        $this->assertEquals(round(39.50 + 25.99, 2), round($sum, 2));
        $sum = $database->sum('movies', 'price', [Query::equal('year', [2019]),]);
        $this->assertEquals(round(39.50 + 25.99, 2), round($sum, 2));
    }

    public function testEncodeDecode(): void
    {
        $collection = new Document([
            '$collection' => ID::custom(Database::METADATA),
            '$id' => ID::custom('users'),
            'name' => 'Users',
            'attributes' => [
                [
                    '$id' => ID::custom('name'),
                    'type' => Database::VAR_STRING,
                    'format' => '',
                    'size' => 256,
                    'signed' => true,
                    'required' => false,
                    'array' => false,
                    'filters' => [],
                ],
                [
                    '$id' => ID::custom('email'),
                    'type' => Database::VAR_STRING,
                    'format' => '',
                    'size' => 1024,
                    'signed' => true,
                    'required' => false,
                    'array' => false,
                    'filters' => [],
                ],
                [
                    '$id' => ID::custom('status'),
                    'type' => Database::VAR_INTEGER,
                    'format' => '',
                    'size' => 0,
                    'signed' => true,
                    'required' => false,
                    'array' => false,
                    'filters' => [],
                ],
                [
                    '$id' => ID::custom('password'),
                    'type' => Database::VAR_STRING,
                    'format' => '',
                    'size' => 16384,
                    'signed' => true,
                    'required' => false,
                    'array' => false,
                    'filters' => [],
                ],
                [
                    '$id' => ID::custom('passwordUpdate'),
                    'type' => Database::VAR_DATETIME,
                    'format' => '',
                    'size' => 0,
                    'signed' => true,
                    'required' => false,
                    'array' => false,
                    'filters' => ['datetime'],
                ],
                [
                    '$id' => ID::custom('registration'),
                    'type' => Database::VAR_DATETIME,
                    'format' => '',
                    'size' => 0,
                    'signed' => true,
                    'required' => false,
                    'array' => false,
                    'filters' => ['datetime'],
                ],
                [
                    '$id' => ID::custom('emailVerification'),
                    'type' => Database::VAR_BOOLEAN,
                    'format' => '',
                    'size' => 0,
                    'signed' => true,
                    'required' => false,
                    'array' => false,
                    'filters' => [],
                ],
                [
                    '$id' => ID::custom('reset'),
                    'type' => Database::VAR_BOOLEAN,
                    'format' => '',
                    'size' => 0,
                    'signed' => true,
                    'required' => false,
                    'array' => false,
                    'filters' => [],
                ],
                [
                    '$id' => ID::custom('prefs'),
                    'type' => Database::VAR_STRING,
                    'format' => '',
                    'size' => 16384,
                    'signed' => true,
                    'required' => false,
                    'array' => false,
                    'filters' => ['json']
                ],
                [
                    '$id' => ID::custom('sessions'),
                    'type' => Database::VAR_STRING,
                    'format' => '',
                    'size' => 16384,
                    'signed' => true,
                    'required' => false,
                    'array' => false,
                    'filters' => ['json'],
                ],
                [
                    '$id' => ID::custom('tokens'),
                    'type' => Database::VAR_STRING,
                    'format' => '',
                    'size' => 16384,
                    'signed' => true,
                    'required' => false,
                    'array' => false,
                    'filters' => ['json'],
                ],
                [
                    '$id' => ID::custom('memberships'),
                    'type' => Database::VAR_STRING,
                    'format' => '',
                    'size' => 16384,
                    'signed' => true,
                    'required' => false,
                    'array' => false,
                    'filters' => ['json'],
                ],
                [
                    '$id' => ID::custom('roles'),
                    'type' => Database::VAR_STRING,
                    'format' => '',
                    'size' => 128,
                    'signed' => true,
                    'required' => false,
                    'array' => true,
                    'filters' => [],
                ],
                [
                    '$id' => ID::custom('tags'),
                    'type' => Database::VAR_STRING,
                    'format' => '',
                    'size' => 128,
                    'signed' => true,
                    'required' => false,
                    'array' => true,
                    'filters' => ['json'],
                ],
            ],
            'indexes' => [
                [
                    '$id' => ID::custom('_key_email'),
                    'type' => Database::INDEX_UNIQUE,
                    'attributes' => ['email'],
                    'lengths' => [1024],
                    'orders' => [Database::ORDER_ASC],
                ]
            ],
        ]);

        $document = new Document([
            '$id' => ID::custom('608fdbe51361a'),
            '$permissions' => [
                Permission::read(Role::any()),
                Permission::create(Role::user('608fdbe51361a')),
                Permission::update(Role::user('608fdbe51361a')),
                Permission::delete(Role::user('608fdbe51361a')),
            ],
            'email' => 'test@example.com',
            'emailVerification' => false,
            'status' => 1,
            'password' => 'randomhash',
            'passwordUpdate' => '2000-06-12 14:12:55',
            'registration' => '1975-06-12 14:12:55+01:00',
            'reset' => false,
            'name' => 'My Name',
            'prefs' => new \stdClass(),
            'sessions' => [],
            'tokens' => [],
            'memberships' => [],
            'roles' => [
                'admin',
                'developer',
                'tester',
            ],
            'tags' => [
                ['$id' => '1', 'label' => 'x'],
                ['$id' => '2', 'label' => 'y'],
                ['$id' => '3', 'label' => 'z'],
            ],
        ]);

        /** @var Database $database */
        $database = static::getDatabase();

        $result = $database->encode($collection, $document);

        $this->assertEquals('608fdbe51361a', $result->getAttribute('$id'));
        $this->assertContains('read("any")', $result->getAttribute('$permissions'));
        $this->assertContains('read("any")', $result->getPermissions());
        $this->assertContains('any', $result->getRead());
        $this->assertContains(Permission::create(Role::user(ID::custom('608fdbe51361a'))), $result->getPermissions());
        $this->assertContains('user:608fdbe51361a', $result->getCreate());
        $this->assertContains('user:608fdbe51361a', $result->getWrite());
        $this->assertEquals('test@example.com', $result->getAttribute('email'));
        $this->assertEquals(false, $result->getAttribute('emailVerification'));
        $this->assertEquals(1, $result->getAttribute('status'));
        $this->assertEquals('randomhash', $result->getAttribute('password'));
        $this->assertEquals('2000-06-12 14:12:55.000', $result->getAttribute('passwordUpdate'));
        $this->assertEquals('1975-06-12 13:12:55.000', $result->getAttribute('registration'));
        $this->assertEquals(false, $result->getAttribute('reset'));
        $this->assertEquals('My Name', $result->getAttribute('name'));
        $this->assertEquals('{}', $result->getAttribute('prefs'));
        $this->assertEquals('[]', $result->getAttribute('sessions'));
        $this->assertEquals('[]', $result->getAttribute('tokens'));
        $this->assertEquals('[]', $result->getAttribute('memberships'));
        $this->assertEquals(['admin', 'developer', 'tester',], $result->getAttribute('roles'));
        $this->assertEquals(['{"$id":"1","label":"x"}', '{"$id":"2","label":"y"}', '{"$id":"3","label":"z"}',], $result->getAttribute('tags'));

        $result = $database->decode($collection, $document);

        $this->assertEquals('608fdbe51361a', $result->getAttribute('$id'));
        $this->assertContains('read("any")', $result->getAttribute('$permissions'));
        $this->assertContains('read("any")', $result->getPermissions());
        $this->assertContains('any', $result->getRead());
        $this->assertContains(Permission::create(Role::user('608fdbe51361a')), $result->getPermissions());
        $this->assertContains('user:608fdbe51361a', $result->getCreate());
        $this->assertContains('user:608fdbe51361a', $result->getWrite());
        $this->assertEquals('test@example.com', $result->getAttribute('email'));
        $this->assertEquals(false, $result->getAttribute('emailVerification'));
        $this->assertEquals(1, $result->getAttribute('status'));
        $this->assertEquals('randomhash', $result->getAttribute('password'));
        $this->assertEquals('2000-06-12T14:12:55.000+00:00', $result->getAttribute('passwordUpdate'));
        $this->assertEquals('1975-06-12T13:12:55.000+00:00', $result->getAttribute('registration'));
        $this->assertEquals(false, $result->getAttribute('reset'));
        $this->assertEquals('My Name', $result->getAttribute('name'));
        $this->assertEquals([], $result->getAttribute('prefs'));
        $this->assertEquals([], $result->getAttribute('sessions'));
        $this->assertEquals([], $result->getAttribute('tokens'));
        $this->assertEquals([], $result->getAttribute('memberships'));
        $this->assertEquals(['admin', 'developer', 'tester',], $result->getAttribute('roles'));
        $this->assertEquals([
            new Document(['$id' => '1', 'label' => 'x']),
            new Document(['$id' => '2', 'label' => 'y']),
            new Document(['$id' => '3', 'label' => 'z']),
        ], $result->getAttribute('tags'));
    }
    /**
     * @depends testGetDocument
     */
    public function testUpdateDocument(Document $document): Document
    {
        $document
            ->setAttribute('string', 'text📝 updated')
            ->setAttribute('integer_signed', -6)
            ->setAttribute('integer_unsigned', 6)
            ->setAttribute('float_signed', -5.56)
            ->setAttribute('float_unsigned', 5.56)
            ->setAttribute('boolean', false)
            ->setAttribute('colors', 'red', Document::SET_TYPE_APPEND)
            ->setAttribute('with-dash', 'Works');

        $new = $this->getDatabase()->updateDocument($document->getCollection(), $document->getId(), $document);

        $this->assertNotEmpty(true, $new->getId());
        $this->assertIsString($new->getAttribute('string'));
        $this->assertEquals('text📝 updated', $new->getAttribute('string'));
        $this->assertIsInt($new->getAttribute('integer_signed'));
        $this->assertEquals(-6, $new->getAttribute('integer_signed'));
        $this->assertIsInt($new->getAttribute('integer_unsigned'));
        $this->assertEquals(6, $new->getAttribute('integer_unsigned'));
        $this->assertIsFloat($new->getAttribute('float_signed'));
        $this->assertEquals(-5.56, $new->getAttribute('float_signed'));
        $this->assertIsFloat($new->getAttribute('float_unsigned'));
        $this->assertEquals(5.56, $new->getAttribute('float_unsigned'));
        $this->assertIsBool($new->getAttribute('boolean'));
        $this->assertEquals(false, $new->getAttribute('boolean'));
        $this->assertIsArray($new->getAttribute('colors'));
        $this->assertEquals(['pink', 'green', 'blue', 'red'], $new->getAttribute('colors'));
        $this->assertEquals('Works', $new->getAttribute('with-dash'));

        $oldPermissions = $document->getPermissions();

        $new
            ->setAttribute('$permissions', Permission::read(Role::guests()), Document::SET_TYPE_APPEND)
            ->setAttribute('$permissions', Permission::create(Role::guests()), Document::SET_TYPE_APPEND)
            ->setAttribute('$permissions', Permission::update(Role::guests()), Document::SET_TYPE_APPEND)
            ->setAttribute('$permissions', Permission::delete(Role::guests()), Document::SET_TYPE_APPEND);

        $this->getDatabase()->updateDocument($new->getCollection(), $new->getId(), $new);

        $new = $this->getDatabase()->getDocument($new->getCollection(), $new->getId());

        $this->assertContains('guests', $new->getRead());
        $this->assertContains('guests', $new->getWrite());
        $this->assertContains('guests', $new->getCreate());
        $this->assertContains('guests', $new->getUpdate());
        $this->assertContains('guests', $new->getDelete());

        $new->setAttribute('$permissions', $oldPermissions);

        $this->getDatabase()->updateDocument($new->getCollection(), $new->getId(), $new);

        $new = $this->getDatabase()->getDocument($new->getCollection(), $new->getId());

        $this->assertNotContains('guests', $new->getRead());
        $this->assertNotContains('guests', $new->getWrite());
        $this->assertNotContains('guests', $new->getCreate());
        $this->assertNotContains('guests', $new->getUpdate());
        $this->assertNotContains('guests', $new->getDelete());

        // Test change document ID
        $id = $new->getId();
        $newId = 'new-id';
        $new->setAttribute('$id', $newId);
        $new = $this->getDatabase()->updateDocument($new->getCollection(), $id, $new);
        $this->assertEquals($newId, $new->getId());

        // Reset ID
        $new->setAttribute('$id', $id);
        $new = $this->getDatabase()->updateDocument($new->getCollection(), $newId, $new);
        $this->assertEquals($id, $new->getId());

        return $document;
    }


    /**
     * @depends testUpdateDocument
     */
    public function testUpdateDocumentConflict(Document $document): void
    {
        $document->setAttribute('integer_signed', 7);
        $result = $this->getDatabase()->withRequestTimestamp(new \DateTime(), function () use ($document) {
            return $this->getDatabase()->updateDocument($document->getCollection(), $document->getId(), $document);
        });
        $this->assertEquals(7, $result->getAttribute('integer_signed'));

        $oneHourAgo = (new \DateTime())->sub(new \DateInterval('PT1H'));
        $document->setAttribute('integer_signed', 8);
        try {
            $this->getDatabase()->withRequestTimestamp($oneHourAgo, function () use ($document) {
                return $this->getDatabase()->updateDocument($document->getCollection(), $document->getId(), $document);
            });
            $this->fail('Failed to throw exception');
        } catch (Throwable $e) {
            $this->assertTrue($e instanceof ConflictException);
            $this->assertEquals('Document was updated after the request timestamp', $e->getMessage());
        }
    }

    /**
     * @depends testUpdateDocument
     */
    public function testDeleteDocumentConflict(Document $document): void
    {
        $oneHourAgo = (new \DateTime())->sub(new \DateInterval('PT1H'));
        $this->expectException(ConflictException::class);
        $this->getDatabase()->withRequestTimestamp($oneHourAgo, function () use ($document) {
            return $this->getDatabase()->deleteDocument($document->getCollection(), $document->getId());
        });
    }

    /**
     * @depends testGetDocument
     */
    public function testUpdateDocumentDuplicatePermissions(Document $document): Document
    {
        $new = $this->getDatabase()->updateDocument($document->getCollection(), $document->getId(), $document);

        $new
            ->setAttribute('$permissions', Permission::read(Role::guests()), Document::SET_TYPE_APPEND)
            ->setAttribute('$permissions', Permission::read(Role::guests()), Document::SET_TYPE_APPEND)
            ->setAttribute('$permissions', Permission::create(Role::guests()), Document::SET_TYPE_APPEND)
            ->setAttribute('$permissions', Permission::create(Role::guests()), Document::SET_TYPE_APPEND);

        $this->getDatabase()->updateDocument($new->getCollection(), $new->getId(), $new);

        $new = $this->getDatabase()->getDocument($new->getCollection(), $new->getId());

        $this->assertContains('guests', $new->getRead());
        $this->assertContains('guests', $new->getCreate());

        return $document;
    }

    /**
     * @depends testUpdateDocument
     */
    public function testDeleteDocument(Document $document): void
    {
        $result = $this->getDatabase()->deleteDocument($document->getCollection(), $document->getId());
        $document = $this->getDatabase()->getDocument($document->getCollection(), $document->getId());

        $this->assertEquals(true, $result);
        $this->assertEquals(true, $document->isEmpty());
    }

    public function testUpdateDocuments(): void
    {
        /** @var Database $database */
        $database = static::getDatabase();

        if (!$database->getAdapter()->getSupportForBatchOperations()) {
            $this->expectNotToPerformAssertions();
            return;
        }

        $collection = 'testUpdateDocuments';
        Authorization::cleanRoles();
        Authorization::setRole(Role::any()->toString());

        $database->createCollection($collection, attributes: [
            new Document([
                '$id' => ID::custom('string'),
                'type' => Database::VAR_STRING,
                'format' => '',
                'size' => 100,
                'signed' => true,
                'required' => false,
                'default' => null,
                'array' => false,
                'filters' => [],
            ]),
            new Document([
                '$id' => ID::custom('integer'),
                'type' => Database::VAR_INTEGER,
                'format' => '',
                'size' => 10000,
                'signed' => true,
                'required' => false,
                'default' => null,
                'array' => false,
                'filters' => [],
            ]),
        ], permissions: [
            Permission::read(Role::any()),
            Permission::create(Role::any()),
            Permission::update(Role::any()),
            Permission::delete(Role::any())
        ], documentSecurity: false);

        for ($i = 0; $i < 10; $i++) {
            $database->createDocument($collection, new Document([
                '$id' => 'doc' . $i,
                'string' => 'text📝 ' . $i,
                'integer' => $i
            ]));
        }

        // Test Update half of the documents
        $results = [];
        $count = $database->updateDocuments($collection, new Document([
            'string' => 'text📝 updated',
        ]), [
            Query::greaterThanEqual('integer', 5),
        ], onNext: function ($doc) use (&$results) {
            $results[] = $doc;
        });

        $this->assertEquals(5, $count);

        foreach ($results as $document) {
            $this->assertEquals('text📝 updated', $document->getAttribute('string'));
        }

        $updatedDocuments = $database->find($collection, [
            Query::greaterThanEqual('integer', 5),
        ]);

        $this->assertCount(5, $updatedDocuments);

        foreach ($updatedDocuments as $document) {
            $this->assertEquals('text📝 updated', $document->getAttribute('string'));
            $this->assertGreaterThanOrEqual(5, $document->getAttribute('integer'));
        }

        $controlDocuments = $database->find($collection, [
            Query::lessThan('integer', 5),
        ]);

        $this->assertEquals(count($controlDocuments), 5);

        foreach ($controlDocuments as $document) {
            $this->assertNotEquals('text📝 updated', $document->getAttribute('string'));
        }

        // Test Update all documents
        $this->assertEquals(10, $database->updateDocuments($collection, new Document([
            'string' => 'text📝 updated all',
        ])));

        $updatedDocuments = $database->find($collection);

        $this->assertEquals(count($updatedDocuments), 10);

        foreach ($updatedDocuments as $document) {
            $this->assertEquals('text📝 updated all', $document->getAttribute('string'));
        }

        // TEST: Can't delete documents in the past
        $oneHourAgo = (new \DateTime())->sub(new \DateInterval('PT1H'));

        try {
            $this->getDatabase()->withRequestTimestamp($oneHourAgo, function () use ($collection, $database) {
                $database->updateDocuments($collection, new Document([
                    'string' => 'text📝 updated all',
                ]));
            });
            $this->fail('Failed to throw exception');
        } catch (ConflictException $e) {
            $this->assertEquals('Document was updated after the request timestamp', $e->getMessage());
        }

        // Check collection level permissions
        $database->updateCollection($collection, permissions: [
            Permission::read(Role::user('asd')),
            Permission::create(Role::user('asd')),
            Permission::update(Role::user('asd')),
            Permission::delete(Role::user('asd')),
        ], documentSecurity: false);

        try {
            $database->updateDocuments($collection, new Document([
                'string' => 'text📝 updated all',
            ]));
            $this->fail('Failed to throw exception');
        } catch (AuthorizationException $e) {
            $this->assertStringStartsWith('Missing "update" permission for role "user:asd".', $e->getMessage());
        }

        // Check document level permissions
        $database->updateCollection($collection, permissions: [], documentSecurity: true);

        Authorization::skip(function () use ($collection, $database) {
            $database->updateDocument($collection, 'doc0', new Document([
                'string' => 'text📝 updated all',
                '$permissions' => [
                    Permission::read(Role::user('asd')),
                    Permission::create(Role::user('asd')),
                    Permission::update(Role::user('asd')),
                    Permission::delete(Role::user('asd')),
                ],
            ]));
        });

        Authorization::setRole(Role::user('asd')->toString());

        $database->updateDocuments($collection, new Document([
            'string' => 'permission text',
        ]));

        $documents = $database->find($collection, [
            Query::equal('string', ['permission text']),
        ]);

        $this->assertCount(1, $documents);

        Authorization::skip(function () use ($collection, $database) {
            $unmodifiedDocuments = $database->find($collection, [
                Query::equal('string', ['text📝 updated all']),
            ]);

            $this->assertCount(9, $unmodifiedDocuments);
        });

        Authorization::skip(function () use ($collection, $database) {
            $database->updateDocuments($collection, new Document([
                '$permissions' => [
                    Permission::read(Role::any()),
                    Permission::create(Role::any()),
                    Permission::update(Role::any()),
                    Permission::delete(Role::any()),
                ],
            ]));
        });

        // Test we can update more documents than batchSize
        $this->assertEquals(10, $database->updateDocuments($collection, new Document([
            'string' => 'batchSize Test'
        ]), batchSize: 2));

        $documents = $database->find($collection);

        foreach ($documents as $document) {
            $this->assertEquals('batchSize Test', $document->getAttribute('string'));
        }

        Authorization::cleanRoles();
        Authorization::setRole(Role::any()->toString());
    }

    public function testUpdateDocumentsWithCallbackSupport(): void
    {
        /** @var Database $database */
        $database = static::getDatabase();

        if (!$database->getAdapter()->getSupportForBatchOperations()) {
            $this->expectNotToPerformAssertions();
            return;
        }

        $collection = 'update_callback';
        Authorization::cleanRoles();
        Authorization::setRole(Role::any()->toString());

        $database->createCollection($collection, attributes: [
            new Document([
                '$id' => ID::custom('string'),
                'type' => Database::VAR_STRING,
                'format' => '',
                'size' => 100,
                'signed' => true,
                'required' => false,
                'default' => null,
                'array' => false,
                'filters' => [],
            ]),
            new Document([
                '$id' => ID::custom('integer'),
                'type' => Database::VAR_INTEGER,
                'format' => '',
                'size' => 10000,
                'signed' => true,
                'required' => false,
                'default' => null,
                'array' => false,
                'filters' => [],
            ]),
        ], permissions: [
            Permission::read(Role::any()),
            Permission::create(Role::any()),
            Permission::update(Role::any()),
            Permission::delete(Role::any())
        ], documentSecurity: false);

        for ($i = 0; $i < 10; $i++) {
            $database->createDocument($collection, new Document([
                '$id' => 'doc' . $i,
                'string' => 'text📝 ' . $i,
                'integer' => $i
            ]));
        }
        // Test onNext is throwing the error without the onError
        // a non existent document to test the error thrown
        try {
            $results = [];
            $count = $database->updateDocuments($collection, new Document([
                'string' => 'text📝 updated',
            ]), [
                Query::greaterThanEqual('integer', 100),
            ], onNext: function ($doc) use (&$results) {
                $results[] = $doc;
                throw new Exception("Error thrown to test that update doesn't stop and error is caught");
            });
        } catch (Exception $e) {
            $this->assertInstanceOf(Exception::class, $e);
            $this->assertEquals("Error thrown to test that update doesn't stop and error is caught", $e->getMessage());
        }

        // Test Update half of the documents
        $results = [];
        $count = $database->updateDocuments($collection, new Document([
            'string' => 'text📝 updated',
        ]), [
            Query::greaterThanEqual('integer', 5),
        ], onNext: function ($doc) use (&$results) {
            $results[] = $doc;
            throw new Exception("Error thrown to test that update doesn't stop and error is caught");
        }, onError:function ($e) {
            $this->assertInstanceOf(Exception::class, $e);
            $this->assertEquals("Error thrown to test that update doesn't stop and error is caught", $e->getMessage());
        });

        $this->assertEquals(5, $count);

        foreach ($results as $document) {
            $this->assertEquals('text📝 updated', $document->getAttribute('string'));
        }

        $updatedDocuments = $database->find($collection, [
            Query::greaterThanEqual('integer', 5),
        ]);

        $this->assertCount(5, $updatedDocuments);
    }

    /**
     * @depends testCreateDocument
     */
    public function testReadPermissionsSuccess(Document $document): Document
    {
        Authorization::cleanRoles();
        Authorization::setRole(Role::any()->toString());

        /** @var Database $database */
        $database = static::getDatabase();

        $document = $database->createDocument('documents', new Document([
            '$permissions' => [
                Permission::read(Role::any()),
                Permission::create(Role::any()),
                Permission::update(Role::any()),
                Permission::delete(Role::any()),
            ],
            'string' => 'text📝',
            'integer_signed' => -Database::INT_MAX,
            'integer_unsigned' => Database::INT_MAX,
            'bigint_signed' => -Database::BIG_INT_MAX,
            'bigint_unsigned' => Database::BIG_INT_MAX,
            'float_signed' => -5.55,
            'float_unsigned' => 5.55,
            'boolean' => true,
            'colors' => ['pink', 'green', 'blue'],
        ]));

        $this->assertEquals(false, $document->isEmpty());

        Authorization::cleanRoles();

        $document = $database->getDocument($document->getCollection(), $document->getId());
        $this->assertEquals(true, $document->isEmpty());

        Authorization::setRole(Role::any()->toString());

        return $document;
    }

    /**
     * @depends testCreateDocument
     */
    public function testWritePermissionsSuccess(Document $document): void
    {
        Authorization::cleanRoles();

        /** @var Database $database */
        $database = static::getDatabase();

        $this->expectException(AuthorizationException::class);
        $database->createDocument('documents', new Document([
            '$permissions' => [
                Permission::read(Role::any()),
                Permission::create(Role::any()),
                Permission::update(Role::any()),
                Permission::delete(Role::any()),
            ],
            'string' => 'text📝',
            'integer_signed' => -Database::INT_MAX,
            'integer_unsigned' => Database::INT_MAX,
            'bigint_signed' => -Database::BIG_INT_MAX,
            'bigint_unsigned' => Database::BIG_INT_MAX,
            'float_signed' => -5.55,
            'float_unsigned' => 5.55,
            'boolean' => true,
            'colors' => ['pink', 'green', 'blue'],
        ]));
    }

    /**
     * @depends testCreateDocument
     */
    public function testWritePermissionsUpdateFailure(Document $document): Document
    {
        $this->expectException(AuthorizationException::class);

        Authorization::cleanRoles();
        Authorization::setRole(Role::any()->toString());

        /** @var Database $database */
        $database = static::getDatabase();

        $document = $database->createDocument('documents', new Document([
            '$permissions' => [
                Permission::read(Role::any()),
                Permission::create(Role::any()),
                Permission::update(Role::any()),
                Permission::delete(Role::any()),
            ],
            'string' => 'text📝',
            'integer_signed' => -Database::INT_MAX,
            'integer_unsigned' => Database::INT_MAX,
            'bigint_signed' => -Database::BIG_INT_MAX,
            'bigint_unsigned' => Database::BIG_INT_MAX,
            'float_signed' => -5.55,
            'float_unsigned' => 5.55,
            'boolean' => true,
            'colors' => ['pink', 'green', 'blue'],
        ]));

        Authorization::cleanRoles();

        $document = $database->updateDocument('documents', $document->getId(), new Document([
            '$id' => ID::custom($document->getId()),
            '$permissions' => [
                Permission::read(Role::any()),
                Permission::create(Role::any()),
                Permission::update(Role::any()),
                Permission::delete(Role::any()),
            ],
            'string' => 'text📝',
            'integer_signed' => 6,
            'bigint_signed' => -Database::BIG_INT_MAX,
            'float_signed' => -Database::DOUBLE_MAX,
            'float_unsigned' => Database::DOUBLE_MAX,
            'boolean' => true,
            'colors' => ['pink', 'green', 'blue'],
        ]));

        return $document;
    }

    /**
     * @depends testFind
     */
    public function testUniqueIndexDuplicate(): void
    {
        $this->expectException(DuplicateException::class);

        /** @var Database $database */
        $database = static::getDatabase();

        $this->assertEquals(true, $database->createIndex('movies', 'uniqueIndex', Database::INDEX_UNIQUE, ['name'], [128], [Database::ORDER_ASC]));

        $database->createDocument('movies', new Document([
            '$permissions' => [
                Permission::read(Role::any()),
                Permission::read(Role::user('1')),
                Permission::read(Role::user('2')),
                Permission::create(Role::any()),
                Permission::create(Role::user('1x')),
                Permission::create(Role::user('2x')),
                Permission::update(Role::any()),
                Permission::update(Role::user('1x')),
                Permission::update(Role::user('2x')),
                Permission::delete(Role::any()),
                Permission::delete(Role::user('1x')),
                Permission::delete(Role::user('2x')),
            ],
            'name' => 'Frozen',
            'director' => 'Chris Buck & Jennifer Lee',
            'year' => 2013,
            'price' => 39.50,
            'active' => true,
            'genres' => ['animation', 'kids'],
            'with-dash' => 'Works4'
        ]));
    }
    /**
     * @depends testUniqueIndexDuplicate
     */
    public function testUniqueIndexDuplicateUpdate(): void
    {
        /** @var Database $database */
        $database = static::getDatabase();

        Authorization::setRole(Role::users()->toString());
        // create document then update to conflict with index
        $document = $database->createDocument('movies', new Document([
            '$permissions' => [
                Permission::read(Role::any()),
                Permission::read(Role::user('1')),
                Permission::read(Role::user('2')),
                Permission::create(Role::any()),
                Permission::create(Role::user('1x')),
                Permission::create(Role::user('2x')),
                Permission::update(Role::any()),
                Permission::update(Role::user('1x')),
                Permission::update(Role::user('2x')),
                Permission::delete(Role::any()),
                Permission::delete(Role::user('1x')),
                Permission::delete(Role::user('2x')),
            ],
            'name' => 'Frozen 5',
            'director' => 'Chris Buck & Jennifer Lee',
            'year' => 2013,
            'price' => 39.50,
            'active' => true,
            'genres' => ['animation', 'kids'],
            'with-dash' => 'Works4'
        ]));

        $this->expectException(DuplicateException::class);

        $database->updateDocument('movies', $document->getId(), $document->setAttribute('name', 'Frozen'));
    }

    public function propagateBulkDocuments(string $collection, int $amount = 10, bool $documentSecurity = false): void
    {
        /** @var Database $database */
        $database = static::getDatabase();

        for ($i = 0; $i < $amount; $i++) {
            $database->createDocument($collection, new Document(
                array_merge([
                    '$id' => 'doc' . $i,
                    'text' => 'value' . $i,
                    'integer' => $i
                ], $documentSecurity ? [
                    '$permissions' => [
                        Permission::create(Role::any()),
                        Permission::read(Role::any()),
                    ],
                ] : [])
            ));
        }
    }

    public function testDeleteBulkDocuments(): void
    {
        /** @var Database $database */
        $database = static::getDatabase();

        if (!$database->getAdapter()->getSupportForBatchOperations()) {
            $this->expectNotToPerformAssertions();
            return;
        }

        $database->createCollection(
            'bulk_delete',
            attributes: [
                new Document([
                    '$id' => 'text',
                    'type' => Database::VAR_STRING,
                    'size' => 100,
                    'required' => true,
                ]),
                new Document([
                    '$id' => 'integer',
                    'type' => Database::VAR_INTEGER,
                    'size' => 10,
                    'required' => true,
                ])
            ],
            permissions: [
                Permission::create(Role::any()),
                Permission::read(Role::any()),
                Permission::delete(Role::any())
            ],
            documentSecurity: false
        );

        $this->propagateBulkDocuments('bulk_delete');

        $docs = $database->find('bulk_delete');
        $this->assertCount(10, $docs);

        /**
         * Test Short select query, test pagination as well, Add order to select
         */
        $selects = ['$sequence', '$id', '$collection', '$permissions', '$updatedAt'];

        $count = $database->deleteDocuments(
            collection: 'bulk_delete',
            queries: [
                Query::select([...$selects, '$createdAt']),
                Query::cursorAfter($docs[6]),
                Query::greaterThan('$createdAt', '2000-01-01'),
                Query::orderAsc('$createdAt'),
                Query::orderAsc(),
                Query::limit(2),
            ],
            batchSize: 1
        );

        $this->assertEquals(2, $count);

        // TEST: Bulk Delete All Documents
        $this->assertEquals(8, $database->deleteDocuments('bulk_delete'));

        $docs = $database->find('bulk_delete');
        $this->assertCount(0, $docs);

        // TEST: Bulk delete documents with queries.
        $this->propagateBulkDocuments('bulk_delete');

        $results = [];
        $count = $database->deleteDocuments('bulk_delete', [
            Query::greaterThanEqual('integer', 5)
        ], onNext: function ($doc) use (&$results) {
            $results[] = $doc;
        });

        $this->assertEquals(5, $count);

        foreach ($results as $document) {
            $this->assertGreaterThanOrEqual(5, $document->getAttribute('integer'));
        }

        $docs = $database->find('bulk_delete');
        $this->assertEquals(5, \count($docs));

        // TEST (FAIL): Can't delete documents in the past
        $oneHourAgo = (new \DateTime())->sub(new \DateInterval('PT1H'));

        try {
            $this->getDatabase()->withRequestTimestamp($oneHourAgo, function () {
                return $this->getDatabase()->deleteDocuments('bulk_delete');
            });
            $this->fail('Failed to throw exception');
        } catch (ConflictException $e) {
            $this->assertEquals('Document was updated after the request timestamp', $e->getMessage());
        }

        // TEST (FAIL): Bulk delete all documents with invalid collection permission
        $database->updateCollection('bulk_delete', [], false);
        try {
            $database->deleteDocuments('bulk_delete');
            $this->fail('Bulk deleted documents with invalid collection permission');
        } catch (\Utopia\Database\Exception\Authorization) {
        }

        $database->updateCollection('bulk_delete', [
            Permission::create(Role::any()),
            Permission::read(Role::any()),
            Permission::delete(Role::any())
        ], false);

        $this->assertEquals(5, $database->deleteDocuments('bulk_delete'));
        $this->assertEquals(0, \count($this->getDatabase()->find('bulk_delete')));

        // TEST: Make sure we can't delete documents we don't have permissions for
        $database->updateCollection('bulk_delete', [
            Permission::create(Role::any()),
        ], true);
        $this->propagateBulkDocuments('bulk_delete', documentSecurity: true);

        $this->assertEquals(0, $database->deleteDocuments('bulk_delete'));

        $documents = Authorization::skip(function () use ($database) {
            return $database->find('bulk_delete');
        });

        $this->assertEquals(10, \count($documents));

        $database->updateCollection('bulk_delete', [
            Permission::create(Role::any()),
            Permission::read(Role::any()),
            Permission::delete(Role::any())
        ], false);

        $database->deleteDocuments('bulk_delete');

        $this->assertEquals(0, \count($this->getDatabase()->find('bulk_delete')));

        // Teardown
        $database->deleteCollection('bulk_delete');
    }

    public function testDeleteBulkDocumentsQueries(): void
    {
        /** @var Database $database */
        $database = static::getDatabase();

        if (!$database->getAdapter()->getSupportForBatchOperations()) {
            $this->expectNotToPerformAssertions();
            return;
        }

        $database->createCollection(
            'bulk_delete_queries',
            attributes: [
                new Document([
                    '$id' => 'text',
                    'type' => Database::VAR_STRING,
                    'size' => 100,
                    'required' => true,
                ]),
                new Document([
                    '$id' => 'integer',
                    'type' => Database::VAR_INTEGER,
                    'size' => 10,
                    'required' => true,
                ])
            ],
            documentSecurity: false,
            permissions: [
                Permission::create(Role::any()),
                Permission::read(Role::any()),
                Permission::delete(Role::any())
            ]
        );

        // Test limit
        $this->propagateBulkDocuments('bulk_delete_queries');

        $this->assertEquals(5, $database->deleteDocuments('bulk_delete_queries', [Query::limit(5)]));
        $this->assertEquals(5, \count($database->find('bulk_delete_queries')));

        $this->assertEquals(5, $database->deleteDocuments('bulk_delete_queries', [Query::limit(5)]));
        $this->assertEquals(0, \count($database->find('bulk_delete_queries')));

        // Test Limit more than batchSize
        $this->propagateBulkDocuments('bulk_delete_queries', Database::DELETE_BATCH_SIZE * 2);
        $this->assertEquals(Database::DELETE_BATCH_SIZE * 2, \count($database->find('bulk_delete_queries', [Query::limit(Database::DELETE_BATCH_SIZE * 2)])));
        $this->assertEquals(Database::DELETE_BATCH_SIZE + 2, $database->deleteDocuments('bulk_delete_queries', [Query::limit(Database::DELETE_BATCH_SIZE + 2)]));
        $this->assertEquals(Database::DELETE_BATCH_SIZE - 2, \count($database->find('bulk_delete_queries', [Query::limit(Database::DELETE_BATCH_SIZE * 2)])));
        $this->assertEquals(Database::DELETE_BATCH_SIZE - 2, $this->getDatabase()->deleteDocuments('bulk_delete_queries'));

        // Test Offset
        $this->propagateBulkDocuments('bulk_delete_queries', 100);
        $this->assertEquals(50, $database->deleteDocuments('bulk_delete_queries', [Query::offset(50)]));

        $docs = $database->find('bulk_delete_queries', [Query::limit(100)]);
        $this->assertEquals(50, \count($docs));

        $lastDoc = \end($docs);
        $this->assertNotEmpty($lastDoc);
        $this->assertEquals('doc49', $lastDoc->getId());
        $this->assertEquals(50, $database->deleteDocuments('bulk_delete_queries'));

        $database->deleteCollection('bulk_delete_queries');
    }

    public function testDeleteBulkDocumentsWithCallbackSupport(): void
    {
        /** @var Database $database */
        $database = static::getDatabase();

        if (!$database->getAdapter()->getSupportForBatchOperations()) {
            $this->expectNotToPerformAssertions();
            return;
        }

        $database->createCollection(
            'bulk_delete_with_callback',
            attributes: [
                new Document([
                    '$id' => 'text',
                    'type' => Database::VAR_STRING,
                    'size' => 100,
                    'required' => true,
                ]),
                new Document([
                    '$id' => 'integer',
                    'type' => Database::VAR_INTEGER,
                    'size' => 10,
                    'required' => true,
                ])
            ],
            permissions: [
                Permission::create(Role::any()),
                Permission::read(Role::any()),
                Permission::delete(Role::any())
            ],
            documentSecurity: false
        );

        $this->propagateBulkDocuments('bulk_delete_with_callback');

        $docs = $database->find('bulk_delete_with_callback');
        $this->assertCount(10, $docs);

        /**
         * Test Short select query, test pagination as well, Add order to select
         */
        $selects = ['$sequence', '$id', '$collection', '$permissions', '$updatedAt'];

        try {
            // a non existent document to test the error thrown
            $database->deleteDocuments(
                collection: 'bulk_delete_with_callback',
                queries: [
                    Query::select([...$selects, '$createdAt']),
                    Query::lessThan('$createdAt', '1800-01-01'),
                    Query::orderAsc('$createdAt'),
                    Query::orderAsc(),
                    Query::limit(1),
                ],
                batchSize: 1,
                onNext: function () {
                    throw new Exception("Error thrown to test that deletion doesn't stop and error is caught");
                }
            );
        } catch (Exception $e) {
            $this->assertInstanceOf(Exception::class, $e);
            $this->assertEquals("Error thrown to test that deletion doesn't stop and error is caught", $e->getMessage());
        }

        $docs = $database->find('bulk_delete_with_callback');
        $this->assertCount(10, $docs);

        $count = $database->deleteDocuments(
            collection: 'bulk_delete_with_callback',
            queries: [
                Query::select([...$selects, '$createdAt']),
                Query::cursorAfter($docs[6]),
                Query::greaterThan('$createdAt', '2000-01-01'),
                Query::orderAsc('$createdAt'),
                Query::orderAsc(),
                Query::limit(2),
            ],
            batchSize: 1,
            onNext: function () {
                // simulating error throwing but should not stop deletion
                throw new Exception("Error thrown to test that deletion doesn't stop and error is caught");
            },
            onError:function ($e) {
                $this->assertInstanceOf(Exception::class, $e);
                $this->assertEquals("Error thrown to test that deletion doesn't stop and error is caught", $e->getMessage());
            }
        );

        $this->assertEquals(2, $count);

        // TEST: Bulk Delete All Documents without passing callbacks
        $this->assertEquals(8, $database->deleteDocuments('bulk_delete_with_callback'));

        $docs = $database->find('bulk_delete_with_callback');
        $this->assertCount(0, $docs);

        // TEST: Bulk delete documents with queries with callbacks
        $this->propagateBulkDocuments('bulk_delete_with_callback');

        $results = [];
        $count = $database->deleteDocuments('bulk_delete_with_callback', [
            Query::greaterThanEqual('integer', 5)
        ], onNext: function ($doc) use (&$results) {
            $results[] = $doc;
            throw new Exception("Error thrown to test that deletion doesn't stop and error is caught");
        }, onError:function ($e) {
            $this->assertInstanceOf(Exception::class, $e);
            $this->assertEquals("Error thrown to test that deletion doesn't stop and error is caught", $e->getMessage());
        });

        $this->assertEquals(5, $count);

        foreach ($results as $document) {
            $this->assertGreaterThanOrEqual(5, $document->getAttribute('integer'));
        }

        $docs = $database->find('bulk_delete_with_callback');
        $this->assertEquals(5, \count($docs));

        // Teardown
        $database->deleteCollection('bulk_delete_with_callback');
    }

    public function testUpdateDocumentsQueries(): void
    {
        /** @var Database $database */
        $database = static::getDatabase();

        if (!$database->getAdapter()->getSupportForBatchOperations()) {
            $this->expectNotToPerformAssertions();
            return;
        }

        $collection = 'testUpdateDocumentsQueries';

        $database->createCollection($collection, attributes: [
            new Document([
                '$id' => ID::custom('text'),
                'type' => Database::VAR_STRING,
                'size' => 64,
                'required' => true,
            ]),
            new Document([
                '$id' => ID::custom('integer'),
                'type' => Database::VAR_INTEGER,
                'size' => 64,
                'required' => true,
            ]),
        ], permissions: [
            Permission::read(Role::any()),
            Permission::create(Role::any()),
            Permission::update(Role::any()),
            Permission::delete(Role::any())
        ], documentSecurity: true);

        // Test limit
        $this->propagateBulkDocuments($collection, 100);

        $this->assertEquals(10, $database->updateDocuments($collection, new Document([
            'text' => 'text📝 updated',
        ]), [Query::limit(10)]));

        $this->assertEquals(10, \count($database->find($collection, [Query::equal('text', ['text📝 updated'])])));
        $this->assertEquals(100, $database->deleteDocuments($collection));
        $this->assertEquals(0, \count($database->find($collection)));

        // Test Offset
        $this->propagateBulkDocuments($collection, 100);
        $this->assertEquals(50, $database->updateDocuments($collection, new Document([
            'text' => 'text📝 updated',
        ]), [
            Query::offset(50),
        ]));

        $docs = $database->find($collection, [Query::equal('text', ['text📝 updated']), Query::limit(100)]);
        $this->assertCount(50, $docs);

        $lastDoc = end($docs);
        $this->assertNotEmpty($lastDoc);
        $this->assertEquals('doc99', $lastDoc->getId());

        $this->assertEquals(100, $database->deleteDocuments($collection));
    }

    /**
     * @depends testCreateDocument
     */
    public function testFulltextIndexWithInteger(): void
    {
        /** @var Database $database */
        $database = static::getDatabase();
        if ($database->getAdapter()->getSupportForAttributes()) {
            $this->expectException(Exception::class);
            if (!$this->getDatabase()->getAdapter()->getSupportForFulltextIndex()) {
                $this->expectExceptionMessage('Fulltext index is not supported');
            } else {
                $this->expectExceptionMessage('Attribute "integer_signed" cannot be part of a FULLTEXT index, must be of type string');
            }

            $database->createIndex('documents', 'fulltext_integer', Database::INDEX_FULLTEXT, ['string','integer_signed']);
        } else {
            $this->expectNotToPerformAssertions();
            return;
        }
    }

    public function testEnableDisableValidation(): void
    {
        $database = static::getDatabase();

        $database->createCollection('validation', permissions: [
            Permission::create(Role::any()),
            Permission::read(Role::any()),
            Permission::update(Role::any()),
            Permission::delete(Role::any())
        ]);

        $database->createAttribute(
            'validation',
            'name',
            Database::VAR_STRING,
            10,
            false
        );

        $database->createDocument('validation', new Document([
            '$id' => 'docwithmorethan36charsasitsidentifier',
            'name' => 'value1',
        ]));

        try {
            $database->find('validation', queries: [
                Query::equal('$id', ['docwithmorethan36charsasitsidentifier']),
            ]);
            $this->fail('Failed to throw exception');
        } catch (Exception $e) {
            $this->assertInstanceOf(Exception::class, $e);
        }

        $database->disableValidation();

        $database->find('validation', queries: [
            Query::equal('$id', ['docwithmorethan36charsasitsidentifier']),
        ]);

        $database->enableValidation();

        try {
            $database->find('validation', queries: [
                Query::equal('$id', ['docwithmorethan36charsasitsidentifier']),
            ]);
            $this->fail('Failed to throw exception');
        } catch (Exception $e) {
            $this->assertInstanceOf(Exception::class, $e);
        }

        $database->skipValidation(function () use ($database) {
            $database->find('validation', queries: [
                Query::equal('$id', ['docwithmorethan36charsasitsidentifier']),
            ]);
        });

        $database->enableValidation();
    }

    /**
     * @depends testGetDocument
     */
    public function testExceptionDuplicate(Document $document): void
    {
        /** @var Database $database */
        $database = static::getDatabase();

        $document->setAttribute('$id', 'duplicated');
        $database->createDocument($document->getCollection(), $document);
        $this->expectException(DuplicateException::class);
        $database->createDocument($document->getCollection(), $document);
    }

    /**
     * @depends testGetDocument
     */
    public function testExceptionCaseInsensitiveDuplicate(Document $document): Document
    {
        /** @var Database $database */
        $database = static::getDatabase();

        $sequence = '200';
        if ($database->getAdapter()->getIdAttributeType() == Database::VAR_UUID7) {
            $sequence = '01890dd5-7331-7f3a-9c1b-123456789abc' ;
        }

        $document->setAttribute('$id', 'caseSensitive');
        $document->setAttribute('$sequence', $sequence);
        $database->createDocument($document->getCollection(), $document);

        $document->setAttribute('$id', 'CaseSensitive');

        $this->expectException(DuplicateException::class);
        $database->createDocument($document->getCollection(), $document);

        return $document;
    }

    public function testEmptyTenant(): void
    {
        /** @var Database $database */
        $database = static::getDatabase();

        if ($database->getAdapter()->getSharedTables()) {
            $documents = $database->find(
                'documents',
                [Query::select(['*'])] // Mongo bug with Integer UID
            );

            $document = $documents[0];
            $doc = $database->getDocument($document->getCollection(), $document->getId());
            $this->assertEquals($document->getTenant(), $doc->getTenant());
            return;
        }

        $documents = $database->find(
            'documents',
            [Query::notEqual('$id', '56000')] // Mongo bug with Integer UID
        );

        $document = $documents[0];
        $this->assertArrayHasKey('$id', $document);
        $this->assertArrayNotHasKey('$tenant', $document);

        $document = $database->getDocument('documents', $document->getId());
        $this->assertArrayHasKey('$id', $document);
        $this->assertArrayNotHasKey('$tenant', $document);

        $document = $database->updateDocument('documents', $document->getId(), $document);
        $this->assertArrayHasKey('$id', $document);
        $this->assertArrayNotHasKey('$tenant', $document);
    }

    public function testEmptyOperatorValues(): void
    {
        /** @var Database $database */
        $database = static::getDatabase();

        try {
            $database->findOne('documents', [
                Query::equal('string', []),
            ]);
            $this->fail('Failed to throw exception');
        } catch (Exception $e) {
            $this->assertInstanceOf(Exception::class, $e);
            $this->assertEquals('Invalid query: Equal queries require at least one value.', $e->getMessage());
        }

        try {
            $database->findOne('documents', [
                Query::contains('string', []),
            ]);
            $this->fail('Failed to throw exception');
        } catch (Exception $e) {
            $this->assertInstanceOf(Exception::class, $e);
            $this->assertEquals('Invalid query: Contains queries require at least one value.', $e->getMessage());
        }
    }

    public function testDateTimeDocument(): void
    {
        /**
         * @var Database $database
         */
        $database = static::getDatabase();
        $collection = 'create_modify_dates';
        $database->createCollection($collection);
        $this->assertEquals(true, $database->createAttribute($collection, 'string', Database::VAR_STRING, 128, false));
        $this->assertEquals(true, $database->createAttribute($collection, 'datetime', Database::VAR_DATETIME, 0, false, null, true, false, null, [], ['datetime']));

        $date = '2000-01-01T10:00:00.000+00:00';
        // test - default behaviour of external datetime attribute not changed
        $doc = $database->createDocument($collection, new Document([
            '$id' => 'doc1',
            '$permissions' => [Permission::read(Role::any()),Permission::write(Role::any()),Permission::update(Role::any())],
            'datetime' => ''
        ]));
        $this->assertNotEmpty($doc->getAttribute('datetime'));
        $this->assertNotEmpty($doc->getAttribute('$createdAt'));
        $this->assertNotEmpty($doc->getAttribute('$updatedAt'));

        $doc = $database->getDocument($collection, 'doc1');
        $this->assertNotEmpty($doc->getAttribute('datetime'));
        $this->assertNotEmpty($doc->getAttribute('$createdAt'));
        $this->assertNotEmpty($doc->getAttribute('$updatedAt'));

        $database->setPreserveDates(true);
        // test - modifying $createdAt and $updatedAt
        $doc = $database->createDocument($collection, new Document([
            '$id' => 'doc2',
            '$permissions' => [Permission::read(Role::any()),Permission::write(Role::any()),Permission::update(Role::any())],
            '$createdAt' => $date
        ]));

        $this->assertEquals($doc->getAttribute('$createdAt'), $date);
        $this->assertNotEmpty($doc->getAttribute('$updatedAt'));
        $this->assertNotEquals($doc->getAttribute('$updatedAt'), $date);

        $doc = $database->getDocument($collection, 'doc2');

        $this->assertEquals($doc->getAttribute('$createdAt'), $date);
        $this->assertNotEmpty($doc->getAttribute('$updatedAt'));
        $this->assertNotEquals($doc->getAttribute('$updatedAt'), $date);

        $database->setPreserveDates(false);
        $database->deleteCollection($collection);
    }

    public function testSingleDocumentDateOperations(): void
    {
        /** @var Database $database */
        $database = static::getDatabase();
        $collection = 'normal_date_operations';
        $database->createCollection($collection);
        $this->assertEquals(true, $database->createAttribute($collection, 'string', Database::VAR_STRING, 128, false));

        $database->setPreserveDates(true);

        $createDate = '2000-01-01T10:00:00.000+00:00';
        $updateDate = '2000-02-01T15:30:00.000+00:00';
        $date1 = '2000-01-01T10:00:00.000+00:00';
        $date2 = '2000-02-01T15:30:00.000+00:00';
        $date3 = '2000-03-01T20:45:00.000+00:00';
        // Test 1: Create with custom createdAt, then update with custom updatedAt
        $doc = $database->createDocument($collection, new Document([
            '$id' => 'doc1',
            '$permissions' => [Permission::read(Role::any()), Permission::write(Role::any()),Permission::update(Role::any())],
            'string' => 'initial',
            '$createdAt' => $createDate
        ]));

        $this->assertEquals($createDate, $doc->getAttribute('$createdAt'));
        $this->assertNotEquals($createDate, $doc->getAttribute('$updatedAt'));

        // Update with custom updatedAt
        $doc->setAttribute('string', 'updated');
        $doc->setAttribute('$updatedAt', $updateDate);
        $updatedDoc = $database->updateDocument($collection, 'doc1', $doc);

        $this->assertEquals($createDate, $updatedDoc->getAttribute('$createdAt'));
        $this->assertEquals($updateDate, $updatedDoc->getAttribute('$updatedAt'));

        // Test 2: Create with both custom dates
        $doc2 = $database->createDocument($collection, new Document([
            '$id' => 'doc2',
            '$permissions' => [Permission::read(Role::any()), Permission::write(Role::any()),Permission::update(Role::any())],
            'string' => 'both_dates',
            '$createdAt' => $createDate,
            '$updatedAt' => $updateDate
        ]));

        $this->assertEquals($createDate, $doc2->getAttribute('$createdAt'));
        $this->assertEquals($updateDate, $doc2->getAttribute('$updatedAt'));

        // Test 3: Create without dates, then update with custom dates
        $doc3 = $database->createDocument($collection, new Document([
            '$id' => 'doc3',
            '$permissions' => [Permission::read(Role::any()), Permission::write(Role::any()),Permission::update(Role::any())],
            'string' => 'no_dates'
        ]));


        $doc3->setAttribute('string', 'updated_no_dates');
        $doc3->setAttribute('$createdAt', $createDate);
        $doc3->setAttribute('$updatedAt', $updateDate);
        $updatedDoc3 = $database->updateDocument($collection, 'doc3', $doc3);

        $this->assertEquals($createDate, $updatedDoc3->getAttribute('$createdAt'));
        $this->assertEquals($updateDate, $updatedDoc3->getAttribute('$updatedAt'));

        // Test 4: Update only createdAt
        $doc4 = $database->createDocument($collection, new Document([
            '$id' => 'doc4',
            '$permissions' => [Permission::read(Role::any()), Permission::write(Role::any()),Permission::update(Role::any())],
            'string' => 'initial'
        ]));

        $originalCreatedAt4 = $doc4->getAttribute('$createdAt');
        $originalUpdatedAt4 = $doc4->getAttribute('$updatedAt');

        $doc4->setAttribute('$updatedAt', null);
        $doc4->setAttribute('$createdAt', null);
        $updatedDoc4 = $database->updateDocument($collection, 'doc4', document: $doc4);

        $this->assertEquals($originalCreatedAt4, $updatedDoc4->getAttribute('$createdAt'));
        $this->assertNotEquals($originalUpdatedAt4, $updatedDoc4->getAttribute('$updatedAt'));

        // Test 5: Update only updatedAt
        $updatedDoc4->setAttribute('$updatedAt', $updateDate);
        $updatedDoc4->setAttribute('$createdAt', $createDate);
        $finalDoc4 = $database->updateDocument($collection, 'doc4', $updatedDoc4);

        $this->assertEquals($createDate, $finalDoc4->getAttribute('$createdAt'));
        $this->assertEquals($updateDate, $finalDoc4->getAttribute('$updatedAt'));

        // Test 6: Create with updatedAt, update with createdAt
        $doc5 = $database->createDocument($collection, new Document([
            '$id' => 'doc5',
            '$permissions' => [Permission::read(Role::any()), Permission::write(Role::any()),Permission::update(Role::any())],
            'string' => 'doc5',
            '$updatedAt' => $date2
        ]));

        $this->assertNotEquals($date2, $doc5->getAttribute('$createdAt'));
        $this->assertEquals($date2, $doc5->getAttribute('$updatedAt'));

        $doc5->setAttribute('string', 'doc5_updated');
        $doc5->setAttribute('$createdAt', $date1);
        $updatedDoc5 = $database->updateDocument($collection, 'doc5', $doc5);

        $this->assertEquals($date1, $updatedDoc5->getAttribute('$createdAt'));
        $this->assertEquals($date2, $updatedDoc5->getAttribute('$updatedAt'));

        // Test 7: Create with both dates, update with different dates
        $doc6 = $database->createDocument($collection, new Document([
            '$id' => 'doc6',
            '$permissions' => [Permission::read(Role::any()), Permission::write(Role::any()),Permission::update(Role::any())],
            'string' => 'doc6',
            '$createdAt' => $date1,
            '$updatedAt' => $date2
        ]));

        $this->assertEquals($date1, $doc6->getAttribute('$createdAt'));
        $this->assertEquals($date2, $doc6->getAttribute('$updatedAt'));

        $doc6->setAttribute('string', 'doc6_updated');
        $doc6->setAttribute('$createdAt', $date3);
        $doc6->setAttribute('$updatedAt', $date3);
        $updatedDoc6 = $database->updateDocument($collection, 'doc6', $doc6);

        $this->assertEquals($date3, $updatedDoc6->getAttribute('$createdAt'));
        $this->assertEquals($date3, $updatedDoc6->getAttribute('$updatedAt'));

        // Test 8: Preserve dates disabled
        $database->setPreserveDates(false);

        $customDate = '2000-01-01T10:00:00.000+00:00';

        $doc7 = $database->createDocument($collection, new Document([
            '$id' => 'doc7',
            '$permissions' => [Permission::read(Role::any()), Permission::write(Role::any()),Permission::update(Role::any())],
            'string' => 'doc7',
            '$createdAt' => $customDate,
            '$updatedAt' => $customDate
        ]));

        $this->assertNotEquals($customDate, $doc7->getAttribute('$createdAt'));
        $this->assertNotEquals($customDate, $doc7->getAttribute('$updatedAt'));

        // Update with custom dates should also be ignored
        $doc7->setAttribute('string', 'updated');
        $doc7->setAttribute('$createdAt', $customDate);
        $doc7->setAttribute('$updatedAt', $customDate);
        $updatedDoc7 = $database->updateDocument($collection, 'doc7', $doc7);

        $this->assertNotEquals($customDate, $updatedDoc7->getAttribute('$createdAt'));
        $this->assertNotEquals($customDate, $updatedDoc7->getAttribute('$updatedAt'));

        // Test checking updatedAt updates even old document exists
        $database->setPreserveDates(true);
        $doc11 = $database->createDocument($collection, new Document([
            '$id' => 'doc11',
            '$permissions' => [Permission::read(Role::any()), Permission::write(Role::any()),Permission::update(Role::any())],
            'string' => 'no_dates',
            '$createdAt' => $customDate
        ]));

        $newUpdatedAt = $doc11->getUpdatedAt();

        $newDoc11 = new Document([
            'string' => 'no_dates_update',
        ]);
        $updatedDoc7 = $database->updateDocument($collection, 'doc11', $newDoc11);
        $this->assertNotEquals($newUpdatedAt, $updatedDoc7->getAttribute('$updatedAt'));

        $database->setPreserveDates(false);
        $database->deleteCollection($collection);
    }

    public function testBulkDocumentDateOperations(): void
    {
        /** @var Database $database */
        $database = static::getDatabase();
        $collection = 'bulk_date_operations';
        $database->createCollection($collection);
        $this->assertEquals(true, $database->createAttribute($collection, 'string', Database::VAR_STRING, 128, false));

        $database->setPreserveDates(true);

        $createDate = '2000-01-01T10:00:00.000+00:00';
        $updateDate = '2000-02-01T15:30:00.000+00:00';
        $permissions = [Permission::read(Role::any()), Permission::write(Role::any()),Permission::update(Role::any())];

        // Test 1: Bulk create with different date configurations
        $documents = [
            new Document([
                '$id' => 'doc1',
                '$permissions' => $permissions,
                'string' => 'doc1',
                '$createdAt' => $createDate
            ]),
            new Document([
                '$id' => 'doc2',
                '$permissions' => $permissions,
                'string' => 'doc2',
                '$updatedAt' => $updateDate
            ]),
            new Document([
                '$id' => 'doc3',
                '$permissions' => $permissions,
                'string' => 'doc3',
                '$createdAt' => $createDate,
                '$updatedAt' => $updateDate
            ]),
            new Document([
                '$id' => 'doc4',
                '$permissions' => $permissions,
                'string' => 'doc4'
            ]),
            new Document([
                '$id' => 'doc5',
                '$permissions' => $permissions,
                'string' => 'doc5',
                '$createdAt' => null
            ]),
            new Document([
                '$id' => 'doc6',
                '$permissions' => $permissions,
                'string' => 'doc6',
                '$updatedAt' => null
            ])
        ];

        $database->createDocuments($collection, $documents);

        // Verify initial state
        foreach (['doc1', 'doc3'] as $id) {
            $doc = $database->getDocument($collection, $id);
            $this->assertEquals($createDate, $doc->getAttribute('$createdAt'), "createdAt mismatch for $id");
        }

        foreach (['doc2', 'doc3'] as $id) {
            $doc = $database->getDocument($collection, $id);
            $this->assertEquals($updateDate, $doc->getAttribute('$updatedAt'), "updatedAt mismatch for $id");
        }

        foreach (['doc4', 'doc5', 'doc6'] as $id) {
            $doc = $database->getDocument($collection, $id);
            $this->assertNotEmpty($doc->getAttribute('$createdAt'), "createdAt missing for $id");
            $this->assertNotEmpty($doc->getAttribute('$updatedAt'), "updatedAt missing for $id");
        }

        // Test 2: Bulk update with custom dates
        $updateDoc = new Document([
            'string' => 'updated',
            '$createdAt' => $createDate,
            '$updatedAt' => $updateDate
        ]);
        $ids = [];
        foreach ($documents as $doc) {
            $ids[] = $doc->getId();
        }
        $count = $database->updateDocuments($collection, $updateDoc, [
            Query::equal('$id', $ids)
        ]);
        $this->assertEquals(6, $count);

        foreach (['doc1', 'doc3'] as $id) {
            $doc = $database->getDocument($collection, $id);
            $this->assertEquals($createDate, $doc->getAttribute('$createdAt'), "createdAt mismatch for $id");
            $this->assertEquals($updateDate, $doc->getAttribute('$updatedAt'), "updatedAt mismatch for $id");
            $this->assertEquals('updated', $doc->getAttribute('string'), "string mismatch for $id");
        }

        foreach (['doc2', 'doc4','doc5','doc6'] as $id) {
            $doc = $database->getDocument($collection, $id);
            $this->assertEquals($updateDate, $doc->getAttribute('$updatedAt'), "updatedAt mismatch for $id");
            $this->assertEquals('updated', $doc->getAttribute('string'), "string mismatch for $id");
        }

        // Test 3: Bulk update with preserve dates disabled
        $database->setPreserveDates(false);

        $customDate = 'should be ignored anyways so no error';
        $updateDocDisabled = new Document([
            'string' => 'disabled_update',
            '$createdAt' => $customDate,
            '$updatedAt' => $customDate
        ]);

        $countDisabled = $database->updateDocuments($collection, $updateDocDisabled);
        $this->assertEquals(6, $countDisabled);

        // Test 4: Bulk update with preserve dates re-enabled
        $database->setPreserveDates(true);

        $newDate = '2000-03-01T20:45:00.000+00:00';
        $updateDocEnabled = new Document([
            'string' => 'enabled_update',
            '$createdAt' => $newDate,
            '$updatedAt' => $newDate
        ]);

        $countEnabled = $database->updateDocuments($collection, $updateDocEnabled);
        $this->assertEquals(6, $countEnabled);

        $database->setPreserveDates(false);
        $database->deleteCollection($collection);
    }

    public function testUpsertDateOperations(): void
    {
        /** @var Database $database */
        $database = static::getDatabase();

        if (!$database->getAdapter()->getSupportForUpserts()) {
            return;
        }

        $collection = 'upsert_date_operations';
        $database->createCollection($collection);
        $this->assertEquals(true, $database->createAttribute($collection, 'string', Database::VAR_STRING, 128, false));

        $database->setPreserveDates(true);

        $createDate = '2000-01-01T10:00:00.000+00:00';
        $updateDate = '2000-02-01T15:30:00.000+00:00';
        $date1 = '2000-01-01T10:00:00.000+00:00';
        $date2 = '2000-02-01T15:30:00.000+00:00';
        $date3 = '2000-03-01T20:45:00.000+00:00';
        $permissions = [Permission::read(Role::any()), Permission::write(Role::any()),Permission::update(Role::any())];

        // Test 1: Upsert new document with custom createdAt
        $upsertResults = [];
        $database->upsertDocuments($collection, [
            new Document([
                '$id' => 'upsert1',
                '$permissions' => $permissions,
                'string' => 'upsert1_initial',
                '$createdAt' => $createDate
            ])
        ], onNext: function ($doc) use (&$upsertResults) {
            $upsertResults[] = $doc;
        });
        $upsertDoc1 = $upsertResults[0];

        $this->assertEquals($createDate, $upsertDoc1->getAttribute('$createdAt'));
        $this->assertNotEquals($createDate, $upsertDoc1->getAttribute('$updatedAt'));

        // Test 2: Upsert existing document with custom updatedAt
        $upsertDoc1->setAttribute('string', 'upsert1_updated');
        $upsertDoc1->setAttribute('$updatedAt', $updateDate);
        $updatedUpsertResults = [];
        $database->upsertDocuments($collection, [$upsertDoc1], onNext: function ($doc) use (&$updatedUpsertResults) {
            $updatedUpsertResults[] = $doc;
        });
        $updatedUpsertDoc1 = $updatedUpsertResults[0];

        $this->assertEquals($createDate, $updatedUpsertDoc1->getAttribute('$createdAt'));
        $this->assertEquals($updateDate, $updatedUpsertDoc1->getAttribute('$updatedAt'));

        // Test 3: Upsert new document with both custom dates
        $upsertResults2 = [];
        $database->upsertDocuments($collection, [
            new Document([
                '$id' => 'upsert2',
                '$permissions' => $permissions,
                'string' => 'upsert2_both_dates',
                '$createdAt' => $createDate,
                '$updatedAt' => $updateDate
            ])
        ], onNext: function ($doc) use (&$upsertResults2) {
            $upsertResults2[] = $doc;
        });
        $upsertDoc2 = $upsertResults2[0];

        $this->assertEquals($createDate, $upsertDoc2->getAttribute('$createdAt'));
        $this->assertEquals($updateDate, $upsertDoc2->getAttribute('$updatedAt'));

        // Test 4: Upsert existing document with different dates
        $upsertDoc2->setAttribute('string', 'upsert2_updated');
        $upsertDoc2->setAttribute('$createdAt', $date3);
        $upsertDoc2->setAttribute('$updatedAt', $date3);
        $updatedUpsertResults2 = [];
        $database->upsertDocuments($collection, [$upsertDoc2], onNext: function ($doc) use (&$updatedUpsertResults2) {
            $updatedUpsertResults2[] = $doc;
        });
        $updatedUpsertDoc2 = $updatedUpsertResults2[0];

        $this->assertEquals($date3, $updatedUpsertDoc2->getAttribute('$createdAt'));
        $this->assertEquals($date3, $updatedUpsertDoc2->getAttribute('$updatedAt'));

        // Test 5: Upsert with preserve dates disabled
        $database->setPreserveDates(false);

        $customDate = '2000-01-01T10:00:00.000+00:00';
        $upsertResults3 = [];
        $database->upsertDocuments($collection, [
            new Document([
                '$id' => 'upsert3',
                '$permissions' => $permissions,
                'string' => 'upsert3_disabled',
                '$createdAt' => $customDate,
                '$updatedAt' => $customDate
            ])
        ], onNext: function ($doc) use (&$upsertResults3) {
            $upsertResults3[] = $doc;
        });
        $upsertDoc3 = $upsertResults3[0];

        $this->assertNotEquals($customDate, $upsertDoc3->getAttribute('$createdAt'));
        $this->assertNotEquals($customDate, $upsertDoc3->getAttribute('$updatedAt'));

        // Update with custom dates should also be ignored
        $upsertDoc3->setAttribute('string', 'upsert3_updated');
        $upsertDoc3->setAttribute('$createdAt', $customDate);
        $upsertDoc3->setAttribute('$updatedAt', $customDate);
        $updatedUpsertResults3 = [];
        $database->upsertDocuments($collection, [$upsertDoc3], onNext: function ($doc) use (&$updatedUpsertResults3) {
            $updatedUpsertResults3[] = $doc;
        });
        $updatedUpsertDoc3 = $updatedUpsertResults3[0];

        $this->assertNotEquals($customDate, $updatedUpsertDoc3->getAttribute('$createdAt'));
        $this->assertNotEquals($customDate, $updatedUpsertDoc3->getAttribute('$updatedAt'));

        // Test 6: Bulk upsert operations with custom dates
        $database->setPreserveDates(true);

        // Test 7: Bulk upsert with different date configurations
        $upsertDocuments = [
            new Document([
                '$id' => 'bulk_upsert1',
                '$permissions' => $permissions,
                'string' => 'bulk_upsert1_initial',
                '$createdAt' => $createDate
            ]),
            new Document([
                '$id' => 'bulk_upsert2',
                '$permissions' => $permissions,
                'string' => 'bulk_upsert2_initial',
                '$updatedAt' => $updateDate
            ]),
            new Document([
                '$id' => 'bulk_upsert3',
                '$permissions' => $permissions,
                'string' => 'bulk_upsert3_initial',
                '$createdAt' => $createDate,
                '$updatedAt' => $updateDate
            ]),
            new Document([
                '$id' => 'bulk_upsert4',
                '$permissions' => $permissions,
                'string' => 'bulk_upsert4_initial'
            ])
        ];

        $bulkUpsertResults = [];
        $database->upsertDocuments($collection, $upsertDocuments, onNext: function ($doc) use (&$bulkUpsertResults) {
            $bulkUpsertResults[] = $doc;
        });

        // Test 8: Verify initial bulk upsert state
        foreach (['bulk_upsert1', 'bulk_upsert3'] as $id) {
            $doc = $database->getDocument($collection, $id);
            $this->assertEquals($createDate, $doc->getAttribute('$createdAt'), "createdAt mismatch for $id");
        }

        foreach (['bulk_upsert2', 'bulk_upsert3'] as $id) {
            $doc = $database->getDocument($collection, $id);
            $this->assertEquals($updateDate, $doc->getAttribute('$updatedAt'), "updatedAt mismatch for $id");
        }

        foreach (['bulk_upsert4'] as $id) {
            $doc = $database->getDocument($collection, $id);
            $this->assertNotEmpty($doc->getAttribute('$createdAt'), "createdAt missing for $id");
            $this->assertNotEmpty($doc->getAttribute('$updatedAt'), "updatedAt missing for $id");
        }

        // Test 9: Bulk upsert update with custom dates using updateDocuments
        $newDate = '2000-04-01T12:00:00.000+00:00';
        $updateUpsertDoc = new Document([
            'string' => 'bulk_upsert_updated',
            '$createdAt' => $newDate,
            '$updatedAt' => $newDate
        ]);

        $upsertIds = [];
        foreach ($upsertDocuments as $doc) {
            $upsertIds[] = $doc->getId();
        }

        $database->updateDocuments($collection, $updateUpsertDoc, [
            Query::equal('$id', $upsertIds)
        ]);

        foreach ($upsertIds as $id) {
            $doc = $database->getDocument($collection, $id);
            $this->assertEquals($newDate, $doc->getAttribute('$createdAt'), "createdAt mismatch for $id");
            $this->assertEquals($newDate, $doc->getAttribute('$updatedAt'), "updatedAt mismatch for $id");
            $this->assertEquals('bulk_upsert_updated', $doc->getAttribute('string'), "string mismatch for $id");
        }

        // Test 10: checking by passing null to each
        $updateUpsertDoc = new Document([
            'string' => 'bulk_upsert_updated',
            '$createdAt' => null,
            '$updatedAt' => null
        ]);

        $upsertIds = [];
        foreach ($upsertDocuments as $doc) {
            $upsertIds[] = $doc->getId();
        }

        $database->updateDocuments($collection, $updateUpsertDoc, [
            Query::equal('$id', $upsertIds)
        ]);

        foreach ($upsertIds as $id) {
            $doc = $database->getDocument($collection, $id);
            $this->assertNotEmpty($doc->getAttribute('$createdAt'), "createdAt mismatch for $id");
            $this->assertNotEmpty($doc->getAttribute('$updatedAt'), "updatedAt mismatch for $id");
        }

        // Test 11: Bulk upsert operations with upsertDocuments
        $upsertUpdateDocuments = [];
        foreach ($upsertDocuments as $doc) {
            $updatedDoc = clone $doc;
            $updatedDoc->setAttribute('string', 'bulk_upsert_updated_via_upsert');
            $updatedDoc->setAttribute('$createdAt', $newDate);
            $updatedDoc->setAttribute('$updatedAt', $newDate);
            $upsertUpdateDocuments[] = $updatedDoc;
        }

        $upsertUpdateResults = [];
        $countUpsertUpdate = $database->upsertDocuments($collection, $upsertUpdateDocuments, onNext: function ($doc) use (&$upsertUpdateResults) {
            $upsertUpdateResults[] = $doc;
        });
        $this->assertEquals(4, $countUpsertUpdate);

        foreach ($upsertUpdateResults as $doc) {
            $this->assertEquals($newDate, $doc->getAttribute('$createdAt'), "createdAt mismatch for upsert update");
            $this->assertEquals($newDate, $doc->getAttribute('$updatedAt'), "updatedAt mismatch for upsert update");
            $this->assertEquals('bulk_upsert_updated_via_upsert', $doc->getAttribute('string'), "string mismatch for upsert update");
        }

        // Test 12: Bulk upsert with preserve dates disabled
        $database->setPreserveDates(false);

        $customDate = 'should be ignored anyways so no error';
        $upsertDisabledDocuments = [];
        foreach ($upsertDocuments as $doc) {
            $disabledDoc = clone $doc;
            $disabledDoc->setAttribute('string', 'bulk_upsert_disabled');
            $disabledDoc->setAttribute('$createdAt', $customDate);
            $disabledDoc->setAttribute('$updatedAt', $customDate);
            $upsertDisabledDocuments[] = $disabledDoc;
        }

        $upsertDisabledResults = [];
        $countUpsertDisabled = $database->upsertDocuments($collection, $upsertDisabledDocuments, onNext: function ($doc) use (&$upsertDisabledResults) {
            $upsertDisabledResults[] = $doc;
        });
        $this->assertEquals(4, $countUpsertDisabled);

        foreach ($upsertDisabledResults as $doc) {
            $this->assertNotEquals($customDate, $doc->getAttribute('$createdAt'), "createdAt should not be custom date when disabled");
            $this->assertNotEquals($customDate, $doc->getAttribute('$updatedAt'), "updatedAt should not be custom date when disabled");
            $this->assertEquals('bulk_upsert_disabled', $doc->getAttribute('string'), "string mismatch for disabled upsert");
        }

        $database->setPreserveDates(false);
        $database->deleteCollection($collection);
    }

    public function testUpdateDocumentsCount(): void
    {
        /** @var Database $database */
        $database = static::getDatabase();

        if (!$database->getAdapter()->getSupportForUpserts()) {
            return;
        }

        $collectionName = "update_count";
        $database->createCollection($collectionName);

        $database->createAttribute($collectionName, 'key', Database::VAR_STRING, 60, false);
        $database->createAttribute($collectionName, 'value', Database::VAR_STRING, 60, false);

        $permissions = [Permission::read(Role::any()), Permission::write(Role::any()),Permission::update(Role::any())];

        $docs =  [
            new Document([
                '$id' => 'bulk_upsert1',
                '$permissions' => $permissions,
                'key' => 'bulk_upsert1_initial',
            ]),
            new Document([
                '$id' => 'bulk_upsert2',
                '$permissions' => $permissions,
                'key' => 'bulk_upsert2_initial',
            ]),
            new Document([
                '$id' => 'bulk_upsert3',
                '$permissions' => $permissions,
                'key' => 'bulk_upsert3_initial',
            ]),
            new Document([
                '$id' => 'bulk_upsert4',
                '$permissions' => $permissions,
                'key' => 'bulk_upsert4_initial'
            ])
        ];
        $upsertUpdateResults = [];
        $count = $database->upsertDocuments($collectionName, $docs, onNext: function ($doc) use (&$upsertUpdateResults) {
            $upsertUpdateResults[] = $doc;
        });
        $this->assertCount(4, $upsertUpdateResults);
        $this->assertEquals(4, $count);

        $updates = new Document(['value' => 'test']);
        $newDocs = [];
        $count = $database->updateDocuments($collectionName, $updates, onNext:function ($doc) use (&$newDocs) {
            $newDocs[] = $doc;
        });

        $this->assertCount(4, $newDocs);
        $this->assertEquals(4, $count);

        $database->deleteCollection($collectionName);
    }

    public function testCreateUpdateDocumentsMismatch(): void
    {
        /** @var Database $database */
        $database = static::getDatabase();

        // with different set of attributes
        $colName = "docs_with_diff";
        $database->createCollection($colName);
        $database->createAttribute($colName, 'key', Database::VAR_STRING, 50, true);
        $database->createAttribute($colName, 'value', Database::VAR_STRING, 50, false, 'value');
        $permissions = [Permission::read(Role::any()), Permission::write(Role::any()),Permission::update(Role::any())];
        $docs =  [
            new Document([
                '$id' => 'doc1',
                'key' => 'doc1',
            ]),
            new Document([
                '$id' => 'doc2',
                'key' => 'doc2',
                'value' => 'test',
            ]),
            new Document([
                '$id' => 'doc3',
                '$permissions' => $permissions,
                'key' => 'doc3'
            ]),
        ];
        $this->assertEquals(3, $database->createDocuments($colName, $docs));
        // we should get only one document as read permission provided to the last document only
        $addedDocs = $database->find($colName);
        $this->assertCount(1, $addedDocs);
        $doc = $addedDocs[0];
        $this->assertEquals('doc3', $doc->getId());
        $this->assertNotEmpty($doc->getPermissions());
        $this->assertCount(3, $doc->getPermissions());

        $database->createDocument($colName, new Document([
            '$id' => 'doc4',
            '$permissions' => $permissions,
            'key' => 'doc4'
        ]));

        $this->assertEquals(2, $database->updateDocuments($colName, new Document(['key' => 'new doc'])));
        $doc = $database->getDocument($colName, 'doc4');
        $this->assertEquals('doc4', $doc->getId());
        $this->assertEquals('value', $doc->getAttribute('value'));

        $addedDocs = $database->find($colName);
        $this->assertCount(2, $addedDocs);
        foreach ($addedDocs as $doc) {
            $this->assertNotEmpty($doc->getPermissions());
            $this->assertCount(3, $doc->getPermissions());
            $this->assertEquals('value', $doc->getAttribute('value'));
        }
        $database->deleteCollection($colName);
    }
<<<<<<< HEAD

    public function testSchemalessDocumentOperation(): void
=======
    public function testDecodeWithDifferentSelectionTypes(): void
>>>>>>> daf02767
    {
        /** @var Database $database */
        $database = static::getDatabase();

<<<<<<< HEAD
        if ($database->getAdapter()->getSupportForAttributes()) {
=======
        if (!$database->getAdapter()->getSupportForRelationships()) {
>>>>>>> daf02767
            $this->expectNotToPerformAssertions();
            return;
        }

<<<<<<< HEAD
        $colName = uniqid("schemaless");
        $database->createCollection($colName);
        $database->createAttribute($colName, 'key', Database::VAR_STRING, 50, true);
        $database->createAttribute($colName, 'value', Database::VAR_STRING, 50, false, 'value');

        $permissions = [Permission::read(Role::any()), Permission::write(Role::any()), Permission::update(Role::any()), Permission::delete(Role::any())];

        // Valid documents without any predefined attributes
        $docs = [
            new Document(['$id' => 'doc1', '$permissions' => $permissions, 'freeA' => 'doc1']),
            new Document(['$id' => 'doc2', '$permissions' => $permissions, 'freeB' => 'test']),
            new Document(['$id' => 'doc3', '$permissions' => $permissions]),
        ];
        $this->assertEquals(3, $database->createDocuments($colName, $docs));

        // Any extra attributes should be allowed (fully schemaless)
        $docs = [
            new Document(['$id' => 'doc11', 'title' => 'doc1', '$permissions' => $permissions]),
            new Document(['$id' => 'doc21', 'moviename' => 'doc2', 'moviedescription' => 'test', '$permissions' => $permissions]),
            new Document(['$id' => 'doc31', '$permissions' => $permissions]),
        ];

        $createdDocs = $database->createDocuments($colName, $docs);
        $this->assertEquals(3, $createdDocs);

        // Create a single document with extra attribute as well
        $single = $database->createDocument($colName, new Document(['$id' => 'docS', 'extra' => 'yes', '$permissions' => $permissions]));
        $this->assertEquals('docS', $single->getId());
        $this->assertEquals('yes', $single->getAttribute('extra'));

        $found = $database->find($colName);
        $this->assertCount(7, $found);
        $doc11 = $database->getDocument($colName, 'doc11');
        $this->assertEquals('doc1', $doc11->getAttribute('title'));

        $doc21 = $database->getDocument($colName, 'doc21');
        $this->assertEquals('doc2', $doc21->getAttribute('moviename'));
        $this->assertEquals('test', $doc21->getAttribute('moviedescription'));

        $updated = $database->updateDocument($colName, 'doc31', new Document(['moviename' => 'updated']))
        ;
        $this->assertEquals('updated', $updated->getAttribute('moviename'));

        $this->assertTrue($database->deleteDocument($colName, 'doc21'));
        $deleted = $database->getDocument($colName, 'doc21');
        $this->assertTrue($deleted->isEmpty());
        $remaining = $database->find($colName);
        $this->assertCount(6, $remaining);

        // Bulk update: set a new extra attribute on all remaining docs
        $modified = $database->updateDocuments($colName, new Document(['bulkExtra' => 'yes']));
        $this->assertEquals(6, $modified);
        $all = $database->find($colName);
        foreach ($all as $doc) {
            $this->assertEquals('yes', $doc->getAttribute('bulkExtra'));
        }

        // Upsert: create new and update existing with extra attributes preserved
        $upserts = [
            new Document(['$id' => 'docU1', 'extraU' => 1, '$permissions' => $permissions]),
            new Document(['$id' => 'doc1', 'extraU' => 2, '$permissions' => $permissions]),
        ];
        $countUpserts = $database->upsertDocuments($colName, $upserts);
        $this->assertEquals(2, $countUpserts);
        $docU1 = $database->getDocument($colName, 'docU1');
        $this->assertEquals(1, $docU1->getAttribute('extraU'));
        $doc1AfterUpsert = $database->getDocument($colName, 'doc1');
        $this->assertEquals(2, $doc1AfterUpsert->getAttribute('extraU'));

        // Increase/Decrease numeric attribute: add numeric attribute and mutate it
        $database->createAttribute($colName, 'counter', Database::VAR_INTEGER, 0, false, 0);
        $docS = $database->getDocument($colName, 'docS');
        $this->assertEquals(0, $docS->getAttribute('counter'));
        $docS = $database->increaseDocumentAttribute($colName, 'docS', 'counter', 5);
        $this->assertEquals(5, $docS->getAttribute('counter'));
        $docS = $database->decreaseDocumentAttribute($colName, 'docS', 'counter', 3);
        $this->assertEquals(2, $docS->getAttribute('counter'));

        $deletedByCounter = $database->deleteDocuments($colName, [Query::equal('counter', [2])]);
        $this->assertEquals(1, $deletedByCounter);

        $deletedCount = $database->deleteDocuments($colName, [Query::startsWith('$id', 'doc')]);
        $this->assertEquals(6, $deletedCount);
        $postDelete = $database->find($colName);
        $this->assertCount(0, $postDelete);

        $database->deleteCollection($colName);
    }

    public function testSchemalessDocumentInvalidInteralAttributeValidation(): void
=======
        if (!$database->getAdapter()->getSupportForSpatialAttributes()) {
            $this->expectNotToPerformAssertions();
            return;
        }

        $database->addFilter(
            'encrypt',
            function (mixed $value) {
                return json_encode([
                    'data' => base64_encode($value),
                    'method' => 'base64',
                    'version' => 'v1',
                ]);
            },
            function (mixed $value) {
                if (is_null($value)) {
                    return;
                }
                $value = json_decode($value, true);
                return base64_decode($value['data']);
            }
        );

        $citiesId = 'TestCities';
        $storesId = 'TestStores';

        $database->createCollection($citiesId);
        $database->createCollection($storesId);

        $database->createAttribute($citiesId, 'name', Database::VAR_STRING, 255, required: true);
        $database->createAttribute($citiesId, 'area', Database::VAR_POLYGON, 0, required: true);
        $database->createAttribute($citiesId, 'population', Database::VAR_INTEGER, 0, required: false, default: 0);
        $database->createAttribute($citiesId, 'secretCode', Database::VAR_STRING, 255, required: false, default: 'default-secret', filters: ['encrypt']);
        $database->createAttribute($citiesId, 'center', Database::VAR_POINT, 0, required: false, default: [0.0, 0.0]);

        $database->createAttribute($storesId, 'name', Database::VAR_STRING, 255, required: true);
        $database->createAttribute($storesId, 'revenue', Database::VAR_FLOAT, 0, required: false, default: 0.0);
        $database->createAttribute($storesId, 'location', Database::VAR_POINT, 0, required: false, default: [1.0, 1.0]);

        $database->createRelationship(
            collection: $storesId,
            relatedCollection: $citiesId,
            type: Database::RELATION_MANY_TO_ONE,
            twoWay: true,
            id: 'city',
            twoWayKey: 'stores'
        );

        $cityDoc = new Document([
            '$id' => 'city-1',
            'name' => 'Test City',
            'area' => [[[40.7128, -74.0060], [40.7589, -74.0060], [40.7589, -73.9851], [40.7128, -73.9851], [40.7128, -74.0060]]],
            'population' => 1000000,
            'secretCode' => 'super-secret-code',
            'center' => [40.7282, -73.9942],
            '$permissions' => [Permission::read(Role::any())],
        ]);
        $createdCity = $database->createDocument($citiesId, $cityDoc);

        $storeDoc = new Document([
            '$id' => 'store-1',
            'name' => 'Main Store',
            'revenue' => 50000.75,
            'location' => [40.7300, -73.9900],
            'city' => $createdCity->getId(),
            '$permissions' => [Permission::read(Role::any())],
        ]);
        $createdStore = $database->createDocument($storesId, $storeDoc);

        $cityWithSelection = $database->getDocument($citiesId, 'city-1', [
            Query::select(['name', 'population'])
        ]);

        $this->assertEquals('Test City', $cityWithSelection->getAttribute('name'));
        $this->assertEquals(1000000, $cityWithSelection->getAttribute('population'));

        $this->assertNull($cityWithSelection->getAttribute('area'));
        $this->assertNull($cityWithSelection->getAttribute('secretCode'));
        $this->assertNull($cityWithSelection->getAttribute('center'));

        $cityWithSpatial = $database->getDocument($citiesId, 'city-1', [
            Query::select(['name', 'area', 'center'])
        ]);

        $this->assertEquals('Test City', $cityWithSpatial->getAttribute('name'));
        $this->assertNotNull($cityWithSpatial->getAttribute('area'));
        $this->assertEquals([[[40.7128, -74.0060], [40.7589, -74.0060], [40.7589, -73.9851], [40.7128, -73.9851], [40.7128, -74.0060]]], $cityWithSpatial->getAttribute('area'));
        $this->assertEquals([40.7282, -73.9942], $cityWithSpatial->getAttribute('center'));
        // Null -> not selected
        $this->assertNull($cityWithSpatial->getAttribute('population'));
        $this->assertNull($cityWithSpatial->getAttribute('secretCode'));

        $cityWithEncrypted = $database->getDocument($citiesId, 'city-1', [
            Query::select(['name', 'secretCode'])
        ]);

        $this->assertEquals('Test City', $cityWithEncrypted->getAttribute('name'));
        $this->assertEquals('super-secret-code', $cityWithEncrypted->getAttribute('secretCode')); // Should be decrypted

        $this->assertNull($cityWithEncrypted->getAttribute('area'));
        $this->assertNull($cityWithEncrypted->getAttribute('population'));

        $cityWithStores = $database->getDocument($citiesId, 'city-1', [
            Query::select(['stores.name'])
        ]);

        $this->assertNotNull($cityWithStores->getAttribute('stores'));
        $this->assertCount(1, $cityWithStores->getAttribute('stores'));
        $this->assertEquals('Main Store', $cityWithStores->getAttribute('stores')[0]['name']);

        $this->assertEquals('super-secret-code', $cityWithStores->getAttribute('secretCode'));
        $this->assertNotNull($cityWithStores->getAttribute('area'));
        $this->assertEquals([40.7282, -73.9942], $cityWithStores->getAttribute('center'));

        $cityWithMultipleStoreFields = $database->getDocument($citiesId, 'city-1', [
            Query::select(['stores.name', 'stores.revenue'])
        ]);

        $this->assertNotNull($cityWithMultipleStoreFields->getAttribute('stores'));
        $this->assertEquals('Main Store', $cityWithMultipleStoreFields->getAttribute('stores')[0]['name']);
        $this->assertEquals(50000.75, $cityWithMultipleStoreFields->getAttribute('stores')[0]['revenue']);

        $this->assertEquals('super-secret-code', $cityWithMultipleStoreFields->getAttribute('secretCode'));

        $cityWithMixed = $database->getDocument($citiesId, 'city-1', [
            Query::select(['name', 'population', 'stores.name'])
        ]);

        $this->assertEquals('Test City', $cityWithMixed->getAttribute('name'));
        $this->assertEquals(1000000, $cityWithMixed->getAttribute('population'));

        $this->assertNotNull($cityWithMixed->getAttribute('stores'));
        $this->assertEquals('Main Store', $cityWithMixed->getAttribute('stores')[0]['name']);

        $citiesWithStores = $database->find($citiesId, [
            Query::select(['stores.name']),
            Query::equal('$id', ['city-1'])
        ]);

        $this->assertCount(1, $citiesWithStores);
        $city = $citiesWithStores[0];
        $this->assertNotNull($city->getAttribute('stores'));
        $this->assertEquals('Main Store', $city->getAttribute('stores')[0]['name']);
        $this->assertEquals('super-secret-code', $city->getAttribute('secretCode'));

        $storeWithCityArea = $database->getDocument($storesId, 'store-1', [
            Query::select(['location','city.area'])
        ]);

        $this->assertNotNull($storeWithCityArea->getAttribute('city'));
        $this->assertNotNull($storeWithCityArea->getAttribute('city')['area']);
        $this->assertEquals([40.7300, -73.9900], $storeWithCityArea->getAttribute('location'));

        $database->deleteCollection($citiesId);
        $database->deleteCollection($storesId);
    }

    public function testDecodeWithoutRelationships(): void
>>>>>>> daf02767
    {
        /** @var Database $database */
        $database = static::getDatabase();

<<<<<<< HEAD
        // test to ensure internal attributes are checked during creating schemaless document
        if ($database->getAdapter()->getSupportForAttributes()) {
=======
        if (!$database->getAdapter()->getSupportForSpatialAttributes()) {
>>>>>>> daf02767
            $this->expectNotToPerformAssertions();
            return;
        }

<<<<<<< HEAD
        $colName = uniqid("schemaless");
        $database->createCollection($colName);
        try {
            $docs = [
                new Document(['$id' => true, 'freeA' => 'doc1']),
                new Document(['$id' => true, 'freeB' => 'test']),
                new Document(['$id' => true]),
            ];
            $database->createDocuments($colName, $docs);
        } catch (\Throwable $e) {
            $this->assertInstanceOf(StructureException::class, $e);
        }

        try {
            $docs = [
                new Document(['$createdAt' => true, 'freeA' => 'doc1']),
                new Document(['$updatedAt' => true, 'freeB' => 'test']),
                new Document(['$permissions' => 12]),
            ];
            $database->createDocuments($colName, $docs);
        } catch (\Throwable $e) {
            $this->assertInstanceOf(StructureException::class, $e);
        }

        $database->deleteCollection($colName);

    }

    public function testSchemaEnforcedDocumentCreation(): void
=======
        $database->addFilter(
            'encryptTest',
            function (mixed $value) {
                return 'encrypted:' . base64_encode($value);
            },
            function (mixed $value) {
                if (is_null($value) || !str_starts_with($value, 'encrypted:')) {
                    return $value;
                }
                return base64_decode(substr($value, 10));
            }
        );

        $collectionId = 'TestDecodeCollection';
        $database->createCollection($collectionId);

        $database->createAttribute($collectionId, 'title', Database::VAR_STRING, 255, required: true);
        $database->createAttribute($collectionId, 'description', Database::VAR_STRING, 1000, required: false, default: 'No description');
        $database->createAttribute($collectionId, 'count', Database::VAR_INTEGER, 0, required: false, default: 0);
        $database->createAttribute($collectionId, 'price', Database::VAR_FLOAT, 0, required: false, default: 0.0);
        $database->createAttribute($collectionId, 'active', Database::VAR_BOOLEAN, 0, required: false, default: true);
        $database->createAttribute($collectionId, 'tags', Database::VAR_STRING, 50, required: false, array: true);
        $database->createAttribute($collectionId, 'secret', Database::VAR_STRING, 255, required: false, default: 'default-secret', filters: ['encryptTest']);
        $database->createAttribute($collectionId, 'location', Database::VAR_POINT, 0, required: false, default: [0.0, 0.0]);
        $database->createAttribute($collectionId, 'boundary', Database::VAR_POLYGON, 0, required: false);

        $doc = new Document([
            '$id' => 'test-1',
            'title' => 'Test Document',
            'description' => 'This is a test document',
            'count' => 42,
            'price' => 99.99,
            'active' => true,
            'tags' => ['tag1', 'tag2', 'tag3'],
            'secret' => 'my-secret-value',
            'location' => [40.7128, -74.0060],
            'boundary' => [[[0, 0], [0, 1], [1, 1], [1, 0], [0, 0]]],
            '$permissions' => [Permission::read(Role::any())],
        ]);
        $created = $database->createDocument($collectionId, $doc);

        $selected = $database->getDocument($collectionId, 'test-1', [
            Query::select(['title', 'count', 'secret'])
        ]);

        $this->assertEquals('Test Document', $selected->getAttribute('title'));
        $this->assertEquals(42, $selected->getAttribute('count'));
        $this->assertEquals('my-secret-value', $selected->getAttribute('secret'));

        $this->assertNull($selected->getAttribute('description'));
        $this->assertNull($selected->getAttribute('price'));
        $this->assertNull($selected->getAttribute('location'));

        $spatialSelected = $database->getDocument($collectionId, 'test-1', [
            Query::select(['title', 'location', 'boundary'])
        ]);

        $this->assertEquals('Test Document', $spatialSelected->getAttribute('title'));
        $this->assertEquals([40.7128, -74.0060], $spatialSelected->getAttribute('location'));
        $this->assertEquals([[[0, 0], [0, 1], [1, 1], [1, 0], [0, 0]]], $spatialSelected->getAttribute('boundary'));
        $this->assertNull($spatialSelected->getAttribute('secret'));
        $this->assertNull($spatialSelected->getAttribute('count'));

        $arraySelected = $database->getDocument($collectionId, 'test-1', [
            Query::select(['title', 'tags'])
        ]);

        $this->assertEquals('Test Document', $arraySelected->getAttribute('title'));
        $this->assertEquals(['tag1', 'tag2', 'tag3'], $arraySelected->getAttribute('tags'));
        $this->assertNull($arraySelected->getAttribute('active'));

        $allSelected = $database->getDocument($collectionId, 'test-1', [
            Query::select(['*'])
        ]);

        $this->assertEquals('Test Document', $allSelected->getAttribute('title'));
        $this->assertEquals('This is a test document', $allSelected->getAttribute('description'));
        $this->assertEquals(42, $allSelected->getAttribute('count'));
        $this->assertEquals('my-secret-value', $allSelected->getAttribute('secret'));
        $this->assertEquals([40.7128, -74.0060], $allSelected->getAttribute('location'));

        $noSelection = $database->getDocument($collectionId, 'test-1');

        $this->assertEquals('Test Document', $noSelection->getAttribute('title'));
        $this->assertEquals('This is a test document', $noSelection->getAttribute('description'));
        $this->assertEquals('my-secret-value', $noSelection->getAttribute('secret'));
        $this->assertEquals([40.7128, -74.0060], $noSelection->getAttribute('location'));

        $database->deleteCollection($collectionId);
    }

    public function testDecodeWithMultipleFilters(): void
>>>>>>> daf02767
    {
        /** @var Database $database */
        $database = static::getDatabase();

<<<<<<< HEAD
        if (!$database->getAdapter()->getSupportForAttributes()) {
            $this->expectNotToPerformAssertions();
            return;
        }

        $colName = uniqid("schema");
        $database->createCollection($colName);
        $database->createAttribute($colName, 'key', Database::VAR_STRING, 50, true);
        $database->createAttribute($colName, 'value', Database::VAR_STRING, 50, false, 'value');

        $permissions = [Permission::read(Role::any()), Permission::write(Role::any()), Permission::update(Role::any())];

        // Extra attributes should fail
        $docs = [
            new Document(['$id' => 'doc11', 'key' => 'doc1', 'title' => 'doc1', '$permissions' => $permissions]),
            new Document(['$id' => 'doc21', 'key' => 'doc2', 'moviename' => 'doc2', 'moviedescription' => 'test', '$permissions' => $permissions]),
            new Document(['$id' => 'doc31', 'key' => 'doc3', '$permissions' => $permissions]),
        ];

        $this->expectException(StructureException::class);
        $database->createDocuments($colName, $docs);

        $database->deleteCollection($colName);
=======
        $database->addFilter(
            'upperCase',
            function (mixed $value) { return strtoupper($value); },
            function (mixed $value) { return strtolower($value); }
        );

        $database->addFilter(
            'prefix',
            function (mixed $value) { return 'prefix_' . $value; },
            function (mixed $value) { return str_replace('prefix_', '', $value); }
        );

        $collectionId = 'EdgeCaseCollection';
        $database->createCollection($collectionId);

        $database->createAttribute($collectionId, 'name', Database::VAR_STRING, 255, required: true);
        $database->createAttribute($collectionId, 'processedName', Database::VAR_STRING, 255, required: false, filters: ['upperCase', 'prefix']);
        $database->createAttribute($collectionId, 'nullableField', Database::VAR_STRING, 255, required: false);

        $doc = new Document([
            '$id' => 'edge-1',
            'name' => 'Test Name',
            'processedName' => 'test value',
            'nullableField' => null,
            '$permissions' => [Permission::read(Role::any())],
        ]);
        $created = $database->createDocument($collectionId, $doc);

        $selected = $database->getDocument($collectionId, 'edge-1', [
            Query::select(['name', 'processedName'])
        ]);

        $this->assertEquals('Test Name', $selected->getAttribute('name'));
        $this->assertEquals('test value', $selected->getAttribute('processedName'));
        $this->assertNull($selected->getAttribute('nullableField'));

        $nullSelected = $database->getDocument($collectionId, 'edge-1', [
            Query::select(['name', 'nullableField'])
        ]);

        $this->assertEquals('Test Name', $nullSelected->getAttribute('name'));
        $this->assertNull($nullSelected->getAttribute('nullableField'));

        $database->deleteCollection($collectionId);
>>>>>>> daf02767
    }
}<|MERGE_RESOLUTION|>--- conflicted
+++ resolved
@@ -6064,117 +6064,16 @@
         }
         $database->deleteCollection($colName);
     }
-<<<<<<< HEAD
-
-    public function testSchemalessDocumentOperation(): void
-=======
     public function testDecodeWithDifferentSelectionTypes(): void
->>>>>>> daf02767
-    {
-        /** @var Database $database */
-        $database = static::getDatabase();
-
-<<<<<<< HEAD
-        if ($database->getAdapter()->getSupportForAttributes()) {
-=======
+    {
+        /** @var Database $database */
+        $database = static::getDatabase();
+
         if (!$database->getAdapter()->getSupportForRelationships()) {
->>>>>>> daf02767
             $this->expectNotToPerformAssertions();
             return;
         }
 
-<<<<<<< HEAD
-        $colName = uniqid("schemaless");
-        $database->createCollection($colName);
-        $database->createAttribute($colName, 'key', Database::VAR_STRING, 50, true);
-        $database->createAttribute($colName, 'value', Database::VAR_STRING, 50, false, 'value');
-
-        $permissions = [Permission::read(Role::any()), Permission::write(Role::any()), Permission::update(Role::any()), Permission::delete(Role::any())];
-
-        // Valid documents without any predefined attributes
-        $docs = [
-            new Document(['$id' => 'doc1', '$permissions' => $permissions, 'freeA' => 'doc1']),
-            new Document(['$id' => 'doc2', '$permissions' => $permissions, 'freeB' => 'test']),
-            new Document(['$id' => 'doc3', '$permissions' => $permissions]),
-        ];
-        $this->assertEquals(3, $database->createDocuments($colName, $docs));
-
-        // Any extra attributes should be allowed (fully schemaless)
-        $docs = [
-            new Document(['$id' => 'doc11', 'title' => 'doc1', '$permissions' => $permissions]),
-            new Document(['$id' => 'doc21', 'moviename' => 'doc2', 'moviedescription' => 'test', '$permissions' => $permissions]),
-            new Document(['$id' => 'doc31', '$permissions' => $permissions]),
-        ];
-
-        $createdDocs = $database->createDocuments($colName, $docs);
-        $this->assertEquals(3, $createdDocs);
-
-        // Create a single document with extra attribute as well
-        $single = $database->createDocument($colName, new Document(['$id' => 'docS', 'extra' => 'yes', '$permissions' => $permissions]));
-        $this->assertEquals('docS', $single->getId());
-        $this->assertEquals('yes', $single->getAttribute('extra'));
-
-        $found = $database->find($colName);
-        $this->assertCount(7, $found);
-        $doc11 = $database->getDocument($colName, 'doc11');
-        $this->assertEquals('doc1', $doc11->getAttribute('title'));
-
-        $doc21 = $database->getDocument($colName, 'doc21');
-        $this->assertEquals('doc2', $doc21->getAttribute('moviename'));
-        $this->assertEquals('test', $doc21->getAttribute('moviedescription'));
-
-        $updated = $database->updateDocument($colName, 'doc31', new Document(['moviename' => 'updated']))
-        ;
-        $this->assertEquals('updated', $updated->getAttribute('moviename'));
-
-        $this->assertTrue($database->deleteDocument($colName, 'doc21'));
-        $deleted = $database->getDocument($colName, 'doc21');
-        $this->assertTrue($deleted->isEmpty());
-        $remaining = $database->find($colName);
-        $this->assertCount(6, $remaining);
-
-        // Bulk update: set a new extra attribute on all remaining docs
-        $modified = $database->updateDocuments($colName, new Document(['bulkExtra' => 'yes']));
-        $this->assertEquals(6, $modified);
-        $all = $database->find($colName);
-        foreach ($all as $doc) {
-            $this->assertEquals('yes', $doc->getAttribute('bulkExtra'));
-        }
-
-        // Upsert: create new and update existing with extra attributes preserved
-        $upserts = [
-            new Document(['$id' => 'docU1', 'extraU' => 1, '$permissions' => $permissions]),
-            new Document(['$id' => 'doc1', 'extraU' => 2, '$permissions' => $permissions]),
-        ];
-        $countUpserts = $database->upsertDocuments($colName, $upserts);
-        $this->assertEquals(2, $countUpserts);
-        $docU1 = $database->getDocument($colName, 'docU1');
-        $this->assertEquals(1, $docU1->getAttribute('extraU'));
-        $doc1AfterUpsert = $database->getDocument($colName, 'doc1');
-        $this->assertEquals(2, $doc1AfterUpsert->getAttribute('extraU'));
-
-        // Increase/Decrease numeric attribute: add numeric attribute and mutate it
-        $database->createAttribute($colName, 'counter', Database::VAR_INTEGER, 0, false, 0);
-        $docS = $database->getDocument($colName, 'docS');
-        $this->assertEquals(0, $docS->getAttribute('counter'));
-        $docS = $database->increaseDocumentAttribute($colName, 'docS', 'counter', 5);
-        $this->assertEquals(5, $docS->getAttribute('counter'));
-        $docS = $database->decreaseDocumentAttribute($colName, 'docS', 'counter', 3);
-        $this->assertEquals(2, $docS->getAttribute('counter'));
-
-        $deletedByCounter = $database->deleteDocuments($colName, [Query::equal('counter', [2])]);
-        $this->assertEquals(1, $deletedByCounter);
-
-        $deletedCount = $database->deleteDocuments($colName, [Query::startsWith('$id', 'doc')]);
-        $this->assertEquals(6, $deletedCount);
-        $postDelete = $database->find($colName);
-        $this->assertCount(0, $postDelete);
-
-        $database->deleteCollection($colName);
-    }
-
-    public function testSchemalessDocumentInvalidInteralAttributeValidation(): void
-=======
         if (!$database->getAdapter()->getSupportForSpatialAttributes()) {
             $this->expectNotToPerformAssertions();
             return;
@@ -6333,52 +6232,15 @@
     }
 
     public function testDecodeWithoutRelationships(): void
->>>>>>> daf02767
-    {
-        /** @var Database $database */
-        $database = static::getDatabase();
-
-<<<<<<< HEAD
-        // test to ensure internal attributes are checked during creating schemaless document
-        if ($database->getAdapter()->getSupportForAttributes()) {
-=======
+    {
+        /** @var Database $database */
+        $database = static::getDatabase();
+
         if (!$database->getAdapter()->getSupportForSpatialAttributes()) {
->>>>>>> daf02767
             $this->expectNotToPerformAssertions();
             return;
         }
 
-<<<<<<< HEAD
-        $colName = uniqid("schemaless");
-        $database->createCollection($colName);
-        try {
-            $docs = [
-                new Document(['$id' => true, 'freeA' => 'doc1']),
-                new Document(['$id' => true, 'freeB' => 'test']),
-                new Document(['$id' => true]),
-            ];
-            $database->createDocuments($colName, $docs);
-        } catch (\Throwable $e) {
-            $this->assertInstanceOf(StructureException::class, $e);
-        }
-
-        try {
-            $docs = [
-                new Document(['$createdAt' => true, 'freeA' => 'doc1']),
-                new Document(['$updatedAt' => true, 'freeB' => 'test']),
-                new Document(['$permissions' => 12]),
-            ];
-            $database->createDocuments($colName, $docs);
-        } catch (\Throwable $e) {
-            $this->assertInstanceOf(StructureException::class, $e);
-        }
-
-        $database->deleteCollection($colName);
-
-    }
-
-    public function testSchemaEnforcedDocumentCreation(): void
-=======
         $database->addFilter(
             'encryptTest',
             function (mixed $value) {
@@ -6471,12 +6333,199 @@
     }
 
     public function testDecodeWithMultipleFilters(): void
->>>>>>> daf02767
-    {
-        /** @var Database $database */
-        $database = static::getDatabase();
-
-<<<<<<< HEAD
+    {
+        /** @var Database $database */
+        $database = static::getDatabase();
+
+        $database->addFilter(
+            'upperCase',
+            function (mixed $value) { return strtoupper($value); },
+            function (mixed $value) { return strtolower($value); }
+        );
+
+        $database->addFilter(
+            'prefix',
+            function (mixed $value) { return 'prefix_' . $value; },
+            function (mixed $value) { return str_replace('prefix_', '', $value); }
+        );
+
+        $collectionId = 'EdgeCaseCollection';
+        $database->createCollection($collectionId);
+
+        $database->createAttribute($collectionId, 'name', Database::VAR_STRING, 255, required: true);
+        $database->createAttribute($collectionId, 'processedName', Database::VAR_STRING, 255, required: false, filters: ['upperCase', 'prefix']);
+        $database->createAttribute($collectionId, 'nullableField', Database::VAR_STRING, 255, required: false);
+
+        $doc = new Document([
+            '$id' => 'edge-1',
+            'name' => 'Test Name',
+            'processedName' => 'test value',
+            'nullableField' => null,
+            '$permissions' => [Permission::read(Role::any())],
+        ]);
+        $created = $database->createDocument($collectionId, $doc);
+
+        $selected = $database->getDocument($collectionId, 'edge-1', [
+            Query::select(['name', 'processedName'])
+        ]);
+
+        $this->assertEquals('Test Name', $selected->getAttribute('name'));
+        $this->assertEquals('test value', $selected->getAttribute('processedName'));
+        $this->assertNull($selected->getAttribute('nullableField'));
+
+        $nullSelected = $database->getDocument($collectionId, 'edge-1', [
+            Query::select(['name', 'nullableField'])
+        ]);
+
+        $this->assertEquals('Test Name', $nullSelected->getAttribute('name'));
+        $this->assertNull($nullSelected->getAttribute('nullableField'));
+
+        $database->deleteCollection($collectionId);
+    }
+
+    public function testSchemalessDocumentOperation(): void
+    {
+        /** @var Database $database */
+        $database = static::getDatabase();
+
+        if ($database->getAdapter()->getSupportForAttributes()) {
+            $this->expectNotToPerformAssertions();
+            return;
+        }
+
+        $colName = uniqid("schemaless");
+        $database->createCollection($colName);
+        $database->createAttribute($colName, 'key', Database::VAR_STRING, 50, true);
+        $database->createAttribute($colName, 'value', Database::VAR_STRING, 50, false, 'value');
+
+        $permissions = [Permission::read(Role::any()), Permission::write(Role::any()), Permission::update(Role::any()), Permission::delete(Role::any())];
+
+        // Valid documents without any predefined attributes
+        $docs = [
+            new Document(['$id' => 'doc1', '$permissions' => $permissions, 'freeA' => 'doc1']),
+            new Document(['$id' => 'doc2', '$permissions' => $permissions, 'freeB' => 'test']),
+            new Document(['$id' => 'doc3', '$permissions' => $permissions]),
+        ];
+        $this->assertEquals(3, $database->createDocuments($colName, $docs));
+
+        // Any extra attributes should be allowed (fully schemaless)
+        $docs = [
+            new Document(['$id' => 'doc11', 'title' => 'doc1', '$permissions' => $permissions]),
+            new Document(['$id' => 'doc21', 'moviename' => 'doc2', 'moviedescription' => 'test', '$permissions' => $permissions]),
+            new Document(['$id' => 'doc31', '$permissions' => $permissions]),
+        ];
+
+        $createdDocs = $database->createDocuments($colName, $docs);
+        $this->assertEquals(3, $createdDocs);
+
+        // Create a single document with extra attribute as well
+        $single = $database->createDocument($colName, new Document(['$id' => 'docS', 'extra' => 'yes', '$permissions' => $permissions]));
+        $this->assertEquals('docS', $single->getId());
+        $this->assertEquals('yes', $single->getAttribute('extra'));
+
+        $found = $database->find($colName);
+        $this->assertCount(7, $found);
+        $doc11 = $database->getDocument($colName, 'doc11');
+        $this->assertEquals('doc1', $doc11->getAttribute('title'));
+
+        $doc21 = $database->getDocument($colName, 'doc21');
+        $this->assertEquals('doc2', $doc21->getAttribute('moviename'));
+        $this->assertEquals('test', $doc21->getAttribute('moviedescription'));
+
+        $updated = $database->updateDocument($colName, 'doc31', new Document(['moviename' => 'updated']))
+        ;
+        $this->assertEquals('updated', $updated->getAttribute('moviename'));
+
+        $this->assertTrue($database->deleteDocument($colName, 'doc21'));
+        $deleted = $database->getDocument($colName, 'doc21');
+        $this->assertTrue($deleted->isEmpty());
+        $remaining = $database->find($colName);
+        $this->assertCount(6, $remaining);
+
+        // Bulk update: set a new extra attribute on all remaining docs
+        $modified = $database->updateDocuments($colName, new Document(['bulkExtra' => 'yes']));
+        $this->assertEquals(6, $modified);
+        $all = $database->find($colName);
+        foreach ($all as $doc) {
+            $this->assertEquals('yes', $doc->getAttribute('bulkExtra'));
+        }
+
+        // Upsert: create new and update existing with extra attributes preserved
+        $upserts = [
+            new Document(['$id' => 'docU1', 'extraU' => 1, '$permissions' => $permissions]),
+            new Document(['$id' => 'doc1', 'extraU' => 2, '$permissions' => $permissions]),
+        ];
+        $countUpserts = $database->upsertDocuments($colName, $upserts);
+        $this->assertEquals(2, $countUpserts);
+        $docU1 = $database->getDocument($colName, 'docU1');
+        $this->assertEquals(1, $docU1->getAttribute('extraU'));
+        $doc1AfterUpsert = $database->getDocument($colName, 'doc1');
+        $this->assertEquals(2, $doc1AfterUpsert->getAttribute('extraU'));
+
+        // Increase/Decrease numeric attribute: add numeric attribute and mutate it
+        $database->createAttribute($colName, 'counter', Database::VAR_INTEGER, 0, false, 0);
+        $docS = $database->getDocument($colName, 'docS');
+        $this->assertEquals(0, $docS->getAttribute('counter'));
+        $docS = $database->increaseDocumentAttribute($colName, 'docS', 'counter', 5);
+        $this->assertEquals(5, $docS->getAttribute('counter'));
+        $docS = $database->decreaseDocumentAttribute($colName, 'docS', 'counter', 3);
+        $this->assertEquals(2, $docS->getAttribute('counter'));
+
+        $deletedByCounter = $database->deleteDocuments($colName, [Query::equal('counter', [2])]);
+        $this->assertEquals(1, $deletedByCounter);
+
+        $deletedCount = $database->deleteDocuments($colName, [Query::startsWith('$id', 'doc')]);
+        $this->assertEquals(6, $deletedCount);
+        $postDelete = $database->find($colName);
+        $this->assertCount(0, $postDelete);
+
+        $database->deleteCollection($colName);
+    }
+
+    public function testSchemalessDocumentInvalidInteralAttributeValidation(): void
+    {
+        /** @var Database $database */
+        $database = static::getDatabase();
+
+        // test to ensure internal attributes are checked during creating schemaless document
+        if ($database->getAdapter()->getSupportForAttributes()) {
+            $this->expectNotToPerformAssertions();
+            return;
+        }
+
+        $colName = uniqid("schemaless");
+        $database->createCollection($colName);
+        try {
+            $docs = [
+                new Document(['$id' => true, 'freeA' => 'doc1']),
+                new Document(['$id' => true, 'freeB' => 'test']),
+                new Document(['$id' => true]),
+            ];
+            $database->createDocuments($colName, $docs);
+        } catch (\Throwable $e) {
+            $this->assertInstanceOf(StructureException::class, $e);
+        }
+
+        try {
+            $docs = [
+                new Document(['$createdAt' => true, 'freeA' => 'doc1']),
+                new Document(['$updatedAt' => true, 'freeB' => 'test']),
+                new Document(['$permissions' => 12]),
+            ];
+            $database->createDocuments($colName, $docs);
+        } catch (\Throwable $e) {
+            $this->assertInstanceOf(StructureException::class, $e);
+        }
+
+        $database->deleteCollection($colName);
+
+    }
+
+    public function testSchemaEnforcedDocumentCreation(): void
+    {
+        /** @var Database $database */
+        $database = static::getDatabase();
+
         if (!$database->getAdapter()->getSupportForAttributes()) {
             $this->expectNotToPerformAssertions();
             return;
@@ -6500,51 +6549,5 @@
         $database->createDocuments($colName, $docs);
 
         $database->deleteCollection($colName);
-=======
-        $database->addFilter(
-            'upperCase',
-            function (mixed $value) { return strtoupper($value); },
-            function (mixed $value) { return strtolower($value); }
-        );
-
-        $database->addFilter(
-            'prefix',
-            function (mixed $value) { return 'prefix_' . $value; },
-            function (mixed $value) { return str_replace('prefix_', '', $value); }
-        );
-
-        $collectionId = 'EdgeCaseCollection';
-        $database->createCollection($collectionId);
-
-        $database->createAttribute($collectionId, 'name', Database::VAR_STRING, 255, required: true);
-        $database->createAttribute($collectionId, 'processedName', Database::VAR_STRING, 255, required: false, filters: ['upperCase', 'prefix']);
-        $database->createAttribute($collectionId, 'nullableField', Database::VAR_STRING, 255, required: false);
-
-        $doc = new Document([
-            '$id' => 'edge-1',
-            'name' => 'Test Name',
-            'processedName' => 'test value',
-            'nullableField' => null,
-            '$permissions' => [Permission::read(Role::any())],
-        ]);
-        $created = $database->createDocument($collectionId, $doc);
-
-        $selected = $database->getDocument($collectionId, 'edge-1', [
-            Query::select(['name', 'processedName'])
-        ]);
-
-        $this->assertEquals('Test Name', $selected->getAttribute('name'));
-        $this->assertEquals('test value', $selected->getAttribute('processedName'));
-        $this->assertNull($selected->getAttribute('nullableField'));
-
-        $nullSelected = $database->getDocument($collectionId, 'edge-1', [
-            Query::select(['name', 'nullableField'])
-        ]);
-
-        $this->assertEquals('Test Name', $nullSelected->getAttribute('name'));
-        $this->assertNull($nullSelected->getAttribute('nullableField'));
-
-        $database->deleteCollection($collectionId);
->>>>>>> daf02767
     }
 }