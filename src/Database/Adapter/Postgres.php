--- conflicted
+++ resolved
@@ -2020,7 +2020,244 @@
         return false;
     }
 
-<<<<<<< HEAD
+    public function decodePoint(string $wkb): array
+    {
+        if (str_starts_with(strtoupper($wkb), 'POINT(')) {
+            $start = strpos($wkb, '(') + 1;
+            $end = strrpos($wkb, ')');
+            $inside = substr($wkb, $start, $end - $start);
+
+            $coords = explode(' ', trim($inside));
+            return [(float)$coords[0], (float)$coords[1]];
+        }
+
+        $bin = hex2bin($wkb);
+        if ($bin === false) {
+            throw new DatabaseException('Invalid hex WKB string');
+        }
+
+        if (strlen($bin) < 13) { // 1 byte endian + 4 bytes type + 8 bytes for X
+            throw new DatabaseException('WKB too short');
+        }
+
+        $isLE = ord($bin[0]) === 1;
+
+        // Type (4 bytes)
+        $typeBytes = substr($bin, 1, 4);
+        if (strlen($typeBytes) !== 4) {
+            throw new DatabaseException('Failed to extract type bytes from WKB');
+        }
+
+        $typeArr = unpack($isLE ? 'V' : 'N', $typeBytes);
+        if ($typeArr === false || !isset($typeArr[1])) {
+            throw new DatabaseException('Failed to unpack type from WKB');
+        }
+        $type = $typeArr[1];
+
+        // Offset to coordinates (skip SRID if present)
+        $offset = 5 + (($type & 0x20000000) ? 4 : 0);
+
+        if (strlen($bin) < $offset + 16) { // 16 bytes for X,Y
+            throw new DatabaseException('WKB too short for coordinates');
+        }
+
+        $fmt = $isLE ? 'e' : 'E'; // little vs big endian double
+
+        // X coordinate
+        $xArr = unpack($fmt, substr($bin, $offset, 8));
+        if ($xArr === false || !isset($xArr[1])) {
+            throw new DatabaseException('Failed to unpack X coordinate');
+        }
+        $x = (float)$xArr[1];
+
+        // Y coordinate
+        $yArr = unpack($fmt, substr($bin, $offset + 8, 8));
+        if ($yArr === false || !isset($yArr[1])) {
+            throw new DatabaseException('Failed to unpack Y coordinate');
+        }
+        $y = (float)$yArr[1];
+
+        return [$x, $y];
+    }
+
+    public function decodeLinestring(mixed $wkb): array
+    {
+        if (str_starts_with(strtoupper($wkb), 'LINESTRING(')) {
+            $start = strpos($wkb, '(') + 1;
+            $end = strrpos($wkb, ')');
+            $inside = substr($wkb, $start, $end - $start);
+
+            $points = explode(',', $inside);
+            return array_map(function ($point) {
+                $coords = explode(' ', trim($point));
+                return [(float)$coords[0], (float)$coords[1]];
+            }, $points);
+        }
+
+        if (ctype_xdigit($wkb)) {
+            $wkb = hex2bin($wkb);
+            if ($wkb === false) {
+                throw new DatabaseException("Failed to convert hex WKB to binary.");
+            }
+        }
+
+        if (strlen($wkb) < 9) {
+            throw new DatabaseException("WKB too short to be a valid geometry");
+        }
+
+        $byteOrder = ord($wkb[0]);
+        if ($byteOrder === 0) {
+            throw new DatabaseException("Big-endian WKB not supported");
+        } elseif ($byteOrder !== 1) {
+            throw new DatabaseException("Invalid byte order in WKB");
+        }
+
+        // Type + SRID flag
+        $typeField = unpack('V', substr($wkb, 1, 4));
+        if ($typeField === false) {
+            throw new DatabaseException('Failed to unpack the type field from WKB.');
+        }
+
+        $typeField = $typeField[1];
+        $geomType = $typeField & 0xFF;
+        $hasSRID = ($typeField & 0x20000000) !== 0;
+
+        if ($geomType !== 2) { // 2 = LINESTRING
+            throw new DatabaseException("Not a LINESTRING geometry type, got {$geomType}");
+        }
+
+        $offset = 5;
+        if ($hasSRID) {
+            $offset += 4;
+        }
+
+        $numPoints = unpack('V', substr($wkb, $offset, 4));
+        if ($numPoints === false) {
+            throw new DatabaseException("Failed to unpack number of points at offset {$offset}.");
+        }
+
+        $numPoints = $numPoints[1];
+        $offset += 4;
+
+        $points = [];
+        for ($i = 0; $i < $numPoints; $i++) {
+            $x = unpack('e', substr($wkb, $offset, 8));
+            if ($x === false) {
+                throw new DatabaseException("Failed to unpack X coordinate at offset {$offset}.");
+            }
+
+            $x = (float) $x[1];
+
+            $offset += 8;
+
+            $y = unpack('e', substr($wkb, $offset, 8));
+            if ($y === false) {
+                throw new DatabaseException("Failed to unpack Y coordinate at offset {$offset}.");
+            }
+
+            $y = (float) $y[1];
+
+            $offset += 8;
+            $points[] = [$x, $y];
+        }
+
+        return $points;
+    }
+
+    public function decodePolygon(string $wkb): array
+    {
+        // POLYGON((x1,y1),(x2,y2))
+        if (str_starts_with($wkb, 'POLYGON((')) {
+            $start = strpos($wkb, '((') + 2;
+            $end = strrpos($wkb, '))');
+            $inside = substr($wkb, $start, $end - $start);
+
+            $rings = explode('),(', $inside);
+            return array_map(function ($ring) {
+                $points = explode(',', $ring);
+                return array_map(function ($point) {
+                    $coords = explode(' ', trim($point));
+                    return [(float)$coords[0], (float)$coords[1]];
+                }, $points);
+            }, $rings);
+        }
+
+        // Convert hex string to binary if needed
+        if (preg_match('/^[0-9a-fA-F]+$/', $wkb)) {
+            $wkb = hex2bin($wkb);
+            if ($wkb === false) {
+                throw new DatabaseException("Invalid hex WKB");
+            }
+        }
+
+        if (strlen($wkb) < 9) {
+            throw new DatabaseException("WKB too short");
+        }
+
+        $uInt32 = 'V'; // little-endian 32-bit unsigned
+        $uDouble = 'd'; // little-endian double
+
+        $typeInt = unpack($uInt32, substr($wkb, 1, 4));
+        if ($typeInt === false) {
+            throw new DatabaseException('Failed to unpack type field from WKB.');
+        }
+
+        $typeInt = (int) $typeInt[1];
+        $hasSrid = ($typeInt & 0x20000000) !== 0;
+        $geomType = $typeInt & 0xFF;
+
+        if ($geomType !== 3) { // 3 = POLYGON
+            throw new DatabaseException("Not a POLYGON geometry type, got {$geomType}");
+        }
+
+        $offset = 5;
+        if ($hasSrid) {
+            $offset += 4;
+        }
+
+        // Number of rings
+        $numRings = unpack($uInt32, substr($wkb, $offset, 4));
+        if ($numRings === false) {
+            throw new DatabaseException('Failed to unpack number of rings from WKB.');
+        }
+
+        $numRings = (int) $numRings[1];
+        $offset += 4;
+
+        $rings = [];
+        for ($r = 0; $r < $numRings; $r++) {
+            $numPoints = unpack($uInt32, substr($wkb, $offset, 4));
+            if ($numPoints === false) {
+                throw new DatabaseException('Failed to unpack number of points from WKB.');
+            }
+
+            $numPoints = (int) $numPoints[1];
+            $offset += 4;
+            $points = [];
+            for ($i = 0; $i < $numPoints; $i++) {
+                $x = unpack($uDouble, substr($wkb, $offset, 8));
+                if ($x === false) {
+                    throw new DatabaseException('Failed to unpack X coordinate from WKB.');
+                }
+
+                $x = (float) $x[1];
+
+                $y = unpack($uDouble, substr($wkb, $offset + 8, 8));
+                if ($y === false) {
+                    throw new DatabaseException('Failed to unpack Y coordinate from WKB.');
+                }
+
+                $y = (float) $y[1];
+
+                $points[] = [$x, $y];
+                $offset += 16;
+            }
+            $rings[] = $points;
+        }
+
+        return $rings; // array of rings, each ring is array of [x,y]
+    }
+
     /**
      * Get SQL expression for operator
      *
@@ -2119,12 +2356,6 @@
         }
     }
 
-
-    /**
-     * Update documents
-     * Override to handle PostgreSQL boolean type properly
-
-
     /**
      * Bind operator parameters to statement
      * Override to handle PostgreSQL-specific JSON binding
@@ -2169,243 +2400,5 @@
                 parent::bindOperatorParams($stmt, $operator, $bindIndex);
                 break;
         }
-=======
-    public function decodePoint(string $wkb): array
-    {
-        if (str_starts_with(strtoupper($wkb), 'POINT(')) {
-            $start = strpos($wkb, '(') + 1;
-            $end = strrpos($wkb, ')');
-            $inside = substr($wkb, $start, $end - $start);
-
-            $coords = explode(' ', trim($inside));
-            return [(float)$coords[0], (float)$coords[1]];
-        }
-
-        $bin = hex2bin($wkb);
-        if ($bin === false) {
-            throw new DatabaseException('Invalid hex WKB string');
-        }
-
-        if (strlen($bin) < 13) { // 1 byte endian + 4 bytes type + 8 bytes for X
-            throw new DatabaseException('WKB too short');
-        }
-
-        $isLE = ord($bin[0]) === 1;
-
-        // Type (4 bytes)
-        $typeBytes = substr($bin, 1, 4);
-        if (strlen($typeBytes) !== 4) {
-            throw new DatabaseException('Failed to extract type bytes from WKB');
-        }
-
-        $typeArr = unpack($isLE ? 'V' : 'N', $typeBytes);
-        if ($typeArr === false || !isset($typeArr[1])) {
-            throw new DatabaseException('Failed to unpack type from WKB');
-        }
-        $type = $typeArr[1];
-
-        // Offset to coordinates (skip SRID if present)
-        $offset = 5 + (($type & 0x20000000) ? 4 : 0);
-
-        if (strlen($bin) < $offset + 16) { // 16 bytes for X,Y
-            throw new DatabaseException('WKB too short for coordinates');
-        }
-
-        $fmt = $isLE ? 'e' : 'E'; // little vs big endian double
-
-        // X coordinate
-        $xArr = unpack($fmt, substr($bin, $offset, 8));
-        if ($xArr === false || !isset($xArr[1])) {
-            throw new DatabaseException('Failed to unpack X coordinate');
-        }
-        $x = (float)$xArr[1];
-
-        // Y coordinate
-        $yArr = unpack($fmt, substr($bin, $offset + 8, 8));
-        if ($yArr === false || !isset($yArr[1])) {
-            throw new DatabaseException('Failed to unpack Y coordinate');
-        }
-        $y = (float)$yArr[1];
-
-        return [$x, $y];
-    }
-
-    public function decodeLinestring(mixed $wkb): array
-    {
-        if (str_starts_with(strtoupper($wkb), 'LINESTRING(')) {
-            $start = strpos($wkb, '(') + 1;
-            $end = strrpos($wkb, ')');
-            $inside = substr($wkb, $start, $end - $start);
-
-            $points = explode(',', $inside);
-            return array_map(function ($point) {
-                $coords = explode(' ', trim($point));
-                return [(float)$coords[0], (float)$coords[1]];
-            }, $points);
-        }
-
-        if (ctype_xdigit($wkb)) {
-            $wkb = hex2bin($wkb);
-            if ($wkb === false) {
-                throw new DatabaseException("Failed to convert hex WKB to binary.");
-            }
-        }
-
-        if (strlen($wkb) < 9) {
-            throw new DatabaseException("WKB too short to be a valid geometry");
-        }
-
-        $byteOrder = ord($wkb[0]);
-        if ($byteOrder === 0) {
-            throw new DatabaseException("Big-endian WKB not supported");
-        } elseif ($byteOrder !== 1) {
-            throw new DatabaseException("Invalid byte order in WKB");
-        }
-
-        // Type + SRID flag
-        $typeField = unpack('V', substr($wkb, 1, 4));
-        if ($typeField === false) {
-            throw new DatabaseException('Failed to unpack the type field from WKB.');
-        }
-
-        $typeField = $typeField[1];
-        $geomType = $typeField & 0xFF;
-        $hasSRID = ($typeField & 0x20000000) !== 0;
-
-        if ($geomType !== 2) { // 2 = LINESTRING
-            throw new DatabaseException("Not a LINESTRING geometry type, got {$geomType}");
-        }
-
-        $offset = 5;
-        if ($hasSRID) {
-            $offset += 4;
-        }
-
-        $numPoints = unpack('V', substr($wkb, $offset, 4));
-        if ($numPoints === false) {
-            throw new DatabaseException("Failed to unpack number of points at offset {$offset}.");
-        }
-
-        $numPoints = $numPoints[1];
-        $offset += 4;
-
-        $points = [];
-        for ($i = 0; $i < $numPoints; $i++) {
-            $x = unpack('e', substr($wkb, $offset, 8));
-            if ($x === false) {
-                throw new DatabaseException("Failed to unpack X coordinate at offset {$offset}.");
-            }
-
-            $x = (float) $x[1];
-
-            $offset += 8;
-
-            $y = unpack('e', substr($wkb, $offset, 8));
-            if ($y === false) {
-                throw new DatabaseException("Failed to unpack Y coordinate at offset {$offset}.");
-            }
-
-            $y = (float) $y[1];
-
-            $offset += 8;
-            $points[] = [$x, $y];
-        }
-
-        return $points;
-    }
-
-    public function decodePolygon(string $wkb): array
-    {
-        // POLYGON((x1,y1),(x2,y2))
-        if (str_starts_with($wkb, 'POLYGON((')) {
-            $start = strpos($wkb, '((') + 2;
-            $end = strrpos($wkb, '))');
-            $inside = substr($wkb, $start, $end - $start);
-
-            $rings = explode('),(', $inside);
-            return array_map(function ($ring) {
-                $points = explode(',', $ring);
-                return array_map(function ($point) {
-                    $coords = explode(' ', trim($point));
-                    return [(float)$coords[0], (float)$coords[1]];
-                }, $points);
-            }, $rings);
-        }
-
-        // Convert hex string to binary if needed
-        if (preg_match('/^[0-9a-fA-F]+$/', $wkb)) {
-            $wkb = hex2bin($wkb);
-            if ($wkb === false) {
-                throw new DatabaseException("Invalid hex WKB");
-            }
-        }
-
-        if (strlen($wkb) < 9) {
-            throw new DatabaseException("WKB too short");
-        }
-
-        $uInt32 = 'V'; // little-endian 32-bit unsigned
-        $uDouble = 'd'; // little-endian double
-
-        $typeInt = unpack($uInt32, substr($wkb, 1, 4));
-        if ($typeInt === false) {
-            throw new DatabaseException('Failed to unpack type field from WKB.');
-        }
-
-        $typeInt = (int) $typeInt[1];
-        $hasSrid = ($typeInt & 0x20000000) !== 0;
-        $geomType = $typeInt & 0xFF;
-
-        if ($geomType !== 3) { // 3 = POLYGON
-            throw new DatabaseException("Not a POLYGON geometry type, got {$geomType}");
-        }
-
-        $offset = 5;
-        if ($hasSrid) {
-            $offset += 4;
-        }
-
-        // Number of rings
-        $numRings = unpack($uInt32, substr($wkb, $offset, 4));
-        if ($numRings === false) {
-            throw new DatabaseException('Failed to unpack number of rings from WKB.');
-        }
-
-        $numRings = (int) $numRings[1];
-        $offset += 4;
-
-        $rings = [];
-        for ($r = 0; $r < $numRings; $r++) {
-            $numPoints = unpack($uInt32, substr($wkb, $offset, 4));
-            if ($numPoints === false) {
-                throw new DatabaseException('Failed to unpack number of points from WKB.');
-            }
-
-            $numPoints = (int) $numPoints[1];
-            $offset += 4;
-            $points = [];
-            for ($i = 0; $i < $numPoints; $i++) {
-                $x = unpack($uDouble, substr($wkb, $offset, 8));
-                if ($x === false) {
-                    throw new DatabaseException('Failed to unpack X coordinate from WKB.');
-                }
-
-                $x = (float) $x[1];
-
-                $y = unpack($uDouble, substr($wkb, $offset + 8, 8));
-                if ($y === false) {
-                    throw new DatabaseException('Failed to unpack Y coordinate from WKB.');
-                }
-
-                $y = (float) $y[1];
-
-                $points[] = [$x, $y];
-                $offset += 16;
-            }
-            $rings[] = $points;
-        }
-
-        return $rings; // array of rings, each ring is array of [x,y]
->>>>>>> 35c978dd
     }
 }