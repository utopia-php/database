--- conflicted
+++ resolved
@@ -1564,9 +1564,6 @@
         $this->assertEquals('1', '1');
     }
 
-<<<<<<< HEAD
-=======
-
     /**
      * @depends testCreateDocument
      */
@@ -1704,5 +1701,4 @@
         
         return $document;
     }
->>>>>>> f474a0d3
 }