--- conflicted
+++ resolved
@@ -4389,6 +4389,17 @@
                 'array' => false,
                 'filters' => [],
             ]),
+            new Document([
+                '$id' => ID::custom('boolean'),
+                'type' => Database::VAR_BOOLEAN,
+                'format' => '',
+                'size' => 0,
+                'signed' => true,
+                'required' => false,
+                'default' => false, // not null
+                'array' => false,
+                'filters' => [],
+            ]),
         ], permissions: [
             Permission::read(Role::any()),
             Permission::create(Role::any()),
@@ -4400,7 +4411,8 @@
             $database->createDocument($collection, new Document([
                 '$id' => 'doc' . $i,
                 'string' => 'text📝 ' . $i,
-                'integer' => $i
+                'integer' => $i,
+                'boolean' => true
             ]));
         }
 
@@ -4418,6 +4430,7 @@
 
         foreach ($results as $document) {
             $this->assertEquals('text📝 updated', $document->getAttribute('string'));
+            $this->assertEquals(true, $document->getAttribute('boolean'));
         }
 
         $updatedDocuments = $database->find($collection, [
@@ -4429,6 +4442,7 @@
         foreach ($updatedDocuments as $document) {
             $this->assertEquals('text📝 updated', $document->getAttribute('string'));
             $this->assertGreaterThanOrEqual(5, $document->getAttribute('integer'));
+            $this->assertEquals(true, $document->getAttribute('boolean'));
         }
 
         $controlDocuments = $database->find($collection, [
@@ -5224,17 +5238,6 @@
                 'size' => 64,
                 'required' => true,
             ]),
-            new Document([
-                '$id' => ID::custom('boolean'),
-                'type' => Database::VAR_BOOLEAN,
-                'format' => '',
-                'size' => 0,
-                'signed' => true,
-                'required' => false,
-                'default' => false, // not null
-                'array' => false,
-                'filters' => [],
-            ]),
         ], permissions: [
             Permission::read(Role::any()),
             Permission::create(Role::any()),
@@ -5242,19 +5245,8 @@
             Permission::delete(Role::any())
         ], documentSecurity: true);
 
-<<<<<<< HEAD
         // Test limit
         $this->propagateBulkDocuments($collection, 100);
-=======
-        for ($i = 0; $i < 10; $i++) {
-            $database->createDocument($collection, new Document([
-                '$id' => 'doc' . $i,
-                'string' => 'text📝 ' . $i,
-                'integer' => $i,
-                'boolean' => true
-            ]));
-        }
->>>>>>> 2d234605
 
         $this->assertEquals(10, $database->updateDocuments($collection, new Document([
             'text' => 'text📝 updated',
@@ -5275,7 +5267,6 @@
         $docs = $database->find($collection, [Query::equal('text', ['text📝 updated']), Query::limit(100)]);
         $this->assertCount(50, $docs);
 
-<<<<<<< HEAD
         $lastDoc = end($docs);
         $this->assertNotEmpty($lastDoc);
         $this->assertEquals('doc99', $lastDoc->getId());
@@ -5303,11 +5294,6 @@
         } else {
             $this->expectNotToPerformAssertions();
             return;
-=======
-        foreach ($results as $document) {
-            $this->assertEquals('text📝 updated', $document->getAttribute('string'));
-            $this->assertEquals(true, $document->getAttribute('boolean'));
->>>>>>> 2d234605
         }
     }
 
@@ -5330,7 +5316,6 @@
             false
         );
 
-<<<<<<< HEAD
         $database->createDocument('validation', new Document([
             '$id' => 'docwithmorethan36charsasitsidentifier',
             'name' => 'value1',
@@ -5343,12 +5328,6 @@
             $this->fail('Failed to throw exception');
         } catch (Exception $e) {
             $this->assertInstanceOf(Exception::class, $e);
-=======
-        foreach ($updatedDocuments as $document) {
-            $this->assertEquals('text📝 updated', $document->getAttribute('string'));
-            $this->assertGreaterThanOrEqual(5, $document->getAttribute('integer'));
-            $this->assertEquals(true, $document->getAttribute('boolean'));
->>>>>>> 2d234605
         }
 
         $database->disableValidation();
