--- conflicted
+++ resolved
@@ -2248,17 +2248,16 @@
             throw new DuplicateException($e->getMessage(), $e->getCode(), $e);
         }
 
-<<<<<<< HEAD
         // Data is too big for column resize
         if ($e->getCode() === '22001' && isset($e->errorInfo[1]) && $e->errorInfo[1] === 1406) {
             throw new DatabaseException('Resize would result in data truncation', $e->getCode(), $e);
-=======
+        }
+
         // Duplicate index
         if ($e->getCode() === '42000' && isset($e->errorInfo[1]) && $e->errorInfo[1] === 1061) {
             throw new DuplicateException($e->getMessage(), $e->getCode(), $e);
         } elseif ($e->getCode() === 1061 && isset($e->errorInfo[0]) && $e->errorInfo[0] === '42000') {
             throw new DuplicateException($e->getMessage(), $e->getCode(), $e);
->>>>>>> 56da33b2
         }
 
         throw $e;
