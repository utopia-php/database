<?php

namespace Tests\E2E\Adapter\Scopes;

use Exception;
use Throwable;
use Utopia\Database\Adapter\SQL;
use Utopia\Database\Database;
use Utopia\Database\Document;
use Utopia\Database\Exception as DatabaseException;
use Utopia\Database\Exception\Authorization as AuthorizationException;
use Utopia\Database\Exception\Conflict as ConflictException;
use Utopia\Database\Exception\Duplicate as DuplicateException;
use Utopia\Database\Exception\Limit as LimitException;
use Utopia\Database\Exception\Structure as StructureException;
use Utopia\Database\Exception\Type as TypeException;
use Utopia\Database\Helpers\ID;
use Utopia\Database\Helpers\Permission;
use Utopia\Database\Helpers\Role;
use Utopia\Database\Query;
use Utopia\Database\Validator\Authorization;

trait DocumentTests
{
    public function testBigintSequence(): void
    {
        /** @var Database $database */
        $database = static::getDatabase();

        $database->createCollection(__FUNCTION__);

        $sequence = 5_000_000_000_000_000;

        $document = $database->createDocument(__FUNCTION__, new Document([
            '$sequence' => (string)$sequence,
            '$permissions' => [
                Permission::read(Role::any()),
            ],
        ]));

        $this->assertEquals((string)$sequence, $document->getSequence());

        $document = $database->getDocument(__FUNCTION__, $document->getId());
        $this->assertEquals((string)$sequence, $document->getSequence());

        $document = $database->findOne(__FUNCTION__, [Query::equal('$sequence', [(string)$sequence])]);
        $this->assertEquals((string)$sequence, $document->getSequence());
    }

    public function testCreateDocument(): Document
    {
        /** @var Database $database */
        $database = static::getDatabase();

        $database->createCollection('documents');

        $this->assertEquals(true, $database->createAttribute('documents', 'string', Database::VAR_STRING, 128, true));
        $this->assertEquals(true, $database->createAttribute('documents', 'integer_signed', Database::VAR_INTEGER, 0, true));
        $this->assertEquals(true, $database->createAttribute('documents', 'integer_unsigned', Database::VAR_INTEGER, 4, true, signed: false));
        $this->assertEquals(true, $database->createAttribute('documents', 'bigint_signed', Database::VAR_INTEGER, 8, true));
        $this->assertEquals(true, $database->createAttribute('documents', 'bigint_unsigned', Database::VAR_INTEGER, 9, true, signed: false));
        $this->assertEquals(true, $database->createAttribute('documents', 'float_signed', Database::VAR_FLOAT, 0, true));
        $this->assertEquals(true, $database->createAttribute('documents', 'float_unsigned', Database::VAR_FLOAT, 0, true, signed: false));
        $this->assertEquals(true, $database->createAttribute('documents', 'boolean', Database::VAR_BOOLEAN, 0, true));
        $this->assertEquals(true, $database->createAttribute('documents', 'colors', Database::VAR_STRING, 32, true, null, true, true));
        $this->assertEquals(true, $database->createAttribute('documents', 'empty', Database::VAR_STRING, 32, false, null, true, true));
        $this->assertEquals(true, $database->createAttribute('documents', 'with-dash', Database::VAR_STRING, 128, false, null));
        $this->assertEquals(true, $database->createAttribute('documents', 'id', Database::VAR_ID, 0, false, null));

        $document = $database->createDocument('documents', new Document([
            '$permissions' => [
                Permission::read(Role::any()),
                Permission::read(Role::user(ID::custom('1'))),
                Permission::read(Role::user(ID::custom('2'))),
                Permission::create(Role::any()),
                Permission::create(Role::user(ID::custom('1x'))),
                Permission::create(Role::user(ID::custom('2x'))),
                Permission::update(Role::any()),
                Permission::update(Role::user(ID::custom('1x'))),
                Permission::update(Role::user(ID::custom('2x'))),
                Permission::delete(Role::any()),
                Permission::delete(Role::user(ID::custom('1x'))),
                Permission::delete(Role::user(ID::custom('2x'))),
            ],
            'string' => 'text📝',
            'integer_signed' => -Database::INT_MAX,
            'integer_unsigned' => Database::INT_MAX,
            'bigint_signed' => -Database::BIG_INT_MAX,
            'bigint_unsigned' => Database::BIG_INT_MAX,
            'float_signed' => -5.55,
            'float_unsigned' => 5.55,
            'boolean' => true,
            'colors' => ['pink', 'green', 'blue'],
            'empty' => [],
            'with-dash' => 'Works',
            'id' => '1000000',
        ]));

        $this->assertNotEmpty(true, $document->getId());
        $this->assertIsString($document->getAttribute('string'));
        $this->assertEquals('text📝', $document->getAttribute('string')); // Also makes sure an emoji is working
        $this->assertIsInt($document->getAttribute('integer_signed'));
        $this->assertEquals(-Database::INT_MAX, $document->getAttribute('integer_signed'));
        $this->assertIsInt($document->getAttribute('integer_unsigned'));
        $this->assertEquals(Database::INT_MAX, $document->getAttribute('integer_unsigned'));
        $this->assertIsInt($document->getAttribute('bigint_signed'));
        $this->assertEquals(-Database::BIG_INT_MAX, $document->getAttribute('bigint_signed'));
        $this->assertIsInt($document->getAttribute('bigint_signed'));
        $this->assertEquals(Database::BIG_INT_MAX, $document->getAttribute('bigint_unsigned'));
        $this->assertIsFloat($document->getAttribute('float_signed'));
        $this->assertEquals(-5.55, $document->getAttribute('float_signed'));
        $this->assertIsFloat($document->getAttribute('float_unsigned'));
        $this->assertEquals(5.55, $document->getAttribute('float_unsigned'));
        $this->assertIsBool($document->getAttribute('boolean'));
        $this->assertEquals(true, $document->getAttribute('boolean'));
        $this->assertIsArray($document->getAttribute('colors'));
        $this->assertEquals(['pink', 'green', 'blue'], $document->getAttribute('colors'));
        $this->assertEquals([], $document->getAttribute('empty'));
        $this->assertEquals('Works', $document->getAttribute('with-dash'));
        $this->assertIsString($document->getAttribute('id'));
        $this->assertEquals('1000000', $document->getAttribute('id'));

        // Test create document with manual internal id
        $manualIdDocument = $database->createDocument('documents', new Document([
            '$id' => '56000',
            '$sequence' => '56000',
            '$permissions' => [
                Permission::read(Role::any()),
                Permission::read(Role::user(ID::custom('1'))),
                Permission::read(Role::user(ID::custom('2'))),
                Permission::create(Role::any()),
                Permission::create(Role::user(ID::custom('1x'))),
                Permission::create(Role::user(ID::custom('2x'))),
                Permission::update(Role::any()),
                Permission::update(Role::user(ID::custom('1x'))),
                Permission::update(Role::user(ID::custom('2x'))),
                Permission::delete(Role::any()),
                Permission::delete(Role::user(ID::custom('1x'))),
                Permission::delete(Role::user(ID::custom('2x'))),
            ],
            'string' => 'text📝',
            'integer_signed' => -Database::INT_MAX,
            'integer_unsigned' => Database::INT_MAX,
            'bigint_signed' => -Database::BIG_INT_MAX,
            'bigint_unsigned' => Database::BIG_INT_MAX,
            'float_signed' => -5.55,
            'float_unsigned' => 5.55,
            'boolean' => true,
            'colors' => ['pink', 'green', 'blue'],
            'empty' => [],
            'with-dash' => 'Works',
        ]));

        $this->assertEquals('56000', $manualIdDocument->getSequence());
        $this->assertNotEmpty(true, $manualIdDocument->getId());
        $this->assertIsString($manualIdDocument->getAttribute('string'));
        $this->assertEquals('text📝', $manualIdDocument->getAttribute('string')); // Also makes sure an emoji is working
        $this->assertIsInt($manualIdDocument->getAttribute('integer_signed'));
        $this->assertEquals(-Database::INT_MAX, $manualIdDocument->getAttribute('integer_signed'));
        $this->assertIsInt($manualIdDocument->getAttribute('integer_unsigned'));
        $this->assertEquals(Database::INT_MAX, $manualIdDocument->getAttribute('integer_unsigned'));
        $this->assertIsInt($manualIdDocument->getAttribute('bigint_signed'));
        $this->assertEquals(-Database::BIG_INT_MAX, $manualIdDocument->getAttribute('bigint_signed'));
        $this->assertIsInt($manualIdDocument->getAttribute('bigint_unsigned'));
        $this->assertEquals(Database::BIG_INT_MAX, $manualIdDocument->getAttribute('bigint_unsigned'));
        $this->assertIsFloat($manualIdDocument->getAttribute('float_signed'));
        $this->assertEquals(-5.55, $manualIdDocument->getAttribute('float_signed'));
        $this->assertIsFloat($manualIdDocument->getAttribute('float_unsigned'));
        $this->assertEquals(5.55, $manualIdDocument->getAttribute('float_unsigned'));
        $this->assertIsBool($manualIdDocument->getAttribute('boolean'));
        $this->assertEquals(true, $manualIdDocument->getAttribute('boolean'));
        $this->assertIsArray($manualIdDocument->getAttribute('colors'));
        $this->assertEquals(['pink', 'green', 'blue'], $manualIdDocument->getAttribute('colors'));
        $this->assertEquals([], $manualIdDocument->getAttribute('empty'));
        $this->assertEquals('Works', $manualIdDocument->getAttribute('with-dash'));
        $this->assertEquals(null, $manualIdDocument->getAttribute('id'));

        $manualIdDocument = $database->getDocument('documents', '56000');

        $this->assertEquals('56000', $manualIdDocument->getSequence());
        $this->assertNotEmpty(true, $manualIdDocument->getId());
        $this->assertIsString($manualIdDocument->getAttribute('string'));
        $this->assertEquals('text📝', $manualIdDocument->getAttribute('string')); // Also makes sure an emoji is working
        $this->assertIsInt($manualIdDocument->getAttribute('integer_signed'));
        $this->assertEquals(-Database::INT_MAX, $manualIdDocument->getAttribute('integer_signed'));
        $this->assertIsInt($manualIdDocument->getAttribute('integer_unsigned'));
        $this->assertEquals(Database::INT_MAX, $manualIdDocument->getAttribute('integer_unsigned'));
        $this->assertIsInt($manualIdDocument->getAttribute('bigint_signed'));
        $this->assertEquals(-Database::BIG_INT_MAX, $manualIdDocument->getAttribute('bigint_signed'));
        $this->assertIsInt($manualIdDocument->getAttribute('bigint_unsigned'));
        $this->assertEquals(Database::BIG_INT_MAX, $manualIdDocument->getAttribute('bigint_unsigned'));
        $this->assertIsFloat($manualIdDocument->getAttribute('float_signed'));
        $this->assertEquals(-5.55, $manualIdDocument->getAttribute('float_signed'));
        $this->assertIsFloat($manualIdDocument->getAttribute('float_unsigned'));
        $this->assertEquals(5.55, $manualIdDocument->getAttribute('float_unsigned'));
        $this->assertIsBool($manualIdDocument->getAttribute('boolean'));
        $this->assertEquals(true, $manualIdDocument->getAttribute('boolean'));
        $this->assertIsArray($manualIdDocument->getAttribute('colors'));
        $this->assertEquals(['pink', 'green', 'blue'], $manualIdDocument->getAttribute('colors'));
        $this->assertEquals([], $manualIdDocument->getAttribute('empty'));
        $this->assertEquals('Works', $manualIdDocument->getAttribute('with-dash'));

        try {
            $database->createDocument('documents', new Document([
                'string' => '',
                'integer_signed' => 0,
                'integer_unsigned' => 0,
                'bigint_signed' => 0,
                'bigint_unsigned' => 0,
                'float_signed' => 0,
                'float_unsigned' => -5.55,
                'boolean' => true,
                'colors' => [],
                'empty' => [],
            ]));
            $this->fail('Failed to throw exception');
        } catch (Throwable $e) {
            $this->assertTrue($e instanceof StructureException);
            $this->assertStringContainsString('Invalid document structure: Attribute "float_unsigned" has invalid type. Value must be a valid range between 0 and', $e->getMessage());
        }

        try {
            $database->createDocument('documents', new Document([
                'string' => '',
                'integer_signed' => 0,
                'integer_unsigned' => 0,
                'bigint_signed' => 0,
                'bigint_unsigned' => -10,
                'float_signed' => 0,
                'float_unsigned' => 0,
                'boolean' => true,
                'colors' => [],
                'empty' => [],
            ]));
            $this->fail('Failed to throw exception');
        } catch (Throwable $e) {
            $this->assertTrue($e instanceof StructureException);
            $this->assertEquals('Invalid document structure: Attribute "bigint_unsigned" has invalid type. Value must be a valid range between 0 and 9,223,372,036,854,775,807', $e->getMessage());
        }

        try {
            $database->createDocument('documents', new Document([
                '$sequence' => '0',
                '$permissions' => [],
                'string' => '',
                'integer_signed' => 1,
                'integer_unsigned' => 1,
                'bigint_signed' => 1,
                'bigint_unsigned' => 1,
                'float_signed' => 1,
                'float_unsigned' => 1,
                'boolean' => true,
                'colors' => [],
                'empty' => [],
                'with-dash' => '',
            ]));
            $this->fail('Failed to throw exception');
        } catch (Throwable $e) {
            $this->assertTrue($e instanceof StructureException);
            $this->assertEquals('Invalid document structure: Attribute "$sequence" has invalid type. Invalid sequence value', $e->getMessage());
        }

        /**
         * Insert ID attribute with NULL
         */

        $documentIdNull = $database->createDocument('documents', new Document([
            'id' => null,
            '$permissions' => [Permission::read(Role::any())],
            'string' => '',
            'integer_signed' => 1,
            'integer_unsigned' => 1,
            'bigint_signed' => 1,
            'bigint_unsigned' => 1,
            'float_signed' => 1,
            'float_unsigned' => 1,
            'boolean' => true,
            'colors' => [],
            'empty' => [],
            'with-dash' => '',
        ]));
        $this->assertNotEmpty(true, $documentIdNull->getSequence());
        $this->assertNull($documentIdNull->getAttribute('id'));

        $documentIdNull = $database->getDocument('documents', $documentIdNull->getId());
        $this->assertNotEmpty(true, $documentIdNull->getId());
        $this->assertNull($documentIdNull->getAttribute('id'));

        $documentIdNull = $database->findOne('documents', [
            query::isNull('id')
        ]);
        $this->assertNotEmpty(true, $documentIdNull->getId());
        $this->assertNull($documentIdNull->getAttribute('id'));

        /**
         * Insert ID attribute with '0'
         */
        $documentId0 = $database->createDocument('documents', new Document([
            'id' => '0',
            '$permissions' => [Permission::read(Role::any())],
            'string' => '',
            'integer_signed' => 1,
            'integer_unsigned' => 1,
            'bigint_signed' => 1,
            'bigint_unsigned' => 1,
            'float_signed' => 1,
            'float_unsigned' => 1,
            'boolean' => true,
            'colors' => [],
            'empty' => [],
            'with-dash' => '',
        ]));
        $this->assertNotEmpty(true, $documentId0->getSequence());
        $this->assertIsString($documentId0->getAttribute('id'));
        $this->assertEquals('0', $documentId0->getAttribute('id'));

        $documentId0 = $database->getDocument('documents', $documentId0->getId());
        $this->assertNotEmpty(true, $documentId0->getSequence());
        $this->assertIsString($documentId0->getAttribute('id'));
        $this->assertEquals('0', $documentId0->getAttribute('id'));

        $documentId0 = $database->findOne('documents', [
            query::equal('id', ['0'])
        ]);
        $this->assertNotEmpty(true, $documentId0->getSequence());
        $this->assertIsString($documentId0->getAttribute('id'));
        $this->assertEquals('0', $documentId0->getAttribute('id'));


        return $document;
    }

    public function testCreateDocuments(): void
    {
        $count = 3;
        $collection = 'testCreateDocuments';

        /** @var Database $database */
        $database = static::getDatabase();

        $database->createCollection($collection);

        $this->assertEquals(true, $database->createAttribute($collection, 'string', Database::VAR_STRING, 128, true));
        $this->assertEquals(true, $database->createAttribute($collection, 'integer', Database::VAR_INTEGER, 0, true));
        $this->assertEquals(true, $database->createAttribute($collection, 'bigint', Database::VAR_INTEGER, 8, true));

        // Create an array of documents with random attributes. Don't use the createDocument function
        $documents = [];

        for ($i = 0; $i < $count; $i++) {
            $documents[] = new Document([
                '$permissions' => [
                    Permission::read(Role::any()),
                    Permission::create(Role::any()),
                    Permission::update(Role::any()),
                    Permission::delete(Role::any()),
                ],
                'string' => 'text📝',
                'integer' => 5,
                'bigint' => Database::BIG_INT_MAX,
            ]);
        }

        $results = [];

        $count = $database->createDocuments($collection, $documents, 3, onNext: function ($doc) use (&$results) {
            $results[] = $doc;
        });

        $this->assertEquals($count, \count($results));

        foreach ($results as $document) {
            $this->assertNotEmpty(true, $document->getId());
            $this->assertIsString($document->getAttribute('string'));
            $this->assertEquals('text📝', $document->getAttribute('string')); // Also makes sure an emoji is working
            $this->assertIsInt($document->getAttribute('integer'));
            $this->assertEquals(5, $document->getAttribute('integer'));
            $this->assertIsInt($document->getAttribute('bigint'));
            $this->assertEquals(9223372036854775807, $document->getAttribute('bigint'));
        }

        $documents = $database->find($collection, [
            Query::orderAsc()
        ]);

        $this->assertEquals($count, \count($documents));

        foreach ($documents as $document) {
            $this->assertNotEmpty(true, $document->getId());
            $this->assertIsString($document->getAttribute('string'));
            $this->assertEquals('text📝', $document->getAttribute('string')); // Also makes sure an emoji is working
            $this->assertIsInt($document->getAttribute('integer'));
            $this->assertEquals(5, $document->getAttribute('integer'));
            $this->assertIsInt($document->getAttribute('bigint'));
            $this->assertEquals(9223372036854775807, $document->getAttribute('bigint'));
        }
    }

    public function testCreateDocumentsWithAutoIncrement(): void
    {
        $collectionName = 'tesstAutoIncr';
        /** @var Database $database */
        $database = static::getDatabase();
        try {

            $database->createCollection($collectionName);

            $this->assertEquals(true, $database->createAttribute($collectionName, 'string', Database::VAR_STRING, 128, true));

            /** @var array<Document> $documents */
            $documents = [];
            $count = 10;
            $sequence = 1_000_000;

            for ($i = $sequence; $i <= ($sequence + $count); $i++) {
                $documents[] = new Document([
                    '$sequence' => (string)$i,
                    '$permissions' => [
                        Permission::read(Role::any()),
                        Permission::create(Role::any()),
                        Permission::update(Role::any()),
                        Permission::delete(Role::any()),
                    ],
                    'string' => 'text',
                ]);
            }

            $count = $database->createDocuments($collectionName, $documents, 6);
            $this->assertEquals($count, \count($documents));

            $documents = $database->find($collectionName, [
                Query::orderAsc()
            ]);
            foreach ($documents as $index => $document) {
                $this->assertEquals($sequence + $index, $document->getSequence());
                $this->assertNotEmpty(true, $document->getId());
                $this->assertEquals('text', $document->getAttribute('string'));
            }
        } finally {
            $database->deleteCollection($collectionName);
        }
    }

    public function testCreateDocumentsWithDifferentAttributes(): void
    {
        $collection = 'testDiffAttributes';

        /** @var Database $database */
        $database = static::getDatabase();

        $database->createCollection($collection);

        $this->assertEquals(true, $database->createAttribute($collection, 'string', Database::VAR_STRING, 128, true));
        $this->assertEquals(true, $database->createAttribute($collection, 'integer', Database::VAR_INTEGER, 0, false));
        $this->assertEquals(true, $database->createAttribute($collection, 'bigint', Database::VAR_INTEGER, 8, false));
        $this->assertEquals(true, $database->createAttribute($collection, 'string_default', Database::VAR_STRING, 128, false, 'default'));

        $documents = [
            new Document([
                '$id' => 'first',
                'string' => 'text📝',
                'integer' => 5,
                'string_default' => 'not_default',
            ]),
            new Document([
                '$id' => 'second',
                'string' => 'text📝',
            ]),
        ];

        $results = [];
        $count = $database->createDocuments($collection, $documents, onNext: function ($doc) use (&$results) {
            $results[] = $doc;
        });

        $this->assertEquals(2, $count);

        $this->assertEquals('text📝', $results[0]->getAttribute('string'));
        $this->assertEquals(5, $results[0]->getAttribute('integer'));
        $this->assertEquals('not_default', $results[0]->getAttribute('string_default'));
        $this->assertEquals('text📝', $results[1]->getAttribute('string'));
        $this->assertEquals(null, $results[1]->getAttribute('integer'));
        $this->assertEquals('default', $results[1]->getAttribute('string_default'));

        /**
         * Expect fail, mix of sequence and no sequence
         */
        $documents = [
            new Document([
                '$id' => 'third',
                '$sequence' => 'third',
                'string' => 'text📝',
            ]),
            new Document([
                '$id' => 'fourth',
                'string' => 'text📝',
            ]),
        ];

        try {
            $database->createDocuments($collection, $documents);
            $this->fail('Failed to throw exception');
        } catch (DatabaseException $e) {
        }

        $documents = array_reverse($documents);
        try {
            $database->createDocuments($collection, $documents);
            $this->fail('Failed to throw exception');
        } catch (DatabaseException $e) {
        }

        $database->deleteCollection($collection);
    }

    public function testSkipPermissions(): void
    {
        /** @var Database $database */
        $database = static::getDatabase();

        if (!$database->getAdapter()->getSupportForUpserts()) {
            $this->expectNotToPerformAssertions();
            return;
        }

        $database->createCollection(__FUNCTION__);
        $database->createAttribute(__FUNCTION__, 'number', Database::VAR_INTEGER, 0, false);

        $data = [];
        for ($i = 1; $i <= 10; $i++) {
            $data[] = [
                '$id' => "$i",
                'number' => $i,
            ];
        }

        $documents = array_map(fn ($d) => new Document($d), $data);

        $results = [];
        $count = $database->createDocuments(__FUNCTION__, $documents, onNext: function ($doc) use (&$results) {
            $results[] = $doc;
        });

        $this->assertEquals($count, \count($results));
        $this->assertEquals(10, \count($results));

        /**
         * Update 1 row
         */
        $data[\array_key_last($data)]['number'] = 100;

        /**
         * Add 1 row
         */
        $data[] = [
            '$id' => "101",
            'number' => 101,
        ];

        $documents = array_map(fn ($d) => new Document($d), $data);

        Authorization::disable();

        $results = [];
        $count = $database->upsertDocuments(
            __FUNCTION__,
            $documents,
            onNext: function ($doc) use (&$results) {
                $results[] = $doc;
            }
        );

        Authorization::reset();

        $this->assertEquals(2, \count($results));
        $this->assertEquals(2, $count);

        foreach ($results as $result) {
            $this->assertArrayHasKey('$permissions', $result);
            $this->assertEquals([], $result->getAttribute('$permissions'));
        }
    }

    public function testUpsertDocuments(): void
    {
        /** @var Database $database */
        $database = static::getDatabase();

        if (!$database->getAdapter()->getSupportForUpserts()) {
            $this->expectNotToPerformAssertions();
            return;
        }

        $database->createCollection(__FUNCTION__);
        $database->createAttribute(__FUNCTION__, 'string', Database::VAR_STRING, 128, true);
        $database->createAttribute(__FUNCTION__, 'integer', Database::VAR_INTEGER, 0, true);
        $database->createAttribute(__FUNCTION__, 'bigint', Database::VAR_INTEGER, 8, true);

        $documents = [
            new Document([
                '$id' => 'first',
                'string' => 'text📝',
                'integer' => 5,
                'bigint' => Database::BIG_INT_MAX,
                '$permissions' => [
                    Permission::read(Role::any()),
                    Permission::create(Role::any()),
                    Permission::update(Role::any()),
                    Permission::delete(Role::any()),
                ],
            ]),
            new Document([
                '$id' => 'second',
                'string' => 'text📝',
                'integer' => 5,
                'bigint' => Database::BIG_INT_MAX,
                '$permissions' => [
                    Permission::read(Role::any()),
                    Permission::create(Role::any()),
                    Permission::update(Role::any()),
                    Permission::delete(Role::any()),
                ],
            ]),
        ];

        $results = [];
        $count = $database->upsertDocuments(
            __FUNCTION__,
            $documents,
            onNext: function ($doc) use (&$results) {
                $results[] = $doc;
            }
        );

        $this->assertEquals(2, $count);

        $createdAt = [];
        foreach ($results as $index => $document) {
            $createdAt[$index] = $document->getCreatedAt();
            $this->assertNotEmpty(true, $document->getId());
            $this->assertNotEmpty(true, $document->getSequence());
            $this->assertIsString($document->getAttribute('string'));
            $this->assertEquals('text📝', $document->getAttribute('string')); // Also makes sure an emoji is working
            $this->assertIsInt($document->getAttribute('integer'));
            $this->assertEquals(5, $document->getAttribute('integer'));
            $this->assertIsInt($document->getAttribute('bigint'));
            $this->assertEquals(Database::BIG_INT_MAX, $document->getAttribute('bigint'));
        }

        $documents = $database->find(__FUNCTION__);

        $this->assertEquals(2, count($documents));

        foreach ($documents as $document) {
            $this->assertNotEmpty(true, $document->getId());
            $this->assertIsString($document->getAttribute('string'));
            $this->assertEquals('text📝', $document->getAttribute('string')); // Also makes sure an emoji is working
            $this->assertIsInt($document->getAttribute('integer'));
            $this->assertEquals(5, $document->getAttribute('integer'));
            $this->assertIsInt($document->getAttribute('bigint'));
            $this->assertEquals(Database::BIG_INT_MAX, $document->getAttribute('bigint'));
        }

        $documents[0]->setAttribute('string', 'new text📝');
        $documents[0]->setAttribute('integer', 10);
        $documents[1]->setAttribute('string', 'new text📝');
        $documents[1]->setAttribute('integer', 10);

        $results = [];
        $count = $database->upsertDocuments(__FUNCTION__, $documents, onNext: function ($doc) use (&$results) {
            $results[] = $doc;
        });

        $this->assertEquals(2, $count);

        foreach ($results as $document) {
            $this->assertNotEmpty(true, $document->getId());
            $this->assertNotEmpty(true, $document->getSequence());
            $this->assertIsString($document->getAttribute('string'));
            $this->assertEquals('new text📝', $document->getAttribute('string')); // Also makes sure an emoji is working
            $this->assertIsInt($document->getAttribute('integer'));
            $this->assertEquals(10, $document->getAttribute('integer'));
            $this->assertIsInt($document->getAttribute('bigint'));
            $this->assertEquals(Database::BIG_INT_MAX, $document->getAttribute('bigint'));
        }

        $documents = $database->find(__FUNCTION__);

        $this->assertEquals(2, count($documents));

        foreach ($documents as $index => $document) {
            $this->assertEquals($createdAt[$index], $document->getCreatedAt());
            $this->assertNotEmpty(true, $document->getId());
            $this->assertIsString($document->getAttribute('string'));
            $this->assertEquals('new text📝', $document->getAttribute('string')); // Also makes sure an emoji is working
            $this->assertIsInt($document->getAttribute('integer'));
            $this->assertEquals(10, $document->getAttribute('integer'));
            $this->assertIsInt($document->getAttribute('bigint'));
            $this->assertEquals(Database::BIG_INT_MAX, $document->getAttribute('bigint'));
        }
    }

    public function testUpsertDocumentsInc(): void
    {
        /** @var Database $database */
        $database = static::getDatabase();

        if (!$database->getAdapter()->getSupportForUpserts()) {
            $this->expectNotToPerformAssertions();
            return;
        }

        $database->createCollection(__FUNCTION__);
        $database->createAttribute(__FUNCTION__, 'string', Database::VAR_STRING, 128, false);
        $database->createAttribute(__FUNCTION__, 'integer', Database::VAR_INTEGER, 0, false);

        $documents = [
            new Document([
                '$id' => 'first',
                'string' => 'text📝',
                'integer' => 5,
                '$permissions' => [
                    Permission::read(Role::any()),
                    Permission::create(Role::any()),
                    Permission::update(Role::any()),
                    Permission::delete(Role::any()),
                ],
            ]),
            new Document([
                '$id' => 'second',
                'string' => 'text📝',
                'integer' => 5,
                '$permissions' => [
                    Permission::read(Role::any()),
                    Permission::create(Role::any()),
                    Permission::update(Role::any()),
                    Permission::delete(Role::any()),
                ],
            ]),
        ];

        $database->createDocuments(__FUNCTION__, $documents);

        $documents[0]->setAttribute('integer', 1);
        $documents[1]->setAttribute('integer', 1);

        $database->upsertDocumentsWithIncrease(
            collection: __FUNCTION__,
            attribute: 'integer',
            documents: $documents
        );

        $documents = $database->find(__FUNCTION__);

        foreach ($documents as $document) {
            $this->assertEquals(6, $document->getAttribute('integer'));
        }

        $documents[0]->setAttribute('integer', -1);
        $documents[1]->setAttribute('integer', -1);

        $database->upsertDocumentsWithIncrease(
            collection: __FUNCTION__,
            attribute: 'integer',
            documents: $documents
        );

        $documents = $database->find(__FUNCTION__);

        foreach ($documents as $document) {
            $this->assertEquals(5, $document->getAttribute('integer'));
        }
    }

    public function testUpsertDocumentsPermissions(): void
    {
        /** @var Database $database */
        $database = static::getDatabase();

        if (!$database->getAdapter()->getSupportForUpserts()) {
            $this->expectNotToPerformAssertions();
            return;
        }

        $database->createCollection(__FUNCTION__);
        $database->createAttribute(__FUNCTION__, 'string', Database::VAR_STRING, 128, true);

        $document = new Document([
            '$id' => 'first',
            'string' => 'text📝',
            '$permissions' => [
                Permission::read(Role::any()),
                Permission::create(Role::any()),
            ],
        ]);

        $database->upsertDocuments(__FUNCTION__, [$document]);

        try {
            $database->upsertDocuments(__FUNCTION__, [$document->setAttribute('string', 'updated')]);
            $this->fail('Failed to throw exception');
        } catch (Exception $e) {
            $this->assertInstanceOf(AuthorizationException::class, $e);
        }

        $document = new Document([
            '$id' => 'second',
            'string' => 'text📝',
            '$permissions' => [
                Permission::read(Role::any()),
                Permission::update(Role::any()),
            ],
        ]);

        $database->upsertDocuments(__FUNCTION__, [$document]);

        $results = [];
        $count = $database->upsertDocuments(
            __FUNCTION__,
            [$document->setAttribute('string', 'updated')],
            onNext: function ($doc) use (&$results) {
                $results[] = $doc;
            }
        );

        $this->assertEquals(1, $count);
        $this->assertEquals('updated', $results[0]->getAttribute('string'));

        $document = new Document([
            '$id' => 'third',
            'string' => 'text📝',
            '$permissions' => [
                Permission::read(Role::any()),
                Permission::update(Role::any()),
                Permission::delete(Role::any()),
            ],
        ]);

        $database->upsertDocuments(__FUNCTION__, [$document]);

        $newPermissions = [
            Permission::read(Role::any()),
            Permission::update(Role::user('user1')),
            Permission::delete(Role::user('user1')),
        ];

        $results = [];
        $count = $database->upsertDocuments(
            __FUNCTION__,
            [$document->setAttribute('$permissions', $newPermissions)],
            onNext: function ($doc) use (&$results) {
                $results[] = $doc;
            }
        );

        $this->assertEquals(1, $count);
        $this->assertEquals($newPermissions, $results[0]->getPermissions());

        $document = $database->getDocument(__FUNCTION__, 'third');

        $this->assertEquals($newPermissions, $document->getPermissions());
    }

    public function testUpsertDocumentsAttributeMismatch(): void
    {
        /** @var Database $database */
        $database = static::getDatabase();
        $collectionName = uniqid("test_attr_");

        if (!$database->getAdapter()->getSupportForUpserts()) {
            $this->expectNotToPerformAssertions();
            return;
        }

        $database->createCollection($collectionName, permissions: [
            Permission::create(Role::any()),
            Permission::read(Role::any()),
            Permission::update(Role::any()),
            Permission::delete(Role::any()),
        ], documentSecurity: false);
        $database->createAttribute($collectionName, 'first', Database::VAR_STRING, 128, true);
        $database->createAttribute($collectionName, 'last', Database::VAR_STRING, 128, false);

        $existingDocument = $database->createDocument($collectionName, new Document([
            '$id' => 'first',
            'first' => 'first',
            'last' => 'last',
        ]));

        $newDocument = new Document([
            '$id' => 'second',
            'first' => 'second',
        ]);

        // Ensure missing optionals on new document is allowed
<<<<<<< HEAD
        $docs = $database->createOrUpdateDocuments($collectionName, [
=======
        $docs = $database->upsertDocuments(__FUNCTION__, [
>>>>>>> 732ffef5
            $existingDocument->setAttribute('first', 'updated'),
            $newDocument,
        ]);

        $this->assertEquals(2, $docs);
        $this->assertEquals('updated', $existingDocument->getAttribute('first'));
        $this->assertEquals('last', $existingDocument->getAttribute('last'));
        $this->assertEquals('second', $newDocument->getAttribute('first'));
        $this->assertEquals('', $newDocument->getAttribute('last'));

        try {
<<<<<<< HEAD
            $database->createOrUpdateDocuments($collectionName, [
=======
            $database->upsertDocuments(__FUNCTION__, [
>>>>>>> 732ffef5
                $existingDocument->removeAttribute('first'),
                $newDocument
            ]);
            $this->fail('Failed to throw exception');
        } catch (Throwable $e) {
            $this->assertTrue($e instanceof StructureException, $e->getMessage());
        }

        // Ensure missing optionals on existing document is allowed
<<<<<<< HEAD
        $docs = $database->createOrUpdateDocuments($collectionName, [
=======
        $docs = $database->upsertDocuments(__FUNCTION__, [
>>>>>>> 732ffef5
            $existingDocument
                ->setAttribute('first', 'first')
                ->removeAttribute('last'),
            $newDocument
                ->setAttribute('last', 'last')
        ]);

        $this->assertEquals(2, $docs);
        $this->assertEquals('first', $existingDocument->getAttribute('first'));
        $this->assertEquals('last', $existingDocument->getAttribute('last'));
        $this->assertEquals('second', $newDocument->getAttribute('first'));
        $this->assertEquals('last', $newDocument->getAttribute('last'));

        // Ensure set null on existing document is allowed
<<<<<<< HEAD
        $docs = $database->createOrUpdateDocuments($collectionName, [
=======
        $docs = $database->upsertDocuments(__FUNCTION__, [
>>>>>>> 732ffef5
            $existingDocument
                ->setAttribute('first', 'first')
                ->setAttribute('last', null),
            $newDocument
                ->setAttribute('last', 'last')
        ]);

        $this->assertEquals(1, $docs);
        $this->assertEquals('first', $existingDocument->getAttribute('first'));
        $this->assertEquals(null, $existingDocument->getAttribute('last'));
        $this->assertEquals('second', $newDocument->getAttribute('first'));
        $this->assertEquals('last', $newDocument->getAttribute('last'));

        $doc3 = new Document([
            '$id' => 'third',
            'last' => 'last',
            'first' => 'third',
        ]);

        $doc4 = new Document([
            '$id' => 'fourth',
            'first' => 'fourth',
            'last' => 'last',
        ]);

        // Ensure mismatch of attribute orders is allowed
<<<<<<< HEAD
        $docs = $database->createOrUpdateDocuments($collectionName, [
=======
        $docs = $database->upsertDocuments(__FUNCTION__, [
>>>>>>> 732ffef5
            $doc3,
            $doc4
        ]);

        $this->assertEquals(2, $docs);
        $this->assertEquals('third', $doc3->getAttribute('first'));
        $this->assertEquals('last', $doc3->getAttribute('last'));
        $this->assertEquals('fourth', $doc4->getAttribute('first'));
        $this->assertEquals('last', $doc4->getAttribute('last'));

        $doc3 = $database->getDocument($collectionName, 'third');
        $doc4 = $database->getDocument($collectionName, 'fourth');

        $this->assertEquals('third', $doc3->getAttribute('first'));
        $this->assertEquals('last', $doc3->getAttribute('last'));
        $this->assertEquals('fourth', $doc4->getAttribute('first'));
        $this->assertEquals('last', $doc4->getAttribute('last'));
    }

    public function testUpsertDocumentsNoop(): void
    {
        if (!static::getDatabase()->getAdapter()->getSupportForUpserts()) {
            $this->expectNotToPerformAssertions();
            return;
        }

        static::getDatabase()->createCollection(__FUNCTION__);
        static::getDatabase()->createAttribute(__FUNCTION__, 'string', Database::VAR_STRING, 128, true);

        $document = new Document([
            '$id' => 'first',
            'string' => 'text📝',
            '$permissions' => [
                Permission::read(Role::any()),
                Permission::create(Role::any()),
                Permission::update(Role::any()),
                Permission::delete(Role::any()),
            ],
        ]);

        $count = static::getDatabase()->upsertDocuments(__FUNCTION__, [$document]);
        $this->assertEquals(1, $count);

        // No changes, should return 0
        $count = static::getDatabase()->upsertDocuments(__FUNCTION__, [$document]);
        $this->assertEquals(0, $count);
    }

    public function testUpsertDuplicateIds(): void
    {
        $db = static::getDatabase();
        if (!$db->getAdapter()->getSupportForUpserts()) {
            $this->expectNotToPerformAssertions();
            return;
        }

        $db->createCollection(__FUNCTION__);
        $db->createAttribute(__FUNCTION__, 'num', Database::VAR_INTEGER, 0, true);

        $doc1 = new Document(['$id' => 'dup', 'num' => 1]);
        $doc2 = new Document(['$id' => 'dup', 'num' => 2]);

        try {
            $db->upsertDocuments(__FUNCTION__, [$doc1, $doc2]);
            $this->fail('Failed to throw exception');
        } catch (\Throwable $e) {
            $this->assertInstanceOf(DuplicateException::class, $e, $e->getMessage());
        }
    }

    public function testUpsertMixedPermissionDelta(): void
    {
        $db = static::getDatabase();
        if (!$db->getAdapter()->getSupportForUpserts()) {
            $this->expectNotToPerformAssertions();
            return;
        }

        $db->createCollection(__FUNCTION__);
        $db->createAttribute(__FUNCTION__, 'v', Database::VAR_INTEGER, 0, true);

        $d1 = $db->createDocument(__FUNCTION__, new Document([
            '$id' => 'a',
            'v' => 0,
            '$permissions' => [
                Permission::update(Role::any())
            ]
        ]));
        $d2 = $db->createDocument(__FUNCTION__, new Document([
            '$id' => 'b',
            'v' => 0,
            '$permissions' => [
                Permission::update(Role::any())
            ]
        ]));

        // d1 adds write, d2 removes update
        $d1->setAttribute('$permissions', [
            Permission::read(Role::any()),
            Permission::update(Role::any())
        ]);
        $d2->setAttribute('$permissions', [
            Permission::read(Role::any())
        ]);

        $db->upsertDocuments(__FUNCTION__, [$d1, $d2]);

        $this->assertEquals([
            Permission::read(Role::any()),
            Permission::update(Role::any()),
        ], $db->getDocument(__FUNCTION__, 'a')->getPermissions());

        $this->assertEquals([
            Permission::read(Role::any()),
        ], $db->getDocument(__FUNCTION__, 'b')->getPermissions());
    }

    public function testRespectNulls(): Document
    {
        /** @var Database $database */
        $database = static::getDatabase();

        $database->createCollection('documents_nulls');

        $this->assertEquals(true, $database->createAttribute('documents_nulls', 'string', Database::VAR_STRING, 128, false));
        $this->assertEquals(true, $database->createAttribute('documents_nulls', 'integer', Database::VAR_INTEGER, 0, false));
        $this->assertEquals(true, $database->createAttribute('documents_nulls', 'bigint', Database::VAR_INTEGER, 8, false));
        $this->assertEquals(true, $database->createAttribute('documents_nulls', 'float', Database::VAR_FLOAT, 0, false));
        $this->assertEquals(true, $database->createAttribute('documents_nulls', 'boolean', Database::VAR_BOOLEAN, 0, false));

        $document = $database->createDocument('documents_nulls', new Document([
            '$permissions' => [
                Permission::read(Role::any()),
                Permission::read(Role::user('1')),
                Permission::read(Role::user('2')),
                Permission::create(Role::any()),
                Permission::create(Role::user('1x')),
                Permission::create(Role::user('2x')),
                Permission::update(Role::any()),
                Permission::update(Role::user('1x')),
                Permission::update(Role::user('2x')),
                Permission::delete(Role::any()),
                Permission::delete(Role::user('1x')),
                Permission::delete(Role::user('2x')),
            ],
        ]));

        $this->assertNotEmpty(true, $document->getId());
        $this->assertNull($document->getAttribute('string'));
        $this->assertNull($document->getAttribute('integer'));
        $this->assertNull($document->getAttribute('bigint'));
        $this->assertNull($document->getAttribute('float'));
        $this->assertNull($document->getAttribute('boolean'));
        return $document;
    }

    public function testCreateDocumentDefaults(): void
    {
        /** @var Database $database */
        $database = static::getDatabase();

        $database->createCollection('defaults');

        $this->assertEquals(true, $database->createAttribute('defaults', 'string', Database::VAR_STRING, 128, false, 'default'));
        $this->assertEquals(true, $database->createAttribute('defaults', 'integer', Database::VAR_INTEGER, 0, false, 1));
        $this->assertEquals(true, $database->createAttribute('defaults', 'float', Database::VAR_FLOAT, 0, false, 1.5));
        $this->assertEquals(true, $database->createAttribute('defaults', 'boolean', Database::VAR_BOOLEAN, 0, false, true));
        $this->assertEquals(true, $database->createAttribute('defaults', 'colors', Database::VAR_STRING, 32, false, ['red', 'green', 'blue'], true, true));
        $this->assertEquals(true, $database->createAttribute('defaults', 'datetime', Database::VAR_DATETIME, 0, false, '2000-06-12T14:12:55.000+00:00', true, false, null, [], ['datetime']));

        $document = $database->createDocument('defaults', new Document([
            '$permissions' => [
                Permission::read(Role::any()),
                Permission::create(Role::any()),
                Permission::update(Role::any()),
                Permission::delete(Role::any()),
            ],
        ]));

        $document2 = $database->getDocument('defaults', $document->getId());
        $this->assertCount(4, $document2->getPermissions());
        $this->assertEquals('read("any")', $document2->getPermissions()[0]);
        $this->assertEquals('create("any")', $document2->getPermissions()[1]);
        $this->assertEquals('update("any")', $document2->getPermissions()[2]);
        $this->assertEquals('delete("any")', $document2->getPermissions()[3]);

        $this->assertNotEmpty(true, $document->getId());
        $this->assertIsString($document->getAttribute('string'));
        $this->assertEquals('default', $document->getAttribute('string'));
        $this->assertIsInt($document->getAttribute('integer'));
        $this->assertEquals(1, $document->getAttribute('integer'));
        $this->assertIsFloat($document->getAttribute('float'));
        $this->assertEquals(1.5, $document->getAttribute('float'));
        $this->assertIsArray($document->getAttribute('colors'));
        $this->assertCount(3, $document->getAttribute('colors'));
        $this->assertEquals('red', $document->getAttribute('colors')[0]);
        $this->assertEquals('green', $document->getAttribute('colors')[1]);
        $this->assertEquals('blue', $document->getAttribute('colors')[2]);
        $this->assertEquals('2000-06-12T14:12:55.000+00:00', $document->getAttribute('datetime'));

        // cleanup collection
        $database->deleteCollection('defaults');
    }

    public function testIncreaseDecrease(): Document
    {
        /** @var Database $database */
        $database = static::getDatabase();

        $collection = 'increase_decrease';
        $database->createCollection($collection);

        $this->assertEquals(true, $database->createAttribute($collection, 'increase', Database::VAR_INTEGER, 0, true));
        $this->assertEquals(true, $database->createAttribute($collection, 'decrease', Database::VAR_INTEGER, 0, true));
        $this->assertEquals(true, $database->createAttribute($collection, 'increase_text', Database::VAR_STRING, 255, true));
        $this->assertEquals(true, $database->createAttribute($collection, 'increase_float', Database::VAR_FLOAT, 0, true));
        $this->assertEquals(true, $database->createAttribute($collection, 'sizes', Database::VAR_INTEGER, 8, required: false, array: true));

        $document = $database->createDocument($collection, new Document([
            'increase' => 100,
            'decrease' => 100,
            'increase_float' => 100,
            'increase_text' => 'some text',
            'sizes' => [10, 20, 30],
            '$permissions' => [
                Permission::read(Role::any()),
                Permission::create(Role::any()),
                Permission::update(Role::any()),
                Permission::delete(Role::any()),
            ]
        ]));

        $updatedAt = $document->getUpdatedAt();

        $doc = $database->increaseDocumentAttribute($collection, $document->getId(), 'increase', 1, 101);
        $this->assertEquals(101, $doc->getAttribute('increase'));

        $document = $database->getDocument($collection, $document->getId());
        $this->assertEquals(101, $document->getAttribute('increase'));
        $this->assertNotEquals($updatedAt, $document->getUpdatedAt());

        $doc = $database->decreaseDocumentAttribute($collection, $document->getId(), 'decrease', 1, 98);
        $this->assertEquals(99, $doc->getAttribute('decrease'));
        $document = $database->getDocument($collection, $document->getId());
        $this->assertEquals(99, $document->getAttribute('decrease'));

        $doc = $database->increaseDocumentAttribute($collection, $document->getId(), 'increase_float', 5.5, 110);
        $this->assertEquals(105.5, $doc->getAttribute('increase_float'));
        $document = $database->getDocument($collection, $document->getId());
        $this->assertEquals(105.5, $document->getAttribute('increase_float'));

        $doc = $database->decreaseDocumentAttribute($collection, $document->getId(), 'increase_float', 1.1, 100);
        $this->assertEquals(104.4, $doc->getAttribute('increase_float'));
        $document = $database->getDocument($collection, $document->getId());
        $this->assertEquals(104.4, $document->getAttribute('increase_float'));

        return $document;
    }

    /**
     * @depends testIncreaseDecrease
     */
    public function testIncreaseLimitMax(Document $document): void
    {
        /** @var Database $database */
        $database = static::getDatabase();

        $this->expectException(Exception::class);
        $this->assertEquals(true, $database->increaseDocumentAttribute('increase_decrease', $document->getId(), 'increase', 10.5, 102.4));
    }

    /**
     * @depends testIncreaseDecrease
     */
    public function testDecreaseLimitMin(Document $document): void
    {
        /** @var Database $database */
        $database = static::getDatabase();

        try {
            $database->decreaseDocumentAttribute(
                'increase_decrease',
                $document->getId(),
                'decrease',
                10,
                99
            );
            $this->fail('Failed to throw exception');
        } catch (Exception $e) {
            $this->assertInstanceOf(LimitException::class, $e);
        }

        try {
            $database->decreaseDocumentAttribute(
                'increase_decrease',
                $document->getId(),
                'decrease',
                1000,
                0
            );
            $this->fail('Failed to throw exception');
        } catch (Exception $e) {
            $this->assertInstanceOf(LimitException::class, $e);
        }
    }

    /**
     * @depends testIncreaseDecrease
     */
    public function testIncreaseTextAttribute(Document $document): void
    {
        /** @var Database $database */
        $database = static::getDatabase();

        try {
            $this->assertEquals(false, $database->increaseDocumentAttribute('increase_decrease', $document->getId(), 'increase_text'));
            $this->fail('Expected TypeException not thrown');
        } catch (Exception $e) {
            $this->assertInstanceOf(TypeException::class, $e, $e->getMessage());
        }
    }

    /**
     * @depends testIncreaseDecrease
     */
    public function testIncreaseArrayAttribute(Document $document): void
    {
        /** @var Database $database */
        $database = static::getDatabase();

        try {
            $this->assertEquals(false, $database->increaseDocumentAttribute('increase_decrease', $document->getId(), 'sizes'));
            $this->fail('Expected TypeException not thrown');
        } catch (Exception $e) {
            $this->assertInstanceOf(TypeException::class, $e);
        }
    }

    /**
      * @depends testCreateDocument
      */
    public function testGetDocument(Document $document): Document
    {
        /** @var Database $database */
        $database = static::getDatabase();

        $document = $database->getDocument('documents', $document->getId());

        $this->assertNotEmpty(true, $document->getId());
        $this->assertIsString($document->getAttribute('string'));
        $this->assertEquals('text📝', $document->getAttribute('string'));
        $this->assertIsInt($document->getAttribute('integer_signed'));
        $this->assertEquals(-Database::INT_MAX, $document->getAttribute('integer_signed'));
        $this->assertIsFloat($document->getAttribute('float_signed'));
        $this->assertEquals(-5.55, $document->getAttribute('float_signed'));
        $this->assertIsFloat($document->getAttribute('float_unsigned'));
        $this->assertEquals(5.55, $document->getAttribute('float_unsigned'));
        $this->assertIsBool($document->getAttribute('boolean'));
        $this->assertEquals(true, $document->getAttribute('boolean'));
        $this->assertIsArray($document->getAttribute('colors'));
        $this->assertEquals(['pink', 'green', 'blue'], $document->getAttribute('colors'));
        $this->assertEquals('Works', $document->getAttribute('with-dash'));

        return $document;
    }

    /**
     * @depends testCreateDocument
     */
    public function testGetDocumentSelect(Document $document): Document
    {
        $documentId = $document->getId();

        /** @var Database $database */
        $database = static::getDatabase();

        $document = $database->getDocument('documents', $documentId, [
            Query::select(['string', 'integer_signed']),
        ]);

        $this->assertFalse($document->isEmpty());
        $this->assertIsString($document->getAttribute('string'));
        $this->assertEquals('text📝', $document->getAttribute('string'));
        $this->assertIsInt($document->getAttribute('integer_signed'));
        $this->assertEquals(-Database::INT_MAX, $document->getAttribute('integer_signed'));
        $this->assertArrayNotHasKey('float', $document->getAttributes());
        $this->assertArrayNotHasKey('boolean', $document->getAttributes());
        $this->assertArrayNotHasKey('colors', $document->getAttributes());
        $this->assertArrayNotHasKey('with-dash', $document->getAttributes());
        $this->assertArrayHasKey('$id', $document);
        $this->assertArrayHasKey('$sequence', $document);
        $this->assertArrayHasKey('$createdAt', $document);
        $this->assertArrayHasKey('$updatedAt', $document);
        $this->assertArrayHasKey('$permissions', $document);
        $this->assertArrayHasKey('$collection', $document);

        $document = $database->getDocument('documents', $documentId, [
            Query::select(['string', 'integer_signed', '$id']),
        ]);

        $this->assertArrayHasKey('$id', $document);
        $this->assertArrayHasKey('$sequence', $document);
        $this->assertArrayHasKey('$createdAt', $document);
        $this->assertArrayHasKey('$updatedAt', $document);
        $this->assertArrayHasKey('$permissions', $document);
        $this->assertArrayHasKey('$collection', $document);
        $this->assertArrayHasKey('string', $document);
        $this->assertArrayHasKey('integer_signed', $document);
        $this->assertArrayNotHasKey('float', $document);

        return $document;
    }
    /**
     * @return array<string, mixed>
     */
    public function testFind(): array
    {
        Authorization::setRole(Role::any()->toString());

        /** @var Database $database */
        $database = static::getDatabase();

        $database->createCollection('movies', permissions: [
            Permission::create(Role::any()),
            Permission::update(Role::users())
        ]);

        $this->assertEquals(true, $database->createAttribute('movies', 'name', Database::VAR_STRING, 128, true));
        $this->assertEquals(true, $database->createAttribute('movies', 'director', Database::VAR_STRING, 128, true));
        $this->assertEquals(true, $database->createAttribute('movies', 'year', Database::VAR_INTEGER, 0, true));
        $this->assertEquals(true, $database->createAttribute('movies', 'price', Database::VAR_FLOAT, 0, true));
        $this->assertEquals(true, $database->createAttribute('movies', 'active', Database::VAR_BOOLEAN, 0, true));
        $this->assertEquals(true, $database->createAttribute('movies', 'genres', Database::VAR_STRING, 32, true, null, true, true));
        $this->assertEquals(true, $database->createAttribute('movies', 'with-dash', Database::VAR_STRING, 128, true));
        $this->assertEquals(true, $database->createAttribute('movies', 'nullable', Database::VAR_STRING, 128, false));

        try {
            $database->createDocument('movies', new Document(['$id' => ['id_as_array']]));
            $this->fail('Failed to throw exception');
        } catch (Throwable $e) {
            $this->assertEquals('$id must be of type string', $e->getMessage());
            $this->assertInstanceOf(StructureException::class, $e);
        }

        $document = $database->createDocument('movies', new Document([
            '$id' => ID::custom('frozen'),
            '$permissions' => [
                Permission::read(Role::any()),
                Permission::read(Role::user('1')),
                Permission::read(Role::user('2')),
                Permission::create(Role::any()),
                Permission::create(Role::user('1x')),
                Permission::create(Role::user('2x')),
                Permission::update(Role::any()),
                Permission::update(Role::user('1x')),
                Permission::update(Role::user('2x')),
                Permission::delete(Role::any()),
                Permission::delete(Role::user('1x')),
                Permission::delete(Role::user('2x')),
            ],
            'name' => 'Frozen',
            'director' => 'Chris Buck & Jennifer Lee',
            'year' => 2013,
            'price' => 39.50,
            'active' => true,
            'genres' => ['animation', 'kids'],
            'with-dash' => 'Works'
        ]));

        $database->createDocument('movies', new Document([
            '$permissions' => [
                Permission::read(Role::any()),
                Permission::read(Role::user('1')),
                Permission::read(Role::user('2')),
                Permission::create(Role::any()),
                Permission::create(Role::user('1x')),
                Permission::create(Role::user('2x')),
                Permission::update(Role::any()),
                Permission::update(Role::user('1x')),
                Permission::update(Role::user('2x')),
                Permission::delete(Role::any()),
                Permission::delete(Role::user('1x')),
                Permission::delete(Role::user('2x')),
            ],
            'name' => 'Frozen II',
            'director' => 'Chris Buck & Jennifer Lee',
            'year' => 2019,
            'price' => 39.50,
            'active' => true,
            'genres' => ['animation', 'kids'],
            'with-dash' => 'Works'
        ]));

        $database->createDocument('movies', new Document([
            '$permissions' => [
                Permission::read(Role::any()),
                Permission::read(Role::user('1')),
                Permission::read(Role::user('2')),
                Permission::create(Role::any()),
                Permission::create(Role::user('1x')),
                Permission::create(Role::user('2x')),
                Permission::update(Role::any()),
                Permission::update(Role::user('1x')),
                Permission::update(Role::user('2x')),
                Permission::delete(Role::any()),
                Permission::delete(Role::user('1x')),
                Permission::delete(Role::user('2x')),
            ],
            'name' => 'Captain America: The First Avenger',
            'director' => 'Joe Johnston',
            'year' => 2011,
            'price' => 25.94,
            'active' => true,
            'genres' => ['science fiction', 'action', 'comics'],
            'with-dash' => 'Works2'
        ]));

        $database->createDocument('movies', new Document([
            '$permissions' => [
                Permission::read(Role::any()),
                Permission::read(Role::user('1')),
                Permission::read(Role::user('2')),
                Permission::create(Role::any()),
                Permission::create(Role::user('1x')),
                Permission::create(Role::user('2x')),
                Permission::update(Role::any()),
                Permission::update(Role::user('1x')),
                Permission::update(Role::user('2x')),
                Permission::delete(Role::any()),
                Permission::delete(Role::user('1x')),
                Permission::delete(Role::user('2x')),
            ],
            'name' => 'Captain Marvel',
            'director' => 'Anna Boden & Ryan Fleck',
            'year' => 2019,
            'price' => 25.99,
            'active' => true,
            'genres' => ['science fiction', 'action', 'comics'],
            'with-dash' => 'Works2'
        ]));

        $database->createDocument('movies', new Document([
            '$permissions' => [
                Permission::read(Role::any()),
                Permission::read(Role::user('1')),
                Permission::read(Role::user('2')),
                Permission::create(Role::any()),
                Permission::create(Role::user('1x')),
                Permission::create(Role::user('2x')),
                Permission::update(Role::any()),
                Permission::update(Role::user('1x')),
                Permission::update(Role::user('2x')),
                Permission::delete(Role::any()),
                Permission::delete(Role::user('1x')),
                Permission::delete(Role::user('2x')),
            ],
            'name' => 'Work in Progress',
            'director' => 'TBD',
            'year' => 2025,
            'price' => 0.0,
            'active' => false,
            'genres' => [],
            'with-dash' => 'Works3'
        ]));

        $database->createDocument('movies', new Document([
            '$permissions' => [
                Permission::read(Role::user('x')),
                Permission::create(Role::any()),
                Permission::create(Role::user('1x')),
                Permission::create(Role::user('2x')),
                Permission::update(Role::any()),
                Permission::update(Role::user('1x')),
                Permission::update(Role::user('2x')),
                Permission::delete(Role::any()),
                Permission::delete(Role::user('1x')),
                Permission::delete(Role::user('2x')),
            ],
            'name' => 'Work in Progress 2',
            'director' => 'TBD',
            'year' => 2026,
            'price' => 0.0,
            'active' => false,
            'genres' => [],
            'with-dash' => 'Works3',
            'nullable' => 'Not null'
        ]));

        return [
            '$sequence' => $document->getSequence()
        ];
    }

    /**
    * @depends testFind
    */
    public function testFindOne(): void
    {
        /** @var Database $database */
        $database = static::getDatabase();

        $document = $database->findOne('movies', [
            Query::offset(2),
            Query::orderAsc('name')
        ]);

        $this->assertFalse($document->isEmpty());
        $this->assertEquals('Frozen', $document->getAttribute('name'));

        $document = $database->findOne('movies', [
            Query::offset(10)
        ]);
        $this->assertTrue($document->isEmpty());
    }

    public function testFindBasicChecks(): void
    {
        /** @var Database $database */
        $database = static::getDatabase();

        $documents = $database->find('movies');
        $movieDocuments = $documents;

        $this->assertEquals(5, count($documents));
        $this->assertNotEmpty($documents[0]->getId());
        $this->assertEquals('movies', $documents[0]->getCollection());
        $this->assertEquals(['any', 'user:1', 'user:2'], $documents[0]->getRead());
        $this->assertEquals(['any', 'user:1x', 'user:2x'], $documents[0]->getWrite());
        $this->assertEquals('Frozen', $documents[0]->getAttribute('name'));
        $this->assertEquals('Chris Buck & Jennifer Lee', $documents[0]->getAttribute('director'));
        $this->assertIsString($documents[0]->getAttribute('director'));
        $this->assertEquals(2013, $documents[0]->getAttribute('year'));
        $this->assertIsInt($documents[0]->getAttribute('year'));
        $this->assertEquals(39.50, $documents[0]->getAttribute('price'));
        $this->assertIsFloat($documents[0]->getAttribute('price'));
        $this->assertEquals(true, $documents[0]->getAttribute('active'));
        $this->assertIsBool($documents[0]->getAttribute('active'));
        $this->assertEquals(['animation', 'kids'], $documents[0]->getAttribute('genres'));
        $this->assertIsArray($documents[0]->getAttribute('genres'));
        $this->assertEquals('Works', $documents[0]->getAttribute('with-dash'));

        // Alphabetical order
        $sortedDocuments = $movieDocuments;
        \usort($sortedDocuments, function ($doc1, $doc2) {
            return strcmp($doc1['$id'], $doc2['$id']);
        });

        $firstDocumentId = $sortedDocuments[0]->getId();
        $lastDocumentId = $sortedDocuments[\count($sortedDocuments) - 1]->getId();

        /**
         * Check $id: Notice, this orders ID names alphabetically, not by internal numeric ID
         */
        $documents = $database->find('movies', [
            Query::limit(25),
            Query::offset(0),
            Query::orderDesc('$id'),
        ]);
        $this->assertEquals($lastDocumentId, $documents[0]->getId());
        $documents = $database->find('movies', [
            Query::limit(25),
            Query::offset(0),
            Query::orderAsc('$id'),
        ]);
        $this->assertEquals($firstDocumentId, $documents[0]->getId());

        /**
         * Check internal numeric ID sorting
         */
        $documents = $database->find('movies', [
            Query::limit(25),
            Query::offset(0),
            Query::orderDesc(''),
        ]);
        $this->assertEquals($movieDocuments[\count($movieDocuments) - 1]->getId(), $documents[0]->getId());
        $documents = $database->find('movies', [
            Query::limit(25),
            Query::offset(0),
            Query::orderAsc(''),
        ]);
        $this->assertEquals($movieDocuments[0]->getId(), $documents[0]->getId());
    }

    public function testFindCheckPermissions(): void
    {
        /** @var Database $database */
        $database = static::getDatabase();

        /**
         * Check Permissions
         */
        Authorization::setRole('user:x');
        $documents = $database->find('movies');

        $this->assertEquals(6, count($documents));
    }

    public function testFindCheckInteger(): void
    {
        /** @var Database $database */
        $database = static::getDatabase();

        /**
         * Query with dash attribute
         */
        $documents = $database->find('movies', [
            Query::equal('with-dash', ['Works']),
        ]);

        $this->assertEquals(2, count($documents));

        $documents = $database->find('movies', [
            Query::equal('with-dash', ['Works2', 'Works3']),
        ]);

        $this->assertEquals(4, count($documents));

        /**
         * Check an Integer condition
         */
        $documents = $database->find('movies', [
            Query::equal('year', [2019]),
        ]);

        $this->assertEquals(2, count($documents));
        $this->assertEquals('Frozen II', $documents[0]['name']);
        $this->assertEquals('Captain Marvel', $documents[1]['name']);
    }

    public function testFindBoolean(): void
    {
        /** @var Database $database */
        $database = static::getDatabase();

        /**
         * Boolean condition
         */
        $documents = $database->find('movies', [
            Query::equal('active', [true]),
        ]);

        $this->assertEquals(4, count($documents));
    }

    public function testFindStringQueryEqual(): void
    {
        /** @var Database $database */
        $database = static::getDatabase();

        /**
         * String condition
         */
        $documents = $database->find('movies', [
            Query::equal('director', ['TBD']),
        ]);

        $this->assertEquals(2, count($documents));

        $documents = $database->find('movies', [
            Query::equal('director', ['']),
        ]);

        $this->assertEquals(0, count($documents));
    }


    public function testFindNotEqual(): void
    {
        /** @var Database $database */
        $database = static::getDatabase();

        /**
         * Not Equal query
         */
        $documents = $database->find('movies', [
            Query::notEqual('director', 'TBD'),
        ]);

        $this->assertGreaterThan(0, count($documents));

        foreach ($documents as $document) {
            $this->assertTrue($document['director'] !== 'TBD');
        }

        $documents = $database->find('movies', [
            Query::notEqual('director', ''),
        ]);

        $total = $database->count('movies');

        $this->assertEquals($total, count($documents));
    }

    public function testFindBetween(): void
    {
        /** @var Database $database */
        $database = static::getDatabase();

        $documents = $database->find('movies', [
            Query::between('price', 25.94, 25.99),
        ]);
        $this->assertEquals(2, count($documents));

        $documents = $database->find('movies', [
            Query::between('price', 30, 35),
        ]);
        $this->assertEquals(0, count($documents));

        $documents = $database->find('movies', [
            Query::between('$createdAt', '1975-12-06', '2050-12-06'),
        ]);
        $this->assertEquals(6, count($documents));

        $documents = $database->find('movies', [
            Query::between('$updatedAt', '1975-12-06T07:08:49.733+02:00', '2050-02-05T10:15:21.825+00:00'),
        ]);
        $this->assertEquals(6, count($documents));
    }

    public function testFindFloat(): void
    {
        /** @var Database $database */
        $database = static::getDatabase();

        /**
         * Float condition
         */
        $documents = $database->find('movies', [
            Query::lessThan('price', 26.00),
            Query::greaterThan('price', 25.98),
        ]);

        $this->assertEquals(1, count($documents));
    }

    public function testFindContains(): void
    {
        /** @var Database $database */
        $database = static::getDatabase();

        if (!$database->getAdapter()->getSupportForQueryContains()) {
            $this->expectNotToPerformAssertions();
            return;
        }

        $documents = $database->find('movies', [
            Query::contains('genres', ['comics'])
        ]);

        $this->assertEquals(2, count($documents));

        /**
         * Array contains OR condition
         */
        $documents = $database->find('movies', [
            Query::contains('genres', ['comics', 'kids']),
        ]);

        $this->assertEquals(4, count($documents));

        $documents = $database->find('movies', [
            Query::contains('genres', ['non-existent']),
        ]);

        $this->assertEquals(0, count($documents));

        try {
            $database->find('movies', [
                Query::contains('price', [10.5]),
            ]);
            $this->fail('Failed to throw exception');
        } catch (Throwable $e) {
            $this->assertEquals('Invalid query: Cannot query contains on attribute "price" because it is not an array or string.', $e->getMessage());
            $this->assertTrue($e instanceof DatabaseException);
        }
    }

    public function testFindFulltext(): void
    {
        /** @var Database $database */
        $database = static::getDatabase();

        /**
         * Fulltext search
         */
        if ($this->getDatabase()->getAdapter()->getSupportForFulltextIndex()) {
            $success = $database->createIndex('movies', 'name', Database::INDEX_FULLTEXT, ['name']);
            $this->assertEquals(true, $success);

            $documents = $database->find('movies', [
                Query::search('name', 'captain'),
            ]);

            $this->assertEquals(2, count($documents));

            /**
             * Fulltext search (wildcard)
             */

            // TODO: Looks like the MongoDB implementation is a bit more complex, skipping that for now.
            // TODO: I think this needs a changes? how do we distinguish between regular full text and wildcard?

            if ($this->getDatabase()->getAdapter()->getSupportForFulltextWildCardIndex()) {
                $documents = $database->find('movies', [
                    Query::search('name', 'cap'),
                ]);

                $this->assertEquals(2, count($documents));
            }
        }

        $this->assertEquals(true, true); // Test must do an assertion
    }
    public function testFindFulltextSpecialChars(): void
    {
        /** @var Database $database */
        $database = static::getDatabase();

        if (!$database->getAdapter()->getSupportForFulltextIndex()) {
            $this->expectNotToPerformAssertions();
            return;
        }

        $collection = 'full_text';
        $database->createCollection($collection, permissions: [
            Permission::create(Role::any()),
            Permission::update(Role::users())
        ]);

        $this->assertTrue($database->createAttribute($collection, 'ft', Database::VAR_STRING, 128, true));
        $this->assertTrue($database->createIndex($collection, 'ft-index', Database::INDEX_FULLTEXT, ['ft']));

        $database->createDocument($collection, new Document([
            '$permissions' => [Permission::read(Role::any())],
            'ft' => 'Alf: chapter_4@nasa.com'
        ]));

        $documents = $database->find($collection, [
            Query::search('ft', 'chapter_4'),
        ]);
        $this->assertEquals(1, count($documents));

        $database->createDocument($collection, new Document([
            '$permissions' => [Permission::read(Role::any())],
            'ft' => 'al@ba.io +-*)(<>~'
        ]));

        $documents = $database->find($collection, [
            Query::search('ft', 'al@ba.io'), // === al ba io*
        ]);

        if ($database->getAdapter()->getSupportForFulltextWildcardIndex()) {
            $this->assertEquals(0, count($documents));
        } else {
            $this->assertEquals(1, count($documents));
        }

        $database->createDocument($collection, new Document([
            '$permissions' => [Permission::read(Role::any())],
            'ft' => 'donald duck'
        ]));

        $database->createDocument($collection, new Document([
            '$permissions' => [Permission::read(Role::any())],
            'ft' => 'donald trump'
        ]));

        $documents = $database->find($collection, [
            Query::search('ft', 'donald trump'),
            Query::orderAsc('ft'),
        ]);
        $this->assertEquals(2, count($documents));

        $documents = $database->find($collection, [
            Query::search('ft', '"donald trump"'), // Exact match
        ]);

        $this->assertEquals(1, count($documents));
    }

    public function testFindMultipleConditions(): void
    {
        /** @var Database $database */
        $database = static::getDatabase();

        /**
         * Multiple conditions
         */
        $documents = $database->find('movies', [
            Query::equal('director', ['TBD']),
            Query::equal('year', [2026]),
        ]);

        $this->assertEquals(1, count($documents));

        /**
         * Multiple conditions and OR values
         */
        $documents = $database->find('movies', [
            Query::equal('name', ['Frozen II', 'Captain Marvel']),
        ]);

        $this->assertEquals(2, count($documents));
        $this->assertEquals('Frozen II', $documents[0]['name']);
        $this->assertEquals('Captain Marvel', $documents[1]['name']);
    }

    public function testFindByID(): void
    {
        /** @var Database $database */
        $database = static::getDatabase();

        /**
         * $id condition
         */
        $documents = $database->find('movies', [
            Query::equal('$id', ['frozen']),
        ]);

        $this->assertEquals(1, count($documents));
        $this->assertEquals('Frozen', $documents[0]['name']);
    }
    /**
     * @depends testFind
     * @param array<string, mixed> $data
     * @return void
     * @throws \Utopia\Database\Exception
     */
    public function testFindByInternalID(array $data): void
    {
        /** @var Database $database */
        $database = static::getDatabase();

        /**
         * Test that internal ID queries are handled correctly
         */
        $documents = $database->find('movies', [
            Query::equal('$sequence', [$data['$sequence']]),
        ]);

        $this->assertEquals(1, count($documents));
    }

    public function testFindOrderBy(): void
    {
        /** @var Database $database */
        $database = static::getDatabase();

        /**
         * ORDER BY
         */
        $documents = $database->find('movies', [
            Query::limit(25),
            Query::offset(0),
            Query::orderDesc('price'),
            Query::orderAsc('name')
        ]);

        $this->assertEquals(6, count($documents));
        $this->assertEquals('Frozen', $documents[0]['name']);
        $this->assertEquals('Frozen II', $documents[1]['name']);
        $this->assertEquals('Captain Marvel', $documents[2]['name']);
        $this->assertEquals('Captain America: The First Avenger', $documents[3]['name']);
        $this->assertEquals('Work in Progress', $documents[4]['name']);
        $this->assertEquals('Work in Progress 2', $documents[5]['name']);
    }
    public function testFindOrderByNatural(): void
    {
        /** @var Database $database */
        $database = static::getDatabase();

        /**
         * ORDER BY natural
         */
        $base = array_reverse($database->find('movies', [
            Query::limit(25),
            Query::offset(0),
        ]));
        $documents = $database->find('movies', [
            Query::limit(25),
            Query::offset(0),
            Query::orderDesc(''),
        ]);

        $this->assertEquals(6, count($documents));
        $this->assertEquals($base[0]['name'], $documents[0]['name']);
        $this->assertEquals($base[1]['name'], $documents[1]['name']);
        $this->assertEquals($base[2]['name'], $documents[2]['name']);
        $this->assertEquals($base[3]['name'], $documents[3]['name']);
        $this->assertEquals($base[4]['name'], $documents[4]['name']);
        $this->assertEquals($base[5]['name'], $documents[5]['name']);
    }
    public function testFindOrderByMultipleAttributes(): void
    {
        /** @var Database $database */
        $database = static::getDatabase();

        /**
         * ORDER BY - Multiple attributes
         */
        $documents = $database->find('movies', [
            Query::limit(25),
            Query::offset(0),
            Query::orderDesc('price'),
            Query::orderDesc('name')
        ]);

        $this->assertEquals(6, count($documents));
        $this->assertEquals('Frozen II', $documents[0]['name']);
        $this->assertEquals('Frozen', $documents[1]['name']);
        $this->assertEquals('Captain Marvel', $documents[2]['name']);
        $this->assertEquals('Captain America: The First Avenger', $documents[3]['name']);
        $this->assertEquals('Work in Progress 2', $documents[4]['name']);
        $this->assertEquals('Work in Progress', $documents[5]['name']);
    }

    public function testFindOrderByCursorAfter(): void
    {
        /** @var Database $database */
        $database = static::getDatabase();

        /**
         * ORDER BY - After
         */
        $movies = $database->find('movies', [
            Query::limit(25),
            Query::offset(0),
        ]);

        $documents = $database->find('movies', [
            Query::limit(2),
            Query::offset(0),
            Query::cursorAfter($movies[1])
        ]);
        $this->assertEquals(2, count($documents));
        $this->assertEquals($movies[2]['name'], $documents[0]['name']);
        $this->assertEquals($movies[3]['name'], $documents[1]['name']);

        $documents = $database->find('movies', [
            Query::limit(2),
            Query::offset(0),
            Query::cursorAfter($movies[3])
        ]);
        $this->assertEquals(2, count($documents));
        $this->assertEquals($movies[4]['name'], $documents[0]['name']);
        $this->assertEquals($movies[5]['name'], $documents[1]['name']);

        $documents = $database->find('movies', [
            Query::limit(2),
            Query::offset(0),
            Query::cursorAfter($movies[4])
        ]);
        $this->assertEquals(1, count($documents));
        $this->assertEquals($movies[5]['name'], $documents[0]['name']);

        $documents = $database->find('movies', [
            Query::limit(2),
            Query::offset(0),
            Query::cursorAfter($movies[5])
        ]);
        $this->assertEmpty(count($documents));

        /**
         * Multiple order by, Test tie-break on year 2019
         */
        $movies = $database->find('movies', [
            Query::orderAsc('year'),
            Query::orderAsc('price'),
        ]);

        $this->assertEquals(6, count($movies));

        $this->assertEquals($movies[0]['name'], 'Captain America: The First Avenger');
        $this->assertEquals($movies[0]['year'], 2011);
        $this->assertEquals($movies[0]['price'], 25.94);

        $this->assertEquals($movies[1]['name'], 'Frozen');
        $this->assertEquals($movies[1]['year'], 2013);
        $this->assertEquals($movies[1]['price'], 39.5);

        $this->assertEquals($movies[2]['name'], 'Captain Marvel');
        $this->assertEquals($movies[2]['year'], 2019);
        $this->assertEquals($movies[2]['price'], 25.99);

        $this->assertEquals($movies[3]['name'], 'Frozen II');
        $this->assertEquals($movies[3]['year'], 2019);
        $this->assertEquals($movies[3]['price'], 39.5);

        $this->assertEquals($movies[4]['name'], 'Work in Progress');
        $this->assertEquals($movies[4]['year'], 2025);
        $this->assertEquals($movies[4]['price'], 0);

        $this->assertEquals($movies[5]['name'], 'Work in Progress 2');
        $this->assertEquals($movies[5]['year'], 2026);
        $this->assertEquals($movies[5]['price'], 0);

        $pos = 2;
        $documents = $database->find('movies', [
            Query::orderAsc('year'),
            Query::orderAsc('price'),
            Query::cursorAfter($movies[$pos])
        ]);

        $this->assertEquals(3, count($documents));

        foreach ($documents as $i => $document) {
            $this->assertEquals($document['name'], $movies[$i + 1 + $pos]['name']);
            $this->assertEquals($document['price'], $movies[$i + 1 + $pos]['price']);
            $this->assertEquals($document['year'], $movies[$i + 1 + $pos]['year']);
        }
    }


    public function testFindOrderByCursorBefore(): void
    {
        /** @var Database $database */
        $database = static::getDatabase();

        /**
         * ORDER BY - Before
         */
        $movies = $database->find('movies', [
            Query::limit(25),
            Query::offset(0),
        ]);

        $documents = $database->find('movies', [
            Query::limit(2),
            Query::offset(0),
            Query::cursorBefore($movies[5])
        ]);
        $this->assertEquals(2, count($documents));
        $this->assertEquals($movies[3]['name'], $documents[0]['name']);
        $this->assertEquals($movies[4]['name'], $documents[1]['name']);

        $documents = $database->find('movies', [
            Query::limit(2),
            Query::offset(0),
            Query::cursorBefore($movies[3])
        ]);
        $this->assertEquals(2, count($documents));
        $this->assertEquals($movies[1]['name'], $documents[0]['name']);
        $this->assertEquals($movies[2]['name'], $documents[1]['name']);

        $documents = $database->find('movies', [
            Query::limit(2),
            Query::offset(0),
            Query::cursorBefore($movies[2])
        ]);
        $this->assertEquals(2, count($documents));
        $this->assertEquals($movies[0]['name'], $documents[0]['name']);
        $this->assertEquals($movies[1]['name'], $documents[1]['name']);

        $documents = $database->find('movies', [
            Query::limit(2),
            Query::offset(0),
            Query::cursorBefore($movies[1])
        ]);
        $this->assertEquals(1, count($documents));
        $this->assertEquals($movies[0]['name'], $documents[0]['name']);

        $documents = $database->find('movies', [
            Query::limit(2),
            Query::offset(0),
            Query::cursorBefore($movies[0])
        ]);
        $this->assertEmpty(count($documents));
    }

    public function testFindOrderByAfterNaturalOrder(): void
    {
        /** @var Database $database */
        $database = static::getDatabase();

        /**
         * ORDER BY - After by natural order
         */
        $movies = array_reverse($database->find('movies', [
            Query::limit(25),
            Query::offset(0),
        ]));

        $documents = $database->find('movies', [
            Query::limit(2),
            Query::offset(0),
            Query::orderDesc(''),
            Query::cursorAfter($movies[1])
        ]);
        $this->assertEquals(2, count($documents));
        $this->assertEquals($movies[2]['name'], $documents[0]['name']);
        $this->assertEquals($movies[3]['name'], $documents[1]['name']);

        $documents = $database->find('movies', [
            Query::limit(2),
            Query::offset(0),
            Query::orderDesc(''),
            Query::cursorAfter($movies[3])
        ]);
        $this->assertEquals(2, count($documents));
        $this->assertEquals($movies[4]['name'], $documents[0]['name']);
        $this->assertEquals($movies[5]['name'], $documents[1]['name']);

        $documents = $database->find('movies', [
            Query::limit(2),
            Query::offset(0),
            Query::orderDesc(''),
            Query::cursorAfter($movies[4])
        ]);
        $this->assertEquals(1, count($documents));
        $this->assertEquals($movies[5]['name'], $documents[0]['name']);

        $documents = $database->find('movies', [
            Query::limit(2),
            Query::offset(0),
            Query::orderDesc(''),
            Query::cursorAfter($movies[5])
        ]);
        $this->assertEmpty(count($documents));
    }
    public function testFindOrderByBeforeNaturalOrder(): void
    {
        /** @var Database $database */
        $database = static::getDatabase();

        /**
         * ORDER BY - Before by natural order
         */
        $movies = $database->find('movies', [
            Query::limit(25),
            Query::offset(0),
            Query::orderDesc(''),
        ]);

        $documents = $database->find('movies', [
            Query::limit(2),
            Query::offset(0),
            Query::orderDesc(''),
            Query::cursorBefore($movies[5])
        ]);
        $this->assertEquals(2, count($documents));
        $this->assertEquals($movies[3]['name'], $documents[0]['name']);
        $this->assertEquals($movies[4]['name'], $documents[1]['name']);

        $documents = $database->find('movies', [
            Query::limit(2),
            Query::offset(0),
            Query::orderDesc(''),
            Query::cursorBefore($movies[3])
        ]);
        $this->assertEquals(2, count($documents));
        $this->assertEquals($movies[1]['name'], $documents[0]['name']);
        $this->assertEquals($movies[2]['name'], $documents[1]['name']);

        $documents = $database->find('movies', [
            Query::limit(2),
            Query::offset(0),
            Query::orderDesc(''),
            Query::cursorBefore($movies[2])
        ]);
        $this->assertEquals(2, count($documents));
        $this->assertEquals($movies[0]['name'], $documents[0]['name']);
        $this->assertEquals($movies[1]['name'], $documents[1]['name']);

        $documents = $database->find('movies', [
            Query::limit(2),
            Query::offset(0),
            Query::orderDesc(''),
            Query::cursorBefore($movies[1])
        ]);
        $this->assertEquals(1, count($documents));
        $this->assertEquals($movies[0]['name'], $documents[0]['name']);

        $documents = $database->find('movies', [
            Query::limit(2),
            Query::offset(0),
            Query::orderDesc(''),
            Query::cursorBefore($movies[0])
        ]);
        $this->assertEmpty(count($documents));
    }

    public function testFindOrderBySingleAttributeAfter(): void
    {
        /** @var Database $database */
        $database = static::getDatabase();

        /**
         * ORDER BY - Single Attribute After
         */
        $movies = $database->find('movies', [
            Query::limit(25),
            Query::offset(0),
            Query::orderDesc('year')
        ]);

        $documents = $database->find('movies', [
            Query::limit(2),
            Query::offset(0),
            Query::orderDesc('year'),
            Query::cursorAfter($movies[1])
        ]);

        $this->assertEquals(2, count($documents));
        $this->assertEquals($movies[2]['name'], $documents[0]['name']);
        $this->assertEquals($movies[3]['name'], $documents[1]['name']);

        $documents = $database->find('movies', [
            Query::limit(2),
            Query::offset(0),
            Query::orderDesc('year'),
            Query::cursorAfter($movies[3])
        ]);
        $this->assertEquals(2, count($documents));
        $this->assertEquals($movies[4]['name'], $documents[0]['name']);
        $this->assertEquals($movies[5]['name'], $documents[1]['name']);

        $documents = $database->find('movies', [
            Query::limit(2),
            Query::offset(0),
            Query::orderDesc('year'),
            Query::cursorAfter($movies[4])
        ]);
        $this->assertEquals(1, count($documents));
        $this->assertEquals($movies[5]['name'], $documents[0]['name']);

        $documents = $database->find('movies', [
            Query::limit(2),
            Query::offset(0),
            Query::orderDesc('year'),
            Query::cursorAfter($movies[5])
        ]);
        $this->assertEmpty(count($documents));
    }


    public function testFindOrderBySingleAttributeBefore(): void
    {
        /** @var Database $database */
        $database = static::getDatabase();

        /**
         * ORDER BY - Single Attribute Before
         */
        $movies = $database->find('movies', [
            Query::limit(25),
            Query::offset(0),
            Query::orderDesc('year')
        ]);

        $documents = $database->find('movies', [
            Query::limit(2),
            Query::offset(0),
            Query::orderDesc('year'),
            Query::cursorBefore($movies[5])
        ]);
        $this->assertEquals(2, count($documents));
        $this->assertEquals($movies[3]['name'], $documents[0]['name']);
        $this->assertEquals($movies[4]['name'], $documents[1]['name']);

        $documents = $database->find('movies', [
            Query::limit(2),
            Query::offset(0),
            Query::orderDesc('year'),
            Query::cursorBefore($movies[3])
        ]);
        $this->assertEquals(2, count($documents));
        $this->assertEquals($movies[1]['name'], $documents[0]['name']);
        $this->assertEquals($movies[2]['name'], $documents[1]['name']);

        $documents = $database->find('movies', [
            Query::limit(2),
            Query::offset(0),
            Query::orderDesc('year'),
            Query::cursorBefore($movies[2])
        ]);
        $this->assertEquals(2, count($documents));
        $this->assertEquals($movies[0]['name'], $documents[0]['name']);
        $this->assertEquals($movies[1]['name'], $documents[1]['name']);

        $documents = $database->find('movies', [
            Query::limit(2),
            Query::offset(0),
            Query::orderDesc('year'),
            Query::cursorBefore($movies[1])
        ]);
        $this->assertEquals(1, count($documents));
        $this->assertEquals($movies[0]['name'], $documents[0]['name']);

        $documents = $database->find('movies', [
            Query::limit(2),
            Query::offset(0),
            Query::orderDesc('year'),
            Query::cursorBefore($movies[0])
        ]);
        $this->assertEmpty(count($documents));
    }

    public function testFindOrderByMultipleAttributeAfter(): void
    {
        /** @var Database $database */
        $database = static::getDatabase();

        /**
         * ORDER BY - Multiple Attribute After
         */
        $movies = $database->find('movies', [
            Query::limit(25),
            Query::offset(0),
            Query::orderDesc('price'),
            Query::orderAsc('year')
        ]);

        $documents = $database->find('movies', [
            Query::limit(2),
            Query::offset(0),
            Query::orderDesc('price'),
            Query::orderAsc('year'),
            Query::cursorAfter($movies[1])
        ]);
        $this->assertEquals(2, count($documents));
        $this->assertEquals($movies[2]['name'], $documents[0]['name']);
        $this->assertEquals($movies[3]['name'], $documents[1]['name']);

        $documents = $database->find('movies', [
            Query::limit(2),
            Query::offset(0),
            Query::orderDesc('price'),
            Query::orderAsc('year'),
            Query::cursorAfter($movies[3])
        ]);
        $this->assertEquals(2, count($documents));
        $this->assertEquals($movies[4]['name'], $documents[0]['name']);
        $this->assertEquals($movies[5]['name'], $documents[1]['name']);

        $documents = $database->find('movies', [
            Query::limit(2),
            Query::offset(0),
            Query::orderDesc('price'),
            Query::orderAsc('year'),
            Query::cursorAfter($movies[4])
        ]);
        $this->assertEquals(1, count($documents));
        $this->assertEquals($movies[5]['name'], $documents[0]['name']);

        $documents = $database->find('movies', [
            Query::limit(2),
            Query::offset(0),
            Query::orderDesc('price'),
            Query::orderAsc('year'),
            Query::cursorAfter($movies[5])
        ]);
        $this->assertEmpty(count($documents));
    }

    public function testFindOrderByMultipleAttributeBefore(): void
    {
        /** @var Database $database */
        $database = static::getDatabase();

        /**
         * ORDER BY - Multiple Attribute Before
         */
        $movies = $database->find('movies', [
            Query::limit(25),
            Query::offset(0),
            Query::orderDesc('price'),
            Query::orderAsc('year')
        ]);

        $documents = $database->find('movies', [
            Query::limit(2),
            Query::offset(0),
            Query::orderDesc('price'),
            Query::orderAsc('year'),
            Query::cursorBefore($movies[5])
        ]);

        $this->assertEquals(2, count($documents));
        $this->assertEquals($movies[3]['name'], $documents[0]['name']);
        $this->assertEquals($movies[4]['name'], $documents[1]['name']);

        $documents = $database->find('movies', [
            Query::limit(2),
            Query::offset(0),
            Query::orderDesc('price'),
            Query::orderAsc('year'),
            Query::cursorBefore($movies[4])
        ]);
        $this->assertEquals(2, count($documents));
        $this->assertEquals($movies[2]['name'], $documents[0]['name']);
        $this->assertEquals($movies[3]['name'], $documents[1]['name']);

        $documents = $database->find('movies', [
            Query::limit(2),
            Query::offset(0),
            Query::orderDesc('price'),
            Query::orderAsc('year'),
            Query::cursorBefore($movies[2])
        ]);
        $this->assertEquals(2, count($documents));
        $this->assertEquals($movies[0]['name'], $documents[0]['name']);
        $this->assertEquals($movies[1]['name'], $documents[1]['name']);

        $documents = $database->find('movies', [
            Query::limit(2),
            Query::offset(0),
            Query::orderDesc('price'),
            Query::orderAsc('year'),
            Query::cursorBefore($movies[1])
        ]);
        $this->assertEquals(1, count($documents));
        $this->assertEquals($movies[0]['name'], $documents[0]['name']);

        $documents = $database->find('movies', [
            Query::limit(2),
            Query::offset(0),
            Query::orderDesc('price'),
            Query::orderAsc('year'),
            Query::cursorBefore($movies[0])
        ]);
        $this->assertEmpty(count($documents));
    }
    public function testFindOrderByAndCursor(): void
    {
        /** @var Database $database */
        $database = static::getDatabase();

        /**
         * ORDER BY + CURSOR
         */
        $documentsTest = $database->find('movies', [
            Query::limit(2),
            Query::offset(0),
            Query::orderDesc('price'),
        ]);
        $documents = $database->find('movies', [
            Query::limit(1),
            Query::offset(0),
            Query::orderDesc('price'),
            Query::cursorAfter($documentsTest[0])
        ]);

        $this->assertEquals($documentsTest[1]['$id'], $documents[0]['$id']);
    }
    public function testFindOrderByIdAndCursor(): void
    {
        /** @var Database $database */
        $database = static::getDatabase();

        /**
         * ORDER BY ID + CURSOR
         */
        $documentsTest = $database->find('movies', [
            Query::limit(2),
            Query::offset(0),
            Query::orderDesc('$id'),
        ]);
        $documents = $database->find('movies', [
            Query::limit(1),
            Query::offset(0),
            Query::orderDesc('$id'),
            Query::cursorAfter($documentsTest[0])
        ]);

        $this->assertEquals($documentsTest[1]['$id'], $documents[0]['$id']);
    }

    public function testFindOrderByCreateDateAndCursor(): void
    {
        /** @var Database $database */
        $database = static::getDatabase();

        /**
         * ORDER BY CREATE DATE + CURSOR
         */
        $documentsTest = $database->find('movies', [
            Query::limit(2),
            Query::offset(0),
            Query::orderDesc('$createdAt'),
        ]);

        $documents = $database->find('movies', [
            Query::limit(1),
            Query::offset(0),
            Query::orderDesc('$createdAt'),
            Query::cursorAfter($documentsTest[0])
        ]);

        $this->assertEquals($documentsTest[1]['$id'], $documents[0]['$id']);
    }

    public function testFindOrderByUpdateDateAndCursor(): void
    {
        /** @var Database $database */
        $database = static::getDatabase();

        /**
         * ORDER BY UPDATE DATE + CURSOR
         */
        $documentsTest = $database->find('movies', [
            Query::limit(2),
            Query::offset(0),
            Query::orderDesc('$updatedAt'),
        ]);
        $documents = $database->find('movies', [
            Query::limit(1),
            Query::offset(0),
            Query::orderDesc('$updatedAt'),
            Query::cursorAfter($documentsTest[0])
        ]);

        $this->assertEquals($documentsTest[1]['$id'], $documents[0]['$id']);
    }

    public function testFindCreatedBefore(): void
    {
        /** @var Database $database */
        $database = static::getDatabase();

        /**
         * Test Query::createdBefore wrapper
         */
        $futureDate = '2050-01-01T00:00:00.000Z';
        $pastDate = '1900-01-01T00:00:00.000Z';

        $documents = $database->find('movies', [
            Query::createdBefore($futureDate),
            Query::limit(1)
        ]);

        $this->assertGreaterThan(0, count($documents));

        $documents = $database->find('movies', [
            Query::createdBefore($pastDate),
            Query::limit(1)
        ]);

        $this->assertEquals(0, count($documents));
    }

    public function testFindCreatedAfter(): void
    {
        /** @var Database $database */
        $database = static::getDatabase();

        /**
         * Test Query::createdAfter wrapper
         */
        $futureDate = '2050-01-01T00:00:00.000Z';
        $pastDate = '1900-01-01T00:00:00.000Z';

        $documents = $database->find('movies', [
            Query::createdAfter($pastDate),
            Query::limit(1)
        ]);

        $this->assertGreaterThan(0, count($documents));

        $documents = $database->find('movies', [
            Query::createdAfter($futureDate),
            Query::limit(1)
        ]);

        $this->assertEquals(0, count($documents));
    }

    public function testFindUpdatedBefore(): void
    {
        /** @var Database $database */
        $database = static::getDatabase();

        /**
         * Test Query::updatedBefore wrapper
         */
        $futureDate = '2050-01-01T00:00:00.000Z';
        $pastDate = '1900-01-01T00:00:00.000Z';

        $documents = $database->find('movies', [
            Query::updatedBefore($futureDate),
            Query::limit(1)
        ]);

        $this->assertGreaterThan(0, count($documents));

        $documents = $database->find('movies', [
            Query::updatedBefore($pastDate),
            Query::limit(1)
        ]);

        $this->assertEquals(0, count($documents));
    }

    public function testFindUpdatedAfter(): void
    {
        /** @var Database $database */
        $database = static::getDatabase();

        /**
         * Test Query::updatedAfter wrapper
         */
        $futureDate = '2050-01-01T00:00:00.000Z';
        $pastDate = '1900-01-01T00:00:00.000Z';

        $documents = $database->find('movies', [
            Query::updatedAfter($pastDate),
            Query::limit(1)
        ]);

        $this->assertGreaterThan(0, count($documents));

        $documents = $database->find('movies', [
            Query::updatedAfter($futureDate),
            Query::limit(1)
        ]);

        $this->assertEquals(0, count($documents));
    }

    public function testFindCreatedBetween(): void
    {
        /** @var Database $database */
        $database = static::getDatabase();

        /**
         * Test Query::createdBetween wrapper
         */
        $pastDate = '1900-01-01T00:00:00.000Z';
        $futureDate = '2050-01-01T00:00:00.000Z';
        $recentPastDate = '2020-01-01T00:00:00.000Z';
        $nearFutureDate = '2025-01-01T00:00:00.000Z';

        // All documents should be between past and future
        $documents = $database->find('movies', [
            Query::createdBetween($pastDate, $futureDate),
            Query::limit(25)
        ]);

        $this->assertGreaterThan(0, count($documents));

        // No documents should exist in this range
        $documents = $database->find('movies', [
            Query::createdBetween($pastDate, $pastDate),
            Query::limit(25)
        ]);

        $this->assertEquals(0, count($documents));

        // Documents created between recent past and near future
        $documents = $database->find('movies', [
            Query::createdBetween($recentPastDate, $nearFutureDate),
            Query::limit(25)
        ]);

        $count = count($documents);

        // Same count should be returned with expanded range
        $documents = $database->find('movies', [
            Query::createdBetween($pastDate, $nearFutureDate),
            Query::limit(25)
        ]);

        $this->assertGreaterThanOrEqual($count, count($documents));
    }

    public function testFindUpdatedBetween(): void
    {
        /** @var Database $database */
        $database = static::getDatabase();

        /**
         * Test Query::updatedBetween wrapper
         */
        $pastDate = '1900-01-01T00:00:00.000Z';
        $futureDate = '2050-01-01T00:00:00.000Z';
        $recentPastDate = '2020-01-01T00:00:00.000Z';
        $nearFutureDate = '2025-01-01T00:00:00.000Z';

        // All documents should be between past and future
        $documents = $database->find('movies', [
            Query::updatedBetween($pastDate, $futureDate),
            Query::limit(25)
        ]);

        $this->assertGreaterThan(0, count($documents));

        // No documents should exist in this range
        $documents = $database->find('movies', [
            Query::updatedBetween($pastDate, $pastDate),
            Query::limit(25)
        ]);

        $this->assertEquals(0, count($documents));

        // Documents updated between recent past and near future
        $documents = $database->find('movies', [
            Query::updatedBetween($recentPastDate, $nearFutureDate),
            Query::limit(25)
        ]);

        $count = count($documents);

        // Same count should be returned with expanded range
        $documents = $database->find('movies', [
            Query::updatedBetween($pastDate, $nearFutureDate),
            Query::limit(25)
        ]);

        $this->assertGreaterThanOrEqual($count, count($documents));
    }

    public function testFindLimit(): void
    {
        /** @var Database $database */
        $database = static::getDatabase();

        /**
         * Limit
         */
        $documents = $database->find('movies', [
            Query::limit(4),
            Query::offset(0),
            Query::orderAsc('name')
        ]);

        $this->assertEquals(4, count($documents));
        $this->assertEquals('Captain America: The First Avenger', $documents[0]['name']);
        $this->assertEquals('Captain Marvel', $documents[1]['name']);
        $this->assertEquals('Frozen', $documents[2]['name']);
        $this->assertEquals('Frozen II', $documents[3]['name']);
    }


    public function testFindLimitAndOffset(): void
    {
        /** @var Database $database */
        $database = static::getDatabase();

        /**
         * Limit + Offset
         */
        $documents = $database->find('movies', [
            Query::limit(4),
            Query::offset(2),
            Query::orderAsc('name')
        ]);

        $this->assertEquals(4, count($documents));
        $this->assertEquals('Frozen', $documents[0]['name']);
        $this->assertEquals('Frozen II', $documents[1]['name']);
        $this->assertEquals('Work in Progress', $documents[2]['name']);
        $this->assertEquals('Work in Progress 2', $documents[3]['name']);
    }

    public function testFindOrQueries(): void
    {
        /** @var Database $database */
        $database = static::getDatabase();

        /**
         * Test that OR queries are handled correctly
         */
        $documents = $database->find('movies', [
            Query::equal('director', ['TBD', 'Joe Johnston']),
            Query::equal('year', [2025]),
        ]);
        $this->assertEquals(1, count($documents));
    }

    /**
     * @depends testUpdateDocument
     */
    public function testFindEdgeCases(Document $document): void
    {
        /** @var Database $database */
        $database = static::getDatabase();

        $collection = 'edgeCases';

        $database->createCollection($collection);

        $this->assertEquals(true, $database->createAttribute($collection, 'value', Database::VAR_STRING, 256, true));

        $values = [
            'NormalString',
            '{"type":"json","somekey":"someval"}',
            '{NormalStringInBraces}',
            '"NormalStringInDoubleQuotes"',
            '{"NormalStringInDoubleQuotesAndBraces"}',
            "'NormalStringInSingleQuotes'",
            "{'NormalStringInSingleQuotesAndBraces'}",
            "SingleQuote'InMiddle",
            'DoubleQuote"InMiddle',
            'Slash/InMiddle',
            'Backslash\InMiddle',
            'Colon:InMiddle',
            '"quoted":"colon"'
        ];

        foreach ($values as $value) {
            $database->createDocument($collection, new Document([
                '$id' => ID::unique(),
                '$permissions' => [
                    Permission::read(Role::any()),
                    Permission::update(Role::any()),
                    Permission::delete(Role::any())
                ],
                'value' => $value
            ]));
        }

        /**
         * Check Basic
         */
        $documents = $database->find($collection);

        $this->assertEquals(count($values), count($documents));
        $this->assertNotEmpty($documents[0]->getId());
        $this->assertEquals($collection, $documents[0]->getCollection());
        $this->assertEquals(['any'], $documents[0]->getRead());
        $this->assertEquals(['any'], $documents[0]->getUpdate());
        $this->assertEquals(['any'], $documents[0]->getDelete());
        $this->assertEquals($values[0], $documents[0]->getAttribute('value'));

        /**
         * Check `equals` query
         */
        foreach ($values as $value) {
            $documents = $database->find($collection, [
                Query::limit(25),
                Query::equal('value', [$value])
            ]);

            $this->assertEquals(1, count($documents));
            $this->assertEquals($value, $documents[0]->getAttribute('value'));
        }
    }

    public function testOrSingleQuery(): void
    {
        /** @var Database $database */
        $database = static::getDatabase();

        try {
            $database->find('movies', [
                Query::or([
                    Query::equal('active', [true])
                ])
            ]);
            $this->fail('Failed to throw exception');
        } catch (Exception $e) {
            $this->assertEquals('Invalid query: Or queries require at least two queries', $e->getMessage());
        }
    }

    public function testOrMultipleQueries(): void
    {
        /** @var Database $database */
        $database = static::getDatabase();

        $queries = [
            Query::or([
                Query::equal('active', [true]),
                Query::equal('name', ['Frozen II'])
            ])
        ];
        $this->assertCount(4, $database->find('movies', $queries));
        $this->assertEquals(4, $database->count('movies', $queries));

        $queries = [
            Query::equal('active', [true]),
            Query::or([
                Query::equal('name', ['Frozen']),
                Query::equal('name', ['Frozen II']),
                Query::equal('director', ['Joe Johnston'])
            ])
        ];

        $this->assertCount(3, $database->find('movies', $queries));
        $this->assertEquals(3, $database->count('movies', $queries));
    }

    public function testOrNested(): void
    {
        /** @var Database $database */
        $database = static::getDatabase();

        $queries = [
            Query::select(['director']),
            Query::equal('director', ['Joe Johnston']),
            Query::or([
                Query::equal('name', ['Frozen']),
                Query::or([
                    Query::equal('active', [true]),
                    Query::equal('active', [false]),
                ])
            ])
        ];

        $documents = $database->find('movies', $queries);
        $this->assertCount(1, $documents);
        $this->assertArrayNotHasKey('name', $documents[0]);

        $count = $database->count('movies', $queries);
        $this->assertEquals(1, $count);
    }

    public function testAndSingleQuery(): void
    {
        /** @var Database $database */
        $database = static::getDatabase();

        try {
            $database->find('movies', [
                Query::and([
                    Query::equal('active', [true])
                ])
            ]);
            $this->fail('Failed to throw exception');
        } catch (Exception $e) {
            $this->assertEquals('Invalid query: And queries require at least two queries', $e->getMessage());
        }
    }

    public function testAndMultipleQueries(): void
    {
        /** @var Database $database */
        $database = static::getDatabase();

        $queries = [
            Query::and([
                Query::equal('active', [true]),
                Query::equal('name', ['Frozen II'])
            ])
        ];
        $this->assertCount(1, $database->find('movies', $queries));
        $this->assertEquals(1, $database->count('movies', $queries));
    }

    public function testAndNested(): void
    {
        /** @var Database $database */
        $database = static::getDatabase();

        $queries = [
            Query::or([
                Query::equal('active', [false]),
                Query::and([
                    Query::equal('active', [true]),
                    Query::equal('name', ['Frozen']),
                ])
            ])
        ];

        $documents = $database->find('movies', $queries);
        $this->assertCount(3, $documents);

        $count = $database->count('movies', $queries);
        $this->assertEquals(3, $count);
    }

    public function testNestedIDQueries(): void
    {
        /** @var Database $database */
        $database = static::getDatabase();

        Authorization::setRole(Role::any()->toString());

        $database->createCollection('movies_nested_id', permissions: [
            Permission::create(Role::any()),
            Permission::update(Role::users())
        ]);

        $this->assertEquals(true, $database->createAttribute('movies_nested_id', 'name', Database::VAR_STRING, 128, true));

        $database->createDocument('movies_nested_id', new Document([
            '$id' => ID::custom('1'),
            '$permissions' => [
                Permission::read(Role::any()),
                Permission::create(Role::any()),
                Permission::update(Role::any()),
                Permission::delete(Role::any()),
            ],
            'name' => '1',
        ]));

        $database->createDocument('movies_nested_id', new Document([
            '$id' => ID::custom('2'),
            '$permissions' => [
                Permission::read(Role::any()),
                Permission::create(Role::any()),
                Permission::update(Role::any()),
                Permission::delete(Role::any()),
            ],
            'name' => '2',
        ]));

        $database->createDocument('movies_nested_id', new Document([
            '$id' => ID::custom('3'),
            '$permissions' => [
                Permission::read(Role::any()),
                Permission::create(Role::any()),
                Permission::update(Role::any()),
                Permission::delete(Role::any()),
            ],
            'name' => '3',
        ]));

        $queries = [
            Query::or([
                Query::equal('$id', ["1"]),
                Query::equal('$id', ["2"])
            ])
        ];

        $documents = $database->find('movies_nested_id', $queries);
        $this->assertCount(2, $documents);

        // Make sure the query was not modified by reference
        $this->assertEquals($queries[0]->getValues()[0]->getAttribute(), '$id');

        $count = $database->count('movies_nested_id', $queries);
        $this->assertEquals(2, $count);
    }

    public function testFindNull(): void
    {
        /** @var Database $database */
        $database = static::getDatabase();

        $documents = $database->find('movies', [
            Query::isNull('nullable'),
        ]);

        $this->assertEquals(5, count($documents));
    }

    public function testFindNotNull(): void
    {
        /** @var Database $database */
        $database = static::getDatabase();

        $documents = $database->find('movies', [
            Query::isNotNull('nullable'),
        ]);

        $this->assertEquals(1, count($documents));
    }

    public function testFindStartsWith(): void
    {
        /** @var Database $database */
        $database = static::getDatabase();

        $documents = $database->find('movies', [
            Query::startsWith('name', 'Work'),
        ]);

        $this->assertEquals(2, count($documents));

        if ($this->getDatabase()->getAdapter() instanceof SQL) {
            $documents = $database->find('movies', [
                Query::startsWith('name', '%ork'),
            ]);
        } else {
            $documents = $database->find('movies', [
                Query::startsWith('name', '.*ork'),
            ]);
        }

        $this->assertEquals(0, count($documents));
    }

    public function testFindStartsWithWords(): void
    {
        /** @var Database $database */
        $database = static::getDatabase();

        $documents = $database->find('movies', [
            Query::startsWith('name', 'Work in Progress'),
        ]);

        $this->assertEquals(2, count($documents));
    }

    public function testFindEndsWith(): void
    {
        /** @var Database $database */
        $database = static::getDatabase();

        $documents = $database->find('movies', [
            Query::endsWith('name', 'Marvel'),
        ]);

        $this->assertEquals(1, count($documents));
    }

    public function testFindNotContains(): void
    {
        /** @var Database $database */
        $database = static::getDatabase();

        if (!$database->getAdapter()->getSupportForQueryContains()) {
            $this->expectNotToPerformAssertions();
            return;
        }

        // Test notContains with array attributes - should return documents that don't contain specified genres
        $documents = $database->find('movies', [
            Query::notContains('genres', ['comics'])
        ]);

        $this->assertEquals(4, count($documents)); // All movies except the 2 with 'comics' genre

        // Test notContains with multiple values (AND logic - exclude documents containing ANY of these)
        $documents = $database->find('movies', [
            Query::notContains('genres', ['comics', 'kids']),
        ]);

        $this->assertEquals(2, count($documents)); // Movies that have neither 'comics' nor 'kids'

        // Test notContains with non-existent genre - should return all documents
        $documents = $database->find('movies', [
            Query::notContains('genres', ['non-existent']),
        ]);

        $this->assertEquals(6, count($documents));

        // Test notContains with string attribute (substring search)
        $documents = $database->find('movies', [
            Query::notContains('name', ['Captain'])
        ]);
        $this->assertEquals(4, count($documents)); // All movies except those containing 'Captain'

        // Test notContains combined with other queries (AND logic)
        $documents = $database->find('movies', [
            Query::notContains('genres', ['comics']),
            Query::greaterThan('year', 2000)
        ]);
        $this->assertLessThanOrEqual(4, count($documents)); // Subset of movies without 'comics' and after 2000

        // Test notContains with case sensitivity
        $documents = $database->find('movies', [
            Query::notContains('genres', ['COMICS']) // Different case
        ]);
        $this->assertEquals(6, count($documents)); // All movies since case doesn't match

        // Test error handling for invalid attribute type
        try {
            $database->find('movies', [
                Query::notContains('price', [10.5]),
            ]);
            $this->fail('Failed to throw exception');
        } catch (Throwable $e) {
            $this->assertEquals('Invalid query: Cannot query notContains on attribute "price" because it is not an array or string.', $e->getMessage());
            $this->assertTrue($e instanceof DatabaseException);
        }
    }

    public function testFindNotSearch(): void
    {
        /** @var Database $database */
        $database = static::getDatabase();

        // Only test if fulltext search is supported
        if ($this->getDatabase()->getAdapter()->getSupportForFulltextIndex()) {
            // Ensure fulltext index exists (may already exist from previous tests)
            try {
                $database->createIndex('movies', 'name', Database::INDEX_FULLTEXT, ['name']);
            } catch (Throwable $e) {
                // Index may already exist, ignore duplicate error
                if (!str_contains($e->getMessage(), 'already exists')) {
                    throw $e;
                }
            }

            // Test notSearch - should return documents that don't match the search term
            $documents = $database->find('movies', [
                Query::notSearch('name', 'captain'),
            ]);

            $this->assertEquals(4, count($documents)); // All movies except the 2 with 'captain' in name

            // Test notSearch with term that doesn't exist - should return all documents
            $documents = $database->find('movies', [
                Query::notSearch('name', 'nonexistent'),
            ]);

            $this->assertEquals(6, count($documents));

            // Test notSearch with partial term
            if ($this->getDatabase()->getAdapter()->getSupportForFulltextWildCardIndex()) {
                $documents = $database->find('movies', [
                    Query::notSearch('name', 'cap'),
                ]);

                $this->assertEquals(4, count($documents)); // All movies except those matching 'cap'
            }

            // Test notSearch with empty string - should return all documents
            $documents = $database->find('movies', [
                Query::notSearch('name', ''),
            ]);
            $this->assertEquals(6, count($documents)); // All movies since empty search matches nothing

            // Test notSearch combined with other filters
            $documents = $database->find('movies', [
                Query::notSearch('name', 'captain'),
                Query::lessThan('year', 2010)
            ]);
            $this->assertLessThanOrEqual(4, count($documents)); // Subset of non-captain movies before 2010

            // Test notSearch with special characters
            $documents = $database->find('movies', [
                Query::notSearch('name', '@#$%'),
            ]);
            $this->assertEquals(6, count($documents)); // All movies since special chars don't match
        }

        $this->assertEquals(true, true); // Test must do an assertion
    }

    public function testFindNotStartsWith(): void
    {
        /** @var Database $database */
        $database = static::getDatabase();

        // Test notStartsWith - should return documents that don't start with 'Work'
        $documents = $database->find('movies', [
            Query::notStartsWith('name', 'Work'),
        ]);

        $this->assertEquals(4, count($documents)); // All movies except the 2 starting with 'Work'

        // Test notStartsWith with non-existent prefix - should return all documents
        $documents = $database->find('movies', [
            Query::notStartsWith('name', 'NonExistent'),
        ]);

        $this->assertEquals(6, count($documents));

        // Test notStartsWith with wildcard characters (should treat them literally)
        if ($this->getDatabase()->getAdapter() instanceof SQL) {
            $documents = $database->find('movies', [
                Query::notStartsWith('name', '%ork'),
            ]);
        } else {
            $documents = $database->find('movies', [
                Query::notStartsWith('name', '.*ork'),
            ]);
        }

        $this->assertEquals(6, count($documents)); // Should return all since no movie starts with these patterns

        // Test notStartsWith with empty string - should return no documents (all strings start with empty)
        $documents = $database->find('movies', [
            Query::notStartsWith('name', ''),
        ]);
        $this->assertEquals(0, count($documents)); // No documents since all strings start with empty string

        // Test notStartsWith with single character
        $documents = $database->find('movies', [
            Query::notStartsWith('name', 'C'),
        ]);
        $this->assertGreaterThanOrEqual(4, count($documents)); // Movies not starting with 'C'

        // Test notStartsWith with case sensitivity (may be case-insensitive depending on DB)
        $documents = $database->find('movies', [
            Query::notStartsWith('name', 'work'), // lowercase vs 'Work'
        ]);
        $this->assertGreaterThanOrEqual(4, count($documents)); // May match case-insensitively

        // Test notStartsWith combined with other queries
        $documents = $database->find('movies', [
            Query::notStartsWith('name', 'Work'),
            Query::equal('year', [2006])
        ]);
        $this->assertLessThanOrEqual(4, count($documents)); // Subset of non-Work movies from 2006
    }

    public function testFindNotEndsWith(): void
    {
        /** @var Database $database */
        $database = static::getDatabase();

        // Test notEndsWith - should return documents that don't end with 'Marvel'
        $documents = $database->find('movies', [
            Query::notEndsWith('name', 'Marvel'),
        ]);

        $this->assertEquals(5, count($documents)); // All movies except the 1 ending with 'Marvel'

        // Test notEndsWith with non-existent suffix - should return all documents
        $documents = $database->find('movies', [
            Query::notEndsWith('name', 'NonExistent'),
        ]);

        $this->assertEquals(6, count($documents));

        // Test notEndsWith with partial suffix
        $documents = $database->find('movies', [
            Query::notEndsWith('name', 'vel'),
        ]);

        $this->assertEquals(5, count($documents)); // All movies except the 1 ending with 'vel' (from 'Marvel')

        // Test notEndsWith with empty string - should return no documents (all strings end with empty)
        $documents = $database->find('movies', [
            Query::notEndsWith('name', ''),
        ]);
        $this->assertEquals(0, count($documents)); // No documents since all strings end with empty string

        // Test notEndsWith with single character
        $documents = $database->find('movies', [
            Query::notEndsWith('name', 'l'),
        ]);
        $this->assertGreaterThanOrEqual(5, count($documents)); // Movies not ending with 'l'

        // Test notEndsWith with case sensitivity (may be case-insensitive depending on DB)
        $documents = $database->find('movies', [
            Query::notEndsWith('name', 'marvel'), // lowercase vs 'Marvel'
        ]);
        $this->assertGreaterThanOrEqual(5, count($documents)); // May match case-insensitively

        // Test notEndsWith combined with limit
        $documents = $database->find('movies', [
            Query::notEndsWith('name', 'Marvel'),
            Query::limit(3)
        ]);
        $this->assertEquals(3, count($documents)); // Limited to 3 results
        $this->assertLessThanOrEqual(5, count($documents)); // But still excluding Marvel movies
    }

    public function testFindNotBetween(): void
    {
        /** @var Database $database */
        $database = static::getDatabase();

        // Test notBetween with price range - should return documents outside the range
        $documents = $database->find('movies', [
            Query::notBetween('price', 25.94, 25.99),
        ]);
        $this->assertEquals(4, count($documents)); // All movies except the 2 in the price range

        // Test notBetween with range that includes no documents - should return all documents
        $documents = $database->find('movies', [
            Query::notBetween('price', 30, 35),
        ]);
        $this->assertEquals(6, count($documents));

        // Test notBetween with date range
        $documents = $database->find('movies', [
            Query::notBetween('$createdAt', '1975-12-06', '2050-12-06'),
        ]);
        $this->assertEquals(0, count($documents)); // No movies outside this wide date range

        // Test notBetween with narrower date range
        $documents = $database->find('movies', [
            Query::notBetween('$createdAt', '2000-01-01', '2001-01-01'),
        ]);
        $this->assertEquals(6, count($documents)); // All movies should be outside this narrow range

        // Test notBetween with updated date range
        $documents = $database->find('movies', [
            Query::notBetween('$updatedAt', '2000-01-01T00:00:00.000+00:00', '2001-01-01T00:00:00.000+00:00'),
        ]);
        $this->assertEquals(6, count($documents)); // All movies should be outside this narrow range

        // Test notBetween with year range (integer values)
        $documents = $database->find('movies', [
            Query::notBetween('year', 2005, 2007),
        ]);
        $this->assertLessThanOrEqual(6, count($documents)); // Movies outside 2005-2007 range

        // Test notBetween with reversed range (start > end) - should still work
        $documents = $database->find('movies', [
            Query::notBetween('price', 25.99, 25.94), // Note: reversed order
        ]);
        $this->assertGreaterThanOrEqual(4, count($documents)); // Should handle reversed range gracefully

        // Test notBetween with same start and end values
        $documents = $database->find('movies', [
            Query::notBetween('year', 2006, 2006),
        ]);
        $this->assertGreaterThanOrEqual(5, count($documents)); // All movies except those from exactly 2006

        // Test notBetween combined with other filters
        $documents = $database->find('movies', [
            Query::notBetween('price', 25.94, 25.99),
            Query::orderDesc('year'),
            Query::limit(2)
        ]);
        $this->assertEquals(2, count($documents)); // Limited results, ordered, excluding price range

        // Test notBetween with extreme ranges
        $documents = $database->find('movies', [
            Query::notBetween('year', -1000, 1000), // Very wide range
        ]);
        $this->assertLessThanOrEqual(6, count($documents)); // Movies outside this range

        // Test notBetween with float precision
        $documents = $database->find('movies', [
            Query::notBetween('price', 25.945, 25.955), // Very narrow range
        ]);
        $this->assertGreaterThanOrEqual(4, count($documents)); // Most movies should be outside this narrow range
    }

    public function testFindSelect(): void
    {
        /** @var Database $database */
        $database = static::getDatabase();

        $documents = $database->find('movies', [
            Query::select(['name', 'year'])
        ]);

        foreach ($documents as $document) {
            $this->assertArrayHasKey('name', $document);
            $this->assertArrayHasKey('year', $document);
            $this->assertArrayNotHasKey('director', $document);
            $this->assertArrayNotHasKey('price', $document);
            $this->assertArrayNotHasKey('active', $document);
            $this->assertArrayHasKey('$id', $document);
            $this->assertArrayHasKey('$sequence', $document);
            $this->assertArrayHasKey('$collection', $document);
            $this->assertArrayHasKey('$createdAt', $document);
            $this->assertArrayHasKey('$updatedAt', $document);
            $this->assertArrayHasKey('$permissions', $document);
        }

        $documents = $database->find('movies', [
            Query::select(['name', 'year', '$id'])
        ]);

        foreach ($documents as $document) {
            $this->assertArrayHasKey('name', $document);
            $this->assertArrayHasKey('year', $document);
            $this->assertArrayNotHasKey('director', $document);
            $this->assertArrayNotHasKey('price', $document);
            $this->assertArrayNotHasKey('active', $document);
            $this->assertArrayHasKey('$id', $document);
            $this->assertArrayHasKey('$sequence', $document);
            $this->assertArrayHasKey('$collection', $document);
            $this->assertArrayHasKey('$createdAt', $document);
            $this->assertArrayHasKey('$updatedAt', $document);
            $this->assertArrayHasKey('$permissions', $document);
        }

        $documents = $database->find('movies', [
            Query::select(['name', 'year', '$sequence'])
        ]);

        foreach ($documents as $document) {
            $this->assertArrayHasKey('name', $document);
            $this->assertArrayHasKey('year', $document);
            $this->assertArrayNotHasKey('director', $document);
            $this->assertArrayNotHasKey('price', $document);
            $this->assertArrayNotHasKey('active', $document);
            $this->assertArrayHasKey('$id', $document);
            $this->assertArrayHasKey('$sequence', $document);
            $this->assertArrayHasKey('$collection', $document);
            $this->assertArrayHasKey('$createdAt', $document);
            $this->assertArrayHasKey('$updatedAt', $document);
            $this->assertArrayHasKey('$permissions', $document);
        }

        $documents = $database->find('movies', [
            Query::select(['name', 'year', '$collection'])
        ]);

        foreach ($documents as $document) {
            $this->assertArrayHasKey('name', $document);
            $this->assertArrayHasKey('year', $document);
            $this->assertArrayNotHasKey('director', $document);
            $this->assertArrayNotHasKey('price', $document);
            $this->assertArrayNotHasKey('active', $document);
            $this->assertArrayHasKey('$id', $document);
            $this->assertArrayHasKey('$sequence', $document);
            $this->assertArrayHasKey('$collection', $document);
            $this->assertArrayHasKey('$createdAt', $document);
            $this->assertArrayHasKey('$updatedAt', $document);
            $this->assertArrayHasKey('$permissions', $document);
        }

        $documents = $database->find('movies', [
            Query::select(['name', 'year', '$createdAt'])
        ]);

        foreach ($documents as $document) {
            $this->assertArrayHasKey('name', $document);
            $this->assertArrayHasKey('year', $document);
            $this->assertArrayNotHasKey('director', $document);
            $this->assertArrayNotHasKey('price', $document);
            $this->assertArrayNotHasKey('active', $document);
            $this->assertArrayHasKey('$id', $document);
            $this->assertArrayHasKey('$sequence', $document);
            $this->assertArrayHasKey('$collection', $document);
            $this->assertArrayHasKey('$createdAt', $document);
            $this->assertArrayHasKey('$updatedAt', $document);
            $this->assertArrayHasKey('$permissions', $document);
        }

        $documents = $database->find('movies', [
            Query::select(['name', 'year', '$updatedAt'])
        ]);

        foreach ($documents as $document) {
            $this->assertArrayHasKey('name', $document);
            $this->assertArrayHasKey('year', $document);
            $this->assertArrayNotHasKey('director', $document);
            $this->assertArrayNotHasKey('price', $document);
            $this->assertArrayNotHasKey('active', $document);
            $this->assertArrayHasKey('$id', $document);
            $this->assertArrayHasKey('$sequence', $document);
            $this->assertArrayHasKey('$collection', $document);
            $this->assertArrayHasKey('$createdAt', $document);
            $this->assertArrayHasKey('$updatedAt', $document);
            $this->assertArrayHasKey('$permissions', $document);
        }

        $documents = $database->find('movies', [
            Query::select(['name', 'year', '$permissions'])
        ]);

        foreach ($documents as $document) {
            $this->assertArrayHasKey('name', $document);
            $this->assertArrayHasKey('year', $document);
            $this->assertArrayNotHasKey('director', $document);
            $this->assertArrayNotHasKey('price', $document);
            $this->assertArrayNotHasKey('active', $document);
            $this->assertArrayHasKey('$id', $document);
            $this->assertArrayHasKey('$sequence', $document);
            $this->assertArrayHasKey('$collection', $document);
            $this->assertArrayHasKey('$createdAt', $document);
            $this->assertArrayHasKey('$updatedAt', $document);
            $this->assertArrayHasKey('$permissions', $document);
        }
    }

    /** @depends testFind */
    public function testForeach(): void
    {
        /** @var Database $database */
        $database = static::getDatabase();

        /**
         * Test, foreach goes through all the documents
         */
        $documents = [];
        $database->foreach('movies', queries: [Query::limit(2)], callback: function ($document) use (&$documents) {
            $documents[] = $document;
        });
        $this->assertEquals(6, count($documents));

        /**
         * Test, foreach with initial cursor
         */

        $first = $documents[0];
        $documents = [];
        $database->foreach('movies', queries: [Query::limit(2), Query::cursorAfter($first)], callback: function ($document) use (&$documents) {
            $documents[] = $document;
        });
        $this->assertEquals(5, count($documents));

        /**
         * Test, foreach with initial offset
         */

        $documents = [];
        $database->foreach('movies', queries: [Query::limit(2), Query::offset(2)], callback: function ($document) use (&$documents) {
            $documents[] = $document;
        });
        $this->assertEquals(4, count($documents));

        /**
         * Test, cursor before throws error
         */
        try {
            $database->foreach('movies', queries: [Query::cursorBefore($documents[0]), Query::offset(2)], callback: function ($document) use (&$documents) {
                $documents[] = $document;
            });

        } catch (Throwable $e) {
            $this->assertInstanceOf(DatabaseException::class, $e);
            $this->assertEquals('Cursor ' . Database::CURSOR_BEFORE . ' not supported in this method.', $e->getMessage());
        }

    }

    /**
     * @depends testFind
     */
    public function testCount(): void
    {
        /** @var Database $database */
        $database = static::getDatabase();

        $count = $database->count('movies');
        $this->assertEquals(6, $count);
        $count = $database->count('movies', [Query::equal('year', [2019])]);

        $this->assertEquals(2, $count);
        $count = $database->count('movies', [Query::equal('with-dash', ['Works'])]);
        $this->assertEquals(2, $count);
        $count = $database->count('movies', [Query::equal('with-dash', ['Works2', 'Works3'])]);
        $this->assertEquals(4, $count);

        Authorization::unsetRole('user:x');
        $count = $database->count('movies');
        $this->assertEquals(5, $count);

        Authorization::disable();
        $count = $database->count('movies');
        $this->assertEquals(6, $count);
        Authorization::reset();

        Authorization::disable();
        $count = $database->count('movies', [], 3);
        $this->assertEquals(3, $count);
        Authorization::reset();

        /**
         * Test that OR queries are handled correctly
         */
        Authorization::disable();
        $count = $database->count('movies', [
            Query::equal('director', ['TBD', 'Joe Johnston']),
            Query::equal('year', [2025]),
        ]);
        $this->assertEquals(1, $count);
        Authorization::reset();
    }

    /**
     * @depends testFind
     */
    public function testSum(): void
    {
        /** @var Database $database */
        $database = static::getDatabase();

        Authorization::setRole('user:x');

        $sum = $database->sum('movies', 'year', [Query::equal('year', [2019]),]);
        $this->assertEquals(2019 + 2019, $sum);
        $sum = $database->sum('movies', 'year');
        $this->assertEquals(2013 + 2019 + 2011 + 2019 + 2025 + 2026, $sum);
        $sum = $database->sum('movies', 'price', [Query::equal('year', [2019]),]);
        $this->assertEquals(round(39.50 + 25.99, 2), round($sum, 2));
        $sum = $database->sum('movies', 'price', [Query::equal('year', [2019]),]);
        $this->assertEquals(round(39.50 + 25.99, 2), round($sum, 2));

        $sum = $database->sum('movies', 'year', [Query::equal('year', [2019])], 1);
        $this->assertEquals(2019, $sum);

        Authorization::unsetRole('user:x');
        Authorization::unsetRole('userx');
        $sum = $database->sum('movies', 'year', [Query::equal('year', [2019]),]);
        $this->assertEquals(2019 + 2019, $sum);
        $sum = $database->sum('movies', 'year');
        $this->assertEquals(2013 + 2019 + 2011 + 2019 + 2025, $sum);
        $sum = $database->sum('movies', 'price', [Query::equal('year', [2019]),]);
        $this->assertEquals(round(39.50 + 25.99, 2), round($sum, 2));
        $sum = $database->sum('movies', 'price', [Query::equal('year', [2019]),]);
        $this->assertEquals(round(39.50 + 25.99, 2), round($sum, 2));
    }

    public function testEncodeDecode(): void
    {
        $collection = new Document([
            '$collection' => ID::custom(Database::METADATA),
            '$id' => ID::custom('users'),
            'name' => 'Users',
            'attributes' => [
                [
                    '$id' => ID::custom('name'),
                    'type' => Database::VAR_STRING,
                    'format' => '',
                    'size' => 256,
                    'signed' => true,
                    'required' => false,
                    'array' => false,
                    'filters' => [],
                ],
                [
                    '$id' => ID::custom('email'),
                    'type' => Database::VAR_STRING,
                    'format' => '',
                    'size' => 1024,
                    'signed' => true,
                    'required' => false,
                    'array' => false,
                    'filters' => [],
                ],
                [
                    '$id' => ID::custom('status'),
                    'type' => Database::VAR_INTEGER,
                    'format' => '',
                    'size' => 0,
                    'signed' => true,
                    'required' => false,
                    'array' => false,
                    'filters' => [],
                ],
                [
                    '$id' => ID::custom('password'),
                    'type' => Database::VAR_STRING,
                    'format' => '',
                    'size' => 16384,
                    'signed' => true,
                    'required' => false,
                    'array' => false,
                    'filters' => [],
                ],
                [
                    '$id' => ID::custom('passwordUpdate'),
                    'type' => Database::VAR_DATETIME,
                    'format' => '',
                    'size' => 0,
                    'signed' => true,
                    'required' => false,
                    'array' => false,
                    'filters' => ['datetime'],
                ],
                [
                    '$id' => ID::custom('registration'),
                    'type' => Database::VAR_DATETIME,
                    'format' => '',
                    'size' => 0,
                    'signed' => true,
                    'required' => false,
                    'array' => false,
                    'filters' => ['datetime'],
                ],
                [
                    '$id' => ID::custom('emailVerification'),
                    'type' => Database::VAR_BOOLEAN,
                    'format' => '',
                    'size' => 0,
                    'signed' => true,
                    'required' => false,
                    'array' => false,
                    'filters' => [],
                ],
                [
                    '$id' => ID::custom('reset'),
                    'type' => Database::VAR_BOOLEAN,
                    'format' => '',
                    'size' => 0,
                    'signed' => true,
                    'required' => false,
                    'array' => false,
                    'filters' => [],
                ],
                [
                    '$id' => ID::custom('prefs'),
                    'type' => Database::VAR_STRING,
                    'format' => '',
                    'size' => 16384,
                    'signed' => true,
                    'required' => false,
                    'array' => false,
                    'filters' => ['json']
                ],
                [
                    '$id' => ID::custom('sessions'),
                    'type' => Database::VAR_STRING,
                    'format' => '',
                    'size' => 16384,
                    'signed' => true,
                    'required' => false,
                    'array' => false,
                    'filters' => ['json'],
                ],
                [
                    '$id' => ID::custom('tokens'),
                    'type' => Database::VAR_STRING,
                    'format' => '',
                    'size' => 16384,
                    'signed' => true,
                    'required' => false,
                    'array' => false,
                    'filters' => ['json'],
                ],
                [
                    '$id' => ID::custom('memberships'),
                    'type' => Database::VAR_STRING,
                    'format' => '',
                    'size' => 16384,
                    'signed' => true,
                    'required' => false,
                    'array' => false,
                    'filters' => ['json'],
                ],
                [
                    '$id' => ID::custom('roles'),
                    'type' => Database::VAR_STRING,
                    'format' => '',
                    'size' => 128,
                    'signed' => true,
                    'required' => false,
                    'array' => true,
                    'filters' => [],
                ],
                [
                    '$id' => ID::custom('tags'),
                    'type' => Database::VAR_STRING,
                    'format' => '',
                    'size' => 128,
                    'signed' => true,
                    'required' => false,
                    'array' => true,
                    'filters' => ['json'],
                ],
            ],
            'indexes' => [
                [
                    '$id' => ID::custom('_key_email'),
                    'type' => Database::INDEX_UNIQUE,
                    'attributes' => ['email'],
                    'lengths' => [1024],
                    'orders' => [Database::ORDER_ASC],
                ]
            ],
        ]);

        $document = new Document([
            '$id' => ID::custom('608fdbe51361a'),
            '$permissions' => [
                Permission::read(Role::any()),
                Permission::create(Role::user('608fdbe51361a')),
                Permission::update(Role::user('608fdbe51361a')),
                Permission::delete(Role::user('608fdbe51361a')),
            ],
            'email' => 'test@example.com',
            'emailVerification' => false,
            'status' => 1,
            'password' => 'randomhash',
            'passwordUpdate' => '2000-06-12 14:12:55',
            'registration' => '1975-06-12 14:12:55+01:00',
            'reset' => false,
            'name' => 'My Name',
            'prefs' => new \stdClass(),
            'sessions' => [],
            'tokens' => [],
            'memberships' => [],
            'roles' => [
                'admin',
                'developer',
                'tester',
            ],
            'tags' => [
                ['$id' => '1', 'label' => 'x'],
                ['$id' => '2', 'label' => 'y'],
                ['$id' => '3', 'label' => 'z'],
            ],
        ]);

        /** @var Database $database */
        $database = static::getDatabase();

        $result = $database->encode($collection, $document);

        $this->assertEquals('608fdbe51361a', $result->getAttribute('$id'));
        $this->assertContains('read("any")', $result->getAttribute('$permissions'));
        $this->assertContains('read("any")', $result->getPermissions());
        $this->assertContains('any', $result->getRead());
        $this->assertContains(Permission::create(Role::user(ID::custom('608fdbe51361a'))), $result->getPermissions());
        $this->assertContains('user:608fdbe51361a', $result->getCreate());
        $this->assertContains('user:608fdbe51361a', $result->getWrite());
        $this->assertEquals('test@example.com', $result->getAttribute('email'));
        $this->assertEquals(false, $result->getAttribute('emailVerification'));
        $this->assertEquals(1, $result->getAttribute('status'));
        $this->assertEquals('randomhash', $result->getAttribute('password'));
        $this->assertEquals('2000-06-12 14:12:55.000', $result->getAttribute('passwordUpdate'));
        $this->assertEquals('1975-06-12 13:12:55.000', $result->getAttribute('registration'));
        $this->assertEquals(false, $result->getAttribute('reset'));
        $this->assertEquals('My Name', $result->getAttribute('name'));
        $this->assertEquals('{}', $result->getAttribute('prefs'));
        $this->assertEquals('[]', $result->getAttribute('sessions'));
        $this->assertEquals('[]', $result->getAttribute('tokens'));
        $this->assertEquals('[]', $result->getAttribute('memberships'));
        $this->assertEquals(['admin', 'developer', 'tester',], $result->getAttribute('roles'));
        $this->assertEquals(['{"$id":"1","label":"x"}', '{"$id":"2","label":"y"}', '{"$id":"3","label":"z"}',], $result->getAttribute('tags'));

        $result = $database->decode($collection, $document);

        $this->assertEquals('608fdbe51361a', $result->getAttribute('$id'));
        $this->assertContains('read("any")', $result->getAttribute('$permissions'));
        $this->assertContains('read("any")', $result->getPermissions());
        $this->assertContains('any', $result->getRead());
        $this->assertContains(Permission::create(Role::user('608fdbe51361a')), $result->getPermissions());
        $this->assertContains('user:608fdbe51361a', $result->getCreate());
        $this->assertContains('user:608fdbe51361a', $result->getWrite());
        $this->assertEquals('test@example.com', $result->getAttribute('email'));
        $this->assertEquals(false, $result->getAttribute('emailVerification'));
        $this->assertEquals(1, $result->getAttribute('status'));
        $this->assertEquals('randomhash', $result->getAttribute('password'));
        $this->assertEquals('2000-06-12T14:12:55.000+00:00', $result->getAttribute('passwordUpdate'));
        $this->assertEquals('1975-06-12T13:12:55.000+00:00', $result->getAttribute('registration'));
        $this->assertEquals(false, $result->getAttribute('reset'));
        $this->assertEquals('My Name', $result->getAttribute('name'));
        $this->assertEquals([], $result->getAttribute('prefs'));
        $this->assertEquals([], $result->getAttribute('sessions'));
        $this->assertEquals([], $result->getAttribute('tokens'));
        $this->assertEquals([], $result->getAttribute('memberships'));
        $this->assertEquals(['admin', 'developer', 'tester',], $result->getAttribute('roles'));
        $this->assertEquals([
            new Document(['$id' => '1', 'label' => 'x']),
            new Document(['$id' => '2', 'label' => 'y']),
            new Document(['$id' => '3', 'label' => 'z']),
        ], $result->getAttribute('tags'));
    }
    /**
     * @depends testGetDocument
     */
    public function testUpdateDocument(Document $document): Document
    {
        $document
            ->setAttribute('string', 'text📝 updated')
            ->setAttribute('integer_signed', -6)
            ->setAttribute('integer_unsigned', 6)
            ->setAttribute('float_signed', -5.56)
            ->setAttribute('float_unsigned', 5.56)
            ->setAttribute('boolean', false)
            ->setAttribute('colors', 'red', Document::SET_TYPE_APPEND)
            ->setAttribute('with-dash', 'Works');

        $new = $this->getDatabase()->updateDocument($document->getCollection(), $document->getId(), $document);

        $this->assertNotEmpty(true, $new->getId());
        $this->assertIsString($new->getAttribute('string'));
        $this->assertEquals('text📝 updated', $new->getAttribute('string'));
        $this->assertIsInt($new->getAttribute('integer_signed'));
        $this->assertEquals(-6, $new->getAttribute('integer_signed'));
        $this->assertIsInt($new->getAttribute('integer_unsigned'));
        $this->assertEquals(6, $new->getAttribute('integer_unsigned'));
        $this->assertIsFloat($new->getAttribute('float_signed'));
        $this->assertEquals(-5.56, $new->getAttribute('float_signed'));
        $this->assertIsFloat($new->getAttribute('float_unsigned'));
        $this->assertEquals(5.56, $new->getAttribute('float_unsigned'));
        $this->assertIsBool($new->getAttribute('boolean'));
        $this->assertEquals(false, $new->getAttribute('boolean'));
        $this->assertIsArray($new->getAttribute('colors'));
        $this->assertEquals(['pink', 'green', 'blue', 'red'], $new->getAttribute('colors'));
        $this->assertEquals('Works', $new->getAttribute('with-dash'));

        $oldPermissions = $document->getPermissions();

        $new
            ->setAttribute('$permissions', Permission::read(Role::guests()), Document::SET_TYPE_APPEND)
            ->setAttribute('$permissions', Permission::create(Role::guests()), Document::SET_TYPE_APPEND)
            ->setAttribute('$permissions', Permission::update(Role::guests()), Document::SET_TYPE_APPEND)
            ->setAttribute('$permissions', Permission::delete(Role::guests()), Document::SET_TYPE_APPEND);

        $this->getDatabase()->updateDocument($new->getCollection(), $new->getId(), $new);

        $new = $this->getDatabase()->getDocument($new->getCollection(), $new->getId());

        $this->assertContains('guests', $new->getRead());
        $this->assertContains('guests', $new->getWrite());
        $this->assertContains('guests', $new->getCreate());
        $this->assertContains('guests', $new->getUpdate());
        $this->assertContains('guests', $new->getDelete());

        $new->setAttribute('$permissions', $oldPermissions);

        $this->getDatabase()->updateDocument($new->getCollection(), $new->getId(), $new);

        $new = $this->getDatabase()->getDocument($new->getCollection(), $new->getId());

        $this->assertNotContains('guests', $new->getRead());
        $this->assertNotContains('guests', $new->getWrite());
        $this->assertNotContains('guests', $new->getCreate());
        $this->assertNotContains('guests', $new->getUpdate());
        $this->assertNotContains('guests', $new->getDelete());

        // Test change document ID
        $id = $new->getId();
        $newId = 'new-id';
        $new->setAttribute('$id', $newId);
        $new = $this->getDatabase()->updateDocument($new->getCollection(), $id, $new);
        $this->assertEquals($newId, $new->getId());

        // Reset ID
        $new->setAttribute('$id', $id);
        $new = $this->getDatabase()->updateDocument($new->getCollection(), $newId, $new);
        $this->assertEquals($id, $new->getId());

        return $document;
    }


    /**
     * @depends testUpdateDocument
     */
    public function testUpdateDocumentConflict(Document $document): void
    {
        $document->setAttribute('integer_signed', 7);
        $result = $this->getDatabase()->withRequestTimestamp(new \DateTime(), function () use ($document) {
            return $this->getDatabase()->updateDocument($document->getCollection(), $document->getId(), $document);
        });
        $this->assertEquals(7, $result->getAttribute('integer_signed'));

        $oneHourAgo = (new \DateTime())->sub(new \DateInterval('PT1H'));
        $document->setAttribute('integer_signed', 8);
        try {
            $this->getDatabase()->withRequestTimestamp($oneHourAgo, function () use ($document) {
                return $this->getDatabase()->updateDocument($document->getCollection(), $document->getId(), $document);
            });
            $this->fail('Failed to throw exception');
        } catch (Throwable $e) {
            $this->assertTrue($e instanceof ConflictException);
            $this->assertEquals('Document was updated after the request timestamp', $e->getMessage());
        }
    }

    /**
     * @depends testUpdateDocument
     */
    public function testDeleteDocumentConflict(Document $document): void
    {
        $oneHourAgo = (new \DateTime())->sub(new \DateInterval('PT1H'));
        $this->expectException(ConflictException::class);
        $this->getDatabase()->withRequestTimestamp($oneHourAgo, function () use ($document) {
            return $this->getDatabase()->deleteDocument($document->getCollection(), $document->getId());
        });
    }

    /**
     * @depends testGetDocument
     */
    public function testUpdateDocumentDuplicatePermissions(Document $document): Document
    {
        $new = $this->getDatabase()->updateDocument($document->getCollection(), $document->getId(), $document);

        $new
            ->setAttribute('$permissions', Permission::read(Role::guests()), Document::SET_TYPE_APPEND)
            ->setAttribute('$permissions', Permission::read(Role::guests()), Document::SET_TYPE_APPEND)
            ->setAttribute('$permissions', Permission::create(Role::guests()), Document::SET_TYPE_APPEND)
            ->setAttribute('$permissions', Permission::create(Role::guests()), Document::SET_TYPE_APPEND);

        $this->getDatabase()->updateDocument($new->getCollection(), $new->getId(), $new);

        $new = $this->getDatabase()->getDocument($new->getCollection(), $new->getId());

        $this->assertContains('guests', $new->getRead());
        $this->assertContains('guests', $new->getCreate());

        return $document;
    }

    /**
     * @depends testUpdateDocument
     */
    public function testDeleteDocument(Document $document): void
    {
        $result = $this->getDatabase()->deleteDocument($document->getCollection(), $document->getId());
        $document = $this->getDatabase()->getDocument($document->getCollection(), $document->getId());

        $this->assertEquals(true, $result);
        $this->assertEquals(true, $document->isEmpty());
    }

    public function testUpdateDocuments(): void
    {
        /** @var Database $database */
        $database = static::getDatabase();

        if (!$database->getAdapter()->getSupportForBatchOperations()) {
            $this->expectNotToPerformAssertions();
            return;
        }

        $collection = 'testUpdateDocuments';
        Authorization::cleanRoles();
        Authorization::setRole(Role::any()->toString());

        $database->createCollection($collection, attributes: [
            new Document([
                '$id' => ID::custom('string'),
                'type' => Database::VAR_STRING,
                'format' => '',
                'size' => 100,
                'signed' => true,
                'required' => false,
                'default' => null,
                'array' => false,
                'filters' => [],
            ]),
            new Document([
                '$id' => ID::custom('integer'),
                'type' => Database::VAR_INTEGER,
                'format' => '',
                'size' => 10000,
                'signed' => true,
                'required' => false,
                'default' => null,
                'array' => false,
                'filters' => [],
            ]),
        ], permissions: [
            Permission::read(Role::any()),
            Permission::create(Role::any()),
            Permission::update(Role::any()),
            Permission::delete(Role::any())
        ], documentSecurity: false);

        for ($i = 0; $i < 10; $i++) {
            $database->createDocument($collection, new Document([
                '$id' => 'doc' . $i,
                'string' => 'text📝 ' . $i,
                'integer' => $i
            ]));
        }

        // Test Update half of the documents
        $results = [];
        $count = $database->updateDocuments($collection, new Document([
            'string' => 'text📝 updated',
        ]), [
            Query::greaterThanEqual('integer', 5),
        ], onNext: function ($doc) use (&$results) {
            $results[] = $doc;
        });

        $this->assertEquals(5, $count);

        foreach ($results as $document) {
            $this->assertEquals('text📝 updated', $document->getAttribute('string'));
        }

        $updatedDocuments = $database->find($collection, [
            Query::greaterThanEqual('integer', 5),
        ]);

        $this->assertCount(5, $updatedDocuments);

        foreach ($updatedDocuments as $document) {
            $this->assertEquals('text📝 updated', $document->getAttribute('string'));
            $this->assertGreaterThanOrEqual(5, $document->getAttribute('integer'));
        }

        $controlDocuments = $database->find($collection, [
            Query::lessThan('integer', 5),
        ]);

        $this->assertEquals(count($controlDocuments), 5);

        foreach ($controlDocuments as $document) {
            $this->assertNotEquals('text📝 updated', $document->getAttribute('string'));
        }

        // Test Update all documents
        $this->assertEquals(10, $database->updateDocuments($collection, new Document([
            'string' => 'text📝 updated all',
        ])));

        $updatedDocuments = $database->find($collection);

        $this->assertEquals(count($updatedDocuments), 10);

        foreach ($updatedDocuments as $document) {
            $this->assertEquals('text📝 updated all', $document->getAttribute('string'));
        }

        // TEST: Can't delete documents in the past
        $oneHourAgo = (new \DateTime())->sub(new \DateInterval('PT1H'));

        try {
            $this->getDatabase()->withRequestTimestamp($oneHourAgo, function () use ($collection, $database) {
                $database->updateDocuments($collection, new Document([
                    'string' => 'text📝 updated all',
                ]));
            });
            $this->fail('Failed to throw exception');
        } catch (ConflictException $e) {
            $this->assertEquals('Document was updated after the request timestamp', $e->getMessage());
        }

        // Check collection level permissions
        $database->updateCollection($collection, permissions: [
            Permission::read(Role::user('asd')),
            Permission::create(Role::user('asd')),
            Permission::update(Role::user('asd')),
            Permission::delete(Role::user('asd')),
        ], documentSecurity: false);

        try {
            $database->updateDocuments($collection, new Document([
                'string' => 'text📝 updated all',
            ]));
            $this->fail('Failed to throw exception');
        } catch (AuthorizationException $e) {
            $this->assertStringStartsWith('Missing "update" permission for role "user:asd".', $e->getMessage());
        }

        // Check document level permissions
        $database->updateCollection($collection, permissions: [], documentSecurity: true);

        Authorization::skip(function () use ($collection, $database) {
            $database->updateDocument($collection, 'doc0', new Document([
                'string' => 'text📝 updated all',
                '$permissions' => [
                    Permission::read(Role::user('asd')),
                    Permission::create(Role::user('asd')),
                    Permission::update(Role::user('asd')),
                    Permission::delete(Role::user('asd')),
                ],
            ]));
        });

        Authorization::setRole(Role::user('asd')->toString());

        $database->updateDocuments($collection, new Document([
            'string' => 'permission text',
        ]));

        $documents = $database->find($collection, [
            Query::equal('string', ['permission text']),
        ]);

        $this->assertCount(1, $documents);

        Authorization::skip(function () use ($collection, $database) {
            $unmodifiedDocuments = $database->find($collection, [
                Query::equal('string', ['text📝 updated all']),
            ]);

            $this->assertCount(9, $unmodifiedDocuments);
        });

        Authorization::skip(function () use ($collection, $database) {
            $database->updateDocuments($collection, new Document([
                '$permissions' => [
                    Permission::read(Role::any()),
                    Permission::create(Role::any()),
                    Permission::update(Role::any()),
                    Permission::delete(Role::any()),
                ],
            ]));
        });

        // Test we can update more documents than batchSize
        $this->assertEquals(10, $database->updateDocuments($collection, new Document([
            'string' => 'batchSize Test'
        ]), batchSize: 2));

        $documents = $database->find($collection);

        foreach ($documents as $document) {
            $this->assertEquals('batchSize Test', $document->getAttribute('string'));
        }

        Authorization::cleanRoles();
        Authorization::setRole(Role::any()->toString());
    }

    public function testUpdateDocumentsWithCallbackSupport(): void
    {
        /** @var Database $database */
        $database = static::getDatabase();

        if (!$database->getAdapter()->getSupportForBatchOperations()) {
            $this->expectNotToPerformAssertions();
            return;
        }

        $collection = 'update_callback';
        Authorization::cleanRoles();
        Authorization::setRole(Role::any()->toString());

        $database->createCollection($collection, attributes: [
            new Document([
                '$id' => ID::custom('string'),
                'type' => Database::VAR_STRING,
                'format' => '',
                'size' => 100,
                'signed' => true,
                'required' => false,
                'default' => null,
                'array' => false,
                'filters' => [],
            ]),
            new Document([
                '$id' => ID::custom('integer'),
                'type' => Database::VAR_INTEGER,
                'format' => '',
                'size' => 10000,
                'signed' => true,
                'required' => false,
                'default' => null,
                'array' => false,
                'filters' => [],
            ]),
        ], permissions: [
            Permission::read(Role::any()),
            Permission::create(Role::any()),
            Permission::update(Role::any()),
            Permission::delete(Role::any())
        ], documentSecurity: false);

        for ($i = 0; $i < 10; $i++) {
            $database->createDocument($collection, new Document([
                '$id' => 'doc' . $i,
                'string' => 'text📝 ' . $i,
                'integer' => $i
            ]));
        }
        // Test onNext is throwing the error without the onError
        // a non existent document to test the error thrown
        try {
            $results = [];
            $count = $database->updateDocuments($collection, new Document([
                'string' => 'text📝 updated',
            ]), [
                Query::greaterThanEqual('integer', 100),
            ], onNext: function ($doc) use (&$results) {
                $results[] = $doc;
                throw new Exception("Error thrown to test that update doesn't stop and error is caught");
            });
        } catch (Exception $e) {
            $this->assertInstanceOf(Exception::class, $e);
            $this->assertEquals("Error thrown to test that update doesn't stop and error is caught", $e->getMessage());
        }

        // Test Update half of the documents
        $results = [];
        $count = $database->updateDocuments($collection, new Document([
            'string' => 'text📝 updated',
        ]), [
            Query::greaterThanEqual('integer', 5),
        ], onNext: function ($doc) use (&$results) {
            $results[] = $doc;
            throw new Exception("Error thrown to test that update doesn't stop and error is caught");
        }, onError:function ($e) {
            $this->assertInstanceOf(Exception::class, $e);
            $this->assertEquals("Error thrown to test that update doesn't stop and error is caught", $e->getMessage());
        });

        $this->assertEquals(5, $count);

        foreach ($results as $document) {
            $this->assertEquals('text📝 updated', $document->getAttribute('string'));
        }

        $updatedDocuments = $database->find($collection, [
            Query::greaterThanEqual('integer', 5),
        ]);

        $this->assertCount(5, $updatedDocuments);
    }

    /**
     * @depends testCreateDocument
     */
    public function testReadPermissionsSuccess(Document $document): Document
    {
        Authorization::cleanRoles();
        Authorization::setRole(Role::any()->toString());

        /** @var Database $database */
        $database = static::getDatabase();

        $document = $database->createDocument('documents', new Document([
            '$permissions' => [
                Permission::read(Role::any()),
                Permission::create(Role::any()),
                Permission::update(Role::any()),
                Permission::delete(Role::any()),
            ],
            'string' => 'text📝',
            'integer_signed' => -Database::INT_MAX,
            'integer_unsigned' => Database::INT_MAX,
            'bigint_signed' => -Database::BIG_INT_MAX,
            'bigint_unsigned' => Database::BIG_INT_MAX,
            'float_signed' => -5.55,
            'float_unsigned' => 5.55,
            'boolean' => true,
            'colors' => ['pink', 'green', 'blue'],
        ]));

        $this->assertEquals(false, $document->isEmpty());

        Authorization::cleanRoles();

        $document = $database->getDocument($document->getCollection(), $document->getId());
        $this->assertEquals(true, $document->isEmpty());

        Authorization::setRole(Role::any()->toString());

        return $document;
    }

    /**
     * @depends testCreateDocument
     */
    public function testWritePermissionsSuccess(Document $document): void
    {
        Authorization::cleanRoles();

        /** @var Database $database */
        $database = static::getDatabase();

        $this->expectException(AuthorizationException::class);
        $database->createDocument('documents', new Document([
            '$permissions' => [
                Permission::read(Role::any()),
                Permission::create(Role::any()),
                Permission::update(Role::any()),
                Permission::delete(Role::any()),
            ],
            'string' => 'text📝',
            'integer_signed' => -Database::INT_MAX,
            'integer_unsigned' => Database::INT_MAX,
            'bigint_signed' => -Database::BIG_INT_MAX,
            'bigint_unsigned' => Database::BIG_INT_MAX,
            'float_signed' => -5.55,
            'float_unsigned' => 5.55,
            'boolean' => true,
            'colors' => ['pink', 'green', 'blue'],
        ]));
    }

    /**
     * @depends testCreateDocument
     */
    public function testWritePermissionsUpdateFailure(Document $document): Document
    {
        $this->expectException(AuthorizationException::class);

        Authorization::cleanRoles();
        Authorization::setRole(Role::any()->toString());

        /** @var Database $database */
        $database = static::getDatabase();

        $document = $database->createDocument('documents', new Document([
            '$permissions' => [
                Permission::read(Role::any()),
                Permission::create(Role::any()),
                Permission::update(Role::any()),
                Permission::delete(Role::any()),
            ],
            'string' => 'text📝',
            'integer_signed' => -Database::INT_MAX,
            'integer_unsigned' => Database::INT_MAX,
            'bigint_signed' => -Database::BIG_INT_MAX,
            'bigint_unsigned' => Database::BIG_INT_MAX,
            'float_signed' => -5.55,
            'float_unsigned' => 5.55,
            'boolean' => true,
            'colors' => ['pink', 'green', 'blue'],
        ]));

        Authorization::cleanRoles();

        $document = $database->updateDocument('documents', $document->getId(), new Document([
            '$id' => ID::custom($document->getId()),
            '$permissions' => [
                Permission::read(Role::any()),
                Permission::create(Role::any()),
                Permission::update(Role::any()),
                Permission::delete(Role::any()),
            ],
            'string' => 'text📝',
            'integer_signed' => 6,
            'bigint_signed' => -Database::BIG_INT_MAX,
            'float_signed' => -Database::DOUBLE_MAX,
            'float_unsigned' => Database::DOUBLE_MAX,
            'boolean' => true,
            'colors' => ['pink', 'green', 'blue'],
        ]));

        return $document;
    }

    /**
     * @depends testFind
     */
    public function testUniqueIndexDuplicate(): void
    {
        $this->expectException(DuplicateException::class);

        /** @var Database $database */
        $database = static::getDatabase();

        $this->assertEquals(true, $database->createIndex('movies', 'uniqueIndex', Database::INDEX_UNIQUE, ['name'], [128], [Database::ORDER_ASC]));

        $database->createDocument('movies', new Document([
            '$permissions' => [
                Permission::read(Role::any()),
                Permission::read(Role::user('1')),
                Permission::read(Role::user('2')),
                Permission::create(Role::any()),
                Permission::create(Role::user('1x')),
                Permission::create(Role::user('2x')),
                Permission::update(Role::any()),
                Permission::update(Role::user('1x')),
                Permission::update(Role::user('2x')),
                Permission::delete(Role::any()),
                Permission::delete(Role::user('1x')),
                Permission::delete(Role::user('2x')),
            ],
            'name' => 'Frozen',
            'director' => 'Chris Buck & Jennifer Lee',
            'year' => 2013,
            'price' => 39.50,
            'active' => true,
            'genres' => ['animation', 'kids'],
            'with-dash' => 'Works4'
        ]));
    }
    /**
     * @depends testUniqueIndexDuplicate
     */
    public function testUniqueIndexDuplicateUpdate(): void
    {
        /** @var Database $database */
        $database = static::getDatabase();

        Authorization::setRole(Role::users()->toString());
        // create document then update to conflict with index
        $document = $database->createDocument('movies', new Document([
            '$permissions' => [
                Permission::read(Role::any()),
                Permission::read(Role::user('1')),
                Permission::read(Role::user('2')),
                Permission::create(Role::any()),
                Permission::create(Role::user('1x')),
                Permission::create(Role::user('2x')),
                Permission::update(Role::any()),
                Permission::update(Role::user('1x')),
                Permission::update(Role::user('2x')),
                Permission::delete(Role::any()),
                Permission::delete(Role::user('1x')),
                Permission::delete(Role::user('2x')),
            ],
            'name' => 'Frozen 5',
            'director' => 'Chris Buck & Jennifer Lee',
            'year' => 2013,
            'price' => 39.50,
            'active' => true,
            'genres' => ['animation', 'kids'],
            'with-dash' => 'Works4'
        ]));

        $this->expectException(DuplicateException::class);

        $database->updateDocument('movies', $document->getId(), $document->setAttribute('name', 'Frozen'));
    }

    public function propagateBulkDocuments(string $collection, int $amount = 10, bool $documentSecurity = false): void
    {
        /** @var Database $database */
        $database = static::getDatabase();

        for ($i = 0; $i < $amount; $i++) {
            $database->createDocument($collection, new Document(
                array_merge([
                    '$id' => 'doc' . $i,
                    'text' => 'value' . $i,
                    'integer' => $i
                ], $documentSecurity ? [
                    '$permissions' => [
                        Permission::create(Role::any()),
                        Permission::read(Role::any()),
                    ],
                ] : [])
            ));
        }
    }

    public function testDeleteBulkDocuments(): void
    {
        /** @var Database $database */
        $database = static::getDatabase();

        if (!$database->getAdapter()->getSupportForBatchOperations()) {
            $this->expectNotToPerformAssertions();
            return;
        }

        $database->createCollection(
            'bulk_delete',
            attributes: [
                new Document([
                    '$id' => 'text',
                    'type' => Database::VAR_STRING,
                    'size' => 100,
                    'required' => true,
                ]),
                new Document([
                    '$id' => 'integer',
                    'type' => Database::VAR_INTEGER,
                    'size' => 10,
                    'required' => true,
                ])
            ],
            permissions: [
                Permission::create(Role::any()),
                Permission::read(Role::any()),
                Permission::delete(Role::any())
            ],
            documentSecurity: false
        );

        $this->propagateBulkDocuments('bulk_delete');

        $docs = $database->find('bulk_delete');
        $this->assertCount(10, $docs);

        /**
         * Test Short select query, test pagination as well, Add order to select
         */
        $selects = ['$sequence', '$id', '$collection', '$permissions', '$updatedAt'];

        $count = $database->deleteDocuments(
            collection: 'bulk_delete',
            queries: [
                Query::select([...$selects, '$createdAt']),
                Query::cursorAfter($docs[6]),
                Query::greaterThan('$createdAt', '2000-01-01'),
                Query::orderAsc('$createdAt'),
                Query::orderAsc(),
                Query::limit(2),
            ],
            batchSize: 1
        );

        $this->assertEquals(2, $count);

        // TEST: Bulk Delete All Documents
        $this->assertEquals(8, $database->deleteDocuments('bulk_delete'));

        $docs = $database->find('bulk_delete');
        $this->assertCount(0, $docs);

        // TEST: Bulk delete documents with queries.
        $this->propagateBulkDocuments('bulk_delete');

        $results = [];
        $count = $database->deleteDocuments('bulk_delete', [
            Query::greaterThanEqual('integer', 5)
        ], onNext: function ($doc) use (&$results) {
            $results[] = $doc;
        });

        $this->assertEquals(5, $count);

        foreach ($results as $document) {
            $this->assertGreaterThanOrEqual(5, $document->getAttribute('integer'));
        }

        $docs = $database->find('bulk_delete');
        $this->assertEquals(5, \count($docs));

        // TEST (FAIL): Can't delete documents in the past
        $oneHourAgo = (new \DateTime())->sub(new \DateInterval('PT1H'));

        try {
            $this->getDatabase()->withRequestTimestamp($oneHourAgo, function () {
                return $this->getDatabase()->deleteDocuments('bulk_delete');
            });
            $this->fail('Failed to throw exception');
        } catch (ConflictException $e) {
            $this->assertEquals('Document was updated after the request timestamp', $e->getMessage());
        }

        // TEST (FAIL): Bulk delete all documents with invalid collection permission
        $database->updateCollection('bulk_delete', [], false);
        try {
            $database->deleteDocuments('bulk_delete');
            $this->fail('Bulk deleted documents with invalid collection permission');
        } catch (\Utopia\Database\Exception\Authorization) {
        }

        $database->updateCollection('bulk_delete', [
            Permission::create(Role::any()),
            Permission::read(Role::any()),
            Permission::delete(Role::any())
        ], false);

        $this->assertEquals(5, $database->deleteDocuments('bulk_delete'));
        $this->assertEquals(0, \count($this->getDatabase()->find('bulk_delete')));

        // TEST: Make sure we can't delete documents we don't have permissions for
        $database->updateCollection('bulk_delete', [
            Permission::create(Role::any()),
        ], true);
        $this->propagateBulkDocuments('bulk_delete', documentSecurity: true);

        $this->assertEquals(0, $database->deleteDocuments('bulk_delete'));

        $documents = Authorization::skip(function () use ($database) {
            return $database->find('bulk_delete');
        });

        $this->assertEquals(10, \count($documents));

        $database->updateCollection('bulk_delete', [
            Permission::create(Role::any()),
            Permission::read(Role::any()),
            Permission::delete(Role::any())
        ], false);

        $database->deleteDocuments('bulk_delete');

        $this->assertEquals(0, \count($this->getDatabase()->find('bulk_delete')));

        // Teardown
        $database->deleteCollection('bulk_delete');
    }

    public function testDeleteBulkDocumentsQueries(): void
    {
        /** @var Database $database */
        $database = static::getDatabase();

        if (!$database->getAdapter()->getSupportForBatchOperations()) {
            $this->expectNotToPerformAssertions();
            return;
        }

        $database->createCollection(
            'bulk_delete_queries',
            attributes: [
                new Document([
                    '$id' => 'text',
                    'type' => Database::VAR_STRING,
                    'size' => 100,
                    'required' => true,
                ]),
                new Document([
                    '$id' => 'integer',
                    'type' => Database::VAR_INTEGER,
                    'size' => 10,
                    'required' => true,
                ])
            ],
            documentSecurity: false,
            permissions: [
                Permission::create(Role::any()),
                Permission::read(Role::any()),
                Permission::delete(Role::any())
            ]
        );

        // Test limit
        $this->propagateBulkDocuments('bulk_delete_queries');

        $this->assertEquals(5, $database->deleteDocuments('bulk_delete_queries', [Query::limit(5)]));
        $this->assertEquals(5, \count($database->find('bulk_delete_queries')));

        $this->assertEquals(5, $database->deleteDocuments('bulk_delete_queries', [Query::limit(5)]));
        $this->assertEquals(0, \count($database->find('bulk_delete_queries')));

        // Test Limit more than batchSize
        $this->propagateBulkDocuments('bulk_delete_queries', Database::DELETE_BATCH_SIZE * 2);
        $this->assertEquals(Database::DELETE_BATCH_SIZE * 2, \count($database->find('bulk_delete_queries', [Query::limit(Database::DELETE_BATCH_SIZE * 2)])));
        $this->assertEquals(Database::DELETE_BATCH_SIZE + 2, $database->deleteDocuments('bulk_delete_queries', [Query::limit(Database::DELETE_BATCH_SIZE + 2)]));
        $this->assertEquals(Database::DELETE_BATCH_SIZE - 2, \count($database->find('bulk_delete_queries', [Query::limit(Database::DELETE_BATCH_SIZE * 2)])));
        $this->assertEquals(Database::DELETE_BATCH_SIZE - 2, $this->getDatabase()->deleteDocuments('bulk_delete_queries'));

        // Test Offset
        $this->propagateBulkDocuments('bulk_delete_queries', 100);
        $this->assertEquals(50, $database->deleteDocuments('bulk_delete_queries', [Query::offset(50)]));

        $docs = $database->find('bulk_delete_queries', [Query::limit(100)]);
        $this->assertEquals(50, \count($docs));

        $lastDoc = \end($docs);
        $this->assertNotEmpty($lastDoc);
        $this->assertEquals('doc49', $lastDoc->getId());
        $this->assertEquals(50, $database->deleteDocuments('bulk_delete_queries'));

        $database->deleteCollection('bulk_delete_queries');
    }

    public function testDeleteBulkDocumentsWithCallbackSupport(): void
    {
        /** @var Database $database */
        $database = static::getDatabase();

        if (!$database->getAdapter()->getSupportForBatchOperations()) {
            $this->expectNotToPerformAssertions();
            return;
        }

        $database->createCollection(
            'bulk_delete_with_callback',
            attributes: [
                new Document([
                    '$id' => 'text',
                    'type' => Database::VAR_STRING,
                    'size' => 100,
                    'required' => true,
                ]),
                new Document([
                    '$id' => 'integer',
                    'type' => Database::VAR_INTEGER,
                    'size' => 10,
                    'required' => true,
                ])
            ],
            permissions: [
                Permission::create(Role::any()),
                Permission::read(Role::any()),
                Permission::delete(Role::any())
            ],
            documentSecurity: false
        );

        $this->propagateBulkDocuments('bulk_delete_with_callback');

        $docs = $database->find('bulk_delete_with_callback');
        $this->assertCount(10, $docs);

        /**
         * Test Short select query, test pagination as well, Add order to select
         */
        $selects = ['$sequence', '$id', '$collection', '$permissions', '$updatedAt'];

        try {
            // a non existent document to test the error thrown
            $database->deleteDocuments(
                collection: 'bulk_delete_with_callback',
                queries: [
                    Query::select([...$selects, '$createdAt']),
                    Query::lessThan('$createdAt', '1800-01-01'),
                    Query::orderAsc('$createdAt'),
                    Query::orderAsc(),
                    Query::limit(1),
                ],
                batchSize: 1,
                onNext: function () {
                    throw new Exception("Error thrown to test that deletion doesn't stop and error is caught");
                }
            );
        } catch (Exception $e) {
            $this->assertInstanceOf(Exception::class, $e);
            $this->assertEquals("Error thrown to test that deletion doesn't stop and error is caught", $e->getMessage());
        }

        $docs = $database->find('bulk_delete_with_callback');
        $this->assertCount(10, $docs);

        $count = $database->deleteDocuments(
            collection: 'bulk_delete_with_callback',
            queries: [
                Query::select([...$selects, '$createdAt']),
                Query::cursorAfter($docs[6]),
                Query::greaterThan('$createdAt', '2000-01-01'),
                Query::orderAsc('$createdAt'),
                Query::orderAsc(),
                Query::limit(2),
            ],
            batchSize: 1,
            onNext: function () {
                // simulating error throwing but should not stop deletion
                throw new Exception("Error thrown to test that deletion doesn't stop and error is caught");
            },
            onError:function ($e) {
                $this->assertInstanceOf(Exception::class, $e);
                $this->assertEquals("Error thrown to test that deletion doesn't stop and error is caught", $e->getMessage());
            }
        );

        $this->assertEquals(2, $count);

        // TEST: Bulk Delete All Documents without passing callbacks
        $this->assertEquals(8, $database->deleteDocuments('bulk_delete_with_callback'));

        $docs = $database->find('bulk_delete_with_callback');
        $this->assertCount(0, $docs);

        // TEST: Bulk delete documents with queries with callbacks
        $this->propagateBulkDocuments('bulk_delete_with_callback');

        $results = [];
        $count = $database->deleteDocuments('bulk_delete_with_callback', [
            Query::greaterThanEqual('integer', 5)
        ], onNext: function ($doc) use (&$results) {
            $results[] = $doc;
            throw new Exception("Error thrown to test that deletion doesn't stop and error is caught");
        }, onError:function ($e) {
            $this->assertInstanceOf(Exception::class, $e);
            $this->assertEquals("Error thrown to test that deletion doesn't stop and error is caught", $e->getMessage());
        });

        $this->assertEquals(5, $count);

        foreach ($results as $document) {
            $this->assertGreaterThanOrEqual(5, $document->getAttribute('integer'));
        }

        $docs = $database->find('bulk_delete_with_callback');
        $this->assertEquals(5, \count($docs));

        // Teardown
        $database->deleteCollection('bulk_delete_with_callback');
    }

    public function testUpdateDocumentsQueries(): void
    {
        /** @var Database $database */
        $database = static::getDatabase();

        if (!$database->getAdapter()->getSupportForBatchOperations()) {
            $this->expectNotToPerformAssertions();
            return;
        }

        $collection = 'testUpdateDocumentsQueries';

        $database->createCollection($collection, attributes: [
            new Document([
                '$id' => ID::custom('text'),
                'type' => Database::VAR_STRING,
                'size' => 64,
                'required' => true,
            ]),
            new Document([
                '$id' => ID::custom('integer'),
                'type' => Database::VAR_INTEGER,
                'size' => 64,
                'required' => true,
            ]),
        ], permissions: [
            Permission::read(Role::any()),
            Permission::create(Role::any()),
            Permission::update(Role::any()),
            Permission::delete(Role::any())
        ], documentSecurity: true);

        // Test limit
        $this->propagateBulkDocuments($collection, 100);

        $this->assertEquals(10, $database->updateDocuments($collection, new Document([
            'text' => 'text📝 updated',
        ]), [Query::limit(10)]));

        $this->assertEquals(10, \count($database->find($collection, [Query::equal('text', ['text📝 updated'])])));
        $this->assertEquals(100, $database->deleteDocuments($collection));
        $this->assertEquals(0, \count($database->find($collection)));

        // Test Offset
        $this->propagateBulkDocuments($collection, 100);
        $this->assertEquals(50, $database->updateDocuments($collection, new Document([
            'text' => 'text📝 updated',
        ]), [
            Query::offset(50),
        ]));

        $docs = $database->find($collection, [Query::equal('text', ['text📝 updated']), Query::limit(100)]);
        $this->assertCount(50, $docs);

        $lastDoc = end($docs);
        $this->assertNotEmpty($lastDoc);
        $this->assertEquals('doc99', $lastDoc->getId());

        $this->assertEquals(100, $database->deleteDocuments($collection));
    }

    /**
     * @depends testCreateDocument
     */
    public function testFulltextIndexWithInteger(): void
    {
        /** @var Database $database */
        $database = static::getDatabase();

        $this->expectException(Exception::class);

        if (!$this->getDatabase()->getAdapter()->getSupportForFulltextIndex()) {
            $this->expectExceptionMessage('Fulltext index is not supported');
        } else {
            $this->expectExceptionMessage('Attribute "integer_signed" cannot be part of a FULLTEXT index, must be of type string');
        }

        $database->createIndex('documents', 'fulltext_integer', Database::INDEX_FULLTEXT, ['string','integer_signed']);
    }

    public function testEnableDisableValidation(): void
    {
        $database = static::getDatabase();

        $database->createCollection('validation', permissions: [
            Permission::create(Role::any()),
            Permission::read(Role::any()),
            Permission::update(Role::any()),
            Permission::delete(Role::any())
        ]);

        $database->createAttribute(
            'validation',
            'name',
            Database::VAR_STRING,
            10,
            false
        );

        $database->createDocument('validation', new Document([
            '$id' => 'docwithmorethan36charsasitsidentifier',
            'name' => 'value1',
        ]));

        try {
            $database->find('validation', queries: [
                Query::equal('$id', ['docwithmorethan36charsasitsidentifier']),
            ]);
            $this->fail('Failed to throw exception');
        } catch (Exception $e) {
            $this->assertInstanceOf(Exception::class, $e);
        }

        $database->disableValidation();

        $database->find('validation', queries: [
            Query::equal('$id', ['docwithmorethan36charsasitsidentifier']),
        ]);

        $database->enableValidation();

        try {
            $database->find('validation', queries: [
                Query::equal('$id', ['docwithmorethan36charsasitsidentifier']),
            ]);
            $this->fail('Failed to throw exception');
        } catch (Exception $e) {
            $this->assertInstanceOf(Exception::class, $e);
        }

        $database->skipValidation(function () use ($database) {
            $database->find('validation', queries: [
                Query::equal('$id', ['docwithmorethan36charsasitsidentifier']),
            ]);
        });

        $database->enableValidation();
    }

    /**
     * @depends testGetDocument
     */
    public function testExceptionDuplicate(Document $document): void
    {
        /** @var Database $database */
        $database = static::getDatabase();

        $document->setAttribute('$id', 'duplicated');
        $database->createDocument($document->getCollection(), $document);
        $this->expectException(DuplicateException::class);
        $database->createDocument($document->getCollection(), $document);
    }

    /**
     * @depends testGetDocument
     */
    public function testExceptionCaseInsensitiveDuplicate(Document $document): Document
    {
        /** @var Database $database */
        $database = static::getDatabase();

        $document->setAttribute('$id', 'caseSensitive');
        $document->setAttribute('$sequence', '200');
        $database->createDocument($document->getCollection(), $document);

        $document->setAttribute('$id', 'CaseSensitive');

        $this->expectException(DuplicateException::class);
        $database->createDocument($document->getCollection(), $document);

        return $document;
    }

    public function testEmptyTenant(): void
    {
        /** @var Database $database */
        $database = static::getDatabase();

        if ($database->getAdapter()->getSharedTables()) {
            $documents = $database->find(
                'documents',
                [Query::select(['*'])] // Mongo bug with Integer UID
            );

            $document = $documents[0];
            $doc = $database->getDocument($document->getCollection(), $document->getId());
            $this->assertEquals($document->getTenant(), $doc->getTenant());
            return;
        }

        $documents = $database->find(
            'documents',
            [Query::notEqual('$id', '56000')] // Mongo bug with Integer UID
        );

        $document = $documents[0];
        $this->assertArrayHasKey('$id', $document);
        $this->assertArrayNotHasKey('$tenant', $document);

        $document = $database->getDocument('documents', $document->getId());
        $this->assertArrayHasKey('$id', $document);
        $this->assertArrayNotHasKey('$tenant', $document);

        $document = $database->updateDocument('documents', $document->getId(), $document);
        $this->assertArrayHasKey('$id', $document);
        $this->assertArrayNotHasKey('$tenant', $document);
    }

    public function testEmptyOperatorValues(): void
    {
        /** @var Database $database */
        $database = static::getDatabase();

        try {
            $database->findOne('documents', [
                Query::equal('string', []),
            ]);
            $this->fail('Failed to throw exception');
        } catch (Exception $e) {
            $this->assertInstanceOf(Exception::class, $e);
            $this->assertEquals('Invalid query: Equal queries require at least one value.', $e->getMessage());
        }

        try {
            $database->findOne('documents', [
                Query::contains('string', []),
            ]);
            $this->fail('Failed to throw exception');
        } catch (Exception $e) {
            $this->assertInstanceOf(Exception::class, $e);
            $this->assertEquals('Invalid query: Contains queries require at least one value.', $e->getMessage());
        }
    }

    public function testDateTimeDocument(): void
    {
        /**
         * @var Database $database
         */
        $database = static::getDatabase();
        $collection = 'create_modify_dates';
        $database->createCollection($collection);
        $this->assertEquals(true, $database->createAttribute($collection, 'string', Database::VAR_STRING, 128, false));
        $this->assertEquals(true, $database->createAttribute($collection, 'datetime', Database::VAR_DATETIME, 0, false, null, true, false, null, [], ['datetime']));

        $date = '2000-01-01T10:00:00.000+00:00';
        // test - default behaviour of external datetime attribute not changed
        $doc = $database->createDocument($collection, new Document([
            '$id' => 'doc1',
            '$permissions' => [Permission::read(Role::any()),Permission::write(Role::any()),Permission::update(Role::any())],
            'datetime' => ''
        ]));
        $this->assertNotEmpty($doc->getAttribute('datetime'));
        $this->assertNotEmpty($doc->getAttribute('$createdAt'));
        $this->assertNotEmpty($doc->getAttribute('$updatedAt'));

        $doc = $database->getDocument($collection, 'doc1');
        $this->assertNotEmpty($doc->getAttribute('datetime'));
        $this->assertNotEmpty($doc->getAttribute('$createdAt'));
        $this->assertNotEmpty($doc->getAttribute('$updatedAt'));

        $database->setPreserveDates(true);
        // test - modifying $createdAt and $updatedAt
        $doc = $database->createDocument($collection, new Document([
            '$id' => 'doc2',
            '$permissions' => [Permission::read(Role::any()),Permission::write(Role::any()),Permission::update(Role::any())],
            '$createdAt' => $date
        ]));

        $this->assertEquals($doc->getAttribute('$createdAt'), $date);
        $this->assertNotEmpty($doc->getAttribute('$updatedAt'));
        $this->assertNotEquals($doc->getAttribute('$updatedAt'), $date);

        $doc = $database->getDocument($collection, 'doc2');

        $this->assertEquals($doc->getAttribute('$createdAt'), $date);
        $this->assertNotEmpty($doc->getAttribute('$updatedAt'));
        $this->assertNotEquals($doc->getAttribute('$updatedAt'), $date);

        $database->setPreserveDates(false);
        $database->deleteCollection($collection);
    }

    public function testSingleDocumentDateOperations(): void
    {
        /** @var Database $database */
        $database = static::getDatabase();
        $collection = 'normal_date_operations';
        $database->createCollection($collection);
        $this->assertEquals(true, $database->createAttribute($collection, 'string', Database::VAR_STRING, 128, false));

        $database->setPreserveDates(true);

        $createDate = '2000-01-01T10:00:00.000+00:00';
        $updateDate = '2000-02-01T15:30:00.000+00:00';
        $date1 = '2000-01-01T10:00:00.000+00:00';
        $date2 = '2000-02-01T15:30:00.000+00:00';
        $date3 = '2000-03-01T20:45:00.000+00:00';
        // Test 1: Create with custom createdAt, then update with custom updatedAt
        $doc = $database->createDocument($collection, new Document([
            '$id' => 'doc1',
            '$permissions' => [Permission::read(Role::any()), Permission::write(Role::any()),Permission::update(Role::any())],
            'string' => 'initial',
            '$createdAt' => $createDate
        ]));

        $this->assertEquals($createDate, $doc->getAttribute('$createdAt'));
        $this->assertNotEquals($createDate, $doc->getAttribute('$updatedAt'));

        // Update with custom updatedAt
        $doc->setAttribute('string', 'updated');
        $doc->setAttribute('$updatedAt', $updateDate);
        $updatedDoc = $database->updateDocument($collection, 'doc1', $doc);

        $this->assertEquals($createDate, $updatedDoc->getAttribute('$createdAt'));
        $this->assertEquals($updateDate, $updatedDoc->getAttribute('$updatedAt'));

        // Test 2: Create with both custom dates
        $doc2 = $database->createDocument($collection, new Document([
            '$id' => 'doc2',
            '$permissions' => [Permission::read(Role::any()), Permission::write(Role::any()),Permission::update(Role::any())],
            'string' => 'both_dates',
            '$createdAt' => $createDate,
            '$updatedAt' => $updateDate
        ]));

        $this->assertEquals($createDate, $doc2->getAttribute('$createdAt'));
        $this->assertEquals($updateDate, $doc2->getAttribute('$updatedAt'));

        // Test 3: Create without dates, then update with custom dates
        $doc3 = $database->createDocument($collection, new Document([
            '$id' => 'doc3',
            '$permissions' => [Permission::read(Role::any()), Permission::write(Role::any()),Permission::update(Role::any())],
            'string' => 'no_dates'
        ]));


        $doc3->setAttribute('string', 'updated_no_dates');
        $doc3->setAttribute('$createdAt', $createDate);
        $doc3->setAttribute('$updatedAt', $updateDate);
        $updatedDoc3 = $database->updateDocument($collection, 'doc3', $doc3);

        $this->assertEquals($createDate, $updatedDoc3->getAttribute('$createdAt'));
        $this->assertEquals($updateDate, $updatedDoc3->getAttribute('$updatedAt'));

        // Test 4: Update only createdAt
        $doc4 = $database->createDocument($collection, new Document([
            '$id' => 'doc4',
            '$permissions' => [Permission::read(Role::any()), Permission::write(Role::any()),Permission::update(Role::any())],
            'string' => 'initial'
        ]));

        $originalCreatedAt4 = $doc4->getAttribute('$createdAt');
        $originalUpdatedAt4 = $doc4->getAttribute('$updatedAt');

        $doc4->setAttribute('$updatedAt', null);
        $doc4->setAttribute('$createdAt', null);
        $updatedDoc4 = $database->updateDocument($collection, 'doc4', document: $doc4);

        $this->assertEquals($originalCreatedAt4, $updatedDoc4->getAttribute('$createdAt'));
        $this->assertNotEquals($originalUpdatedAt4, $updatedDoc4->getAttribute('$updatedAt'));

        // Test 5: Update only updatedAt
        $updatedDoc4->setAttribute('$updatedAt', $updateDate);
        $updatedDoc4->setAttribute('$createdAt', $createDate);
        $finalDoc4 = $database->updateDocument($collection, 'doc4', $updatedDoc4);

        $this->assertEquals($createDate, $finalDoc4->getAttribute('$createdAt'));
        $this->assertEquals($updateDate, $finalDoc4->getAttribute('$updatedAt'));

        // Test 6: Create with updatedAt, update with createdAt
        $doc5 = $database->createDocument($collection, new Document([
            '$id' => 'doc5',
            '$permissions' => [Permission::read(Role::any()), Permission::write(Role::any()),Permission::update(Role::any())],
            'string' => 'doc5',
            '$updatedAt' => $date2
        ]));

        $this->assertNotEquals($date2, $doc5->getAttribute('$createdAt'));
        $this->assertEquals($date2, $doc5->getAttribute('$updatedAt'));

        $doc5->setAttribute('string', 'doc5_updated');
        $doc5->setAttribute('$createdAt', $date1);
        $updatedDoc5 = $database->updateDocument($collection, 'doc5', $doc5);

        $this->assertEquals($date1, $updatedDoc5->getAttribute('$createdAt'));
        $this->assertEquals($date2, $updatedDoc5->getAttribute('$updatedAt'));

        // Test 7: Create with both dates, update with different dates
        $doc6 = $database->createDocument($collection, new Document([
            '$id' => 'doc6',
            '$permissions' => [Permission::read(Role::any()), Permission::write(Role::any()),Permission::update(Role::any())],
            'string' => 'doc6',
            '$createdAt' => $date1,
            '$updatedAt' => $date2
        ]));

        $this->assertEquals($date1, $doc6->getAttribute('$createdAt'));
        $this->assertEquals($date2, $doc6->getAttribute('$updatedAt'));

        $doc6->setAttribute('string', 'doc6_updated');
        $doc6->setAttribute('$createdAt', $date3);
        $doc6->setAttribute('$updatedAt', $date3);
        $updatedDoc6 = $database->updateDocument($collection, 'doc6', $doc6);

        $this->assertEquals($date3, $updatedDoc6->getAttribute('$createdAt'));
        $this->assertEquals($date3, $updatedDoc6->getAttribute('$updatedAt'));

        // Test 8: Preserve dates disabled
        $database->setPreserveDates(false);

        $customDate = '2000-01-01T10:00:00.000+00:00';

        $doc7 = $database->createDocument($collection, new Document([
            '$id' => 'doc7',
            '$permissions' => [Permission::read(Role::any()), Permission::write(Role::any()),Permission::update(Role::any())],
            'string' => 'doc7',
            '$createdAt' => $customDate,
            '$updatedAt' => $customDate
        ]));

        $this->assertNotEquals($customDate, $doc7->getAttribute('$createdAt'));
        $this->assertNotEquals($customDate, $doc7->getAttribute('$updatedAt'));

        // Update with custom dates should also be ignored
        $doc7->setAttribute('string', 'updated');
        $doc7->setAttribute('$createdAt', $customDate);
        $doc7->setAttribute('$updatedAt', $customDate);
        $updatedDoc7 = $database->updateDocument($collection, 'doc7', $doc7);

        $this->assertNotEquals($customDate, $updatedDoc7->getAttribute('$createdAt'));
        $this->assertNotEquals($customDate, $updatedDoc7->getAttribute('$updatedAt'));

        // Test checking updatedAt updates even old document exists
        $database->setPreserveDates(true);
        $doc11 = $database->createDocument($collection, new Document([
            '$id' => 'doc11',
            '$permissions' => [Permission::read(Role::any()), Permission::write(Role::any()),Permission::update(Role::any())],
            'string' => 'no_dates',
            '$createdAt' => $customDate
        ]));

        $newUpdatedAt = $doc11->getUpdatedAt();

        $newDoc11 = new Document([
            'string' => 'no_dates_update',
        ]);
        $updatedDoc7 = $database->updateDocument($collection, 'doc11', $newDoc11);
        $this->assertNotEquals($newUpdatedAt, $updatedDoc7->getAttribute('$updatedAt'));

        $database->setPreserveDates(false);
        $database->deleteCollection($collection);
    }

    public function testBulkDocumentDateOperations(): void
    {
        /** @var Database $database */
        $database = static::getDatabase();
        $collection = 'bulk_date_operations';
        $database->createCollection($collection);
        $this->assertEquals(true, $database->createAttribute($collection, 'string', Database::VAR_STRING, 128, false));

        $database->setPreserveDates(true);

        $createDate = '2000-01-01T10:00:00.000+00:00';
        $updateDate = '2000-02-01T15:30:00.000+00:00';
        $permissions = [Permission::read(Role::any()), Permission::write(Role::any()),Permission::update(Role::any())];

        // Test 1: Bulk create with different date configurations
        $documents = [
            new Document([
                '$id' => 'doc1',
                '$permissions' => $permissions,
                'string' => 'doc1',
                '$createdAt' => $createDate
            ]),
            new Document([
                '$id' => 'doc2',
                '$permissions' => $permissions,
                'string' => 'doc2',
                '$updatedAt' => $updateDate
            ]),
            new Document([
                '$id' => 'doc3',
                '$permissions' => $permissions,
                'string' => 'doc3',
                '$createdAt' => $createDate,
                '$updatedAt' => $updateDate
            ]),
            new Document([
                '$id' => 'doc4',
                '$permissions' => $permissions,
                'string' => 'doc4'
            ]),
            new Document([
                '$id' => 'doc5',
                '$permissions' => $permissions,
                'string' => 'doc5',
                '$createdAt' => null
            ]),
            new Document([
                '$id' => 'doc6',
                '$permissions' => $permissions,
                'string' => 'doc6',
                '$updatedAt' => null
            ])
        ];

        $database->createDocuments($collection, $documents);

        // Verify initial state
        foreach (['doc1', 'doc3'] as $id) {
            $doc = $database->getDocument($collection, $id);
            $this->assertEquals($createDate, $doc->getAttribute('$createdAt'), "createdAt mismatch for $id");
        }

        foreach (['doc2', 'doc3'] as $id) {
            $doc = $database->getDocument($collection, $id);
            $this->assertEquals($updateDate, $doc->getAttribute('$updatedAt'), "updatedAt mismatch for $id");
        }

        foreach (['doc4', 'doc5', 'doc6'] as $id) {
            $doc = $database->getDocument($collection, $id);
            $this->assertNotEmpty($doc->getAttribute('$createdAt'), "createdAt missing for $id");
            $this->assertNotEmpty($doc->getAttribute('$updatedAt'), "updatedAt missing for $id");
        }

        // Test 2: Bulk update with custom dates
        $updateDoc = new Document([
            'string' => 'updated',
            '$createdAt' => $createDate,
            '$updatedAt' => $updateDate
        ]);
        $ids = [];
        foreach ($documents as $doc) {
            $ids[] = $doc->getId();
        }
        $count = $database->updateDocuments($collection, $updateDoc, [
            Query::equal('$id', $ids)
        ]);
        $this->assertEquals(6, $count);

        foreach (['doc1', 'doc3'] as $id) {
            $doc = $database->getDocument($collection, $id);
            $this->assertEquals($createDate, $doc->getAttribute('$createdAt'), "createdAt mismatch for $id");
            $this->assertEquals($updateDate, $doc->getAttribute('$updatedAt'), "updatedAt mismatch for $id");
            $this->assertEquals('updated', $doc->getAttribute('string'), "string mismatch for $id");
        }

        foreach (['doc2', 'doc4','doc5','doc6'] as $id) {
            $doc = $database->getDocument($collection, $id);
            $this->assertEquals($updateDate, $doc->getAttribute('$updatedAt'), "updatedAt mismatch for $id");
            $this->assertEquals('updated', $doc->getAttribute('string'), "string mismatch for $id");
        }

        // Test 3: Bulk update with preserve dates disabled
        $database->setPreserveDates(false);

        $customDate = 'should be ignored anyways so no error';
        $updateDocDisabled = new Document([
            'string' => 'disabled_update',
            '$createdAt' => $customDate,
            '$updatedAt' => $customDate
        ]);

        $countDisabled = $database->updateDocuments($collection, $updateDocDisabled);
        $this->assertEquals(6, $countDisabled);

        // Test 4: Bulk update with preserve dates re-enabled
        $database->setPreserveDates(true);

        $newDate = '2000-03-01T20:45:00.000+00:00';
        $updateDocEnabled = new Document([
            'string' => 'enabled_update',
            '$createdAt' => $newDate,
            '$updatedAt' => $newDate
        ]);

        $countEnabled = $database->updateDocuments($collection, $updateDocEnabled);
        $this->assertEquals(6, $countEnabled);

        $database->setPreserveDates(false);
        $database->deleteCollection($collection);
    }

    public function testUpsertDateOperations(): void
    {
        /** @var Database $database */
        $database = static::getDatabase();

        if (!$database->getAdapter()->getSupportForUpserts()) {
            return;
        }

        $collection = 'upsert_date_operations';
        $database->createCollection($collection);
        $this->assertEquals(true, $database->createAttribute($collection, 'string', Database::VAR_STRING, 128, false));

        $database->setPreserveDates(true);

        $createDate = '2000-01-01T10:00:00.000+00:00';
        $updateDate = '2000-02-01T15:30:00.000+00:00';
        $date1 = '2000-01-01T10:00:00.000+00:00';
        $date2 = '2000-02-01T15:30:00.000+00:00';
        $date3 = '2000-03-01T20:45:00.000+00:00';
        $permissions = [Permission::read(Role::any()), Permission::write(Role::any()),Permission::update(Role::any())];

        // Test 1: Upsert new document with custom createdAt
        $upsertResults = [];
        $database->upsertDocuments($collection, [
            new Document([
                '$id' => 'upsert1',
                '$permissions' => $permissions,
                'string' => 'upsert1_initial',
                '$createdAt' => $createDate
            ])
        ], onNext: function ($doc) use (&$upsertResults) {
            $upsertResults[] = $doc;
        });
        $upsertDoc1 = $upsertResults[0];

        $this->assertEquals($createDate, $upsertDoc1->getAttribute('$createdAt'));
        $this->assertNotEquals($createDate, $upsertDoc1->getAttribute('$updatedAt'));

        // Test 2: Upsert existing document with custom updatedAt
        $upsertDoc1->setAttribute('string', 'upsert1_updated');
        $upsertDoc1->setAttribute('$updatedAt', $updateDate);
        $updatedUpsertResults = [];
        $database->upsertDocuments($collection, [$upsertDoc1], onNext: function ($doc) use (&$updatedUpsertResults) {
            $updatedUpsertResults[] = $doc;
        });
        $updatedUpsertDoc1 = $updatedUpsertResults[0];

        $this->assertEquals($createDate, $updatedUpsertDoc1->getAttribute('$createdAt'));
        $this->assertEquals($updateDate, $updatedUpsertDoc1->getAttribute('$updatedAt'));

        // Test 3: Upsert new document with both custom dates
        $upsertResults2 = [];
        $database->upsertDocuments($collection, [
            new Document([
                '$id' => 'upsert2',
                '$permissions' => $permissions,
                'string' => 'upsert2_both_dates',
                '$createdAt' => $createDate,
                '$updatedAt' => $updateDate
            ])
        ], onNext: function ($doc) use (&$upsertResults2) {
            $upsertResults2[] = $doc;
        });
        $upsertDoc2 = $upsertResults2[0];

        $this->assertEquals($createDate, $upsertDoc2->getAttribute('$createdAt'));
        $this->assertEquals($updateDate, $upsertDoc2->getAttribute('$updatedAt'));

        // Test 4: Upsert existing document with different dates
        $upsertDoc2->setAttribute('string', 'upsert2_updated');
        $upsertDoc2->setAttribute('$createdAt', $date3);
        $upsertDoc2->setAttribute('$updatedAt', $date3);
        $updatedUpsertResults2 = [];
        $database->upsertDocuments($collection, [$upsertDoc2], onNext: function ($doc) use (&$updatedUpsertResults2) {
            $updatedUpsertResults2[] = $doc;
        });
        $updatedUpsertDoc2 = $updatedUpsertResults2[0];

        $this->assertEquals($date3, $updatedUpsertDoc2->getAttribute('$createdAt'));
        $this->assertEquals($date3, $updatedUpsertDoc2->getAttribute('$updatedAt'));

        // Test 5: Upsert with preserve dates disabled
        $database->setPreserveDates(false);

        $customDate = '2000-01-01T10:00:00.000+00:00';
        $upsertResults3 = [];
        $database->upsertDocuments($collection, [
            new Document([
                '$id' => 'upsert3',
                '$permissions' => $permissions,
                'string' => 'upsert3_disabled',
                '$createdAt' => $customDate,
                '$updatedAt' => $customDate
            ])
        ], onNext: function ($doc) use (&$upsertResults3) {
            $upsertResults3[] = $doc;
        });
        $upsertDoc3 = $upsertResults3[0];

        $this->assertNotEquals($customDate, $upsertDoc3->getAttribute('$createdAt'));
        $this->assertNotEquals($customDate, $upsertDoc3->getAttribute('$updatedAt'));

        // Update with custom dates should also be ignored
        $upsertDoc3->setAttribute('string', 'upsert3_updated');
        $upsertDoc3->setAttribute('$createdAt', $customDate);
        $upsertDoc3->setAttribute('$updatedAt', $customDate);
        $updatedUpsertResults3 = [];
        $database->upsertDocuments($collection, [$upsertDoc3], onNext: function ($doc) use (&$updatedUpsertResults3) {
            $updatedUpsertResults3[] = $doc;
        });
        $updatedUpsertDoc3 = $updatedUpsertResults3[0];

        $this->assertNotEquals($customDate, $updatedUpsertDoc3->getAttribute('$createdAt'));
        $this->assertNotEquals($customDate, $updatedUpsertDoc3->getAttribute('$updatedAt'));

        // Test 6: Bulk upsert operations with custom dates
        $database->setPreserveDates(true);

        // Test 7: Bulk upsert with different date configurations
        $upsertDocuments = [
            new Document([
                '$id' => 'bulk_upsert1',
                '$permissions' => $permissions,
                'string' => 'bulk_upsert1_initial',
                '$createdAt' => $createDate
            ]),
            new Document([
                '$id' => 'bulk_upsert2',
                '$permissions' => $permissions,
                'string' => 'bulk_upsert2_initial',
                '$updatedAt' => $updateDate
            ]),
            new Document([
                '$id' => 'bulk_upsert3',
                '$permissions' => $permissions,
                'string' => 'bulk_upsert3_initial',
                '$createdAt' => $createDate,
                '$updatedAt' => $updateDate
            ]),
            new Document([
                '$id' => 'bulk_upsert4',
                '$permissions' => $permissions,
                'string' => 'bulk_upsert4_initial'
            ])
        ];

        $bulkUpsertResults = [];
        $database->upsertDocuments($collection, $upsertDocuments, onNext: function ($doc) use (&$bulkUpsertResults) {
            $bulkUpsertResults[] = $doc;
        });

        // Test 8: Verify initial bulk upsert state
        foreach (['bulk_upsert1', 'bulk_upsert3'] as $id) {
            $doc = $database->getDocument($collection, $id);
            $this->assertEquals($createDate, $doc->getAttribute('$createdAt'), "createdAt mismatch for $id");
        }

        foreach (['bulk_upsert2', 'bulk_upsert3'] as $id) {
            $doc = $database->getDocument($collection, $id);
            $this->assertEquals($updateDate, $doc->getAttribute('$updatedAt'), "updatedAt mismatch for $id");
        }

        foreach (['bulk_upsert4'] as $id) {
            $doc = $database->getDocument($collection, $id);
            $this->assertNotEmpty($doc->getAttribute('$createdAt'), "createdAt missing for $id");
            $this->assertNotEmpty($doc->getAttribute('$updatedAt'), "updatedAt missing for $id");
        }

        // Test 9: Bulk upsert update with custom dates using updateDocuments
        $newDate = '2000-04-01T12:00:00.000+00:00';
        $updateUpsertDoc = new Document([
            'string' => 'bulk_upsert_updated',
            '$createdAt' => $newDate,
            '$updatedAt' => $newDate
        ]);

        $upsertIds = [];
        foreach ($upsertDocuments as $doc) {
            $upsertIds[] = $doc->getId();
        }

        $database->updateDocuments($collection, $updateUpsertDoc, [
            Query::equal('$id', $upsertIds)
        ]);

        foreach ($upsertIds as $id) {
            $doc = $database->getDocument($collection, $id);
            $this->assertEquals($newDate, $doc->getAttribute('$createdAt'), "createdAt mismatch for $id");
            $this->assertEquals($newDate, $doc->getAttribute('$updatedAt'), "updatedAt mismatch for $id");
            $this->assertEquals('bulk_upsert_updated', $doc->getAttribute('string'), "string mismatch for $id");
        }

        // Test 10: checking by passing null to each
        $updateUpsertDoc = new Document([
            'string' => 'bulk_upsert_updated',
            '$createdAt' => null,
            '$updatedAt' => null
        ]);

        $upsertIds = [];
        foreach ($upsertDocuments as $doc) {
            $upsertIds[] = $doc->getId();
        }

        $database->updateDocuments($collection, $updateUpsertDoc, [
            Query::equal('$id', $upsertIds)
        ]);

        foreach ($upsertIds as $id) {
            $doc = $database->getDocument($collection, $id);
            $this->assertNotEmpty($doc->getAttribute('$createdAt'), "createdAt mismatch for $id");
            $this->assertNotEmpty($doc->getAttribute('$updatedAt'), "updatedAt mismatch for $id");
        }

        // Test 11: Bulk upsert operations with upsertDocuments
        $upsertUpdateDocuments = [];
        foreach ($upsertDocuments as $doc) {
            $updatedDoc = clone $doc;
            $updatedDoc->setAttribute('string', 'bulk_upsert_updated_via_upsert');
            $updatedDoc->setAttribute('$createdAt', $newDate);
            $updatedDoc->setAttribute('$updatedAt', $newDate);
            $upsertUpdateDocuments[] = $updatedDoc;
        }

        $upsertUpdateResults = [];
        $countUpsertUpdate = $database->upsertDocuments($collection, $upsertUpdateDocuments, onNext: function ($doc) use (&$upsertUpdateResults) {
            $upsertUpdateResults[] = $doc;
        });
        $this->assertEquals(4, $countUpsertUpdate);

        foreach ($upsertUpdateResults as $doc) {
            $this->assertEquals($newDate, $doc->getAttribute('$createdAt'), "createdAt mismatch for upsert update");
            $this->assertEquals($newDate, $doc->getAttribute('$updatedAt'), "updatedAt mismatch for upsert update");
            $this->assertEquals('bulk_upsert_updated_via_upsert', $doc->getAttribute('string'), "string mismatch for upsert update");
        }

        // Test 12: Bulk upsert with preserve dates disabled
        $database->setPreserveDates(false);

        $customDate = 'should be ignored anyways so no error';
        $upsertDisabledDocuments = [];
        foreach ($upsertDocuments as $doc) {
            $disabledDoc = clone $doc;
            $disabledDoc->setAttribute('string', 'bulk_upsert_disabled');
            $disabledDoc->setAttribute('$createdAt', $customDate);
            $disabledDoc->setAttribute('$updatedAt', $customDate);
            $upsertDisabledDocuments[] = $disabledDoc;
        }

        $upsertDisabledResults = [];
        $countUpsertDisabled = $database->upsertDocuments($collection, $upsertDisabledDocuments, onNext: function ($doc) use (&$upsertDisabledResults) {
            $upsertDisabledResults[] = $doc;
        });
        $this->assertEquals(4, $countUpsertDisabled);

        foreach ($upsertDisabledResults as $doc) {
            $this->assertNotEquals($customDate, $doc->getAttribute('$createdAt'), "createdAt should not be custom date when disabled");
            $this->assertNotEquals($customDate, $doc->getAttribute('$updatedAt'), "updatedAt should not be custom date when disabled");
            $this->assertEquals('bulk_upsert_disabled', $doc->getAttribute('string'), "string mismatch for disabled upsert");
        }

        $database->setPreserveDates(false);
        $database->deleteCollection($collection);
    }

    public function testUpdateDocumentsCount(): void
    {
        /** @var Database $database */
        $database = static::getDatabase();

        if (!$database->getAdapter()->getSupportForUpserts()) {
            return;
        }

        $collectionName = "update_count";
        $database->createCollection($collectionName);

        $database->createAttribute($collectionName, 'key', Database::VAR_STRING, 60, false);
        $database->createAttribute($collectionName, 'value', Database::VAR_STRING, 60, false);

        $permissions = [Permission::read(Role::any()), Permission::write(Role::any()),Permission::update(Role::any())];

        $docs =  [
            new Document([
                '$id' => 'bulk_upsert1',
                '$permissions' => $permissions,
                'key' => 'bulk_upsert1_initial',
            ]),
            new Document([
                '$id' => 'bulk_upsert2',
                '$permissions' => $permissions,
                'key' => 'bulk_upsert2_initial',
            ]),
            new Document([
                '$id' => 'bulk_upsert3',
                '$permissions' => $permissions,
                'key' => 'bulk_upsert3_initial',
            ]),
            new Document([
                '$id' => 'bulk_upsert4',
                '$permissions' => $permissions,
                'key' => 'bulk_upsert4_initial'
            ])
        ];
        $upsertUpdateResults = [];
        $count = $database->upsertDocuments($collectionName, $docs, onNext: function ($doc) use (&$upsertUpdateResults) {
            $upsertUpdateResults[] = $doc;
        });
        $this->assertCount(4, $upsertUpdateResults);
        $this->assertEquals(4, $count);

        $updates = new Document(['value' => 'test']);
        $newDocs = [];
        $count = $database->updateDocuments($collectionName, $updates, onNext:function ($doc) use (&$newDocs) {
            $newDocs[] = $doc;
        });

        $this->assertCount(4, $newDocs);
        $this->assertEquals(4, $count);

        $database->deleteCollection($collectionName);
    }

    public function testCreateUpdateDocumentsMismatch(): void
    {
        /** @var Database $database */
        $database = static::getDatabase();

        // with different set of attributes
        $colName = "docs_with_diff";
        $database->createCollection($colName);
        $database->createAttribute($colName, 'key', Database::VAR_STRING, 50, true);
        $database->createAttribute($colName, 'value', Database::VAR_STRING, 50, false, 'value');
        $permissions = [Permission::read(Role::any()), Permission::write(Role::any()),Permission::update(Role::any())];
        $docs =  [
            new Document([
                '$id' => 'doc1',
                'key' => 'doc1',
            ]),
            new Document([
                '$id' => 'doc2',
                'key' => 'doc2',
                'value' => 'test',
            ]),
            new Document([
                '$id' => 'doc3',
                '$permissions' => $permissions,
                'key' => 'doc3'
            ]),
        ];
        $this->assertEquals(3, $database->createDocuments($colName, $docs));
        // we should get only one document as read permission provided to the last document only
        $addedDocs = $database->find($colName);
        $this->assertCount(1, $addedDocs);
        $doc = $addedDocs[0];
        $this->assertEquals('doc3', $doc->getId());
        $this->assertNotEmpty($doc->getPermissions());
        $this->assertCount(3, $doc->getPermissions());

        $database->createDocument($colName, new Document([
            '$id' => 'doc4',
            '$permissions' => $permissions,
            'key' => 'doc4'
        ]));

        $this->assertEquals(2, $database->updateDocuments($colName, new Document(['key' => 'new doc'])));
        $doc = $database->getDocument($colName, 'doc4');
        $this->assertEquals('doc4', $doc->getId());
        $this->assertEquals('value', $doc->getAttribute('value'));

        $addedDocs = $database->find($colName);
        $this->assertCount(2, $addedDocs);
        foreach ($addedDocs as $doc) {
            $this->assertNotEmpty($doc->getPermissions());
            $this->assertCount(3, $doc->getPermissions());
            $this->assertEquals('value', $doc->getAttribute('value'));
        }
        $database->deleteCollection($colName);
    }

    public function testCreatedByUpdatedBy(): void
    {
        $collection = 'test_created_updated_by';
        $database = static::getDatabase();

        $database->createCollection($collection);
        $database->createAttribute($collection, 'string', Database::VAR_STRING, 128, false);
        $database->createAttribute($collection, 'number', Database::VAR_INTEGER, 0, false);

        Authorization::setRole('user:test_user_1');
        $doc1 = $database->createDocument($collection, new Document([
            '$id' => 'test1',
            'string' => 'test1',
            'number' => 100,
            '$permissions' => [Permission::read(Role::any()), Permission::write(Role::any()), Permission::update(Role::any())]
        ]));

        $this->assertEquals('test_user_1', $doc1->getCreatedBy());
        $this->assertEquals('test_user_1', $doc1->getUpdatedBy());

        $retrievedDoc1 = $database->getDocument($collection, 'test1');
        $this->assertEquals('test_user_1', $retrievedDoc1->getCreatedBy());
        $this->assertEquals('test_user_1', $retrievedDoc1->getUpdatedBy());

        $doc2 = $database->createDocument($collection, new Document([
            '$id' => 'test2',
            'string' => 'test2',
            'number' => 200,
            '$createdBy' => 'explicit_creator',
            '$permissions' => [Permission::read(Role::any()), Permission::write(Role::any()), Permission::update(Role::any())]
        ]));

        $this->assertEquals('explicit_creator', $doc2->getCreatedBy());
        $this->assertEquals('test_user_1', $doc2->getUpdatedBy());

        $retrievedDoc2 = $database->getDocument($collection, 'test2');
        $this->assertEquals('explicit_creator', $retrievedDoc2->getCreatedBy());
        $this->assertEquals('test_user_1', $retrievedDoc2->getUpdatedBy());

        $doc3 = $database->createDocument($collection, new Document([
            '$id' => 'test3',
            'string' => 'test3',
            'number' => 300,
            '$updatedBy' => 'explicit_updater',
            '$permissions' => [Permission::read(Role::any()), Permission::write(Role::any()), Permission::update(Role::any())]
        ]));

        $this->assertEquals('test_user_1', $doc3->getCreatedBy());
        $this->assertEquals('explicit_updater', $doc3->getUpdatedBy());

        $retrievedDoc3 = $database->getDocument($collection, 'test3');
        $this->assertEquals('test_user_1', $retrievedDoc3->getCreatedBy());
        $this->assertEquals('explicit_updater', $retrievedDoc3->getUpdatedBy());

        $doc4 = $database->createDocument($collection, new Document([
            '$id' => 'test4',
            'string' => 'test4',
            'number' => 400,
            '$createdBy' => 'explicit_creator_2',
            '$updatedBy' => 'explicit_updater_2',
            '$permissions' => [Permission::read(Role::any()), Permission::write(Role::any()), Permission::update(Role::any())]
        ]));

        $this->assertEquals('explicit_creator_2', $doc4->getCreatedBy());
        $this->assertEquals('explicit_updater_2', $doc4->getUpdatedBy());

        $retrievedDoc4 = $database->getDocument($collection, 'test4');
        $this->assertEquals('explicit_creator_2', $retrievedDoc4->getCreatedBy());
        $this->assertEquals('explicit_updater_2', $retrievedDoc4->getUpdatedBy());

        $allDocs = $database->find($collection);
        $this->assertCount(4, $allDocs);

        Authorization::setRole('user:test_user_2');
        $updateDoc = new Document([
            'string' => 'updated_test1',
            'number' => 150
        ]);
        $updatedDoc = $database->updateDocument($collection, 'test1', $updateDoc);

        // Verify createdBy is preserved, updatedBy changes to current user
        $this->assertEquals('test_user_1', $updatedDoc->getCreatedBy()); // Should preserve original creator
        $this->assertEquals('test_user_2', $updatedDoc->getUpdatedBy()); // Should update to current user

        $retrievedUpdatedDoc = $database->getDocument($collection, 'test1');
        $this->assertEquals('test_user_1', $retrievedUpdatedDoc->getCreatedBy());
        $this->assertEquals('test_user_2', $retrievedUpdatedDoc->getUpdatedBy());

        $upsertDoc = new Document([
            '$id' => 'test2',
            'string' => 'upserted_test2',
            'number' => 250
        ]);
        if ($database->getAdapter()->getSupportForUpserts()) {
            $upsertCount = $database->createOrUpdateDocuments($collection, [$upsertDoc]);
            $this->assertEquals(1, $upsertCount);

            $upsertedDoc = $database->getDocument($collection, 'test2');
            $this->assertEquals('explicit_creator', $upsertedDoc->getCreatedBy()); // Should preserve original creator
            $this->assertEquals('test_user_2', $upsertedDoc->getUpdatedBy()); // Should update to current user

            $upsertNewDoc = new Document([
                '$id' => 'test5',
                'string' => 'new_test5',
                'number' => 500,
                '$createdBy' => 'new_creator',
                '$permissions' => [Permission::read(Role::any()), Permission::write(Role::any()), Permission::update(Role::any())]
            ]);

            $upsertNewCount = $database->createOrUpdateDocuments($collection, [$upsertNewDoc]);
            $this->assertEquals(1, $upsertNewCount);

            $newUpsertedDoc = $database->getDocument($collection, 'test5');
            $this->assertEquals('new_creator', $newUpsertedDoc->getCreatedBy()); // Should use explicit creator
            $this->assertEquals('test_user_2', $newUpsertedDoc->getUpdatedBy()); // Should use current user

            $bulkDocs = [
                new Document([
                    '$id' => 'bulk1',
                    'string' => 'bulk1',
                    'number' => 600,
                    '$permissions' => [Permission::read(Role::any()), Permission::write(Role::any()), Permission::update(Role::any())]
                ]),
                new Document([
                    '$id' => 'bulk2',
                    'string' => 'bulk2',
                    'number' => 700,
                    '$createdBy' => 'bulk_creator',
                    '$permissions' => [Permission::read(Role::any()), Permission::write(Role::any()), Permission::update(Role::any())]
                ]),
                new Document([
                    '$id' => 'bulk3',
                    'string' => 'bulk3',
                    'number' => 800,
                    '$updatedBy' => 'bulk_updater',
                    '$permissions' => [Permission::read(Role::any()), Permission::write(Role::any()), Permission::update(Role::any())]
                ])
            ];
            $bulkCount = $database->createDocuments($collection, $bulkDocs);
            $this->assertEquals(3, $bulkCount);

            $bulkDoc1 = $database->getDocument($collection, 'bulk1');
            $bulkDoc2 = $database->getDocument($collection, 'bulk2');
            $bulkDoc3 = $database->getDocument($collection, 'bulk3');

            $this->assertEquals('test_user_2', $bulkDoc1->getCreatedBy());
            $this->assertEquals('test_user_2', $bulkDoc1->getUpdatedBy());

            $this->assertEquals('bulk_creator', $bulkDoc2->getCreatedBy());
            $this->assertEquals('test_user_2', $bulkDoc2->getUpdatedBy());

            $this->assertEquals('test_user_2', $bulkDoc3->getCreatedBy());
            $this->assertEquals('bulk_updater', $bulkDoc3->getUpdatedBy());

            $finalAllDocs = $database->find($collection);
            $this->assertCount(8, $finalAllDocs);

            $database->deleteCollection($collection);

            // testing with increment decrement
            Authorization::setRole('user:test_user_3');
            $collection = 'increase_decrease';
            $database->createCollection($collection);

            $this->assertEquals(true, $database->createAttribute($collection, 'increase', Database::VAR_INTEGER, 0, true));

            $document = $database->createDocument($collection, new Document([
                'increase' => 100,
                '$permissions' => [
                    Permission::read(Role::any()),
                    Permission::create(Role::any()),
                    Permission::update(Role::any()),
                    Permission::delete(Role::any()),
                ]
            ]));

            $doc = $database->increaseDocumentAttribute($collection, $document->getId(), 'increase', 1, 301);
            $this->assertEquals(101, $doc->getAttribute('increase'));
            $this->assertEquals('test_user_3', $doc->getCreatedBy());
            $this->assertEquals('test_user_3', $doc->getUpdatedBy());

            $document = $database->getDocument($collection, $document->getId());
            $this->assertEquals(101, $document->getAttribute('increase'));
            $this->assertEquals('test_user_3', $doc->getCreatedBy());
            $this->assertEquals('test_user_3', $doc->getUpdatedBy());

            Authorization::setRole('user:test_user_4');
            $doc = $database->increaseDocumentAttribute($collection, $document->getId(), 'increase', 1, 301);
            $this->assertEquals('test_user_3', $doc->getCreatedBy());
            $this->assertEquals('test_user_4', $doc->getUpdatedBy());

            $doc = $database->getDocument($collection, $document->getId());
            $this->assertEquals('test_user_3', $doc->getCreatedBy());
            $this->assertEquals('test_user_4', $doc->getUpdatedBy());

            $doc = $database->decreaseDocumentAttribute($collection, $document->getId(), 'increase', 1, -100);
            $this->assertEquals('test_user_3', $doc->getCreatedBy());
            $this->assertEquals('test_user_4', $doc->getUpdatedBy());

            $doc = $database->getDocument($collection, $document->getId());
            $this->assertEquals('test_user_3', $doc->getCreatedBy());
            $this->assertEquals('test_user_4', $doc->getUpdatedBy());

            Authorization::setRole('user:test_user_5');

            $doc = $database->decreaseDocumentAttribute($collection, $document->getId(), 'increase', 1, -100);
            $this->assertEquals('test_user_3', $doc->getCreatedBy());
            $this->assertEquals('test_user_5', $doc->getUpdatedBy());

            $doc = $database->getDocument($collection, $document->getId());
            $this->assertEquals('test_user_3', $doc->getCreatedBy());
            $this->assertEquals('test_user_5', $doc->getUpdatedBy());
        }
    }
}<|MERGE_RESOLUTION|>--- conflicted
+++ resolved
@@ -893,11 +893,7 @@
         ]);
 
         // Ensure missing optionals on new document is allowed
-<<<<<<< HEAD
         $docs = $database->createOrUpdateDocuments($collectionName, [
-=======
-        $docs = $database->upsertDocuments(__FUNCTION__, [
->>>>>>> 732ffef5
             $existingDocument->setAttribute('first', 'updated'),
             $newDocument,
         ]);
@@ -909,11 +905,7 @@
         $this->assertEquals('', $newDocument->getAttribute('last'));
 
         try {
-<<<<<<< HEAD
             $database->createOrUpdateDocuments($collectionName, [
-=======
-            $database->upsertDocuments(__FUNCTION__, [
->>>>>>> 732ffef5
                 $existingDocument->removeAttribute('first'),
                 $newDocument
             ]);
@@ -923,11 +915,7 @@
         }
 
         // Ensure missing optionals on existing document is allowed
-<<<<<<< HEAD
         $docs = $database->createOrUpdateDocuments($collectionName, [
-=======
-        $docs = $database->upsertDocuments(__FUNCTION__, [
->>>>>>> 732ffef5
             $existingDocument
                 ->setAttribute('first', 'first')
                 ->removeAttribute('last'),
@@ -942,11 +930,7 @@
         $this->assertEquals('last', $newDocument->getAttribute('last'));
 
         // Ensure set null on existing document is allowed
-<<<<<<< HEAD
         $docs = $database->createOrUpdateDocuments($collectionName, [
-=======
-        $docs = $database->upsertDocuments(__FUNCTION__, [
->>>>>>> 732ffef5
             $existingDocument
                 ->setAttribute('first', 'first')
                 ->setAttribute('last', null),
@@ -973,11 +957,7 @@
         ]);
 
         // Ensure mismatch of attribute orders is allowed
-<<<<<<< HEAD
         $docs = $database->createOrUpdateDocuments($collectionName, [
-=======
-        $docs = $database->upsertDocuments(__FUNCTION__, [
->>>>>>> 732ffef5
             $doc3,
             $doc4
         ]);
