--- conflicted
+++ resolved
@@ -30,7 +30,8 @@
 
     protected bool $spatialIndexOrderSupport;
 
-<<<<<<< HEAD
+    protected bool $supportForAttributes;
+
     protected bool $multipleFulltextIndexSupport;
 
     protected bool $identicalIndexSupport;
@@ -40,9 +41,6 @@
      */
     protected array $indexes;
 
-=======
-    protected bool $supportForAttributes;
->>>>>>> 0b1308ac
     /**
      * @param array<Document> $attributes
      * @param array<Document> $indexes
@@ -52,34 +50,40 @@
      * @param bool $spatialIndexSupport
      * @param bool $spatialIndexNullSupport
      * @param bool $spatialIndexOrderSupport
+     * @param bool $supportForAttributes
      * @param bool $multipleFulltextIndexSupport
      * @param bool $identicalIndexSupport
      * @throws DatabaseException
      */
-<<<<<<< HEAD
-    public function __construct(array $attributes, array $indexes, int $maxLength, array $reservedKeys = [], bool $arrayIndexSupport = false, bool $spatialIndexSupport = false, bool $spatialIndexNullSupport = false, bool $spatialIndexOrderSupport = false, bool $multipleFulltextIndexSupport = true, bool $identicalIndexSupport = true)
-=======
-    public function __construct(array $attributes, int $maxLength, array $reservedKeys = [], bool $arrayIndexSupport = false, bool $spatialIndexSupport = false, bool $spatialIndexNullSupport = false, bool $spatialIndexOrderSupport = false, bool $supportForAttributes = true)
->>>>>>> 0b1308ac
-    {
+    public function __construct(
+		array $attributes,
+		array $indexes,
+		int $maxLength,
+		array $reservedKeys = [],
+		bool $arrayIndexSupport = false,
+		bool $spatialIndexSupport = false,
+		bool $spatialIndexNullSupport = false,
+		bool $spatialIndexOrderSupport = false,
+		bool $supportForAttributes = true,
+		bool $multipleFulltextIndexSupport = true,
+		bool $identicalIndexSupport = true
+	) {
         $this->maxLength = $maxLength;
         $this->reservedKeys = $reservedKeys;
         $this->arrayIndexSupport = $arrayIndexSupport;
         $this->spatialIndexSupport = $spatialIndexSupport;
         $this->spatialIndexNullSupport = $spatialIndexNullSupport;
         $this->spatialIndexOrderSupport = $spatialIndexOrderSupport;
-<<<<<<< HEAD
+        $this->supportForAttributes = $supportForAttributes;
         $this->multipleFulltextIndexSupport = $multipleFulltextIndexSupport;
         $this->identicalIndexSupport = $identicalIndexSupport;
         $this->indexes = $indexes;
-=======
-        $this->supportForAttributes = $supportForAttributes;
-
->>>>>>> 0b1308ac
+
         foreach ($attributes as $attribute) {
             $key = \strtolower($attribute->getAttribute('key', $attribute->getAttribute('$id')));
             $this->attributes[$key] = $attribute;
         }
+
         foreach (Database::INTERNAL_ATTRIBUTES as $attribute) {
             $key = \strtolower($attribute['$id']);
             $this->attributes[$key] = new Document($attribute);
