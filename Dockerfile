FROM composer:2.8 AS composer

WORKDIR /usr/local/src/

COPY composer.lock /usr/local/src/
COPY composer.json /usr/local/src/

RUN composer install \
    --ignore-platform-reqs \
    --optimize-autoloader \
    --no-plugins \
    --no-scripts \
    --prefer-dist

FROM php:8.3.19-cli-alpine3.21 AS compile

ENV PHP_REDIS_VERSION="6.0.2" \
    PHP_SWOOLE_VERSION="v5.1.7" \
    PHP_XDEBUG_VERSION="3.4.2" \
<<<<<<< HEAD
    PHP_MONGODB_VERSION="1.21.1"
=======
    PHP_MONGODB_VERSION="2.1.1"
>>>>>>> 057dec44
RUN ln -snf /usr/share/zoneinfo/$TZ /etc/localtime && echo $TZ > /etc/timezone

RUN apk update && apk add --no-cache \
    postgresql-libs \
    postgresql-dev \
    make \
    automake \
    autoconf \
    gcc \
    g++ \
    git \
    brotli-dev \
    linux-headers \
    docker-cli \
    docker-cli-compose \
 && pecl install mongodb-$PHP_MONGODB_VERSION \
 && docker-php-ext-enable mongodb \
 && docker-php-ext-install opcache pgsql pdo_mysql pdo_pgsql \
 && apk del postgresql-dev \
 && rm -rf /var/cache/apk/*

# Redis Extension
FROM compile AS redis
RUN \
  git clone --depth 1 --branch $PHP_REDIS_VERSION https://github.com/phpredis/phpredis.git \
  && cd phpredis \
  && phpize \
  && ./configure \
  && make && make install

## Swoole Extension
FROM compile AS swoole
RUN \
  git clone --depth 1 --branch $PHP_SWOOLE_VERSION https://github.com/swoole/swoole-src.git \
  && cd swoole-src \
  && phpize \
  && ./configure --enable-http2 \
  && make && make install

## PCOV Extension
FROM compile AS pcov
RUN \
   git clone --depth 1 https://github.com/krakjoe/pcov.git \
   && cd pcov \
   && phpize \
   && ./configure --enable-pcov \
   && make && make install

## XDebug Extension
FROM compile AS xdebug
RUN \
  git clone --depth 1 --branch $PHP_XDEBUG_VERSION https://github.com/xdebug/xdebug && \
  cd xdebug && \
  phpize && \
  ./configure && \
  make && make install

FROM compile AS final

LABEL maintainer="team@appwrite.io"

ARG DEBUG=false
ENV DEBUG=$DEBUG

WORKDIR /usr/src/code

RUN echo extension=redis.so >> /usr/local/etc/php/conf.d/redis.ini
RUN echo extension=swoole.so >> /usr/local/etc/php/conf.d/swoole.ini
RUN echo extension=pcov.so >> /usr/local/etc/php/conf.d/pcov.ini
RUN echo extension=xdebug.so >> /usr/local/etc/php/conf.d/xdebug.ini

RUN mv "$PHP_INI_DIR/php.ini-production" "$PHP_INI_DIR/php.ini"

RUN echo "opcache.enable_cli=1" >> $PHP_INI_DIR/php.ini

RUN echo "memory_limit=1024M" >> $PHP_INI_DIR/php.ini

COPY --from=composer /usr/local/src/vendor /usr/src/code/vendor
COPY --from=swoole /usr/local/lib/php/extensions/no-debug-non-zts-20230831/swoole.so /usr/local/lib/php/extensions/no-debug-non-zts-20230831/
COPY --from=redis /usr/local/lib/php/extensions/no-debug-non-zts-20230831/redis.so /usr/local/lib/php/extensions/no-debug-non-zts-20230831/
COPY --from=pcov /usr/local/lib/php/extensions/no-debug-non-zts-20230831/pcov.so /usr/local/lib/php/extensions/no-debug-non-zts-20230831/
COPY --from=xdebug /usr/local/lib/php/extensions/no-debug-non-zts-20230831/xdebug.so /usr/local/lib/php/extensions/no-debug-non-zts-20230831/

COPY ./bin /usr/src/code/bin
COPY ./src /usr/src/code/src
COPY ./dev /usr/src/code/dev

# Add Debug Configs
RUN if [ "$DEBUG" = "true" ]; then cp /usr/src/code/dev/xdebug.ini /usr/local/etc/php/conf.d/xdebug.ini; fi
RUN if [ "$DEBUG" = "true" ]; then mkdir -p /tmp/xdebug; fi
RUN if [ "$DEBUG" = "false" ]; then rm -rf /usr/src/code/dev; fi
RUN if [ "$DEBUG" = "false" ]; then rm -f /usr/local/lib/php/extensions/no-debug-non-zts-20220829/xdebug.so; fi

CMD [ "tail", "-f", "/dev/null" ]<|MERGE_RESOLUTION|>--- conflicted
+++ resolved
@@ -17,11 +17,7 @@
 ENV PHP_REDIS_VERSION="6.0.2" \
     PHP_SWOOLE_VERSION="v5.1.7" \
     PHP_XDEBUG_VERSION="3.4.2" \
-<<<<<<< HEAD
-    PHP_MONGODB_VERSION="1.21.1"
-=======
     PHP_MONGODB_VERSION="2.1.1"
->>>>>>> 057dec44
 RUN ln -snf /usr/share/zoneinfo/$TZ /etc/localtime && echo $TZ > /etc/timezone
 
 RUN apk update && apk add --no-cache \
