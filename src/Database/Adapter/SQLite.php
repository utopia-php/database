<?php

namespace Utopia\Database\Adapter;

use Exception;
use PDO;
use PDOException;
use Utopia\Database\Database;
use Utopia\Database\Document;
use Utopia\Database\Exception as DatabaseException;
use Utopia\Database\Exception\Duplicate;
use Utopia\Database\Exception\Duplicate as DuplicateException;
use Utopia\Database\Exception\Timeout as TimeoutException;
use Utopia\Database\Helpers\ID;

/**
 * Main differences from MariaDB and MySQL:
 *
 * 1. No concept of a schema. All tables are in the same schema.
 * 2. AUTO_INCREMENT is AUTOINCREAMENT.
 * 3. Can't create indexes in the same statement as creating a table.
 * 4. Can't use SET to bind values on INSERT
 * 5. last_insert_id is last_insert_rowid
 * 6. Can only drop one table at a time
 * 7. no index length support?
 * 8. DELETE doesn't support ORDER BY or LIMIT
 * 9. MODIFY COLUMN is not supported
 * 10. Can't rename an index directly
 */
class SQLite extends MariaDB
{
    /**
     * Check if Database exists
     * Optionally check if collection exists in Database
     *
     * @param string $database
     * @param string|null $collection
     * @return bool
     * @throws DatabaseException
     */
    public function exists(string $database, ?string $collection = null): bool
    {
        $database = $this->filter($database);

        if (\is_null($collection)) {
            return false;
        }

        $collection = $this->filter($collection);

        $sql = "
			SELECT name FROM sqlite_master 
			WHERE type='table' AND name = :table
		";

        $sql = $this->trigger(Database::EVENT_DATABASE_CREATE, $sql);

        $stmt = $this->getPDO()->prepare($sql);

        $stmt->bindValue(':table', "{$this->getNamespace()}_{$collection}", PDO::PARAM_STR);

        $stmt->execute();

        $document = $stmt->fetchAll();
        $stmt->closeCursor();
        if (!empty($document)) {
            $document = $document[0];
        }

        return (($document['name'] ?? '') === "{$this->getNamespace()}_{$collection}");
    }

    /**
     * Create Database
     *
     * @param string $name
     * @return bool
     * @throws Exception
     * @throws PDOException
     */
    public function create(string $name): bool
    {
        return true;
    }

    /**
     * Delete Database
     *
     * @param string $name
     * @return bool
     * @throws Exception
     * @throws PDOException
     */
    public function delete(string $name): bool
    {
        return true;
    }

    /**
     * Create Collection
     *
     * @param string $name
     * @param array<Document> $attributes
     * @param array<Document> $indexes
     * @return bool
     * @throws Exception
     * @throws PDOException
     */
    public function createCollection(string $name, array $attributes = [], array $indexes = []): bool
    {
        $id = $this->filter($name);

        /** @var array<string> $attributeStrings */
        $attributeStrings = [];

        foreach ($attributes as $key => $attribute) {
            $attrId = $this->filter($attribute->getId());

            $attrType = $this->getSQLType(
                $attribute->getAttribute('type'),
                $attribute->getAttribute('size', 0),
                $attribute->getAttribute('signed', true),
                $attribute->getAttribute('array', false)
            );

            $attributeStrings[$key] = "`{$attrId}` {$attrType}, ";
        }

        $tenantQuery = $this->sharedTables ? '`_tenant` INTEGER DEFAULT NULL,' : '';

        $collection = "
			CREATE TABLE {$this->getSQLTable($id)} (
				`_id` INTEGER PRIMARY KEY AUTOINCREMENT,
				`_uid` VARCHAR(36) NOT NULL,
				{$tenantQuery}
				`_createdAt` DATETIME(3) DEFAULT NULL,
				`_updatedAt` DATETIME(3) DEFAULT NULL,
				`_permissions` MEDIUMTEXT DEFAULT NULL".(!empty($attributes) ? ',' : '')."
				" . \substr(\implode(' ', $attributeStrings), 0, -2) . "
			)
		";

        $collection = $this->trigger(Database::EVENT_COLLECTION_CREATE, $collection);

        $permissions = "
			CREATE TABLE {$this->getSQLTable($id . '_perms')} (
				`_id` INTEGER PRIMARY KEY AUTOINCREMENT,
				{$tenantQuery}
				`_type` VARCHAR(12) NOT NULL,
				`_permission` VARCHAR(255) NOT NULL,
				`_document` VARCHAR(255) NOT NULL
			)
		";

        $permissions = $this->trigger(Database::EVENT_COLLECTION_CREATE, $permissions);

        try {
            $this->getPDO()
                ->prepare($collection)
                ->execute();

            $this->getPDO()
                ->prepare($permissions)
                ->execute();

            $this->createIndex($id, '_index1', Database::INDEX_UNIQUE, ['_uid'], [], []);
            $this->createIndex($id, '_created_at', Database::INDEX_KEY, [ '_createdAt'], [], []);
            $this->createIndex($id, '_updated_at', Database::INDEX_KEY, [ '_updatedAt'], [], []);

            $this->createIndex("{$id}_perms", '_index_1', Database::INDEX_UNIQUE, ['_document', '_type', '_permission'], [], []);
            $this->createIndex("{$id}_perms", '_index_2', Database::INDEX_KEY, ['_permission', '_type'], [], []);

            if ($this->sharedTables) {
                $this->createIndex($id, '_tenant_id', Database::INDEX_KEY, [ '_id'], [], []);
            }

            foreach ($indexes as $index) {
                $indexId = $this->filter($index->getId());
                $indexType = $index->getAttribute('type');
                $indexAttributes = $index->getAttribute('attributes', []);
                $indexLengths = $index->getAttribute('lengths', []);
                $indexOrders = $index->getAttribute('orders', []);

<<<<<<< HEAD
                $this->createIndex($id, $indexId, $indexType, $indexAttributes, $indexLengths, $indexOrders);
            }

            $this->createIndex("{$id}_perms", '_index_1', Database::INDEX_UNIQUE, ['_document', '_type', '_permission'], [], []);
            $this->createIndex("{$id}_perms", '_index_2', Database::INDEX_KEY, ['_permission', '_type'], [], []);

        } catch (PDOException $e) {
            $e = $this->processException($e);

            if (!($e instanceof Duplicate)) {
                $this->getPDO()
                    ->prepare("DROP TABLE IF EXISTS {$this->getSQLTable($id)}, {$this->getSQLTable($id . '_perms')};")
                    ->execute();
            }

            throw $e;
        }
=======
        // Update $this->getCountOfIndexes when adding another default index
>>>>>>> feddc8e8
        return true;
    }

    /**
     * Get Collection Size
     * @param string $collection
     * @return int
     * @throws DatabaseException
     *
     */
    public function getSizeOfCollection(string $collection): int
    {
        $collection = $this->filter($collection);
        $namespace = $this->getNamespace();
        $name = $namespace . '_' . $collection;
        $permissions = $namespace . '_' . $collection . '_perms';

        $collectionSize = $this->getPDO()->prepare("
             SELECT SUM(\"pgsize\") 
             FROM \"dbstat\" 
             WHERE name = :name;
        ");

        $permissionsSize = $this->getPDO()->prepare("
             SELECT SUM(\"pgsize\") 
             FROM \"dbstat\"
             WHERE name = :name;
        ");

        $collectionSize->bindParam(':name', $name);
        $permissionsSize->bindParam(':name', $permissions);

        try {
            $collectionSize->execute();
            $permissionsSize->execute();
            $size = $collectionSize->fetchColumn() + $permissionsSize->fetchColumn();
        } catch (PDOException $e) {
            throw new DatabaseException('Failed to get collection size: ' . $e->getMessage());
        }

        return $size;
    }

    /**
     * Get Collection Size on disk
     * @param string $collection
     * @return int
     * @throws DatabaseException
     */
    public function getSizeOfCollectionOnDisk(string $collection): int
    {
        return $this->getSizeOfCollection($collection);
    }

    /**
     * Delete Collection
     * @param string $id
     * @return bool
     * @throws Exception
     * @throws PDOException
     */
    public function deleteCollection(string $id): bool
    {
        $id = $this->filter($id);

        $sql = "DROP TABLE IF EXISTS `{$this->getSQLTable($id)}`";
        $sql = $this->trigger(Database::EVENT_COLLECTION_DELETE, $sql);

        $this->getPDO()
            ->prepare($sql)
            ->execute();

        $sql = "DROP TABLE IF EXISTS {$this->getSQLTable($id . '_perms')}";
        $sql = $this->trigger(Database::EVENT_COLLECTION_DELETE, $sql);

        $this->getPDO()
            ->prepare($sql)
            ->execute();

        return true;
    }

    /**
     * Update Attribute
     *
     * @param string $collection
     * @param string $id
     * @param string $type
     * @param int $size
     * @param bool $signed
     * @param bool $array
     * @param string $newKey
     * @return bool
     * @throws Exception
     * @throws PDOException
     */
    public function updateAttribute(string $collection, string $id, string $type, int $size, bool $signed = true, bool $array = false, string $newKey = null): bool
    {
        if (!empty($newKey) && $newKey !== $id) {
            return $this->renameAttribute($collection, $id, $newKey);
        }

        return true;
    }

    /**
     * Delete Attribute
     *
     * @param string $collection
     * @param string $id
     * @param bool $array
     * @return bool
     * @throws Exception
     * @throws PDOException
     */
    public function deleteAttribute(string $collection, string $id, bool $array = false): bool
    {
        $name = $this->filter($collection);
        $id = $this->filter($id);

        $collection = $this->getDocument(Database::METADATA, $name);

        if ($collection->isEmpty()) {
            throw new DatabaseException('Collection not found');
        }

        $indexes = \json_decode($collection->getAttribute('indexes', []), true);

        foreach ($indexes as $index) {
            $attributes = $index['attributes'];
            if ($attributes === [$id]) {
                $this->deleteIndex($name, $index['$id']);
            } elseif (\in_array($id, $attributes)) {
                $this->deleteIndex($name, $index['$id']);
                $this->createIndex($name, $index['$id'], $index['type'], \array_diff($attributes, [$id]), $index['lengths'], $index['orders']);
            }
        }

        $sql = "ALTER TABLE {$this->getSQLTable($name)} DROP COLUMN `{$id}`";

        $sql = $this->trigger(Database::EVENT_COLLECTION_DELETE, $sql);

        return $this->getPDO()
            ->prepare($sql)
            ->execute();
    }

    /**
     * Rename Index
     *
     * @param string $collection
     * @param string $old
     * @param string $new
     * @return bool
     * @throws Exception
     * @throws PDOException
     */
    public function renameIndex(string $collection, string $old, string $new): bool
    {
        $collection = $this->getDocument(Database::METADATA, $collection);

        if ($collection->isEmpty()) {
            throw new DatabaseException('Collection not found');
        }

        $old = $this->filter($old);
        $new = $this->filter($new);
        $indexes = \json_decode($collection->getAttribute('indexes', []), true);
        $index = null;

        foreach ($indexes as $node) {
            if ($node['key'] === $old) {
                $index = $node;
                break;
            }
        }

        if ($index
            && $this->deleteIndex($collection->getId(), $old)
            && $this->createIndex(
                $collection->getId(),
                $new,
                $index['type'],
                $index['attributes'],
                $index['lengths'],
                $index['orders'],
            )) {
            return true;
        }

        return false;
    }

    /**
     * Create Index
     *
     * @param string $collection
     * @param string $id
     * @param string $type
     * @param array<string> $attributes
     * @param array<int> $lengths
     * @param array<string> $orders
     * @return bool
     * @throws Exception
     * @throws PDOException
     */
    public function createIndex(string $collection, string $id, string $type, array $attributes, array $lengths, array $orders): bool
    {
        $name = $this->filter($collection);
        $id = $this->filter($id);

        // Workaround for no support for CREATE INDEX IF NOT EXISTS
        $stmt = $this->getPDO()->prepare("
			SELECT name 
			FROM sqlite_master 
			WHERE type='index' AND name=:_index;
		");
        $stmt->bindValue(':_index', "{$this->getNamespace()}_{$this->tenant}_{$name}_{$id}");
        $stmt->execute();
        $index = $stmt->fetch();
        if (!empty($index)) {
            return true;
        }

        $sql = $this->getSQLIndex($name, $id, $type, $attributes);

        $sql = $this->trigger(Database::EVENT_INDEX_CREATE, $sql);

        return $this->getPDO()
            ->prepare($sql)
            ->execute();
    }

    /**
     * Delete Index
     *
     * @param string $collection
     * @param string $id
     * @return bool
     * @throws Exception
     * @throws PDOException
     */
    public function deleteIndex(string $collection, string $id): bool
    {
        $name = $this->filter($collection);
        $id = $this->filter($id);

        $sql = "DROP INDEX `{$this->getNamespace()}_{$this->tenant}_{$name}_{$id}`";
        $sql = $this->trigger(Database::EVENT_INDEX_DELETE, $sql);

        return $this->getPDO()
            ->prepare($sql)
            ->execute();
    }

    /**
     * Create Document
     *
     * @param string $collection
     * @param Document $document
     * @return Document
     * @throws Exception
     * @throws PDOException
     * @throws Duplicate
     */
    public function createDocument(string $collection, Document $document): Document
    {
        $attributes = $document->getAttributes();
        $attributes['_createdAt'] = $document->getCreatedAt();
        $attributes['_updatedAt'] = $document->getUpdatedAt();
        $attributes['_permissions'] = json_encode($document->getPermissions());

        if ($this->sharedTables) {
            $attributes['_tenant'] = $this->tenant;
        }

        $name = $this->filter($collection);
        $columns = ['_uid'];
        $values = ['_uid'];

        /**
         * Insert Attributes
         */
        $bindIndex = 0;
        foreach ($attributes as $attribute => $value) { // Parse statement
            $column = $this->filter($attribute);
            $values[] = 'value_' . $bindIndex;
            $columns[] = "`{$column}`";
            $bindIndex++;
        }

        // Insert manual id if set
        if (!empty($document->getInternalId())) {
            $values[] = '_id';
            $columns[] = "_id";
        }

        $sql = "
			INSERT INTO `{$this->getNamespace()}_{$name}` (".\implode(', ', $columns).") 
			VALUES (:".\implode(', :', $values).");
		";

        $sql = $this->trigger(Database::EVENT_DOCUMENT_CREATE, $sql);

        $stmt = $this->getPDO()->prepare($sql);

        $stmt->bindValue(':_uid', $document->getId(), PDO::PARAM_STR);

        // Bind internal id if set
        if (!empty($document->getInternalId())) {
            $stmt->bindValue(':_id', $document->getInternalId(), PDO::PARAM_STR);
        }

        $attributeIndex = 0;
        foreach ($attributes as $attribute => $value) {
            if (is_array($value)) { // arrays & objects should be saved as strings
                $value = json_encode($value);
            }

            $bindKey = 'value_' . $attributeIndex;
            $attribute = $this->filter($attribute);
            $value = (is_bool($value)) ? (int)$value : $value;
            $stmt->bindValue(':' . $bindKey, $value, $this->getPDOType($value));
            $attributeIndex++;
        }

        $permissions = [];
        foreach (Database::PERMISSIONS as $type) {
            foreach ($document->getPermissionsByType($type) as $permission) {
                $permission = \str_replace('"', '', $permission);
                $tenantQuery = $this->sharedTables ? ', :_tenant' : '';
                $permissions[] = "('{$type}', '{$permission}', '{$document->getId()}' {$tenantQuery})";
            }
        }

        if (!empty($permissions)) {
            $tenantQuery = $this->sharedTables ? ', _tenant' : '';

            $queryPermissions = "
				INSERT INTO `{$this->getNamespace()}_{$name}_perms` (_type, _permission, _document {$tenantQuery})
				VALUES " . \implode(', ', $permissions);

            $queryPermissions = $this->trigger(Database::EVENT_PERMISSIONS_CREATE, $queryPermissions);

            $stmtPermissions = $this->getPDO()->prepare($queryPermissions);

            if ($this->sharedTables) {
                $stmtPermissions->bindValue(':_tenant', $this->tenant);
            }
        }

        try {
            $stmt->execute();

            $statment = $this->getPDO()->prepare("SELECT last_insert_rowid() AS id");
            $statment->execute();
            $last = $statment->fetch();

            $document['$internalId'] = $last['id'];

            if (isset($stmtPermissions)) {
                $stmtPermissions->execute();
            }
        } catch (PDOException $e) {
            throw match ($e->getCode()) {
                "1062", "23000" => new Duplicate('Duplicated document: ' . $e->getMessage()),
                default => $e,
            };
        }


        return $document;
    }

    /**
     * Update Document
     *
     * @param string $collection
     * @param Document $document
     * @return Document
     * @throws Exception
     * @throws PDOException
     * @throws Duplicate
     */
    public function updateDocument(string $collection, string $id, Document $document): Document
    {
        $attributes = $document->getAttributes();
        $attributes['_createdAt'] = $document->getCreatedAt();
        $attributes['_updatedAt'] = $document->getUpdatedAt();
        $attributes['_permissions'] = json_encode($document->getPermissions());

        if ($this->sharedTables) {
            $attributes['_tenant'] = $this->tenant;
        }

        $name = $this->filter($collection);
        $columns = '';

        $sql = "
			SELECT _type, _permission
			FROM `{$this->getNamespace()}_{$name}_perms`
			WHERE _document = :_uid
		";

        if ($this->sharedTables) {
            $sql .= " AND (_tenant = :_tenant OR _tenant IS NULL)";
        }

        $sql = $this->trigger(Database::EVENT_PERMISSIONS_READ, $sql);

        /**
         * Get current permissions from the database
         */
        $permissionsStmt = $this->getPDO()->prepare($sql);
        $permissionsStmt->bindValue(':_uid', $document->getId());

        if ($this->sharedTables) {
            $permissionsStmt->bindValue(':_tenant', $this->tenant);
        }

        $permissionsStmt->execute();
        $permissions = $permissionsStmt->fetchAll();
        $permissionsStmt->closeCursor();

        $initial = [];
        foreach (Database::PERMISSIONS as $type) {
            $initial[$type] = [];
        }

        $permissions = array_reduce($permissions, function (array $carry, array $item) {
            $carry[$item['_type']][] = $item['_permission'];

            return $carry;
        }, $initial);

        /**
         * Get removed Permissions
         */
        $removals = [];
        foreach (Database::PERMISSIONS as $type) {
            $diff = \array_diff($permissions[$type], $document->getPermissionsByType($type));
            if (!empty($diff)) {
                $removals[$type] = $diff;
            }
        }

        /**
         * Get added Permissions
         */
        $additions = [];
        foreach (Database::PERMISSIONS as $type) {
            $diff = \array_diff($document->getPermissionsByType($type), $permissions[$type]);
            if (!empty($diff)) {
                $additions[$type] = $diff;
            }
        }

        /**
         * Query to remove permissions
         */
        $removeQuery = '';
        if (!empty($removals)) {
            $removeQuery = ' AND (';
            foreach ($removals as $type => $permissions) {
                $removeQuery .= "(
                    _type = '{$type}'
                    AND _permission IN (" . implode(', ', \array_map(fn (string $i) => ":_remove_{$type}_{$i}", \array_keys($permissions))) . ")
                )";
                if ($type !== \array_key_last($removals)) {
                    $removeQuery .= ' OR ';
                }
            }
        }
        if (!empty($removeQuery)) {
            $removeQuery .= ')';
            $sql = "
				DELETE
                FROM `{$this->getNamespace()}_{$name}_perms`
                WHERE _document = :_uid
			";

            if ($this->sharedTables) {
                $sql .= " AND (_tenant = :_tenant OR _tenant IS NULL)";
            }

            $removeQuery = $sql . $removeQuery;
            $removeQuery = $this->trigger(Database::EVENT_PERMISSIONS_DELETE, $removeQuery);

            $stmtRemovePermissions = $this->getPDO()->prepare($removeQuery);
            $stmtRemovePermissions->bindValue(':_uid', $document->getId());

            if ($this->sharedTables) {
                $stmtRemovePermissions->bindValue(':_tenant', $this->tenant);
            }

            foreach ($removals as $type => $permissions) {
                foreach ($permissions as $i => $permission) {
                    $stmtRemovePermissions->bindValue(":_remove_{$type}_{$i}", $permission);
                }
            }
        }

        /**
         * Query to add permissions
         */
        if (!empty($additions)) {
            $values = [];
            foreach ($additions as $type => $permissions) {
                foreach ($permissions as $i => $_) {
                    $tenantQuery = $this->sharedTables ? ', :_tenant' : '';
                    $values[] = "(:_uid, '{$type}', :_add_{$type}_{$i} {$tenantQuery})";
                }
            }

            $tenantQuery = $this->sharedTables ? ', _tenant' : '';

            $sql = "
			   INSERT INTO `{$this->getNamespace()}_{$name}_perms` (_document, _type, _permission {$tenantQuery})
			   VALUES " . \implode(', ', $values);

            $sql = $this->trigger(Database::EVENT_PERMISSIONS_CREATE, $sql);

            $stmtAddPermissions = $this->getPDO()->prepare($sql);

            $stmtAddPermissions->bindValue(":_uid", $document->getId());
            if ($this->sharedTables) {
                $stmtAddPermissions->bindValue(":_tenant", $this->tenant);
            }

            foreach ($additions as $type => $permissions) {
                foreach ($permissions as $i => $permission) {
                    $stmtAddPermissions->bindValue(":_add_{$type}_{$i}", $permission);
                }
            }
        }

        /**
         * Update Attributes
         */
        $bindIndex = 0;
        foreach ($attributes as $attribute => $value) {
            $column = $this->filter($attribute);
            $bindKey = 'key_' . $bindIndex;
            $columns .= "`{$column}`" . '=:' . $bindKey . ',';
            $bindIndex++;
        }

        $sql = "
			UPDATE `{$this->getNamespace()}_{$name}`
			SET {$columns} _uid = :_newUid 
			WHERE _uid = :_existingUid
		";

        if ($this->sharedTables) {
            $sql .= " AND (_tenant = :_tenant OR _tenant IS NULL)";
        }

        $sql = $this->trigger(Database::EVENT_DOCUMENT_UPDATE, $sql);

        $stmt = $this->getPDO()->prepare($sql);

        $stmt->bindValue(':_existingUid', $id);
        $stmt->bindValue(':_newUid', $document->getId());

        if ($this->sharedTables) {
            $stmt->bindValue(':_tenant', $this->tenant);
        }

        $attributeIndex = 0;
        foreach ($attributes as $attribute => $value) {
            if (is_array($value)) { // arrays & objects should be saved as strings
                $value = json_encode($value);
            }

            $bindKey = 'key_' . $attributeIndex;
            $attribute = $this->filter($attribute);
            $value = (is_bool($value)) ? (int)$value : $value;
            $stmt->bindValue(':' . $bindKey, $value, $this->getPDOType($value));
            $attributeIndex++;
        }

        try {
            $stmt->execute();
            if (isset($stmtRemovePermissions)) {
                $stmtRemovePermissions->execute();
            }
            if (isset($stmtAddPermissions)) {
                $stmtAddPermissions->execute();
            }
        } catch (PDOException $e) {
            throw match ($e->getCode()) {
                '1062',
                '23000' => new Duplicate('Duplicated document: ' . $e->getMessage()),
                default => $e,
            };
        }

        return $document;
    }

    /**
     * Update Documents in batches
     *
     * @param string $collection
     * @param array<Document> $documents
     * @param int $batchSize
     *
     * @return array<Document>
     *
     * @throws Duplicate
     */
    public function updateDocuments(string $collection, array $documents, int $batchSize = Database::INSERT_BATCH_SIZE): array
    {
        if (empty($documents)) {
            return $documents;
        }

        try {
            $name = $this->filter($collection);
            $batches = \array_chunk($documents, max(1, $batchSize));

            foreach ($batches as $batch) {
                $bindIndex = 0;
                $batchKeys = [];
                $bindValues = [];

                $removeQuery = '';
                $removeBindValues = [];

                $addQuery = '';
                $addBindValues = [];

                foreach ($batch as $index => $document) {
                    $attributes = $document->getAttributes();
                    $attributes['_uid'] = $document->getId();
                    $attributes['_createdAt'] = $document->getCreatedAt();
                    $attributes['_updatedAt'] = $document->getUpdatedAt();
                    $attributes['_permissions'] = json_encode($document->getPermissions());

                    if ($this->sharedTables) {
                        $attributes['_tenant'] = $this->tenant;
                    }

                    $columns = \array_map(function ($attribute) {
                        return "`" . $this->filter($attribute) . "`";
                    }, \array_keys($attributes));

                    $bindKeys = [];

                    foreach ($attributes as $value) {
                        if (\is_array($value)) {
                            $value = json_encode($value);
                        }
                        $value = (is_bool($value)) ? (int)$value : $value;
                        $bindKey = 'key_' . $bindIndex;
                        $bindKeys[] = ':' . $bindKey;
                        $bindValues[$bindKey] = $value;
                        $bindIndex++;
                    }

                    $batchKeys[] = '(' . implode(', ', $bindKeys) . ')';

                    // Permissions logic
                    $sql = "
                        SELECT _type, _permission
                        FROM {$this->getSQLTable($name . '_perms')}
                        WHERE _document = :_uid
                    ";

                    if ($this->sharedTables) {
                        $sql .= " AND (_tenant = :_tenant OR _tenant IS NULL)";
                    }

                    $sql = $this->trigger(Database::EVENT_PERMISSIONS_READ, $sql);

                    /**
                     * Get current permissions from the database
                     */
                    $permissionsStmt = $this->getPDO()->prepare($sql);

                    $permissionsStmt->bindValue(':_uid', $document->getId());

                    if ($this->sharedTables) {
                        $permissionsStmt->bindValue(':_tenant', $this->tenant);
                    }

                    $permissionsStmt->execute();
                    $permissions = $permissionsStmt->fetchAll();

                    $initial = [];
                    foreach (Database::PERMISSIONS as $type) {
                        $initial[$type] = [];
                    }

                    $permissions = \array_reduce($permissions, function (array $carry, array $item) {
                        $carry[$item['_type']][] = $item['_permission'];
                        return $carry;
                    }, $initial);

                    // Get removed Permissions
                    $removals = [];
                    foreach (Database::PERMISSIONS as $type) {
                        $diff = array_diff($permissions[$type], $document->getPermissionsByType($type));
                        if (!empty($diff)) {
                            $removals[$type] = $diff;
                        }
                    }

                    // Build inner query to remove permissions
                    if (!empty($removals)) {
                        foreach ($removals as $type => $permissionsToRemove) {
                            $bindKey = 'uid_' . $index;
                            $removeBindKeys[] = ':uid_' . $index;
                            $removeBindValues[$bindKey] = $document->getId();

                            $tenantQuery = '';
                            if ($this->sharedTables) {
                                $tenantQuery = ' AND (_tenant = :_tenant OR _tenant IS NULL)';
                            }

                            $removeQuery .= "(
                                _document = :uid_{$index}
                                {$tenantQuery}
                                AND _type = '{$type}'
                                AND _permission IN (" . implode(', ', \array_map(function (string $i) use ($permissionsToRemove, $index, $type, &$removeBindKeys, &$removeBindValues) {
                                $bindKey = 'remove_' . $type . '_' . $index . '_' . $i;
                                $removeBindKeys[] = ':' . $bindKey;
                                $removeBindValues[$bindKey] = $permissionsToRemove[$i];

                                return ':' . $bindKey;
                            }, \array_keys($permissionsToRemove))) .
                                ")
                            )";

                            if ($type !== \array_key_last($removals)) {
                                $removeQuery .= ' OR ';
                            }
                        }

                        if ($index !== \array_key_last($batch)) {
                            $removeQuery .= ' OR ';
                        }
                    }

                    // Get added Permissions
                    $additions = [];
                    foreach (Database::PERMISSIONS as $type) {
                        $diff = \array_diff($document->getPermissionsByType($type), $permissions[$type]);
                        if (!empty($diff)) {
                            $additions[$type] = $diff;
                        }
                    }

                    // Build inner query to add permissions
                    if (!empty($additions)) {
                        foreach ($additions as $type => $permissionsToAdd) {
                            foreach ($permissionsToAdd as $i => $permission) {
                                $bindKey = 'uid_' . $index;
                                $addBindValues[$bindKey] = $document->getId();

                                $bindKey = 'add_' . $type . '_' . $index . '_' . $i;
                                $addBindValues[$bindKey] = $permission;

                                $tenantQuery = $this->sharedTables ? ', :_tenant' : '';

                                $addQuery .= "(:uid_{$index}, '{$type}', :{$bindKey} {$tenantQuery})";

                                if ($i !== \array_key_last($permissionsToAdd) || $type !== \array_key_last($additions)) {
                                    $addQuery .= ', ';
                                }
                            }
                        }
                        if ($index !== \array_key_last($batch)) {
                            $addQuery .= ', ';
                        }
                    }
                }

                $updateClause = '';
                for ($i = 0; $i < \count($columns); $i++) {
                    $column = $columns[$i];
                    if (!empty($updateClause)) {
                        $updateClause .= ', ';
                    }
                    $updateClause .= "{$column} = excluded.{$column}";
                }

                $sql = "
                    INSERT INTO {$this->getSQLTable($name)} (" . \implode(", ", $columns) . ") 
                    VALUES " . \implode(', ', $batchKeys) . "

                ";

                if ($this->sharedTables) {
                    $sql .= "ON CONFLICT (_tenant, _uid) DO UPDATE SET $updateClause";
                } else {
                    $sql .= "ON CONFLICT (_uid) DO UPDATE SET $updateClause";
                }

                $stmt = $this->getPDO()->prepare($sql);

                foreach ($bindValues as $key => $value) {
                    $stmt->bindValue($key, $value, $this->getPDOType($value));
                }

                $stmt->execute();

                if (!empty($removeQuery)) {
                    $stmtRemovePermissions = $this->getPDO()->prepare("
                        DELETE
                        FROM {$this->getSQLTable($name . '_perms')}
                        WHERE ({$removeQuery})
                    ");

                    foreach ($removeBindValues as $key => $value) {
                        $stmtRemovePermissions->bindValue($key, $value, $this->getPDOType($value));
                    }

                    if ($this->sharedTables) {
                        $stmtRemovePermissions->bindValue(':_tenant', $this->tenant);
                    }

                    $stmtRemovePermissions->execute();
                }

                if (!empty($addQuery)) {
                    $tenantQuery = $this->sharedTables ? ', _tenant' : '';

                    $stmtAddPermissions = $this->getPDO()->prepare("
                        INSERT INTO {$this->getSQLTable($name . '_perms')} (_document, _type, _permission {$tenantQuery})
                        VALUES {$addQuery}
                    ");

                    foreach ($addBindValues as $key => $value) {
                        $stmtAddPermissions->bindValue($key, $value, $this->getPDOType($value));
                    }

                    if ($this->sharedTables) {
                        $stmtAddPermissions->bindValue(':_tenant', $this->tenant);
                    }

                    $stmtAddPermissions->execute();
                }
            }

            return $documents;
        } catch (PDOException $e) {
            throw match ($e->getCode()) {
                1062, 23000 => new Duplicate('Duplicated document: ' . $e->getMessage()),
                default => $e,
            };
        }
    }

    /**
     * Is schemas supported?
     *
     * @return bool
     */
    public function getSupportForSchemas(): bool
    {
        return false;
    }

    public function getSupportForQueryContains(): bool
    {
        return false;
    }

    /**
     * Is fulltext index supported?
     *
     * @return bool
     */
    public function getSupportForFulltextIndex(): bool
    {
        return false;
    }

    /**
     * Is fulltext Wildcard index supported?
     *
     * @return bool
     */
    public function getSupportForFulltextWildcardIndex(): bool
    {
        return false;
    }

    /**
     * Are timeouts supported?
     *
     * @return bool
     */
    public function getSupportForTimeouts(): bool
    {
        return false;
    }

    public function getSupportForRelationships(): bool
    {
        return false;
    }

    public function getSupportForUpdateLock(): bool
    {
        return false;
    }

    /**
     * Is attribute resizing supported?
     *
     * @return bool
     */
    public function getSupportForAttributeResizing(): bool
    {
        return false;
    }

    /**
     * Get SQL Index Type
     *
     * @param string $type
     * @return string
     * @throws Exception
     */
    protected function getSQLIndexType(string $type): string
    {
        switch ($type) {
            case Database::INDEX_KEY:
                return 'INDEX';

            case Database::INDEX_UNIQUE:
                return 'UNIQUE INDEX';

            default:
                throw new DatabaseException('Unknown index type: ' . $type . '. Must be one of ' . Database::INDEX_KEY . ', ' . Database::INDEX_UNIQUE . ', ' . Database::INDEX_FULLTEXT);
        }
    }

    /**
     * Get SQL Index
     *
     * @param string $collection
     * @param string $id
     * @param string $type
     * @param array<string> $attributes
     * @return string
     * @throws Exception
     */
    protected function getSQLIndex(string $collection, string $id, string $type, array $attributes): string
    {
        $postfix = '';

        switch ($type) {
            case Database::INDEX_KEY:
                $type = 'INDEX';
                break;

            case Database::INDEX_UNIQUE:
                $type = 'UNIQUE INDEX';
                $postfix = 'COLLATE NOCASE';

                break;

            default:
                throw new DatabaseException('Unknown index type: ' . $type . '. Must be one of ' . Database::INDEX_KEY . ', ' . Database::INDEX_UNIQUE . ', ' . Database::INDEX_FULLTEXT);
        }

        $attributes = \array_map(fn ($attribute) => match ($attribute) {
            '$id' => ID::custom('_uid'),
            '$createdAt' => '_createdAt',
            '$updatedAt' => '_updatedAt',
            default => $attribute
        }, $attributes);

        foreach ($attributes as $key => $attribute) {
            $attribute = $this->filter($attribute);

            $attributes[$key] = "`{$attribute}` {$postfix}";
        }

        $key = "`{$this->getNamespace()}_{$this->tenant}_{$collection}_{$id}`";
        $attributes = implode(', ', $attributes);

        if ($this->sharedTables) {
            $attributes = "`_tenant` {$postfix}, {$attributes}";
        }

        return "CREATE {$type} {$key} ON `{$this->getNamespace()}_{$collection}` ({$attributes})";
    }

    /**
     * Get SQL condition for permissions
     *
     * @param string $collection
     * @param array<string> $roles
     * @return string
     * @throws Exception
     */
    protected function getSQLPermissionsCondition(string $collection, array $roles): string
    {
        $roles = array_map(fn (string $role) => $this->getPDO()->quote($role), $roles);
        return "table_main._uid IN (
                    SELECT distinct(_document)
                    FROM `{$this->getNamespace()}_{$collection}_perms`
                    WHERE _permission IN (" . implode(', ', $roles) . ")
                    AND _type = 'read'
                )";
    }

    /**
     * Get SQL table
     *
     * @param string $name
     * @return string
     */
    protected function getSQLTable(string $name): string
    {
        return "`{$this->getNamespace()}_{$name}`";
    }

    /**
     * Get list of keywords that cannot be used
     *  Refference: https://www.sqlite.org/lang_keywords.html
     *
     * @return array<string>
     */
    public function getKeywords(): array
    {
        return [
            'ABORT',
            'ACTION',
            'ADD',
            'AFTER',
            'ALL',
            'ALTER',
            'ALWAYS',
            'ANALYZE',
            'AND',
            'AS',
            'ASC',
            'ATTACH',
            'AUTOINCREMENT',
            'BEFORE',
            'BEGIN',
            'BETWEEN',
            'BY',
            'CASCADE',
            'CASE',
            'CAST',
            'CHECK',
            'COLLATE',
            'COLUMN',
            'COMMIT',
            'CONFLICT',
            'CONSTRAINT',
            'CREATE',
            'CROSS',
            'CURRENT',
            'CURRENT_DATE',
            'CURRENT_TIME',
            'CURRENT_TIMESTAMP',
            'DATABASE',
            'DEFAULT',
            'DEFERRABLE',
            'DEFERRED',
            'DELETE',
            'DESC',
            'DETACH',
            'DISTINCT',
            'DO',
            'DROP',
            'EACH',
            'ELSE',
            'END',
            'ESCAPE',
            'EXCEPT',
            'EXCLUDE',
            'EXCLUSIVE',
            'EXISTS',
            'EXPLAIN',
            'FAIL',
            'FILTER',
            'FIRST',
            'FOLLOWING',
            'FOR',
            'FOREIGN',
            'FROM',
            'FULL',
            'GENERATED',
            'GLOB',
            'GROUP',
            'GROUPS',
            'HAVING',
            'IF',
            'IGNORE',
            'IMMEDIATE',
            'IN',
            'INDEX',
            'INDEXED',
            'INITIALLY',
            'INNER',
            'INSERT',
            'INSTEAD',
            'INTERSECT',
            'INTO',
            'IS',
            'ISNULL',
            'JOIN',
            'KEY',
            'LAST',
            'LEFT',
            'LIKE',
            'LIMIT',
            'MATCH',
            'MATERIALIZED',
            'NATURAL',
            'NO',
            'NOT',
            'NOTHING',
            'NOTNULL',
            'NULL',
            'NULLS',
            'OF',
            'OFFSET',
            'ON',
            'OR',
            'ORDER',
            'OTHERS',
            'OUTER',
            'OVER',
            'PARTITION',
            'PLAN',
            'PRAGMA',
            'PRECEDING',
            'PRIMARY',
            'QUERY',
            'RAISE',
            'RANGE',
            'RECURSIVE',
            'REFERENCES',
            'REGEXP',
            'REINDEX',
            'RELEASE',
            'RENAME',
            'REPLACE',
            'RESTRICT',
            'RETURNING',
            'RIGHT',
            'ROLLBACK',
            'ROW',
            'ROWS',
            'SAVEPOINT',
            'SELECT',
            'SET',
            'TABLE',
            'TEMP',
            'TEMPORARY',
            'THEN',
            'TIES',
            'TO',
            'TRANSACTION',
            'TRIGGER',
            'UNBOUNDED',
            'UNION',
            'UNIQUE',
            'UPDATE',
            'USING',
            'VACUUM',
            'VALUES',
            'VIEW',
            'VIRTUAL',
            'WHEN',
            'WHERE',
            'WINDOW',
            'WITH',
            'WITHOUT',
        ];
    }

    protected function processException(PDOException $e): \Exception
    {
        /**
         * PDO and Swoole PDOProxy swap error codes and errorInfo
         */

        // Timeout
        if ($e->getCode() === 'HY000' && isset($e->errorInfo[1]) && $e->errorInfo[1] === 3024) {
<<<<<<< HEAD
            return new TimeoutException($e->getMessage(), $e->getCode(), $e);
=======
            throw new TimeoutException($e->getMessage(), $e->getCode(), $e);
>>>>>>> feddc8e8
        }

        // Duplicate
        if ($e->getCode() === 'HY000' && isset($e->errorInfo[1]) && $e->errorInfo[1] === 1) {
<<<<<<< HEAD
            return new DuplicateException($e->getMessage(), $e->getCode(), $e);
=======
            throw new DuplicateException($e->getMessage(), $e->getCode(), $e);
>>>>>>> feddc8e8
        }

        return $e;
    }

    /**
     * Analyze a collection updating it's metadata on the database engine
     *
     * @param string $collection
     * @return bool
     */
    public function analyzeCollection(string $collection): bool
    {
        return false;
    }
}<|MERGE_RESOLUTION|>--- conflicted
+++ resolved
@@ -181,7 +181,6 @@
                 $indexLengths = $index->getAttribute('lengths', []);
                 $indexOrders = $index->getAttribute('orders', []);
 
-<<<<<<< HEAD
                 $this->createIndex($id, $indexId, $indexType, $indexAttributes, $indexLengths, $indexOrders);
             }
 
@@ -199,9 +198,6 @@
 
             throw $e;
         }
-=======
-        // Update $this->getCountOfIndexes when adding another default index
->>>>>>> feddc8e8
         return true;
     }
 
@@ -1385,26 +1381,14 @@
 
     protected function processException(PDOException $e): \Exception
     {
-        /**
-         * PDO and Swoole PDOProxy swap error codes and errorInfo
-         */
-
         // Timeout
         if ($e->getCode() === 'HY000' && isset($e->errorInfo[1]) && $e->errorInfo[1] === 3024) {
-<<<<<<< HEAD
             return new TimeoutException($e->getMessage(), $e->getCode(), $e);
-=======
-            throw new TimeoutException($e->getMessage(), $e->getCode(), $e);
->>>>>>> feddc8e8
         }
 
         // Duplicate
         if ($e->getCode() === 'HY000' && isset($e->errorInfo[1]) && $e->errorInfo[1] === 1) {
-<<<<<<< HEAD
             return new DuplicateException($e->getMessage(), $e->getCode(), $e);
-=======
-            throw new DuplicateException($e->getMessage(), $e->getCode(), $e);
->>>>>>> feddc8e8
         }
 
         return $e;
