--- conflicted
+++ resolved
@@ -65,17 +65,12 @@
         }
 
         $stmt->execute();
-<<<<<<< HEAD
-        $document = $stmt->fetch();
+
+        $document = $stmt->fetchAll();
+        $stmt->closeCursor();
+
         if (empty($document)) {
             return false;
-=======
-
-        $document = $stmt->fetchAll();
-        $stmt->closeCursor();
-        if (!empty($document)) {
-            $document = $document[0];
->>>>>>> d3bec350
         }
 
         return true;
