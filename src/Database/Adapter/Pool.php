<?php

namespace Utopia\Database\Adapter;

use Utopia\Database\Adapter;
use Utopia\Database\Database;
use Utopia\Database\Document;
use Utopia\Database\Exception as DatabaseException;
use Utopia\Database\Validator\Authorization;
use Utopia\Pools\Pool as UtopiaPool;

class Pool extends Adapter
{
    /**
     * @var UtopiaPool<covariant Adapter>
     */
    protected UtopiaPool $pool;

    /**
     * @param UtopiaPool<covariant Adapter> $pool The pool to use for connections. Must contain instances of Adapter.
     * @throws DatabaseException
     */
    public function __construct(UtopiaPool $pool)
    {
        $this->pool = $pool;

        $this->pool->use(function (mixed $resource) {
            if (!($resource instanceof Adapter)) {
                throw new DatabaseException('Pool must contain instances of ' . Adapter::class);
            }

            // Run setters in case the pooled adapter has its own config
            $this->setDatabase($resource->getDatabase());
            $this->setNamespace($resource->getNamespace());
            $this->setSharedTables($resource->getSharedTables());
            $this->setTenant($resource->getTenant());

            if ($resource->getTimeout() > 0) {
                $this->setTimeout($resource->getTimeout());
            }
            $this->resetDebug();
            foreach ($resource->getDebug() as $key => $value) {
                $this->setDebug($key, $value);
            }
            $this->resetMetadata();
            foreach ($resource->getMetadata() as $key => $value) {
                $this->setMetadata($key, $value);
            }
        });
    }

    /**
     * Forward method calls to the internal adapter instance via the pool.
     *
     * Required because __call() can't be used to implement abstract methods.
     *
     * @param string $method
     * @param array<mixed> $args
     * @return mixed
     * @throws DatabaseException
     */
    public function delegate(string $method, array $args): mixed
    {
        return $this->pool->use(function (Adapter $adapter) use ($method, $args) {
            // Run setters in case config changed since this connection was last used
            $adapter->setDatabase($this->getDatabase());
            $adapter->setNamespace($this->getNamespace());
            $adapter->setSharedTables($this->getSharedTables());
            $adapter->setTenant($this->getTenant());
            $adapter->setAuthorization($this->authorization);

            if ($this->getTimeout() > 0) {
                $adapter->setTimeout($this->getTimeout());
            }
            $adapter->resetDebug();
            foreach ($this->getDebug() as $key => $value) {
                $adapter->setDebug($key, $value);
            }
            $adapter->resetMetadata();
            foreach ($this->getMetadata() as $key => $value) {
                $adapter->setMetadata($key, $value);
            }

            return $adapter->{$method}(...$args);
        });
    }

    public function before(string $event, string $name = '', ?callable $callback = null): static
    {
        $this->delegate(__FUNCTION__, \func_get_args());

        return $this;
    }

    protected function trigger(string $event, mixed $query): mixed
    {
        return $this->delegate(__FUNCTION__, \func_get_args());
    }

    public function setTimeout(int $milliseconds, string $event = Database::EVENT_ALL): void
    {
        $this->delegate(__FUNCTION__, \func_get_args());
    }

    public function startTransaction(): bool
    {
        return $this->delegate(__FUNCTION__, \func_get_args());
    }

    public function commitTransaction(): bool
    {
        return $this->delegate(__FUNCTION__, \func_get_args());
    }

    public function rollbackTransaction(): bool
    {
        return $this->delegate(__FUNCTION__, \func_get_args());
    }

    protected function quote(string $string): string
    {
        return $this->delegate(__FUNCTION__, \func_get_args());
    }

    public function ping(): bool
    {
        return $this->delegate(__FUNCTION__, \func_get_args());
    }

    public function reconnect(): void
    {
        $this->delegate(__FUNCTION__, \func_get_args());
    }

    public function create(string $name): bool
    {
        return $this->delegate(__FUNCTION__, \func_get_args());
    }

    public function exists(string $database, ?string $collection = null): bool
    {
        return $this->delegate(__FUNCTION__, \func_get_args());
    }

    public function list(): array
    {
        return $this->delegate(__FUNCTION__, \func_get_args());
    }

    public function delete(string $name): bool
    {
        return $this->delegate(__FUNCTION__, \func_get_args());
    }

    public function createCollection(string $name, array $attributes = [], array $indexes = []): bool
    {
        return $this->delegate(__FUNCTION__, \func_get_args());
    }

    public function deleteCollection(string $id): bool
    {
        return $this->delegate(__FUNCTION__, \func_get_args());
    }

    public function analyzeCollection(string $collection): bool
    {
        return $this->delegate(__FUNCTION__, \func_get_args());
    }

    public function createAttribute(string $collection, string $id, string $type, int $size, bool $signed = true, bool $array = false, bool $required = false): bool
    {
        return $this->delegate(__FUNCTION__, \func_get_args());
    }

    public function createAttributes(string $collection, array $attributes): bool
    {
        return $this->delegate(__FUNCTION__, \func_get_args());
    }

    public function updateAttribute(string $collection, string $id, string $type, int $size, bool $signed = true, bool $array = false, ?string $newKey = null, bool $required = false): bool
    {
        return $this->delegate(__FUNCTION__, \func_get_args());
    }

    public function deleteAttribute(string $collection, string $id): bool
    {
        return $this->delegate(__FUNCTION__, \func_get_args());
    }

    public function renameAttribute(string $collection, string $old, string $new): bool
    {
        return $this->delegate(__FUNCTION__, \func_get_args());
    }

    public function createRelationship(string $collection, string $relatedCollection, string $type, bool $twoWay = false, string $id = '', string $twoWayKey = ''): bool
    {
        return $this->delegate(__FUNCTION__, \func_get_args());
    }

    public function updateRelationship(string $collection, string $relatedCollection, string $type, bool $twoWay, string $key, string $twoWayKey, string $side, ?string $newKey = null, ?string $newTwoWayKey = null): bool
    {
        return $this->delegate(__FUNCTION__, \func_get_args());
    }

    public function deleteRelationship(string $collection, string $relatedCollection, string $type, bool $twoWay, string $key, string $twoWayKey, string $side): bool
    {
        return $this->delegate(__FUNCTION__, \func_get_args());
    }

    public function renameIndex(string $collection, string $old, string $new): bool
    {
        return $this->delegate(__FUNCTION__, \func_get_args());
    }

    public function createIndex(string $collection, string $id, string $type, array $attributes, array $lengths, array $orders, array $indexAttributeTypes = []): bool
    {
        return $this->delegate(__FUNCTION__, \func_get_args());
    }

    public function deleteIndex(string $collection, string $id): bool
    {
        return $this->delegate(__FUNCTION__, \func_get_args());
    }

    public function getDocument(Document $collection, string $id, array $queries = [], bool $forUpdate = false): Document
    {
        return $this->delegate(__FUNCTION__, \func_get_args());
    }

    public function createDocument(Document $collection, Document $document): Document
    {
        return $this->delegate(__FUNCTION__, \func_get_args());
    }

    public function createDocuments(Document $collection, array $documents): array
    {
        return $this->delegate(__FUNCTION__, \func_get_args());
    }

    public function updateDocument(Document $collection, string $id, Document $document, bool $skipPermissions): Document
    {
        return $this->delegate(__FUNCTION__, \func_get_args());
    }

    public function updateDocuments(Document $collection, Document $updates, array $documents): int
    {
        return $this->delegate(__FUNCTION__, \func_get_args());
    }

    public function upsertDocuments(Document $collection, string $attribute, array $changes): array
    {
        return $this->delegate(__FUNCTION__, \func_get_args());
    }

    public function deleteDocument(string $collection, string $id): bool
    {
        return $this->delegate(__FUNCTION__, \func_get_args());
    }

    public function deleteDocuments(string $collection, array $sequences, array $permissionIds): int
    {
        return $this->delegate(__FUNCTION__, \func_get_args());
    }

    public function find(Document $collection, array $queries = [], ?int $limit = 25, ?int $offset = null, array $orderAttributes = [], array $orderTypes = [], array $cursor = [], string $cursorDirection = Database::CURSOR_AFTER, string $forPermission = Database::PERMISSION_READ): array
    {
        return $this->delegate(__FUNCTION__, \func_get_args());
    }

    public function sum(Document $collection, string $attribute, array $queries = [], ?int $max = null): float|int
    {
        return $this->delegate(__FUNCTION__, \func_get_args());
    }

    public function count(Document $collection, array $queries = [], ?int $max = null): int
    {
        return $this->delegate(__FUNCTION__, \func_get_args());
    }

    public function getSizeOfCollection(string $collection): int
    {
        return $this->delegate(__FUNCTION__, \func_get_args());
    }

    public function getSizeOfCollectionOnDisk(string $collection): int
    {
        return $this->delegate(__FUNCTION__, \func_get_args());
    }

    public function getLimitForString(): int
    {
        return $this->delegate(__FUNCTION__, \func_get_args());
    }

    public function getLimitForInt(): int
    {
        return $this->delegate(__FUNCTION__, \func_get_args());
    }

    public function getLimitForAttributes(): int
    {
        return $this->delegate(__FUNCTION__, \func_get_args());
    }

    public function getLimitForIndexes(): int
    {
        return $this->delegate(__FUNCTION__, \func_get_args());
    }

    public function getMaxIndexLength(): int
    {
        return $this->delegate(__FUNCTION__, \func_get_args());
    }

    public function getMaxUIDLength(): int
    {
        return $this->delegate(__FUNCTION__, \func_get_args());
    }

    public function getMinDateTime(): \DateTime
    {
        return $this->delegate(__FUNCTION__, \func_get_args());
    }

    public function getSupportForSchemas(): bool
    {
        return $this->delegate(__FUNCTION__, \func_get_args());
    }

    public function getSupportForAttributes(): bool
    {
        return $this->delegate(__FUNCTION__, \func_get_args());
    }

    public function getSupportForSchemaAttributes(): bool
    {
        return $this->delegate(__FUNCTION__, \func_get_args());
    }

    public function getSupportForIndex(): bool
    {
        return $this->delegate(__FUNCTION__, \func_get_args());
    }

    public function getSupportForIndexArray(): bool
    {
        return $this->delegate(__FUNCTION__, \func_get_args());
    }

    public function getSupportForCastIndexArray(): bool
    {
        return $this->delegate(__FUNCTION__, \func_get_args());
    }

    public function getSupportForUniqueIndex(): bool
    {
        return $this->delegate(__FUNCTION__, \func_get_args());
    }

    public function getSupportForFulltextIndex(): bool
    {
        return $this->delegate(__FUNCTION__, \func_get_args());
    }

    public function getSupportForFulltextWildcardIndex(): bool
    {
        return $this->delegate(__FUNCTION__, \func_get_args());
    }

    public function getSupportForCasting(): bool
    {
        return $this->delegate(__FUNCTION__, \func_get_args());
    }

    public function getSupportForQueryContains(): bool
    {
        return $this->delegate(__FUNCTION__, \func_get_args());
    }

    public function getSupportForTimeouts(): bool
    {
        return $this->delegate(__FUNCTION__, \func_get_args());
    }

    public function getSupportForRelationships(): bool
    {
        return $this->delegate(__FUNCTION__, \func_get_args());
    }

    public function getSupportForUpdateLock(): bool
    {
        return $this->delegate(__FUNCTION__, \func_get_args());
    }

    public function getSupportForBatchOperations(): bool
    {
        return $this->delegate(__FUNCTION__, \func_get_args());
    }

    public function getSupportForAttributeResizing(): bool
    {
        return $this->delegate(__FUNCTION__, \func_get_args());
    }

    public function getSupportForGetConnectionId(): bool
    {
        return $this->delegate(__FUNCTION__, \func_get_args());
    }

    public function getSupportForUpserts(): bool
    {
        return $this->delegate(__FUNCTION__, \func_get_args());
    }

    public function getSupportForVectors(): bool
    {
        return $this->delegate(__FUNCTION__, \func_get_args());
    }

    public function getSupportForCacheSkipOnFailure(): bool
    {
        return $this->delegate(__FUNCTION__, \func_get_args());
    }

    public function getSupportForReconnection(): bool
    {
        return $this->delegate(__FUNCTION__, \func_get_args());
    }

    public function getSupportForHostname(): bool
    {
        return $this->delegate(__FUNCTION__, \func_get_args());
    }

    public function getSupportForBatchCreateAttributes(): bool
    {
        return $this->delegate(__FUNCTION__, \func_get_args());
    }

    public function getSupportForSpatialAttributes(): bool
    {
        return $this->delegate(__FUNCTION__, \func_get_args());
    }

    public function getSupportForSpatialIndexNull(): bool
    {
        return $this->delegate(__FUNCTION__, \func_get_args());
    }

    public function getCountOfAttributes(Document $collection): int
    {
        return $this->delegate(__FUNCTION__, \func_get_args());
    }

    public function getCountOfIndexes(Document $collection): int
    {
        return $this->delegate(__FUNCTION__, \func_get_args());
    }

    public function getCountOfDefaultAttributes(): int
    {
        return $this->delegate(__FUNCTION__, \func_get_args());
    }

    public function getCountOfDefaultIndexes(): int
    {
        return $this->delegate(__FUNCTION__, \func_get_args());
    }

    public function getDocumentSizeLimit(): int
    {
        return $this->delegate(__FUNCTION__, \func_get_args());
    }

    public function getAttributeWidth(Document $collection): int
    {
        return $this->delegate(__FUNCTION__, \func_get_args());
    }

    public function getKeywords(): array
    {
        return $this->delegate(__FUNCTION__, \func_get_args());
    }

    protected function getAttributeProjection(array $selections, string $prefix): mixed
    {
        return $this->delegate(__FUNCTION__, \func_get_args());
    }

    public function increaseDocumentAttribute(string $collection, string $id, string $attribute, float|int $value, string $updatedAt, float|int|null $min = null, float|int|null $max = null): bool
    {
        return $this->delegate(__FUNCTION__, \func_get_args());
    }

    public function getConnectionId(): string
    {
        return $this->delegate(__FUNCTION__, \func_get_args());
    }

    public function getInternalIndexesKeys(): array
    {
        return $this->delegate(__FUNCTION__, \func_get_args());
    }

    public function getSchemaAttributes(string $collection): array
    {
        return $this->delegate(__FUNCTION__, \func_get_args());
    }

    public function getTenantQuery(string $collection, string $alias = ''): string
    {
        return $this->delegate(__FUNCTION__, \func_get_args());
    }

    protected function execute(mixed $stmt): bool
    {
        return $this->delegate(__FUNCTION__, \func_get_args());
    }

    public function getIdAttributeType(): string
    {
        return $this->delegate(__FUNCTION__, \func_get_args());
    }

    public function getSequences(string $collection, array $documents): array
    {
        return $this->delegate(__FUNCTION__, \func_get_args());
    }

    public function getSupportForBoundaryInclusiveContains(): bool
    {
        return $this->delegate(__FUNCTION__, \func_get_args());
    }

    public function getSupportForSpatialIndexOrder(): bool
    {
        return $this->delegate(__FUNCTION__, \func_get_args());
    }

    public function getSupportForDistanceBetweenMultiDimensionGeometryInMeters(): bool
    {
        return $this->delegate(__FUNCTION__, \func_get_args());
    }

    public function getSupportForSpatialAxisOrder(): bool
    {
        return $this->delegate(__FUNCTION__, \func_get_args());
    }

    public function getSupportForOptionalSpatialAttributeWithExistingRows(): bool
    {
        return $this->delegate(__FUNCTION__, \func_get_args());
    }

    public function getSupportForMultipleFulltextIndexes(): bool
    {
        return $this->delegate(__FUNCTION__, \func_get_args());
    }

    public function getSupportForIdenticalIndexes(): bool
    {
        return $this->delegate(__FUNCTION__, \func_get_args());
    }

    public function getSupportForOrderRandom(): bool
    {
        return $this->delegate(__FUNCTION__, \func_get_args());
    }

    public function decodePoint(string $wkb): array
    {
        return $this->delegate(__FUNCTION__, \func_get_args());
    }

    public function decodeLinestring(string $wkb): array
    {
        return $this->delegate(__FUNCTION__, \func_get_args());
    }

    public function decodePolygon(string $wkb): array
    {
        return $this->delegate(__FUNCTION__, \func_get_args());
    }

<<<<<<< HEAD
    public function setAuthorization(Authorization $authorization): self
    {
        $this->authorization = $authorization;
        return $this;
=======
    public function castingBefore(Document $collection, Document $document): Document
    {
        return $this->delegate(__FUNCTION__, \func_get_args());
    }

    public function castingAfter(Document $collection, Document $document): Document
    {
        return $this->delegate(__FUNCTION__, \func_get_args());
    }

    public function getSupportForInternalCasting(): bool
    {
        return $this->delegate(__FUNCTION__, \func_get_args());
    }

    public function getSupportForUTCCasting(): bool
    {
        return $this->delegate(__FUNCTION__, \func_get_args());
    }

    public function setUTCDatetime(string $value): mixed
    {
        return $this->delegate(__FUNCTION__, \func_get_args());
    }

    public function setSupportForAttributes(bool $support): bool
    {
        return $this->delegate(__FUNCTION__, \func_get_args());
>>>>>>> d41fd564
    }
}<|MERGE_RESOLUTION|>--- conflicted
+++ resolved
@@ -582,40 +582,39 @@
         return $this->delegate(__FUNCTION__, \func_get_args());
     }
 
-<<<<<<< HEAD
+    public function castingBefore(Document $collection, Document $document): Document
+    {
+        return $this->delegate(__FUNCTION__, \func_get_args());
+    }
+
+    public function castingAfter(Document $collection, Document $document): Document
+    {
+        return $this->delegate(__FUNCTION__, \func_get_args());
+    }
+
+    public function getSupportForInternalCasting(): bool
+    {
+        return $this->delegate(__FUNCTION__, \func_get_args());
+    }
+
+    public function getSupportForUTCCasting(): bool
+    {
+        return $this->delegate(__FUNCTION__, \func_get_args());
+    }
+
+    public function setUTCDatetime(string $value): mixed
+    {
+        return $this->delegate(__FUNCTION__, \func_get_args());
+    }
+
+    public function setSupportForAttributes(bool $support): bool
+    {
+        return $this->delegate(__FUNCTION__, \func_get_args());
+    }
+
     public function setAuthorization(Authorization $authorization): self
     {
         $this->authorization = $authorization;
         return $this;
-=======
-    public function castingBefore(Document $collection, Document $document): Document
-    {
-        return $this->delegate(__FUNCTION__, \func_get_args());
-    }
-
-    public function castingAfter(Document $collection, Document $document): Document
-    {
-        return $this->delegate(__FUNCTION__, \func_get_args());
-    }
-
-    public function getSupportForInternalCasting(): bool
-    {
-        return $this->delegate(__FUNCTION__, \func_get_args());
-    }
-
-    public function getSupportForUTCCasting(): bool
-    {
-        return $this->delegate(__FUNCTION__, \func_get_args());
-    }
-
-    public function setUTCDatetime(string $value): mixed
-    {
-        return $this->delegate(__FUNCTION__, \func_get_args());
-    }
-
-    public function setSupportForAttributes(bool $support): bool
-    {
-        return $this->delegate(__FUNCTION__, \func_get_args());
->>>>>>> d41fd564
     }
 }